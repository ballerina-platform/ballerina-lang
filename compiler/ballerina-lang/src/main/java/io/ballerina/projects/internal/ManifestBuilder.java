/*
 *  Copyright (c) 2021, WSO2 Inc. (http://www.wso2.org) All Rights Reserved.
 *
 *  WSO2 Inc. licenses this file to you under the Apache License,
 *  Version 2.0 (the "License"); you may not use this file except
 *  in compliance with the License.
 *  You may obtain a copy of the License at
 *
 *    http://www.apache.org/licenses/LICENSE-2.0
 *
 *  Unless required by applicable law or agreed to in writing,
 *  software distributed under the License is distributed on an
 *  "AS IS" BASIS, WITHOUT WARRANTIES OR CONDITIONS OF ANY
 *  KIND, either express or implied.  See the License for the
 *  specific language governing permissions and limitations
 *  under the License.
 */

package io.ballerina.projects.internal;

import io.ballerina.projects.BuildOptions;
import io.ballerina.projects.BuildOptionsBuilder;
import io.ballerina.projects.DiagnosticResult;
import io.ballerina.projects.PackageDescriptor;
import io.ballerina.projects.PackageManifest;
import io.ballerina.projects.PackageName;
import io.ballerina.projects.PackageOrg;
import io.ballerina.projects.PackageVersion;
import io.ballerina.projects.ProjectException;
import io.ballerina.projects.SemanticVersion;
import io.ballerina.projects.TomlDocument;
import io.ballerina.projects.internal.model.CompilerPluginDescriptor;
import io.ballerina.projects.util.FileUtils;
import io.ballerina.projects.util.ProjectConstants;
import io.ballerina.projects.util.ProjectUtils;
import io.ballerina.toml.semantic.TomlType;
import io.ballerina.toml.semantic.ast.TomlArrayValueNode;
import io.ballerina.toml.semantic.ast.TomlBooleanValueNode;
import io.ballerina.toml.semantic.ast.TomlKeyValueNode;
import io.ballerina.toml.semantic.ast.TomlStringValueNode;
import io.ballerina.toml.semantic.ast.TomlTableArrayNode;
import io.ballerina.toml.semantic.ast.TomlTableNode;
import io.ballerina.toml.semantic.ast.TomlValueNode;
import io.ballerina.toml.semantic.ast.TopLevelNode;
import io.ballerina.toml.semantic.diagnostics.TomlDiagnostic;
import io.ballerina.toml.validator.TomlValidator;
import io.ballerina.toml.validator.schema.Schema;
import io.ballerina.tools.diagnostics.Diagnostic;
import io.ballerina.tools.diagnostics.DiagnosticInfo;
import io.ballerina.tools.diagnostics.DiagnosticSeverity;
import org.ballerinalang.compiler.CompilerOptionName;

import java.io.IOException;
import java.nio.file.Files;
import java.nio.file.Path;
import java.nio.file.Paths;
import java.util.ArrayList;
import java.util.Collections;
import java.util.HashMap;
import java.util.List;
import java.util.Map;
import java.util.Optional;
import java.util.Set;

import static io.ballerina.projects.internal.ManifestUtils.convertDiagnosticToString;
import static io.ballerina.projects.internal.ManifestUtils.getStringFromTomlTableNode;
import static io.ballerina.projects.util.ProjectUtils.guessOrgName;
import static io.ballerina.projects.util.ProjectUtils.guessPkgName;

/**
 * Build Manifest using toml files.
 *
 * @since 2.0.0
 */
public class ManifestBuilder {

    private TomlDocument ballerinaToml;
    private TomlDocument compilerPluginToml;
    private DiagnosticResult diagnostics;
    private List<Diagnostic> diagnosticList;
    private PackageManifest packageManifest;
    private BuildOptions buildOptions;
    private Path projectPath;

    private static final String PACKAGE = "package";
    private static final String VERSION = "version";
    private static final String LICENSE = "license";
    private static final String AUTHORS = "authors";
    private static final String REPOSITORY = "repository";
    private static final String KEYWORDS = "keywords";
    private static final String EXPORT = "export";
    private static final String PLATFORM = "platform";
    private static final String SCOPE = "scope";
    private static final String TEMPLATE = "template";

    private ManifestBuilder(TomlDocument ballerinaToml,
                            TomlDocument compilerPluginToml,
                            Path projectPath) {
        this.projectPath = projectPath;
        this.ballerinaToml = ballerinaToml;
        this.compilerPluginToml = compilerPluginToml;
        this.diagnosticList = new ArrayList<>();
        this.packageManifest = parseAsPackageManifest();
        this.buildOptions = parseBuildOptions();
    }

    public static ManifestBuilder from(TomlDocument ballerinaToml,
                                       TomlDocument compilerPluginToml,
                                       Path projectPath) {
        return new ManifestBuilder(ballerinaToml, compilerPluginToml, projectPath);
    }

    public DiagnosticResult diagnostics() {
        if (diagnostics != null) {
            return diagnostics;
        }

        // Add toml syntax diagnostics
        this.diagnosticList.addAll(ballerinaToml.toml().diagnostics());
        diagnostics = new DefaultDiagnosticResult(this.diagnosticList);
        return diagnostics;
    }

    public String getErrorMessage() {
        StringBuilder message = new StringBuilder();
        message.append("Ballerina.toml contains errors\n");
        for (Diagnostic diagnostic : diagnostics().errors()) {
            message.append(convertDiagnosticToString(diagnostic));
            message.append("\n");
        }
        return message.toString();
    }

    public PackageManifest packageManifest() {
        return this.packageManifest;
    }

    public BuildOptions buildOptions() {
        return this.buildOptions;
    }

    private PackageManifest parseAsPackageManifest() {
        TomlValidator ballerinaTomlValidator;
        try {
            ballerinaTomlValidator = new TomlValidator(
                    Schema.from(FileUtils.readFileAsString("ballerina-toml-schema.json")));
        } catch (IOException e) {
            throw new ProjectException("Failed to read the Ballerina.toml validator schema file.");
        }

        // Validate ballerinaToml using ballerina toml schema
        ballerinaTomlValidator.validate(ballerinaToml.toml());

        TomlTableNode tomlAstNode = ballerinaToml.toml().rootNode();
        PackageDescriptor packageDescriptor = getPackageDescriptor(tomlAstNode);

        List<String> license = Collections.emptyList();
        List<String> authors = Collections.emptyList();
        List<String> keywords = Collections.emptyList();
        List<String> exported = Collections.emptyList();
        String repository = "";
        String ballerinaVersion = "";
        String visibility = "";
<<<<<<< HEAD
        boolean template = false;
=======
        String icon = "";
>>>>>>> 06a288cc

        if (!tomlAstNode.entries().isEmpty()) {
            TomlTableNode pkgNode = (TomlTableNode) tomlAstNode.entries().get(PACKAGE);
            if (pkgNode != null && pkgNode.kind() != TomlType.NONE && pkgNode.kind() == TomlType.TABLE) {
                license = getStringArrayFromPackageNode(pkgNode, LICENSE);
                authors = getStringArrayFromPackageNode(pkgNode, AUTHORS);
                keywords = getStringArrayFromPackageNode(pkgNode, KEYWORDS);
                exported = getStringArrayFromPackageNode(pkgNode, EXPORT);
                repository = getStringValueFromTomlTableNode(pkgNode, REPOSITORY, "");
                ballerinaVersion = getStringValueFromTomlTableNode(pkgNode, "distribution", "");
                visibility = getStringValueFromTomlTableNode(pkgNode, "visibility", "");
<<<<<<< HEAD
                template = getBooleanFromTemplateNode(pkgNode, TEMPLATE);
=======
                icon = getStringValueFromTomlTableNode(pkgNode, "icon", "");

                // validate icon path
                if (icon != null) {
                    Path iconPath = Paths.get(icon);
                    if (!iconPath.isAbsolute()) {
                        iconPath = this.projectPath.resolve(iconPath);
                    }
                    if (Files.notExists(iconPath)) {
                        reportDiagnostic(pkgNode.entries().get("icon"),
                                "could not locate icon path '" + icon + "'",
                                "error.invalid.path", DiagnosticSeverity.ERROR);
                    }
                }
>>>>>>> 06a288cc
            }
        }

        // Do not mutate toml tree
        Map<String, Object> otherEntries = new HashMap<>();
        if (!tomlAstNode.entries().isEmpty()) {
            Map<String, Object> tomlMap = ballerinaToml.toml().toMap();
            for (Map.Entry<String, Object> entry : tomlMap.entrySet()) {
                if (entry.getKey().equals(PACKAGE) || entry.getKey().equals(PLATFORM)) {
                    continue;
                }
                otherEntries.put(entry.getKey(), entry.getValue());
            }
        }

        // Process platforms
        TopLevelNode platformNode = tomlAstNode.entries().get(PLATFORM);
        Map<String, PackageManifest.Platform> platforms = getPlatforms(platformNode);

        // Process local repo dependencies
        List<PackageManifest.Dependency> localRepoDependencies = getLocalRepoDependencies();

        // Compiler plugin descriptor
        CompilerPluginDescriptor pluginDescriptor = null;
        if (this.compilerPluginToml != null) {
            pluginDescriptor = CompilerPluginDescriptor.from(this.compilerPluginToml);
        }

        return PackageManifest.from(packageDescriptor, pluginDescriptor, platforms, localRepoDependencies, otherEntries,
<<<<<<< HEAD
                diagnostics(), license, authors, keywords, exported, repository, ballerinaVersion, visibility,
                template);
=======
                diagnostics(), license, authors, keywords, exported, repository, ballerinaVersion, visibility, icon);
>>>>>>> 06a288cc
    }

    private PackageDescriptor getPackageDescriptor(TomlTableNode tomlTableNode) {
        // set defaults
        PackageOrg defaultOrg = PackageOrg.from(guessOrgName());
        PackageName defaultName = PackageName.from(guessPkgName(Optional.ofNullable(this.projectPath.getFileName())
                .map(Path::toString).orElse("")));
        PackageVersion defaultVersion = PackageVersion.from(ProjectConstants.INTERNAL_VERSION);
        String org;
        String name;
        String version;

        if (tomlTableNode.entries().isEmpty()) {
            return PackageDescriptor.from(defaultOrg, defaultName, defaultVersion);
        }

        TomlTableNode pkgNode = (TomlTableNode) tomlTableNode.entries().get(PACKAGE);
        if (pkgNode == null || pkgNode.kind() == TomlType.NONE) {
            return PackageDescriptor.from(defaultOrg, defaultName, defaultVersion);
        }

        if (pkgNode.entries().isEmpty()) {
            return PackageDescriptor.from(defaultOrg, defaultName, defaultVersion);
        }

        org = getStringValueFromTomlTableNode(pkgNode, "org", defaultOrg.value());
        name = getStringValueFromTomlTableNode(pkgNode, "name", defaultName.value());
        version = getStringValueFromTomlTableNode(pkgNode, VERSION, defaultVersion.value().toString());

        // check org is valid identifier
        boolean isValidOrg = ProjectUtils.validateOrgName(org);
        if (!isValidOrg) {
            org = defaultOrg.value();
        }

        // check that the package name is valid
        boolean isValidPkg = ProjectUtils.validatePackageName(name);
        if (!isValidPkg) {
            name = defaultName.value();
        }

        // check version is compatible with semver
        try {
            SemanticVersion.from(version);
        } catch (ProjectException e) {
            version = defaultVersion.value().toString();
        }

        return PackageDescriptor.from(PackageOrg.from(org), PackageName.from(name), PackageVersion.from(version));
    }

    private BuildOptions parseBuildOptions() {
        TomlTableNode tomlTableNode = ballerinaToml.toml().rootNode();
        return setBuildOptions(tomlTableNode);
    }

    private Map<String, PackageManifest.Platform> getPlatforms(TopLevelNode platformNode) {
        Map<String, PackageManifest.Platform> platforms = new HashMap<>();
        if (platformNode == null || platformNode.kind() == TomlType.NONE) {
            platforms = Collections.emptyMap();
        } else {
            if (platformNode.kind() == TomlType.TABLE) {
                TomlTableNode platformTable = (TomlTableNode) platformNode;
                Set<String> platformCodes = platformTable.entries().keySet();
                if (platformCodes.size() != 1) {
                    return platforms;
                }

                String platformCode = platformCodes.stream().findFirst().get();
                TopLevelNode platformCodeNode = platformTable.entries().get(platformCode);

                if (platformCodeNode.kind() == TomlType.TABLE) {
                    TomlTableNode platformCodeTable = (TomlTableNode) platformCodeNode;
                    TopLevelNode dependencyNode = platformCodeTable.entries().get("dependency");

                    if (dependencyNode.kind() == TomlType.NONE) {
                        return platforms;
                    }

                    if (dependencyNode.kind() == TomlType.TABLE_ARRAY) {
                        TomlTableArrayNode dependencyTableArray = (TomlTableArrayNode) dependencyNode;
                        List<TomlTableNode> children = dependencyTableArray.children();

                        if (!children.isEmpty()) {
                            List<Map<String, Object>> platformEntry = new ArrayList<>();

                            for (TomlTableNode platformEntryTable : children) {
                                if (!platformEntryTable.entries().isEmpty()) {
                                    Map<String, Object> platformEntryMap = new HashMap<>();
                                    String pathValue = getStringValueFromPlatformEntry(platformEntryTable, "path");
                                    if (pathValue != null) {
                                        Path path = Paths.get(pathValue);
                                        if (!path.isAbsolute()) {
                                            path = this.projectPath.resolve(path);
                                        }
                                        if (Files.notExists(path)) {
                                            reportDiagnostic(platformEntryTable.entries().get("path"),
                                                    "could not locate dependency path '" + pathValue + "'",
                                                    "error.invalid.path", DiagnosticSeverity.ERROR);
                                        }
                                    }
                                    platformEntryMap.put("path",
                                            pathValue);
                                    platformEntryMap.put("groupId",
                                            getStringValueFromPlatformEntry(platformEntryTable, "groupId"));
                                    platformEntryMap.put("artifactId",
                                            getStringValueFromPlatformEntry(platformEntryTable, "artifactId"));
                                    platformEntryMap.put(VERSION,
                                            getStringValueFromPlatformEntry(platformEntryTable, VERSION));
                                    platformEntryMap.put(SCOPE,
                                            getStringValueFromPlatformEntry(platformEntryTable, "scope"));
                                    platformEntry.add(platformEntryMap);
                                }
                            }

                            PackageManifest.Platform platform = new PackageManifest.Platform(platformEntry);
                            platforms.put(platformCode, platform);
                        }
                    }
                }
            }
        }

        return platforms;
    }

    private List<PackageManifest.Dependency> getLocalRepoDependencies() {
        TomlTableNode rootNode = ballerinaToml.toml().rootNode();
        if (rootNode.entries().isEmpty()) {
            return Collections.emptyList();
        }

        TopLevelNode dependencyEntries = rootNode.entries().get("dependency");
        if (dependencyEntries == null || dependencyEntries.kind() == TomlType.NONE) {
            return Collections.emptyList();
        }

        List<PackageManifest.Dependency> dependencies = new ArrayList<>();
        if (dependencyEntries.kind() == TomlType.TABLE_ARRAY) {
            TomlTableArrayNode dependencyTableArray = (TomlTableArrayNode) dependencyEntries;

            for (TomlTableNode dependencyNode : dependencyTableArray.children()) {
                String name = getStringValueFromDependencyNode(dependencyNode, "name");
                String org = getStringValueFromDependencyNode(dependencyNode, "org");
                String version = getStringValueFromDependencyNode(dependencyNode, VERSION);
                String repository = getStringValueFromDependencyNode(dependencyNode, REPOSITORY);

                PackageName depName = PackageName.from(name);
                PackageOrg depOrg = PackageOrg.from(org);
                PackageVersion depVersion;
                try {
                    depVersion = PackageVersion.from(version);
                } catch (ProjectException e) {
                    // Ignore exception and dependency
                    // Diagnostic will be added by toml schema validator for the semver version error
                    continue;
                }

                dependencies.add(new PackageManifest.Dependency(depName, depOrg, depVersion, repository));
            }
        }
        return dependencies;
    }

    private void reportDiagnostic(TopLevelNode tomlTableNode,
                                  String message,
                                  String messageFormat,
                                  DiagnosticSeverity severity) {
        DiagnosticInfo diagnosticInfo =
                new DiagnosticInfo(null, messageFormat, severity);
        TomlDiagnostic tomlDiagnostic = new TomlDiagnostic(
                tomlTableNode.location(),
                diagnosticInfo,
                message);
        tomlTableNode.addDiagnostic(tomlDiagnostic);
    }

    private BuildOptions setBuildOptions(TomlTableNode tomlTableNode) {
        TomlTableNode tableNode = (TomlTableNode) tomlTableNode.entries().get("build-options");
        if (tableNode == null || tableNode.kind() == TomlType.NONE) {
            return null;
        }

        BuildOptionsBuilder buildOptionsBuilder = new BuildOptionsBuilder();

        Boolean skipTests =
                getBooleanFromBuildOptionsTableNode(tableNode, BuildOptions.OptionName.SKIP_TESTS.toString());
        Boolean offline = getBooleanFromBuildOptionsTableNode(tableNode, CompilerOptionName.OFFLINE.toString());
        Boolean experimental =
                getBooleanFromBuildOptionsTableNode(tableNode, CompilerOptionName.EXPERIMENTAL.toString());
        Boolean observabilityIncluded =
                getBooleanFromBuildOptionsTableNode(tableNode, CompilerOptionName.OBSERVABILITY_INCLUDED.toString());
        Boolean testReport =
                getBooleanFromBuildOptionsTableNode(tableNode, BuildOptions.OptionName.TEST_REPORT.toString());
        Boolean codeCoverage =
                getBooleanFromBuildOptionsTableNode(tableNode, BuildOptions.OptionName.CODE_COVERAGE.toString());
        final TopLevelNode topLevelNode = tableNode.entries().get(CompilerOptionName.CLOUD.toString());
        Boolean dumpBuildTime =
                getBooleanFromBuildOptionsTableNode(tableNode, BuildOptions.OptionName.DUMP_BUILD_TIME.toString());
        Boolean sticky =
                getTrueFromBuildOptionsTableNode(tableNode, CompilerOptionName.STICKY.toString());
        String cloud = "";
        if (topLevelNode != null) {
            cloud = getStringFromTomlTableNode(topLevelNode);
        }
        Boolean listConflictedClasses =
                getBooleanFromBuildOptionsTableNode(tableNode, CompilerOptionName.LIST_CONFLICTED_CLASSES.toString());

        return buildOptionsBuilder
                .skipTests(skipTests)
                .offline(offline)
                .experimental(experimental)
                .observabilityIncluded(observabilityIncluded)
                .testReport(testReport)
                .codeCoverage(codeCoverage)
                .cloud(cloud)
                .listConflictedClasses(listConflictedClasses)
                .dumpBuildTime(dumpBuildTime)
                .sticky(sticky)
                .build();
    }

    private Boolean getBooleanFromBuildOptionsTableNode(TomlTableNode tableNode, String key) {
        TopLevelNode topLevelNode = tableNode.entries().get(key);
        if (topLevelNode == null || topLevelNode.kind() == TomlType.NONE) {
            return null;
        }

        if (topLevelNode.kind() == TomlType.KEY_VALUE) {
            TomlKeyValueNode keyValueNode = (TomlKeyValueNode) topLevelNode;
            TomlValueNode value = keyValueNode.value();
            if (value.kind() == TomlType.BOOLEAN) {
                TomlBooleanValueNode tomlBooleanValueNode = (TomlBooleanValueNode) value;
                return tomlBooleanValueNode.getValue();
            }
        }
        return null;
    }

    private boolean getBooleanFromTemplateNode(TomlTableNode tableNode, String key) {
        TopLevelNode topLevelNode = tableNode.entries().get(key);
        if (topLevelNode == null || topLevelNode.kind() == TomlType.NONE) {
            return false;
        }

        if (topLevelNode.kind() == TomlType.KEY_VALUE) {
            TomlKeyValueNode keyValueNode = (TomlKeyValueNode) topLevelNode;
            TomlValueNode value = keyValueNode.value();
            if (value.kind() == TomlType.BOOLEAN) {
                TomlBooleanValueNode tomlBooleanValueNode = (TomlBooleanValueNode) value;
                return tomlBooleanValueNode.getValue();
            }
        }
        return false;
    }

    private boolean getTrueFromBuildOptionsTableNode(TomlTableNode tableNode, String key) {
        TopLevelNode topLevelNode = tableNode.entries().get(key);
        if (topLevelNode == null || topLevelNode.kind() == TomlType.NONE) {
            return true;
        }

        if (topLevelNode.kind() == TomlType.KEY_VALUE) {
            TomlKeyValueNode keyValueNode = (TomlKeyValueNode) topLevelNode;
            TomlValueNode value = keyValueNode.value();
            if (value.kind() == TomlType.BOOLEAN) {
                TomlBooleanValueNode tomlBooleanValueNode = (TomlBooleanValueNode) value;
                return tomlBooleanValueNode.getValue();
            }
        }
        return true;
    }

    public static String getStringValueFromTomlTableNode(TomlTableNode tomlTableNode, String key, String defaultValue) {
        TopLevelNode topLevelNode = tomlTableNode.entries().get(key);
        if (topLevelNode == null || topLevelNode.kind() == TomlType.NONE) {
            // return default value
            return defaultValue;
        }
        String value = getStringFromTomlTableNode(topLevelNode);
        if (value == null) {
            return defaultValue;
        }
        return value;
    }

    private List<String> getStringArrayFromPackageNode(TomlTableNode pkgNode, String key) {
        List<String> elements = new ArrayList<>();
        TopLevelNode topLevelNode = pkgNode.entries().get(key);
        if (topLevelNode == null || topLevelNode.kind() == TomlType.NONE) {
            return elements;
        }
        TomlValueNode valueNode = ((TomlKeyValueNode) topLevelNode).value();
        if (valueNode.kind() == TomlType.NONE) {
            return elements;
        }
        if (valueNode.kind() == TomlType.ARRAY) {
            TomlArrayValueNode arrayValueNode = (TomlArrayValueNode) valueNode;
            for (TomlValueNode value : arrayValueNode.elements()) {
                if (value.kind() == TomlType.STRING) {
                    elements.add(((TomlStringValueNode) value).getValue());
                }
            }
        }
        return elements;
    }

    private String getStringValueFromPlatformEntry(TomlTableNode pkgNode, String key) {
        TopLevelNode topLevelNode = pkgNode.entries().get(key);
        if (topLevelNode == null || topLevelNode.kind() == TomlType.NONE) {
            return null;
        }
        return getStringFromTomlTableNode(topLevelNode);
    }

    private String getStringValueFromDependencyNode(TomlTableNode pkgNode, String key) {
        TopLevelNode topLevelNode = pkgNode.entries().get(key);
        if (topLevelNode == null) {
            return null;
        }
        return getStringFromTomlTableNode(topLevelNode);
    }
}<|MERGE_RESOLUTION|>--- conflicted
+++ resolved
@@ -161,11 +161,8 @@
         String repository = "";
         String ballerinaVersion = "";
         String visibility = "";
-<<<<<<< HEAD
         boolean template = false;
-=======
         String icon = "";
->>>>>>> 06a288cc
 
         if (!tomlAstNode.entries().isEmpty()) {
             TomlTableNode pkgNode = (TomlTableNode) tomlAstNode.entries().get(PACKAGE);
@@ -177,9 +174,7 @@
                 repository = getStringValueFromTomlTableNode(pkgNode, REPOSITORY, "");
                 ballerinaVersion = getStringValueFromTomlTableNode(pkgNode, "distribution", "");
                 visibility = getStringValueFromTomlTableNode(pkgNode, "visibility", "");
-<<<<<<< HEAD
                 template = getBooleanFromTemplateNode(pkgNode, TEMPLATE);
-=======
                 icon = getStringValueFromTomlTableNode(pkgNode, "icon", "");
 
                 // validate icon path
@@ -194,7 +189,6 @@
                                 "error.invalid.path", DiagnosticSeverity.ERROR);
                     }
                 }
->>>>>>> 06a288cc
             }
         }
 
@@ -224,12 +218,8 @@
         }
 
         return PackageManifest.from(packageDescriptor, pluginDescriptor, platforms, localRepoDependencies, otherEntries,
-<<<<<<< HEAD
                 diagnostics(), license, authors, keywords, exported, repository, ballerinaVersion, visibility,
-                template);
-=======
-                diagnostics(), license, authors, keywords, exported, repository, ballerinaVersion, visibility, icon);
->>>>>>> 06a288cc
+                template, icon);
     }
 
     private PackageDescriptor getPackageDescriptor(TomlTableNode tomlTableNode) {
