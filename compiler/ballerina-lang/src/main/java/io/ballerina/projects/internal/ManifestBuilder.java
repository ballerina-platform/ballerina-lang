--- conflicted
+++ resolved
@@ -90,11 +90,8 @@
     private static final String REPOSITORY = "repository";
     private static final String KEYWORDS = "keywords";
     private static final String EXPORT = "export";
-<<<<<<< HEAD
     private static final String SCOPE = "scope";
-=======
     private static final String PLATFORM = "platform";
->>>>>>> 1e9b50cd
 
     private ManifestBuilder(TomlDocument ballerinaToml, TomlDocument dependenciesToml, TomlDocument compilerPluginToml,
             Path projectPath) {
