--- conflicted
+++ resolved
@@ -483,11 +483,8 @@
                 getStringFromBuildOptionsTableNode(tableNode, BuildOptions.OptionName.TARGET_DIR.toString());
         Boolean enableCache =
                 getBooleanFromBuildOptionsTableNode(tableNode, CompilerOptionName.ENABLE_CACHE.toString());
-<<<<<<< HEAD
-=======
         Boolean nativeImage =
                 getBooleanFromBuildOptionsTableNode(tableNode, BuildOptions.OptionName.NATIVE_IMAGE.toString());
->>>>>>> 1af5debd
 
         buildOptionsBuilder
                 .setOffline(offline)
@@ -498,12 +495,8 @@
                 .setListConflictedClasses(listConflictedClasses)
                 .setDumpBuildTime(dumpBuildTime)
                 .setSticky(sticky)
-<<<<<<< HEAD
-                .setEnableCache(enableCache);
-=======
                 .setEnableCache(enableCache)
                 .setNativeImage(nativeImage);
->>>>>>> 1af5debd
 
         if (targetDir != null) {
             buildOptionsBuilder.targetDir(targetDir);
