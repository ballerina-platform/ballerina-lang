--- conflicted
+++ resolved
@@ -436,17 +436,10 @@
         return null;
     }
 
-<<<<<<< HEAD
     private boolean getBooleanFromTemplateNode(TomlTableNode tableNode, String key) {
         TopLevelNode topLevelNode = tableNode.entries().get(key);
         if (topLevelNode == null || topLevelNode.kind() == TomlType.NONE) {
             return false;
-=======
-    private boolean getTrueFromBuildOptionsTableNode(TomlTableNode tableNode, String key) {
-        TopLevelNode topLevelNode = tableNode.entries().get(key);
-        if (topLevelNode == null || topLevelNode.kind() == TomlType.NONE) {
-            return true;
->>>>>>> 448ee3fe
         }
 
         if (topLevelNode.kind() == TomlType.KEY_VALUE) {
@@ -457,17 +450,27 @@
                 return tomlBooleanValueNode.getValue();
             }
         }
-<<<<<<< HEAD
         return false;
     }
 
-    private String getStringValueFromTomlTableNode(TomlTableNode tomlTableNode, String key, String defaultValue) {
-=======
+    private boolean getTrueFromBuildOptionsTableNode(TomlTableNode tableNode, String key) {
+        TopLevelNode topLevelNode = tableNode.entries().get(key);
+        if (topLevelNode == null || topLevelNode.kind() == TomlType.NONE) {
+            return true;
+        }
+
+        if (topLevelNode.kind() == TomlType.KEY_VALUE) {
+            TomlKeyValueNode keyValueNode = (TomlKeyValueNode) topLevelNode;
+            TomlValueNode value = keyValueNode.value();
+            if (value.kind() == TomlType.BOOLEAN) {
+                TomlBooleanValueNode tomlBooleanValueNode = (TomlBooleanValueNode) value;
+                return tomlBooleanValueNode.getValue();
+            }
+        }
         return true;
     }
 
     public static String getStringValueFromTomlTableNode(TomlTableNode tomlTableNode, String key, String defaultValue) {
->>>>>>> 448ee3fe
         TopLevelNode topLevelNode = tomlTableNode.entries().get(key);
         if (topLevelNode == null || topLevelNode.kind() == TomlType.NONE) {
             // return default value
