--- conflicted
+++ resolved
@@ -160,11 +160,8 @@
         List<String> exported = Collections.emptyList();
         String repository = "";
         String ballerinaVersion = "";
-<<<<<<< HEAD
+        String visibility = "";
         boolean template = false;
-=======
-        String visibility = "";
->>>>>>> e8bc44f6
 
         if (!tomlAstNode.entries().isEmpty()) {
             TomlTableNode pkgNode = (TomlTableNode) tomlAstNode.entries().get(PACKAGE);
@@ -175,11 +172,8 @@
                 exported = getStringArrayFromPackageNode(pkgNode, EXPORT);
                 repository = getStringValueFromTomlTableNode(pkgNode, REPOSITORY, "");
                 ballerinaVersion = getStringValueFromTomlTableNode(pkgNode, "distribution", "");
-<<<<<<< HEAD
+                visibility = getStringValueFromTomlTableNode(pkgNode, "visibility", "");
                 template = getBooleanFromTemplateNode(pkgNode, TEMPLATE);
-=======
-                visibility = getStringValueFromTomlTableNode(pkgNode, "visibility", "");
->>>>>>> e8bc44f6
             }
         }
 
@@ -209,11 +203,7 @@
         }
 
         return PackageManifest.from(packageDescriptor, pluginDescriptor, platforms, localRepoDependencies, otherEntries,
-<<<<<<< HEAD
-                diagnostics(), license, authors, keywords, exported, repository, ballerinaVersion, template);
-=======
-                diagnostics(), license, authors, keywords, exported, repository, ballerinaVersion, visibility);
->>>>>>> e8bc44f6
+                diagnostics(), license, authors, keywords, exported, repository, ballerinaVersion, visibility, template);
     }
 
     private PackageDescriptor getPackageDescriptor(TomlTableNode tomlTableNode) {
