/*
 *  Copyright (c) 2020, WSO2 Inc. (http://www.wso2.org) All Rights Reserved.
 *
 *  WSO2 Inc. licenses this file to you under the Apache License,
 *  Version 2.0 (the "License"); you may not use this file except
 *  in compliance with the License.
 *  You may obtain a copy of the License at
 *
 *    http://www.apache.org/licenses/LICENSE-2.0
 *
 *  Unless required by applicable law or agreed to in writing,
 *  software distributed under the License is distributed on an
 *  "AS IS" BASIS, WITHOUT WARRANTIES OR CONDITIONS OF ANY
 *  KIND, either express or implied.  See the License for the
 *  specific language governing permissions and limitations
 *  under the License.
 */

package io.ballerina.projects.internal;

import com.google.gson.Gson;
import com.google.gson.JsonSyntaxException;
import io.ballerina.projects.DependencyGraph;
import io.ballerina.projects.DependencyManifest;
import io.ballerina.projects.ModuleDescriptor;
import io.ballerina.projects.ModuleName;
import io.ballerina.projects.PackageDescriptor;
import io.ballerina.projects.PackageManifest;
import io.ballerina.projects.PackageName;
import io.ballerina.projects.PackageOrg;
import io.ballerina.projects.PackageVersion;
import io.ballerina.projects.ProjectException;
import io.ballerina.projects.internal.bala.CompilerPluginJson;
import io.ballerina.projects.internal.bala.DependencyGraphJson;
import io.ballerina.projects.internal.bala.ModuleDependency;
import io.ballerina.projects.internal.model.CompilerPluginDescriptor;
import io.ballerina.projects.internal.model.PackageJson;
import io.ballerina.projects.util.ProjectConstants;
import io.ballerina.projects.util.ProjectUtils;

import java.io.BufferedReader;
import java.io.IOException;
import java.net.URI;
import java.nio.charset.Charset;
import java.nio.file.FileSystem;
import java.nio.file.FileSystems;
import java.nio.file.Files;
import java.nio.file.Path;
import java.nio.file.Paths;
import java.util.ArrayList;
import java.util.Collections;
import java.util.HashMap;
import java.util.HashSet;
import java.util.List;
import java.util.Map;
import java.util.Optional;
import java.util.Set;
import java.util.stream.Collectors;
import java.util.stream.Stream;

import static io.ballerina.projects.DependencyGraph.DependencyGraphBuilder.getBuilder;
import static io.ballerina.projects.internal.ProjectFiles.loadDocuments;
import static io.ballerina.projects.util.ProjectConstants.BALA_DOCS_DIR;
import static io.ballerina.projects.util.ProjectConstants.COMPILER_PLUGIN_DIR;
import static io.ballerina.projects.util.ProjectConstants.COMPILER_PLUGIN_JSON;
import static io.ballerina.projects.util.ProjectConstants.DEPENDENCY_GRAPH_JSON;
import static io.ballerina.projects.util.ProjectConstants.MODULES_ROOT;
import static io.ballerina.projects.util.ProjectConstants.MODULE_NAME_SEPARATOR;
import static io.ballerina.projects.util.ProjectConstants.PACKAGE_JSON;

/**
 * Contains a set of utility methods that create an in-memory representation of a Ballerina project using a bala.
 *
 * @since 2.0.0
 */
public class BalaFiles {
    private static final Gson gson = new Gson();

    // TODO change class name to utils
    private BalaFiles() {
    }

    static PackageData loadPackageData(Path balaPath, PackageManifest packageManifest) {
        if (balaPath.toFile().isDirectory()) {
            return loadPackageDataFromBalaDir(balaPath, packageManifest);
        } else {
            return loadPackageDataFromBalaFile(balaPath, packageManifest);
        }
    }

    private static PackageData loadPackageDataFromBalaDir(Path balaPath, PackageManifest packageManifest) {
        // Load default module
        String pkgName = packageManifest.name().toString();
        ModuleData defaultModule = loadModule(pkgName, pkgName, balaPath);
        DocumentData packageMd = loadDocument(balaPath.resolve(BALA_DOCS_DIR)
                .resolve(ProjectConstants.PACKAGE_MD_FILE_NAME));
        // load other modules
        List<ModuleData> otherModules = loadOtherModules(pkgName, balaPath);
        return PackageData.from(balaPath, defaultModule, otherModules, null, null, null, null, packageMd);
    }

    private static PackageData loadPackageDataFromBalaFile(Path balaPath, PackageManifest packageManifest) {
        URI zipURI = URI.create("jar:" + balaPath.toUri().toString());
        try (FileSystem zipFileSystem = FileSystems.newFileSystem(zipURI, new HashMap<>())) {
            // Load default module
            String pkgName = packageManifest.name().toString();
            Path packageRoot = zipFileSystem.getPath("/");
            ModuleData defaultModule = loadModule(pkgName, pkgName, packageRoot);
            DocumentData packageMd = loadDocument(zipFileSystem.getPath(BALA_DOCS_DIR)
                    .resolve(ProjectConstants.PACKAGE_MD_FILE_NAME));
            // load other modules
            List<ModuleData> otherModules = loadOtherModules(pkgName, packageRoot);
            return PackageData.from(balaPath, defaultModule, otherModules, null, null, null, null, packageMd);
        } catch (IOException e) {
            throw new ProjectException("Failed to read bala file:" + balaPath);
        }
    }

    private static void validatePackageJson(PackageJson packageJson, Path balaPath) {
        if (packageJson.getOrganization() == null || "".equals(packageJson.getOrganization())) {
            throw new ProjectException("'organization' does not exists in 'package.json': " + balaPath);
        }
        if (packageJson.getName() == null || "".equals(packageJson.getName())) {
            throw new ProjectException("'name' does not exists in 'package.json': " + balaPath);
        }
        if (packageJson.getVersion() == null || "".equals(packageJson.getVersion())) {
            throw new ProjectException("'version' does not exists in 'package.json': " + balaPath);
        }
    }

    public static DocumentData loadDocument(Path documentFilePath) {
        if (Files.notExists(documentFilePath)) {
            return null;
        } else {
            String content;
            try {
                content = Files.readString(documentFilePath, Charset.defaultCharset());
            } catch (IOException e) {
                throw new ProjectException(e);
            }
            return DocumentData.from(Optional.of(documentFilePath.getFileName()).get().toString(), content);
        }
    }

    private static ModuleData loadModule(String pkgName, String fullModuleName,  Path packagePath) {
        Path modulePath = packagePath.resolve(MODULES_ROOT).resolve(fullModuleName);
        Path moduleDocPath = packagePath.resolve(BALA_DOCS_DIR).resolve(MODULES_ROOT).resolve(fullModuleName);
        // check module path exists
        if (Files.notExists(modulePath)) {
            throw new ProjectException("The 'modules' directory does not exists in '" + modulePath + "'");
        }

        String moduleName = fullModuleName;
        if (!pkgName.equals(moduleName)) {
            // not default module
            moduleName = fullModuleName.substring(pkgName.length() + 1);
        }

        // validate moduleName
        if (!ProjectUtils.validateModuleName(moduleName)) {
            throw new ProjectException("Invalid module name : '" + moduleName + "' :\n" +
                    "Module name can only contain alphanumerics, underscores and periods " +
                    "and the maximum length is 256 characters: " + modulePath);
        }

        List<DocumentData> srcDocs = loadDocuments(modulePath);
        List<DocumentData> testSrcDocs = Collections.emptyList();
        DocumentData moduleMd = loadDocument(moduleDocPath.resolve(ProjectConstants.MODULE_MD_FILE_NAME));

        return ModuleData.from(modulePath, moduleName, srcDocs, testSrcDocs, moduleMd);
    }

    private static List<ModuleData> loadOtherModules(String pkgName, Path packagePath) {
        Path modulesDirPath = packagePath.resolve(MODULES_ROOT);
        try (Stream<Path> pathStream = Files.walk(modulesDirPath, 1)) {
            return pathStream
                    .filter(path -> !path.equals(modulesDirPath))
                    .filter(path -> path.getFileName() != null
                            && !path.getFileName().toString().equals(pkgName))
                    .filter(Files::isDirectory)
                    .map(modulePath -> modulePath.getFileName().toString())
                    .map(fullModuleName -> loadModule(pkgName, fullModuleName, packagePath))
                    .collect(Collectors.toList());
        } catch (IOException e) {
            throw new ProjectException("Failed to read modules from directory: " + modulesDirPath, e);
        }
    }

    public static PackageManifest createPackageManifest(Path balaPath) {
        if (balaPath.toFile().isDirectory()) {
            return createPackageManifestFromBalaDir(balaPath);
        } else {
            return createPackageManifestFromBalaFile(balaPath);
        }
    }

    public static DependencyManifest createDependencyManifest(Path balaPath) {
        if (balaPath.toFile().isDirectory()) {
            return createDependencyManifestFromBalaDir(balaPath);
        } else {
            return createDependencyManifestFromBalaFile(balaPath);
        }
    }

    public static DependencyGraphResult createPackageDependencyGraph(Path balaPath) {
        DependencyGraphResult dependencyGraphResult;
        if (balaPath.toFile().isDirectory()) {
            Path dependencyGraphJsonPath = balaPath.resolve(DEPENDENCY_GRAPH_JSON);
            dependencyGraphResult = createPackageDependencyGraphFromJson(dependencyGraphJsonPath);
        } else {
            URI zipURI = URI.create("jar:" + balaPath.toAbsolutePath().toUri().toString());
            try (FileSystem zipFileSystem = FileSystems.newFileSystem(zipURI, new HashMap<>())) {
                Path dependencyGraphJsonPath = zipFileSystem.getPath(DEPENDENCY_GRAPH_JSON);
                dependencyGraphResult = createPackageDependencyGraphFromJson(dependencyGraphJsonPath);
            } catch (IOException e) {
                throw new ProjectException("Failed to read balr file:" + balaPath);
            }
        }
        return dependencyGraphResult;
    }

    static DependencyGraphResult createPackageDependencyGraphFromJson(Path dependencyGraphJsonPath) {
        if (Files.notExists(dependencyGraphJsonPath)) {
            throw new ProjectException(dependencyGraphJsonPath + " does not exist.'");
        }

        // Load `dependency-graph.json`
        DependencyGraphJson dependencyGraphJson = readDependencyGraphJson(dependencyGraphJsonPath);

        DependencyGraph<PackageDescriptor> packageDependencyGraph = createPackageDependencyGraph(
                dependencyGraphJson.getPackageDependencyGraph());
        Map<ModuleDescriptor, List<ModuleDescriptor>> moduleDescriptorListMap = createModuleDescDependencies(
                dependencyGraphJson.getModuleDependencies());

        return new DependencyGraphResult(packageDependencyGraph, moduleDescriptorListMap);
    }

    private static PackageManifest createPackageManifestFromBalaFile(Path balrPath) {
        URI zipURI = URI.create("jar:" + balrPath.toAbsolutePath().toUri().toString());
        try (FileSystem zipFileSystem = FileSystems.newFileSystem(zipURI, new HashMap<>())) {
            Path packageJsonPath = zipFileSystem.getPath(PACKAGE_JSON);
            if (Files.notExists(packageJsonPath)) {
                throw new ProjectException("package.json does not exists in '" + balrPath + "'");
            }

            // Load `package.json`
            PackageJson packageJson = readPackageJson(balrPath, packageJsonPath);
            validatePackageJson(packageJson, balrPath);
            extractPlatformLibraries(packageJson, balrPath, zipFileSystem);

            // Load `compiler-plugin.json`
            Path compilerPluginJsonPath = zipFileSystem.getPath(COMPILER_PLUGIN_DIR, COMPILER_PLUGIN_JSON);
            if (!Files.notExists(compilerPluginJsonPath)) {
                CompilerPluginJson compilerPluginJson = readCompilerPluginJson(balrPath, compilerPluginJsonPath);
                extractCompilerPluginLibraries(compilerPluginJson, balrPath, zipFileSystem);
                return getPackageManifest(packageJson, Optional.of(compilerPluginJson));
            }
            return getPackageManifest(packageJson, Optional.empty());
        } catch (IOException e) {
            throw new ProjectException("Failed to read balr file:" + balrPath);
        }
    }

    private static PackageManifest createPackageManifestFromBalaDir(Path balrPath) {
        Path packageJsonPath = balrPath.resolve(PACKAGE_JSON);
        if (Files.notExists(packageJsonPath)) {
            throw new ProjectException("package.json does not exists in '" + balrPath + "'");
        }

        // Load `package.json`
        PackageJson packageJson = readPackageJson(balrPath, packageJsonPath);
        validatePackageJson(packageJson, balrPath);

        // Load `compiler-plugin.json`
        Path compilerPluginJsonPath = balrPath.resolve(COMPILER_PLUGIN_DIR).resolve(COMPILER_PLUGIN_JSON);
        if (!Files.notExists(compilerPluginJsonPath)) {
            CompilerPluginJson compilerPluginJson = readCompilerPluginJson(balrPath, compilerPluginJsonPath);
            setCompilerPluginDependencyPaths(compilerPluginJson, balrPath);
            return getPackageManifest(packageJson, Optional.of(compilerPluginJson));
        }
        return getPackageManifest(packageJson, Optional.empty());
    }

    private static DependencyManifest createDependencyManifestFromBalaFile(Path balrPath) {
        URI zipURI = URI.create("jar:" + balrPath.toAbsolutePath().toUri());
        try (FileSystem zipFileSystem = FileSystems.newFileSystem(zipURI, new HashMap<>())) {
            Path depsGraphJsonPath = zipFileSystem.getPath(DEPENDENCY_GRAPH_JSON);
            if (Files.notExists(depsGraphJsonPath)) {
                throw new ProjectException(DEPENDENCY_GRAPH_JSON + " does not exists in '" + balrPath + "'");
            }

            // Load `dependency-graph.json`
            DependencyGraphJson dependencyGraphJson = readDependencyGraphJson(balrPath, depsGraphJsonPath);
            return getDependencyManifest(dependencyGraphJson);
        } catch (IOException e) {
            throw new ProjectException("Failed to read balr file:" + balrPath);
        }
    }

    private static DependencyManifest createDependencyManifestFromBalaDir(Path balrPath) {
        Path depsGraphJsonPath = balrPath.resolve(DEPENDENCY_GRAPH_JSON);
        if (Files.notExists(depsGraphJsonPath)) {
            throw new ProjectException(DEPENDENCY_GRAPH_JSON + " does not exists in '" + balrPath + "'");
        }

        // Load `dependency-graph.json`
        DependencyGraphJson dependencyGraphJson = readDependencyGraphJson(balrPath, depsGraphJsonPath);
        return getDependencyManifest(dependencyGraphJson);
    }

    private static void extractPlatformLibraries(PackageJson packageJson, Path balaPath, FileSystem zipFileSystem) {
        if (packageJson.getPlatformDependencies() == null) {
            return;
        }
        packageJson.getPlatformDependencies().forEach(dependency -> {
            Path libPath = balaPath.getParent().resolve(dependency.getPath());
            if (!Files.exists(libPath)) {
                try {
                    Files.createDirectories(libPath.getParent());
                    Files.copy(zipFileSystem.getPath(dependency.getPath()), libPath);
                } catch (IOException e) {
                    throw new ProjectException("Failed to extract platform dependency:" + libPath.getFileName(), e);
                }
            }
            dependency.setPath(libPath.toString());
        });
    }

    private static void extractCompilerPluginLibraries(CompilerPluginJson compilerPluginJson, Path balaPath,
            FileSystem zipFileSystem) {
        if (compilerPluginJson.dependencyPaths() == null) {
            return;
        }
        List<String> dependencyLibPaths = new ArrayList<>();
        compilerPluginJson.dependencyPaths().forEach(dependencyPath -> {
            Path libPath = balaPath.getParent().resolve(dependencyPath).normalize();
            if (!Files.exists(libPath)) {
                try {
                    Files.createDirectories(libPath.getParent());
                    // TODO: Need to refactor this fix
                    Path libPathInZip = Paths.get(dependencyPath);
                    if (!dependencyPath.contains(COMPILER_PLUGIN_DIR)) {
                        libPathInZip = Paths.get(COMPILER_PLUGIN_DIR, String.valueOf(libPathInZip));
                    }
                    Files.copy(zipFileSystem.getPath(String.valueOf(libPathInZip)), libPath);
                } catch (IOException e) {
                    throw new ProjectException(
                            "Failed to extract compiler plugin dependency:" + libPath.getFileName(), e);
                }
            }
            dependencyLibPaths.add(libPath.toString());
        });
        compilerPluginJson.setDependencyPaths(dependencyLibPaths);
    }

    private static void setCompilerPluginDependencyPaths(CompilerPluginJson compilerPluginJson, Path balaPath) {
        if (compilerPluginJson.dependencyPaths() == null) {
            return;
        }
        List<String> dependencyLibPaths = new ArrayList<>();
        compilerPluginJson.dependencyPaths().forEach(dependencyPath -> {
            Path libPath = balaPath.resolve(dependencyPath);
            dependencyLibPaths.add(libPath.toString());
        });
        compilerPluginJson.setDependencyPaths(dependencyLibPaths);
    }

    private static PackageManifest getPackageManifest(PackageJson packageJson,
            Optional<CompilerPluginJson> compilerPluginJson) {
        PackageDescriptor pkgDesc = PackageDescriptor.from(PackageOrg.from(packageJson.getOrganization()),
                PackageName.from(packageJson.getName()), PackageVersion.from(packageJson.getVersion()));

        Map<String, PackageManifest.Platform> platforms = new HashMap<>(Collections.emptyMap());
        if (packageJson.getPlatformDependencies() != null) {
            List<Map<String, Object>> platformDependencies = new ArrayList<>();
            packageJson.getPlatformDependencies().forEach(dependency -> {
                String jsonStr = gson.toJson(dependency);
                platformDependencies.add(gson.fromJson(jsonStr, Map.class));

            });
            PackageManifest.Platform platform = new PackageManifest.Platform(platformDependencies);
            platforms.put(packageJson.getPlatform(), platform);
        }

        List<PackageManifest.Dependency> dependencies = new ArrayList<>();
        if (packageJson.getLocalDependencies() != null) {
            packageJson.getLocalDependencies().forEach(localDependency -> {
                PackageManifest.Dependency dependency = new PackageManifest.Dependency(
                        PackageName.from(localDependency.getName()), PackageOrg.from(localDependency.getOrg()),
                        PackageVersion.from(localDependency.getVersion()), localDependency.getRepository());
                dependencies.add(dependency);
            });
        }

        return compilerPluginJson.map(pluginJson -> PackageManifest
<<<<<<< HEAD
                .from(pkgDesc, Optional.of(CompilerPluginDescriptor.from(pluginJson)), dependencies, platforms,
                      packageJson.getLicenses(), packageJson.getAuthors(), packageJson.getKeywords(),
                      packageJson.getExport(), packageJson.getSourceRepository(), packageJson.getTemplate()))
                .orElseGet(() -> PackageManifest
                .from(pkgDesc, Optional.empty(), dependencies, platforms, packageJson.getLicenses(),
                      packageJson.getAuthors(), packageJson.getKeywords(), packageJson.getExport(),
                      packageJson.getSourceRepository(), packageJson.getTemplate()));
=======
                .from(pkgDesc, CompilerPluginDescriptor.from(pluginJson), platforms, dependencies,
                        packageJson.getLicenses(), packageJson.getAuthors(), packageJson.getKeywords(),
                        packageJson.getExport(), packageJson.getSourceRepository(), packageJson.getBallerinaVersion()))
                .orElseGet(() -> PackageManifest
                        .from(pkgDesc, null, platforms, dependencies, packageJson.getLicenses(),
                                packageJson.getAuthors(), packageJson.getKeywords(), packageJson.getExport(),
                                packageJson.getSourceRepository(), packageJson.getBallerinaVersion()));
    }

    private static DependencyManifest getDependencyManifest(DependencyGraphJson dependencyGraphJson) {
        List<DependencyManifest.Package> packages = new ArrayList<>();
        for (io.ballerina.projects.internal.model.Dependency dependency :
                dependencyGraphJson.getPackageDependencyGraph()) {
            List<DependencyManifest.Dependency> dependencies = new ArrayList<>();
            List<DependencyManifest.Module> modules = new ArrayList<>();
            for (io.ballerina.projects.internal.model.Dependency transDependency : dependency.getDependencies()) {
                DependencyManifest.Dependency dep = new DependencyManifest.Dependency(
                        PackageName.from(transDependency.getName()), PackageOrg.from(transDependency.getOrg()));
                dependencies.add(dep);
            }

            if (dependency.getModules() != null && !dependency.getModules().isEmpty()) {
                for (io.ballerina.projects.internal.model.Dependency.Module depModule : dependency.getModules()) {
                    DependencyManifest.Module module = new DependencyManifest.Module(depModule.org(),
                                                                                     depModule.packageName(),
                                                                                     depModule.moduleName());
                    modules.add(module);
                }
            }

            DependencyManifest.Package pkg = new
                    DependencyManifest.Package(PackageName.from(dependency.getName()),
                                               PackageOrg.from(dependency.getOrg()),
                                               PackageVersion.from(dependency.getVersion()),
                                               dependency.getScope() != null ? dependency.getScope().name() : null,
                                               dependency.isTransitive(),
                                               dependencies,
                                               modules);
            packages.add(pkg);
        }

        return DependencyManifest.from(null, packages);
>>>>>>> e8c7e358
    }

    private static PackageJson readPackageJson(Path balaPath, Path packageJsonPath) {
        PackageJson packageJson;
        try (BufferedReader bufferedReader = Files.newBufferedReader(packageJsonPath)) {
            packageJson = gson.fromJson(bufferedReader, PackageJson.class);
        } catch (JsonSyntaxException e) {
            throw new ProjectException("Invalid package.json format in '" + balaPath + "'");
        } catch (IOException e) {
            throw new ProjectException("Failed to read the package.json in '" + balaPath + "'");
        }
        return packageJson;
    }

    private static DependencyGraphJson readDependencyGraphJson(Path balaPath, Path depsGraphJsonPath) {
        DependencyGraphJson dependencyGraphJson;
        try (BufferedReader bufferedReader = Files.newBufferedReader(depsGraphJsonPath)) {
            dependencyGraphJson = gson.fromJson(bufferedReader, DependencyGraphJson.class);
        } catch (JsonSyntaxException e) {
            throw new ProjectException("Invalid " + DEPENDENCY_GRAPH_JSON + " format in '" + balaPath + "'");
        } catch (IOException e) {
            throw new ProjectException("Failed to read the " + DEPENDENCY_GRAPH_JSON + " in '" + balaPath + "'");
        }
        return dependencyGraphJson;
    }

    private static CompilerPluginJson readCompilerPluginJson(Path balaPath, Path compilerPluginJsonPath) {
        CompilerPluginJson pluginJson;
        try (BufferedReader bufferedReader = Files.newBufferedReader(compilerPluginJsonPath)) {
            pluginJson = gson.fromJson(bufferedReader, CompilerPluginJson.class);
        } catch (JsonSyntaxException e) {
            throw new ProjectException("Invalid " + COMPILER_PLUGIN_JSON + " format in '" + balaPath + "'");
        } catch (IOException e) {
            throw new ProjectException("Failed to read the " + COMPILER_PLUGIN_JSON + " in '" + balaPath + "'");
        }
        return pluginJson;
    }

    private static DependencyGraph<PackageDescriptor> createPackageDependencyGraph(
            List<io.ballerina.projects.internal.model.Dependency> packageDependencyGraph) {
        DependencyGraph.DependencyGraphBuilder<PackageDescriptor> graphBuilder = getBuilder();

        for (io.ballerina.projects.internal.model.Dependency dependency : packageDependencyGraph) {
            PackageDescriptor pkg = PackageDescriptor.from(PackageOrg.from(dependency.getOrg()),
                    PackageName.from(dependency.getName()), PackageVersion.from(dependency.getVersion()));
            Set<PackageDescriptor> dependentPackages = new HashSet<>();
            for (io.ballerina.projects.internal.model.Dependency dependencyPkg : dependency.getDependencies()) {
                dependentPackages.add(PackageDescriptor.from(PackageOrg.from(dependencyPkg.getOrg()),
                        PackageName.from(dependencyPkg.getName()),
                        PackageVersion.from(dependencyPkg.getVersion())));
            }
            graphBuilder.addDependencies(pkg, dependentPackages);
        }

        return graphBuilder.build();
    }

    private static Map<ModuleDescriptor, List<ModuleDescriptor>> createModuleDescDependencies(
            List<ModuleDependency> modDepEntries) {
        return modDepEntries.stream()
                .collect(Collectors.toMap(BalaFiles::getModuleDescriptorFromDependencyEntry,
                        modDepEntry -> createModDescriptorList(modDepEntry.getDependencies())));
    }

    private static ModuleDescriptor getModuleDescriptorFromDependencyEntry(ModuleDependency modDepEntry) {
        PackageDescriptor pkgDesc = PackageDescriptor.from(PackageOrg.from(modDepEntry.getOrg()),
                PackageName.from(modDepEntry.getPackageName()),
                PackageVersion.from(modDepEntry.getVersion()));
        final ModuleName moduleName;
        if (modDepEntry.getModuleName().equals(pkgDesc.name().toString())) {
            moduleName = ModuleName.from(pkgDesc.name());
        } else {
            String moduleNamePart = modDepEntry.getModuleName()
                    .split(modDepEntry.getPackageName() + MODULE_NAME_SEPARATOR)[1];
            moduleName = ModuleName.from(pkgDesc.name(), moduleNamePart);
        }
        return ModuleDescriptor.from(moduleName, pkgDesc);
    }

    private static List<ModuleDescriptor> createModDescriptorList(List<ModuleDependency> modDepEntries) {
        return modDepEntries.stream()
                .map(BalaFiles::getModuleDescriptorFromDependencyEntry)
                .collect(Collectors.toList());
    }

    private static DependencyGraphJson readDependencyGraphJson(Path dependencyGraphJsonPath) {
        DependencyGraphJson dependencyGraphJson;
        try (BufferedReader bufferedReader = Files.newBufferedReader(dependencyGraphJsonPath)) {
            dependencyGraphJson = gson
                    .fromJson(bufferedReader, DependencyGraphJson.class);
        } catch (JsonSyntaxException e) {
            throw new ProjectException(
                    "Invalid " + DEPENDENCY_GRAPH_JSON + " format in '" + dependencyGraphJsonPath + "'");
        } catch (IOException e) {
            throw new ProjectException(
                    "Failed to read the " + DEPENDENCY_GRAPH_JSON + " in '" + dependencyGraphJsonPath + "'");
        }
        return dependencyGraphJson;
    }

    /**
     * {@code DependencyGraphResult} contains package and module dependency graphs.
     */
    public static class DependencyGraphResult {
        private final DependencyGraph<PackageDescriptor> packageDependencyGraph;
        private final Map<ModuleDescriptor, List<ModuleDescriptor>> moduleDependencies;

        DependencyGraphResult(DependencyGraph<PackageDescriptor> packageDependencyGraph,
                              Map<ModuleDescriptor, List<ModuleDescriptor>> moduleDependencies) {
            this.packageDependencyGraph = packageDependencyGraph;
            this.moduleDependencies = moduleDependencies;
        }

        public DependencyGraph<PackageDescriptor> packageDependencyGraph() {
            return packageDependencyGraph;
        }

        public Map<ModuleDescriptor, List<ModuleDescriptor>> moduleDependencies() {
            return moduleDependencies;
        }
    }

    /**
     * Returns a PacakgeJson instance from the provided bala.
     *
     * @param balaPath path to .bala file or extracted directory
     * @return a PackageJson instance
     */
    public static PackageJson readPackageJson(Path balaPath) {
        PackageJson packageJson;
        if (balaPath.toFile().isDirectory()) {
            Path packageJsonPath = balaPath.resolve(PACKAGE_JSON);
            if (Files.notExists(packageJsonPath)) {
                throw new ProjectException("package.json does not exists in '" + balaPath + "'");
            }
            packageJson = readPackageJson(balaPath, packageJsonPath);
        } else {
            URI zipURI = URI.create("jar:" + balaPath.toAbsolutePath().toUri().toString());
            try (FileSystem zipFileSystem = FileSystems.newFileSystem(zipURI, new HashMap<>())) {
                Path packageJsonPath = zipFileSystem.getPath(PACKAGE_JSON);
                if (Files.notExists(packageJsonPath)) {
                    throw new ProjectException("package.json does not exists in '" + balaPath + "'");
                }
                packageJson = readPackageJson(balaPath, packageJsonPath);
            } catch (IOException e) {
                throw new ProjectException("Failed to read balr file:" + balaPath);
            }
        }
        return packageJson;
    }
}<|MERGE_RESOLUTION|>--- conflicted
+++ resolved
@@ -34,6 +34,7 @@
 import io.ballerina.projects.internal.bala.DependencyGraphJson;
 import io.ballerina.projects.internal.bala.ModuleDependency;
 import io.ballerina.projects.internal.model.CompilerPluginDescriptor;
+import io.ballerina.projects.internal.model.Dependency;
 import io.ballerina.projects.internal.model.PackageJson;
 import io.ballerina.projects.util.ProjectConstants;
 import io.ballerina.projects.util.ProjectUtils;
@@ -393,22 +394,15 @@
         }
 
         return compilerPluginJson.map(pluginJson -> PackageManifest
-<<<<<<< HEAD
-                .from(pkgDesc, Optional.of(CompilerPluginDescriptor.from(pluginJson)), dependencies, platforms,
-                      packageJson.getLicenses(), packageJson.getAuthors(), packageJson.getKeywords(),
-                      packageJson.getExport(), packageJson.getSourceRepository(), packageJson.getTemplate()))
-                .orElseGet(() -> PackageManifest
-                .from(pkgDesc, Optional.empty(), dependencies, platforms, packageJson.getLicenses(),
-                      packageJson.getAuthors(), packageJson.getKeywords(), packageJson.getExport(),
-                      packageJson.getSourceRepository(), packageJson.getTemplate()));
-=======
                 .from(pkgDesc, CompilerPluginDescriptor.from(pluginJson), platforms, dependencies,
                         packageJson.getLicenses(), packageJson.getAuthors(), packageJson.getKeywords(),
-                        packageJson.getExport(), packageJson.getSourceRepository(), packageJson.getBallerinaVersion()))
+                        packageJson.getExport(), packageJson.getSourceRepository(), packageJson.getBallerinaVersion(),
+                        packageJson.getTemplate()))
                 .orElseGet(() -> PackageManifest
                         .from(pkgDesc, null, platforms, dependencies, packageJson.getLicenses(),
                                 packageJson.getAuthors(), packageJson.getKeywords(), packageJson.getExport(),
-                                packageJson.getSourceRepository(), packageJson.getBallerinaVersion()));
+                                packageJson.getSourceRepository(), packageJson.getBallerinaVersion(),
+                                packageJson.getTemplate()));
     }
 
     private static DependencyManifest getDependencyManifest(DependencyGraphJson dependencyGraphJson) {
@@ -444,7 +438,6 @@
         }
 
         return DependencyManifest.from(null, packages);
->>>>>>> e8c7e358
     }
 
     private static PackageJson readPackageJson(Path balaPath, Path packageJsonPath) {
