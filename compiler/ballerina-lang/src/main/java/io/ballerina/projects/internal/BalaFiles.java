/*
 *  Copyright (c) 2020, WSO2 Inc. (http://www.wso2.org) All Rights Reserved.
 *
 *  WSO2 Inc. licenses this file to you under the Apache License,
 *  Version 2.0 (the "License"); you may not use this file except
 *  in compliance with the License.
 *  You may obtain a copy of the License at
 *
 *    http://www.apache.org/licenses/LICENSE-2.0
 *
 *  Unless required by applicable law or agreed to in writing,
 *  software distributed under the License is distributed on an
 *  "AS IS" BASIS, WITHOUT WARRANTIES OR CONDITIONS OF ANY
 *  KIND, either express or implied.  See the License for the
 *  specific language governing permissions and limitations
 *  under the License.
 */

package io.ballerina.projects.internal;

import com.google.gson.Gson;
import com.google.gson.JsonSyntaxException;
import io.ballerina.projects.DependencyGraph;
import io.ballerina.projects.DependencyManifest;
import io.ballerina.projects.ModuleDescriptor;
import io.ballerina.projects.ModuleName;
import io.ballerina.projects.PackageDescriptor;
import io.ballerina.projects.PackageManifest;
import io.ballerina.projects.PackageName;
import io.ballerina.projects.PackageOrg;
import io.ballerina.projects.PackageVersion;
import io.ballerina.projects.ProjectException;
import io.ballerina.projects.internal.bala.CompilerPluginJson;
import io.ballerina.projects.internal.bala.DependencyGraphJson;
import io.ballerina.projects.internal.bala.ModuleDependency;
import io.ballerina.projects.internal.model.CompilerPluginDescriptor;
import io.ballerina.projects.internal.model.PackageJson;
import io.ballerina.projects.util.ProjectConstants;
import io.ballerina.projects.util.ProjectUtils;

import java.io.BufferedReader;
import java.io.IOException;
import java.net.URI;
import java.nio.charset.Charset;
import java.nio.file.FileSystem;
import java.nio.file.FileSystems;
import java.nio.file.Files;
import java.nio.file.Path;
import java.nio.file.Paths;
import java.util.ArrayList;
import java.util.Collections;
import java.util.HashMap;
import java.util.HashSet;
import java.util.List;
import java.util.Map;
import java.util.Optional;
import java.util.Set;
import java.util.stream.Collectors;
import java.util.stream.Stream;

import static io.ballerina.projects.DependencyGraph.DependencyGraphBuilder.getBuilder;
import static io.ballerina.projects.internal.ProjectFiles.loadDocuments;
import static io.ballerina.projects.util.ProjectConstants.BALA_DOCS_DIR;
import static io.ballerina.projects.util.ProjectConstants.COMPILER_PLUGIN_DIR;
import static io.ballerina.projects.util.ProjectConstants.COMPILER_PLUGIN_JSON;
import static io.ballerina.projects.util.ProjectConstants.DEPENDENCY_GRAPH_JSON;
import static io.ballerina.projects.util.ProjectConstants.MODULES_ROOT;
import static io.ballerina.projects.util.ProjectConstants.MODULE_NAME_SEPARATOR;
import static io.ballerina.projects.util.ProjectConstants.PACKAGE_JSON;

/**
 * Contains a set of utility methods that create an in-memory representation of a Ballerina project using a bala.
 *
 * @since 2.0.0
 */
public class BalaFiles {
    private static final Gson gson = new Gson();

    // TODO change class name to utils
    private BalaFiles() {
    }

    static PackageData loadPackageData(Path balaPath, PackageManifest packageManifest) {
        if (balaPath.toFile().isDirectory()) {
            return loadPackageDataFromBalaDir(balaPath, packageManifest);
        } else {
            return loadPackageDataFromBalaFile(balaPath, packageManifest);
        }
    }

    private static PackageData loadPackageDataFromBalaDir(Path balaPath, PackageManifest packageManifest) {
        // Load default module
        String pkgName = packageManifest.name().toString();
        ModuleData defaultModule = loadModule(pkgName, pkgName, balaPath);
        DocumentData packageMd = loadDocument(balaPath.resolve(BALA_DOCS_DIR)
                .resolve(ProjectConstants.PACKAGE_MD_FILE_NAME));
        // load other modules
        List<ModuleData> otherModules = loadOtherModules(pkgName, balaPath);
        return PackageData.from(balaPath, defaultModule, otherModules, null, null, null, null, packageMd);
    }

    private static PackageData loadPackageDataFromBalaFile(Path balaPath, PackageManifest packageManifest) {
        URI zipURI = URI.create("jar:" + balaPath.toUri().toString());
        try (FileSystem zipFileSystem = FileSystems.newFileSystem(zipURI, new HashMap<>())) {
            // Load default module
            String pkgName = packageManifest.name().toString();
            Path packageRoot = zipFileSystem.getPath("/");
            ModuleData defaultModule = loadModule(pkgName, pkgName, packageRoot);
            DocumentData packageMd = loadDocument(zipFileSystem.getPath(BALA_DOCS_DIR)
                    .resolve(ProjectConstants.PACKAGE_MD_FILE_NAME));
            // load other modules
            List<ModuleData> otherModules = loadOtherModules(pkgName, packageRoot);
            return PackageData.from(balaPath, defaultModule, otherModules, null, null, null, null, packageMd);
        } catch (IOException e) {
            throw new ProjectException("Failed to read bala file:" + balaPath);
        }
    }

    private static void validatePackageJson(PackageJson packageJson, Path balaPath) {
        if (packageJson.getOrganization() == null || "".equals(packageJson.getOrganization())) {
            throw new ProjectException("'organization' does not exists in 'package.json': " + balaPath);
        }
        if (packageJson.getName() == null || "".equals(packageJson.getName())) {
            throw new ProjectException("'name' does not exists in 'package.json': " + balaPath);
        }
        if (packageJson.getVersion() == null || "".equals(packageJson.getVersion())) {
            throw new ProjectException("'version' does not exists in 'package.json': " + balaPath);
        }
    }

    public static DocumentData loadDocument(Path documentFilePath) {
        if (Files.notExists(documentFilePath)) {
            return null;
        } else {
            String content;
            try {
                content = Files.readString(documentFilePath, Charset.defaultCharset());
            } catch (IOException e) {
                throw new ProjectException(e);
            }
            return DocumentData.from(Optional.of(documentFilePath.getFileName()).get().toString(), content);
        }
    }

    private static ModuleData loadModule(String pkgName, String fullModuleName,  Path packagePath) {
        Path modulePath = packagePath.resolve(MODULES_ROOT).resolve(fullModuleName);
        Path moduleDocPath = packagePath.resolve(BALA_DOCS_DIR).resolve(MODULES_ROOT).resolve(fullModuleName);
        // check module path exists
        if (Files.notExists(modulePath)) {
            throw new ProjectException("The 'modules' directory does not exists in '" + modulePath + "'");
        }

        String moduleName = fullModuleName;
        if (!pkgName.equals(moduleName)) {
            // not default module
            moduleName = fullModuleName.substring(pkgName.length() + 1);
        }

        // validate moduleName
        if (!ProjectUtils.validateModuleName(moduleName)) {
            throw new ProjectException("Invalid module name : '" + moduleName + "' :\n" +
                    "Module name can only contain alphanumerics, underscores and periods: " + modulePath);
        }
        if (!ProjectUtils.validateNameLength(moduleName)) {
            throw new ProjectException("Invalid module name : '" + moduleName + "' :\n" +
                    "Maximum length of module name is 256 characters: " + modulePath);
        }

        List<DocumentData> srcDocs = loadDocuments(modulePath);
        List<DocumentData> testSrcDocs = Collections.emptyList();
        DocumentData moduleMd = loadDocument(moduleDocPath.resolve(ProjectConstants.MODULE_MD_FILE_NAME));

        return ModuleData.from(modulePath, moduleName, srcDocs, testSrcDocs, moduleMd);
    }

    private static List<ModuleData> loadOtherModules(String pkgName, Path packagePath) {
        Path modulesDirPath = packagePath.resolve(MODULES_ROOT);
        try (Stream<Path> pathStream = Files.walk(modulesDirPath, 1)) {
            return pathStream
                    .filter(path -> !path.equals(modulesDirPath))
                    .filter(path -> path.getFileName() != null
                            && !path.getFileName().toString().equals(pkgName))
                    .filter(Files::isDirectory)
                    .map(modulePath -> modulePath.getFileName().toString())
                    .map(fullModuleName -> loadModule(pkgName, fullModuleName, packagePath))
                    .collect(Collectors.toList());
        } catch (IOException e) {
            throw new ProjectException("Failed to read modules from directory: " + modulesDirPath, e);
        }
    }

    public static PackageManifest createPackageManifest(Path balaPath) {
        if (balaPath.toFile().isDirectory()) {
            return createPackageManifestFromBalaDir(balaPath);
        } else {
            return createPackageManifestFromBalaFile(balaPath);
        }
    }

    public static DependencyManifest createDependencyManifest(Path balaPath) {
        if (balaPath.toFile().isDirectory()) {
            return createDependencyManifestFromBalaDir(balaPath);
        } else {
            return createDependencyManifestFromBalaFile(balaPath);
        }
    }

    public static DependencyGraphResult createPackageDependencyGraph(Path balaPath) {
        DependencyGraphResult dependencyGraphResult;
        if (balaPath.toFile().isDirectory()) {
            Path dependencyGraphJsonPath = balaPath.resolve(DEPENDENCY_GRAPH_JSON);
            dependencyGraphResult = createPackageDependencyGraphFromJson(dependencyGraphJsonPath);
        } else {
            URI zipURI = URI.create("jar:" + balaPath.toAbsolutePath().toUri().toString());
            try (FileSystem zipFileSystem = FileSystems.newFileSystem(zipURI, new HashMap<>())) {
                Path dependencyGraphJsonPath = zipFileSystem.getPath(DEPENDENCY_GRAPH_JSON);
                dependencyGraphResult = createPackageDependencyGraphFromJson(dependencyGraphJsonPath);
            } catch (IOException e) {
                throw new ProjectException("Failed to read balr file:" + balaPath);
            }
        }
        return dependencyGraphResult;
    }

    static DependencyGraphResult createPackageDependencyGraphFromJson(Path dependencyGraphJsonPath) {
        if (Files.notExists(dependencyGraphJsonPath)) {
            throw new ProjectException(dependencyGraphJsonPath + " does not exist.'");
        }

        // Load `dependency-graph.json`
        DependencyGraphJson dependencyGraphJson = readDependencyGraphJson(dependencyGraphJsonPath);

        DependencyGraph<PackageDescriptor> packageDependencyGraph = createPackageDependencyGraph(
                dependencyGraphJson.getPackageDependencyGraph());
        Map<ModuleDescriptor, List<ModuleDescriptor>> moduleDescriptorListMap = createModuleDescDependencies(
                dependencyGraphJson.getModuleDependencies());

        return new DependencyGraphResult(packageDependencyGraph, moduleDescriptorListMap);
    }

    private static PackageManifest createPackageManifestFromBalaFile(Path balrPath) {
        URI zipURI = URI.create("jar:" + balrPath.toAbsolutePath().toUri().toString());
        try (FileSystem zipFileSystem = FileSystems.newFileSystem(zipURI, new HashMap<>())) {
            Path packageJsonPath = zipFileSystem.getPath(PACKAGE_JSON);
            if (Files.notExists(packageJsonPath)) {
                throw new ProjectException("package.json does not exists in '" + balrPath + "'");
            }

            // Load `package.json`
            PackageJson packageJson = readPackageJson(balrPath, packageJsonPath);
            validatePackageJson(packageJson, balrPath);
            extractPlatformLibraries(packageJson, balrPath, zipFileSystem);

            // Load `compiler-plugin.json`
            Path compilerPluginJsonPath = zipFileSystem.getPath(COMPILER_PLUGIN_DIR, COMPILER_PLUGIN_JSON);
            if (!Files.notExists(compilerPluginJsonPath)) {
                CompilerPluginJson compilerPluginJson = readCompilerPluginJson(balrPath, compilerPluginJsonPath);
                extractCompilerPluginLibraries(compilerPluginJson, balrPath, zipFileSystem);
                return getPackageManifest(packageJson, Optional.of(compilerPluginJson));
            }
            return getPackageManifest(packageJson, Optional.empty());
        } catch (IOException e) {
            throw new ProjectException("Failed to read balr file:" + balrPath);
        }
    }

    private static PackageManifest createPackageManifestFromBalaDir(Path balrPath) {
        Path packageJsonPath = balrPath.resolve(PACKAGE_JSON);
        if (Files.notExists(packageJsonPath)) {
            throw new ProjectException("package.json does not exists in '" + balrPath + "'");
        }

        // Load `package.json`
        PackageJson packageJson = readPackageJson(balrPath, packageJsonPath);
        validatePackageJson(packageJson, balrPath);

        // Load `compiler-plugin.json`
        Path compilerPluginJsonPath = balrPath.resolve(COMPILER_PLUGIN_DIR).resolve(COMPILER_PLUGIN_JSON);
        if (!Files.notExists(compilerPluginJsonPath)) {
            CompilerPluginJson compilerPluginJson = readCompilerPluginJson(balrPath, compilerPluginJsonPath);
            setCompilerPluginDependencyPaths(compilerPluginJson, balrPath);
            return getPackageManifest(packageJson, Optional.of(compilerPluginJson));
        }
        return getPackageManifest(packageJson, Optional.empty());
    }

    private static DependencyManifest createDependencyManifestFromBalaFile(Path balrPath) {
        URI zipURI = URI.create("jar:" + balrPath.toAbsolutePath().toUri());
        try (FileSystem zipFileSystem = FileSystems.newFileSystem(zipURI, new HashMap<>())) {
            Path depsGraphJsonPath = zipFileSystem.getPath(DEPENDENCY_GRAPH_JSON);
            if (Files.notExists(depsGraphJsonPath)) {
                throw new ProjectException(DEPENDENCY_GRAPH_JSON + " does not exists in '" + balrPath + "'");
            }

            // Load `dependency-graph.json`
            DependencyGraphJson dependencyGraphJson = readDependencyGraphJson(balrPath, depsGraphJsonPath);
            return getDependencyManifest(dependencyGraphJson);
        } catch (IOException e) {
            throw new ProjectException("Failed to read balr file:" + balrPath);
        }
    }

    private static DependencyManifest createDependencyManifestFromBalaDir(Path balrPath) {
        Path depsGraphJsonPath = balrPath.resolve(DEPENDENCY_GRAPH_JSON);
        if (Files.notExists(depsGraphJsonPath)) {
            throw new ProjectException(DEPENDENCY_GRAPH_JSON + " does not exists in '" + balrPath + "'");
        }

        // Load `dependency-graph.json`
        DependencyGraphJson dependencyGraphJson = readDependencyGraphJson(balrPath, depsGraphJsonPath);
        return getDependencyManifest(dependencyGraphJson);
    }

    private static void extractPlatformLibraries(PackageJson packageJson, Path balaPath, FileSystem zipFileSystem) {
        if (packageJson.getPlatformDependencies() == null) {
            return;
        }
        packageJson.getPlatformDependencies().forEach(dependency -> {
            Path libPath = balaPath.getParent().resolve(dependency.getPath());
            if (!Files.exists(libPath)) {
                try {
                    Files.createDirectories(libPath.getParent());
                    Files.copy(zipFileSystem.getPath(dependency.getPath()), libPath);
                } catch (IOException e) {
                    throw new ProjectException("Failed to extract platform dependency:" + libPath.getFileName(), e);
                }
            }
            dependency.setPath(libPath.toString());
        });
    }

    private static void extractCompilerPluginLibraries(CompilerPluginJson compilerPluginJson, Path balaPath,
            FileSystem zipFileSystem) {
        if (compilerPluginJson.dependencyPaths() == null) {
            return;
        }
        List<String> dependencyLibPaths = new ArrayList<>();
        compilerPluginJson.dependencyPaths().forEach(dependencyPath -> {
            Path libPath = balaPath.getParent().resolve(dependencyPath).normalize();
            if (!Files.exists(libPath)) {
                try {
                    Files.createDirectories(libPath.getParent());
                    // TODO: Need to refactor this fix
                    Path libPathInZip = Paths.get(dependencyPath);
                    if (!dependencyPath.contains(COMPILER_PLUGIN_DIR)) {
                        libPathInZip = Paths.get(COMPILER_PLUGIN_DIR, String.valueOf(libPathInZip));
                    }
                    Files.copy(zipFileSystem.getPath(String.valueOf(libPathInZip)), libPath);
                } catch (IOException e) {
                    throw new ProjectException(
                            "Failed to extract compiler plugin dependency:" + libPath.getFileName(), e);
                }
            }
            dependencyLibPaths.add(libPath.toString());
        });
        compilerPluginJson.setDependencyPaths(dependencyLibPaths);
    }

    private static void setCompilerPluginDependencyPaths(CompilerPluginJson compilerPluginJson, Path balaPath) {
        if (compilerPluginJson.dependencyPaths() == null) {
            return;
        }
        List<String> dependencyLibPaths = new ArrayList<>();
        compilerPluginJson.dependencyPaths().forEach(dependencyPath -> {
            Path libPath = balaPath.resolve(dependencyPath);
            dependencyLibPaths.add(libPath.toString());
        });
        compilerPluginJson.setDependencyPaths(dependencyLibPaths);
    }

    private static PackageManifest getPackageManifest(PackageJson packageJson,
            Optional<CompilerPluginJson> compilerPluginJson) {
        PackageDescriptor pkgDesc = PackageDescriptor.from(PackageOrg.from(packageJson.getOrganization()),
                PackageName.from(packageJson.getName()), PackageVersion.from(packageJson.getVersion()));

        Map<String, PackageManifest.Platform> platforms = new HashMap<>(Collections.emptyMap());
        if (packageJson.getPlatformDependencies() != null) {
            List<Map<String, Object>> platformDependencies = new ArrayList<>();
            packageJson.getPlatformDependencies().forEach(dependency -> {
                String jsonStr = gson.toJson(dependency);
                platformDependencies.add(gson.fromJson(jsonStr, Map.class));

            });
            PackageManifest.Platform platform = new PackageManifest.Platform(platformDependencies);
            platforms.put(packageJson.getPlatform(), platform);
        }

        List<PackageManifest.Dependency> dependencies = new ArrayList<>();
        if (packageJson.getLocalDependencies() != null) {
            packageJson.getLocalDependencies().forEach(localDependency -> {
                PackageManifest.Dependency dependency = new PackageManifest.Dependency(
                        PackageName.from(localDependency.getName()), PackageOrg.from(localDependency.getOrg()),
                        PackageVersion.from(localDependency.getVersion()), localDependency.getRepository());
                dependencies.add(dependency);
            });
        }

        return compilerPluginJson.map(pluginJson -> PackageManifest
<<<<<<< HEAD
                .from(pkgDesc, CompilerPluginDescriptor.from(pluginJson), platforms, dependencies,
                        packageJson.getLicenses(), packageJson.getAuthors(), packageJson.getKeywords(),
                        packageJson.getExport(), packageJson.getSourceRepository(), packageJson.getBallerinaVersion(),
                        packageJson.getTemplate()))
=======
                        .from(pkgDesc, CompilerPluginDescriptor.from(pluginJson), platforms, dependencies,
                                packageJson.getLicenses(), packageJson.getAuthors(), packageJson.getKeywords(),
                                packageJson.getExport(), packageJson.getSourceRepository(),
                                packageJson.getBallerinaVersion(), packageJson.getVisibility(),
                                packageJson.getTemplate()))
>>>>>>> 53c3c675
                .orElseGet(() -> PackageManifest
                        .from(pkgDesc, null, platforms, dependencies, packageJson.getLicenses(),
                                packageJson.getAuthors(), packageJson.getKeywords(), packageJson.getExport(),
                                packageJson.getSourceRepository(), packageJson.getBallerinaVersion(),
<<<<<<< HEAD
=======
                                packageJson.getVisibility(),
>>>>>>> 53c3c675
                                packageJson.getTemplate()));
    }

    private static DependencyManifest getDependencyManifest(DependencyGraphJson dependencyGraphJson) {
        List<DependencyManifest.Package> packages = new ArrayList<>();
        for (io.ballerina.projects.internal.model.Dependency dependency :
                dependencyGraphJson.getPackageDependencyGraph()) {
            List<DependencyManifest.Dependency> dependencies = new ArrayList<>();
            List<DependencyManifest.Module> modules = new ArrayList<>();
            for (io.ballerina.projects.internal.model.Dependency transDependency : dependency.getDependencies()) {
                DependencyManifest.Dependency dep = new DependencyManifest.Dependency(
                        PackageName.from(transDependency.getName()), PackageOrg.from(transDependency.getOrg()));
                dependencies.add(dep);
            }

            if (dependency.getModules() != null && !dependency.getModules().isEmpty()) {
                for (io.ballerina.projects.internal.model.Dependency.Module depModule : dependency.getModules()) {
                    DependencyManifest.Module module = new DependencyManifest.Module(depModule.org(),
                                                                                     depModule.packageName(),
                                                                                     depModule.moduleName());
                    modules.add(module);
                }
            }

            DependencyManifest.Package pkg = new
                    DependencyManifest.Package(PackageName.from(dependency.getName()),
                                               PackageOrg.from(dependency.getOrg()),
                                               PackageVersion.from(dependency.getVersion()),
                                               dependency.getScope() != null ? dependency.getScope().name() : null,
                                               dependency.isTransitive(),
                                               dependencies,
                                               modules);
            packages.add(pkg);
        }

        return DependencyManifest.from(null, packages);
    }

    private static PackageJson readPackageJson(Path balaPath, Path packageJsonPath) {
        PackageJson packageJson;
        try (BufferedReader bufferedReader = Files.newBufferedReader(packageJsonPath)) {
            packageJson = gson.fromJson(bufferedReader, PackageJson.class);
        } catch (JsonSyntaxException e) {
            throw new ProjectException("Invalid package.json format in '" + balaPath + "'");
        } catch (IOException e) {
            throw new ProjectException("Failed to read the package.json in '" + balaPath + "'");
        }
        return packageJson;
    }

    public static PackageJson readPkgJson(Path packageJsonPath) {
        PackageJson packageJson;
        try (BufferedReader bufferedReader = Files.newBufferedReader(packageJsonPath)) {
            packageJson = gson.fromJson(bufferedReader, PackageJson.class);
        } catch (JsonSyntaxException e) {
            throw new ProjectException("Invalid package.json format");
        } catch (IOException e) {
            throw new ProjectException("Failed to read the package.json");
        }

        return packageJson;
    }

    private static DependencyGraphJson readDependencyGraphJson(Path balaPath, Path depsGraphJsonPath) {
        DependencyGraphJson dependencyGraphJson;
        try (BufferedReader bufferedReader = Files.newBufferedReader(depsGraphJsonPath)) {
            dependencyGraphJson = gson.fromJson(bufferedReader, DependencyGraphJson.class);
        } catch (JsonSyntaxException e) {
            throw new ProjectException("Invalid " + DEPENDENCY_GRAPH_JSON + " format in '" + balaPath + "'");
        } catch (IOException e) {
            throw new ProjectException("Failed to read the " + DEPENDENCY_GRAPH_JSON + " in '" + balaPath + "'");
        }
        return dependencyGraphJson;
    }

    private static CompilerPluginJson readCompilerPluginJson(Path balaPath, Path compilerPluginJsonPath) {
        CompilerPluginJson pluginJson;
        try (BufferedReader bufferedReader = Files.newBufferedReader(compilerPluginJsonPath)) {
            pluginJson = gson.fromJson(bufferedReader, CompilerPluginJson.class);
        } catch (JsonSyntaxException e) {
            throw new ProjectException("Invalid " + COMPILER_PLUGIN_JSON + " format in '" + balaPath + "'");
        } catch (IOException e) {
            throw new ProjectException("Failed to read the " + COMPILER_PLUGIN_JSON + " in '" + balaPath + "'");
        }
        return pluginJson;
    }

    private static DependencyGraph<PackageDescriptor> createPackageDependencyGraph(
            List<io.ballerina.projects.internal.model.Dependency> packageDependencyGraph) {
        DependencyGraph.DependencyGraphBuilder<PackageDescriptor> graphBuilder = getBuilder();

        for (io.ballerina.projects.internal.model.Dependency dependency : packageDependencyGraph) {
            PackageDescriptor pkg = PackageDescriptor.from(PackageOrg.from(dependency.getOrg()),
                    PackageName.from(dependency.getName()), PackageVersion.from(dependency.getVersion()));
            Set<PackageDescriptor> dependentPackages = new HashSet<>();
            for (io.ballerina.projects.internal.model.Dependency dependencyPkg : dependency.getDependencies()) {
                dependentPackages.add(PackageDescriptor.from(PackageOrg.from(dependencyPkg.getOrg()),
                        PackageName.from(dependencyPkg.getName()),
                        PackageVersion.from(dependencyPkg.getVersion())));
            }
            graphBuilder.addDependencies(pkg, dependentPackages);
        }

        return graphBuilder.build();
    }

    private static Map<ModuleDescriptor, List<ModuleDescriptor>> createModuleDescDependencies(
            List<ModuleDependency> modDepEntries) {
        return modDepEntries.stream()
                .collect(Collectors.toMap(BalaFiles::getModuleDescriptorFromDependencyEntry,
                        modDepEntry -> createModDescriptorList(modDepEntry.getDependencies())));
    }

    private static ModuleDescriptor getModuleDescriptorFromDependencyEntry(ModuleDependency modDepEntry) {
        PackageDescriptor pkgDesc = PackageDescriptor.from(PackageOrg.from(modDepEntry.getOrg()),
                PackageName.from(modDepEntry.getPackageName()),
                PackageVersion.from(modDepEntry.getVersion()));
        final ModuleName moduleName;
        if (modDepEntry.getModuleName().equals(pkgDesc.name().toString())) {
            moduleName = ModuleName.from(pkgDesc.name());
        } else {
            String moduleNamePart = modDepEntry.getModuleName()
                    .split(modDepEntry.getPackageName() + MODULE_NAME_SEPARATOR)[1];
            moduleName = ModuleName.from(pkgDesc.name(), moduleNamePart);
        }
        return ModuleDescriptor.from(moduleName, pkgDesc);
    }

    private static List<ModuleDescriptor> createModDescriptorList(List<ModuleDependency> modDepEntries) {
        return modDepEntries.stream()
                .map(BalaFiles::getModuleDescriptorFromDependencyEntry)
                .collect(Collectors.toList());
    }

    private static DependencyGraphJson readDependencyGraphJson(Path dependencyGraphJsonPath) {
        DependencyGraphJson dependencyGraphJson;
        try (BufferedReader bufferedReader = Files.newBufferedReader(dependencyGraphJsonPath)) {
            dependencyGraphJson = gson
                    .fromJson(bufferedReader, DependencyGraphJson.class);
        } catch (JsonSyntaxException e) {
            throw new ProjectException(
                    "Invalid " + DEPENDENCY_GRAPH_JSON + " format in '" + dependencyGraphJsonPath + "'");
        } catch (IOException e) {
            throw new ProjectException(
                    "Failed to read the " + DEPENDENCY_GRAPH_JSON + " in '" + dependencyGraphJsonPath + "'");
        }
        return dependencyGraphJson;
    }

    /**
     * {@code DependencyGraphResult} contains package and module dependency graphs.
     */
    public static class DependencyGraphResult {
        private final DependencyGraph<PackageDescriptor> packageDependencyGraph;
        private final Map<ModuleDescriptor, List<ModuleDescriptor>> moduleDependencies;

        DependencyGraphResult(DependencyGraph<PackageDescriptor> packageDependencyGraph,
                              Map<ModuleDescriptor, List<ModuleDescriptor>> moduleDependencies) {
            this.packageDependencyGraph = packageDependencyGraph;
            this.moduleDependencies = moduleDependencies;
        }

        public DependencyGraph<PackageDescriptor> packageDependencyGraph() {
            return packageDependencyGraph;
        }

        public Map<ModuleDescriptor, List<ModuleDescriptor>> moduleDependencies() {
            return moduleDependencies;
        }
    }

    /**
     * Returns a PacakgeJson instance from the provided bala.
     *
     * @param balaPath path to .bala file or extracted directory
     * @return a PackageJson instance
     */
    public static PackageJson readPackageJson(Path balaPath) {
        PackageJson packageJson;
        if (balaPath.toFile().isDirectory()) {
            Path packageJsonPath = balaPath.resolve(PACKAGE_JSON);
            if (Files.notExists(packageJsonPath)) {
                throw new ProjectException("package.json does not exists in '" + balaPath + "'");
            }
            packageJson = readPackageJson(balaPath, packageJsonPath);
        } else {
            URI zipURI = URI.create("jar:" + balaPath.toAbsolutePath().toUri().toString());
            try (FileSystem zipFileSystem = FileSystems.newFileSystem(zipURI, new HashMap<>())) {
                Path packageJsonPath = zipFileSystem.getPath(PACKAGE_JSON);
                if (Files.notExists(packageJsonPath)) {
                    throw new ProjectException("package.json does not exists in '" + balaPath + "'");
                }
                packageJson = readPackageJson(balaPath, packageJsonPath);
            } catch (IOException e) {
                throw new ProjectException("Failed to read balr file:" + balaPath);
            }
        }
        return packageJson;
    }
}<|MERGE_RESOLUTION|>--- conflicted
+++ resolved
@@ -396,26 +396,16 @@
         }
 
         return compilerPluginJson.map(pluginJson -> PackageManifest
-<<<<<<< HEAD
-                .from(pkgDesc, CompilerPluginDescriptor.from(pluginJson), platforms, dependencies,
-                        packageJson.getLicenses(), packageJson.getAuthors(), packageJson.getKeywords(),
-                        packageJson.getExport(), packageJson.getSourceRepository(), packageJson.getBallerinaVersion(),
-                        packageJson.getTemplate()))
-=======
                         .from(pkgDesc, CompilerPluginDescriptor.from(pluginJson), platforms, dependencies,
                                 packageJson.getLicenses(), packageJson.getAuthors(), packageJson.getKeywords(),
                                 packageJson.getExport(), packageJson.getSourceRepository(),
                                 packageJson.getBallerinaVersion(), packageJson.getVisibility(),
                                 packageJson.getTemplate()))
->>>>>>> 53c3c675
                 .orElseGet(() -> PackageManifest
                         .from(pkgDesc, null, platforms, dependencies, packageJson.getLicenses(),
                                 packageJson.getAuthors(), packageJson.getKeywords(), packageJson.getExport(),
                                 packageJson.getSourceRepository(), packageJson.getBallerinaVersion(),
-<<<<<<< HEAD
-=======
                                 packageJson.getVisibility(),
->>>>>>> 53c3c675
                                 packageJson.getTemplate()));
     }
 
