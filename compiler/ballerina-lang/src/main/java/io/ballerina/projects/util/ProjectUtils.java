--- conflicted
+++ resolved
@@ -1151,26 +1151,6 @@
         return pattern;
     }
 
-<<<<<<< HEAD
-    public static void writeModule(ModuleConfig moduleConfig, Path modulesRoot) throws IOException {
-        Path moduleDirPath = modulesRoot.resolve(moduleConfig.moduleDescriptor().name().moduleNamePart());
-        Files.createDirectories(moduleDirPath);
-        for (DocumentConfig sourceDoc : moduleConfig.sourceDocs()) {
-            Files.writeString(moduleDirPath.resolve(sourceDoc.name()), sourceDoc.content());
-        }
-
-        Path moduleTestDirPath = moduleDirPath.resolve(ProjectConstants.TEST_DIR_NAME);
-        Files.createDirectories(moduleTestDirPath);
-        for (DocumentConfig testSourceDoc : moduleConfig.testSourceDocs()) {
-            Files.writeString(moduleTestDirPath.resolve(testSourceDoc.name()), testSourceDoc.content());
-        }
-
-        Path moduleResourcesDirPath = moduleDirPath.resolve(ProjectConstants.RESOURCE_DIR_NAME);
-        Files.createDirectories(moduleTestDirPath);
-        for (ResourceConfig resource : moduleConfig.resources()) {
-            Files.write(moduleResourcesDirPath.resolve(resource.name()), resource.content().orElse(null));
-        }
-=======
     /**
      * Return the path of a bala with the available platform directory (java11 or any).
      *
@@ -1190,6 +1170,25 @@
                     ProjectUtils.getRelativeBalaPath(org, name, version, JvmTarget.JAVA_11.code()));
         }
         return balaPath;
->>>>>>> 99baf095
+    }
+
+    public static void writeModule(ModuleConfig moduleConfig, Path modulesRoot) throws IOException {
+        Path moduleDirPath = modulesRoot.resolve(moduleConfig.moduleDescriptor().name().moduleNamePart());
+        Files.createDirectories(moduleDirPath);
+        for (DocumentConfig sourceDoc : moduleConfig.sourceDocs()) {
+            Files.writeString(moduleDirPath.resolve(sourceDoc.name()), sourceDoc.content());
+        }
+
+        Path moduleTestDirPath = moduleDirPath.resolve(ProjectConstants.TEST_DIR_NAME);
+        Files.createDirectories(moduleTestDirPath);
+        for (DocumentConfig testSourceDoc : moduleConfig.testSourceDocs()) {
+            Files.writeString(moduleTestDirPath.resolve(testSourceDoc.name()), testSourceDoc.content());
+        }
+
+        Path moduleResourcesDirPath = moduleDirPath.resolve(ProjectConstants.RESOURCE_DIR_NAME);
+        Files.createDirectories(moduleTestDirPath);
+        for (ResourceConfig resource : moduleConfig.resources()) {
+            Files.write(moduleResourcesDirPath.resolve(resource.name()), resource.content().orElse(null));
+        }
     }
 }