/*
 * Copyright (c) 2020, WSO2 Inc. (http://www.wso2.org) All Rights Reserved.
 *
 * WSO2 Inc. licenses this file to you under the Apache License,
 * Version 2.0 (the "License"); you may not use this file except
 * in compliance with the License.
 * You may obtain a copy of the License at
 *
 * http://www.apache.org/licenses/LICENSE-2.0
 *
 * Unless required by applicable law or agreed to in writing,
 * software distributed under the License is distributed on an
 * "AS IS" BASIS, WITHOUT WARRANTIES OR CONDITIONS OF ANY
 * KIND, either express or implied.  See the License for the
 * specific language governing permissions and limitations
 * under the License.
 */
package io.ballerina.projects.util;

import com.google.gson.Gson;
import com.google.gson.GsonBuilder;
import com.google.gson.JsonSyntaxException;
import io.ballerina.compiler.syntax.tree.IdentifierToken;
import io.ballerina.compiler.syntax.tree.ImportDeclarationNode;
import io.ballerina.compiler.syntax.tree.ModulePartNode;
import io.ballerina.compiler.syntax.tree.SeparatedNodeList;
import io.ballerina.projects.Document;
import io.ballerina.projects.DocumentId;
import io.ballerina.projects.JarLibrary;
import io.ballerina.projects.JvmTarget;
import io.ballerina.projects.Module;
import io.ballerina.projects.ModuleId;
import io.ballerina.projects.ModuleName;
import io.ballerina.projects.Package;
import io.ballerina.projects.PackageDependencyScope;
import io.ballerina.projects.PackageDescriptor;
import io.ballerina.projects.PackageManifest;
import io.ballerina.projects.PackageName;
import io.ballerina.projects.PackageOrg;
import io.ballerina.projects.PackageVersion;
import io.ballerina.projects.PlatformLibraryScope;
import io.ballerina.projects.Project;
import io.ballerina.projects.ProjectException;
import io.ballerina.projects.ResolvedPackageDependency;
import io.ballerina.projects.SemanticVersion;
import io.ballerina.projects.Settings;
import io.ballerina.projects.internal.model.BuildJson;
import io.ballerina.projects.internal.model.Dependency;
import io.ballerina.projects.internal.model.ToolDependency;
import org.apache.commons.compress.archivers.jar.JarArchiveEntry;
import org.apache.commons.compress.archivers.zip.ZipArchiveEntryPredicate;
import org.apache.commons.compress.archivers.zip.ZipArchiveOutputStream;
import org.apache.commons.compress.archivers.zip.ZipFile;
import org.ballerinalang.compiler.BLangCompilerException;
import org.wso2.ballerinalang.compiler.CompiledJarFile;
import org.wso2.ballerinalang.compiler.util.Names;
import org.wso2.ballerinalang.util.Lists;
import org.wso2.ballerinalang.util.RepoUtils;

import java.io.BufferedInputStream;
import java.io.BufferedOutputStream;
import java.io.BufferedReader;
import java.io.File;
import java.io.FileInputStream;
import java.io.FileOutputStream;
import java.io.IOException;
import java.net.InetSocketAddress;
import java.net.Proxy;
import java.nio.charset.StandardCharsets;
import java.nio.file.FileSystems;
import java.nio.file.Files;
import java.nio.file.LinkOption;
import java.nio.file.Path;
import java.nio.file.Paths;
import java.util.ArrayList;
import java.util.Collection;
import java.util.Collections;
import java.util.HashMap;
import java.util.HashSet;
import java.util.List;
import java.util.Locale;
import java.util.Map;
import java.util.Optional;
import java.util.Set;
import java.util.StringJoiner;
import java.util.jar.Attributes;
import java.util.jar.JarFile;
import java.util.jar.JarOutputStream;
import java.util.jar.Manifest;
import java.util.regex.Matcher;
import java.util.regex.Pattern;
import java.util.stream.Collectors;
import java.util.stream.Stream;
import java.util.zip.ZipEntry;
import java.util.zip.ZipInputStream;

import static io.ballerina.projects.util.FileUtils.getFileNameWithoutExtension;
import static io.ballerina.projects.util.ProjectConstants.ASM_COMMONS_JAR;
import static io.ballerina.projects.util.ProjectConstants.ASM_JAR;
import static io.ballerina.projects.util.ProjectConstants.ASM_TREE_JAR;
import static io.ballerina.projects.util.ProjectConstants.BALLERINA_HOME;
import static io.ballerina.projects.util.ProjectConstants.BALLERINA_HOME_BRE;
import static io.ballerina.projects.util.ProjectConstants.BALLERINA_TOML;
import static io.ballerina.projects.util.ProjectConstants.BLANG_COMPILED_JAR_EXT;
import static io.ballerina.projects.util.ProjectConstants.BLANG_COMPILED_PKG_BINARY_EXT;
import static io.ballerina.projects.util.ProjectConstants.BUILD_FILE;
import static io.ballerina.projects.util.ProjectConstants.CACHES_DIR_NAME;
import static io.ballerina.projects.util.ProjectConstants.DIFF_UTILS_JAR;
import static io.ballerina.projects.util.ProjectConstants.JACOCO_CORE_JAR;
import static io.ballerina.projects.util.ProjectConstants.JACOCO_REPORT_JAR;
import static io.ballerina.projects.util.ProjectConstants.LIB_DIR;
import static io.ballerina.projects.util.ProjectConstants.TARGET_DIR_NAME;
import static io.ballerina.projects.util.ProjectConstants.TEST_CORE_JAR_PREFIX;
import static io.ballerina.projects.util.ProjectConstants.TEST_RUNTIME_JAR_PREFIX;
import static io.ballerina.projects.util.ProjectConstants.TOOL_DIR;
import static io.ballerina.projects.util.ProjectConstants.USER_NAME;

/**
 * Project related util methods.
 *
 * @since 2.0.0
 */
public class ProjectUtils {
    private static final String USER_HOME = "user.home";
    private static final Pattern separatedIdentifierPattern = Pattern.compile("^[a-zA-Z0-9_.]*$");
    private static final Pattern onlyDotsPattern = Pattern.compile("^[.]+$");
    private static final Pattern onlyNonAlphanumericPattern = Pattern.compile("^[^a-zA-Z0-9]+$");
    private static final Pattern orgNamePattern = Pattern.compile("^[a-zA-Z0-9_]*$");
    private static final Pattern separatedIdentifierWithHyphenPattern = Pattern.compile("^[a-zA-Z0-9_.-]*$");

    /**
     * Validates the org-name.
     *
     * @param orgName The org-name
     * @return True if valid org-name or package name, else false.
     */
    public static boolean validateOrgName(String orgName) {
        Matcher m = orgNamePattern.matcher(orgName);
        return m.matches();
    }

    /**
     * Validates the package name.
     *
     * @param packageName The package name.
     * @return True if valid package name, else false.
     */
    public static boolean validatePackageName(String packageName) {
        return validateDotSeparatedIdentifiers(packageName)
                && validateUnderscoresOfName(packageName)
                && validateInitialNumericsOfName(packageName);
    }

    /**
     * Validates the package name.
     *
     * @param toolName The package name.
     * @return True if valid package name, else false.
     */
    public static boolean validateToolName(String toolName) {
        return validateDotSeparatedIdentifiersWithHyphen(toolName)
                && validateUnderscoresOfName(toolName)
                && validateInitialNumericsOfName(toolName);
    }

    /**
     * Validates the package name.
     *
     * @param orgName     The organization name.
     * @param packageName The package name.
     * @return True if valid package name, else false.
     */
    public static boolean validatePackageName(String orgName, String packageName) {
        if (isLangLibPackage(PackageOrg.from(orgName), PackageName.from(packageName))) {
            return validateDotSeparatedIdentifiers(packageName)
                    && validateInitialNumericsOfName(packageName);
        }
        return validateDotSeparatedIdentifiers(packageName)
                && validateUnderscoresOfName(packageName)
                && validateInitialNumericsOfName(packageName);
    }

    public static Set<String> getPackageImports(Package pkg) {
        Set<String> imports = new HashSet<>();
        for (ModuleId moduleId : pkg.moduleIds()) {
            Module module = pkg.module(moduleId);
            Collection<DocumentId> documentIds = module.documentIds();
            getPackageImports(imports, module, documentIds);
            Collection<DocumentId> testDocumentIds = module.testDocumentIds();
            getPackageImports(imports, module, testDocumentIds);
        }
        return imports;
    }

    private static void getPackageImports(Set<String> imports, Module module, Collection<DocumentId> documentIds) {
        for (DocumentId docId : documentIds) {
            Document document = module.document(docId);

            ModulePartNode modulePartNode = document.syntaxTree().rootNode();

            for (ImportDeclarationNode importDcl : modulePartNode.imports()) {
                String orgName = "";
                if (importDcl.orgName().isPresent()) {
                    orgName = importDcl.orgName().get().orgName().text();
                }
                SeparatedNodeList<IdentifierToken> identifierTokenList = importDcl.moduleName();
                StringJoiner stringJoiner = new StringJoiner(".");
                for (int i = 0; i < identifierTokenList.size(); i++) {
                    stringJoiner.add(identifierTokenList.get(i).text());
                }
                String moduleName = stringJoiner.toString();
                imports.add(orgName + "/" + moduleName);
            }
        }
    }

    /**
     * Validates the module name.
     *
     * @param moduleName The module name.
     * @return True if valid module name, else false.
     */
    public static boolean validateModuleName(String moduleName) {
        return validateDotSeparatedIdentifiers(moduleName);
    }

    /**
     * Validates the organization, package or module name length.
     * Maximum length is 256 characters.
     *
     * @param name name.
     * @return true if valid name length, else false.
     */
    public static boolean validateNameLength(String name) {
        return name.length() <= 256;
    }

    /**
     * Checks the organization, package or module name has initial, trailing or consecutive underscores.
     *
     * @param name name.
     * @return true if name does not have initial, trailing or consecutive underscores, else false.
     */
    public static boolean validateUnderscoresOfName(String name) {
        return !(name.startsWith("_") || name.endsWith("_") || name.contains("__"));
    }

    /**
     * Checks the organization, package or module name has initial numeric characters.
     *
     * @param name name.
     * @return true if name does not have initial numeric characters, else false.
     */
    public static boolean validateInitialNumericsOfName(String name) {
        return !name.matches("[0-9].*");
    }

    /**
     * Remove last character of the given string.
     *
     * @param aString given string
     * @return string removed last character
     */
    public static String removeLastChar(String aString) {
        return aString.substring(0, aString.length() - 1);
    }

    /**
     * Remove first character of the given string.
     *
     * @param aString given string
     * @return string removed last character
     */
    public static String removeFirstChar(String aString) {
        return aString.substring(1);
    }

    public static String getPackageValidationError(String packageName) {
        if (!validateDotSeparatedIdentifiers(packageName)) {
            return "Package name can only contain alphanumerics and underscores.";
        } else if (!validateInitialNumericsOfName(packageName)) {
            return "Package name cannot have initial numeric characters.";
        } else {
            return getValidateUnderscoreError(packageName, "Package");
        }
    }

    /**
     * Get specific error message when organization, package or module name has initial, trailing or
     * consecutive underscores.
     *
     * @param name            name.
     * @param packageOrModule package or module.
     * @return specific error message.
     */
    public static String getValidateUnderscoreError(String name, String packageOrModule) {
        if (name.startsWith("_")) {
            return packageOrModule + " name cannot have initial underscore characters.";
        } else if (name.endsWith("_")) {
            return packageOrModule + " name cannot have trailing underscore characters.";
        } else {
            return packageOrModule + " name cannot have consecutive underscore characters.";
        }
    }

    /**
     * Find the project root by recursively up to the root.
     *
     * @param filePath project path
     * @return project root
     */
    public static Path findProjectRoot(Path filePath) {
        if (filePath != null) {
            filePath = filePath.toAbsolutePath().normalize();
            if (filePath.toFile().isDirectory()) {
                if (Files.exists(filePath.resolve(BALLERINA_TOML))) {
                    return filePath;
                }
            }
            return findProjectRoot(filePath.getParent());
        }
        return null;
    }

    /**
     * Checks if the path is a Ballerina project.
     *
     * @param sourceRoot source root of the project.
     * @return true if the directory is a project repo, false if its the home repo
     */
    public static boolean isBallerinaProject(Path sourceRoot) {
        Path ballerinaToml = sourceRoot.resolve(BALLERINA_TOML);
        return Files.isDirectory(sourceRoot)
                && Files.exists(ballerinaToml)
                && Files.isRegularFile(ballerinaToml);
    }

    /**
     * Guess organization name based on user name in system.
     *
     * @return organization name
     */
    public static String guessOrgName() {
        String guessOrgName = System.getProperty(USER_NAME);
        if (guessOrgName == null) {
            guessOrgName = "my_org";
        } else {
            if (!validateOrgName(guessOrgName)) {
                guessOrgName =  guessOrgName.replaceAll("[^a-zA-Z0-9_]", "_");
            }
        }
        return guessOrgName.toLowerCase(Locale.getDefault());
    }

    /**
     * Guess package name with valid pattern.
     *
     * @param packageName package name
     * @param template    template name
     * @return package name
     */
    public static String guessPkgName(String packageName, String template) {
        if (!validateOnlyNonAlphanumeric(packageName)) {
            packageName = "my_package";
        }

        if (!validatePackageName(packageName)) {
            packageName = packageName.replaceAll("[^a-zA-Z0-9_.]", "_");
        }

        // if package name is starting with numeric character, prepend `app` / `lib` / `tool`
        if (packageName.matches("[0-9].*")) {
            if (template.equalsIgnoreCase(LIB_DIR)) {
                packageName = LIB_DIR + packageName;
            } else if (template.equalsIgnoreCase(TOOL_DIR)) {
                packageName = TOOL_DIR + packageName;
            }  else {
                packageName = "app" + packageName;
            }
        }

        // if package name is starting with underscore remove it
        if (packageName.startsWith("_")) {
            packageName = removeFirstChar(packageName);
        }

        // if package name has consecutive underscores, replace them with a single underscore
        if (packageName.contains("__")) {
            packageName = packageName.replaceAll("__", "_");
        }

        // if package name has trailing underscore remove it
        if (packageName.endsWith("_")) {
            packageName = removeLastChar(packageName);
        }
        return packageName;
    }

    /**
     * Guess module name with valid pattern.
     *
     * @param moduleName module name
     * @return module name
     */
    public static String guessModuleName(String moduleName) {
        if (!validateModuleName(moduleName)) {
            return moduleName.replaceAll("[^a-zA-Z0-9_.]", "_");
        }
        return moduleName;
    }

    public static PackageOrg defaultOrg() {
        return PackageOrg.from(guessOrgName());
    }

    public static PackageName defaultName(Path projectPath) {
        return PackageName.from(guessPkgName(Optional.ofNullable(projectPath.getFileName())
                .map(Path::toString).orElse(""), "app"));
    }

    public static PackageVersion defaultVersion() {
        return PackageVersion.from(ProjectConstants.INTERNAL_VERSION);
    }

    public static String getBalaName(PackageManifest pkgDesc) {
        return ProjectUtils.getBalaName(pkgDesc.org().toString(),
                                        pkgDesc.name().toString(),
                                        pkgDesc.version().toString(),
                                        null
        );
    }

    public static String getBalaName(String org, String pkgName, String version, String platform) {
        // <orgname>-<packagename>-<platform>-<version>.bala
        if (platform == null || "".equals(platform)) {
            platform = "any";
        }
        return org + "-" + pkgName + "-" + platform + "-" + version + BLANG_COMPILED_PKG_BINARY_EXT;
    }

    /**
     * Returns the relative path of extracted bala beginning from the package org.
     *
     * @param org package org
     * @param pkgName package name
     * @param version package version
     * @param platform version, null converts to `any`
     * @return relative bala path
     */
    public static Path getRelativeBalaPath(String org, String pkgName, String version, String platform) {
        // <orgname>-<packagename>-<platform>-<version>.bala
        if (platform == null || "".equals(platform)) {
            platform = "any";
        }
        return Paths.get(org, pkgName, version, platform);
    }

    public static String getJarFileName(Package pkg) {
        // <orgname>-<packagename>-<version>.jar
        return pkg.packageOrg().toString() + "-" + pkg.packageName().toString()
                + "-" + pkg.packageVersion() + BLANG_COMPILED_JAR_EXT;
    }

    public static String getExecutableName(Package pkg) {
        // <packagename>.jar
        return pkg.packageName().toString() + BLANG_COMPILED_JAR_EXT;
    }

    public static String getOrgFromBalaName(String balaName) {
        return balaName.split("-")[0];
    }

    public static String getPackageNameFromBalaName(String balaName) {
        return balaName.split("-")[1];
    }

    public static String getVersionFromBalaName(String balaName) {
        // TODO validate this method of getting the version of the bala
        String versionAndExtension = balaName.split("-")[3];
        int extensionIndex = versionAndExtension.indexOf(BLANG_COMPILED_PKG_BINARY_EXT);
        return versionAndExtension.substring(0, extensionIndex);
    }

    private static final HashSet<String> excludeExtensions = new HashSet<>(Lists.of("DSA", "SF"));

    public static Path getBalHomePath() {
        return Paths.get(System.getProperty(BALLERINA_HOME));
    }

    public static Path getBallerinaRTJarPath() {
        String ballerinaVersion = RepoUtils.getBallerinaPackVersion();
        String runtimeJarName = "ballerina-rt-" + ballerinaVersion + BLANG_COMPILED_JAR_EXT;
        return getBalHomePath().resolve("bre").resolve("lib").resolve(runtimeJarName);
    }

    public static List<JarLibrary> testDependencies() {
        List<JarLibrary> dependencies = new ArrayList<>();
        String testPkgName = "ballerina/test";

        String ballerinaVersion = RepoUtils.getBallerinaPackVersion();
        Path homeLibPath = getBalHomePath().resolve(BALLERINA_HOME_BRE).resolve(LIB_DIR);
        String testRuntimeJarName = TEST_RUNTIME_JAR_PREFIX + ballerinaVersion + BLANG_COMPILED_JAR_EXT;
        String testCoreJarName = TEST_CORE_JAR_PREFIX + ballerinaVersion + BLANG_COMPILED_JAR_EXT;
        String langJarName = "ballerina-lang-" + ballerinaVersion + BLANG_COMPILED_JAR_EXT;

        Path testRuntimeJarPath = homeLibPath.resolve(testRuntimeJarName);
        Path testCoreJarPath = homeLibPath.resolve(testCoreJarName);
        Path langJarPath = homeLibPath.resolve(langJarName);
        Path jacocoCoreJarPath = homeLibPath.resolve(JACOCO_CORE_JAR);
        Path jacocoReportJarPath = homeLibPath.resolve(JACOCO_REPORT_JAR);
        Path asmJarPath = homeLibPath.resolve(ASM_JAR);
        Path asmTreeJarPath = homeLibPath.resolve(ASM_TREE_JAR);
        Path asmCommonsJarPath = homeLibPath.resolve(ASM_COMMONS_JAR);
        Path diffUtilsJarPath = homeLibPath.resolve(DIFF_UTILS_JAR);

        dependencies.add(new JarLibrary(testRuntimeJarPath, PlatformLibraryScope.TEST_ONLY, testPkgName));
        dependencies.add(new JarLibrary(testCoreJarPath, PlatformLibraryScope.TEST_ONLY, testPkgName));
        dependencies.add(new JarLibrary(langJarPath, PlatformLibraryScope.TEST_ONLY, testPkgName));
        dependencies.add(new JarLibrary(jacocoCoreJarPath, PlatformLibraryScope.TEST_ONLY, testPkgName));
        dependencies.add(new JarLibrary(jacocoReportJarPath, PlatformLibraryScope.TEST_ONLY, testPkgName));
        dependencies.add(new JarLibrary(asmJarPath, PlatformLibraryScope.TEST_ONLY, testPkgName));
        dependencies.add(new JarLibrary(asmTreeJarPath, PlatformLibraryScope.TEST_ONLY, testPkgName));
        dependencies.add(new JarLibrary(asmCommonsJarPath, PlatformLibraryScope.TEST_ONLY, testPkgName));
        dependencies.add(new JarLibrary(diffUtilsJarPath, PlatformLibraryScope.TEST_ONLY, testPkgName));
        return dependencies;
    }

    public static Path generateObservabilitySymbolsJar(String packageName) throws IOException {
        Path jarPath = Files.createTempFile(packageName + "-", "-observability-symbols.jar");
        Manifest manifest = new Manifest();
        manifest.getMainAttributes().put(Attributes.Name.MANIFEST_VERSION, "1.0");
        JarOutputStream jarOutputStream = new JarOutputStream(new BufferedOutputStream(
                new FileOutputStream(jarPath.toFile())), manifest);
        jarOutputStream.close();
        return jarPath;
    }

    public static void assembleExecutableJar(Manifest manifest,
                                             List<CompiledJarFile> compiledPackageJarList,
                                             Path targetPath) throws IOException {

        // Used to prevent adding duplicated entries during the final jar creation.
        HashSet<String> copiedEntries = new HashSet<>();

        try (ZipArchiveOutputStream outStream = new ZipArchiveOutputStream(
                new BufferedOutputStream(new FileOutputStream(targetPath.toString())))) {
            copyRuntimeJar(outStream, getBallerinaRTJarPath(), copiedEntries);

            JarArchiveEntry e = new JarArchiveEntry(JarFile.MANIFEST_NAME);
            outStream.putArchiveEntry(e);
            manifest.write(new BufferedOutputStream(outStream));
            outStream.closeArchiveEntry();

            for (CompiledJarFile compiledJarFile : compiledPackageJarList) {
                for (Map.Entry<String, byte[]> keyVal : compiledJarFile.getJarEntries().entrySet()) {
                    copyEntry(copiedEntries, outStream, keyVal);
                }
            }
        }
    }

    private static void copyEntry(HashSet<String> copiedEntries,
                                  ZipArchiveOutputStream outStream,
                                  Map.Entry<String, byte[]> keyVal) throws IOException {
        String entryName = keyVal.getKey();
        if (!isCopiedOrExcludedEntry(entryName, copiedEntries)) {
            byte[] entryContent = keyVal.getValue();
            JarArchiveEntry entry = new JarArchiveEntry(entryName);
            outStream.putArchiveEntry(entry);
            outStream.write(entryContent);
            outStream.closeArchiveEntry();
        }
    }

    /**
     * Copies a given jar file into the executable fat jar.
     *
     * @param ballerinaRTJarPath Ballerina runtime jar path.
     * @throws IOException If jar file copying is failed.
     */
    public static void copyRuntimeJar(ZipArchiveOutputStream outStream,
                                      Path ballerinaRTJarPath,
                                      HashSet<String> copiedEntries) throws IOException {
        // TODO This code is copied from the current executable jar creation logic. We may need to refactor this.
        HashMap<String, StringBuilder> services = new HashMap<>();
        ZipFile zipFile = new ZipFile(ballerinaRTJarPath.toString());
        ZipArchiveEntryPredicate predicate = entry -> {

            String entryName = entry.getName();
            if (entryName.equals("META-INF/MANIFEST.MF")) {
                return false;
            }

            if (entryName.startsWith("META-INF/services")) {
                StringBuilder s = services.get(entryName);
                if (s == null) {
                    s = new StringBuilder();
                    services.put(entryName, s);
                }
                char c = '\n';

                int len;
                try (BufferedInputStream inStream = new BufferedInputStream(zipFile.getInputStream(entry))) {
                    while ((len = inStream.read()) != -1) {
                        c = (char) len;
                        s.append(c);
                    }
                } catch (IOException e) {
                    throw new ProjectException(e);
                }
                if (c != '\n') {
                    s.append('\n');
                }

                // Its not required to copy SPI entries in here as we'll be adding merged SPI related entries
                // separately. Therefore the predicate should be set as false.
                return false;
            }

            // Skip already copied files or excluded extensions.
            if (isCopiedOrExcludedEntry(entryName, copiedEntries)) {
                return false;
            }
            // SPIs will be merged first and then put into jar separately.
            copiedEntries.add(entryName);
            return true;
        };

        // Transfers selected entries from this zip file to the output stream, while preserving its compression and
        // all the other original attributes.
        zipFile.copyRawEntries(outStream, predicate);
        zipFile.close();

        for (Map.Entry<String, StringBuilder> entry : services.entrySet()) {
            String s = entry.getKey();
            StringBuilder service = entry.getValue();
            JarArchiveEntry e = new JarArchiveEntry(s);
            outStream.putArchiveEntry(e);
            outStream.write(service.toString().getBytes(StandardCharsets.UTF_8));
            outStream.closeArchiveEntry();
        }
    }

    private static boolean isCopiedOrExcludedEntry(String entryName, HashSet<String> copiedEntries) {
        return copiedEntries.contains(entryName) ||
                excludeExtensions.contains(entryName.substring(entryName.lastIndexOf(".") + 1));
    }

    /**
     * Construct and return the thin jar name of the provided module.
     *
     * @param module Module instance
     * @return the name of the thin jar
     */
    public static String getJarFileName(Module module) {
        String jarName;
        if (module.packageInstance().manifest().org().anonymous()) {
            DocumentId documentId = module.documentIds().iterator().next();
            String documentName = module.document(documentId).name();
            jarName = getFileNameWithoutExtension(documentName);
        } else {
            ModuleName moduleName = module.moduleName();
            if (moduleName.isDefaultModuleName()) {
                jarName = moduleName.packageName().toString();
            } else {
                jarName = moduleName.moduleNamePart();
            }
        }
        return jarName;
    }

    /**
     * Construct and return the thin jar moduleName.
     *
     * @param org        organization
     * @param moduleName module name
     * @param version    version
     * @return the moduleName of the thin jar
     */
    public static String getThinJarFileName(PackageOrg org, String moduleName, PackageVersion version) {
        return org.value() + "-" + moduleName + "-" + version.value();
    }

    /**
     * Create and get the home repository path.
     *
     * @return home repository path
     */
    public static Path createAndGetHomeReposPath() {
        Path homeRepoPath;
        String homeRepoDir = System.getenv(ProjectConstants.HOME_REPO_ENV_KEY);
        if (homeRepoDir == null || homeRepoDir.isEmpty()) {
            String userHomeDir = System.getProperty(USER_HOME);
            if (userHomeDir == null || userHomeDir.isEmpty()) {
                throw new BLangCompilerException("Error creating home repository: unable to get user home directory");
            }
            homeRepoPath = Paths.get(userHomeDir, ProjectConstants.HOME_REPO_DEFAULT_DIRNAME);
        } else {
            // User has specified the home repo path with env variable.
            homeRepoPath = Paths.get(homeRepoDir);
        }

        homeRepoPath = homeRepoPath.toAbsolutePath();
        if (Files.exists(homeRepoPath) && !Files.isDirectory(homeRepoPath, LinkOption.NOFOLLOW_LINKS)) {
            throw new BLangCompilerException("Home repository is not a directory: " + homeRepoPath);
        }
        return homeRepoPath;
    }

    /**
     * Check if a ballerina module exist.
     * @param projectPath project path
     * @param moduleName module name
     * @return module exist
     */
    public static boolean isModuleExist(Path projectPath, String moduleName) {
        Path modulePath = projectPath.resolve(ProjectConstants.MODULES_ROOT).resolve(moduleName);
        return Files.exists(modulePath);
    }

    /**
     * Initialize proxy if proxy is available in settings.toml.
     *
     * @param proxy toml model proxy
     * @return proxy
     */
    public static Proxy initializeProxy(io.ballerina.projects.internal.model.Proxy proxy) {
        if (proxy != null && !"".equals(proxy.host()) && proxy.port() > 0) {
            InetSocketAddress proxyInet = new InetSocketAddress(proxy.host(), proxy.port());
            return new Proxy(Proxy.Type.HTTP, proxyInet);
        }
        return null;
    }

    /**
     * Read the access token generated for the CLI.
     *
     * @return access token for generated for the CLI
     */
    public static String getAccessTokenOfCLI(Settings settings) {
        // The access token can be specified as an environment variable or in 'Settings.toml'. First we would check if
        // the access token was specified as an environment variable. If not we would read it from 'Settings.toml'
        String tokenAsEnvVar = System.getenv(ProjectConstants.BALLERINA_CENTRAL_ACCESS_TOKEN);
        if (tokenAsEnvVar != null) {
            return tokenAsEnvVar;
        }
        if (settings.getCentral() != null) {
            return settings.getCentral().getAccessToken();
        }
        return "";
    }

    public static void checkWritePermission(Path path) {
        if (!path.toFile().canWrite()) {
            throw new ProjectException("'" + path.normalize() + "' does not have write permissions");
        }
    }

    public static void checkReadPermission(Path path) {
        if (!path.toFile().canRead()) {
            throw new ProjectException("'" + path.normalize() + "' does not have read permissions");
        }
    }

    public static void checkExecutePermission(Path path) {
        if (!path.toFile().canExecute()) {
            throw new ProjectException("'" + path.normalize() + "' does not have execute permissions");
        }
    }

    private static boolean validateDotSeparatedIdentifiers(String identifiers) {
        Matcher m = separatedIdentifierPattern.matcher(identifiers);
        Matcher mm = onlyDotsPattern.matcher(identifiers);

        return m.matches() && !mm.matches();
    }

    private static boolean validateDotSeparatedIdentifiersWithHyphen(String identifiers) {
        Matcher m = separatedIdentifierWithHyphenPattern.matcher(identifiers);
        Matcher mm = onlyDotsPattern.matcher(identifiers);

        return m.matches() && !mm.matches();
    }

    private static boolean validateOnlyNonAlphanumeric(String identifiers) {
        Matcher m = onlyNonAlphanumericPattern.matcher(identifiers);

        return !m.matches();
    }

    /**
     * Get `Dependencies.toml` content as a string.
     *
     * @param pkgGraphDependencies    direct dependencies of the package dependency graph
     * @return Dependencies.toml` content
     */
    public static String getDependenciesTomlContent(Collection<ResolvedPackageDependency> pkgGraphDependencies) {
        String comment = """
                # AUTO-GENERATED FILE. DO NOT MODIFY.

                # This file is auto-generated by Ballerina for managing dependency versions.
                # It should not be modified by hand.

                """;
        StringBuilder content = new StringBuilder(comment);
        content.append("[ballerina]\n");
        content.append("version = \"").append(RepoUtils.getBallerinaShortVersion()).append("\"\n");
        content.append("dependencies-toml-version = \"").append(ProjectConstants.DEPENDENCIES_TOML_VERSION)
                .append("\"\n");

        // write dependencies from package dependency graph
        pkgGraphDependencies.forEach(graphDependency -> {
            content.append("\n");
            PackageDescriptor descriptor = graphDependency.packageInstance().descriptor();
            addDependencyContent(content, descriptor.org().value(), descriptor.name().value(),
                                 descriptor.version().value().toString(), null, Collections.emptyList(),
                                 Collections.emptyList());
        });
        return String.valueOf(content);
    }

    /**
     * Get `Dependencies.toml` content as a string.
     *
     * @param pkgDependencies       direct dependencies of the package dependency graph
     * @return Dependencies.toml` content
     */
    public static String getDependenciesTomlContent(List<Dependency> pkgDependencies,
                                                    List<ToolDependency> toolDependencies) {
        String comment = """
                # AUTO-GENERATED FILE. DO NOT MODIFY.

                # This file is auto-generated by Ballerina for managing dependency versions.
                # It should not be modified by hand.

                """;
        StringBuilder content = new StringBuilder(comment);
        content.append("[ballerina]\n");
        content.append("dependencies-toml-version = \"").append(ProjectConstants.DEPENDENCIES_TOML_VERSION)
                .append("\"\n");
        content.append("distribution-version = \"").append(RepoUtils.getBallerinaShortVersion()).append("\"\n");

        // write dependencies from package dependency graph
        pkgDependencies.forEach(dependency -> {
            content.append("\n");
            addDependencyContent(content, dependency.getOrg(), dependency.getName(), dependency.getVersion(),
                                 getDependencyScope(dependency.getScope()), dependency.getDependencies(),
                                 dependency.getModules());
        });

        // write tool dependencies
        toolDependencies.forEach(toolDependency -> {
            content.append("\n");
            addToolDependencyContent(
                    content,
                    toolDependency.getId(),
                    toolDependency.getOrg(),
                    toolDependency.getName(),
                    toolDependency.getVersion());
        });
        return String.valueOf(content);
    }

    private static void addDependencyContent(StringBuilder content, String org, String name, String version,
                                             String scope, List<Dependency> dependencies,
                                             List<Dependency.Module> modules) {
        content.append("[[package]]\n");
        content.append("org = \"").append(org).append("\"\n");
        content.append("name = \"").append(name).append("\"\n");
        content.append("version = \"").append(version).append("\"\n");
        if (scope != null) {
            content.append("scope = \"").append(scope).append("\"\n");
        }

        // write dependencies
        if (!dependencies.isEmpty()) {
            var count = 1;
            content.append("dependencies = [\n");
            for (Dependency transDependency : dependencies) {
                content.append("\t{");
                content.append("org = \"").append(transDependency.getOrg()).append("\", ");
                content.append("name = \"").append(transDependency.getName()).append("\"");
                content.append("}");

                if (count != dependencies.size()) {
                    content.append(",\n");
                } else {
                    content.append("\n");
                }
                count++;
            }
            content.append("]\n");
        }

        // write modules
        if (!modules.isEmpty()) {
            var count = 1;
            content.append("modules = [\n");
            for (Dependency.Module module : modules) {
                content.append("\t{");
                content.append("org = \"").append(module.org()).append("\", ");
                content.append("packageName = \"").append(module.packageName()).append("\", ");
                content.append("moduleName = \"").append(module.moduleName()).append("\"");
                content.append("}");

                if (count != modules.size()) {
                    content.append(",\n");
                } else {
                    content.append("\n");
                }
                count++;
            }
            content.append("]\n");
        }
    }

    private static void addToolDependencyContent(
            StringBuilder content,
            String id,
            String org,
            String name,
            String version) {
        content.append("[[tool]]\n");
        content.append("id = \"").append(id).append("\"\n");
        content.append("org = \"").append(org).append("\"\n");
        content.append("name = \"").append(name).append("\"\n");
        content.append("version = \"").append(version).append("\"\n");
    }

    private static String getDependencyScope(PackageDependencyScope scope) {
        if (scope == PackageDependencyScope.TEST_ONLY) {
            return "testOnly";
        }
        return null;
    }

    public static List<PackageName> getPossiblePackageNames(PackageOrg packageOrg, String moduleName) {
        var pkgNameBuilder = new StringJoiner(".");

        // If built in package, return moduleName as it is
        if (isBuiltInPackage(packageOrg, moduleName)) {
            pkgNameBuilder.add(moduleName);
            return Collections.singletonList(PackageName.from(pkgNameBuilder.toString()));
        }

        String[] modNameParts = moduleName.split("\\.");
        List<PackageName> possiblePkgNames = new ArrayList<>(modNameParts.length);
        for (String modNamePart : modNameParts) {
            pkgNameBuilder.add(modNamePart);
            possiblePkgNames.add(PackageName.from(pkgNameBuilder.toString()));
        }
        return possiblePkgNames;
    }

    public static boolean isBuiltInPackage(PackageOrg org, String moduleName) {
        return (org.isBallerinaOrg() && moduleName.startsWith("lang.")) ||
                (org.value().equals(Names.BALLERINA_INTERNAL_ORG.getValue())) ||
                (org.isBallerinaOrg() && moduleName.equals(Names.JAVA.getValue())) ||
                (org.isBallerinaOrg() && moduleName.equals(Names.TEST.getValue()));
    }

    public static boolean isLangLibPackage(PackageOrg org, PackageName packageName) {
        return (org.isBallerinaOrg() && packageName.value().startsWith("lang.")) ||
                (org.isBallerinaOrg() && packageName.value().equals(Names.JAVA.getValue()));
    }

    /**
     * Extracts a .bala file into the provided destination directory.
     *
     * @param balaFilePath .bala file path
     * @param balaFileDestPath directory into which the .bala should be extracted
     * @throws IOException if extraction fails
     */
    public static void extractBala(Path balaFilePath, Path balaFileDestPath) throws IOException {
        if (Files.exists(balaFileDestPath) && Files.isDirectory(balaFilePath)) {
            deleteDirectory(balaFileDestPath);
        } else {
            Files.createDirectories(balaFileDestPath);
        }

        byte[] buffer = new byte[1024 * 4];
        try (FileInputStream fileInputStream = new FileInputStream(balaFilePath.toString())) {
            // Get the zip file content.
            try (ZipInputStream zipInputStream = new ZipInputStream(fileInputStream)) {
                // Get the zipped file entry.
                ZipEntry zipEntry = zipInputStream.getNextEntry();
                while (zipEntry != null) {
                    // Get the name.
                    String fileName = zipEntry.getName();
                    // Construct the output file.
                    Path outputPath = balaFileDestPath.resolve(fileName);
                    // If the zip entry is for a directory, we create the directory and continue with the next entry.
                    if (zipEntry.isDirectory()) {
                        Files.createDirectories(outputPath);
                        zipEntry = zipInputStream.getNextEntry();
                        continue;
                    }

                    // Create all non-existing directories.
                    Files.createDirectories(Optional.of(outputPath.getParent()).get());
                    // Create a new file output stream.
                    try (FileOutputStream fileOutputStream = new FileOutputStream(outputPath.toFile())) {
                        // Write the content from zip input stream to the file output stream.
                        int len;
                        while ((len = zipInputStream.read(buffer)) > 0) {
                            fileOutputStream.write(buffer, 0, len);
                        }
                    }
                    // Continue with the next entry.
                    zipEntry = zipInputStream.getNextEntry();
                }
                // Close zip input stream.
                zipInputStream.closeEntry();
            }
        }
    }

    /**
     * Delete the given directory along with all files and sub directories.
     *
     * @param directoryPath Directory to delete.
     */
    public static boolean deleteDirectory(Path directoryPath) {
        File directory = new File(String.valueOf(directoryPath));
        if (directory.isDirectory()) {
            File[] files = directory.listFiles();
            if (files != null) {
                for (File f : files) {
                    boolean success = deleteDirectory(f.toPath());
                    if (!success) {
                        return false;
                    }
                }
            }
        }
        return directory.delete();
    }

    /**
     * Delete the all contents in the given directory except for selected files.
     *
     * @param directoryPath Directory to delete.
     * @param filesToKeep files to keep.
     */
    public static boolean deleteSelectedFilesInDirectory(Path directoryPath, List<Path> filesToKeep) {
        if (filesToKeep.isEmpty()) {
            return deleteDirectory(directoryPath);
        }
        File directory = new File(String.valueOf(directoryPath));
        File[] files = directory.listFiles();
        boolean success = true;
        if (files != null) {
            for (File f : files) {
                if (!filesToKeep.contains(f.toPath()) && f.isDirectory()) {
                    success = deleteDirectory(f.toPath());
                } else if (!filesToKeep.contains(f.toPath()) && f.isFile()) {
                    success = f.delete();
                }

            }
            return success;
        }
        return true;
    }

    /**
<<<<<<< HEAD
     * Delete all files and subdirectories except a given file inside the given directory.
     *
     * @param directoryPath Directory to delete.
     * @param fileNameToKeep file name to keep
     */
    public static void deleteAllButOneInDirectory(Path directoryPath, String fileNameToKeep) {
        File directory = new File(String.valueOf(directoryPath));
        if (directory.isDirectory()) {
            File[] files = directory.listFiles();
            if (files != null) {
                for (File f : files) {
                    if (!f.getName().equals(fileNameToKeep)) {
                        deleteDirectory(f.toPath());
                    }
                }
            }
        }
    }

    /**
=======
>>>>>>> 991f718f
     * Read build file from given path.
     *
     * @param buildJsonPath build file path
     * @return build json object
     * @throws JsonSyntaxException incorrect json syntax
     * @throws IOException if json read fails
     */
    public static BuildJson readBuildJson(Path buildJsonPath) throws JsonSyntaxException, IOException {
        try (BufferedReader bufferedReader = Files.newBufferedReader(buildJsonPath)) {
            return new Gson().fromJson(bufferedReader, BuildJson.class);
        }
    }

    /**
     * Check project files are updated.
     *
     * @param project project instance
     * @return is project files are updated
     */
    public static boolean isProjectUpdated(Project project) {
        // If observability included and Syntax Tree Json not in the caches, return true
        Path observeJarCachePath = project.targetDir()
                .resolve(CACHES_DIR_NAME)
                .resolve(project.currentPackage().packageOrg().value())
                .resolve(project.currentPackage().packageName().value())
                .resolve(project.currentPackage().packageVersion().value().toString())
                .resolve("observe")
                .resolve(project.currentPackage().packageOrg().value() + "-"
                        + project.currentPackage().packageName().value()
                        + "-observability-symbols.jar");
        if (project.buildOptions().observabilityIncluded() &&
                !observeJarCachePath.toFile().exists()) {
            return true;
        }

        Path buildFile = project.sourceRoot().resolve(TARGET_DIR_NAME).resolve(BUILD_FILE);
        if (buildFile.toFile().exists()) {
            try {
                BuildJson buildJson = readBuildJson(buildFile);
                long lastProjectUpdatedTime = FileUtils.lastModifiedTimeOfBalProject(project.sourceRoot());
                if (buildJson != null
                        && buildJson.getLastModifiedTime() != null
                        && !buildJson.getLastModifiedTime().entrySet().isEmpty()) {
                    Long defaultModuleLastModifiedTime = buildJson.getLastModifiedTime()
                            .get(project.currentPackage().packageName().value());
                    if (defaultModuleLastModifiedTime == null) {
                        // package name has changed
                        return true;
                    }
                    return lastProjectUpdatedTime > defaultModuleLastModifiedTime;
                }
            } catch (IOException e) {
                // if reading `build` file fails
                // delete `build` file and return true
                try {
                    Files.deleteIfExists(buildFile);
                } catch (IOException ex) {
                    // ignore
                }
                return true;
            }
        }
        return true; // return true if `build` file does not exist
    }

    /**
     * Get temporary target path.
     *
     * @return temporary target path
     */
    public static String getTemporaryTargetPath() {
        return Paths.get(System.getProperty("java.io.tmpdir"))
                .resolve("ballerina-cache" + System.nanoTime()).toString();
    }

    /**
     * Write build file from given object.
     *
     * @param buildFilePath build file path
     * @param buildJson     BuildJson object
     */
    public static void writeBuildFile(Path buildFilePath, BuildJson buildJson) {
        Gson gson = new GsonBuilder().setPrettyPrinting().create();

        // Check write permissions
        if (!buildFilePath.toFile().canWrite()) {
            throw new ProjectException("'build' file does not have write permissions");
        }

        // write build file
        try {
            Files.write(buildFilePath, Collections.singleton(gson.toJson(buildJson)));
        } catch (IOException e) {
            throw new ProjectException("Failed to write to the '" + BUILD_FILE + "' file");
        }
    }

    /**
     * Compare and get latest of two package versions.
     *
     * @param v1 package version 1
     * @param v2 package version 2
     * @return latest package version from given two package versions
     */
    public static PackageVersion getLatest(PackageVersion v1, PackageVersion v2) {
        SemanticVersion semVer1 = v1.value();
        SemanticVersion semVer2 = v2.value();
        boolean isV1PreReleaseVersion = semVer1.isPreReleaseVersion();
        boolean isV2PreReleaseVersion = semVer2.isPreReleaseVersion();
        if (isV1PreReleaseVersion ^ isV2PreReleaseVersion) {
            // Only one version is a pre-release version
            // Return the version which is not a pre-release version
            return isV1PreReleaseVersion ? v2 : v1;
        } else {
            // Both versions are pre-release versions or both are not pre-release versions
            // Find the latest version
            return semVer1.greaterThanOrEqualTo(semVer2) ? v1 : v2;
        }
    }

    /**
     * Checks if a given project does not contain ballerina source files or test files.
     *
     * @param project project for checking for emptiness
     * @return true if the project is empty
     */
    public static boolean isProjectEmpty(Project project) {
        for (ModuleId moduleId : project.currentPackage().moduleIds()) {
            Module module = project.currentPackage().module(moduleId);
            if (!module.documentIds().isEmpty() || !module.testDocumentIds().isEmpty()) {
                return false;
            }
        }
        return true;
    }

    /**
     * Given a list of patterns in include field, find the directories and files in the package that match the patterns.
     *
     * @param patterns list of string patterns to be matched
     * @param packageRoot package root
     * @return the list of matching paths
     */
    public static List<Path> getPathsMatchingIncludePatterns(List<String> patterns, Path packageRoot) {
        List<Path> allMatchingPaths = new ArrayList<>();
        for (String pattern : patterns) {
            if (pattern.startsWith("!")) {
                removeNegatedIncludePaths(pattern.substring(1), allMatchingPaths);
            } else {
                addMatchingIncludePaths(pattern, allMatchingPaths, packageRoot);
            }
        }
        return allMatchingPaths;
    }

    public static boolean isNewUpdateDistribution(SemanticVersion prevDistributionVersion,
                                            SemanticVersion currentDistributionVersion) {
        return currentDistributionVersion.major() == prevDistributionVersion.major()
                && currentDistributionVersion.minor() > prevDistributionVersion.minor();
    }

    private static void removeNegatedIncludePaths(String pattern, List<Path> allMatchingPaths) {
        String combinedPattern = getGlobFormatPattern(pattern);
        Stream<Path> pathStream = allMatchingPaths.stream();
        List<Path> patternPaths = filterPathStream(pathStream, combinedPattern);
        allMatchingPaths.removeAll(patternPaths);
    }

    private static void addMatchingIncludePaths(String pattern, List<Path> allMatchingPaths, Path packageRoot) {
        String combinedPattern = getGlobFormatPattern(pattern);
        try (Stream<Path> pathStream = Files.walk(packageRoot)) {
            List<Path> patternPaths = filterPathStream(pathStream, combinedPattern);
            for (Path absolutePath : patternPaths) {
                if (isCorrectPatternPathMatch(absolutePath, packageRoot, pattern)) {
                    Path relativePath = packageRoot.relativize(absolutePath);
                    allMatchingPaths.add(relativePath);
                }
            }
        } catch (IOException e) {
            throw new ProjectException("Failed to read files matching the include pattern '" + pattern + "': " +
                    e.getMessage(), e);
        }
    }

    private static boolean isCorrectPatternPathMatch(Path absolutePath, Path packageRoot, String pattern) {
        Path relativePath = packageRoot.relativize(absolutePath);
        boolean correctMatch = true;
        if (relativePath.startsWith(TARGET_DIR_NAME)) {
            // ignore paths inside target directory
            correctMatch = false;
        } else if (pattern.startsWith("/") && !packageRoot.equals(absolutePath.getParent())) {
            // ignore non-root level paths if the pattern is root directory only
            correctMatch = false;
        } else if (pattern.endsWith("/") && absolutePath.toFile().isFile()) {
            // ignore files if the pattern is directory only
            correctMatch = false;
        }
        return correctMatch;
    }

    private static List<Path> filterPathStream(Stream<Path> pathStream, String combinedPattern) {
        return pathStream.filter(
                        FileSystems.getDefault().getPathMatcher("glob:" + combinedPattern)::matches)
                .collect(Collectors.toList());
    }

    private static String getGlobFormatPattern(String pattern) {
        String patternPrefix = getPatternPrefix(pattern);
        String globPattern = removeTrailingSlashes(pattern);
        return patternPrefix + globPattern;
    }

    private static String getPatternPrefix(String pattern) {
        // if the pattern already contains '/', only "**" should be added for the glob to work.
        if (pattern.startsWith("/")) {
            return "**";
        }
        return "**/";
    }

    private static String removeTrailingSlashes(String pattern) {
        while (pattern.endsWith("/")) {
            pattern = pattern.substring(0, pattern.length() - 1);
        }
        return pattern;
    }

    /**
     * Return the path of a bala with the available platform directory (java17 or any).
     *
     * @param balaDirPath path to the bala directory
     * @param org org name of the bala
     * @param name package name of the bala
     * @param version version of the bala
     * @return path of the bala file
     */
    public static Path getPackagePath(Path balaDirPath, String org, String name, String version) {
        //First we will check for a bala that match any platform
        Path balaPath = balaDirPath.resolve(
                ProjectUtils.getRelativeBalaPath(org, name, version, null));
        if (!Files.exists(balaPath)) {
            for (JvmTarget jvmTarget : JvmTarget.values()) {
                balaPath = balaDirPath.resolve(ProjectUtils.getRelativeBalaPath(org, name, version, jvmTarget.code()));
                if (Files.exists(balaPath)) {
                    break;
                }
            }
        }
        return balaPath;
    }
}<|MERGE_RESOLUTION|>--- conflicted
+++ resolved
@@ -1064,29 +1064,6 @@
     }
 
     /**
-<<<<<<< HEAD
-     * Delete all files and subdirectories except a given file inside the given directory.
-     *
-     * @param directoryPath Directory to delete.
-     * @param fileNameToKeep file name to keep
-     */
-    public static void deleteAllButOneInDirectory(Path directoryPath, String fileNameToKeep) {
-        File directory = new File(String.valueOf(directoryPath));
-        if (directory.isDirectory()) {
-            File[] files = directory.listFiles();
-            if (files != null) {
-                for (File f : files) {
-                    if (!f.getName().equals(fileNameToKeep)) {
-                        deleteDirectory(f.toPath());
-                    }
-                }
-            }
-        }
-    }
-
-    /**
-=======
->>>>>>> 991f718f
      * Read build file from given path.
      *
      * @param buildJsonPath build file path
