--- conflicted
+++ resolved
@@ -46,16 +46,9 @@
 import org.wso2.ballerinalang.compiler.bir.codegen.CodeGenerator;
 import org.wso2.ballerinalang.compiler.bir.codegen.bytecodeOptimizer.NativeDependencyOptimizer;
 import org.wso2.ballerinalang.compiler.bir.codegen.interop.InteropValidator;
-<<<<<<< HEAD
 import org.wso2.ballerinalang.compiler.bir.model.BIRNode;
-import org.wso2.ballerinalang.compiler.semantics.analyzer.ObservabilitySymbolCollectorRunner;
 import org.wso2.ballerinalang.compiler.semantics.model.SymbolTable;
 import org.wso2.ballerinalang.compiler.semantics.model.symbols.BPackageSymbol;
-import org.wso2.ballerinalang.compiler.semantics.model.symbols.UsedState;
-import org.wso2.ballerinalang.compiler.semantics.model.types.BIntersectionType;
-import org.wso2.ballerinalang.compiler.spi.ObservabilitySymbolCollector;
-=======
->>>>>>> 4dc13232
 import org.wso2.ballerinalang.compiler.tree.BLangPackage;
 import org.wso2.ballerinalang.compiler.util.CompilerContext;
 import org.wso2.ballerinalang.util.Flags;
@@ -165,12 +158,8 @@
         this.interopValidator = InteropValidator.getInstance(compilerContext);
         this.jvmCodeGenerator = CodeGenerator.getInstance(compilerContext);
         this.conflictedJars = new ArrayList<>();
-<<<<<<< HEAD
         this.symbolTable = SymbolTable.getInstance(compilerContext);
-        performCodeGen();
-=======
         performCodeGen(shrink);
->>>>>>> 4dc13232
     }
 
     PackageContext packageContext() {
@@ -210,21 +199,14 @@
                 moduleDiagnostics.add(
                         new PackageDiagnostic(diagnostic, moduleContext.descriptor(), moduleContext.project()));
             }
-
-<<<<<<< HEAD
+            if (shrink) {
+                ModuleContext.shrinkDocuments(moduleContext);
+            }
             // Codegen happens later when --optimize flag is active. Therefore, we cannot clean the BlangPkgs until then.
             if (!moduleContext.project().buildOptions().optimizeCodegen() &&
                     moduleContext.project().kind() == ProjectKind.BALA_PROJECT) {
-=======
-            if (shrink) {
-                ModuleContext.shrinkDocuments(moduleContext);
-            }
-            if (moduleContext.project().kind() == ProjectKind.BALA_PROJECT) {
->>>>>>> 4dc13232
                 moduleContext.cleanBLangPackage();
             }
-
-            ModuleContext.shrinkDocuments(moduleContext);
         }
 
         if (this.packageContext.project().buildOptions().optimizeCodegen()) {
@@ -363,33 +345,14 @@
             return new EmitResult(false, new DefaultDiagnosticResult(new ArrayList<>()), generatedArtifact);
         }
 
-<<<<<<< HEAD
-        switch (outputType) {
-            case GRAAL_EXEC:
-                // TODO merge --optimize and --graalvm
-                generatedArtifact = emitGraalExecutable(filePath);
-                break;
-            case EXEC:
-                generatedArtifact = emitExecutable(filePath);
-                break;
-            case BALA:
-                generatedArtifact = emitBala(filePath);
-                break;
-            case OPTIMIZE_CODEGEN:
-                generatedArtifact = emitOptimizedExecutable(filePath);
-                break;
-            default:
-                throw new RuntimeException("Unexpected output type: " + outputType);
-        }
-=======
         List<Diagnostic> emitResultDiagnostics = new ArrayList<>();
         generatedArtifact = switch (outputType) {
             case GRAAL_EXEC -> emitGraalExecutable(filePath, emitResultDiagnostics);
             case EXEC -> emitExecutable(filePath, emitResultDiagnostics);
             case BALA -> emitBala(filePath);
+            case OPTIMIZE_CODEGEN -> emitOptimizedExecutable(filePath);
             default -> throw new RuntimeException("Unexpected output type: " + outputType);
         };
->>>>>>> 4dc13232
 
         ArrayList<Diagnostic> allDiagnostics = new ArrayList<>(diagnosticResult.allDiagnostics);
         // Add lifecycle plugin diagnostics.
@@ -947,17 +910,11 @@
                 scope);
     }
 
-<<<<<<< HEAD
-    private Path emitExecutable(Path executableFilePath) {
+    private Path emitExecutable(Path executableFilePath, List<Diagnostic> emitResultDiagnostics) {
         Manifest manifest = createManifest(false);
         Collection<JarLibrary> jarLibraries = jarResolver.getJarFilePathsRequiredForExecution(false);
-=======
-    private Path emitExecutable(Path executableFilePath, List<Diagnostic> emitResultDiagnostics) {
-        Manifest manifest = createManifest();
-        Collection<JarLibrary> jarLibraries = jarResolver.getJarFilePathsRequiredForExecution();
         // Add warning when provided platform dependencies are found
         addProvidedDependencyWarning(emitResultDiagnostics);
->>>>>>> 4dc13232
         try {
             assembleExecutableJar(executableFilePath, manifest, jarLibraries);
         } catch (IOException e) {
@@ -967,7 +924,6 @@
         return executableFilePath;
     }
 
-<<<<<<< HEAD
     private Path emitOptimizedExecutable(Path executableFilePath) {
         Manifest manifest = createManifest(true);
         Collection<JarLibrary> jarLibraries =
@@ -981,10 +937,7 @@
         return executableFilePath;
     }
 
-    private Path emitGraalExecutable(Path executableFilePath) {
-=======
     private Path emitGraalExecutable(Path executableFilePath, List<Diagnostic> emitResultDiagnostics) {
->>>>>>> 4dc13232
         // Run create executable
         emitExecutable(executableFilePath, emitResultDiagnostics);
 
