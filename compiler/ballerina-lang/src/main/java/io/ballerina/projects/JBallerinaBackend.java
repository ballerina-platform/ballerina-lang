/*
 *  Copyright (c) 2020, WSO2 Inc. (http://www.wso2.org) All Rights Reserved.
 *
 *  WSO2 Inc. licenses this file to you under the Apache License,
 *  Version 2.0 (the "License"); you may not use this file except
 *  in compliance with the License.
 *  You may obtain a copy of the License at
 *
 *    http://www.apache.org/licenses/LICENSE-2.0
 *
 *  Unless required by applicable law or agreed to in writing,
 *  software distributed under the License is distributed on an
 *  "AS IS" BASIS, WITHOUT WARRANTIES OR CONDITIONS OF ANY
 *  KIND, either express or implied.  See the License for the
 *  specific language governing permissions and limitations
 *  under the License.
 */
package io.ballerina.projects;

import io.ballerina.projects.environment.PackageCache;
import io.ballerina.projects.environment.ProjectEnvironment;
import io.ballerina.projects.internal.DefaultDiagnosticResult;
import io.ballerina.projects.internal.PackageDiagnostic;
import io.ballerina.projects.internal.ProjectDiagnosticErrorCode;
import io.ballerina.projects.internal.model.Target;
import io.ballerina.projects.util.ProjectConstants;
import io.ballerina.projects.util.ProjectUtils;
import io.ballerina.tools.diagnostics.Diagnostic;
import io.ballerina.tools.diagnostics.DiagnosticInfo;
import io.ballerina.tools.diagnostics.DiagnosticSeverity;
import org.apache.commons.compress.archivers.jar.JarArchiveEntry;
import org.apache.commons.compress.archivers.zip.ZipArchiveEntryPredicate;
import org.apache.commons.compress.archivers.zip.ZipArchiveOutputStream;
import org.apache.commons.compress.archivers.zip.ZipFile;
import org.apache.commons.io.FilenameUtils;
import org.ballerinalang.maven.Dependency;
import org.ballerinalang.maven.MavenResolver;
import org.ballerinalang.maven.Utils;
import org.ballerinalang.maven.exceptions.MavenResolverException;
import org.wso2.ballerinalang.compiler.bir.codegen.CodeGenerator;
import org.wso2.ballerinalang.compiler.bir.codegen.CompiledJarFile;
import org.wso2.ballerinalang.compiler.bir.codegen.interop.InteropValidator;
import org.wso2.ballerinalang.compiler.tree.BLangPackage;
import org.wso2.ballerinalang.compiler.util.CompilerContext;
import org.wso2.ballerinalang.util.Lists;

import java.io.BufferedInputStream;
import java.io.BufferedOutputStream;
import java.io.ByteArrayOutputStream;
import java.io.File;
import java.io.FileOutputStream;
import java.io.FileWriter;
import java.io.IOException;
import java.nio.charset.Charset;
import java.nio.charset.StandardCharsets;
import java.nio.file.Files;
import java.nio.file.Path;
import java.util.ArrayList;
import java.util.Arrays;
import java.util.Collection;
import java.util.Collections;
import java.util.Comparator;
import java.util.HashMap;
import java.util.HashSet;
import java.util.List;
import java.util.Locale;
import java.util.Map;
import java.util.Objects;
import java.util.Optional;
import java.util.jar.Attributes;
import java.util.jar.JarFile;
import java.util.jar.JarInputStream;
import java.util.jar.Manifest;

import static io.ballerina.projects.util.FileUtils.getFileNameWithoutExtension;
import static io.ballerina.projects.util.ProjectConstants.BIN_DIR_NAME;
import static io.ballerina.projects.util.ProjectConstants.DOT;
import static io.ballerina.projects.util.ProjectConstants.RESOURCE_DIR_NAME;
import static io.ballerina.projects.util.ProjectUtils.getConflictingResourcesMsg;
import static io.ballerina.projects.util.ProjectUtils.getThinJarFileName;
import static org.wso2.ballerinalang.compiler.bir.codegen.JvmConstants.CLASS_FILE_SUFFIX;

/**
 * This class represents the Ballerina compiler backend that produces executables that runs on the JVM.
 *
 * @since 2.0.0
 */
// TODO move this class to a separate Java package. e.g. io.ballerina.projects.platform.jballerina
//    todo that, we would have to move PackageContext class into an internal package.
public class JBallerinaBackend extends CompilerBackend {

    private static final String JAR_FILE_EXTENSION = ".jar";
    private static final String TEST_JAR_FILE_NAME_SUFFIX = "-testable";
    private static final String JAR_FILE_NAME_SUFFIX = "";
    private static final HashSet<String> excludeExtensions = new HashSet<>(Lists.of("DSA", "SF"));
    private static final String OS = System.getProperty("os.name").toLowerCase(Locale.getDefault());
    public static final String JAR_NAME_SEPARATOR = "-";

    private final PackageResolution pkgResolution;
    private final JvmTarget jdkVersion;
    private final PackageContext packageContext;
    private final PackageCache packageCache;
    private final CompilerContext compilerContext;
    private final CodeGenerator jvmCodeGenerator;
    private final InteropValidator interopValidator;
    private final JarResolver jarResolver;
    private final PackageCompilation packageCompilation;
    private DiagnosticResult diagnosticResult;
    private boolean codeGenCompleted;
    private final List<JarConflict> conflictedJars;
    List<Diagnostic> conflictedResourcesDiagnostics = new ArrayList<>();

    public static JBallerinaBackend from(PackageCompilation packageCompilation, JvmTarget jdkVersion) {
        return from(packageCompilation, jdkVersion, true);
    }

    public static JBallerinaBackend from(PackageCompilation packageCompilation, JvmTarget jdkVersion, boolean shrink) {
        // Check if the project has write permissions
        if (packageCompilation.packageContext().project().kind().equals(ProjectKind.BUILD_PROJECT)) {
            try {
                new Target(packageCompilation.packageContext().project().targetDir());
            } catch (IOException e) {
                throw new ProjectException("error while checking permissions of target directory", e);
            }
        }
        return packageCompilation.getCompilerBackend(jdkVersion,
                (targetPlatform -> new JBallerinaBackend(packageCompilation, jdkVersion, shrink)));
    }

    private JBallerinaBackend(PackageCompilation packageCompilation, JvmTarget jdkVersion, boolean shrink) {
        this.jdkVersion = jdkVersion;
        this.packageCompilation = packageCompilation;
        this.packageContext = packageCompilation.packageContext();
        this.pkgResolution = packageContext.getResolution();
        this.jarResolver = new JarResolver(this, packageContext.getResolution());

        ProjectEnvironment projectEnvContext = this.packageContext.project().projectEnvironmentContext();
        this.packageCache = projectEnvContext.getService(PackageCache.class);
        this.compilerContext = projectEnvContext.getService(CompilerContext.class);
        this.interopValidator = InteropValidator.getInstance(compilerContext);
        this.jvmCodeGenerator = CodeGenerator.getInstance(compilerContext);
        this.conflictedJars = new ArrayList<>();
        performCodeGen(shrink);
    }

    PackageContext packageContext() {
        return this.packageContext;
    }

    private void performCodeGen(boolean shrink) {
        if (codeGenCompleted) {
            return;
        }

        List<Diagnostic> diagnostics = new ArrayList<>();
        // add package resolution diagnostics
        diagnostics.addAll(this.packageContext.getResolution().diagnosticResult().allDiagnostics);
        // add ballerina toml diagnostics
        diagnostics.addAll(this.packageContext.packageManifest().diagnostics().diagnostics());
        // collect compilation diagnostics
        List<Diagnostic> moduleDiagnostics = new ArrayList<>();
        for (ModuleContext moduleContext : pkgResolution.topologicallySortedModuleList()) {
            if (shrink) {
                ModuleContext.shrinkDocuments(moduleContext);
            }
            if (moduleContext.moduleId().packageId().equals(packageContext.packageId())) {
                if (packageCompilation.diagnosticResult().hasErrors()) {
                    for (Diagnostic diagnostic : moduleContext.diagnostics()) {
                        moduleDiagnostics.add(
                                new PackageDiagnostic(diagnostic, moduleContext.descriptor(), moduleContext.project()));
                    }
                    continue;
                }
            }
            // We can't generate backend code when one of its dependencies have errors.
            if (!this.packageContext.getResolution().diagnosticResult().hasErrors() && !hasErrors(moduleDiagnostics)) {
                moduleContext.generatePlatformSpecificCode(compilerContext, this);
            }
            for (Diagnostic diagnostic : moduleContext.diagnostics()) {
                if (this.packageContext.project().buildOptions().showDependencyDiagnostics() ||
                        !ProjectKind.BALA_PROJECT.equals(moduleContext.project().kind()) ||
                        (diagnostic.diagnosticInfo().severity() == DiagnosticSeverity.ERROR)) {
                    moduleDiagnostics.add(
                            new PackageDiagnostic(diagnostic, moduleContext.descriptor(), moduleContext.project()));
                }
            }

            if (moduleContext.project().kind() == ProjectKind.BALA_PROJECT) {
                moduleContext.cleanBLangPackage();
            }
        }

        // add compilation diagnostics
        diagnostics.addAll(moduleDiagnostics);
        // add plugin diagnostics
        diagnostics.addAll(this.packageContext.getPackageCompilation().pluginDiagnostics());
        // add conflicting resources diagnostics
        diagnostics.addAll(conflictedResourcesDiagnostics);

        this.diagnosticResult = new DefaultDiagnosticResult(diagnostics);
        codeGenCompleted = true;
    }

    private boolean hasErrors(List<Diagnostic> diagnostics) {
        for (Diagnostic diagnostic : diagnostics) {
            if (diagnostic.diagnosticInfo().severity() == DiagnosticSeverity.ERROR) {
                return true;
            }
        }
        return false;
    }

    public DiagnosticResult diagnosticResult() {
        return diagnosticResult;
    }

    public EmitResult emit(OutputType outputType, Path filePath) {
        Path generatedArtifact;

        if (diagnosticResult.hasErrors()) {
            return new EmitResult(false, new DefaultDiagnosticResult(new ArrayList<>()), null);
        }

        List<Diagnostic> emitResultDiagnostics = new ArrayList<>();
        generatedArtifact = switch (outputType) {
            case GRAAL_EXEC -> emitGraalExecutable(filePath, emitResultDiagnostics);
            case EXEC -> emitExecutable(filePath, emitResultDiagnostics);
            case BALA -> emitBala(filePath);
            default -> throw new RuntimeException("Unexpected output type: " + outputType);
        };

        return getEmitResult(filePath, generatedArtifact, BalCommand.BUILD, emitResultDiagnostics);
    }

    public EmitResult emit(TestEmitArgs testEmitArgs) {
        Path generatedArtifact = null;

        if (diagnosticResult.hasErrors()) {
            return new EmitResult(false, new DefaultDiagnosticResult(new ArrayList<>()), null);
        }

        if (testEmitArgs.outputType() == OutputType.TEST) {
            generatedArtifact = emitTestExecutable(testEmitArgs.filePath(), testEmitArgs.jarDependencies(),
                    testEmitArgs.testSuiteJsonPath(), testEmitArgs.jsonCopyPath(),
                    testEmitArgs.excludedClasses(), testEmitArgs.classPathTextCopyPath());
        } else {
            throw new RuntimeException("Unexpected output type: " + testEmitArgs.outputType());
        }

        return getEmitResult(testEmitArgs.filePath(), generatedArtifact, BalCommand.TEST, new ArrayList<>());
    }

    private EmitResult getEmitResult(Path filePath, Path generatedArtifact, BalCommand balCommand,
                                    List<Diagnostic> emitDiagnostics) {
        if (filePath != null) {
            List<Diagnostic> pluginDiagnostics = notifyCompilationCompletion(filePath, balCommand);
            if (!pluginDiagnostics.isEmpty()) {
                emitDiagnostics.addAll(pluginDiagnostics);
            }
        }
        List<Diagnostic> allDiagnostics = new ArrayList<>(diagnosticResult.allDiagnostics);
        emitDiagnostics.addAll(jarResolver().diagnosticResult().diagnostics());
        allDiagnostics.addAll(emitDiagnostics);
        diagnosticResult = new DefaultDiagnosticResult(allDiagnostics);

        // TODO handle the EmitResult properly
        return new EmitResult(true, new DefaultDiagnosticResult(emitDiagnostics), generatedArtifact);
    }

    public List<Diagnostic> notifyCompilationCompletion(Path filePath, BalCommand balCommand) {
        return packageCompilation.notifyCompilationCompletion(filePath, balCommand);
    }

    private Path emitBala(Path filePath) {
        JBallerinaBalaWriter writer = new JBallerinaBalaWriter(this);
        return writer.write(filePath);
    }

    @Override
    public Collection<PlatformLibrary> platformLibraryDependencies(PackageId packageId) {
        return getPlatformLibraries(packageId);
    }

    @Override
    public Collection<PlatformLibrary> platformLibraryDependencies(PackageId packageId,
                                                                   PlatformLibraryScope scope) {

        return getPlatformLibraries(packageId)
                .stream()
                .filter(platformLibrary -> platformLibrary.scope() == scope)
                .toList();
    }

    private List<PlatformLibrary> getPlatformLibraries(PackageId packageId) {
        Package pkg = packageCache.getPackageOrThrow(packageId);
        Map<String, PackageManifest.Platform> platforms = pkg.manifest().platforms();
        List<PlatformLibrary> platformLibraries = new ArrayList<>();
        for (Map.Entry<String, PackageManifest.Platform> entry : platforms.entrySet()) {
            PackageManifest.Platform javaPlatform = entry.getValue();
            String platform = entry.getKey();
            if (javaPlatform == null || javaPlatform.dependencies().isEmpty()) {
                continue;
            }
            for (Map<String, Object> dependency : javaPlatform.dependencies()) {
                String artifactId = (String) dependency.get(JarLibrary.KEY_ARTIFACT_ID);
                String version = (String) dependency.get(JarLibrary.KEY_VERSION);
                String groupId = (String) dependency.get(JarLibrary.KEY_GROUP_ID);

                String dependencyFilePath = (String) dependency.get(JarLibrary.KEY_PATH);
                PlatformLibraryScope dependencyScope = getPlatformLibraryScope(dependency);

                // If dependencyFilePath does not exist, resolve it using MavenResolver
                if (dependencyFilePath == null || dependencyFilePath.isEmpty()) {
                    // if the dependency is transitive and has provided scope, check the current package's
                    // Ballerina.toml for provided platform dependencies
                    if (Objects.equals(dependencyScope, PlatformLibraryScope.PROVIDED)
                            && !Objects.equals(packageId, this.packageContext().packageId())) {
                        dependencyFilePath = getPlatformLibPathFromProvided(platform, groupId, artifactId, version);
                        Path jarPath = Path.of(dependencyFilePath);
                        if (!jarPath.isAbsolute()) {
                            jarPath = this.packageContext().project().sourceRoot().resolve(jarPath);
                        }
                        dependencyFilePath = jarPath.toString();
                    } else {
                        dependencyFilePath = getPlatformLibPath(groupId, artifactId, version);
                    }
                    dependency.put(JarLibrary.KEY_PATH, dependencyFilePath);
                }
                // If the path is relative we will convert to absolute relative to Ballerina.toml file
                Path jarPath = Path.of(dependencyFilePath);
                if (!jarPath.isAbsolute()) {
                    jarPath = pkg.project().sourceRoot().resolve(jarPath);
                }
                platformLibraries.add(new JarLibrary(jarPath, dependencyScope, artifactId, groupId, version,
                        pkg.packageOrg().value() + "/" + pkg.packageName().value()));
            }
        }
        return platformLibraries;
    }

    @Override
    public PlatformLibrary codeGeneratedLibrary(PackageId packageId, ModuleName moduleName) {
        return codeGeneratedLibrary(packageId, moduleName, PlatformLibraryScope.DEFAULT, JAR_FILE_NAME_SUFFIX);
    }

    @Override
    public PlatformLibrary codeGeneratedTestLibrary(PackageId packageId, ModuleName moduleName) {
        return codeGeneratedLibrary(packageId, moduleName, PlatformLibraryScope.DEFAULT,
                TEST_JAR_FILE_NAME_SUFFIX + JAR_FILE_NAME_SUFFIX);
    }

    @Override
    public PlatformLibrary codeGeneratedResourcesLibrary(PackageId packageId) {
        return codeGeneratedResourcesLibrary(packageId, PlatformLibraryScope.DEFAULT);
    }

    @Override
    public PlatformLibrary runtimeLibrary() {
        return new JarLibrary(ProjectUtils.getBallerinaRTJarPath(), PlatformLibraryScope.DEFAULT);
    }

    @Override
    public TargetPlatform targetPlatform() {
        return jdkVersion;
    }

    // TODO This method should be moved to some other class owned by the JBallerinaBackend
    @Override
    public void performCodeGen(ModuleContext moduleContext, CompilationCache compilationCache) {
        BLangPackage bLangPackage = moduleContext.bLangPackage();
        interopValidator.validate(moduleContext.moduleId(), this, bLangPackage);
        if (bLangPackage.getErrorCount() > 0) {
            return;
        }
        boolean isRemoteMgtEnabled = moduleContext.project().buildOptions().compilationOptions().remoteManagement();
        CompiledJarFile compiledJarFile = jvmCodeGenerator.generate(bLangPackage, isRemoteMgtEnabled);
        String jarFileName = getJarFileName(moduleContext) + JAR_FILE_NAME_SUFFIX;
        try {
            ByteArrayOutputStream byteStream = compiledJarFile.toByteArrayStream();
            compilationCache.cachePlatformSpecificLibrary(this, jarFileName, byteStream);
        } catch (IOException e) {
            throw new ProjectException("Failed to cache generated jar, module: " + moduleContext.moduleName());
        }
        if (moduleContext.project().currentPackage().packageContext() == packageContext &&
                moduleContext.isDefaultModule()) {
            cacheResources(compilationCache, moduleContext.project().buildOptions().skipTests());
        }
        // skip generation of the test jar if --with-tests option is not provided
        if (moduleContext.project().buildOptions().skipTests()) {
            return;
        }

        if (!bLangPackage.hasTestablePackage()) {
            return;
        }

        String testJarFileName = jarFileName + TEST_JAR_FILE_NAME_SUFFIX;
        CompiledJarFile compiledTestJarFile = jvmCodeGenerator.generateTestModule(bLangPackage.testablePkgs.get(0),
                isRemoteMgtEnabled);
        try {
            ByteArrayOutputStream byteStream = compiledTestJarFile.toByteArrayStream();
            compilationCache.cachePlatformSpecificLibrary(this, testJarFileName, byteStream);
        } catch (IOException e) {
            throw new ProjectException("Failed to cache generated test jar, module: " + moduleContext.moduleName());
        }
    }

    @Override
    public String libraryFileExtension() {
        return JAR_FILE_EXTENSION;
    }

    public JarResolver jarResolver() {
        return jarResolver;
    }

    public List<JarConflict> conflictedJars() {
        return conflictedJars;
    }

    // TODO Can we move this method to Module.displayName()
    private String getJarFileName(ModuleContext moduleContext) {
        String jarName;
        if (moduleContext.project().kind() == ProjectKind.SINGLE_FILE_PROJECT) {
            DocumentId documentId = moduleContext.srcDocumentIds().iterator().next();
            String documentName = moduleContext.documentContext(documentId).name();
            jarName = getFileNameWithoutExtension(documentName);
        } else {
            jarName = getThinJarFileName(moduleContext.descriptor().org(),
                                         moduleContext.moduleName().toString(),
                                         moduleContext.descriptor().version());
        }

        return jarName;
    }

    private void assembleExecutableJar(Path executableFilePath,
                                       Manifest manifest,
                                       Collection<JarLibrary> jarLibraries) throws IOException {
        // Used to prevent adding duplicated entries during the final jar creation.
        HashMap<String, JarLibrary> copiedEntries = new HashMap<>();

        // Used to process SPI related metadata entries separately. The reason is unlike the other entry types,
        // service loader related information should be merged together in the final executable jar creation.
        HashMap<String, StringBuilder> serviceEntries = new HashMap<>();

        try (ZipArchiveOutputStream outStream = new ZipArchiveOutputStream(
                new BufferedOutputStream(new FileOutputStream(executableFilePath.toString())))) {
            writeManifest(manifest, outStream);

            // Sort jar libraries list to avoid inconsistent jar reporting
            sortAndCopyJars(jarLibraries, outStream, copiedEntries, serviceEntries);

            // Copy merged spi services.
            copyMergedSpiServices(serviceEntries, outStream);
        }
    }

    private void assembleTestExecutableJar(Path executableFilePath,
                                           Manifest manifest,
                                           Collection<JarLibrary> jarLibraries,
                                           Path testSuiteJsonPath, String jsonCopyPath,
                                           List<String> excludedClasses, String classPathTextCopyPath)
            throws IOException {
        // Used to prevent adding duplicated entries during the final jar creation.
        HashMap<String, JarLibrary> copiedEntries = new HashMap<>();

        // Used to process SPI related metadata entries separately. The reason is unlike the other entry types,
        // service loader related information should be merged together in the final executable jar creation.
        HashMap<String, StringBuilder> serviceEntries = new HashMap<>();

        try (ZipArchiveOutputStream outStream = new ZipArchiveOutputStream(
                new BufferedOutputStream(new FileOutputStream(executableFilePath.toString())))) {
            writeManifest(manifest, outStream);

            // Sort jar libraries list to avoid inconsistent jar reporting
            sortAndCopyJars(jarLibraries, outStream, copiedEntries, serviceEntries);

            // Copy merged spi services.
            copyMergedSpiServices(serviceEntries, outStream);

            // Write the test suite json file
            JarArchiveEntry testSuiteJsonEntry = new JarArchiveEntry(jsonCopyPath);
            outStream.putArchiveEntry(testSuiteJsonEntry);
            outStream.write(Files.readAllBytes(testSuiteJsonPath));
            outStream.closeArchiveEntry();

            // Get the module jar paths and copy them to the executable jar
            JarArchiveEntry classPathTextEntry = new JarArchiveEntry(classPathTextCopyPath);
            outStream.putArchiveEntry(classPathTextEntry);
            for (String path : excludedClasses) {
                outStream.write((path + "\n").getBytes(StandardCharsets.UTF_8));
            }
            outStream.closeArchiveEntry();
        }
    }

    private static void copyMergedSpiServices(HashMap<String, StringBuilder> serviceEntries,
                                              ZipArchiveOutputStream outStream) throws IOException {
        for (Map.Entry<String, StringBuilder> entry : serviceEntries.entrySet()) {
            String s = entry.getKey();
            StringBuilder service = entry.getValue();
            JarArchiveEntry e = new JarArchiveEntry(s);
            outStream.putArchiveEntry(e);
            outStream.write(service.toString().getBytes(StandardCharsets.UTF_8));
            outStream.closeArchiveEntry();
        }
    }

    private void sortAndCopyJars(Collection<JarLibrary> jarLibraries, ZipArchiveOutputStream outStream,
                                 HashMap<String, JarLibrary> copiedEntries,
                                 HashMap<String, StringBuilder> serviceEntries) throws IOException {

        List<JarLibrary> sortedJarLibraries = jarLibraries.stream()
                .sorted(Comparator.comparing(jarLibrary -> jarLibrary.path().getFileName()))
                .toList();

        // Copy all the jars
        for (JarLibrary library : sortedJarLibraries) {
            copyJar(outStream, library, copiedEntries, serviceEntries);
        }
    }

    private void writeManifest(Manifest manifest, ZipArchiveOutputStream outStream) throws IOException {
        JarArchiveEntry e = new JarArchiveEntry(JarFile.MANIFEST_NAME);
        outStream.putArchiveEntry(e);
        manifest.write(new BufferedOutputStream(outStream));
        outStream.closeArchiveEntry();
    }

    private Manifest createManifest() {
        // Getting the jarFileName of the root module of this executable
        PlatformLibrary rootModuleJarFile = codeGeneratedLibrary(packageContext.packageId(),
                packageContext.defaultModuleContext().moduleName());

        String mainClassName;
        try (JarInputStream jarStream = new JarInputStream(Files.newInputStream(rootModuleJarFile.path()))) {
            Manifest mf = jarStream.getManifest();
            mainClassName = (String) mf.getMainAttributes().get(Attributes.Name.MAIN_CLASS);
        } catch (IOException e) {
            throw new RuntimeException("Generated jar file cannot be found for the module: " +
                    packageContext.defaultModuleContext().moduleName());
        }

        Manifest manifest = new Manifest();
        Attributes mainAttributes = manifest.getMainAttributes();
        mainAttributes.put(Attributes.Name.MANIFEST_VERSION, "1.0");
        mainAttributes.put(Attributes.Name.MAIN_CLASS, mainClassName);
        return manifest;
    }

    private Manifest createTestManifest() {
        String mainClassName = "org.ballerinalang.test.runtime.BTestMain";
        Manifest manifest = new Manifest();
        Attributes mainAttributes = manifest.getMainAttributes();
        mainAttributes.put(Attributes.Name.MANIFEST_VERSION, "1.0");
        mainAttributes.put(Attributes.Name.MAIN_CLASS, mainClassName);
        return manifest;
    }

    /**
     * Copies a given jar file into the executable fat jar.
     *
     * @param outStream     Output stream of the final uber jar.
     * @param jarLibrary    jar library.
     * @param copiedEntries Entries set will be used to ignore duplicate files.
     * @param services      Services will be used to temporary hold merged spi files.
     * @throws IOException If jar file copying is failed.
     */
    private void copyJar(ZipArchiveOutputStream outStream, JarLibrary jarLibrary,
                         HashMap<String, JarLibrary> copiedEntries, HashMap<String,
            StringBuilder> services) throws IOException {
        if (Thread.currentThread().isInterrupted()) {
            return;
        }
        try (ZipFile zipFile = new ZipFile(jarLibrary.path().toFile())) {
            ZipArchiveEntryPredicate predicate = entry -> {
                String entryName = entry.getName();
                if (entryName.equals("META-INF/MANIFEST.MF")) {
                    return false;
                }
                if (entryName.equals("module-info.class")) {
                    return false;
                }
                if (entryName.startsWith("META-INF/services")) {
                    StringBuilder s = services.get(entryName);
                    if (s == null) {
                        s = new StringBuilder();
                        services.put(entryName, s);
                    }
                    char c = '\n';

                    int len;
                    try (BufferedInputStream inStream = new BufferedInputStream(zipFile.getInputStream(entry))) {
                        while ((len = inStream.read()) != -1) {
                            c = (char) len;
                            s.append(c);
                        }
                    } catch (IOException e) {
                        throw new RuntimeException(e);
                    }
                    if (c != '\n') {
                        s.append('\n');
                    }

                    // Its not required to copy SPI entries in here as we'll be adding merged SPI related entries
                    // separately. Therefore the predicate should be set as false.
                    return false;
                }

                // Skip already copied files or excluded extensions.
                if (isCopiedEntry(entryName, copiedEntries)) {
                    addConflictedJars(jarLibrary, copiedEntries, entryName);
                    return false;
                }
                if (isExcludedEntry(entryName)) {
                    return false;
                }
                // SPIs will be merged first and then put into jar separately.
                copiedEntries.put(entryName, jarLibrary);
                return true;
            };

            // Transfers selected entries from this zip file to the output stream, while preserving its compression and
            // all the other original attributes.
            zipFile.copyRawEntries(outStream, predicate);
        }
    }

    private static boolean isCopiedEntry(String entryName, HashMap<String, JarLibrary> copiedEntries) {
        return copiedEntries.containsKey(entryName);
    }

    private static boolean isExcludedEntry(String entryName) {
        return excludeExtensions.contains(entryName.substring(entryName.lastIndexOf('.') + 1));
    }

    private PlatformLibrary codeGeneratedLibrary(PackageId packageId,
                                                 ModuleName moduleName,
                                                 PlatformLibraryScope scope,
                                                 String fileNameSuffix) {
        Package pkg = packageCache.getPackageOrThrow(packageId);
        ProjectEnvironment projectEnvironment = pkg.project().projectEnvironmentContext();
        CompilationCache compilationCache = projectEnvironment.getService(CompilationCache.class);
        String jarFileName = getJarFileName(pkg.packageContext().moduleContext(moduleName)) + fileNameSuffix;
        Optional<Path> platformSpecificLibrary = compilationCache.getPlatformSpecificLibrary(
                this, jarFileName);
        return new JarLibrary(platformSpecificLibrary.orElseThrow(
                () -> new IllegalStateException("Cannot find the generated jar library for module: " + moduleName)),
                scope);
    }

    private Path emitExecutable(Path executableFilePath, List<Diagnostic> emitResultDiagnostics) {
        Manifest manifest = createManifest();
        Collection<JarLibrary> jarLibraries = jarResolver.getJarFilePathsRequiredForExecution();
        // Add warning when provided platform dependencies are found
        addProvidedDependencyWarning(emitResultDiagnostics);
        try {
            assembleExecutableJar(executableFilePath, manifest, jarLibraries);
        } catch (IOException e) {
            throw new ProjectException("error while creating the executable jar file for package '" +
                    this.packageContext.packageName().toString() + "' : " + e.getMessage(), e);
        }
        return executableFilePath;
    }

    private Path emitTestExecutable(Path executableFilePath, HashSet<JarLibrary> jarDependencies,
                          Path testSuiteJsonPath, String jsonCopyPath, List<String> excludedClasses,
                          String classPathTextCopyPath) {
        Manifest manifest = createTestManifest();
        try {
            assembleTestExecutableJar(executableFilePath, manifest, jarDependencies, testSuiteJsonPath, jsonCopyPath,
                    excludedClasses, classPathTextCopyPath);
        } catch (IOException e) {
            throw new ProjectException("error while creating the test executable jar file for package '" +
                    this.packageContext.packageName().toString() + "' : " + e.getMessage(), e);
        }
        return executableFilePath;
    }

    private Path emitGraalExecutable(Path executableFilePath, List<Diagnostic> emitResultDiagnostics) {
        // Run create executable
        emitExecutable(executableFilePath, emitResultDiagnostics);

        String nativeImageName;
        String[] command;
        Project project = this.packageContext().project();
        String nativeImageCommand = System.getenv("GRAALVM_HOME");

        if (nativeImageCommand == null) {
            throw new ProjectException("GraalVM installation directory not found. Set GRAALVM_HOME as an " +
                    "environment variable\nHINT: To install GraalVM, follow the link: " +
                    "https://ballerina.io/learn/build-the-executable-locally/#configure-graalvm");
        }
        nativeImageCommand += File.separator + BIN_DIR_NAME + File.separator
                + (OS.contains("win") ? "native-image.cmd" : "native-image");

        File commandExecutable = Path.of(nativeImageCommand).toFile();
        if (!commandExecutable.exists()) {
            throw new ProjectException("cannot find '" + commandExecutable.getName() + "' in the GRAALVM_HOME/bin " +
                    "directory. Install it using: gu install native-image");
        }

        String graalVMBuildOptions = project.buildOptions().graalVMBuildOptions();
        List<String> nativeArgs = new ArrayList<>();
        Path nativeConfigPath = packageContext.project().targetDir().resolve("cache");

        if (project.kind().equals(ProjectKind.SINGLE_FILE_PROJECT)) {
            String fileName = project.sourceRoot().toFile().getName();
            nativeImageName = fileName.substring(0, fileName.lastIndexOf(DOT));
            nativeArgs.addAll(Arrays.asList(graalVMBuildOptions, "-jar",
                    executableFilePath.toString(),
                    "-o " + executableFilePath.getParent() + "/" + nativeImageName,
                    "--no-fallback"));
        } else {
            nativeImageName = project.currentPackage().packageName().toString();
            nativeArgs.addAll(Arrays.asList(graalVMBuildOptions, "-jar",
                    executableFilePath.toString(),
<<<<<<< HEAD
                    "-o " + executableFilePath.getParent() + "/" + nativeImageName,
                    "-H:IncludeResources=" + getResourcesPath(),
=======
                    "-H:Name=" + nativeImageName,
                    "-H:Path=" + executableFilePath.getParent(),
>>>>>>> b32a61cf
                    "--no-fallback"));
        }

        if (!Files.exists(nativeConfigPath)) {
            try {
                Files.createDirectories(nativeConfigPath);
            } catch (IOException e) {
                throw new ProjectException("error while generating the necessary graalvm argument file", e);
            }
        }

        // There is a command line length limitations in Windows. Therefore, we need to write the arguments to a
        // file and use it as an argument.
        try (FileWriter nativeArgumentWriter = new FileWriter(nativeConfigPath.resolve("native-image-args.txt")
                .toString(), Charset.defaultCharset())) {
            nativeArgumentWriter.write(String.join(" ", nativeArgs));
            nativeArgumentWriter.flush();
        } catch (IOException e) {
            throw new ProjectException("error while generating the necessary graalvm argument file", e);
        }

        command = new String[]{
                nativeImageCommand,
                "@" + (nativeConfigPath.resolve("native-image-args.txt"))
        };

        try {
            ProcessBuilder builder = new ProcessBuilder();
            builder.command(command);
            builder.inheritIO();
            Process process = builder.start();

            if (process.waitFor() != 0) {
                throw new ProjectException("unable to create native image");
            }
        } catch (IOException e) {
            throw new ProjectException("unable to create native image : " + e.getMessage());
        } catch (InterruptedException e) {
            Thread.currentThread().interrupt();
        }

        return Path.of(FilenameUtils.removeExtension(executableFilePath.toString()));
    }

    private PlatformLibraryScope getPlatformLibraryScope(Map<String, Object> dependency) {
        PlatformLibraryScope scope;
        String scopeValue = (String) dependency.get(JarLibrary.KEY_SCOPE);
        if (scopeValue == null || scopeValue.isEmpty()) {
            scope = PlatformLibraryScope.DEFAULT;
        } else if (PlatformLibraryScope.TEST_ONLY.getStringValue().equals(scopeValue)) {
            scope = PlatformLibraryScope.TEST_ONLY;
        } else if (PlatformLibraryScope.PROVIDED.getStringValue().equals(scopeValue)) {
            scope = PlatformLibraryScope.PROVIDED;
        } else {
            throw new ProjectException("Invalid scope '" + scopeValue + "' is defined with the " +
                    "platform-specific library path: " + dependency.get(JarLibrary.KEY_PATH));
        }
        return scope;
    }

    /**
     * Get platform lib path for given maven dependency.
     *
     * @param groupId    group id
     * @param artifactId artifact id
     * @param version    version
     * @return platform lib path
     */
    private String getPlatformLibPath(String groupId, String artifactId, String version) {
        String targetRepo =
                this.packageContext.project().targetDir().resolve(ProjectConstants.TARGET_DIR_NAME)
                        + File.separator + "platform" + "-libs";
        MavenResolver resolver = new MavenResolver(targetRepo);
        try {
            Dependency dependency = resolver.resolve(groupId, artifactId, version, false);
            return Utils.getJarPath(targetRepo, dependency);
        } catch (MavenResolverException e) {
            throw new ProjectException("cannot resolve " + artifactId + ": " + e.getMessage());
        }
    }

    /**
     * Get platform lib path for platform libs with provided scope in dependencies.
     *
     * @param platform java platform of the dependency
     * @param groupId group id
     * @param artifactId artifact id
     * @param version version
     * @return platform lib path provided by user
     */
    private String getPlatformLibPathFromProvided(String platform, String groupId, String artifactId, String version) {
        PackageManifest.Platform currentPlatform = this.packageContext().packageManifest().platform(platform);
        if (currentPlatform != null) {
            for (Map<String, Object> platformDep :
                    currentPlatform.dependencies()) {
                String depArtifactId = (String) platformDep.get(JarLibrary.KEY_ARTIFACT_ID);
                String depVersion = (String) platformDep.get(JarLibrary.KEY_VERSION);
                String depGroupId = (String) platformDep.get(JarLibrary.KEY_GROUP_ID);
                String depFilepath = (String) platformDep.get(JarLibrary.KEY_PATH);
                if (artifactId.equals(depArtifactId) && groupId.equals(depGroupId)
                        && version.equals(depVersion) && depFilepath != null && !depFilepath.isEmpty()) {
                    return depFilepath;
                }
            }
        }
        throw new ProjectException(String.format("cannot resolve '%s:%s:%s'. Dependencies with " +
                "'%s' scope need to be manually added to Ballerina.toml.", groupId, artifactId, version,
                PlatformLibraryScope.PROVIDED.getStringValue()));
    }

    /**
     * Enum to represent output types.
     */
    public enum OutputType {
        EXEC("exec"),
        BALA("bala"),
        GRAAL_EXEC("graal_exec"),
        TEST("test")
        ;

        private final String value;

        OutputType(String value) {
            this.value = value;
        }
    }

    JvmTarget jdkVersion() {
        return jdkVersion;
    }

    /**
     * Inner class to represent jar conflict.
     */
    public static class JarConflict {
        JarLibrary firstJarLibrary;
        JarLibrary secondJarLibrary;
        List<String> classes;

        JarConflict(JarLibrary firstJarLibrary, JarLibrary secondJarLibrary, List<String> classes) {
            this.firstJarLibrary = firstJarLibrary;
            this.secondJarLibrary = secondJarLibrary;
            this.classes = classes;
        }

        JarLibrary firstJarLibrary() {
            return firstJarLibrary;
        }

        void addClasses(String entry) {
            classes.add(entry);
        }

        public String getWarning(boolean listClasses) {
            String conflictedJarPkg1 = "";
            String conflictedJarPkg2 = "";
            if (firstJarLibrary.packageName().isPresent()) {
                conflictedJarPkg1 = " dependency of '" + firstJarLibrary.packageName().get() + "'";
            }
            if (secondJarLibrary.packageName().isPresent()) {
                conflictedJarPkg2 = " dependency of '" + secondJarLibrary.packageName().get() + "'";
            }

            StringBuilder warning = new StringBuilder(
                    "\t\t'" + firstJarLibrary.path().getFileName() + "'" + conflictedJarPkg1 + " conflict with '"
                            + secondJarLibrary.path().getFileName() + "'" + conflictedJarPkg2);

            if (listClasses) {
                for (String conflictedClass : classes) {
                    warning.append("\n\t\t\t").append(conflictedClass);
                }
            }
            return String.valueOf(warning);
        }
    }

    private void addConflictedJars(JarLibrary jarLibrary, HashMap<String, JarLibrary> copiedEntries, String entryName) {
        if (entryName.endsWith(CLASS_FILE_SUFFIX) && !entryName.endsWith("module-info.class")) {
            JarLibrary conflictingJar = copiedEntries.get(entryName);

            // Ignore if conflicting jars has same name
            Path jarFileName = jarLibrary.path().getFileName();
            Path conflictingJarFileName = conflictingJar.path().getFileName();
            if (jarFileName != null && conflictingJarFileName != null &&
                    !jarFileName.toString().equals(conflictingJarFileName.toString())) {
                JarConflict jarConflict = getJarConflict(conflictingJar);

                // If jar conflict already exists
                if (jarConflict != null) {
                    jarConflict.addClasses(entryName);
                } else { // New jar conflict
                    this.conflictedJars.add(new JarConflict(conflictingJar, jarLibrary,
                                                            new ArrayList<>(Collections.singletonList(entryName))));
                }
            }
        }
    }

    private JarConflict getJarConflict(JarLibrary conflictingJar) {
        for (JarConflict jarConflict: this.conflictedJars) {
            if (jarConflict.firstJarLibrary().path() == conflictingJar.path()) {
                return jarConflict;
            }
        }
        return null;
    }

    private void addProvidedDependencyWarning(List<Diagnostic> emitResultDiagnostics) {
        if (!jarResolver.providedPlatformLibs().isEmpty()) {
            DiagnosticInfo diagnosticInfo = new DiagnosticInfo(
                    ProjectDiagnosticErrorCode.PROVIDED_PLATFORM_JAR_IN_EXECUTABLE.diagnosticId(),
                    String.format("Detected platform dependencies with '%s' scope. Redistribution is discouraged" +
                            " due to potential license restrictions%n", PlatformLibraryScope.PROVIDED.getStringValue()),
                    DiagnosticSeverity.WARNING);
            emitResultDiagnostics.add(new PackageDiagnostic(diagnosticInfo,
                    this.packageContext().descriptor().name().toString()));
        }
    }

    private PlatformLibrary codeGeneratedResourcesLibrary(PackageId packageId, PlatformLibraryScope scope) {
        Package pkg = packageCache.getPackageOrThrow(packageId);
        CompilationCache compilationCache = pkg.project().projectEnvironmentContext().getService(
                CompilationCache.class);
        return compilationCache.getPlatformSpecificLibrary(this, RESOURCE_DIR_NAME)
                .map(path -> new JarLibrary(path, scope))
                .orElse(null);
    }

    private Map<String, byte[]> getPackageResources(PackageContext packageContext) {
        Map<String, byte[]> resourceMap = new HashMap<>();
        for (DocumentId documentId : packageContext.resourceIds()) {
            String resourceName = RESOURCE_DIR_NAME + "/"
                    + packageContext.resourceContext(documentId).name();
            resourceMap.put(resourceName, packageContext.resourceContext(documentId).content());
        }
        return resourceMap;
    }

    private Map<String, byte[]> getPackageAndTestResources(PackageContext packageContext) {
        Map<String, byte[]> resourceMap = getPackageResources(packageContext);
        for (DocumentId documentId : packageContext.testResourceIds()) {
            String resourceName = RESOURCE_DIR_NAME + "/"
                    + packageContext.resourceContext(documentId).name();
            if (resourceMap.containsKey(resourceName)) {
                addConflictingTestResourceDiag(packageContext.descriptor().toString(), resourceName);
            }
            resourceMap.put(resourceName, packageContext.resourceContext(documentId).content());
        }
        return resourceMap;
    }

    private void cacheResources(CompilationCache compilationCache, boolean skipTests) {
        Map<String, byte[]> resources = new HashMap<>();
        Map<String, String> resourceToPkgMap = new HashMap<>();
        List<String> conflictingResourceFiles = new ArrayList<>();

        // Add resources from dependencies in order
        pkgResolution.allDependencies()
                .stream()
                .filter(pkgDep -> pkgDep.scope() != PackageDependencyScope.TEST_ONLY)
                .filter(pkgDep -> !pkgDep.packageInstance().descriptor().isLangLibPackage())
                .map(pkgDep -> pkgDep.packageInstance().packageContext())
                .forEach(pkgContext -> {
                    Map<String, byte[]> depResources = getPackageResources(pkgContext);
                    for (Map.Entry<String, byte[]> entry : depResources.entrySet()) {
                        if (resources.containsKey(entry.getKey())) {
                            addConflictingDepResourceDiag(pkgContext.descriptor().toString(),
                                    resourceToPkgMap.get(entry.getKey()), entry.getKey());
                        }
                        resources.put(entry.getKey(), entry.getValue());
                        resourceToPkgMap.put(entry.getKey(), pkgContext.descriptor().toString());
                    }
                });
        // Add resources from the package
        Map<String, byte[]> packageResources = skipTests ? getPackageResources(packageContext) :
                getPackageAndTestResources(packageContext);
        for (Map.Entry<String, byte[]> entry : packageResources.entrySet()) {
            if (resources.containsKey(entry.getKey())) {
                addConflictingDepResourceDiag(packageContext.descriptor().toString(),
                        resourceToPkgMap.get(entry.getKey()), entry.getKey());
            }
            resources.put(entry.getKey(), entry.getValue());
            resourceToPkgMap.put(entry.getKey(), packageContext.descriptor().toString());
        }

        // Add generated resources and check for conflicts for build projects
        if (!this.packageContext().project().kind().equals(ProjectKind.BALA_PROJECT)) {
            Map<String, byte[]> generatedResources = ProjectUtils.getAllGeneratedResources(
                    packageContext.project().generatedResourcesDir());
            for (Map.Entry<String, byte[]> entry : generatedResources.entrySet()) {
                if (resources.containsKey(entry.getKey())) {
                    if (packageResources.containsKey(entry.getKey())) {
                        conflictingResourceFiles.add(entry.getKey());
                        continue;
                    }
                    // Issue a warning for conflicts with dependency resources
                    addConflictingGenResourceDiag(resourceToPkgMap.get(entry.getKey()),
                            packageContext.descriptor().toString(), entry.getKey());
                }
                resources.put(entry.getKey(), entry.getValue());
            }
            // Handle conflicting resources
            if (!conflictingResourceFiles.isEmpty()) {
                throw new ProjectException(getConflictingResourcesMsg(packageContext.descriptor().toString(),
                        conflictingResourceFiles));
            }
        }

        // Cache the resources if there are any
        if (!resources.isEmpty()) {
            try {
                String resourceJarName = RESOURCE_DIR_NAME + JAR_FILE_NAME_SUFFIX;
                CompiledJarFile resourceJar = new CompiledJarFile("");
                resourceJar.jarEntries.putResourceEntries(resources);
                try (ByteArrayOutputStream byteStream = resourceJar.toByteArrayStream()) {
                    compilationCache.cachePlatformSpecificLibrary(this, resourceJarName, byteStream);
                }
            } catch (IOException e) {
                throw new ProjectException("Failed to cache resources jar, package: " +
                        packageContext.packageName(), e);
            }
        }
    }

    private void addConflictingDepResourceDiag(String packageDesc, String existingPackageDesc, String resourceName) {
        DiagnosticInfo diagnosticInfo = new DiagnosticInfo(
                ProjectDiagnosticErrorCode.CONFLICTING_RESOURCE_FILE.diagnosticId(),
                String.format("detected conflicting resource files. The packages '" +
                        existingPackageDesc + "' and '" + packageDesc +
                        "' both export a resource with the same name '" + resourceName +
                        "'. Picking the resource exported by '" + packageDesc + "'."),
                DiagnosticSeverity.WARNING);
        conflictedResourcesDiagnostics.add(new PackageDiagnostic(diagnosticInfo,
                this.packageContext.descriptor().name().toString()));
    }

    private void addConflictingGenResourceDiag(String existingPackageDesc, String packageDesc, String resourceName) {
        DiagnosticInfo diagnosticInfo = new DiagnosticInfo(
                ProjectDiagnosticErrorCode.CONFLICTING_RESOURCE_FILE.diagnosticId(),
                String.format("detected conflicting resource files. The package " + existingPackageDesc +
                        "  and the generated resources for the current package '" + packageDesc +
                        "' both export a resource with the same name '" + resourceName + "'. " +
                        "Picking the generated resource file."),
                DiagnosticSeverity.WARNING);
        conflictedResourcesDiagnostics.add(new PackageDiagnostic(
                diagnosticInfo, this.packageContext.descriptor().name().toString()));
    }

    private void addConflictingTestResourceDiag(String packageDesc, String resourceName) {
        DiagnosticInfo diagnosticInfo = new DiagnosticInfo(
                ProjectDiagnosticErrorCode.CONFLICTING_RESOURCE_FILE.diagnosticId(),
                String.format("detected conflicting resource files. The test specific resources and package " +
                        "resources for '" + packageDesc + "' both export a resource with the same name '" +
                        resourceName + "'. Picking the test specific resource."),
                DiagnosticSeverity.WARNING);
        conflictedResourcesDiagnostics.add(new PackageDiagnostic(diagnosticInfo,
                this.packageContext.descriptor().name().toString()));
    }

}<|MERGE_RESOLUTION|>--- conflicted
+++ resolved
@@ -77,6 +77,7 @@
 import static io.ballerina.projects.util.ProjectConstants.DOT;
 import static io.ballerina.projects.util.ProjectConstants.RESOURCE_DIR_NAME;
 import static io.ballerina.projects.util.ProjectUtils.getConflictingResourcesMsg;
+import static io.ballerina.projects.util.ProjectUtils.getResourcesPath;
 import static io.ballerina.projects.util.ProjectUtils.getThinJarFileName;
 import static org.wso2.ballerinalang.compiler.bir.codegen.JvmConstants.CLASS_FILE_SUFFIX;
 
@@ -716,13 +717,8 @@
             nativeImageName = project.currentPackage().packageName().toString();
             nativeArgs.addAll(Arrays.asList(graalVMBuildOptions, "-jar",
                     executableFilePath.toString(),
-<<<<<<< HEAD
                     "-o " + executableFilePath.getParent() + "/" + nativeImageName,
                     "-H:IncludeResources=" + getResourcesPath(),
-=======
-                    "-H:Name=" + nativeImageName,
-                    "-H:Path=" + executableFilePath.getParent(),
->>>>>>> b32a61cf
                     "--no-fallback"));
         }
 
