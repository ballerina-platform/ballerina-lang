/*
 *  Copyright (c) 2020, WSO2 Inc. (http://www.wso2.org) All Rights Reserved.
 *
 *  WSO2 Inc. licenses this file to you under the Apache License,
 *  Version 2.0 (the "License"); you may not use this file except
 *  in compliance with the License.
 *  You may obtain a copy of the License at
 *
 *    http://www.apache.org/licenses/LICENSE-2.0
 *
 *  Unless required by applicable law or agreed to in writing,
 *  software distributed under the License is distributed on an
 *  "AS IS" BASIS, WITHOUT WARRANTIES OR CONDITIONS OF ANY
 *  KIND, either express or implied.  See the License for the
 *  specific language governing permissions and limitations
 *  under the License.
 */
package io.ballerina.projects;

import io.ballerina.projects.environment.PackageCache;
import io.ballerina.projects.environment.ProjectEnvironment;
import io.ballerina.projects.internal.DefaultDiagnosticResult;
import io.ballerina.projects.internal.PackageDiagnostic;
import io.ballerina.projects.internal.jballerina.JarWriter;
import io.ballerina.projects.internal.model.Target;
import io.ballerina.projects.util.ProjectConstants;
import io.ballerina.projects.util.ProjectUtils;
import io.ballerina.tools.diagnostics.Diagnostic;
import io.ballerina.tools.diagnostics.DiagnosticSeverity;
import org.apache.commons.compress.archivers.jar.JarArchiveEntry;
import org.apache.commons.compress.archivers.zip.ZipArchiveEntryPredicate;
import org.apache.commons.compress.archivers.zip.ZipArchiveOutputStream;
import org.apache.commons.compress.archivers.zip.ZipFile;
import org.ballerinalang.maven.Dependency;
import org.ballerinalang.maven.MavenResolver;
import org.ballerinalang.maven.Utils;
import org.ballerinalang.maven.exceptions.MavenResolverException;
import org.wso2.ballerinalang.compiler.CompiledJarFile;
import org.wso2.ballerinalang.compiler.bir.codegen.CodeGenerator;
import org.wso2.ballerinalang.compiler.bir.codegen.interop.InteropValidator;
import org.wso2.ballerinalang.compiler.semantics.analyzer.ObservabilitySymbolCollectorRunner;
import org.wso2.ballerinalang.compiler.spi.ObservabilitySymbolCollector;
import org.wso2.ballerinalang.compiler.tree.BLangPackage;
import org.wso2.ballerinalang.compiler.util.CompilerContext;
import org.wso2.ballerinalang.util.Lists;

import java.io.BufferedInputStream;
import java.io.BufferedOutputStream;
import java.io.ByteArrayOutputStream;
import java.io.File;
import java.io.FileOutputStream;
import java.io.IOException;
import java.nio.charset.StandardCharsets;
import java.nio.file.Files;
import java.nio.file.Path;
import java.nio.file.Paths;
import java.util.ArrayList;
import java.util.Collection;
import java.util.Collections;
import java.util.Comparator;
import java.util.HashMap;
import java.util.HashSet;
import java.util.List;
import java.util.Map;
import java.util.Optional;
import java.util.jar.Attributes;
import java.util.jar.JarFile;
import java.util.jar.JarInputStream;
import java.util.jar.Manifest;
import java.util.stream.Collectors;

import static io.ballerina.projects.util.FileUtils.getFileNameWithoutExtension;
import static io.ballerina.projects.util.ProjectUtils.getThinJarFileName;

/**
 * This class represents the Ballerina compiler backend that produces executables that runs on the JVM.
 *
 * @since 2.0.0
 */
// TODO move this class to a separate Java package. e.g. io.ballerina.projects.platform.jballerina
//    todo that, we would have to move PackageContext class into an internal package.
public class JBallerinaBackend extends CompilerBackend {

    private static final String JAR_FILE_EXTENSION = ".jar";
    private static final String TEST_JAR_FILE_NAME_SUFFIX = "-testable";
    private static final String JAR_FILE_NAME_SUFFIX = "";
    private static final HashSet<String> excludeExtensions = new HashSet<>(Lists.of("DSA", "SF"));

    private final PackageResolution pkgResolution;
    private final JvmTarget jdkVersion;
    private final PackageContext packageContext;
    private final PackageCache packageCache;
    private final CompilerContext compilerContext;
    private final CodeGenerator jvmCodeGenerator;
    private final InteropValidator interopValidator;
    private final JarResolver jarResolver;
    private final PackageCompilation packageCompilation;
    private DiagnosticResult diagnosticResult;
    private boolean codeGenCompleted;
    private final List<JarConflict> conflictedJars;

    public static JBallerinaBackend from(PackageCompilation packageCompilation, JvmTarget jdkVersion) {
        // Check if the project has write permissions
        if (packageCompilation.packageContext().project().kind().equals(ProjectKind.BUILD_PROJECT)) {
            try {
                new Target(packageCompilation.packageContext().project().targetDir());
            } catch (IOException e) {
                throw new ProjectException("error while checking permissions of target directory", e);
            }
        }
        return packageCompilation.getCompilerBackend(jdkVersion,
                (targetPlatform -> new JBallerinaBackend(packageCompilation, jdkVersion)));
    }

    private JBallerinaBackend(PackageCompilation packageCompilation, JvmTarget jdkVersion) {
        this.jdkVersion = jdkVersion;
        this.packageCompilation = packageCompilation;
        this.packageContext = packageCompilation.packageContext();
        this.pkgResolution = packageContext.getResolution();
        this.jarResolver = new JarResolver(this, packageContext.getResolution());

        ProjectEnvironment projectEnvContext = this.packageContext.project().projectEnvironmentContext();
        this.packageCache = projectEnvContext.getService(PackageCache.class);
        this.compilerContext = projectEnvContext.getService(CompilerContext.class);
        this.interopValidator = InteropValidator.getInstance(compilerContext);
        this.jvmCodeGenerator = CodeGenerator.getInstance(compilerContext);
        // TODO: Move to a compiler extension once Compiler revamp is complete
        if (packageContext.compilationOptions().observabilityIncluded()) {
            ObservabilitySymbolCollector observabilitySymbolCollector
                    = ObservabilitySymbolCollectorRunner.getInstance(compilerContext);
            observabilitySymbolCollector.process(packageContext.project());
        }
        this.conflictedJars = new ArrayList<>();

        // Trigger code generation
        performCodeGen();
    }

    PackageContext packageContext() {
        return this.packageContext;
    }

    private void performCodeGen() {
        if (codeGenCompleted) {
            return;
        }

        List<Diagnostic> diagnostics = new ArrayList<>();
        // add package resolution diagnostics
        diagnostics.addAll(this.packageContext.getResolution().diagnosticResult().allDiagnostics);
        // add ballerina toml diagnostics
        diagnostics.addAll(this.packageContext.packageManifest().diagnostics().diagnostics());
        // collect compilation diagnostics
        List<Diagnostic> moduleDiagnostics = new ArrayList<>();
        for (ModuleContext moduleContext : pkgResolution.topologicallySortedModuleList()) {
            // We can't generate backend code when one of its dependencies have errors.
            if (hasNoErrors(moduleDiagnostics)) {
                moduleContext.generatePlatformSpecificCode(compilerContext, this);
            }
            for (Diagnostic diagnostic : moduleContext.diagnostics()) {
                moduleDiagnostics.add(
                        new PackageDiagnostic(diagnostic, moduleContext.descriptor(), moduleContext.project()));
            }
        }
        // add compilation diagnostics
        diagnostics.addAll(moduleDiagnostics);
        // add plugin diagnostics
        diagnostics.addAll(this.packageContext.getPackageCompilation().pluginDiagnostics());

        this.diagnosticResult = new DefaultDiagnosticResult(diagnostics);
        codeGenCompleted = true;
    }

    private boolean hasNoErrors(List<Diagnostic> diagnostics) {
        for (Diagnostic diagnostic : diagnostics) {
            if (diagnostic.diagnosticInfo().severity() == DiagnosticSeverity.ERROR) {
                return false;
            }
        }
        return true;
    }

    public DiagnosticResult diagnosticResult() {
        return diagnosticResult;
    }

    // TODO EmitResult should not contain compilation diagnostics.
    public EmitResult emit(OutputType outputType, Path filePath) {
        Path generatedArtifact = null;

        if (diagnosticResult.hasErrors()) {
            return new EmitResult(false, diagnosticResult, generatedArtifact);
        }

        switch (outputType) {
            case EXEC:
                generatedArtifact = emitExecutable(filePath);
                break;
            case BALA:
                generatedArtifact = emitBala(filePath);
                break;
            default:
                throw new RuntimeException("Unexpected output type: " + outputType);
        }

        List<Diagnostic> pluginDiagnostics = packageCompilation.notifyCompilationCompletion(filePath);
        if (!pluginDiagnostics.isEmpty()) {
            ArrayList<Diagnostic> diagnostics = new ArrayList<>(diagnosticResult.allDiagnostics);
            diagnostics.addAll(pluginDiagnostics);

            diagnosticResult = new DefaultDiagnosticResult(diagnostics);
        }

        // TODO handle the EmitResult properly
        return new EmitResult(true, diagnosticResult, generatedArtifact);
    }

    private Path emitBala(Path filePath) {
        JBallerinaBalaWriter writer = new JBallerinaBalaWriter(this);
        return writer.write(filePath);
    }

    @Override
    public Collection<PlatformLibrary> platformLibraryDependencies(PackageId packageId) {
        return getPlatformLibraries(packageId);
    }

    @Override
    public Collection<PlatformLibrary> platformLibraryDependencies(PackageId packageId,
                                                                   PlatformLibraryScope scope) {

        return getPlatformLibraries(packageId)
                .stream()
                .filter(platformLibrary -> platformLibrary.scope() == scope)
                .collect(Collectors.toList());
    }

    private List<PlatformLibrary> getPlatformLibraries(PackageId packageId) {
        Package pkg = packageCache.getPackageOrThrow(packageId);
        PackageManifest.Platform javaPlatform = pkg.manifest().platform(jdkVersion.code());
        if (javaPlatform == null || javaPlatform.dependencies().isEmpty()) {
            return Collections.emptyList();
        }

        List<PlatformLibrary> platformLibraries = new ArrayList<>();
        for (Map<String, Object> dependency : javaPlatform.dependencies()) {
            String artifactId = (String) dependency.get(JarLibrary.KEY_ARTIFACT_ID);
            String version = (String) dependency.get(JarLibrary.KEY_VERSION);
            String groupId = (String) dependency.get(JarLibrary.KEY_GROUP_ID);

            String dependencyFilePath = (String) dependency.get(JarLibrary.KEY_PATH);
            // If dependencyFilePath does not exists, resolve it using MavenResolver
            if (dependencyFilePath == null || dependencyFilePath.isEmpty()) {
                dependencyFilePath = getPlatformLibPath(groupId, artifactId, version);
            }

            // If the path is relative we will covert to absolute relative to Ballerina.toml file
            Path jarPath = Paths.get(dependencyFilePath);
            if (!jarPath.isAbsolute()) {
                jarPath = pkg.project().sourceRoot().resolve(jarPath);
            }

            PlatformLibraryScope scope = getPlatformLibraryScope(dependency);
            platformLibraries.add(new JarLibrary(jarPath, scope, artifactId, groupId, version,
                                                 pkg.packageOrg().value() + "/" + pkg.packageName().value()));
        }

        return platformLibraries;
    }

    @Override
    public PlatformLibrary codeGeneratedLibrary(PackageId packageId, ModuleName moduleName) {
        return codeGeneratedLibrary(packageId, moduleName, PlatformLibraryScope.DEFAULT, JAR_FILE_NAME_SUFFIX);
    }

    @Override
    public PlatformLibrary codeGeneratedTestLibrary(PackageId packageId, ModuleName moduleName) {
        return codeGeneratedLibrary(packageId, moduleName, PlatformLibraryScope.DEFAULT,
                TEST_JAR_FILE_NAME_SUFFIX + JAR_FILE_NAME_SUFFIX);
    }

    @Override
    public PlatformLibrary runtimeLibrary() {
        return new JarLibrary(ProjectUtils.getBallerinaRTJarPath(), PlatformLibraryScope.DEFAULT);
    }

    @Override
    public TargetPlatform targetPlatform() {
        return jdkVersion;
    }

    // TODO This method should be moved to some other class owned by the JBallerinaBackend
    @Override
    public void performCodeGen(ModuleContext moduleContext, CompilationCache compilationCache) {
        BLangPackage bLangPackage = moduleContext.bLangPackage();
        interopValidator.validate(moduleContext.moduleId(), this, bLangPackage);
        if (bLangPackage.getErrorCount() > 0) {
            return;
        }
        CompiledJarFile compiledJarFile = jvmCodeGenerator.generate(bLangPackage);
        if (compiledJarFile == null) {
            throw new IllegalStateException("Missing generated jar, module: " + moduleContext.moduleName());
        }
        String jarFileName = getJarFileName(moduleContext) + JAR_FILE_NAME_SUFFIX;
        try {
            ByteArrayOutputStream byteStream = JarWriter.write(compiledJarFile, getResources(moduleContext));
            compilationCache.cachePlatformSpecificLibrary(this, jarFileName, byteStream);
        } catch (IOException e) {
            throw new ProjectException("Failed to cache generated jar, module: " + moduleContext.moduleName());
        }
        // skip generation of the test jar if --with-tests option is not provided
        if (moduleContext.project().buildOptions().skipTests()) {
            return;
        }

        if (!bLangPackage.hasTestablePackage()) {
            return;
        }

        String testJarFileName = jarFileName + TEST_JAR_FILE_NAME_SUFFIX;
        CompiledJarFile compiledTestJarFile = jvmCodeGenerator.generateTestModule(bLangPackage.testablePkgs.get(0));
        try {
            ByteArrayOutputStream byteStream = JarWriter.write(compiledTestJarFile, getAllResources(moduleContext));
            compilationCache.cachePlatformSpecificLibrary(this, testJarFileName, byteStream);
        } catch (IOException e) {
            throw new ProjectException("Failed to cache generated test jar, module: " + moduleContext.moduleName());
        }
    }

    @Override
    public String libraryFileExtension() {
        return JAR_FILE_EXTENSION;
    }

    public JarResolver jarResolver() {
        return jarResolver;
    }

    public List<JarConflict> conflictedJars() {
        return conflictedJars;
    }

    // TODO Can we move this method to Module.displayName()
    private String getJarFileName(ModuleContext moduleContext) {
        String jarName;
        if (moduleContext.project().kind() == ProjectKind.SINGLE_FILE_PROJECT) {
            DocumentId documentId = moduleContext.srcDocumentIds().iterator().next();
            String documentName = moduleContext.documentContext(documentId).name();
            jarName = getFileNameWithoutExtension(documentName);
        } else {
            jarName = getThinJarFileName(moduleContext.descriptor().org(),
                                         moduleContext.moduleName().toString(),
                                         moduleContext.descriptor().version());
        }

        return jarName;
    }

    private void assembleExecutableJar(Path executableFilePath,
                                       Manifest manifest,
                                       Collection<JarLibrary> jarLibraries) throws IOException {
        // Used to prevent adding duplicated entries during the final jar creation.
        HashMap<String, JarLibrary> copiedEntries = new HashMap<>();

        // Used to process SPI related metadata entries separately. The reason is unlike the other entry types,
        // service loader related information should be merged together in the final executable jar creation.
        HashMap<String, StringBuilder> serviceEntries = new HashMap<>();

        try (ZipArchiveOutputStream outStream = new ZipArchiveOutputStream(
                new BufferedOutputStream(new FileOutputStream(executableFilePath.toString())))) {
            writeManifest(manifest, outStream);

            // Sort jar libraries list to avoid inconsistent jar reporting
            List<JarLibrary> sortedJarLibraries = jarLibraries.stream()
<<<<<<< HEAD
                    .sorted(Comparator.comparing(JarLibrary::path))
=======
                    .sorted(Comparator.comparing(jarLibrary -> jarLibrary.path().getFileName()))
>>>>>>> bc1afa89
                    .collect(Collectors.toList());

            // Copy all the jars
            for (JarLibrary library : sortedJarLibraries) {
                copyJar(outStream, library, copiedEntries, serviceEntries);
            }

            // Copy merged spi services.
            for (Map.Entry<String, StringBuilder> entry : serviceEntries.entrySet()) {
                String s = entry.getKey();
                StringBuilder service = entry.getValue();
                JarArchiveEntry e = new JarArchiveEntry(s);
                outStream.putArchiveEntry(e);
                outStream.write(service.toString().getBytes(StandardCharsets.UTF_8));
                outStream.closeArchiveEntry();
            }
        }
    }

    private void writeManifest(Manifest manifest, ZipArchiveOutputStream outStream) throws IOException {
        JarArchiveEntry e = new JarArchiveEntry(JarFile.MANIFEST_NAME);
        outStream.putArchiveEntry(e);
        manifest.write(new BufferedOutputStream(outStream));
        outStream.closeArchiveEntry();
    }

    private Manifest createManifest() {
        // Getting the jarFileName of the root module of this executable
        PlatformLibrary rootModuleJarFile = codeGeneratedLibrary(packageContext.packageId(),
                packageContext.defaultModuleContext().moduleName());

        String mainClassName;
        try (JarInputStream jarStream = new JarInputStream(Files.newInputStream(rootModuleJarFile.path()))) {
            Manifest mf = jarStream.getManifest();
            mainClassName = (String) mf.getMainAttributes().get(Attributes.Name.MAIN_CLASS);
        } catch (IOException e) {
            throw new RuntimeException("Generated jar file cannot be found for the module: " +
                    packageContext.defaultModuleContext().moduleName());
        }

        Manifest manifest = new Manifest();
        Attributes mainAttributes = manifest.getMainAttributes();
        mainAttributes.put(Attributes.Name.MANIFEST_VERSION, "1.0");
        mainAttributes.put(Attributes.Name.MAIN_CLASS, mainClassName);
        return manifest;
    }

    /**
     * Copies a given jar file into the executable fat jar.
     *
     * @param outStream     Output stream of the final uber jar.
     * @param jarLibrary    jar library.
     * @param copiedEntries Entries set will be used to ignore duplicate files.
     * @param services      Services will be used to temporary hold merged spi files.
     * @throws IOException If jar file copying is failed.
     */
    private void copyJar(ZipArchiveOutputStream outStream, JarLibrary jarLibrary,
            HashMap<String, JarLibrary> copiedEntries, HashMap<String, StringBuilder> services) throws IOException {

        ZipFile zipFile = new ZipFile(jarLibrary.path().toFile());
        ZipArchiveEntryPredicate predicate = entry -> {
            String entryName = entry.getName();
            if (entryName.equals("META-INF/MANIFEST.MF")) {
                return false;
            }

            if (entryName.startsWith("META-INF/services")) {
                StringBuilder s = services.get(entryName);
                if (s == null) {
                    s = new StringBuilder();
                    services.put(entryName, s);
                }
                char c = '\n';

                int len;
                try (BufferedInputStream inStream = new BufferedInputStream(zipFile.getInputStream(entry))) {
                    while ((len = inStream.read()) != -1) {
                        c = (char) len;
                        s.append(c);
                    }
                } catch (IOException e) {
                    throw new RuntimeException(e);
                }
                if (c != '\n') {
                    s.append('\n');
                }

                // Its not required to copy SPI entries in here as we'll be adding merged SPI related entries
                // separately. Therefore the predicate should be set as false.
                return false;
            }

            // Skip already copied files or excluded extensions.
            if (isCopiedEntry(entryName, copiedEntries)) {
                addConflictedJars(jarLibrary, copiedEntries, entryName);
                return false;
            }
            if (isExcludedEntry(entryName)) {
                return false;
            }
            // SPIs will be merged first and then put into jar separately.
            copiedEntries.put(entryName, jarLibrary);
            return true;
        };

        // Transfers selected entries from this zip file to the output stream, while preserving its compression and
        // all the other original attributes.
        zipFile.copyRawEntries(outStream, predicate);
        zipFile.close();
    }

    private static boolean isCopiedEntry(String entryName, HashMap<String, JarLibrary> copiedEntries) {
        return copiedEntries.keySet().contains(entryName);
    }

    private static boolean isExcludedEntry(String entryName) {
        return excludeExtensions.contains(entryName.substring(entryName.lastIndexOf('.') + 1));
    }

    private PlatformLibrary codeGeneratedLibrary(PackageId packageId,
                                                 ModuleName moduleName,
                                                 PlatformLibraryScope scope,
                                                 String fileNameSuffix) {
        Package pkg = packageCache.getPackageOrThrow(packageId);
        ProjectEnvironment projectEnvironment = pkg.project().projectEnvironmentContext();
        CompilationCache compilationCache = projectEnvironment.getService(CompilationCache.class);
        String jarFileName = getJarFileName(pkg.packageContext().moduleContext(moduleName)) + fileNameSuffix;
        Optional<Path> platformSpecificLibrary = compilationCache.getPlatformSpecificLibrary(
                this, jarFileName);
        return new JarLibrary(platformSpecificLibrary.orElseThrow(
                () -> new IllegalStateException("Cannot find the generated jar library for module: " + moduleName)),
                scope);
    }

    private Path emitExecutable(Path executableFilePath) {
        Manifest manifest = createManifest();
        Collection<JarLibrary> jarLibraries = jarResolver.getJarFilePathsRequiredForExecution();

        try {
            assembleExecutableJar(executableFilePath, manifest, jarLibraries);
        } catch (IOException e) {
            throw new ProjectException("error while creating the executable jar file for package '" +
                    this.packageContext.packageName().toString() + "' : " + e.getMessage(), e);
        }
        return executableFilePath;
    }

    private Map<String, byte[]> getResources(ModuleContext moduleContext) {
        Map<String, byte[]> resourceMap = new HashMap<>();
        for (DocumentId documentId : moduleContext.resourceIds()) {
            String resourceName = ProjectConstants.RESOURCE_DIR_NAME + "/"
                    + moduleContext.descriptor().org().toString() + "/"
                    + moduleContext.moduleName().toString() + "/"
                    + moduleContext.descriptor().version().value().major() + "/"
                    + moduleContext.resourceContext(documentId).name();
            resourceMap.put(resourceName, moduleContext.resourceContext(documentId).content());
        }
        return resourceMap;
    }

    private Map<String, byte[]> getAllResources(ModuleContext moduleContext) {
        Map<String, byte[]> resourceMap = getResources(moduleContext);
        for (DocumentId documentId : moduleContext.testResourceIds()) {
            String resourceName = ProjectConstants.RESOURCE_DIR_NAME + "/"
                    + moduleContext.descriptor().org() + "/"
                    + moduleContext.moduleName().toString() + "/"
                    + moduleContext.descriptor().version().value().major() + "/"
                    + moduleContext.resourceContext(documentId).name();
            resourceMap.put(resourceName, moduleContext.resourceContext(documentId).content());
        }
        return resourceMap;
    }

    private PlatformLibraryScope getPlatformLibraryScope(Map<String, Object> dependency) {
        PlatformLibraryScope scope;
        String scopeValue = (String) dependency.get(JarLibrary.KEY_SCOPE);
        if (scopeValue == null || scopeValue.isEmpty()) {
            scope = PlatformLibraryScope.DEFAULT;
        } else if (scopeValue.equals(PlatformLibraryScope.TEST_ONLY.getStringValue())) {
            scope = PlatformLibraryScope.TEST_ONLY;
        } else {
            throw new ProjectException("Invalid scope '" + scopeValue + "' is defined with the " +
                    "platform-specific library path: " + dependency.get(JarLibrary.KEY_PATH));
        }
        return scope;
    }

    /**
     * Get platform lib path for given maven dependency.
     *
     * @param groupId    group id
     * @param artifactId artifact id
     * @param version    version
     * @return platform lib path
     */
    private String getPlatformLibPath(String groupId, String artifactId, String version) {
        String targetRepo =
                this.packageContext.project().targetDir().resolve(ProjectConstants.TARGET_DIR_NAME).toString()
                        + File.separator + "platform" + "-libs";
        MavenResolver resolver = new MavenResolver(targetRepo);
        try {
            Dependency dependency = resolver.resolve(groupId, artifactId, version, false);
            return Utils.getJarPath(targetRepo, dependency);
        } catch (MavenResolverException e) {
            throw new ProjectException("cannot resolve " + artifactId + ": " + e.getMessage());
        }
    }

    /**
     * Enum to represent output types.
     */
    public enum OutputType {
        EXEC("exec"),
        BALA("bala"),
        ;

        private String value;

        OutputType(String value) {
            this.value = value;
        }
    }

    JvmTarget jdkVersion() {
        return jdkVersion;
    }

    /**
     * Inner class to represent jar conflict.
     */
    public static class JarConflict {
        JarLibrary firstJarLibrary;
        JarLibrary secondJarLibrary;
        List<String> classes;

        JarConflict(JarLibrary firstJarLibrary, JarLibrary secondJarLibrary, List<String> classes) {
            this.firstJarLibrary = firstJarLibrary;
            this.secondJarLibrary = secondJarLibrary;
            this.classes = classes;
        }

        JarLibrary firstJarLibrary() {
            return firstJarLibrary;
        }

        void addClasses(String entry) {
            classes.add(entry);
        }

        public String getWarning(boolean listClasses) {
            String conflictedJarPkg1 = "";
            String conflictedJarPkg2 = "";
            if (firstJarLibrary.packageName().isPresent()) {
                conflictedJarPkg1 = " dependency of '" + firstJarLibrary.packageName().get() + "'";
            }
            if (secondJarLibrary.packageName().isPresent()) {
                conflictedJarPkg2 = " dependency of '" + secondJarLibrary.packageName().get() + "'";
            }

            StringBuilder warning = new StringBuilder(
                    "\t\t'" + firstJarLibrary.path().getFileName() + "'" + conflictedJarPkg1 + " conflict with '"
                            + secondJarLibrary.path().getFileName() + "'" + conflictedJarPkg2);

            if (listClasses) {
                for (String conflictedClass : classes) {
                    warning.append("\n\t\t\t").append(conflictedClass);
                }
            }
            return String.valueOf(warning);
        }
    }

    private void addConflictedJars(JarLibrary jarLibrary, HashMap<String, JarLibrary> copiedEntries, String entryName) {
        if (entryName.endsWith(".class") && !entryName.endsWith("module-info.class")) {
            JarLibrary conflictingJar = copiedEntries.get(entryName);

            // Ignore if conflicting jars has same name
            Path jarFileName = jarLibrary.path().getFileName();
            Path conflictingJarFileName = conflictingJar.path().getFileName();
            if (jarFileName != null && conflictingJarFileName != null &&
                    !jarFileName.toString().equals(conflictingJarFileName.toString())) {
                JarConflict jarConflict = getJarConflict(conflictingJar);

                // If jar conflict already exists
                if (jarConflict != null) {
                    jarConflict.addClasses(entryName);
                } else { // New jar conflict
                    this.conflictedJars.add(new JarConflict(conflictingJar, jarLibrary,
                                                            new ArrayList<>(Collections.singletonList(entryName))));
                }
            }
        }
    }

    private JarConflict getJarConflict(JarLibrary conflictingJar) {
        for (JarConflict jarConflict: this.conflictedJars) {
            if (jarConflict.firstJarLibrary().path() == conflictingJar.path()) {
                return jarConflict;
            }
        }
        return null;
    }
}<|MERGE_RESOLUTION|>--- conflicted
+++ resolved
@@ -372,11 +372,7 @@
 
             // Sort jar libraries list to avoid inconsistent jar reporting
             List<JarLibrary> sortedJarLibraries = jarLibraries.stream()
-<<<<<<< HEAD
-                    .sorted(Comparator.comparing(JarLibrary::path))
-=======
                     .sorted(Comparator.comparing(jarLibrary -> jarLibrary.path().getFileName()))
->>>>>>> bc1afa89
                     .collect(Collectors.toList());
 
             // Copy all the jars
