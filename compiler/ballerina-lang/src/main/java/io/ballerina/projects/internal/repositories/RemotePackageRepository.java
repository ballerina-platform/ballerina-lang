--- conflicted
+++ resolved
@@ -14,11 +14,7 @@
 import io.ballerina.projects.environment.PackageMetadataResponse;
 import io.ballerina.projects.environment.PackageRepository;
 import io.ballerina.projects.environment.ResolutionRequest;
-<<<<<<< HEAD
-=======
 import io.ballerina.projects.environment.ResolutionResponse;
-import io.ballerina.projects.environment.ResolutionResponseDescriptor;
->>>>>>> 8b1e7bd8
 import io.ballerina.projects.internal.ImportModuleRequest;
 import io.ballerina.projects.internal.ImportModuleResponse;
 import org.ballerinalang.central.client.CentralAPIClient;
@@ -158,11 +154,6 @@
     }
 
     @Override
-<<<<<<< HEAD
-    public List<PackageMetadataResponse> resolvePackageMetadata(
-            List<ResolutionRequest> resolutionRequests) {
-        return fileSystemRepo.resolvePackageMetadata(resolutionRequests);
-=======
     public List<ImportModuleResponse> resolvePackageNames(List<ImportModuleRequest> importModuleRequests) {
         List<ImportModuleResponse> filesystem = fileSystemRepo.resolvePackageNames(importModuleRequests);
         List<ImportModuleResponse> unresolved = filesystem.stream()
@@ -190,7 +181,7 @@
                                                            List<ImportModuleResponse> remote) {
         List<ImportModuleResponse> all = new ArrayList<>();
         // We assume file system responses will have all module requests
-        for (ImportModuleResponse fileResponse: filesystem) {
+        for (ImportModuleResponse fileResponse : filesystem) {
             if (fileResponse.resolutionStatus() == ResolutionResponse.ResolutionStatus.RESOLVED) {
                 all.add(fileResponse);
             } else {
@@ -208,7 +199,7 @@
     private List<ImportModuleResponse> toImportModuleResponses(List<ImportModuleResponse> requests,
                                                                PackageNameResolutionResponse response) {
         List<ImportModuleResponse> result = new ArrayList<>();
-        for (ImportModuleResponse module: requests) {
+        for (ImportModuleResponse module : requests) {
             PackageOrg packageOrg = module.importModuleRequest().packageOrg();
             String moduleName = module.importModuleRequest().moduleName();
             Optional<PackageNameResolutionResponse.Module> resolvedModule = response.resolvedModules().stream()
@@ -226,38 +217,37 @@
         }
         return result;
     }
-    
+
 
     private PackageNameResolutionRequest toPackageNameResolutionRequest(List<ImportModuleResponse> unresolved) {
         PackageNameResolutionRequest request = new PackageNameResolutionRequest();
-        for (ImportModuleResponse module: unresolved) {
+        for (ImportModuleResponse module : unresolved) {
             request.addModule(module.importModuleRequest().packageOrg().value(),
                     module.importModuleRequest().moduleName());
         }
         return request;
->>>>>>> 8b1e7bd8
-    }
-
-    @Override
-    public List<ResolutionResponseDescriptor> resolveDependencyVersions(List<ResolutionRequest> packageLoadRequests) {
+    }
+
+    public List<PackageMetadataResponse> resolvePackageMetadata(
+            List<ResolutionRequest> resolutionRequests) {
         // Resolve all the requests locally
-        List<ResolutionResponseDescriptor> filesystem = fileSystemRepo.resolveDependencyVersions(packageLoadRequests);
+        List<PackageMetadataResponse> filesystem = fileSystemRepo.resolvePackageMetadata(resolutionRequests);
 
         // Filter out the requests that can be resolved online
-        List<ResolutionRequest> online = packageLoadRequests.stream()
+        List<ResolutionRequest> online = resolutionRequests.stream()
                 .filter(i -> {
                     return i.offline() == false;
                 }).collect(Collectors.toList());
         // Resolve the requests from remote repository
         try {
-            List<ResolutionResponseDescriptor> remoteResolution;
+            List<PackageMetadataResponse> remoteResolution;
             if (online.size() > 0) {
                 PackageResolutionRequest packageResolutionRequest = toPackageResolutionRequest(online);
                 PackageResolutionResponse packageResolutionResponse = client.resolveDependencies(
                         packageResolutionRequest, JvmTarget.JAVA_11.code(),
                         RepoUtils.getBallerinaVersion(), true);
 
-                remoteResolution = fromPackageResolutionResponse(packageLoadRequests, packageResolutionResponse);
+                remoteResolution = fromPackageResolutionResponse(resolutionRequests, packageResolutionResponse);
                 // Merge central requests and local requests
                 // Here we will pick the latest package from remote or local
                 return mergeResolution(remoteResolution, filesystem);
@@ -272,14 +262,14 @@
         return filesystem;
     }
 
-    private List<ResolutionResponseDescriptor> mergeResolution(
-            List<ResolutionResponseDescriptor> remoteResolution,
-            List<ResolutionResponseDescriptor> filesystem) {
+    private List<PackageMetadataResponse> mergeResolution(
+            List<PackageMetadataResponse> remoteResolution,
+            List<PackageMetadataResponse> filesystem) {
         // accumulate the result to a new list
-        List<ResolutionResponseDescriptor> mergedResults = new ArrayList<>();
+        List<PackageMetadataResponse> mergedResults = new ArrayList<>();
         // Iterate resolutions in original list
-        for (ResolutionResponseDescriptor remote : remoteResolution) {
-            Optional<ResolutionResponseDescriptor> local;
+        for (PackageMetadataResponse remote : remoteResolution) {
+            Optional<PackageMetadataResponse> local;
             local = filesystem.stream().filter(d -> {
                 return d.packageLoadRequest().equals(remote.packageLoadRequest());
             }).findFirst();
@@ -289,7 +279,7 @@
                 // Both remote and local should have the same number of results
                 throw new AssertionError("Un resolved local dependency");
             }
-            ResolutionResponseDescriptor localDescriptor = local.get();
+            PackageMetadataResponse localDescriptor = local.get();
             // if local is unresolved add remote
             if (localDescriptor.resolutionStatus() == ResolutionResponse.ResolutionStatus.UNRESOLVED) {
                 mergedResults.add(remote);
@@ -313,10 +303,10 @@
         return mergedResults;
     }
 
-    private List<ResolutionResponseDescriptor> fromPackageResolutionResponse(
+    private List<PackageMetadataResponse> fromPackageResolutionResponse(
             List<ResolutionRequest> packageLoadRequests, PackageResolutionResponse packageResolutionResponse) {
         // List<PackageResolutionResponse.Package> resolved = packageResolutionResponse.resolved();
-        List<ResolutionResponseDescriptor> response = new ArrayList<>();
+        List<PackageMetadataResponse> response = new ArrayList<>();
         for (ResolutionRequest resolutionRequest : packageLoadRequests) {
             // find response from server
             // checked in resolved group
@@ -330,13 +320,13 @@
                 PackageDescriptor packageDescriptor = PackageDescriptor.from(resolutionRequest.orgName(),
                         resolutionRequest.packageName(),
                         version);
-                ResolutionResponseDescriptor responseDescriptor = ResolutionResponseDescriptor.from(resolutionRequest,
+                PackageMetadataResponse responseDescriptor = PackageMetadataResponse.from(resolutionRequest,
                         packageDescriptor,
                         dependancies);
                 response.add(responseDescriptor);
             } else {
                 // If the package is not in resolved we assume the package is unresolved
-                response.add(ResolutionResponseDescriptor.createUnresolvedResponse(resolutionRequest));
+                response.add(PackageMetadataResponse.createUnresolvedResponse(resolutionRequest));
             }
         }
         return response;
