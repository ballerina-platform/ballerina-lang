/*
 *  Copyright (c) 2020, WSO2 Inc. (http://www.wso2.org) All Rights Reserved.
 *
 *  WSO2 Inc. licenses this file to you under the Apache License,
 *  Version 2.0 (the "License"); you may not use this file except
 *  in compliance with the License.
 *  You may obtain a copy of the License at
 *
 *    http://www.apache.org/licenses/LICENSE-2.0
 *
 *  Unless required by applicable law or agreed to in writing,
 *  software distributed under the License is distributed on an
 *  "AS IS" BASIS, WITHOUT WARRANTIES OR CONDITIONS OF ANY
 *  KIND, either express or implied.  See the License for the
 *  specific language governing permissions and limitations
 *  under the License.
 */
package io.ballerina.projects;

/**
 * This class can be used to create an instance of {@code CompilationOptions}.
 * <p>
 * Implements the builder pattern.
 *
 * @since 2.0.0
 */
public class CompilationOptionsBuilder {
    private Boolean offline;
    private Boolean experimental;
    private Boolean observabilityIncluded;
    private Boolean dumpBir;
    private Boolean dumpBirFile;
    private String cloud;
    private Boolean listConflictedClasses;
    private Boolean sticky;
<<<<<<< HEAD
    private Boolean semtype;
=======
    private Boolean dumpGraph;
    private Boolean dumpRawGraph;
>>>>>>> 49dd004e

    public CompilationOptionsBuilder() {
    }

    public CompilationOptionsBuilder offline(Boolean value) {
        offline = value;
        return this;
    }

    CompilationOptionsBuilder experimental(Boolean value) {
        experimental = value;
        return this;
    }

    CompilationOptionsBuilder observabilityIncluded(Boolean value) {
        observabilityIncluded = value;
        return this;
    }

    CompilationOptionsBuilder dumpBir(Boolean value) {
        dumpBir = value;
        return this;
    }

    CompilationOptionsBuilder cloud(String value) {
        cloud = value;
        return this;
    }

    CompilationOptionsBuilder dumpBirFile(Boolean value) {
        dumpBirFile = value;
        return this;
    }

    CompilationOptionsBuilder dumpGraph(Boolean value) {
        dumpGraph = value;
        return this;
    }

    CompilationOptionsBuilder dumpRawGraphs(Boolean value) {
        dumpRawGraph = value;
        return this;
    }

    CompilationOptionsBuilder listConflictedClasses(Boolean value) {
        listConflictedClasses = value;
        return this;
    }

    public CompilationOptions build() {
<<<<<<< HEAD
        return new CompilationOptions(buildOffline, experimental, observabilityIncluded, dumpBir,
                dumpBirFile, cloud, listConflictedClasses, sticky, semtype);
=======
        return new CompilationOptions(offline, experimental, observabilityIncluded, dumpBir,
                dumpBirFile, cloud, listConflictedClasses, sticky,
                dumpGraph, dumpRawGraph);
>>>>>>> 49dd004e
    }

    public void sticky(Boolean value) {
        sticky = value;
    }

    CompilationOptionsBuilder semtype(Boolean value) {
        semtype = value;
        return this;
    }
}<|MERGE_RESOLUTION|>--- conflicted
+++ resolved
@@ -33,12 +33,9 @@
     private String cloud;
     private Boolean listConflictedClasses;
     private Boolean sticky;
-<<<<<<< HEAD
-    private Boolean semtype;
-=======
     private Boolean dumpGraph;
     private Boolean dumpRawGraph;
->>>>>>> 49dd004e
+    private Boolean semtype;
 
     public CompilationOptionsBuilder() {
     }
@@ -89,14 +86,9 @@
     }
 
     public CompilationOptions build() {
-<<<<<<< HEAD
-        return new CompilationOptions(buildOffline, experimental, observabilityIncluded, dumpBir,
-                dumpBirFile, cloud, listConflictedClasses, sticky, semtype);
-=======
         return new CompilationOptions(offline, experimental, observabilityIncluded, dumpBir,
                 dumpBirFile, cloud, listConflictedClasses, sticky,
-                dumpGraph, dumpRawGraph);
->>>>>>> 49dd004e
+                dumpGraph, dumpRawGraph, semtype);
     }
 
     public void sticky(Boolean value) {
