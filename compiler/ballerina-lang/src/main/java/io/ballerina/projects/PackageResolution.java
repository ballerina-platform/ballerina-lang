--- conflicted
+++ resolved
@@ -219,17 +219,10 @@
                     DependencyResolutionType.SOURCE));
         }
 
-<<<<<<< HEAD
-        boolean offline = rootPackageContext.project().buildOptions().offlineBuild();
         ResolutionEngine resolutionEngine = new ResolutionEngine(rootPackageContext.descriptor(), dependencyManifest,
                 packageResolver, offline, true);
         resolutionEngine.resolveDependencies(directDeps);
         return resolutionEngine.getPackageDependencyGraph(rootPackageContext.project());
-=======
-        ResolutionEngine resolutionEngine = new ResolutionEngine(rootPackageContext.project(), dependencyManifest,
-                rootPackageContext.descriptor(), offline, true);
-        return resolutionEngine.resolveDependencies(directDeps);
->>>>>>> 8b1e7bd8
     }
 
     DependencyGraph<ResolvedPackageDependency> createDependencyGraphFromSources(boolean sticky, boolean offline) {
@@ -279,17 +272,10 @@
                     directPkgDependency.scope(), directPkgDependency.resolutionType()));
         }
 
-<<<<<<< HEAD
-        boolean offline = rootPackageContext.project().buildOptions().offlineBuild();
         ResolutionEngine resolutionEngine = new ResolutionEngine(rootPackageContext.descriptor(), dependencyManifest,
                 packageResolver, offline, sticky);
         resolutionEngine.resolveDependencies(directDeps);
         return resolutionEngine.getPackageDependencyGraph(rootPackageContext.project());
-=======
-        ResolutionEngine resolutionEngine = new ResolutionEngine(rootPackageContext.project(), dependencyManifest,
-                rootPackageContext.descriptor(), offline, sticky);
-        return resolutionEngine.resolveDependencies(directDeps);
->>>>>>> 8b1e7bd8
     }
 
     static Optional<ModuleContext> findModuleInPackage(PackageContext resolvedPackage, String moduleNameStr) {
