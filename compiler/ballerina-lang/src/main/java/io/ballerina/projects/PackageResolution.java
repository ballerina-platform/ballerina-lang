--- conflicted
+++ resolved
@@ -232,12 +232,8 @@
         return allModuleLoadRequests;
     }
 
-<<<<<<< HEAD
-    PackageManifest.Dependency getVersionFromPackageManifest(PackageOrg requestedPkgOrg, PackageName requestedPkgName) {
         // TODO Optimize this lookup.
         // TODO Transform dependencies to multi-level map ==> Map<PackageOrg, Map<PackageName, Dependency>>
-        for (PackageManifest.Dependency dependency : rootPackageContext.manifest().dependencies()) {
-=======
     DependencyManifest.Package getVersionFromDependencyManifest(PackageOrg requestedPkgOrg,
                                                                 PackageName requestedPkgName) {
         // TODO Optimize this lookup.
@@ -255,7 +251,6 @@
     PackageManifest.LocalPackage getVersionFromPackageManifest(PackageOrg requestedPkgOrg,
                                                                PackageName requestedPkgName) {
         for (PackageManifest.LocalPackage dependency : rootPackageContext.packageManifest().localPackages()) {
->>>>>>> a703908c
             if (dependency.org().equals(requestedPkgOrg) && dependency.name().equals(requestedPkgName)) {
                 return dependency;
             }
@@ -329,11 +324,7 @@
         }
     }
 
-<<<<<<< HEAD
-    void createDependencyGraphFromSourcesNew(boolean sticky) {
-=======
     DependencyGraph<ResolvedPackageDependency> createDependencyGraphFromSourcesNew(boolean sticky) {
->>>>>>> a703908c
         // 1) Get PackageLoadRequests for all the direct dependencies of this package
         LinkedHashSet<ModuleLoadRequest> moduleLoadRequests = getModuleLoadRequestsOfDirectDependencies();
 
@@ -360,11 +351,7 @@
                 // The situation is that an indirect dependency(previous compilation) has become a
                 // direct dependency (this compilation). Here we ignore the previous indirect dependency version and
                 // look up Ballerina central repository for the latest version which is in the same compatible range.
-<<<<<<< HEAD
-                PackageManifest.Dependency dependency = getVersionFromPackageManifest(
-=======
                 DependencyManifest.Package dependency = getVersionFromDependencyManifest(
->>>>>>> a703908c
                         depPkgDesc.org(), depPkgDesc.name());
                 depVersion = dependency.version();
                 if (dependency.isTransitive()) {
@@ -380,28 +367,17 @@
 
             resolutionRequests.add(ResolutionRequest.from(
                     PackageDescriptor.from(depPkgDesc.org(), depPkgDesc.name(), depVersion),
-<<<<<<< HEAD
-                    directPkgDependency.scope, offline, lockingMode));
-        }
-
-        List<ResolutionResponseDescriptor> resolutionResponses =
-=======
                     directPkgDependency.scope, directPkgDependency.resolutionType, offline, lockingMode));
         }
 
         List<ResolutionResponseDescriptor> responseDescriptors =
->>>>>>> a703908c
                 packageResolver.resolveDependencyVersions(resolutionRequests);
 
         // TODO move this to the constructor of this class
         ResolutionEngine resolutionEngine = new ResolutionEngine(rootPackageContext.project(),
                 rootPackageContext.descriptor(), offline, sticky);
 
-<<<<<<< HEAD
-        for (ResolutionResponseDescriptor resolutionResponse : resolutionResponses) {
-=======
         for (ResolutionResponseDescriptor resolutionResponse : responseDescriptors) {
->>>>>>> a703908c
             if (resolutionResponse.resolutionStatus() == ResolutionStatus.UNRESOLVED) {
                 // TODO Report diagnostics
                 continue;
@@ -414,9 +390,6 @@
             resolutionEngine.addDirectDependency(pkgDesc, directPkgDep.scope(), directPkgDep.resolutionType());
         }
 
-<<<<<<< HEAD
-//        DependencyGraph<PackageDescriptor> dependencyGraph = resolutionEngine.resolveDependencies();
-=======
         for (ResolutionResponseDescriptor resolutionResponse : responseDescriptors) {
             if (resolutionResponse.resolutionStatus() == ResolutionStatus.UNRESOLVED) {
                 // TODO Report diagnostics
@@ -426,8 +399,6 @@
         }
 
         return resolutionEngine.resolveDependencies();
-
->>>>>>> a703908c
     }
 
     static Optional<ModuleContext> findModuleInPackage(PackageContext resolvedPackage, String moduleNameStr) {
@@ -668,14 +639,9 @@
 
             if (pkgDesc == null) {
                 // TODO How can use use possiblePackages?
-<<<<<<< HEAD
-                ImportModuleRequest importModuleRequest = new ImportModuleRequest(
-                        pkgOrg, moduleLoadRequest /**possiblePkgNames**/);
-=======
                 List<PackageDescriptor> possiblePackages = Collections.emptyList();
                 ImportModuleRequest importModuleRequest = new ImportModuleRequest(
                         pkgOrg, moduleLoadRequest, possiblePackages);
->>>>>>> a703908c
                 unresolvedModuleRequests.add(importModuleRequest);
                 return;
             }
@@ -688,10 +654,6 @@
 
             Optional<DirectPackageDependency> pkgDepOptional = pkgContainer.get(pkgOrg, pkgName);
             if (pkgDepOptional.isEmpty()) {
-<<<<<<< HEAD
-                pkgContainer.add(pkgOrg, pkgName, new DirectPackageDependency(pkgDesc,
-                        DirectPackageDependencyKind.EXISTING, moduleLoadRequest.scope(),
-=======
                 DependencyManifest.Package versionFromDependencyManifest =
                         getVersionFromDependencyManifest(pkgDesc.org(), pkgDesc.name());
                 DirectPackageDependencyKind dependencyKind;
@@ -702,7 +664,6 @@
                 }
                 pkgContainer.add(pkgOrg, pkgName, new DirectPackageDependency(pkgDesc,
                         dependencyKind, moduleLoadRequest.scope(),
->>>>>>> a703908c
                         moduleLoadRequest.dependencyResolvedType()));
             } else {
                 // There exists a direct dependency in the container
@@ -727,12 +688,8 @@
             }
 
             ImportModuleRequest importModuleRequest = new ImportModuleRequest(pkgOrg, moduleLoadRequest);
-<<<<<<< HEAD
-            responseMap.put(importModuleRequest, new ImportModuleResponse(pkgOrg, pkgName, importModuleRequest));
-=======
             responseMap.put(importModuleRequest, new ImportModuleResponse(
                     PackageDescriptor.from(pkgOrg, pkgName), importModuleRequest));
->>>>>>> a703908c
         }
 
         private PackageDescriptor findHierarchicalModule(String moduleName,
@@ -791,22 +748,14 @@
                                                                PackageOrg packageOrg,
                                                                PackageName packageName) {
             // Check whether this package is already defined in the package manifest, if so get the version
-<<<<<<< HEAD
-            PackageManifest.Dependency dependency = PackageResolution.this.getVersionFromPackageManifest(
-=======
             DependencyManifest.Package dependency = PackageResolution.this.getVersionFromDependencyManifest(
->>>>>>> a703908c
                     packageOrg, packageName);
             if (dependency == null) {
                 return null;
             }
 
-<<<<<<< HEAD
-            List<String> modules = dependency.modules();
-=======
             List<String> modules = dependency.modules().stream().map(DependencyManifest.Module::moduleName)
                     .collect(Collectors.toList());
->>>>>>> a703908c
             if (modules.contains(moduleName)) {
                 return PackageDescriptor.from(packageOrg, packageName);
             }
@@ -875,13 +824,8 @@
                     // Let's add it to the dependency graph.dependencyResolvedType
                     addPackageToDependencyGraph(resolutionResponse, dependencyResolvedType, dependencyVersionKind);
                 }
-<<<<<<< HEAD
-                responseMap.put(importModuleRequest, new ImportModuleResponse(packageOrg, possiblePkgName,
-                        importModuleRequest));
-=======
                 responseMap.put(importModuleRequest, new ImportModuleResponse(
                         PackageDescriptor.from(packageOrg, possiblePkgName), importModuleRequest));
->>>>>>> a703908c
                 return;
             }
 
