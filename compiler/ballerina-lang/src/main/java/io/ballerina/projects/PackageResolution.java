--- conflicted
+++ resolved
@@ -88,12 +88,7 @@
 
         this.moduleResolver = new ModuleResolver(projectEnvContext.getService(PackageResolver.class));
 
-<<<<<<< HEAD
-        boolean sticky = rootPackageContext.project().buildOptions().sticky();
-        dependencyGraph = buildDependencyGraph(sticky, compilationOptions.offlineBuild());
-=======
-        dependencyGraph = buildDependencyGraph(getSticky(rootPackageContext));
->>>>>>> bdadd9ce
+        dependencyGraph = buildDependencyGraph(getSticky(rootPackageContext), compilationOptions.offlineBuild());
         DependencyResolution dependencyResolution = new DependencyResolution(
                 projectEnvContext.getService(PackageCache.class), moduleResolver, dependencyGraph);
         resolveDependencies(dependencyResolution);
