--- conflicted
+++ resolved
@@ -207,11 +207,6 @@
     }
 
     private ImportModuleResponse getImportModuleLoadResponse(ImportModuleRequest importModuleRequest) {
-<<<<<<< HEAD
-        List<PackageName> possiblePackageNames = ProjectUtils.getPossiblePackageNames(
-                importModuleRequest.packageOrg(), importModuleRequest.moduleName());
-        for (PackageName possiblePackageName : possiblePackageNames) {
-=======
         // Check if the imported module is available in a possible package locked in the Dependencies.toml
         for (PackageDescriptor possiblePackage : importModuleRequest.possiblePackages()) {
             List<PackageVersion> packageVersions = getCompatiblePackageVersions(
@@ -232,7 +227,6 @@
                 .filter(o -> !existing.contains(o)).collect(Collectors.toList());
 
         for (PackageName possiblePackageName : remainingPackageNames) {
->>>>>>> a703908c
             List<PackageVersion> packageVersions = getPackageVersions(importModuleRequest.packageOrg().toString(),
                     possiblePackageName.toString());
 
