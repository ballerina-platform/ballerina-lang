/*
 * Copyright (c) 2020, WSO2 Inc. (http://www.wso2.org) All Rights Reserved.
 *
 * WSO2 Inc. licenses this file to you under the Apache License,
 * Version 2.0 (the "License"); you may not use this file except
 * in compliance with the License.
 * You may obtain a copy of the License at
 *
 * http://www.apache.org/licenses/LICENSE-2.0
 *
 * Unless required by applicable law or agreed to in writing,
 * software distributed under the License is distributed on an
 * "AS IS" BASIS, WITHOUT WARRANTIES OR CONDITIONS OF ANY
 * KIND, either express or implied.  See the License for the
 * specific language governing permissions and limitations
 * under the License.
 */
package io.ballerina.projects;

import java.util.Objects;

/**
 * Build options of a project.
 */
public class BuildOptions {

    private final Boolean showDependencyDiagnostics;
    private Boolean testReport;
    private Boolean codeCoverage;
    private Boolean dumpBuildTime;
    private Boolean skipTests;
    private CompilationOptions compilationOptions;
    private String targetDir;
    private Boolean enableCache;
    private Boolean nativeImage;
    private Boolean exportComponentModel;
    private String graalVMBuildOptions;

    BuildOptions(Boolean testReport, Boolean codeCoverage, Boolean dumpBuildTime, Boolean skipTests,
                 CompilationOptions compilationOptions, String targetPath, Boolean enableCache,
                 Boolean nativeImage, Boolean exportComponentModel, String graalVMBuildOptions,
                 Boolean showDependencyDiagnostics) {
        this.testReport = testReport;
        this.codeCoverage = codeCoverage;
        this.dumpBuildTime = dumpBuildTime;
        this.skipTests = skipTests;
        this.compilationOptions = compilationOptions;
        this.targetDir = targetPath;
        this.enableCache = enableCache;
        this.nativeImage = nativeImage;
        this.exportComponentModel = exportComponentModel;
        this.graalVMBuildOptions = graalVMBuildOptions;
        this.showDependencyDiagnostics = showDependencyDiagnostics;

    }

    public boolean testReport() {
        return toBooleanDefaultIfNull(this.testReport);
    }

    public boolean codeCoverage() {
        return toBooleanDefaultIfNull(this.codeCoverage);
    }

    public boolean dumpBuildTime() {
        return toBooleanDefaultIfNull(this.dumpBuildTime);
    }

    public boolean skipTests() {
        // By default, the tests will be skipped
        return toBooleanTrueIfNull(this.skipTests);
    }

    public boolean offlineBuild() {
        return this.compilationOptions.offlineBuild();
    }

    public boolean sticky() {
        return this.compilationOptions.sticky();
    }

    public boolean disableSyntaxTree() {
        return this.compilationOptions.disableSyntaxTree();
    }

    /**
     * Checks whether experimental compilation option is set.
     *
     * @return Is experimental compilation option is set
     * @deprecated Since language no longer has experimental features
     */
    @Deprecated(forRemoval = true)
    public boolean experimental() {
        return false;
    }

    public boolean observabilityIncluded() {
        return this.compilationOptions.observabilityIncluded();
    }

    public boolean listConflictedClasses() {
        return this.compilationOptions.listConflictedClasses();
    }

    public String cloud() {
        return this.compilationOptions.getCloud();
    }

    public boolean remoteManagement() {
        return this.compilationOptions.remoteManagement();
    }

    CompilationOptions compilationOptions() {
        return this.compilationOptions;
    }

    public boolean exportOpenAPI() {
        return this.compilationOptions.exportOpenAPI();
    }

    public boolean exportComponentModel() {
        return this.compilationOptions.exportComponentModel();
    }

    public boolean enableCache() {
        return this.compilationOptions.enableCache();
    }

    public boolean nativeImage() {
        return toBooleanDefaultIfNull(this.nativeImage);
    }

    public String graalVMBuildOptions() {
        return Objects.requireNonNullElse(this.graalVMBuildOptions, "");
    }

<<<<<<< HEAD
    public boolean optimizeCodegen() {
        return this.compilationOptions.optimizeCodegen();
    }

    public boolean verbose(){
        return this.compilationOptions.verbose();
=======
    public boolean showDependencyDiagnostics() {
        return toBooleanDefaultIfNull(this.showDependencyDiagnostics);
>>>>>>> c09a92c2
    }

    /**
     * Merge the given build options by favoring theirs if there are conflicts.
     *
     * @param theirOptions Build options to be merged
     * @return a new {@code BuildOptions} instance that contains our options and their options
     */
    public BuildOptions acceptTheirs(BuildOptions theirOptions) {
        BuildOptionsBuilder buildOptionsBuilder = new BuildOptionsBuilder();
        if (theirOptions.skipTests != null) {
            buildOptionsBuilder.setSkipTests(theirOptions.skipTests);
        } else {
            buildOptionsBuilder.setSkipTests(this.skipTests);
        }
        if (theirOptions.codeCoverage != null) {
            buildOptionsBuilder.setCodeCoverage(theirOptions.codeCoverage);
        } else {
            buildOptionsBuilder.setCodeCoverage(this.codeCoverage);
        }
        if (theirOptions.testReport != null) {
            buildOptionsBuilder.setTestReport(theirOptions.testReport);
        } else {
            buildOptionsBuilder.setTestReport(this.testReport);
        }
        if (theirOptions.dumpBuildTime != null) {
            buildOptionsBuilder.setDumpBuildTime(theirOptions.dumpBuildTime);
        } else {
            buildOptionsBuilder.setDumpBuildTime(this.dumpBuildTime);
        }
        if (theirOptions.targetDir != null) {
            buildOptionsBuilder.targetDir(theirOptions.targetDir);
        } else {
            buildOptionsBuilder.targetDir(this.targetDir);
        }
        if (theirOptions.enableCache != null) {
            buildOptionsBuilder.setEnableCache(theirOptions.enableCache);
        } else {
            buildOptionsBuilder.setEnableCache(this.enableCache);
        }
        if (theirOptions.nativeImage != null) {
            buildOptionsBuilder.setNativeImage(theirOptions.nativeImage);
        } else {
            buildOptionsBuilder.setNativeImage(this.nativeImage);
        }
        if (theirOptions.exportComponentModel != null) {
            buildOptionsBuilder.setExportComponentModel(theirOptions.exportComponentModel);
        } else {
            buildOptionsBuilder.setExportComponentModel(this.exportComponentModel);
        }
        if (theirOptions.graalVMBuildOptions != null) {
            buildOptionsBuilder.setGraalVMBuildOptions(theirOptions.graalVMBuildOptions);
        } else {
            buildOptionsBuilder.setGraalVMBuildOptions(this.graalVMBuildOptions);
        }
        if (theirOptions.showDependencyDiagnostics != null) {
            buildOptionsBuilder.setShowDependencyDiagnostics(theirOptions.showDependencyDiagnostics);
        } else {
            buildOptionsBuilder.setShowDependencyDiagnostics(this.showDependencyDiagnostics);
        }

        CompilationOptions compilationOptions = this.compilationOptions.acceptTheirs(theirOptions.compilationOptions());
        buildOptionsBuilder.setOffline(compilationOptions.offlineBuild);
        buildOptionsBuilder.setObservabilityIncluded(compilationOptions.observabilityIncluded);
        buildOptionsBuilder.setDumpBir(compilationOptions.dumpBir);
        buildOptionsBuilder.setDumpBirFile(compilationOptions.dumpBirFile);
        buildOptionsBuilder.setDumpGraph(compilationOptions.dumpGraph);
        buildOptionsBuilder.setDumpRawGraphs(compilationOptions.dumpRawGraphs);
        buildOptionsBuilder.setCloud(compilationOptions.cloud);
        buildOptionsBuilder.setListConflictedClasses(compilationOptions.listConflictedClasses);
        buildOptionsBuilder.setSticky(compilationOptions.sticky);
        buildOptionsBuilder.setConfigSchemaGen(compilationOptions.configSchemaGen);
        buildOptionsBuilder.setExportOpenAPI(compilationOptions.exportOpenAPI);
        buildOptionsBuilder.setExportComponentModel(compilationOptions.exportComponentModel);
        buildOptionsBuilder.setEnableCache(compilationOptions.enableCache);
        buildOptionsBuilder.setOptimizeCodegen(compilationOptions.optimizeCodegen);
        buildOptionsBuilder.setVerbose(compilationOptions.verbose);
        buildOptionsBuilder.setRemoteManagement(compilationOptions.remoteManagement);

        return buildOptionsBuilder.build();
    }

    public static BuildOptionsBuilder builder() {
        return new BuildOptionsBuilder();
    }

    private boolean toBooleanDefaultIfNull(Boolean bool) {
        if (bool == null) {
            return false;
        }
        return bool;
    }

    private boolean toBooleanTrueIfNull(Boolean bool) {
        if (bool == null) {
            return true;
        }
        return bool;
    }

    public String getTargetPath() {
        return targetDir;
    }

    /**
     * Enum to represent build options.
     */
    public enum OptionName {
        SKIP_TESTS("skipTests"),
        TEST_REPORT("testReport"),
        CODE_COVERAGE("codeCoverage"),
        DUMP_BUILD_TIME("dumpBuildTime"),
        TARGET_DIR("targetDir"),
        NATIVE_IMAGE("graalvm"),
        EXPORT_COMPONENT_MODEL("exportComponentModel"),
        GRAAL_VM_BUILD_OPTIONS("graalvmBuildOptions"),
        SHOW_DEPENDENCY_DIAGNOSTICS("showDependencyDiagnostics");

        private final String name;

        OptionName(String name) {
            this.name = name;
        }

        @Override
        public String toString() {
            return name;
        }
    }

    /**
     * A builder for the {@code BuildOptions}.
     *
     * @since 2.0.0
     */
    public static class BuildOptionsBuilder {

        private Boolean testReport;
        private Boolean codeCoverage;
        private Boolean dumpBuildTime;
        private Boolean skipTests;
        private String targetPath;
        private Boolean enableCache;
        private final CompilationOptions.CompilationOptionsBuilder compilationOptionsBuilder;
        private Boolean nativeImage;
        private Boolean exportComponentModel;
        private String graalVMBuildOptions;
        private Boolean showDependencyDiagnostics;


        private BuildOptionsBuilder() {
            compilationOptionsBuilder = CompilationOptions.builder();
        }

        public BuildOptionsBuilder disableSyntaxTreeCaching(Boolean value) {
            compilationOptionsBuilder.disableSyntaxTree(value);
            return this;
        }

        public BuildOptionsBuilder setTestReport(Boolean value) {
            testReport = value;
            return this;
        }

        public BuildOptionsBuilder setCodeCoverage(Boolean value) {
            codeCoverage = value;
            return this;
        }

        public BuildOptionsBuilder setDumpBuildTime(Boolean value) {
            dumpBuildTime = value;
            return this;
        }

        public BuildOptionsBuilder setSkipTests(Boolean value) {
            skipTests = value;
            return this;
        }

        public BuildOptionsBuilder setSticky(Boolean value) {
            compilationOptionsBuilder.setSticky(value);
            return this;
        }

        public BuildOptionsBuilder setListConflictedClasses(Boolean value) {
            compilationOptionsBuilder.setListConflictedClasses(value);
            return this;
        }

        public BuildOptionsBuilder setOffline(Boolean value) {
            compilationOptionsBuilder.setOffline(value);
            return this;
        }

        public BuildOptionsBuilder setGraalVMBuildOptions(String value) {
            graalVMBuildOptions = value;
            return this;
        }

        /**
         * Set experimental compilation option.
         *
         * @return Build options builder
         * @deprecated Since language no longer has experimental features
         */
        @Deprecated(forRemoval = true)
        public BuildOptionsBuilder setExperimental(Boolean value) {
            return this;
        }

        public BuildOptionsBuilder setObservabilityIncluded(Boolean value) {
            compilationOptionsBuilder.setObservabilityIncluded(value);
            return this;
        }

        public BuildOptionsBuilder setCloud(String value) {
            compilationOptionsBuilder.setCloud(value);
            return this;
        }

        public BuildOptionsBuilder setDumpBir(Boolean value) {
            compilationOptionsBuilder.setDumpBir(value);
            return this;
        }

        public BuildOptionsBuilder setDumpBirFile(Boolean value) {
            compilationOptionsBuilder.setDumpBirFile(value);
            return this;
        }

        public BuildOptionsBuilder setDumpGraph(Boolean value) {
            compilationOptionsBuilder.setDumpGraph(value);
            return this;
        }

        public BuildOptionsBuilder setDumpRawGraphs(Boolean value) {
            compilationOptionsBuilder.setDumpRawGraphs(value);
            return this;
        }

        public BuildOptionsBuilder targetDir(String path) {
            targetPath = path;
            return this;
        }

        public BuildOptionsBuilder setConfigSchemaGen(Boolean value) {
            compilationOptionsBuilder.setConfigSchemaGen(value);
            return this;
        }

        public BuildOptionsBuilder setExportOpenAPI(Boolean value) {
            compilationOptionsBuilder.setExportOpenAPI(value);
            return this;
        }

        public BuildOptionsBuilder setExportComponentModel(Boolean value) {
            compilationOptionsBuilder.setExportComponentModel(value);
            exportComponentModel = value;
            return this;
        }

        public BuildOptionsBuilder setEnableCache(Boolean value) {
            compilationOptionsBuilder.setEnableCache(value);
            enableCache = value;
            return this;
        }

        public BuildOptionsBuilder setNativeImage(Boolean value) {
            nativeImage = value;
            return this;
        }

        public BuildOptionsBuilder setOptimizeCodegen(Boolean value) {
            compilationOptionsBuilder.setOptimizeCodegen(value);
            return this;
        }


        public BuildOptionsBuilder setRemoteManagement(Boolean value) {
            compilationOptionsBuilder.setRemoteManagement(value);
            return this;
        }

<<<<<<< HEAD
        public BuildOptionsBuilder setVerbose(Boolean value) {
            compilationOptionsBuilder.setVerbose(value);
=======
        public BuildOptionsBuilder setShowDependencyDiagnostics(Boolean value) {
            showDependencyDiagnostics = value;
>>>>>>> c09a92c2
            return this;
        }

        public BuildOptions build() {
            CompilationOptions compilationOptions = compilationOptionsBuilder.build();
            return new BuildOptions(testReport, codeCoverage, dumpBuildTime, skipTests, compilationOptions,
                    targetPath, enableCache, nativeImage, exportComponentModel, graalVMBuildOptions,
                    showDependencyDiagnostics);
        }
    }
}<|MERGE_RESOLUTION|>--- conflicted
+++ resolved
@@ -134,17 +134,16 @@
         return Objects.requireNonNullElse(this.graalVMBuildOptions, "");
     }
 
-<<<<<<< HEAD
+    public boolean showDependencyDiagnostics() {
+        return toBooleanDefaultIfNull(this.showDependencyDiagnostics);
+    }
+
     public boolean optimizeCodegen() {
         return this.compilationOptions.optimizeCodegen();
     }
 
     public boolean verbose(){
         return this.compilationOptions.verbose();
-=======
-    public boolean showDependencyDiagnostics() {
-        return toBooleanDefaultIfNull(this.showDependencyDiagnostics);
->>>>>>> c09a92c2
     }
 
     /**
@@ -428,13 +427,13 @@
             return this;
         }
 
-<<<<<<< HEAD
         public BuildOptionsBuilder setVerbose(Boolean value) {
             compilationOptionsBuilder.setVerbose(value);
-=======
+            return this;
+        }
+
         public BuildOptionsBuilder setShowDependencyDiagnostics(Boolean value) {
             showDependencyDiagnostics = value;
->>>>>>> c09a92c2
             return this;
         }
 
