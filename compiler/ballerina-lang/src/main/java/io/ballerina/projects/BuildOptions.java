/*
 * Copyright (c) 2020, WSO2 Inc. (http://www.wso2.org) All Rights Reserved.
 *
 * WSO2 Inc. licenses this file to you under the Apache License,
 * Version 2.0 (the "License"); you may not use this file except
 * in compliance with the License.
 * You may obtain a copy of the License at
 *
 * http://www.apache.org/licenses/LICENSE-2.0
 *
 * Unless required by applicable law or agreed to in writing,
 * software distributed under the License is distributed on an
 * "AS IS" BASIS, WITHOUT WARRANTIES OR CONDITIONS OF ANY
 * KIND, either express or implied.  See the License for the
 * specific language governing permissions and limitations
 * under the License.
 */
package io.ballerina.projects;

/**
 * Build options of a project.
 */
public class BuildOptions {
    private Boolean testReport;
    private Boolean codeCoverage;
    private Boolean dumpBuildTime;
    private Boolean skipTests;
    private CompilationOptions compilationOptions;
    private String targetDir;
    private Boolean enableCache;
<<<<<<< HEAD

    BuildOptions(Boolean testReport, Boolean codeCoverage, Boolean dumpBuildTime, Boolean skipTests,
                 CompilationOptions compilationOptions, String targetPath, Boolean enableCache) {
=======
    private Boolean nativeImage;

    BuildOptions(Boolean testReport, Boolean codeCoverage, Boolean dumpBuildTime, Boolean skipTests,
                 CompilationOptions compilationOptions, String targetPath, Boolean enableCache,
                 Boolean nativeImage) {
>>>>>>> 1af5debd
        this.testReport = testReport;
        this.codeCoverage = codeCoverage;
        this.dumpBuildTime = dumpBuildTime;
        this.skipTests = skipTests;
        this.compilationOptions = compilationOptions;
        this.targetDir = targetPath;
        this.enableCache = enableCache;
<<<<<<< HEAD
=======
        this.nativeImage = nativeImage;
>>>>>>> 1af5debd
    }

    public boolean testReport() {
        return toBooleanDefaultIfNull(this.testReport);
    }

    public boolean codeCoverage() {
        return toBooleanDefaultIfNull(this.codeCoverage);
    }

    public boolean dumpBuildTime() {
        return toBooleanDefaultIfNull(this.dumpBuildTime);
    }

    public boolean skipTests() {
        // By default, the tests will be skipped
        return toBooleanTrueIfNull(this.skipTests);
    }

    public boolean offlineBuild() {
        return this.compilationOptions.offlineBuild();
    }

    public boolean sticky() {
        return this.compilationOptions.sticky();
    }

    /**
     * Checks whether experimental compilation option is set.
     *
     * @return Is experimental compilation option is set
     * @deprecated Since language no longer has experimental features
     */
    @Deprecated(forRemoval = true)
    public boolean experimental() {
        return false;
    }

    public boolean observabilityIncluded() {
        return this.compilationOptions.observabilityIncluded();
    }

    public boolean listConflictedClasses() {
        return this.compilationOptions.listConflictedClasses();
    }

    public String cloud() {
        return this.compilationOptions.getCloud();
    }

    CompilationOptions compilationOptions() {
        return this.compilationOptions;
    }

    public boolean exportOpenAPI() {
        return this.compilationOptions.exportOpenAPI();
    }

    public boolean enableCache() {
        return this.compilationOptions.enableCache();
    }

<<<<<<< HEAD
=======
    public boolean nativeImage() {
        return toBooleanDefaultIfNull(this.nativeImage);
    }

>>>>>>> 1af5debd
    /**
     * Merge the given build options by favoring theirs if there are conflicts.
     *
     * @param theirOptions Build options to be merged
     * @return a new {@code BuildOptions} instance that contains our options and their options
     */
    public BuildOptions acceptTheirs(BuildOptions theirOptions) {
        BuildOptionsBuilder buildOptionsBuilder = new BuildOptionsBuilder();
        if (theirOptions.skipTests != null) {
            buildOptionsBuilder.setSkipTests(theirOptions.skipTests);
        } else {
            buildOptionsBuilder.setSkipTests(this.skipTests);
        }
        if (theirOptions.codeCoverage != null) {
            buildOptionsBuilder.setCodeCoverage(theirOptions.codeCoverage);
        } else {
            buildOptionsBuilder.setCodeCoverage(this.codeCoverage);
        }
        if (theirOptions.testReport != null) {
            buildOptionsBuilder.setTestReport(theirOptions.testReport);
        } else {
            buildOptionsBuilder.setTestReport(this.testReport);
        }
        if (theirOptions.dumpBuildTime != null) {
            buildOptionsBuilder.setDumpBuildTime(theirOptions.dumpBuildTime);
        } else {
            buildOptionsBuilder.setDumpBuildTime(this.dumpBuildTime);
        }
        if (theirOptions.targetDir != null) {
            buildOptionsBuilder.targetDir(theirOptions.targetDir);
        } else {
            buildOptionsBuilder.targetDir(this.targetDir);
        }
        if (theirOptions.enableCache != null) {
            buildOptionsBuilder.setEnableCache(theirOptions.enableCache);
        } else {
            buildOptionsBuilder.setEnableCache(this.enableCache);
        }
<<<<<<< HEAD
=======
        if (theirOptions.nativeImage != null) {
            buildOptionsBuilder.setNativeImage(theirOptions.nativeImage);
        } else {
            buildOptionsBuilder.setNativeImage(this.nativeImage);
        }
>>>>>>> 1af5debd

        CompilationOptions compilationOptions = this.compilationOptions.acceptTheirs(theirOptions.compilationOptions());
        buildOptionsBuilder.setOffline(compilationOptions.offlineBuild);
        buildOptionsBuilder.setObservabilityIncluded(compilationOptions.observabilityIncluded);
        buildOptionsBuilder.setDumpBir(compilationOptions.dumpBir);
        buildOptionsBuilder.setDumpBirFile(compilationOptions.dumpBirFile);
        buildOptionsBuilder.setDumpGraph(compilationOptions.dumpGraph);
        buildOptionsBuilder.setDumpRawGraphs(compilationOptions.dumpRawGraphs);
        buildOptionsBuilder.setCloud(compilationOptions.cloud);
        buildOptionsBuilder.setListConflictedClasses(compilationOptions.listConflictedClasses);
        buildOptionsBuilder.setSticky(compilationOptions.sticky);
        buildOptionsBuilder.setConfigSchemaGen(compilationOptions.configSchemaGen);
        buildOptionsBuilder.setExportOpenAPI(compilationOptions.exportOpenAPI);
        buildOptionsBuilder.setEnableCache(compilationOptions.enableCache);

        return buildOptionsBuilder.build();
    }

    public static BuildOptionsBuilder builder() {
        return new BuildOptionsBuilder();
    }

    private boolean toBooleanDefaultIfNull(Boolean bool) {
        if (bool == null) {
            return false;
        }
        return bool;
    }

    private boolean toBooleanTrueIfNull(Boolean bool) {
        if (bool == null) {
            return true;
        }
        return bool;
    }

    public String getTargetPath() {
        return targetDir;
    }

    /**
     * Enum to represent build options.
     */
    public enum OptionName {
        SKIP_TESTS("skipTests"),
        TEST_REPORT("testReport"),
        CODE_COVERAGE("codeCoverage"),
        DUMP_BUILD_TIME("dumpBuildTime"),
        TARGET_DIR("targetDir"),
        NATIVE_IMAGE("nativeImage");

        private final String name;

        OptionName(String name) {
            this.name = name;
        }

        @Override
        public String toString() {
            return name;
        }
    }

    /**
     * A builder for the {@code BuildOptions}.
     *
     * @since 2.0.0
     */
    public static class BuildOptionsBuilder {
        private Boolean testReport;
        private Boolean codeCoverage;
        private Boolean dumpBuildTime;
        private Boolean skipTests;
        private String targetPath;
        private Boolean enableCache;
        private final CompilationOptions.CompilationOptionsBuilder compilationOptionsBuilder;
        private Boolean nativeImage;

        private BuildOptionsBuilder() {
            compilationOptionsBuilder = CompilationOptions.builder();
        }

        public BuildOptionsBuilder setTestReport(Boolean value) {
            testReport = value;
            return this;
        }

        public BuildOptionsBuilder setCodeCoverage(Boolean value) {
            codeCoverage = value;
            return this;
        }

        public BuildOptionsBuilder setDumpBuildTime(Boolean value) {
            dumpBuildTime = value;
            return this;
        }

        public BuildOptionsBuilder setSkipTests(Boolean value) {
            skipTests = value;
            return this;
        }

        public BuildOptionsBuilder setSticky(Boolean value) {
            compilationOptionsBuilder.setSticky(value);
            return this;
        }

        public BuildOptionsBuilder setListConflictedClasses(Boolean value) {
            compilationOptionsBuilder.setListConflictedClasses(value);
            return this;
        }

        public BuildOptionsBuilder setOffline(Boolean value) {
            compilationOptionsBuilder.setOffline(value);
            return this;
        }

        /**
         * Set experimental compilation option.
         *
         * @return Build options builder
         * @deprecated Since language no longer has experimental features
         */
        @Deprecated(forRemoval = true)
        public BuildOptionsBuilder setExperimental(Boolean value) {
            return this;
        }

        public BuildOptionsBuilder setObservabilityIncluded(Boolean value) {
            compilationOptionsBuilder.setObservabilityIncluded(value);
            return this;
        }

        public BuildOptionsBuilder setCloud(String value) {
            compilationOptionsBuilder.setCloud(value);
            return this;
        }

        public BuildOptionsBuilder setDumpBir(Boolean value) {
            compilationOptionsBuilder.setDumpBir(value);
            return this;
        }

        public BuildOptionsBuilder setDumpBirFile(Boolean value) {
            compilationOptionsBuilder.setDumpBirFile(value);
            return this;
        }

        public BuildOptionsBuilder setDumpGraph(Boolean value) {
            compilationOptionsBuilder.setDumpGraph(value);
            return this;
        }

        public BuildOptionsBuilder setDumpRawGraphs(Boolean value) {
            compilationOptionsBuilder.setDumpRawGraphs(value);
            return this;
        }

        public BuildOptionsBuilder targetDir(String path) {
            targetPath = path;
            return this;
        }

        public BuildOptionsBuilder setConfigSchemaGen(Boolean value) {
            compilationOptionsBuilder.setConfigSchemaGen(value);
            return this;
        }

        public BuildOptionsBuilder setExportOpenAPI(Boolean value) {
            compilationOptionsBuilder.setExportOpenAPI(value);
            return this;
        }

        public BuildOptionsBuilder setEnableCache(Boolean value) {
            compilationOptionsBuilder.setEnableCache(value);
            enableCache = value;
            return this;
        }

<<<<<<< HEAD
        public BuildOptions build() {
            CompilationOptions compilationOptions = compilationOptionsBuilder.build();
            return new BuildOptions(testReport, codeCoverage, dumpBuildTime, skipTests,
                    compilationOptions, targetPath, enableCache);
=======
        public BuildOptionsBuilder setNativeImage(Boolean value) {
            nativeImage = value;
            return this;
        }

        public BuildOptions build() {
            CompilationOptions compilationOptions = compilationOptionsBuilder.build();
            return new BuildOptions(testReport, codeCoverage, dumpBuildTime, skipTests,
                    compilationOptions, targetPath, enableCache, nativeImage);
>>>>>>> 1af5debd
        }
    }
}<|MERGE_RESOLUTION|>--- conflicted
+++ resolved
@@ -28,17 +28,11 @@
     private CompilationOptions compilationOptions;
     private String targetDir;
     private Boolean enableCache;
-<<<<<<< HEAD
-
-    BuildOptions(Boolean testReport, Boolean codeCoverage, Boolean dumpBuildTime, Boolean skipTests,
-                 CompilationOptions compilationOptions, String targetPath, Boolean enableCache) {
-=======
     private Boolean nativeImage;
 
     BuildOptions(Boolean testReport, Boolean codeCoverage, Boolean dumpBuildTime, Boolean skipTests,
                  CompilationOptions compilationOptions, String targetPath, Boolean enableCache,
                  Boolean nativeImage) {
->>>>>>> 1af5debd
         this.testReport = testReport;
         this.codeCoverage = codeCoverage;
         this.dumpBuildTime = dumpBuildTime;
@@ -46,10 +40,7 @@
         this.compilationOptions = compilationOptions;
         this.targetDir = targetPath;
         this.enableCache = enableCache;
-<<<<<<< HEAD
-=======
         this.nativeImage = nativeImage;
->>>>>>> 1af5debd
     }
 
     public boolean testReport() {
@@ -112,13 +103,10 @@
         return this.compilationOptions.enableCache();
     }
 
-<<<<<<< HEAD
-=======
     public boolean nativeImage() {
         return toBooleanDefaultIfNull(this.nativeImage);
     }
 
->>>>>>> 1af5debd
     /**
      * Merge the given build options by favoring theirs if there are conflicts.
      *
@@ -157,14 +145,11 @@
         } else {
             buildOptionsBuilder.setEnableCache(this.enableCache);
         }
-<<<<<<< HEAD
-=======
         if (theirOptions.nativeImage != null) {
             buildOptionsBuilder.setNativeImage(theirOptions.nativeImage);
         } else {
             buildOptionsBuilder.setNativeImage(this.nativeImage);
         }
->>>>>>> 1af5debd
 
         CompilationOptions compilationOptions = this.compilationOptions.acceptTheirs(theirOptions.compilationOptions());
         buildOptionsBuilder.setOffline(compilationOptions.offlineBuild);
@@ -344,12 +329,6 @@
             return this;
         }
 
-<<<<<<< HEAD
-        public BuildOptions build() {
-            CompilationOptions compilationOptions = compilationOptionsBuilder.build();
-            return new BuildOptions(testReport, codeCoverage, dumpBuildTime, skipTests,
-                    compilationOptions, targetPath, enableCache);
-=======
         public BuildOptionsBuilder setNativeImage(Boolean value) {
             nativeImage = value;
             return this;
@@ -359,7 +338,6 @@
             CompilationOptions compilationOptions = compilationOptionsBuilder.build();
             return new BuildOptions(testReport, codeCoverage, dumpBuildTime, skipTests,
                     compilationOptions, targetPath, enableCache, nativeImage);
->>>>>>> 1af5debd
         }
     }
 }