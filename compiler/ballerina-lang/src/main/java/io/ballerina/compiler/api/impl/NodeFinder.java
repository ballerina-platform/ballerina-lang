--- conflicted
+++ resolved
@@ -1361,12 +1361,8 @@
     }
 
     private boolean setEnclosingNode(BLangNode node, Location pos) {
-<<<<<<< HEAD
-        if (PositionUtil.isRangeWithinNode(this.range, pos) && this.enclosingNode == null) {
-=======
-        if (PositionUtil.withinRange(this.range, pos)
+        if (PositionUtil.isRangeWithinNode(this.range, pos)
                 && (this.enclosingNode == null || PositionUtil.withinRange(pos.lineRange(), this.enclosingNode.pos))) {
->>>>>>> 02f66137
             this.enclosingNode = node;
             return true;
         }
