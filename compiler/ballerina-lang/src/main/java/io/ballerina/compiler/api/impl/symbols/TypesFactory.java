--- conflicted
+++ resolved
@@ -179,14 +179,9 @@
             return new BallerinaTypeReferenceTypeSymbol(this.context, moduleID, bType, tSymbol,
                     typeRefFromIntersectType);
         }
-<<<<<<< HEAD
         BTypeSymbol typeSymbol = tSymbol instanceof BTypeDefinitionSymbol ? tSymbol.type.tsymbol
                 : (BTypeSymbol) tSymbol;
         return createTypeDescriptor(bType, typeSymbol, moduleID);
-=======
-
-        return createTypeDescriptor(bType, tSymbol, moduleID);
->>>>>>> 7daf6f7b
     }
 
     private TypeSymbol createTypeDescriptor(BType bType, BTypeSymbol tSymbol, ModuleID moduleID) {
