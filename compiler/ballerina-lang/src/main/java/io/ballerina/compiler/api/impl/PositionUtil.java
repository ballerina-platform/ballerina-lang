/*
 * Copyright (c) 2020, WSO2 Inc. (http://www.wso2.org) All Rights Reserved.
 *
 * WSO2 Inc. licenses this file to you under the Apache License,
 * Version 2.0 (the "License"); you may not use this file except
 * in compliance with the License.
 * You may obtain a copy of the License at
 *
 *   http://www.apache.org/licenses/LICENSE-2.0
 *
 * Unless required by applicable law or agreed to in writing,
 * software distributed under the License is distributed on an
 * "AS IS" BASIS, WITHOUT WARRANTIES OR CONDITIONS OF ANY
 * KIND, either express or implied.  See the License for the
 * specific language governing permissions and limitations
 * under the License.
 */

package io.ballerina.compiler.api.impl;

import io.ballerina.tools.diagnostics.Location;
import io.ballerina.tools.text.LinePosition;
import io.ballerina.tools.text.LineRange;

/**
 * A class for holding the common utilities related to positions.
 *
 * @since 2.0.0
 */
class PositionUtil {

    static boolean withinBlock(LinePosition cursorPos, Location symbolPosition) {
        if (symbolPosition == null) {
            return false;
        }

        int startLine = symbolPosition.lineRange().startLine().line();
        int endLine = symbolPosition.lineRange().endLine().line();
        int startColumn = symbolPosition.lineRange().startLine().offset();
        int endColumn = symbolPosition.lineRange().endLine().offset();
        int cursorLine = cursorPos.line();
        int cursorColumn = cursorPos.offset();

        // Eliminates the cases where the cursor falls outside of a block
        // 1) The line the cursor is at is outside of either the starting line or the ending line of the block
        // 2) If the cursor is at the same line as the starting line, see if the starting column is ahead of the
        // cursor's column.
        // 3) If the cursor is at the same line as the ending line, see if the ending column is before the cursor's
        // column. If the cursor's column is the same as the ending column, it is still considered as outside of the
        // block.
        if ((cursorLine < startLine || cursorLine > endLine)
                || cursorLine == startLine && cursorColumn < startColumn
                || cursorLine == endLine && cursorColumn >= endColumn) {
            return false;
        }

        // 4) The above scenarios are the only cases where the cursor can be outside the block. Any other location is
        // within the block.
        return true;
    }

    static boolean withinRange(LineRange range, LineRange enclRange) {
        int startLine = range.startLine().line();
        int startOffset = range.startLine().offset();
        int endLine = range.endLine().line();
        int endOffset = range.endLine().offset();

        int enclStartLine = enclRange.startLine().line();
        int enclEndLine = enclRange.endLine().line();
        int enclStartOffset = enclRange.startLine().offset();
        int enclEndOffset = enclRange.endLine().offset();

        return enclRange.filePath().equals(range.filePath())
                && (startLine == enclStartLine && startOffset >= enclStartOffset || startLine > enclStartLine)
                && (endLine == enclEndLine && endOffset <= enclEndOffset || endLine < enclEndLine);
    }
<<<<<<< HEAD

    // Checks whether the specified range falls within the node
    static boolean isRangeWithinNode(LineRange range, Location nodePosition) {

=======

    // Checks whether the specified range falls within the node
    static boolean isRangeWithinNode(LineRange range, Location nodePosition) {
>>>>>>> 09ee09ed
        return nodePosition != null && withinRange(range, nodePosition.lineRange());
    }

    //  todo to be removed once https://github.com/ballerina-platform/ballerina-lang/discussions/28983 is sorted
    static boolean withinRightInclusive(LinePosition cursorPos, Location nodePosition) {
        int startLine = nodePosition.lineRange().startLine().line();
        int startColumn = nodePosition.lineRange().startLine().offset();
        int endLine = nodePosition.lineRange().endLine().line();

        int cursorLine = cursorPos.line();
        int cursorColumn = cursorPos.offset();
        return (startLine < cursorLine && endLine > cursorLine)
                || (startLine < cursorLine && endLine == cursorLine)
                || ((startLine == cursorLine && endLine > cursorLine)
                || (startLine == endLine && startLine == cursorLine)
                && startColumn <= cursorColumn);
    }
}<|MERGE_RESOLUTION|>--- conflicted
+++ resolved
@@ -74,16 +74,9 @@
                 && (startLine == enclStartLine && startOffset >= enclStartOffset || startLine > enclStartLine)
                 && (endLine == enclEndLine && endOffset <= enclEndOffset || endLine < enclEndLine);
     }
-<<<<<<< HEAD
 
     // Checks whether the specified range falls within the node
     static boolean isRangeWithinNode(LineRange range, Location nodePosition) {
-
-=======
-
-    // Checks whether the specified range falls within the node
-    static boolean isRangeWithinNode(LineRange range, Location nodePosition) {
->>>>>>> 09ee09ed
         return nodePosition != null && withinRange(range, nodePosition.lineRange());
     }
 
