--- conflicted
+++ resolved
@@ -59,7 +59,7 @@
         return true;
     }
 
-<<<<<<< HEAD
+    // Checks whether the specified range falls within the node
     static boolean withinRange(LineRange range, LineRange enclRange) {
         int startLine = range.startLine().line();
         int startOffset = range.startLine().offset();
@@ -75,41 +75,6 @@
                 && (startLine == enclStartLine && startOffset >= enclStartOffset || startLine > enclStartLine)
                 && (endLine == enclEndLine && endOffset <= enclEndOffset || endLine < enclEndLine);
     }
-=======
-    // Checks whether the specified range falls within the node
-    static boolean withinRange(LineRange specifiedRange, Location nodePosition) {
-
-        //TODO: Remove this check
-        if (nodePosition == null) {
-            return false;
-        }
-
-        if (!nodePosition.lineRange().filePath().equals(specifiedRange.filePath())) {
-            return false;
-        }
-
-        int nodeStartLine = nodePosition.lineRange().startLine().line();
-        int nodeStartColumn = nodePosition.lineRange().startLine().offset();
-        int nodeEndLine = nodePosition.lineRange().endLine().line();
-        int nodeEndColumn = nodePosition.lineRange().endLine().offset();
-
-        int specifiedStartLine = specifiedRange.startLine().line();
-        int specifiedStartColumn = specifiedRange.startLine().offset();
-        int specifiedEndLine = specifiedRange.endLine().line();
-        int specifiedEndColumn = specifiedRange.endLine().offset();
-
-        if (specifiedStartLine < nodeStartLine || specifiedEndLine > nodeEndLine) {
-            return false;
-        }
-
-        if (specifiedStartLine > nodeStartLine && specifiedEndLine < nodeEndLine) {
-            return true;
-        }
-
-        if (specifiedStartLine == nodeStartLine && specifiedEndLine == nodeEndLine) {
-            return specifiedStartColumn >= nodeStartColumn && specifiedEndColumn <= nodeEndColumn;
-        }
->>>>>>> 02f66137
 
     static boolean isRangeWithinNode(LineRange range, Location nodePosition) {
 
