--- conflicted
+++ resolved
@@ -192,13 +192,8 @@
 
     private boolean isValidKeyConstraintType(TypeSymbol fieldType, TypeSymbol keyType) {
         if ((fieldType.typeKind() == keyType.typeKind() || keyType.subtypeOf(fieldType))
-<<<<<<< HEAD
-                && fieldType instanceof AbstractTypeSymbol) {
-            return Symbols.isFlagOn(((AbstractTypeSymbol) fieldType).getBType().getFlags(), Flags.READONLY);
-=======
                 && fieldType instanceof AbstractTypeSymbol abstractTypeSymbol) {
-            return Symbols.isFlagOn(abstractTypeSymbol.getBType().flags, Flags.READONLY);
->>>>>>> 4dbc2fb3
+            return Symbols.isFlagOn(abstractTypeSymbol.getBType().getFlags(), Flags.READONLY);
         }
 
         return false;
