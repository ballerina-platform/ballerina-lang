#
# Copyright (c) 2017, WSO2 Inc. (http://www.wso2.org) All Rights Reserved.
#
# WSO2 Inc. licenses this file to you under the Apache License,
# Version 2.0 (the "License"); you may not use this file except
# in compliance with the License.
# You may obtain a copy of the License at
#
#    http://www.apache.org/licenses/LICENSE-2.0
#
# Unless required by applicable law or agreed to in writing,
# software distributed under the License is distributed on an
# "AS IS" BASIS, WITHOUT WARRANTIES OR CONDITIONS OF ANY
# KIND, either express or implied.  See the License for the
# specific language governing permissions and limitations
# under the License.
#

# -------------------------
# Compiler warning messages
# -------------------------

error.usage.of.worker.within.lock.is.prohibited=\
  cannot use a named worker inside a lock statement

error.usage.of.start.within.lock.is.prohibited=\
  cannot use an async call inside a lock statement

error.undefined.module=\
  undefined module ''{0}''

error.cyclic.module.imports.detected=\
  cyclic module imports detected ''{0}''

error.unused.import.module=\
  unused import module ''{0}''

error.redeclared.symbol=\
  redeclared symbol ''{0}''

error.redeclared.builtin.symbol=\
  redeclared builtin symbol ''{0}''

error.undefined.symbol=\
  undefined symbol ''{0}''

error.undefined.function=\
  undefined function ''{0}''

error.undefined.function.in.type=\
  undefined function ''{0}'' in type ''{1}''

error.undefined.method.in.object=\
  undefined method ''{0}'' in object ''{1}''

error.undefined.field.in.record=\
  undefined field ''{0}'' in record ''{1}''

error.undefined.connector=\
  undefined connector ''{0}''

error.undefined.field.in.structure.with.type=\
  undefined field ''{0}'' in {1} ''{2}''

error.undefined.field.in.structure=\
  undefined field ''{0}'' in ''{1}''

error.type.not.allowed.with.new=\
  type not allowed with new for type ''{0}''

error.invalid.intersection.type=\
  invalid intersection type ''{0}'': no intersection

error.invalid.non.readonly.intersection.type=\
  invalid intersection type ''{0}'', intersection types are currently supported only with ''readonly''

error.invalid.readonly.intersection.type=\
  invalid intersection type with ''readonly'', ''{0}'' can never be ''readonly''

error.stream.invalid.constraint=\
  invalid constraint type ''{0}'', expected a subtype of ''anydata|error''

error.stream.initialization.not.allowed.here=\
  'stream' initialization not allowed here

error.cannot.infer.object.type.from.lhs=\
  cannot infer type of the object from ''{0}''

error.object.uninitialized.field=\
  uninitialized field ''{0}''

error.uninitialized.variable=\
    uninitialized variable ''{0}''

error.cyclic.type.reference=\
  cyclic type reference in ''{0}''

error.attempt.refer.non.accessible.symbol=\
  attempt to refer to non-accessible symbol ''{0}''

error.attempt.expose.non.public.symbol=\
  attempt to expose non-public symbol ''{0}''

error.invokable.must.return=\
  this {0} must return a result

error.main.should.be.public=\
  the ''main'' function should be public

error.main.params.should.be.anydata=\
   invalid type ''{0}'' as ''main'' function parameter, expected anydata

error.main.return.should.be.error.or.nil=\
   invalid ''main'' function return type ''{0}'', expected a subtype of ''error?'' containing ''()''

error.module.init.cannot.be.public=\
  the module ''init()'' function cannot be public

error.module.init.cannot.have.params=\
   the module ''init()'' function cannot accept parameters

error.module.init.return.should.be.error.or.nil=\
   invalid module ''init()'' function return type ''{0}'', expected a subtype of ''error?'' containing ''()''

error.atleast.one.worker.must.return=\
  at least one worker in the {0} must return a result

error.explicit.worker.cannot.be.default=\
  explicit workers cannot be named as ''default'' since the function already has an implicit worker named ''default''

error.fork.join.worker.cannot.return=\
  cannot return from a worker in fork/join

error.fork.join.invalid.worker.count=\
  fork/join minimum finishing worker count must be equal or less than the joining worker count

error.fork.join.syntax.empty.fork=\
  empty fork statement is not allowed

error.invalid.worker.flush.expression.for.worker=\
  invalid worker flush expression for ''{0}'', there are no worker send statements to ''{0}'' from ''{1}''

error.invalid.worker.flush.expression=\
   invalid worker flush expression, there are no worker send statements from ''{0}''

error.multi.value.return.expected=\
  multi value return is expected

error.single.value.return.expected=\
  single value return is expected

error.return.value.too.many=\
  too many return values

error.return.value.not.enough=\
  not enough return values

error.attached.functions.must.have.body=\
  object attached function definition must have a body ''{0}''

error.cannot.initialize.object=\
  cannot initialize object ''{0}'', no implementation for the interface ''{1}''

error.no.default.constructor.found=\
  no default constructor found for object ''{0}''

error.duplicated.error.catch=\
  error ''{0}'' already caught in catch block

error.unreachable.code=\
  unreachable code

error.continue.cannot.be.outside.loop=\
  continue cannot be used outside of a loop

error.break.cannot.be.outside.loop=\
  break cannot be used outside of a loop

error.rollback.cannot.be.outside.transaction.block=\
  rollback cannot be used outside of a transaction block

error.commit.cannot.be.outside.transaction.block=\
  commit cannot be used outside a transaction statement

error.retry.cannot.be.outside.transaction.block=\
  retry cannot be used outside of a transaction block

error.break.statement.cannot.be.used.to.exit.from.a.transaction=\
  break statement cannot be used to exit from a transaction without a commit or a rollback statement

error.continue.statement.cannot.be.used.to.exit.from.a.transaction=\
  continue statement cannot be used to exit from a transaction without a commit or a rollback statement

error.check.expression.invalid.usage.within.transaction.block=\
  ''check'' expression cannot be used within transaction block

error.return.statement.cannot.be.used.to.exit.from.a.transaction=\
  return statement cannot be used to exit from a transaction without a commit or a rollback statement

error.invalid.retry.count=\
  invalid transaction retry count

error.invalid.commit.count=\
  invalid transaction commit count

error.invalid.rollback.count=\
  invalid transaction rollback count

error.invalid.transaction.handler.args=\
  transaction handler function required single string parameter which is transaction id

error.invalid.transaction.handler.signature=\
  transaction handler function cannot have a return type

error.lambda.required.for.transaction.handler=\
  lambda function with string input parameter is required as transaction handler

error.done.statement.cannot.be.used.to.exit.from.a.transaction=\
  done statement cannot be used to exit from a transaction

error.transaction.cannot.be.used.within.handler=\
  transaction statement cannot be used within a transaction handler

error.transaction.cannot.be.used.within.transactional.scope=\
  transaction statement cannot be used within a transactional scope

error.nested.transactions.are.invalid=\
  transaction statement cannot be nested within another transaction block

error.invalid.function.pointer.assignment.for.handler=\
  invalid function pointer assignment for the transaction handler function

error.usage.of.start.within.transaction.is.prohibited=\
  usage of start within a transactional scope is prohibited

error.transactional.function.prohibited.outside.transactional.scope=\
  invoking transactional function outside transactional scope is prohibited

error.rollback.cannot.be.within.transactional.function=\
  using rollback statement within a transactional function is prohibited

error.commit.cannot.be.within.transactional.function=\
  using commit statement within a transactional function is prohibited

error.max.one.commit.rollback.allowed.within.branch=\
  maximum of one commit and one rollback allowed within a branch

error.commit.not.allowed=\
  commit not allowed here

error.rollback.not.allowed=\
  rollback not allowed here

error.incompatible.types=\
  incompatible types: expected ''{0}'', found ''{1}''

error.incompatible.types.spread.op=\
  incompatible types: expected a map or a record, found ''{0}''

error.incompatible.types.field=\
  incompatible types: expected ''{0}'' for field ''{1}'', found ''{2}''

error.unknown.type=\
  unknown type ''{0}''

error.unary.op.incompatible.types=\
  operator ''{0}'' not defined for ''{1}''

error.binary.op.incompatible.types=\
  operator ''{0}'' not defined for ''{1}'' and ''{2}''

error.self.reference.var=\
  self referenced variable ''{0}''

error.worker.send.after.return=\
  invalid worker send statement position, can not be used after a non-error return

error.worker.receive.after.return=\
  invalid worker receive statement position, can not be used after a non-error return

error.invalid.worker.send.position=\
  invalid worker send statement position, must be a top level statement in a worker

error.invalid.worker.receive.position=\
  invalid worker receive statement position, must be a top level statement in a worker

error.undefined.worker=\
   undefined worker ''{0}''

error.invalid.worker.join.result.type=\
   invalid worker join result type, expected 'map'

error.invalid.worker.timeout.result.type=\
   invalid worker timeout result type, expected 'map'

error.invalid.worker.reference=\
   unsupported worker reference ''{0}''

error.worker.send.receive.parameter.count.mismatch=\
   parameter count mismatch in worker send/receive

error.worker.invalid.worker.interaction=\
   worker send/receive interactions are invalid; worker(s) cannot move onwards from the state: ''{0}''

error.worker.interactions.only.allowed.between.peers=\
  worker interactions are only allowed between peers

error.worker.multiple.fork.join.send=\
   only a single worker send can be executed for joining results in a fork/join

error.invalid.type.for.receive=\
   invalid type for worker receive ''{0}'', expected anydata

error.invalid.type.for.send=\
   invalid type for worker send ''{0}'', expected anydata

error.invalid.usage.of.receive.expression=\
   invalid usage of receive expression, var not allowed

error.invalid.wait.future.expr.mapping.constructors=\
  ''wait'' cannot be used with mapping constructors

error.invalid.wait.future.expr.actions=\
  ''wait'' cannot be used with actions

error.invalid.send.expr=\
  expected an expression, but found an action

error.assignment.count.mismatch=\
  assignment count mismatch: expected {0} values, but found {1}

error.assignment.required=\
  variable assignment is required

error.type.cast.not.yet.supported.for.type=\
  type cast not yet supported for type ''{0}''

error.equality.not.yet.supported.for.type=\
  equality not yet supported for type ''{0}''

error.binding.pattern.not.yet.supported.for.type=\
  binding pattern not yet supported for type ''{0}''

error.let.expression.not.yet.supported.record.field=\
  let expressions are not yet supported for record fields

error.let.expression.not.yet.supported.object.field=\
  let expressions are not yet supported for object fields

error.incompatible.types.cast=\
  incompatible types: ''{0}'' cannot be cast to ''{1}''

error.invalid.function.invocation=\
  function invocation on type ''{0}'' is not supported

error.invalid.function.invocation.with.name=\
  invalid function ''{0}'' invocation on type ''{1}''

error.incompatible.types.cast.with.suggestion=\
  incompatible types: ''{0}'' cannot be cast to ''{1}'', use conversion expression

error.incompatible.types.conversion=\
  incompatible types: ''{0}'' cannot be converted to ''{1}''

error.incompatible.types.conversion.with.suggestion=\
  incompatible types: ''{0}'' cannot be convert to ''{1}'', use cast expression

error.unsafe.cast.attempt=\
  unsafe cast from ''{0}'' to ''{1}'', use multi-return cast expression

error.unsafe.conversion.attempt=\
  unsafe conversion from ''{0}'' to ''{1}'', use multi-return conversion expression

error.array.literal.not.allowed=\
  array literal not allowed here

error.string.template.literal.not.allowed=\
  string template literals not allowed here

error.invalid.literal.for.type=\
  invalid literal for type ''{0}''

error.invalid.literal.for.match.pattern=\
  invalid literal for match pattern; allowed literals are simple, tuple and record only

error.invalid.expr.with.type.guard.for.match=\
  invalid expression with type guard; only simple variable references are allowed

error.invalid.field.name.record.lit=\
  invalid field name ''{0}'' in type ''{1}''

error.rest.field.not.allowed=\
  rest field not allowed in sealed records

error.open.record.constraint.not.allowed=\
  incompatible types: 'json' cannot be constrained with open record type ''{0}''

error.invalid.record.rest.descriptor=\
  invalid record rest descriptor

error.missing.required.record.field=\
  missing non-defaultable required record field ''{0}''

error.default.values.not.allowed.for.optional.fields=\
  a default value specified for optional field ''{0}''

error.never.type.not.allowed.for.required.fields=\
  a required field cannot be of type ''never'', define ''{0}'' as an optional field instead

error.never.typed.var.def.not.allowed=\
  cannot define a variable of type ''never''

error.too.many.args.call=\
  too many arguments in call to ''{0}()''

error.non.public.arg.accessed.with.named.arg=\
  cannot refer to non public parameter ''{0}'' of ''{1}()'' as a named arg

error.multi.value.in.single.value.context=\
  multi-valued ''{0}()'' in single-value context

error.multi.valued.expr.in.single.valued.context=\
  multi-valued expression in single-valued context

error.does.not.return.value=\
  ''{0}()'' does not return a value;

error.invalid.namespace.prefix=\
  invalid namespace prefix ''{0}''

error.mismatching.xml.start.end.tags=\
  mismatching start and end tags found in xml element

error.no.new.variables.var.assignment=\
  no new variables on left side

error.invalid.variable.assignment=\
  invalid assignment in variable ''{0}''

error.invalid.variable.assignment.declaration.final =\
  invalid assignment: ''{0}'' declaration is final

error.cannot.assign.value.to.final.field=\
  cannot assign a value to final ''{0}''

error.cannot.assign.value.to.function.argument=\
  cannot assign a value to function argument ''{0}''

error.cannot.assign.value.to.endpoint=\
  cannot assign a value to endpoint ''{0}''

error.cannot.update.readonly.value.of.type=\
  cannot update ''readonly'' value of type ''{0}''

error.cannot.update.readonly.record.field=\
  cannot update ''readonly'' record field ''{0}'' in ''{1}''

error.cannot.update.readonly.object.field=\
  cannot update ''readonly'' object field ''{0}'' in ''{1}''

error.underscore.not.allowed=\
  underscore is not allowed here

error.operation.does.not.support.indexing=\
  invalid operation: type ''{0}'' does not support indexing

error.operation.does.not.support.field.access=\
  invalid operation: type ''{0}'' does not support field access

error.operation.does.not.support.field.access.for.assignment=\
  invalid operation: type ''{0}'' does not support field access for assignment

error.operation.does.not.support.optional.field.access=\
  invalid operation: type ''{0}'' does not support optional field access

error.operation.does.not.support.field.access.for.non.required.field=\
  invalid operation: type ''{0}'' does not support field access for non-required field ''{1}''

error.operation.does.not.support.optional.field.access.for.field=\
  invalid operation: type ''{0}'' does not support optional field access for field ''{1}''

error.operation.does.not.support.index.access.for.assignment=\
  invalid operation: type ''{0}'' does not support member access for assignment

error.invalid.index.expr.struct.field.access=\
  invalid index expression: expected string literal

error.invalid.index.expr.tuple.field.access=\
  invalid index expression: expected integer literal

error.invalid.tuple.index.expr=\
  invalid tuple index expression: value space ''{0}'' out of range

error.invalid.record.index.expr=\
  invalid record index expression: value space ''{0}'' out of range

error.invalid.enum.expr=\
  invalid expression: expected enum type name ''{0}''

error.invalid.expr.in.match.stmt=\
  invalid expression in match statement

error.invalid.pattern.clauses.in.match.stmt=\
  invalid patterns in match statement. cannot combine typed and static patterns

error.static.value.match.only.supports.anydata=\
  static value match only supports anydata

error.func.defined.on.not.supported.type=\
  function ''{0}'' defined on not supported type ''{1}''

error.func.defined.on.non.local.type=\
  function ''{0}'' defined on non-local type ''{1}''

error.invalid.object.constructor=\
  invalid object constructor return type ''{0}'', expected a subtype of ''error?'' containing ''()''

error.explicit.invocation.of.record.init.is.not.allowed=\
  explicit invocation of ''{0}'' record initializer is not allowed

error.incompatible.type.constraint=\
  incompatible types: ''{0}'' cannot be constrained with ''{1}''

error.pkg.alias.not.allowed.here=\
  module alias not allowed here

error.undefined.annotation=\
  undefined annotation ''{0}''

error.annotation.not.allowed=\
  annotation ''{0}'' is not allowed on {1}

error.annotation.attachment.cannot.have.a.value=\
  no annotation value expected for annotation ''{0}''

error.annotation.attachment.requires.a.value=\
  annotation value expected for annotation ''{0}''

error.annotation.attachment.cannot.specify.multiple.values=\
  cannot specify more than one annotation value for annotation ''{0}''

error.annotation.invalid.type=\
  annotation declaration requires a subtype of ''true'', ''map<anydata>'' or ''map<anydata>[]'', but found ''{0}''

error.annotation.invalid.const.type=\
  invalid type ''{0}'' for ''const'' annotation declaration, expected ''anydata''

error.annotation.requires.const=\
  annotation declaration with ''source'' attach point(s) should be a ''const'' declaration

error.incompatible.types.array.found=\
  incompatible types: expected a ''{0}'', found an array

error.xml.attribute.map.update.not.allowed=\
  xml attributes cannot be updated as a collection. update attributes one at a time

error.xml.qname.update.not.allowed=\
  cannot assign values to an xml qualified name

error.invalid.namespace.declaration=\
  cannot bind prefix ''{0}'' to the empty namespace name

error.cannot.update.xml.sequence=\
  cannot update an xml sequence

error.invalid.xml.ns.interpolation=\
  xml namespaces cannot be interpolated

error.cannot.find.xml.namespace.prefix=\
  cannot find xml namespace prefix ''{0}''

error.method.invocation.in.xml.navigation.expressions.not.supported=\
  method invocations are not yet supported within XML navigation expressions, use a grouping expression \
  (parenthesis) if you intend to invoke the method on the result of the navigation expression.

error.deprecated.xml.attribute.access.expression=\
  deprecated xml attribute access expression, use field access expression instead

error.indexing.within.xml.navigation.expression.not.supported=\
  index operations are not yet supported within XML navigation expressions, use a grouping expression \
  (parenthesis) if you intend to index the result of the navigation expression.

error.iterable.not.supported.collection=\
  incompatible types: ''{0}'' is not an iterable collection

error.incompatible.iterator.function.signature=\
  iterable objects must have a __iterator function with signature, ' \
  public function __iterator() returns (object { public function next () returns (record {| T value; |}?); })';

error.iterable.not.supported.operation=\
  operation ''{0}'' does not support given collection type

error.iterable.too.many.variables=\
  too many variables are defined for iterable type ''{0}''

error.iterable.not.enough.variables=\
  not enough variables are defined for iterable type ''{0}'', require at least ''{1}'' variables

error.iterable.too.many.return.args=\
  too many return arguments are defined for operation ''{0}''

error.iterable.not.enough.return.args=\
  not enough return arguments are defined for operation ''{0}''

error.iterable.lambda.required=\
  single lambda function required here

error.iterable.lambda.tuple.required=\
  iterable lambda function required a single param or a tuple param

error.iterable.no.args.required=\
  no argument required for operation ''{0}''

error.iterable.lambda.incompatible.types=\
  incompatible lambda function types: expected ''{0}'', found ''{1}''

error.iterable.return.type.mismatch=\
  cannot assign return value of ''{0}'' operation here, use a reduce operation

error.invalid.token=\
  invalid token {0}

error.missing.token=\
  missing token {0} before {1}

error.extraneous.input=\
  extraneous input {0}

error.mismatched.input=\
  mismatched input {0}. expecting {1}

error.failed.predicate=\
  {0}

error.syntax.error=\
  {0}

error.invalid.shift.operator=\
  invalid shift operator

error.module.not.found=\
  cannot resolve module ''{0}''

error.invalid.module.declaration=\
  invalid module declaration: expected ''{0}'', found ''{1}''

error.missing.module.declaration=\
  missing module declaration: expected ''{0}''

error.unexpected.module.declaration=\
  invalid module declaration ''{0}'': no module declaration is needed for default module

error.service.object.type.required=\
  incompatible types: requires an object type

error.service.invalid.object.type=\
  given type ''{0}'' does not match with service type interface

error.service.function.invalid.modifier=\
  service methods cannot have explicit visibility qualifiers

error.service.function.invalid.invocation=\
  service method call is allowed only within the type descriptor

error.service.invalid.endpoint.type=\
  cannot infer type of the endpoint from the service type or binds of the service {0}

error.service.service.type.required.anonymous=\
  cannot infer type of the anonymous endpoint, requires a valid service type for service {0}

error.remote.function.in.non.client.object=\
  a remote function in a non client object

error.resource.function.in.non.service.object=\
  a resource function allowed in services only

error.resource.function.invalid.return.type=\
  invalid resource function return type ''{0}'', expected a subtype of ''error?'' containing ''()''

error.remote.in.non.object.function=\
  remote modifier not allowed in non-object attached function {0}

error.invalid.listener.var=\
  listener variable incompatible types: ''{0}'' is not a Listener object

error.invalid.listener.attachment=\
  invalid listener attachment

error.invalid.action.invocation.syntax=\
  invalid remote method call ''.{0}()'': use ''->{0}()'' for remote method calls

error.invalid.method.invocation.syntax=\
  invalid method call ''->{0}()'': ''->'' can only be used with remote methods

error.invalid.init.invocation=\
  object ''init'' method call is allowed only within the type descriptor

error.invalid.resource.function.invocation=\
  resource function can not be invoked with in a service

error.invalid.action.invocation=\
  invalid remote method call: expected a client object, but found ''{0}''

error.undefined.action=\
  undefined remote function ''{0}'' in client object {1}

error.tainted.value.passed.to.untainted.parameter=\
  tainted value passed to untainted parameter ''{0}''

error.tainted.value.passed.to.untainted.param.in.obj.method=\
  tainted value passed to untainted parameter ''{0}'' originating from object method ''{1}'' invocation

error.tainted.value.passed.to.global.variable=\
  tainted value passed to global variable ''{0}''

error.tainted.value.passed.to.module.object=\
  tainted value passed to module object ''{0}''

error.method.invocation.taint.global.object=\
  method invocation taint global object ''{0}''

error.tainted.value.passed.to.closure.variable=\
  tainted value passed to closure variable ''{0}''

error.unable.to.perform.taint.checking.with.recursion=\
  taint checking for ''{0}'' could not complete due to recursion with ''{1}'', add @tainted or @untainted to returns

error.unable.to.perform.taint.checking.for.builtin.method=taint analysis not defined for the builtin method: ''{0}''

error.tainted.return.not.annotated.tainted=\
  functions returning tainted value are required to annotate return signature @tainted: ''{0}''

error.tainted.param.not.annotated.tainted=\
  argument to parameter ''{0}'' is tainted by ''{1}'' hence require to annotate @tainted

error.entry.point.parameters.cannot.be.untainted=\
  entry point parameter ''{0}'' cannot be untainted

error.compiler.plugin.no.package.found=\
  cannot find module ''{0}'' specified in compiler plugin ''{1}''

error.compiler.plugin.no.annotations.found.in.package=\
  no annotations found in module ''{0}'' specified in compiler plugin ''{1}''

error.undefined.parameter=\
  undefined defaultable parameter ''{0}''

error.invalid.error.reason.type=\
  invalid error reason type ''{0}'', expected a subtype of ''string''

error.error.match.over.const.reason.ref.not.supported=\
  error match pattern with a constant reference as the reason is not yet supported

error.invalid.error.detail.type=\
  invalid error detail type ''{0}'', expected a subtype of ''{1}''

error.error.detail.arg.not.named.arg=\
  error detail argument must be passed as named arguments

error.missing.error.reason=\
  error reason is mandatory for direct error constructor

error.object.type.not.allowed=\
  object type not allowed as the constraint

error.duplicate.named.args=\
  redeclared argument ''{0}''

error.cannot.get.all.fields=\
  cannot get all fields from a {0}

error.operator.not.supported=\
  operator ''{0}'' cannot be applied to type ''{1}''

error.operator.not.allowed.variable=\
  operator ''{0}'' cannot be applied on variable ''{1}''

error.invalid.record.literal.key=\
  invalid key: only identifiers and strings are allowed as record literal keys

error.invalid.record.literal.identifier.key=\
  invalid key ''{0}'': identifiers cannot be used as rest field keys, expected a string literal or an expression

error.invalid.function.pointer.invocation=\
  invalid function pointer invocation on non-invokable field ''{0}'' in record ''{1}''

error.invalid.default.param.value=\
  invalid value for parameter ''{0}'': only simple literals allowed
  
error.abstract.object.constructor=\
  abstract object ''{0}'' cannot have a constructor method
  
error.cannot.initialize.abstract.object=\
  cannot initialize abstract object ''{0}''

error.invalid.interface.of.non.abstract.object=\
  no implementation found for the function ''{0}'' of non-abstract object ''{1}''

error.private.function.visibility=\
   function ''{0}'' can not have 'private' visibility

error.cannot.attach.functions.to.abstract.object=\
  cannot attach function ''{0}'' to abstract object ''{1}''

error.abstract.object.function.cannot.have.body=\
  function ''{0}'' in abstract object ''{1}'' cannot have a body

error.resource.function.cannot.be.extern=\
  external resource functions are not supported by the implementation

error.object.init.function.cannot.be.extern=\
  object ''init'' method cannot have an ''external'' implementation

error.private.object.constructor=\
  object initializer function can not be declared as private

error.private.field.abstract.object=\
  abstract object field: ''{0}'' can not be declared as private

error.field.with.default.value.abstract.object=\
  fields with default values are not yet supported with abstract objects

error.private.function.abstract.object=\
  interface function: ''{0}'' of abstract object ''{1}'' can not be declared as private

error.global.variable.cyclic.reference=\
  illegal cyclic reference ''{0}''

error.required.param.not.allowed.after.defaultable.param=\
  required parameter not allowed after defaultable parameters

error.positional.arg.defined.after.named.arg=\
  positional argument not allowed after named arguments

error.rest.arg.defined.after.named.arg=\
  rest argument not allowed after named arguments

error.missing.required.parameter=\
  missing required parameter ''{0}'' in call to ''{1}''()

error.extern.function.abstract.object=\
  external function: ''{0}'' not allowed in abstract object ''{1}''

error.incompatible.type.reference=\
  incompatible types: ''{0}'' is not an object

error.incompatible.type.reference.non.public.members=\
  incompatible type reference ''{0}'': a referenced object cannot have non-public fields or methods

error.incompatible.record.type.reference=\
  incompatible types: ''{0}'' is not a record

error.redeclared.type.reference=\
  redeclared type reference ''{0}''

error.redeclared.function.from.type.reference=\
  redeclared symbol ''{0}'': trying to copy a duplicate function through referenced type ''{1}''

error.referred.function.signature.mismatch=\
  mismatched function signatures: expected ''{0}'', found ''{1}''

# match statement related error messages

error.match.stmt.cannot.guarantee.a.matching.pattern=\
  A matching pattern cannot be guaranteed for types ''{0}''

error.match.stmt.unreachable.pattern=\
  unreachable pattern: preceding patterns are too general or the pattern ordering is not correct

error.match.stmt.unmatched.pattern=\
  pattern will not be matched

error.match.stmt.pattern.always.matches=\
  pattern will always be matched

error.match.stmt.contains.two.default.patterns=\
  match statement has a 'static value' default pattern and a 'binding value' default pattern

error.can.not.find.match.error.reason.const=\
  cannot find error reason match constant: ''{0}''

# error type related errors

error.throw.stmt.not.supported=\
  throw statement not supported, use panic statement instead

error.try.stmt.not.supported=\
  try-catch statement not supported, use trap expression instead

error.unknown.builtin.method=\
  unknown builtin method ''{0}''

error.unsupported.builtin.method=\
  built-in method ''{0}'' not supported here

# checked expression related error messages

error.checked.expr.invalid.usage.no.error.type.rhs=\
  invalid usage of the ''{0}'' expression operator: no expression type is equivalent to error type

error.checked.expr.invalid.usage.only.error.types.rhs=\
  invalid usage of the ''{0}'' expression operator: all expression types are equivalent to error type

error.checked.expr.no.matching.error.return.in.encl.invokable=\
  invalid usage of the ''check'' expression operator: no matching error return type(s) in the enclosing invokable

error.start.require.invocation=\
  invalid async operation usage, require an invocation

error.invalid.expr.statement=\
  invalid statement

error.invalid.action.invocation.as.expr=\
  action invocation as an expression not allowed here

error.ambiguous.type=\
  ambiguous type ''{0}''

error.usage.of.uninitialized.variable=\
  variable ''{0}'' is not initialized

error.uninitialized.object.fields=\
  field(s) ''{0}'' not initialized

error.uninitialized.variables=\
  variable(s) ''{0}'' not initialized

error.invalid.any.var.def=\
  invalid variable definition; can not infer the assignment type.

error.invalid.record.literal=\
  invalid usage of record literal with type ''{0}''

error.duplicate.key.in.record.literal=\
  invalid usage of {0} literal: duplicate key ''{1}''

error.duplicate.key.in.table.literal=\
  duplicate key found in table row key(''{0}'') : ''{1}''

error.duplicate.key.in.record.literal.spread.op=\
  invalid usage of {0} literal: duplicate key ''{1}'' via spread operator ''{2}''

error.invalid.array.literal=\
  invalid usage of array literal with type ''{0}''

error.invalid.tuple.literal=\
  invalid usage of tuple literal with type ''{0}''

error.invalid.list.constructor.type=\
  invalid usage of list constructor: type ''{0}'' does not have a filler value

error.invalid.array.element.type=\
  array element type ''{0}'' does not have an implicit initial value, use ''{1}''

error.invalid.type.new.literal=\
  invalid usage of ''new'' with type ''{0}''

error.mismatching.array.literal.values=\
  size mismatch in sealed array. expected ''{0}'', but found ''{1}''

error.index.out.of.range=\
  index out of range: index: ''{0}''

error.list.index.out.of.range=\
  list index out of range: index: ''{0}''

error.array.index.out.of.range=\
  array index out of range: index: ''{0}'', size: ''{1}''

error.sealed.array.type.can.not.infer.size=\
  invalid usage of sealed type: can not infer array size

error.sealed.array.type.not.initialized=\
  invalid usage of sealed type: array not initialized

error.invalid.list.index.expr=\
  invalid list index expression: value space ''{0}'' out of range

error.invalid.array.index.expr=\
  invalid array index expression: value space ''{0}'' out of range

error.invalid.usage.of.keyword=\
  illegal usage of keyword ''{0}''

# Variable Reference Errors

error.invalid.tuple.binding.pattern=\
  invalid tuple binding pattern; member variable count mismatch with member type count

error.invalid.type.for.tuple.var.expr=\
  invalid tuple variable; expecting a tuple type but found ''{0}'' in expression

error.invalid.tuple.binding.pattern.decl=\
  invalid tuple binding pattern: expected a tuple type, but found ''{0}''

error.invalid.tuple.binding.pattern.inference=\
  invalid tuple binding pattern: attempted to infer a tuple type, but found ''{0}''

error.invalid.record.binding.pattern=\
  invalid record binding pattern with type ''{0}''

error.invalid.field.in.record.binding.pattern=\
  invalid record binding pattern; unknown field ''{0}'' in record type ''{1}''

error.invalid.record.literal.in.binding.pattern=\
  record literal is not supported for record binding pattern

error.no.matching.record.ref.found=\
  no matching record reference found for field ''{0}''

error.multiple.matching.record.ref.found=\
  multiple matching record references found for field ''{0}''

error.cannot.match.closed.record.variable.ref=\
  can not match record variable reference, type ''{0}'' is not a closed record type

error.cannot.match.closed.record.variable.ref.fields=\
  not enough fields to match to closed record type ''{0}''

error.invalid.type.definition.for.record.var=\
  invalid record variable; expecting a record type but found ''{0}'' in type definition

error.invalid.type.definition.for.error.var=\
  invalid error variable; expecting an error type but found ''{0}'' in type definition

error.invalid.error.binding.pattern=\
  invalid error binding pattern with type ''{0}''

error.invalid.error.reason.binding.pattern=\
  invalid error reason binding pattern, error reason should be ''var {0}''

error.invalid.error.rest.binding.pattern=\
  invalid error rest binding pattern, error rest param should be ''var {0}''

error.invalid.error.destructuring.reason=\
  first reference of error destructure statement must be error reason

error.invalid.error.match.pattern=\
  invalid error match pattern, cannot match error

error.duplicate.variable.in.binding.pattern=\
  variables in a binding pattern must be distinct; found duplicate variable ''{0}''

error.invalid.variable.reference.in.binding.pattern=\
  invalid binding pattern, variable reference ''{0}'' cannot be used with binding pattern

error.invalid.type.for.rest.descriptor=\
  invalid rest descriptor type; expecting an array type but found ''{0}''

# safe navigation operator related errors

error.safe.navigation.not.required=\
  safe navigation operator not required for type ''{0}''

error.optional.field.access.not.required.on.lhs=\
  optional field access cannot be used in the target expression of an assignment

error.tuple.index.out.of.range=\
  tuple index out of range: index: ''{0}'', size: ''{1}''

error.incompatible.type.check=\
  incompatible types: ''{0}'' will not be matched to ''{1}''
  
error.unnecessary.condition=\
  unnecessary condition: expression will always evaluate to ''true''

# streaming related errors

error.invalid.stream.constructor=\
  ''{0}'' is not a valid constructor for streams type

error.invalid.stream.usage.with.from = \
  type 'stream' not allowed here; to use from on a type 'stream', it should be the first from clause in the query.

error.error.type.expected = \
  type ''{0}'' not allowed here; expected an ''error'' or a subtype of ''error''.

error.missing.required.method.next = \
  ''{0}'' must implement ''public function next() returns {1}''.

error.invalid.table.constraint.subtype = \
  invalid constraint type. expected subtype of ''map<any|error>'' but ''{0}''

error.table.key.specifier.mismatch = \
  table key specifier mismatch. expected: ''{0}'' but found ''{1}''

error.key.specifier.size.mismatch.with.key.constraint = \
  table key specifier mismatch with key constraint. expected: ''{0}'' fields but found ''{1}''

error.key.specifier.mismatch.with.key.constraint = \
  table key specifier ''{0}'' does not match with key constraint type ''{1}''

error.invalid.key.constraint.provided.for.access = \
  invalid key constraint provided for member access. key constraint expected with type ''{0}''

error.multi.key.member.access.not.supported = \
  multi key member access is not supported for type ''{0}''. only support for subtype of ''table''

error.member.access.not.supported.keyless.table = \
  member access is not supported for keyless table ''{0}''

error.invalid.field.name.in.key.specifier = \
  field name ''{0}'' used in key specifier is not found in table constraint type ''{1}''

error.key.specifier.field.must.be.readonly = \
  field ''{0}'' used in key specifier must be a readonly field

error.key.specifier.field.must.be.required = \
  field ''{0}'' used in key specifier must be a required field

error.key.specifier.field.must.be.anydata = \
  invalid type ''{0}'' for field ''{1}'' used in key specifier, expected sub type of anydata

error.key.specifier.field.value.must.be.constant = \
  field ''{0}'' used in key specifier must have a literal value

error.key.constraint.not.supported.for.table.with.map.constraint = \
  table with constraint of type 'map' cannot have key specifier or key type constraint

error.cannot.infer.member.type.for.table.due.ambiguity = \
  cannot infer the member type from table constructor. field ''{0}'' type is ambiguous

error.cannot.infer.member.type.for.table = \
  cannot infer the member type from table constructor; no values are provided in table constructor

error.arrow.expression.mismatched.parameter.length=\
  invalid number of parameters used in arrow expression. expected: ''{0}'' but found ''{1}''

error.arrow.expression.cannot.infer.type.from.lhs=\
  cannot infer types of the arrow expression with unknown invokable type

error.arrow.expression.not.supported.iterable.operation=\
  arrow expression can not be used with ''{0}'' iterable

# decimal related errors

error.integer.too.large=\
  Integer ''{0}'' too large

error.integer.too.small=\
  Integer ''{0}'' too small

error.hexadecimal.too.large=\
  Hexadecimal ''{0}'' too large

error.hexadecimal.too.small=\
  Hexadecimal ''{0}'' too small

error.clone.invocation.invalid=\
  Cannot clone a value of a type other than anydata \
  (boolean|int|byte|float|decimal|string|xml|table|anydata[]|map<anydata>|records (with only `anydata` fields)|()), \
  but found ''{0}''

# data flow analysis errors

error.partially.initialized.variable=\
  variable ''{0}'' may not have been initialized

# stamp inbuilt method related error
error.incompatible.stamp.type=\
  incompatible stamp type: type ''{0}'' cannot be stamped as type ''{1}''

error.not.supported.source.for.stamp=\
  stamp function on type ''{0}'' is not supported

# -------------------------
# Compiler warning messages
# -------------------------
warning.invalid.documentation.identifier=\
  invalid identifier in documentation reference ''{0}''

warning.invalid.documentation.reference=\
  invalid reference in documentation ''{0}'' for type ''{1}''

warning.invalid.use.of.parameter.reference=\
  invalid usage of parameter reference outside of function definition ''{0}''

warning.undocumented.parameter=\
  undocumented parameter ''{0}''

warning.no.such.documentable.parameter=\
  no such documentable parameter ''{0}''

warning.parameter.already.documented =\
  parameter ''{0}'' already documented

warning.undocumented.field=\
  undocumented field ''{0}''

warning.no.such.documentable.field=\
  no such documentable field ''{0}''

warning.field.already.documented =\
  field ''{0}'' already documented

warning.undocumented.variable=\
  undocumented variable ''{0}''

warning.no.such.documentable.variable=\
  no such documentable variable ''{0}''

warning.variable.already.documented =\
  variable ''{0}'' already documented

warning.undocumented.return.parameter =\
  undocumented return parameter

warning.no.documentable.return.parameter =\
  no documentable return parameter

warning.no.such.documentable.attribute =\
  no such documentable attribute ''{0}'' with doc prefix ''{1}''

warning.duplicate.documented.attribute =\
  already documented attribute ''{0}''

warning.invalid.use.of.endpoint.documentation.attribute =\
  invalid use of doc prefix ''{0}''

warning.undefined.documentation.public.function=\
  undefined documentation for public function ''{0}''

warning.usage.of.deprecated.construct=\
  usage of construct ''{0}'' is deprecated

warning.non.module.qualified.error.reason=\
  error reason ''{0}'' is not module qualified

error.invalid.never.return.typed.function.invocation=\
  invalid invocation ''{0}()'': functions/methods returning ''never'' cannot be called in an expression context

error.redeclared.import.module=\
  redeclared import module ''{0}''

error.cannot.infer.type=\
  cannot infer type here

error.cannot.infer.error.type=\
  cannot infer type of the error from ''{0}''

error.invalid.error.detail.rec.does.not.match=\
  invalid error constructor, error details does not match

error.invalid.error.reason.argument.to.indirect.error.constructor=\
  indirect error constructor only accept error details as named arguments

error.invalid.indirect.error.constructor.invocation=\
  cannot infer reason from error constructor: ''{0}''

error.invalid.functional.constructor.invocation=\
  use of ''start'' not allowed with functional constructor ''{0}'()''

error.type.required.for.const.with.expressions=\
  type is required for constants with expressions

error.cannot.update.constant.value=\
  cannot update constant value

error.cannot.assign.value.to.constant=\
  cannot assign a value to a constant

error.cannot.define.constant.with.type=\
  constant cannot be defined with type ''{0}'', expected a simple basic types or a map of a simple basic type

error.expression.is.not.a.constant.expression=\
  expression is not a constant expression

error.invalid.const.expression=\
  invalid constant expression, reason ''{0}''

error.const.expression.not.supported=\
  const expressions are not yet supported here

error.key.not.found=\
  key ''{0}'' not found in ''{1}''

error.invalid.use.of.experimental.feature=\
  using experimental feature ''{0}''. use ''--experimental'' flag to enable the experimental features

error.invalid.use.of.null.literal=\
''null'' literal is only supported for ''json''

error.type.param.outside.lang.module=\
  typeParam annotation is not supported here

error.builtin.subtype.outside.lang.module=\
  builtinSubtype annotation is not supported here

error.invalid.lvalue.lhs.of.assignment=\
  invocations are not supported on the left hand side of an assignment

error.invalid.package.name.qualifier=\
  invalid package name ''{0}''

error.invalid.char.colon.in.field.access.expr=\
  invalid character '':'' in field access expression

error.identifier.literal.only.supports.alphanumerics=\
  identifier literal only supports alphanumeric characters

error.incompatible.mapping.constructor.expression=\
  incompatible mapping constructor expression for type ''{0}''

error.mapping.constructor.compatible.type.not.found =\
  a type compatible with mapping constructor expressions not found in type ''{0}''

error.cannot.infer.types.for.tuple.binding=\
  invalid list constructor expression: types cannot be inferred for ''{0}''

error.invalid.unicode=\
  invalid unicode ''{0}''

error.method.too.large=\
  method is too large: ''{0}''

error.file.too.large=\
  file is too large: ''{0}''

error.class.not.found=\
  '{ballerina/java}'CLASS_NOT_FOUND ''{0}''

error.method.not.found=\
  '{ballerina/java}'METHOD_NOT_FOUND ''{0}''

error.constructor.not.found=\
  '{ballerina/java}'CONSTRUCTOR_NOT_FOUND ''{0}''

error.field.not.found=\
  '{ballerina/java}'FIELD_NOT_FOUND ''{0}''

error.overloaded.method=\
  '{ballerina/java}'OVERLOADED_METHODS ''{0}''

error.unsupported.primitive.type.reason=\
  '{ballerina/java}'UNSUPPORTED_PRIMITIVE_TYPE ''{0}''

error.method.signature.not.match=\
  '{ballerina/java}'METHOD_SIGNATURE_DOES_NOT_MATCH ''{0}''

error.invalid.deprecation.documentation=\
  invalid documentation: ''Deprecated'' documentation is only allowed on constructs annotated as ''@deprecated''

error.deprecation.documentation.should.available=\
  constructs annotated as ''@deprecated'' must have ''Deprecated'' documentation

error.deprecated.parameters.documentation.not.allowed=\
  ''Deprecated parameters'' documentation is not allowed here

error.invalid.attribute.reference=\
  invalid attribute reference

error.illegal.function.change.list.size=\
  cannot call ''{0}'' on fixed length list(s) of type ''{1}''

error.illegal.function.change.tuple.shape=\
  cannot call ''{0}'' on tuple(s) of type ''{1}'': cannot violate inherent type

<<<<<<< HEAD
error.invalid.raw.template.literal=\
  invalid raw template: expected {0} insertions, but found {1} insertion(s)

error.invalid.raw.template.assignment=\
  invalid raw template assignment: ''{0}'' expected to be abstract

error.invalid.number.of.fields=\
  invalid raw template assignment: ''{0}'' expected to have only the ''strings'' and ''insertions'' fields

error.methods.not.allowed=\
  invalid raw template assignment: ''{0}'' expected to be a type without methods
=======
error.invalid.use.of.typedesc.param=\
  use of ''typedesc'' parameters as types only allowed for return types in external functions

error.invalid.param.type.for.return.type=\
  invalid parameter reference: expected ''typedesc'', found ''{0}''

error.invalid.typedesc.param=\
  default value for a ''typedesc'' parameter used in the return type should be a reference to a type
>>>>>>> 87d2a0f2
<|MERGE_RESOLUTION|>--- conflicted
+++ resolved
@@ -1355,7 +1355,15 @@
 error.illegal.function.change.tuple.shape=\
   cannot call ''{0}'' on tuple(s) of type ''{1}'': cannot violate inherent type
 
-<<<<<<< HEAD
+error.invalid.use.of.typedesc.param=\
+  use of ''typedesc'' parameters as types only allowed for return types in external functions
+
+error.invalid.param.type.for.return.type=\
+  invalid parameter reference: expected ''typedesc'', found ''{0}''
+
+error.invalid.typedesc.param=\
+  default value for a ''typedesc'' parameter used in the return type should be a reference to a type
+
 error.invalid.raw.template.literal=\
   invalid raw template: expected {0} insertions, but found {1} insertion(s)
 
@@ -1366,14 +1374,4 @@
   invalid raw template assignment: ''{0}'' expected to have only the ''strings'' and ''insertions'' fields
 
 error.methods.not.allowed=\
-  invalid raw template assignment: ''{0}'' expected to be a type without methods
-=======
-error.invalid.use.of.typedesc.param=\
-  use of ''typedesc'' parameters as types only allowed for return types in external functions
-
-error.invalid.param.type.for.return.type=\
-  invalid parameter reference: expected ''typedesc'', found ''{0}''
-
-error.invalid.typedesc.param=\
-  default value for a ''typedesc'' parameter used in the return type should be a reference to a type
->>>>>>> 87d2a0f2
+  invalid raw template assignment: ''{0}'' expected to be a type without methods