#
# Copyright (c) 2017, WSO2 Inc. (http://www.wso2.org) All Rights Reserved.
#
# WSO2 Inc. licenses this file to you under the Apache License,
# Version 2.0 (the "License"); you may not use this file except
# in compliance with the License.
# You may obtain a copy of the License at
#
#    http://www.apache.org/licenses/LICENSE-2.0
#
# Unless required by applicable law or agreed to in writing,
# software distributed under the License is distributed on an
# "AS IS" BASIS, WITHOUT WARRANTIES OR CONDITIONS OF ANY
# KIND, either express or implied.  See the License for the
# specific language governing permissions and limitations
# under the License.
#

# -------------------------
# Compiler warning messages
# -------------------------

warning.syntax.warning=\
  {0}

warning.invalid.documentation.reference=\
  invalid reference in documentation ''{0}'' for type ''{1}''

warning.invalid.use.of.parameter.reference=\
  invalid usage of parameter reference outside of function definition ''{0}''

warning.undocumented.parameter=\
  undocumented parameter ''{0}''

warning.no.such.documentable.parameter=\
  no such documentable parameter ''{0}''

warning.parameter.already.documented =\
  parameter ''{0}'' already documented

warning.undocumented.field=\
  undocumented field ''{0}''

warning.no.such.documentable.field=\
  no such documentable field ''{0}''

warning.field.already.documented =\
  field ''{0}'' already documented

warning.undocumented.variable=\
  undocumented variable ''{0}''

warning.no.such.documentable.variable=\
  no such documentable variable ''{0}''

warning.variable.already.documented =\
  variable ''{0}'' already documented

warning.undocumented.return.parameter =\
  undocumented return parameter

warning.no.documentable.return.parameter =\
  no documentable return parameter

warning.no.such.documentable.attribute =\
  no such documentable attribute ''{0}'' with doc prefix ''{1}''

warning.duplicate.documented.attribute =\
  already documented attribute ''{0}''

warning.invalid.use.of.endpoint.documentation.attribute =\
  invalid use of doc prefix ''{0}''

warning.undefined.documentation.public.function=\
  undefined documentation for public function ''{0}''

warning.usage.of.deprecated.construct=\
  usage of construct ''{0}'' is deprecated

warning.invalid.deprecation.documentation=\
  invalid documentation: ''Deprecated'' documentation is only allowed on constructs annotated as ''@deprecated''

warning.deprecation.documentation.should.available=\
  constructs annotated as ''@deprecated'' must have ''Deprecated'' documentation

warning.deprecated.parameters.documentation.not.allowed=\
  ''Deprecated parameters'' documentation is not allowed here

warning.non.module.qualified.error.reason=\
  error reason ''{0}'' is not module qualified

warning.compiler.plugin.crashed=\
  compiler plugin crashed

warning.unused.local.variable=\
    unused variable ''{0}''

warning.checked.expr.invalid.usage.no.error.type.rhs=\
    invalid usage of the ''{0}'' expression operator: no expression type is equivalent to error type

warning.invalid.metadata.on.duplicate.enum.member=\
    cannot specify metadata on more than one duplicate enum member

# -------------------------
# Compiler error messages
# -------------------------

error.usage.of.worker.within.lock.is.prohibited=\
  cannot use a named worker inside a lock statement

error.usage.of.start.within.lock.is.prohibited=\
  cannot use an async call inside a lock statement

error.undefined.module=\
  undefined module ''{0}''

error.cyclic.module.imports.detected=\
  cyclic module imports detected ''{0}''

error.unused.module.prefix=\
  unused module prefix ''{0}''

error.redeclared.symbol=\
  redeclared symbol ''{0}''

error.redeclared.builtin.symbol=\
  redeclared builtin symbol ''{0}''

error.undefined.symbol=\
  undefined symbol ''{0}''

error.undefined.function=\
  undefined function ''{0}''

error.undefined.function.in.type=\
  undefined function ''{0}'' in type ''{1}''

error.undefined.method.in.object=\
  undefined method ''{0}'' in object ''{1}''

error.undefined.field.in.record=\
  undefined field ''{0}'' in record ''{1}''

error.undefined.connector=\
  undefined connector ''{0}''

error.undefined.field.in.structure.with.type=\
  undefined field ''{0}'' in {1} ''{2}''

error.undefined.field.in.structure=\
  undefined field ''{0}'' in ''{1}''

error.type.not.allowed.with.new=\
  type not allowed with new for type ''{0}''

error.invalid.intersection.type=\
  invalid intersection type ''{0}'': no intersection

error.invalid.non.readonly.intersection.type=\
  invalid intersection type ''{0}'', intersection types are currently supported only with ''readonly''

error.invalid.readonly.intersection.type=\
  invalid intersection type with ''readonly'', ''{0}'' can never be ''readonly''

error.invalid.readonly.object.intersection.type=\
  invalid intersection type: cannot have a ''readonly'' intersection with a ''readonly object''

error.intersection.not.allowed.with.type=\
  invalid intersection: field ''{1}'' contains a default value in type ''{0}''

error.invalid.readonly.object.type=\
  invalid ''readonly object'' ''{0}'': cannot have fields that are never ''readonly''

error.invalid.readonly.mapping.field=\
  invalid ''readonly'' mapping field ''{0}'': ''{1}'' can never be ''readonly''

error.stream.invalid.constraint=\
  invalid constraint type ''{0}'', expected a subtype of ''anydata|error''

error.stream.initialization.not.allowed.here=\
  'stream' initialization not allowed here

error.cannot.infer.object.type.from.lhs=\
  cannot infer type of the object from ''{0}''

error.object.uninitialized.field=\
  uninitialized field ''{0}''

error.uninitialized.variable=\
    uninitialized variable ''{0}''

error.cyclic.type.reference=\
  invalid cyclic type reference in ''{0}''

error.attempt.refer.non.accessible.symbol=\
  attempt to refer to non-accessible symbol ''{0}''

error.attempt.expose.non.public.symbol=\
  attempt to expose non-public symbol ''{0}''

error.invokable.must.return=\
  this {0} must return a result

error.main.should.be.public=\
  the ''main'' function should be public

error.invalid.main.params.type=\
   'main' function operand parameter ''{0}'' has invalid type ''{1}''

error.main.return.should.be.error.or.nil=\
   invalid ''main'' function return type ''{0}'', expected a subtype of ''error?'' containing ''()''

error.module.init.cannot.be.public=\
  the module ''init()'' function cannot be public

error.module.init.cannot.have.params=\
   the module ''init()'' function cannot accept parameters

error.module.init.return.should.be.error.or.nil=\
   invalid module ''init()'' function return type ''{0}'', expected a subtype of ''error?'' containing ''()''

error.atleast.one.worker.must.return=\
  at least one worker in the {0} must return a result

error.explicit.worker.cannot.be.default=\
  explicit workers cannot be named as ''default'' since the function already has an implicit worker named ''default''

error.fork.join.worker.cannot.return=\
  cannot return from a worker in fork/join

error.fork.join.invalid.worker.count=\
  fork/join minimum finishing worker count must be equal or less than the joining worker count

error.fork.join.syntax.empty.fork=\
  empty fork statement is not allowed

error.invalid.worker.flush.expression.for.worker=\
  invalid worker flush expression for ''{0}'', there are no worker send statements to ''{0}'' from ''{1}''

error.invalid.worker.flush.expression=\
   invalid worker flush expression, there are no worker send statements from ''{0}''

error.multi.value.return.expected=\
  multi value return is expected

error.single.value.return.expected=\
  single value return is expected

error.return.value.too.many=\
  too many return values

error.return.value.not.enough=\
  not enough return values

error.attached.functions.must.have.body=\
  object attached function definition must have a body ''{0}''

error.cannot.initialize.object=\
  cannot initialize object ''{0}'', no implementation for the interface ''{1}''

error.no.default.constructor.found=\
  no default constructor found for object ''{0}''

error.duplicated.error.catch=\
  error ''{0}'' already caught in catch block

error.unreachable.code=\
  unreachable code

warning.function.should.explicitly.return.a.value=\
  this function should explicitly return a value

error.continue.cannot.be.outside.loop=\
  continue cannot be used outside of a loop

error.break.cannot.be.outside.loop=\
  break cannot be used outside of a loop

error.rollback.cannot.be.outside.transaction.block=\
  rollback cannot be used outside of a transaction block

error.commit.cannot.be.outside.transaction.block=\
  commit cannot be used outside a transaction statement

error.retry.cannot.be.outside.transaction.block=\
  retry cannot be used outside of a transaction block

error.break.statement.cannot.be.used.to.exit.from.a.transaction=\
  break statement cannot be used to exit from a transaction without a commit or a rollback statement

error.continue.statement.cannot.be.used.to.exit.from.a.transaction=\
  continue statement cannot be used to exit from a transaction without a commit or a rollback statement

error.check.expression.invalid.usage.within.transaction.block=\
  ''check'' expression cannot be used within transaction block

error.return.statement.cannot.be.used.to.exit.from.a.transaction=\
  return statement cannot be used to exit from a transaction without a commit or a rollback statement

error.invalid.retry.count=\
  invalid transaction retry count

error.invalid.commit.count=\
  invalid transaction commit count

error.invalid.rollback.count=\
  invalid transaction rollback count

error.invalid.transaction.handler.args=\
  transaction handler function required single string parameter which is transaction id

error.invalid.transaction.handler.signature=\
  transaction handler function cannot have a return type

error.lambda.required.for.transaction.handler=\
  lambda function with string input parameter is required as transaction handler

error.done.statement.cannot.be.used.to.exit.from.a.transaction=\
  done statement cannot be used to exit from a transaction

error.transaction.cannot.be.used.within.handler=\
  transaction statement cannot be used within a transaction handler

error.transaction.cannot.be.used.within.transactional.scope=\
  transaction statement cannot be used within a transactional scope

error.nested.transactions.are.invalid=\
  transaction statement cannot be nested within another transaction block

error.invalid.function.pointer.assignment.for.handler=\
  invalid function pointer assignment for the transaction handler function

error.usage.of.start.within.transaction.is.prohibited=\
  usage of start within a transactional scope is prohibited

error.transactional.function.prohibited.outside.transactional.scope=\
  invoking transactional function outside transactional scope is prohibited

error.transactional.worker.prohibited.outside.transactional.scope=\
  use of transactional worker outside transactional scope is prohibited

error.rollback.cannot.be.within.transactional.function=\
  using rollback statement within a transactional function is prohibited

error.commit.cannot.be.within.transactional.function=\
  using commit statement within a transactional function is prohibited

error.max.one.commit.rollback.allowed.within.branch=\
  maximum of one commit and one rollback allowed within a branch

error.commit.not.allowed=\
  commit not allowed here

error.rollback.not.allowed=\
  rollback not allowed here

error.incompatible.types=\
  incompatible types: expected ''{0}'', found ''{1}''

error.incompatible.types.spread.op=\
  incompatible types: expected a map or a record, found ''{0}''

error.incompatible.types.field=\
  incompatible types: expected ''{0}'' for field ''{1}'', found ''{2}''

error.incompatible.sub.type.field=\
  included field ''{0}'' of type ''{1}'' cannot be overridden by a field of type ''{2}'': expected a subtype of ''{1}''

error.unknown.type=\
  unknown type ''{0}''

error.unary.op.incompatible.types=\
  operator ''{0}'' not defined for ''{1}''

error.binary.op.incompatible.types=\
  operator ''{0}'' not defined for ''{1}'' and ''{2}''

error.binary.op.incompatible.types.int.float.division=\
  operator ''{0}'' not defined for ''{1}''(dividend) and ''{2}''(divisor)

error.self.reference.var=\
  self referenced variable ''{0}''

error.worker.send.after.return=\
  invalid worker send statement position, can not be used after a non-error return

error.worker.receive.after.return=\
  invalid worker receive statement position, can not be used after a non-error return

error.unsupported.worker.send.position=\
  worker send statement position not supported yet, must be a top level statement in a worker

error.invalid.worker.receive.position=\
  invalid worker receive statement position, must be a top level statement in a worker

error.undefined.worker=\
  undefined worker ''{0}''

error.invalid.worker.join.result.type=\
  invalid worker join result type, expected 'map'

error.invalid.worker.timeout.result.type=\
  invalid worker timeout result type, expected 'map'

error.invalid.worker.reference=\
  unsupported worker reference ''{0}''

error.illegal.worker.reference.as.a.variable.reference=\
  multiple references to a named worker ''{0}'' as a variable reference is not allowed

error.invalid.worker.message.passing.after.wait.action=\
  invalid worker message passing after waiting for the same worker

error.worker.send.receive.parameter.count.mismatch=\
   parameter count mismatch in worker send/receive

error.worker.invalid.worker.interaction=\
   worker send/receive interactions are invalid; worker(s) cannot move onwards from the state: ''{0}''

error.worker.interactions.only.allowed.between.peers=\
  worker interactions are only allowed between peers

error.worker.multiple.fork.join.send=\
   only a single worker send can be executed for joining results in a fork/join

error.invalid.type.for.receive=\
   invalid type for worker receive ''{0}'', expected anydata

error.invalid.type.for.send=\
   invalid type for worker send ''{0}'', expected value:Cloneable

error.invalid.usage.of.receive.expression=\
   invalid usage of receive expression, var not allowed

error.invalid.wait.future.expr.mapping.constructors=\
  ''wait'' cannot be used with mapping constructors

error.invalid.wait.future.expr.actions=\
  ''wait'' cannot be used with actions

error.invalid.send.expr=\
  expected an expression, but found an action

error.assignment.count.mismatch=\
  assignment count mismatch: expected {0} values, but found {1}

error.assignment.required=\
  variable assignment is required

error.missing.key.expr.in.member.access.expr=\
  missing key expr in member access expr

error.already.initialized.symbol=\
  symbol ''{0}'' is already initialized

error.already.initialized.symbol.with.another=\
  symbol ''{0}'' is already initialized with ''{1}''

error.type.cast.not.yet.supported.for.type=\
  type cast not yet supported for type ''{0}''

error.let.expression.not.yet.supported.record.field=\
  let expressions are not yet supported for record fields

error.let.expression.not.yet.supported.object.field=\
  let expressions are not yet supported for object fields

error.incompatible.types.cast=\
  incompatible types: ''{0}'' cannot be cast to ''{1}''

error.invalid.function.invocation=\
  function invocation on type ''{0}'' is not supported

error.invalid.function.invocation.with.name=\
  invalid function ''{0}'' invocation on type ''{1}''

error.incompatible.types.cast.with.suggestion=\
  incompatible types: ''{0}'' cannot be cast to ''{1}'', use conversion expression

error.incompatible.types.conversion=\
  incompatible types: ''{0}'' cannot be converted to ''{1}''

error.incompatible.types.conversion.with.suggestion=\
  incompatible types: ''{0}'' cannot be convert to ''{1}'', use cast expression

error.unsafe.cast.attempt=\
  unsafe cast from ''{0}'' to ''{1}'', use multi-return cast expression

error.array.literal.not.allowed=\
  array literal not allowed here

error.string.template.literal.not.allowed=\
  string template literals not allowed here

error.invalid.literal.for.type=\
  invalid literal for type ''{0}''

error.invalid.literal.for.match.pattern=\
  invalid literal for match pattern; allowed literals are simple, tuple and record only

error.invalid.expr.with.type.guard.for.match=\
  invalid expression with type guard; only simple variable references are allowed

error.invalid.field.name.record.lit=\
  invalid field name ''{0}'' in type ''{1}''

error.rest.field.not.allowed=\
  rest field not allowed in closed records

error.open.record.constraint.not.allowed=\
  incompatible types: 'json' cannot be constrained with open record type ''{0}''

error.invalid.record.rest.descriptor=\
  invalid record rest descriptor

error.missing.required.record.field=\
  missing non-defaultable required record field ''{0}''

error.cannot.use.type.inclusion.with.more.than.one.open.record.with.different.rest.descriptor.types=\
  cannot use type inclusion with more than one open record with different rest descriptor types

error.default.values.not.allowed.for.optional.fields=\
  a default value specified for optional field ''{0}''

error.never.type.not.allowed.for.required.and.defaultable.params=\
  a required parameter or a defaultable parameter cannot be of type ''never'' or equivalent to type ''never''

error.invalid.client.remote.method.call=\
  cannot call a remote method with return type ''never'' or equivalent to type ''never''

error.never.typed.var.def.not.allowed=\
  cannot define a variable of type ''never'' or equivalent to type ''never''

error.never.typed.object.field.not.allowed=\
  cannot define an object field of type ''never'' or equivalent to type ''never''

error.too.many.args.call=\
  too many arguments in call to ''{0}()''

error.multi.value.in.single.value.context=\
  multi-valued ''{0}()'' in single-value context

error.multi.valued.expr.in.single.valued.context=\
  multi-valued expression in single-valued context

error.does.not.return.value=\
  ''{0}()'' does not return a value;

error.invalid.namespace.prefix=\
  invalid namespace prefix ''{0}''

error.mismatching.xml.start.end.tags=\
  mismatching start and end tags found in xml element

error.no.new.variables.var.assignment=\
  no new variables on left side

error.invalid.variable.assignment=\
  invalid assignment in variable ''{0}''

error.invalid.variable.assignment.declaration.final =\
  invalid assignment: ''{0}'' declaration is final

error.cannot.assign.value.to.final.field=\
  cannot assign a value to final ''{0}''

error.cannot.assign.value.to.potentially.initialized.final=\
  cannot assign a value to potentially initialized final ''{0}''

error.cannot.assign.value.to.function.argument=\
  cannot assign a value to function argument ''{0}''

error.cannot.assign.value.to.endpoint=\
  cannot assign a value to endpoint ''{0}''

error.cannot.update.readonly.value.of.type=\
  cannot update ''readonly'' value of type ''{0}''

error.cannot.update.readonly.record.field=\
  cannot update ''readonly'' record field ''{0}'' in ''{1}''

error.cannot.update.final.object.field=\
  cannot update ''final'' object field ''{0}''

error.operation.does.not.support.member.access=\
  invalid operation: type ''{0}'' does not support member access

error.operation.does.not.support.field.access=\
  invalid operation: type ''{0}'' does not support field access

error.operation.does.not.support.field.access.for.assignment=\
  invalid operation: type ''{0}'' does not support field access for assignment

error.operation.does.not.support.optional.field.access=\
  invalid operation: type ''{0}'' does not support optional field access

error.operation.does.not.support.field.access.for.non.required.field=\
  invalid operation: type ''{0}'' does not support field access for non-required field ''{1}''

error.operation.does.not.support.optional.field.access.for.field=\
  invalid operation: type ''{0}'' does not support optional field access for field ''{1}''

error.operation.does.not.support.member.access.for.assignment=\
  invalid operation: type ''{0}'' does not support member access for assignment

error.invalid.member.access.expr.struct.field.access=\
  invalid member access expression: expected string literal

error.invalid.member.access.expr.tuple.field.access=\
  invalid member access expression: expected integer literal

error.invalid.tuple.member.access.expr=\
  invalid tuple member access expression: value space ''{0}'' out of range

error.invalid.record.member.access.expr=\
  invalid record member access expression: value space ''{0}'' out of range

error.invalid.enum.expr=\
  invalid expression: expected enum type name ''{0}''

error.invalid.expr.in.match.stmt=\
  invalid expression in match statement

error.invalid.pattern.clauses.in.match.stmt=\
  invalid patterns in match statement. cannot combine typed and static patterns

error.static.value.match.only.supports.anydata=\
  static value match only supports anydata

error.func.defined.on.not.supported.type=\
  function ''{0}'' defined on not supported type ''{1}''

error.func.defined.on.non.local.type=\
  function ''{0}'' defined on non-local type ''{1}''

error.invalid.object.constructor=\
  invalid object constructor return type ''{0}'', expected a subtype of ''error?'' containing ''()''

error.explicit.invocation.of.record.init.is.not.allowed=\
  explicit invocation of ''{0}'' record initializer is not allowed

error.incompatible.type.constraint=\
  incompatible types: ''{0}'' cannot be constrained with ''{1}''

error.pkg.alias.not.allowed.here=\
  module alias not allowed here

error.undefined.annotation=\
  undefined annotation ''{0}''

error.unknown.annotation.attach.point=\
  unknown annotation attach point ''{0}}'

error.annotation.not.allowed=\
  annotation ''{0}'' is not allowed on {1}

error.annotation.attachment.cannot.have.a.value=\
  no annotation value expected for annotation ''{0}''

error.annotation.attachment.requires.a.value=\
  annotation value expected for annotation of record type ''{0}'' with required fields

error.annotation.attachment.cannot.specify.multiple.values=\
  cannot specify more than one annotation value for annotation ''{0}''

error.annotation.invalid.type=\
  annotation declaration requires a subtype of ''true'', ''map<value:Cloneable>'' or ''map<value:Cloneable>[]'', but \
  found ''{0}''

error.array.length.greater.that.2147483637.not.yet.supported=\
  array length greater that ''2147483637'' not yet supported

error.invalid.array.length=\
  invalid array length: array length should be a non-negative integer

error.cannot.resolve.const=\
  cannot resolve constant ''{0}''

#error.annotation.invalid.const.type=\
#  invalid type ''{0}'' for ''const'' annotation declaration, expected ''anydata''

error.annotation.requires.const=\
  annotation declaration with ''source'' attach point(s) should be a ''const'' declaration

error.incompatible.types.array.found=\
  incompatible types: expected a ''{0}'', found an array

error.xml.attribute.map.update.not.allowed=\
  xml attributes cannot be updated as a collection. update attributes one at a time

error.xml.qname.update.not.allowed=\
  cannot assign values to an xml qualified name

error.invalid.namespace.declaration=\
  cannot bind prefix ''{0}'' to the empty namespace name

error.cannot.update.xml.sequence=\
  cannot update an xml sequence

error.type.does.not.support.xml.navigation.access=\
  invalid operation: union type ''{0}'' does not support xml navigation access

error.xml.function.does.not.support.argument.type=\
  xml langlib functions does not support union types as their arguments


error.invalid.xml.ns.interpolation=\
  xml namespaces cannot be interpolated

error.cannot.find.xml.namespace.prefix=\
  cannot find xml namespace prefix ''{0}''

error.method.invocation.in.xml.navigation.expressions.not.supported=\
  method invocations are not yet supported within XML navigation expressions, use a grouping expression \
  (parenthesis) if you intend to invoke the method on the result of the navigation expression.

error.member.access.within.xml.navigation.expression.not.supported=\
  member access operations are not yet supported within XML navigation expressions, use a grouping expression \
  (parenthesis) if you intend to member-access the result of the navigation expression.

error.iterable.not.supported.collection=\
  incompatible types: ''{0}'' is not an iterable collection

error.iterable.not.supported.operation=\
  operation ''{0}'' does not support given collection type

error.cannot.iterate.a.closed.record.with.no.fields=\
  cannot iterate a closed record with no fields

error.iterable.too.many.variables=\
  too many variables are defined for iterable type ''{0}''

error.iterable.not.enough.variables=\
  not enough variables are defined for iterable type ''{0}'', require at least ''{1}'' variables

error.iterable.too.many.return.args=\
  too many return arguments are defined for operation ''{0}''

error.iterable.not.enough.return.args=\
  not enough return arguments are defined for operation ''{0}''

error.iterable.lambda.required=\
  single lambda function required here

error.iterable.lambda.tuple.required=\
  iterable lambda function required a single param or a tuple param

error.iterable.no.args.required=\
  no argument required for operation ''{0}''

error.iterable.lambda.incompatible.types=\
  incompatible lambda function types: expected ''{0}'', found ''{1}''

error.iterable.return.type.mismatch=\
  cannot assign return value of ''{0}'' operation here, use a reduce operation

error.invalid.token=\
  invalid token {0}

error.missing.token=\
  missing token {0} before {1}

error.extraneous.input=\
  extraneous input {0}

error.mismatched.input=\
  mismatched input {0}. expecting {1}

error.failed.predicate=\
  {0}

error.syntax.error=\
  {0}

error.invalid.shift.operator=\
  invalid shift operator

error.module.not.found=\
  cannot resolve module ''{0}''

error.invalid.module.declaration=\
  invalid module declaration: expected ''{0}'', found ''{1}''

error.missing.module.declaration=\
  missing module declaration: expected ''{0}''

error.unexpected.module.declaration=\
  invalid module declaration ''{0}'': no module declaration is needed for default module

error.object.type.required=\
  incompatible types: requires an object type, found ''{0}''

error.service.invalid.object.type=\
  given type ''{0}'' does not match with service type interface

error.service.decl.does.not.implement.required.constructs=\
  service declaration does not implement all required constructs of type: ''{0}''

error.service.function.invalid.invocation=\
  service method call is allowed only within the type descriptor

error.service.invalid.endpoint.type=\
  cannot infer type of the endpoint from the service type or binds of the service {0}

error.service.service.type.required.anonymous=\
  cannot infer type of the anonymous endpoint, requires a valid service type for service {0}

error.remote.function.in.non.network.object=\
  remote qualifier only allowed in client and service objects

error.unsupported.path.param.type=\
  only ''int'', ''string'', ''float'', ''boolean'', ''decimal'' types are supported as path params, found ''{0}''

error.unsupported.rest.path.param.type=\
  only ''int'', ''string'', ''float'', ''boolean'', ''decimal'' types are supported as rest path param, found ''{0}''

error.resource.function.in.non.service.object=\
  a resource function allowed in services only

error.resource.field.in.non.service.type=\
  resource fields are only allowed in service types

error.resource.function.invalid.return.type=\
  invalid resource function return type ''{0}'', expected a subtype of ''error?'' containing ''()''

error.remote.in.non.object.function=\
  remote modifier not allowed in non-object attached function {0}

error.unsupported.resource.function.declaration.in.object.type=\
  resource method declarations are not allowed in an object type definition

error.invalid.listener.var=\
  listener variable incompatible types: ''{0}'' is not a Listener object

error.invalid.listener.attachment=\
  invalid listener attachment

error.service.absolute.path.or.literal.required.by.listener=\
  service absolute path or literal is required by listener

error.service.path.literal.is.not.supported.by.listener=\
  service path literal is not supported by listener

error.service.absolute.path.is.not.supported.by.listener=\
  service absolute path is not supported by listener

error.service.path.literal.required.by.listener=\
  service path literal is required by the listener

error.service.absolute.path.required.by.listener=\
  service absolute path is required by the listener

error.service.type.is.not.supported.by.listener=\
  service type is not supported by the listener

error.invalid.action.invocation.syntax=\
  invalid remote method call ''.{0}()'': use ''->{0}()'' for remote method calls

error.invalid.method.invocation.syntax=\
  invalid method call ''->{0}()'': ''->'' can only be used with remote methods

error.invalid.init.invocation=\
  object ''init'' method call is allowed only within the type descriptor

error.invalid.resource.function.invocation=\
  resource function can not be invoked with in a service

error.invalid.function.pointer.invocation.with.type = \
  cannot call function pointer of type ''function''

error.invalid.action.invocation=\
  invalid remote method call: expected a client object, but found ''{0}''

error.tainted.value.passed.to.untainted.parameter=\
  tainted value passed to untainted parameter ''{0}''

error.tainted.value.passed.to.untainted.param.in.obj.method=\
  tainted value passed to untainted parameter ''{0}'' originating from object method ''{1}'' invocation

error.tainted.value.passed.to.global.variable=\
  tainted value passed to global variable ''{0}''

error.tainted.value.passed.to.module.object=\
  tainted value passed to module object ''{0}''

error.method.invocation.taint.global.object=\
  method invocation taint global object ''{0}''

error.tainted.value.passed.to.closure.variable=\
  tainted value passed to closure variable ''{0}''

error.unable.to.perform.taint.checking.with.recursion=\
  taint checking for ''{0}'' could not complete due to recursion with ''{1}'', add @tainted or @untainted to returns

error.unable.to.perform.taint.checking.for.builtin.method=taint analysis not defined for the builtin method: ''{0}''

error.tainted.return.not.annotated.tainted=\
  functions returning tainted value are required to annotate return signature @tainted: ''{0}''

error.tainted.param.not.annotated.tainted=\
  argument to parameter ''{0}'' is tainted by ''{1}'' hence require to annotate @tainted

error.entry.point.parameters.cannot.be.untainted=\
  entry point parameter ''{0}'' cannot be untainted

error.compiler.plugin.no.package.found=\
  cannot find module ''{0}'' specified in compiler plugin ''{1}''

error.compiler.plugin.no.annotations.found.in.package=\
  no annotations found in module ''{0}'' specified in compiler plugin ''{1}''

error.undefined.parameter=\
  undefined defaultable parameter ''{0}''

error.invalid.error.reason.type=\
  invalid error reason type ''{0}'', expected a subtype of ''string''

error.error.match.over.const.reason.ref.not.supported=\
  error match pattern with a constant reference as the reason is not yet supported

error.invalid.error.detail.type=\
  invalid error detail type ''{0}'', expected a subtype of ''{1}''

error.error.detail.arg.not.named.arg=\
  error detail argument must be passed as named arguments

error.missing.error.reason=\
  error reason is mandatory for direct error constructor

error.object.type.not.allowed=\
  object type not allowed as the constraint

error.duplicate.named.args=\
  redeclared argument ''{0}''

error.cannot.get.all.fields=\
  cannot get all fields from a {0}

error.operator.not.supported=\
  operator ''{0}'' cannot be applied to type ''{1}''

error.operator.not.allowed.variable=\
  operator ''{0}'' cannot be applied on variable ''{1}''

error.invalid.record.literal.key=\
  invalid key: only identifiers and strings are allowed as record literal keys

error.invalid.record.literal.identifier.key=\
  invalid key ''{0}'': identifiers cannot be used as rest field keys, expected a string literal or an expression

error.invalid.function.pointer.invocation=\
  invalid function pointer invocation on non-invokable field ''{0}'' in record ''{1}''

error.invalid.default.param.value=\
  invalid value for parameter ''{0}'': only simple literals allowed

error.illegal.init.method.in.object.type.descriptor=\
  object type descriptor ''{0}'' cannot have an init method

error.cannot.initialize.abstract.object=\
  cannot initialize abstract object ''{0}''

error.invalid.interface.of.non.abstract.object=\
  no implementation found for the function ''{0}'' of non-abstract object ''{1}''

error.unimplemented.referenced.method.in.class=\
  no implementation found for the method ''{0}'' of class ''{1}''

error.unimplemented.referenced.method.in.service.declaration=\
  no implementation found for the method ''{0}'' of service declaration ''{1}''

error.unimplemented.referenced.method.in.object.constructor=\
  no implementation found for the method ''{0}'' of object constructor ''{1}''

error.private.function.visibility=\
   function ''{0}'' can not have 'private' visibility

error.cannot.attach.functions.to.abstract.object=\
  cannot attach function ''{0}'' to abstract object ''{1}''

error.abstract.object.function.cannot.have.body=\
  function ''{0}'' in abstract object ''{1}'' cannot have a body

error.resource.function.cannot.be.extern=\
  external resource functions are not supported by the implementation

error.object.init.function.cannot.be.extern=\
  object ''init'' method cannot have an ''external'' implementation

error.private.object.constructor=\
  object initializer function can not be declared as private

error.private.field.abstract.object=\
  abstract object field: ''{0}'' can not be declared as private

error.field.with.default.value.abstract.object=\
  fields with default values are not yet supported with abstract objects

error.private.function.abstract.object=\
  interface function: ''{0}'' of abstract object ''{1}'' can not be declared as private

error.global.variable.cyclic.reference=\
  illegal cyclic reference ''{0}''

error.required.param.not.allowed.after.defaultable.param=\
  required parameter not allowed after defaultable parameters

error.defaultable.param.not.allowed.after.included.record.param=\
  defaultable parameter not allowed after included record parameters

error.required.param.not.allowed.after.included.record.param=\
  required parameter not allowed after included record parameters

error.expected.a.record.type.as.an.included.parameter = \
  expected a record type as an included parameter

error.positional.arg.defined.after.named.arg=\
  positional argument not allowed after named arguments

error.rest.arg.defined.after.named.arg=\
  rest argument not allowed after named arguments

error.missing.required.parameter=\
  missing required parameter ''{0}'' in call to ''{1}()''

error.extern.function.abstract.object=\
  external function: ''{0}'' not allowed in abstract object ''{1}''

error.incompatible.type.reference=\
  incompatible types: ''{0}'' is not an object

error.incompatible.type.reference.non.public.members=\
  incompatible type reference ''{0}'': a referenced type across modules cannot have non-public fields or methods

error.incompatible.record.type.reference=\
  incompatible types: ''{0}'' is not a record

error.redeclared.type.reference=\
  redeclared type reference ''{0}''

error.redeclared.function.from.type.reference=\
  redeclared symbol ''{0}'': trying to copy a duplicate function through referenced type ''{1}''

error.referred.function.signature.mismatch=\
  mismatched function signatures: expected ''{0}'', found ''{1}''

error.configurable.variable.cannot.be.declared.with.var=\
  configurable variable cannot be declared with var

error.configurable.variable.must.be.anydata=\
  invalid type for configurable variable: expected a subtype of ''anydata''

error.only.simple.variables.are.allowed.to.be.configurable=\
  only simple variables are allowed to be configurable

error.configurable.variable.currently.not.supported=\
  configurable variable currently not supported for ''{0}''{1}

# match statement related error messages

error.match.stmt.cannot.guarantee.a.matching.pattern=\
  A matching pattern cannot be guaranteed for types ''{0}''

error.match.stmt.unreachable.pattern=\
  unreachable pattern: preceding patterns are too general or the pattern ordering is not correct

warning.match.stmt.unmatched.pattern=\
  pattern will not be matched

error.match.stmt.pattern.always.matches=\
  pattern will always be matched

warning.match.stmt.unreachable.pattern.available=\
  unreachable pattern

error.match.pattern.not.supported=\
  unsupported match pattern

error.match.patterns.should.contain.same.set.of.variables=\
  all match patterns should contain the same set of variables

error.match.pattern.cannot.repeat.same.variable=\
  same variable cannot repeat in a match pattern

error.rest.match.pattern.not.supported=\
  rest match pattern is not yet supported

error.match.pattern.variable.should.declared.as.constant=\
  variable ''{0}'' should be declared as constant

error.match.stmt.contains.two.default.patterns=\
  match statement has a 'static value' default pattern and a 'binding value' default pattern

error.can.not.find.match.error.reason.const=\
  cannot find error reason match constant: ''{0}''

# error type related errors

error.undefined.error.type.descriptor=\
  undefined error type descriptor ''{0}''

error.invalid.error.type.reference=\
  cannot create a new error value from ''{0}''

error.invalid.error.constructor.rest.detail.arg.on.detail.type.with.individual.fields=\
  error constructor does not accept additional detail args ''{0}'' when error detail type ''{1}'' contains individual \
  field descriptors

error.cannot.bind.undefined.error.detail.field=\
  cannot bind undefined error detail field ''{0}''

error.throw.stmt.not.supported=\
  throw statement not supported, use panic statement instead

error.try.stmt.not.supported=\
  try-catch statement not supported, use trap expression instead

error.unknown.builtin.method=\
  unknown builtin method ''{0}''

error.unsupported.builtin.method=\
  built-in method ''{0}'' not supported here

# checked expression related error messages

error.checked.expr.no.matching.error.return.in.encl.invokable=\
  invalid usage of the ''check'' expression operator: no matching error return type(s) in the enclosing invokable

error.fail.expr.no.matching.error.return.in.encl.invokable=\
  invalid usage of the ''fail'' expression operator: no matching error return type(s) in the enclosing invokable

error.on.fail.no.matching.error=\
  incompatible error definition type: ''{0}'' will not be matched to ''{1}''

error.start.require.invocation=\
  invalid async operation usage, require an invocation

error.invalid.expr.statement=\
  invalid statement

error.invalid.action.invocation.as.expr=\
  action invocation as an expression not allowed here

error.expression.of.never.type.not.allowed=\
  expression of type ''never'' or equivalent to type ''never'' not allowed here

error.this.function.should.panic=\
  function with return type ''never'' or equivalent to type ''never'' cannot implicitly return ''nil'' by falling off the end of the function body

error.ambiguous.type=\
  ambiguous type ''{0}''

error.usage.of.uninitialized.variable=\
  variable ''{0}'' is not initialized

error.uninitialized.object.fields=\
  field(s) ''{0}'' not initialized

error.invalid.function.call.with.uninitialized.variables=\
  cannot call a function or method in the same module before all module-level variables are initialized: \
  variable(s) ''{0}'' not initialized

error.invalid.any.var.def=\
  invalid variable definition; can not infer the assignment type.

error.invalid.record.literal=\
  invalid usage of record literal with type ''{0}''

error.duplicate.key.in.record.literal=\
  invalid usage of {0} literal: duplicate key ''{1}''

error.duplicate.key.in.table.literal=\
  duplicate key found in table row key(''{0}'') : ''{1}''

error.duplicate.key.in.record.literal.spread.op=\
  invalid usage of {0} literal: duplicate key ''{1}'' via spread operator ''{2}''

error.possible.duplicate.of.field.specified.via.spread.op=\
  invalid usage of mapping constructor expression: key ''{0}'' may duplicate a key specified via spread field ''{1}''

error.spread.field.may.duplicate.already.specified.keys=\
  invalid usage of mapping constructor expression: spread field ''{0}'' may have already specified keys

error.multiple.inclusive.types=\
  invalid usage of mapping constructor expression: multiple spread fields of inclusive mapping types are not allowed

error.invalid.array.literal=\
  invalid usage of array literal with type ''{0}''

error.invalid.tuple.literal=\
  invalid usage of tuple literal with type ''{0}''

error.invalid.type.object.constructor=\
  invalid usage of ''object constructor expression'' with type ''{0}''

error.invalid.list.constructor.type=\
  invalid usage of list constructor: type ''{0}'' does not have a filler value

error.invalid.array.element.type=\
  array element type ''{0}'' does not have an implicit initial value, use ''{1}''

error.invalid.type.new.literal=\
  invalid usage of ''new'' with type ''{0}''

error.mismatching.array.literal.values=\
  size mismatch in closed array. expected ''{0}'', but found ''{1}''

error.index.out.of.range=\
  index out of range: index: ''{0}''

error.invalid.array.size.reference=\
  invalid reference expression ''{0}'' as array size: expected a constant reference expression

error.list.index.out.of.range=\
  list index out of range: index: ''{0}''

error.array.index.out.of.range=\
  array index out of range: index: ''{0}'', size: ''{1}''

error.length.of.the.array.cannot.be.inferred.from.the.context=\
  length of the array cannot be inferred from the context

error.invalid.key.func.return.type=\
  invalid sort key function return type: ''{0}'' is not an ordered type

error.invalid.sort.array.member.type=\
  invalid member type of the array/tuple to sort: ''{0}'' is not an ordered type

error.closed.array.type.not.initialized=\
  invalid usage of closed type: array not initialized

error.invalid.list.member.access.expr=\
  invalid list member access expression: value space ''{0}'' out of range

error.invalid.array.member.access.expr=\
  invalid array member access expression: value space ''{0}'' out of range

error.invalid.usage.of.keyword=\
  illegal usage of keyword ''{0}''

# Variable Reference Errors

error.invalid.list.binding.pattern=\
  invalid list binding pattern; member variable count mismatch with member type count

error.invalid.type.for.tuple.var.expr=\
  invalid tuple variable; expecting a tuple type but found ''{0}'' in expression

error.invalid.list.binding.pattern.decl=\
  invalid list binding pattern: expected an array or a tuple, but found ''{0}''

error.invalid.list.binding.pattern.inference=\
  invalid list binding pattern: attempted to infer a list type, but found ''{0}''

error.invalid.record.binding.pattern=\
  invalid record binding pattern with type ''{0}''

error.invalid.field.in.record.binding.pattern=\
  invalid record binding pattern; unknown field ''{0}'' in record type ''{1}''

error.invalid.record.literal.in.binding.pattern=\
  record literal is not supported for record binding pattern

error.no.matching.record.ref.found=\
  no matching record reference found for field ''{0}''

error.multiple.matching.record.ref.found=\
  multiple matching record references found for field ''{0}''

error.cannot.match.closed.record.variable.ref=\
  can not match record variable reference, type ''{0}'' is not a closed record type

error.cannot.match.closed.record.variable.ref.fields=\
  not enough fields to match to closed record type ''{0}''

error.invalid.type.definition.for.record.var=\
  invalid record variable; expecting a record type but found ''{0}'' in type definition

error.invalid.type.definition.for.error.var=\
  invalid error variable; expecting an error type but found ''{0}'' in type definition

error.invalid.error.binding.pattern=\
  invalid error binding pattern with type ''{0}''

error.invalid.error.reason.binding.pattern=\
  invalid error reason binding pattern, error reason should be ''var {0}''

error.invalid.error.rest.binding.pattern=\
  invalid error rest binding pattern, error rest param should be ''var {0}''

error.invalid.error.match.pattern=\
  invalid error match pattern, cannot match error

error.duplicate.variable.in.binding.pattern=\
  variables in a binding pattern must be distinct; found duplicate variable ''{0}''

error.invalid.variable.reference.in.binding.pattern=\
  invalid binding pattern, variable reference ''{0}'' cannot be used with binding pattern

error.invalid.type.for.rest.descriptor=\
  invalid rest descriptor type; expecting an array type but found ''{0}''

error.cannot.assign.value.to.type.def=\
  cannot assign a value to a type definition

# safe navigation operator related errors

error.safe.navigation.not.required=\
  safe navigation operator not required for type ''{0}''

error.optional.field.access.not.required.on.lhs=\
  optional field access cannot be used in the target expression of an assignment

error.tuple.index.out.of.range=\
  tuple index out of range: index: ''{0}'', size: ''{1}''

error.incompatible.type.check=\
  incompatible types: ''{0}'' will not be matched to ''{1}''

# streaming related errors

error.invalid.stream.constructor=\
  ''{0}'' is not a valid constructor for streams type

error.invalid.stream.constructor.iterator = \
  invalid stream constructor. expected a subtype of ''object '{' public isolated function next() returns {0}; '}''', \
  but found ''{1}''

error.invalid.stream.constructor.closeable.iterator = \
  invalid stream constructor. expected a subtype of ''object '{' public isolated function next() returns {0}; public \
  isolated function close() returns error?; '}''', but found ''{1}''

error.invalid.stream.constructor.expected.type=\
  invalid expected stream type. ''{0}'' does not return an error

error.invalid.unbounded.stream.constructor.iterator = \
  no stream constructor provided. expected a subtype of ''object '{' public isolated function next() returns {0}; '}'''

error.invalid.next.method.return.type=\
  invalid next method return type. expected: ''{0}''

error.invalid.stream.usage.with.from = \
  type 'stream' not allowed here; to use from on a type 'stream', it should be the first from clause in the query.

error.order.by.not.supported=\
  order by not supported for complex type fields, order key should belong to a basic type

error.error.type.expected = \
  type ''{0}'' not allowed here; expected an ''error'' or a subtype of ''error''.

error.invalid.table.constraint.subtype = \
  invalid constraint type. expected subtype of ''map<any|error>'' but found ''{0}''

error.table.key.specifier.mismatch = \
  table key specifier mismatch. expected: ''{0}'' but found ''{1}''

error.key.specifier.size.mismatch.with.key.constraint = \
  table key specifier mismatch with key constraint. expected: ''{0}'' fields but found ''{1}''

error.key.specifier.empty.with.key.constraint = \
  table key specifier mismatch with key constraint. expected: ''{0}'' fields but key specifier is empty

error.key.specifier.not.allowed.for.target.any = \
  key specifier not allowed when the target type is any

error.key.specifier.mismatch.with.key.constraint = \
  table key specifier ''{0}'' does not match with key constraint type ''{1}''

error.cannot.update.table.using.member.access.lvexpr = \
  cannot update ''{0}'' with member access expression

error.multi.key.member.access.not.supported = \
  invalid member access with ''{0}'': member access with multi-key expression is only allowed with subtypes of ''table''

error.member.access.not.supported.keyless.table = \
  member access is not supported for keyless table ''{0}''

error.invalid.field.name.in.key.specifier = \
  field name ''{0}'' used in key specifier is not found in table constraint type ''{1}''

error.key.specifier.field.must.be.readonly = \
  field ''{0}'' used in key specifier must be a readonly field

error.key.specifier.field.must.be.required = \
  field ''{0}'' used in key specifier must be a required field

error.key.specifier.field.must.be.anydata = \
  invalid type ''{0}'' for field ''{1}'' used in key specifier, expected sub type of anydata

error.key.specifier.field.value.must.be.constant.expr = \
  value expression of key specifier ''{0}'' must be a constant expression

error.key.constraint.not.supported.for.table.with.map.constraint = \
  table with constraint of type 'map' cannot have key specifier or key type constraint

error.cannot.infer.member.type.for.table.due.ambiguity = \
  cannot infer the member type from table constructor. field ''{0}'' type is ambiguous

error.cannot.infer.member.type.for.table = \
  cannot infer the member type from table constructor; no values are provided in table constructor

error.on.conflict.only.works.with.tables.with.key.specifier = \
  on conflict can only be used with queries which produce tables with key specifiers

error.arrow.expression.mismatched.parameter.length=\
  invalid number of parameters used in arrow expression. expected: ''{0}'' but found ''{1}''

error.arrow.expression.cannot.infer.type.from.lhs=\
  cannot infer types of the arrow expression with unknown invokable type

error.arrow.expression.not.supported.iterable.operation=\
  arrow expression can not be used with ''{0}'' iterable

error.clone.invocation.invalid=\
  Cannot clone a value of a type other than anydata \
  (boolean|int|byte|float|decimal|string|xml|table|anydata[]|map<anydata>|records (with only `anydata` fields)|()), \
  but found ''{0}''

# data flow analysis errors

error.partially.initialized.variable=\
  variable ''{0}'' may not have been initialized

# stamp inbuilt method related error
error.incompatible.stamp.type=\
  incompatible stamp type: type ''{0}'' cannot be stamped as type ''{1}''

error.not.supported.source.for.stamp=\
  stamp function on type ''{0}'' is not supported

error.redeclared.import.module=\
  redeclared import module ''{0}''

error.cannot.infer.type=\
  cannot infer type here

error.cannot.infer.error.type=\
  cannot infer type of the error from ''{0}''

error.invalid.error.detail.rec.does.not.match=\
  invalid error constructor, error details does not match

error.invalid.error.reason.argument.to.indirect.error.constructor=\
  indirect error constructor only accept error details as named arguments

error.invalid.indirect.error.constructor.invocation=\
  cannot infer reason from error constructor: ''{0}''

error.invalid.functional.constructor.invocation=\
  use of ''start'' not allowed with functional constructor ''{0}'()''

error.missing.error.detail.arg=\
  missing error detail arg for error detail field ''{0}''

error.invalid.error.detail.arg.type=\
  invalid arg type in error detail field ''{0}'', expected ''{1}'', found ''{2}''

error.unknown.error.detail.arg.to.closed.detail=\
  unknown error detail arg ''{0}'' passed to closed error detail type ''{1}''

error.invalid.error.detail.rest.arg=\
  invalid error detail rest arg ''{0}'' passed to open detail record ''{1}''

error.type.required.for.const.with.expressions=\
  type is required for constants with expressions

error.cannot.update.constant.value=\
  cannot update constant value

error.cannot.assign.value.to.constant=\
  cannot assign a value to a constant

error.invalid.const.declaration=\
  cannot declare a constant with type ''{0}'', expected a subtype of ''anydata'' that is not ''never''

error.expression.is.not.a.constant.expression=\
  expression is not a constant expression

error.invalid.const.expression=\
  invalid constant expression, reason ''{0}''

error.const.expression.not.supported=\
  const expressions are not yet supported here

error.constant.declaration.not.yet.supported.for.type=\
  constant declaration not yet supported for type ''{0}''

error.self.reference.constant=\
  self referenced constant ''{0}''

error.invalid.use.of.experimental.feature=\
  using experimental feature ''{0}''. use ''--experimental'' flag to enable the experimental features

error.type.param.outside.lang.module=\
  typeParam annotation is not supported here

error.builtin.subtype.outside.lang.module=\
  builtinSubtype annotation is not supported here

error.isolated.param.outside.lang.module=\
  ''isolatedParam'' annotation is not allowed here

error.isolated.param.used.with.invalid.type=\
  ''isolatedParam'' annotation is only allowed on a parameter of a function type

error.isolated.param.used.in.a.non.isolated.function=\
  ''isolatedParam'' annotation is only allowed on a parameter of an ''isolated'' function

error.invalid.lvalue.lhs.of.assignment=\
  invocations are not supported on the left hand side of an assignment

error.invalid.package.name.qualifier=\
  invalid package name ''{0}''

error.invalid.char.colon.in.field.access.expr=\
  invalid character '':'' in field access expression

error.identifier.literal.only.supports.alphanumerics=\
  identifier literal only supports alphanumeric characters

error.incompatible.mapping.constructor.expression=\
  incompatible mapping constructor expression for type ''{0}''

error.mapping.constructor.compatible.type.not.found =\
  a type compatible with mapping constructor expressions not found in type ''{0}''

error.cannot.infer.types.for.tuple.binding=\
  invalid list constructor expression: types cannot be inferred for ''{0}''

error.invalid.unicode=\
  unicode code point ''{0}'' out of allowed range

error.method.too.large=\
  method is too large: ''{0}''

error.file.too.large=\
  file is too large: ''{0}''

error.class.not.found=\
  '{ballerina/jballerina.java}'CLASS_NOT_FOUND ''{0}''

error.no.class.def.found=\
  '{ballerina/jballerina.java}'NO_CLASS_DEF_FOUND ''{0}''

error.method.not.found=\
  '{ballerina/jballerina.java}'METHOD_NOT_FOUND ''{0}''

error.constructor.not.found=\
  '{ballerina/jballerina.java}'CONSTRUCTOR_NOT_FOUND ''{0}''

error.error.constructor.compatible.type.not.found =\
    compatible type for error constructor expression not found in type ''{0}''

error.field.not.found=\
  '{ballerina/jballerina.java}'FIELD_NOT_FOUND ''{0}''

error.invalid.number.of.parameters=\
  '{ballerina/jballerina.java}'INVALID NUMBER OF PARAMETERS ''{0}''

error.invalid.parameter.type=\
  '{ballerina/jballerina.java}'INVALID PARAMETER TYPE ''{0}''

error.overloaded.method=\
  '{ballerina/jballerina.java}'OVERLOADED_METHODS ''{0}''

error.unsupported.primitive.type.reason=\
  '{ballerina/jballerina.java}'UNSUPPORTED_PRIMITIVE_TYPE ''{0}''

error.method.signature.not.match=\
  '{ballerina/jballerina.java}'METHOD_SIGNATURE_DOES_NOT_MATCH ''{0}''

error.invalid.attribute.reference=\
  invalid attribute reference

error.illegal.function.change.list.size=\
  cannot call ''{0}'' on fixed length list(s) of type ''{1}''

error.illegal.function.change.tuple.shape=\
  cannot call ''{0}'' on tuple(s) of type ''{1}'': cannot violate inherent type

error.invalid.non.external.dependently.typed.function=\
  a function with a non-''external'' function body cannot be a dependently-typed function

error.invalid.param.type.for.return.type=\
  invalid parameter reference: expected ''typedesc'', found ''{0}''

error.invalid.typedesc.param=\
  default value for a ''typedesc'' parameter used in the return type should be a reference to a type

error.incompatible.type.for.inferred.typedesc.value=\
  incompatible type for parameter ''{0}'' with inferred typedesc value: expected ''{1}'', found ''{2}''

error.multiple.infer.typedesc.params=\
  cannot have more than one defaultable parameter with an inferred typedesc default

error.invalid.dependently.typed.return.type.with.inferred.typedesc.param=\
  invalid return type: members of a dependently-typed union type with an inferred typedesc parameter should have \
  disjoint basic types

error.cannot.infer.type.for.param=\
  cannot infer type for parameter ''{0}''

error.cannot.use.inferred.typedesc.default.with.unreferenced.param=\
  cannot use an inferred typedesc default with a parameter on which the return type does not depend on

error.invalid.raw.template.type=\
  invalid literal for type ''{1}'': raw templates can only be assigned to abstract subtypes of ''{0}''

error.multiple.compatible.raw.template.types=\
  ambiguous type for raw template: found multiple types compatible with ''{0}'' in ''{1}''

error.invalid.num.of.strings=\
  invalid raw template: expected {0} string(s), but found {1} string(s)

error.invalid.num.of.insertions=\
  invalid raw template: expected {0} insertion(s), but found {1} insertion(s)

error.invalid.raw.template.assignment=\
  invalid raw template assignment: ''{0}'' should be an abstract object

error.invalid.number.of.fields=\
  invalid raw template assignment: ''{0}'' should only have the ''strings'' and ''insertions'' fields

error.methods.not.allowed=\
  invalid raw template assignment: ''{0}'' should be a type without methods

error.distinct.typing.only.support.objects.and.errors=\
  distinct typing is only supported for object type and error type

error.variable.decl.with.var.without.initializer=\
  initializer required for variables declared with var

error.object.constructor.init.function.cannot.have.parameters=\
  object constructor ''init'' method cannot have parameters

error.object.constructor.does.not.support.type.reference.members=\
  object constructor does not support type reference members

error.invalid.mutable.access.in.isolated.function=\
  invalid access of mutable storage in an ''isolated'' function

error.invalid.mutable.access.as.record.default=\
  invalid access of mutable storage in the default value of a record field

error.invalid.mutable.access.as.object.default=\
  invalid access of mutable storage in the initializer of an object field

error.invalid.non.isolated.function.as.argument=\
  incompatible types: expected an ''isolated'' function

error.invalid.non.isolated.invocation.in.isolated.function=\
  invalid invocation of a non-isolated function in an ''isolated'' function

error.invalid.non.isolated.invocation.as.record.default=\
  invalid invocation of a non-isolated function in the default value of a record field

error.invalid.non.isolated.invocation.as.object.default=\
  invalid invocation of a non-isolated function in the initializer of an object field

error.invalid.non.isolated.init.expression.in.isolated.function=\
  invalid non-isolated initialization expression in an ''isolated'' function

error.invalid.non.isolated.init.expression.as.record.default=\
  invalid non-isolated initialization expression in the default value of a record field

error.invalid.non.isolated.init.expression.as.object.default=\
  invalid non-isolated initialization expression in the initializer of an object field

error.invalid.async.invocation.in.isolated.function=\
  async invocation not allowed in an ''isolated'' function

error.invalid.worker.declaration.in.isolated.function=\
  worker declaration not allowed in an ''isolated'' function

error.invalid.fork.statement.in.isolated.function=\
  fork statement not allowed in an ''isolated'' function

error.invalid.non.private.mutable.field.in.isolated.object=\
  invalid non-private mutable field in an ''isolated'' object

error.invalid.mutable.field.access.in.isolated.object.outside.lock=\
  invalid access of a mutable field of an ''isolated'' object outside a ''lock'' statement

error.invalid.non.isolated.expression.as.initial.value=\
  invalid initial value expression: expected an isolated expression

error.invalid.transfer.out.of.lock.with.restricted.var.usage=\
  invalid attempt to transfer out a value from a ''lock'' statement with restricted variable usage: expected an \
  isolated expression

error.invalid.transfer.into.lock.with.restricted.var.usage=\
  invalid attempt to transfer a value into a ''lock'' statement with restricted variable usage

error.invalid.non.isolated.invocation.in.lock.with.restricted.var.usage=\
  invalid invocation of a non-isolated function in a ''lock'' statement with restricted variable usage

error.invalid.isolated.variable.access.outside.lock=\
  invalid access of an ''isolated'' variable outside a ''lock'' statement

error.invalid.assignment.in.lock.with.restricted.var.usage=\
  cannot assign to a variable outside the ''lock'' statement with restricted variable usage, if not just a variable name

error.invalid.usage.of.multiple.restricted.vars.in.lock=\
  cannot access more than one variable for which usage is restricted in a single ''lock'' statement

error.invalid.isolated.qualifier.on.module.no.init.var.decl=\
  an uninitialized module variable declaration cannot be marked as ''isolated''

error.only.a.simple.variable.can.be.marked.as.isolated=\
  only a simple variable can be marked as ''isolated''

error.invalid.read.only.class.inclusion.in.object.type.descriptor=\
  object type inclusion cannot be used with a ''readonly class'' in an object type descriptor

error.invalid.inclusion.with.mismatched.qualifiers=\
  invalid object type inclusion: missing ''{0}'' qualifier(s) in the referencing object

error.invalid.reference.with.mismatched.qualifiers=\
  invalid type reference: missing ''{0}'' qualifier(s) in the referencing object constructor expression

error.invalid.read.only.typedesc.inclusion.in.object.typedesc=\
  object type inclusion cannot be used with a ''readonly'' type descriptor in an ''object'' type descriptor

error.invalid.read.only.typedesc.inclusion.in.non.read.only.class=\
  object type inclusion cannot be used with a ''readonly'' type descriptor in a ''class'' that is not ''readonly''

error.invalid.read.only.class.inclusion.in.non.read.only.class=\
  object type inclusion cannot be used with a ''readonly class'' in a ''class'' that is not ''readonly''

error.invalid.field.in.object.constructor.expr.with.readonly.reference=\
  invalid field in an object constructor expression with a ''readonly'' reference: ''{0}'' can never be ''readonly''

error.mismatched.visibility.qualifiers.in.object.field=\
  mismatched visibility qualifiers for field ''{0}'' with object type inclusion

error.invalid.inclusion.of.object.with.private.members=\
  invalid object type inclusion with an object that has private fields or methods

error.invalid.field.binding.pattern.with.non.required.field=\
  invalid field binding pattern; can only bind required fields

error.multiple.receive.action.not.yet.supported=multiple receive action not yet supported

error.async.send.action.not.yet.supported.as.expression=\
  async send action not yet supported as expression

error.invalid.readonly.field.type=\
  invalid ''readonly'' field, ''{0}'' can never be ''readonly''

error.continue.not.allowed=\
  continue not allowed here

error.break.not.allowed=\
  break not allowed here

error.unused.variable.with.inferred.type.including.error=\
  unused variable ''{0}'' with inferred type including error

error.invalid.iterable.type=\
  invalid iterable type ''{0}'': an iterable object must be a subtype of ''{1}''

error.invalid.iterable.completion.type.in.foreach.next.function=\
  invalid completion type ''{0}'' in foreach statement: next method completion type cannot contain type ''{1}''

error.invalid.method.call.expr.on.field=\
  invalid method call expression: expected a function type, but found ''{0}''

error.incompatible.type.wait.future.expr=\
  incompatible types: expected ''{0}'', found eventual type ''{1}'' for wait future expression ''{2}''

error.same.array.type.as.main.param=\
   'main' function can have at most one array parameter

error.variable.and.array.type.as.main.param=\
   'main' function cannot have operand parameter ''{0}'' of type ''{1}'' and array of type ''{2}'' together

error.invalid.main.option.params.type=\
   'main' function option parameter ''{0}'' via included record ''{1}'' has invalid type ''{2}''

error.optional.operand.precedes.operand=\
   'main' function optional operand parameter ''{0}'' of type ''{1}'' cannot precede operand parameter ''{2}'' \
  of type ''{3}''

error.unsupported.remote.method.name.in.scope=\
  unsupported remote method name, ''{0}'' already exists as a method or field name in the object type

error.unsupported.type.intersection=\
  unsupported intersection ''{0}''

error.wild.card.binding.pattern.only.supports.type.any=\
  a wildcard binding pattern can be used only with a value that belong to type ''any''

error.underscore.not.allowed.as.identifier=\
  ''_'' is a keyword, and may not be used as an identifier

error.configurable.variable.module.ambiguity=\
  configurable variable name ''{0}'' creates an ambiguity with module ''{1}''

error.invalid.usage.of.check.in.record.field.default.expression=\
  cannot use ''check'' in the default expression of a record field

error.invalid.usage.of.check.in.object.field.initializer.in.object.with.no.init.method=\
  cannot use ''check'' in an object field initializer of an object with no ''init'' method

error.invalid.usage.of.check.in.object.field.initializer.with.init.method.return.type.mismatch=\
  usage of ''check'' in field initializer is allowed only when compatible with the return type of the ''init'' \
   method: expected ''{0}'', found ''{1}''

error.field.access.cannot.be.used.to.access.optional.fields=\
  field access cannot be used to access an optional field of a type that includes nil, use optional field access or member access

error.undeclared.field.in.record=\
  undeclared field ''{0}'' in record ''{1}''

error.invalid.field.access.in.record.type=\
  invalid field access: ''{0}'' is not a required field in record ''{1}'', use member access to access a field that \
  may have been specified as a rest field

error.undeclared.and.nilable.fields.in.union.of.records=\
  field access can only be used to access required fields or optional fields of non-nilable types, field ''{0}'' \
  is undeclared in record(s) ''{1}'' and type includes nil in record(s) ''{2}''

error.undeclared.field.in.union.of.records=\
  field access can only be used to access required fields or optional fields of non-nilable types, field ''{0}'' \
  is undeclared in record(s) ''{1}''

error.nilable.field.in.union.of.records=\
  field access can only be used to access required fields or optional fields of non-nilable types, type of \
  field ''{0}'' includes nil in record(s) ''{1}''

error.invalid.assignment.to.narrowed.var.in.loop=\
  invalid attempt to assign a value to a variable narrowed outside the loop

error.invalid.non.isolated.call.in.match.guard=\
  cannot call a non-isolated function/method in a match guard when the type of the action/expression being matched \
  is not a subtype of ''readonly''

error.invalid.call.with.mutable.args.in.match.guard=\
  cannot call a function/method in a match guard with an argument of a type that is not a subtype of ''readonly''

error.invalid.assignment.to.narrowed.var.in.query.action=\
  invalid attempt to assign a value to a variable narrowed outside the query action

error.compound.assignment.not.allowed.with.nullable.operands=\
  compound assignment not allowed with nullable operands

# hints
hint.unnecessary.condition=\
  unnecessary condition: expression will always evaluate to ''true''

hint.unnecessary.condition.for.variable.of.type.never=\
  unnecessary condition: expression will always evaluate to ''true'' for variable of type ''never''

hint.expression.always.false=\
  expression will always evaluate to ''false''

<<<<<<< HEAD
error.numeric.literal.out.of.range=\
  ''{0}'' is out of range for ''{1}''
=======
hint.concurrent.calls.will.not.be.made.to.non.isolated.method.in.non.isolated.service=\
    concurrent calls will not be made to this method since the service and the method are not ''isolated''

hint.concurrent.calls.will.not.be.made.to.non.isolated.service=\
    concurrent calls will not be made to this method since the service is not an ''isolated'' service

hint.concurrent.calls.will.not.be.made.to.non.isolated.method=\
    concurrent calls will not be made to this method since the method is not an ''isolated'' method

error.float.too.large=\
  float ''{0}'' too large

error.float.too.small=\
  float ''{0}'' too small
>>>>>>> 4175b549

error.constant.cyclic.reference=\
  illegal cyclic reference ''{0}''

error.unsupported.multilevel.closures=\
    closure variable ''{0}'' : closures not yet supported for object constructors which are fields

error.invalid.isolated.variable.access.outside.lock.in.record.default=\
  invalid access of an isolated variable outside a lock statement in the default value of a record field

error.incompatible.types.list.spread.op=\
  incompatible types: expected an array or a tuple, found ''{0}''

error.invalid.spread.operator.fixed.length.list.expected=\
  invalid usage of spread operator: fixed length list expected

error.invalid.spread.operator.fixed.member.expected=\
  invalid usage of spread operator: fixed member expected for ''{0}''

error.cannot.infer.type.from.spread.op=\
  cannot infer type from spread operator: fixed length list expected

error.tuple.and.expression.size.does.not.match=\
  tuple and expression size does not match

error.infer.size.only.supported.in.the.first.dimension=\
  inferred array size is only allowed in the first dimension of an array type descriptor<|MERGE_RESOLUTION|>--- conflicted
+++ resolved
@@ -1854,25 +1854,17 @@
 hint.expression.always.false=\
   expression will always evaluate to ''false''
 
-<<<<<<< HEAD
+hint.concurrent.calls.will.not.be.made.to.non.isolated.method.in.non.isolated.service=\
+    concurrent calls will not be made to this method since the service and the method are not ''isolated''
+
+hint.concurrent.calls.will.not.be.made.to.non.isolated.service=\
+    concurrent calls will not be made to this method since the service is not an ''isolated'' service
+
+hint.concurrent.calls.will.not.be.made.to.non.isolated.method=\
+    concurrent calls will not be made to this method since the method is not an ''isolated'' method
+
 error.numeric.literal.out.of.range=\
   ''{0}'' is out of range for ''{1}''
-=======
-hint.concurrent.calls.will.not.be.made.to.non.isolated.method.in.non.isolated.service=\
-    concurrent calls will not be made to this method since the service and the method are not ''isolated''
-
-hint.concurrent.calls.will.not.be.made.to.non.isolated.service=\
-    concurrent calls will not be made to this method since the service is not an ''isolated'' service
-
-hint.concurrent.calls.will.not.be.made.to.non.isolated.method=\
-    concurrent calls will not be made to this method since the method is not an ''isolated'' method
-
-error.float.too.large=\
-  float ''{0}'' too large
-
-error.float.too.small=\
-  float ''{0}'' too small
->>>>>>> 4175b549
 
 error.constant.cyclic.reference=\
   illegal cyclic reference ''{0}''
