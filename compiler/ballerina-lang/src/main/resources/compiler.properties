--- conflicted
+++ resolved
@@ -105,14 +105,10 @@
     unused variable ''{0}''
 
 warning.checked.expr.invalid.usage.no.error.type.rhs=\
-<<<<<<< HEAD
-  invalid usage of the ''{0}'' expression operator: no expression type is equivalent to error type
-=======
     invalid usage of the ''{0}'' expression operator: no expression type is equivalent to error type
 
 warning.invalid.metadata.on.duplicate.enum.member=\
     cannot specify metadata on more than one duplicate enum member
->>>>>>> 09ee09ed
 
 # -------------------------
 # Compiler error messages
@@ -1881,11 +1877,7 @@
   float ''{0}'' too small
 
 error.constant.cyclic.reference=\
-<<<<<<< HEAD
   illegal cyclic reference ''{0}''
-=======
-  illegal cyclic reference ''{0}''
 
 error.unsupported.multilevel.closures=\
-    closure variable ''{0}'' : closures not yet supported for object constructors which are fields
->>>>>>> 09ee09ed
+    closure variable ''{0}'' : closures not yet supported for object constructors which are fields