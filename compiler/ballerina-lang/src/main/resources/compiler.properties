#
# Copyright (c) 2017, WSO2 Inc. (http://www.wso2.org) All Rights Reserved.
#
# WSO2 Inc. licenses this file to you under the Apache License,
# Version 2.0 (the "License"); you may not use this file except
# in compliance with the License.
# You may obtain a copy of the License at
#
#    http://www.apache.org/licenses/LICENSE-2.0
#
# Unless required by applicable law or agreed to in writing,
# software distributed under the License is distributed on an
# "AS IS" BASIS, WITHOUT WARRANTIES OR CONDITIONS OF ANY
# KIND, either express or implied.  See the License for the
# specific language governing permissions and limitations
# under the License.
#
# Compiler error messages
error.undefined.package=\
  undefined package ''{0}''

error.unused.import.package=\
  unused import package ''{0}''

error.redeclared.symbol=\
  redeclared symbol ''{0}''

error.redeclared.builtin.symbol=\
  redeclared builtin symbol ''{0}''

error.undefined.symbol=\
  undefined symbol ''{0}''

error.undefined.function=\
  undefined function ''{0}''

error.undefined.function.in.struct=\
  undefined function ''{0}'' in struct ''{1}''

error.undefined.connector=\
  undefined connector ''{0}''

error.undefined.action=\
  undefined action ''{0}'' in connector ''{1}''

error.undefined.field.in.struct=\
  undefined field ''{0}'' in struct ''{1}''

error.attempt.refer.non.public.symbol=\
  attempt to refer to non-public symbol ''{0}''

error.invokable.must.return=\
  this {0} must return a result

error.atleast.one.worker.must.return=\
  at least one worker in the {0} must return a result

error.fork.join.worker.cannot.return=\
  cannot return from a worker in fork/join

error.fork.join.invalid.worker.count=\
  fork/join minimum finishing worker count must be equal or less than the joining worker count

error.multi.value.return.expected=\
  multi value return is expected

error.single.value.return.expected=\
  single value return is expected

error.return.value.too.many=\
  too many return values

error.return.value.not.enough=\
  not enough return values

error.return.value.not.expected=\
  return value is not expected

error.duplicated.error.catch=\
  error ''{0}'' already caught in catch block

error.unreachable.code=\
  unreachable code

error.next.cannot.be.outside.loop=\
  next cannot be used outside of a loop

error.break.cannot.be.outside.loop=\
  break cannot be used outside of a loop

error.abort.cannot.be.outside.transaction.block=\
  abort cannot be used outside of a transaction block

error.break.statement.cannot.be.used.to.exit.from.a.transaction=\
  break statement cannot be used to exit from a transaction

error.next.statement.cannot.be.used.to.exit.from.a.transaction=\
  next statement cannot be used to exit from a transaction

error.invalid.retry.count=\
  invalid transaction retry count

error.incompatible.types=\
  incompatible types: expected ''{0}'', found ''{1}''

error.unknown.type=\
  unknown type ''{0}''

error.unary.op.incompatible.types=\
  operator ''{0}'' not defined for ''{1}''

error.binary.op.incompatible.types=\
  operator ''{0}'' not defined for ''{1}'' and ''{2}''

error.self.reference.var=\
  self referenced variable ''{0}''

error.invalid.worker.send.position=\
  invalid worker send statement position, must be a top level statement in a worker

error.invalid.worker.receive.position=\
  invalid worker receive statement position, must be a top level statement in a worker

error.undefined.worker=\
   undefined worker ''{0}''

error.invalid.worker.join.result.type=\
   invalid worker join result type, expected 'map'

error.invalid.worker.timeout.result.type=\
   invalid worker timeout result type, expected 'map'

error.worker.send.receive.parameter.count.mismatch=\
   parameter count mismatch in worker send/receive

error.worker.invalid.worker.interaction=\
   worker send/receive interactions are invalid; worker(s) cannot move onwards from the state: ''{0}''

error.assignment.count.mismatch=\
  assignment count mismatch: expected {0} values, but found {1}

error.assignment.required=\
  variable assignment is required

error.incompatible.types.cast=\
  incompatible types: ''{0}'' cannot be cast to ''{1}''

error.invalid.action.invocation.syntax=\
  invalid action invocation syntax, use ''->'' operator

error.invalid.action.invocation=\
  invalid action invocation, expected endpoint or connector

error.invalid.function.invocation=\
  function invocation on type ''{0}'' is not supported

error.incompatible.types.cast.with.suggestion=\
  incompatible types: ''{0}'' cannot be cast to ''{1}'', use conversion expression

error.incompatible.types.conversion=\
  incompatible types: ''{0}'' cannot be convert to ''{1}''

error.incompatible.types.conversion.with.suggestion=\
  incompatible types: ''{0}'' cannot be convert to ''{1}'', use cast expression

error.unsafe.cast.attempt=\
  unsafe cast from ''{0}'' to ''{1}'', use multi-return cast expression

error.unsafe.conversion.attempt=\
  unsafe conversion from ''{0}'' to ''{1}'', use multi-return conversion expression

error.array.literal.not.allowed=\
  array literal not allowed here

error.string.template.literal.not.allowed=\
  string template literals not allowed here

error.invalid.literal.for.type=\
  invalid literal for type ''{0}''

error.invalid.field.name.record.lit=\
  invalid field name in {0} literal. identifier or string literal expected

error.not.enough.args.call=\
  not enough arguments in call to ''{0}()''

error.too.many.args.call=\
  too many arguments in call to ''{0}()''

error.multi.value.in.single.value.context=\
  multi-valued ''{0}()'' in single-value context

error.does.not.return.value=\
  ''{0}()'' does not return a value;

error.invalid.namespace.prefix=\
  invalid namespace prefix ''{0}''

error.mismatching.xml.start.end.tags=\
  mismatching start and end tags found in xml element

error.no.new.variables.var.assignment=\
  no new variables on left side

error.invalid.variable.assignment=\
  invalid assignment in variable ''{0}''

error.cannot.assign.value.to.constant=\
  cannot assign a value to constant ''{0}''

error.cannot.assign.value.to.endpoint=\
  cannot assign a value to endpoint ''{0}''

error.underscore.not.allowed=\
  underscore is not allowed here

error.operation.does.not.support.indexing=\
  invalid operation: type ''{0}'' does not support indexing

error.operation.does.not.support.field.access=\
  invalid operation: type ''{0}'' does not support field access

error.invalid.index.expr.struct.field.access=\
  invalid index expression: expected string literal

error.invalid.enum.expr=\
  invalid expression: expected enum type name ''{0}''

error.func.defined.on.not.supported.type=\
  function ''{0}'' defined on not supported type ''{1}''

error.func.defined.on.non.local.type=\
  function ''{0}'' defined on non-local type ''{1}''

error.struct.field.and.func.with.same.name=\
  function and field named ''{0}'' in struct ''{1}''

error.invalid.struct.initializer.function=\
  invalid struct initializer function: input/output parameters are not allowed

error.attempt.to.create.struct.non.public.initializer=\
  attempt to create a struct with a non-public initializer 

error.explicit.invocation.of.struct.init.is.not.allowed=\
  explicit invocation of ''{0}'' struct initializer is not allowed

error.incompatible.type.constraint=\
  incompatible types: ''{0}'' cannot be constrained with ''{1}''

error.pkg.alias.not.allowed.here=\
  package alias not allowed here

error.undefined.annotation=\
  undefined annotation ''{0}''

error.annotation.not.allowed=\
  annotation ''{0}'' is not allowed in {1}

error.annotation.attachment.no.value=\
  no annotation value expected in annotation {0}

error.incompatible.types.array.found=\
  incompatible types: expected a ''{0}'', found an array

error.xml.attribute.map.update.not.allowed=\
  xml attributes cannot be updated as a collection. update attributes one at a time

error.xml.qname.update.not.allowed=\
  cannot assign values to an xml qualified name

error.invalid.namespace.declaration=\
  cannot bind prefix ''{0}'' to the empty namespace name

error.cannot.update.xml.sequence=\
  cannot update an xml sequence

error.iterable.not.supported.collection=\
  incompatible types: ''{0}'' is not an iterable collection

error.iterable.not.supported.operation=\
  operation ''{0}'' does not support given collection type

error.iterable.too.many.variables=\
  too many variables are defined for iterable type ''{0}''

error.iterable.not.enough.variables=\
  not enough variables are defined for iterable type ''{0}'', require at least ''{1}'' variables

error.iterable.too.many.return.args=\
  too many return arguments are defined for operation ''{0}''

error.iterable.not.enough.return.args=\
  not enough return arguments are defined for operation ''{0}''

error.iterable.lambda.required=\
  single lambda function required here

error.iterable.no.args.required=\
  no argument required for operation ''{0}''

error.iterable.lambda.incompatible.types=\
  incompatible lambda function types: expected ''{0}'', found ''{1}''

error.iterable.return.type.mismatch=\
  cannot assign return value of ''{0}'' operation here, use a reduce operation

error.invalid.token=\
  invalid token {0}

error.missing.token=\
  missing token {0} before {1}

error.extraneous.input=\
  extraneous input {0}

error.mismatched.input=\
  mismatched input {0}. expecting {1}

error.failed.predicate=\
  {0}

error.syntax.error=\
  {0}

error.package.not.found=\
  cannot resolve package ''{0}''

error.invalid.package.declaration=\
  invalid package declaration: expected ''{0}'', found ''{1}''

error.missing.package.declaration=\
  missing package declaration: expected ''{0}''

error.unexpected.package.declaration=\
  invalid package declaration ''{0}'': no package declaration is needed for default package

error.undefined.transformer=\
  undefined transformer ''{0}''

error.transformer.invalid.output.usage=\
  invalid usage of variable ''{0}'': target cannot be used in rhs expressions inside transformer block

error.transformer.invalid.input.update=\
  invalid usage of variable ''{0}'': source or input parameters cannot be updated inside transformer block

error.invalid.statement.in.transformer=\
  ''{0}'' statement is not allowed inside a transformer

error.transformer.must.have.output=\
  transformer must have an output

error.too.many.outputs.for.transformer=\
  too many outputs for transformer: expected {0}, found {1}

error.transformer.conflicts.with.conversion=\
  invalid transformer: type conversion already exists from ''{0}'' to ''{1}''

error.transformer.unsupported.types=\
  incompatible types: ''{0}'' is not supported by the transformer

error.endpoint.struct.type.required=\
  incompatible types: requires a struct type

error.endpoint.invalid.type=\
  invalid endpoint type {0}

error.endpoint.spi.invalid.function=\
  invalid ''{1}'' function in endpoint {0}

error.tainted.value.passed.to.sensitive.parameter=\
  tainted value passed to sensitive parameter ''{0}''

error.tainted.value.passed.to.global.variable=\
  tainted value passed to global variable ''{0}''

error.unable.to.perform.taint.checking.with.recursion=\
  taint checking for ''{0}'' could not complete due to recursion with ''{1}'', add @tainted or @untainted to returns

error.entry.point.parameters.cannot.be.sensitive=\
  entry point parameter ''{0}'' cannot be sensitive

error.compiler.plugin.no.package.found=\
  cannot find package ''{0}'' specified in compiler plugin ''{1}''

error.compiler.plugin.no.annotations.found.in.package=\
  no annotations found in package ''{0}'' specified in compiler plugin ''{1}''

<<<<<<< HEAD
error.cannot.get.all.fields=\
  cannot get all fields from a {0}
=======
error.undefined.parameter=\
  undefined defaultable parameter ''{0}''

error.duplicate.named.args=\
  redeclared argument ''{0}''

error.invalid.rest.args=\
  invalid rest arguments
>>>>>>> 3751f3d5

# Compiler warn messages

warning.redeclared.import.package=\
  redeclared import package ''{0}''

warning.no.such.documentable.attribute =\
  no such documentable attribute ''{0}'' with doc prefix ''{1}''

warning.duplicate.documented.attribute =\
  already documented attribute ''{0}''

warning.undefined.documentation.public.function=\
  undefined documentation for public function ''{0}''

warning.usage.of.deprecated.function=\
  usage of deprecated function ''{0}''

warning.partial.taint.checking.done.with.return.annotations=\
  taint checking for ''{0}'' partially done based on return annotations<|MERGE_RESOLUTION|>--- conflicted
+++ resolved
@@ -385,19 +385,17 @@
 error.compiler.plugin.no.annotations.found.in.package=\
   no annotations found in package ''{0}'' specified in compiler plugin ''{1}''
 
-<<<<<<< HEAD
+error.undefined.parameter=\
+  undefined defaultable parameter ''{0}''
+
+error.duplicate.named.args=\
+  redeclared argument ''{0}''
+
+error.invalid.rest.args=\
+  invalid rest arguments
+
 error.cannot.get.all.fields=\
   cannot get all fields from a {0}
-=======
-error.undefined.parameter=\
-  undefined defaultable parameter ''{0}''
-
-error.duplicate.named.args=\
-  redeclared argument ''{0}''
-
-error.invalid.rest.args=\
-  invalid rest arguments
->>>>>>> 3751f3d5
 
 # Compiler warn messages
 
