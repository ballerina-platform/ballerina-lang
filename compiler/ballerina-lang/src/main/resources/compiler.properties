--- conflicted
+++ resolved
@@ -1888,10 +1888,6 @@
 error.invalid.isolated.variable.access.outside.lock.in.record.default=\
   invalid access of an isolated variable outside a lock statement in the default value of a record field
 
-<<<<<<< HEAD
-error.infer.size.only.supported.in.the.first.dimension=\
-  inferred array size is only allowed in the first dimension of an array type descriptor
-=======
 error.incompatible.types.list.spread.op=\
   incompatible types: expected an array or a tuple, found ''{0}''
 
@@ -1906,4 +1902,6 @@
 
 error.tuple.and.expression.size.does.not.match=\
   tuple and expression size does not match
->>>>>>> 496d77bb
+
+error.infer.size.only.supported.in.the.first.dimension=\
+  inferred array size is only allowed in the first dimension of an array type descriptor