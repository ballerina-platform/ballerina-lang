#
# Copyright (c) 2017, WSO2 Inc. (http://www.wso2.org) All Rights Reserved.
#
# WSO2 Inc. licenses this file to you under the Apache License,
# Version 2.0 (the "License"); you may not use this file except
# in compliance with the License.
# You may obtain a copy of the License at
#
#    http://www.apache.org/licenses/LICENSE-2.0
#
# Unless required by applicable law or agreed to in writing,
# software distributed under the License is distributed on an
# "AS IS" BASIS, WITHOUT WARRANTIES OR CONDITIONS OF ANY
# KIND, either express or implied.  See the License for the
# specific language governing permissions and limitations
# under the License.
#

# -------------------------
# Compiler warning messages
# -------------------------

error.usage.of.worker.within.lock.is.prohibited=\
  cannot use a named worker inside a lock statement

error.usage.of.start.within.lock.is.prohibited=\
  cannot use an async call inside a lock statement

error.undefined.module=\
  undefined module ''{0}''

error.cyclic.module.imports.detected=\
  cyclic module imports detected ''{0}''

error.unused.import.module=\
  unused import module ''{0}''

error.redeclared.symbol=\
  redeclared symbol ''{0}''

error.redeclared.builtin.symbol=\
  redeclared builtin symbol ''{0}''

error.undefined.symbol=\
  undefined symbol ''{0}''

error.undefined.function=\
  undefined function ''{0}''

error.undefined.function.in.type=\
  undefined function ''{0}'' in type ''{1}''

error.undefined.method.in.object=\
  undefined method ''{0}'' in object ''{1}''

error.undefined.field.in.record=\
  undefined field ''{0}'' in record ''{1}''

error.undefined.connector=\
  undefined connector ''{0}''

error.undefined.field.in.structure.with.type=\
  undefined field ''{0}'' in {1} ''{2}''

error.undefined.field.in.structure=\
  undefined field ''{0}'' in ''{1}''

error.type.not.allowed.with.new=\
  type not allowed with new for type ''{0}''

error.invalid.intersection.type=\
  invalid intersection type ''{0}'': no intersection

error.invalid.non.readonly.intersection.type=\
  invalid intersection type ''{0}'', intersection types are currently supported only with ''readonly''

error.invalid.readonly.intersection.type=\
  invalid intersection type with ''readonly'', ''{0}'' can never be ''readonly''

error.stream.invalid.constraint=\
  invalid constraint type ''{0}'', expected a subtype of ''anydata|error''

error.stream.initialization.not.allowed.here=\
  'stream' initialization not allowed here

error.cannot.infer.object.type.from.lhs=\
  cannot infer type of the object from ''{0}''

error.object.uninitialized.field=\
  uninitialized field ''{0}''

error.uninitialized.variable=\
    uninitialized variable ''{0}''

error.cyclic.type.reference=\
  cyclic type reference in ''{0}''

error.attempt.refer.non.accessible.symbol=\
  attempt to refer to non-accessible symbol ''{0}''

error.attempt.expose.non.public.symbol=\
  attempt to expose non-public symbol ''{0}''

error.invokable.must.return=\
  this {0} must return a result

error.main.should.be.public=\
  the ''main'' function should be public

error.main.params.should.be.anydata=\
   invalid type ''{0}'' as ''main'' function parameter, expected anydata

error.main.return.should.be.error.or.nil=\
   invalid ''main'' function return type ''{0}'', expected a subtype of ''error?'' containing ''()''

error.module.init.cannot.be.public=\
  the module ''init()'' function cannot be public

error.module.init.cannot.have.params=\
   the module ''init()'' function cannot accept parameters

error.module.init.return.should.be.error.or.nil=\
   invalid module ''init()'' function return type ''{0}'', expected a subtype of ''error?'' containing ''()''

error.atleast.one.worker.must.return=\
  at least one worker in the {0} must return a result

error.explicit.worker.cannot.be.default=\
  explicit workers cannot be named as ''default'' since the function already has an implicit worker named ''default''

error.fork.join.worker.cannot.return=\
  cannot return from a worker in fork/join

error.fork.join.invalid.worker.count=\
  fork/join minimum finishing worker count must be equal or less than the joining worker count

error.fork.join.syntax.empty.fork=\
  empty fork statement is not allowed

error.invalid.worker.flush.expression.for.worker=\
  invalid worker flush expression for ''{0}'', there are no worker send statements to ''{0}'' from ''{1}''

error.invalid.worker.flush.expression=\
   invalid worker flush expression, there are no worker send statements from ''{0}''

error.multi.value.return.expected=\
  multi value return is expected

error.single.value.return.expected=\
  single value return is expected

error.return.value.too.many=\
  too many return values

error.return.value.not.enough=\
  not enough return values

error.attached.functions.must.have.body=\
  object attached function definition must have a body ''{0}''

error.cannot.initialize.object=\
  cannot initialize object ''{0}'', no implementation for the interface ''{1}''

error.no.default.constructor.found=\
  no default constructor found for object ''{0}''

error.duplicated.error.catch=\
  error ''{0}'' already caught in catch block

error.unreachable.code=\
  unreachable code

error.continue.cannot.be.outside.loop=\
  continue cannot be used outside of a loop

error.break.cannot.be.outside.loop=\
  break cannot be used outside of a loop

error.rollback.cannot.be.outside.transaction.block=\
  rollback cannot be used outside of a transaction block

error.commit.cannot.be.outside.transaction.block=\
  commit cannot be used outside a transaction statement

error.retry.cannot.be.outside.transaction.block=\
  retry cannot be used outside of a transaction block

error.break.statement.cannot.be.used.to.exit.from.a.transaction=\
  break statement cannot be used to exit from a transaction without a commit or a rollback statement

error.continue.statement.cannot.be.used.to.exit.from.a.transaction=\
  continue statement cannot be used to exit from a transaction without a commit or a rollback statement

error.check.expression.invalid.usage.within.transaction.block=\
  ''check'' expression cannot be used within transaction block

error.return.statement.cannot.be.used.to.exit.from.a.transaction=\
  return statement cannot be used to exit from a transaction without a commit or a rollback statement

error.invalid.retry.count=\
  invalid transaction retry count

error.invalid.commit.count=\
  invalid transaction commit count

error.invalid.rollback.count=\
  invalid transaction rollback count

error.invalid.transaction.handler.args=\
  transaction handler function required single string parameter which is transaction id

error.invalid.transaction.handler.signature=\
  transaction handler function cannot have a return type

error.lambda.required.for.transaction.handler=\
  lambda function with string input parameter is required as transaction handler

error.done.statement.cannot.be.used.to.exit.from.a.transaction=\
  done statement cannot be used to exit from a transaction

error.transaction.cannot.be.used.within.handler=\
  transaction statement cannot be used within a transaction handler

error.transaction.cannot.be.used.within.transactional.scope=\
  transaction statement cannot be used within a transactional scope

error.nested.transactions.are.invalid=\
  transaction statement cannot be nested within another transaction block

error.invalid.function.pointer.assignment.for.handler=\
  invalid function pointer assignment for the transaction handler function

error.usage.of.start.within.transaction.is.prohibited=\
  usage of start within a transactional scope is prohibited

error.transactional.function.prohibited.outside.transactional.scope=\
  invoking transactional function outside transactional scope is prohibited

error.rollback.cannot.be.within.transactional.function=\
  using rollback statement within a transactional function is prohibited

error.commit.cannot.be.within.transactional.function=\
  using commit statement within a transactional function is prohibited

error.max.one.commit.rollback.allowed.within.branch=\
  maximum of one commit and one rollback allowed within a branch

error.commit.not.allowed=\
  commit not allowed here

error.rollback.not.allowed=\
  rollback not allowed here

error.incompatible.types=\
  incompatible types: expected ''{0}'', found ''{1}''

error.incompatible.types.spread.op=\
  incompatible types: expected a map or a record, found ''{0}''

error.incompatible.types.field=\
  incompatible types: expected ''{0}'' for field ''{1}'', found ''{2}''

error.unknown.type=\
  unknown type ''{0}''

error.unary.op.incompatible.types=\
  operator ''{0}'' not defined for ''{1}''

error.binary.op.incompatible.types=\
  operator ''{0}'' not defined for ''{1}'' and ''{2}''

error.self.reference.var=\
  self referenced variable ''{0}''

error.worker.send.after.return=\
  invalid worker send statement position, can not be used after a non-error return

error.worker.receive.after.return=\
  invalid worker receive statement position, can not be used after a non-error return

error.invalid.worker.send.position=\
  invalid worker send statement position, must be a top level statement in a worker

error.invalid.worker.receive.position=\
  invalid worker receive statement position, must be a top level statement in a worker

error.undefined.worker=\
   undefined worker ''{0}''

error.invalid.worker.join.result.type=\
   invalid worker join result type, expected 'map'

error.invalid.worker.timeout.result.type=\
   invalid worker timeout result type, expected 'map'

error.invalid.worker.reference=\
   unsupported worker reference ''{0}''

error.worker.send.receive.parameter.count.mismatch=\
   parameter count mismatch in worker send/receive

error.worker.invalid.worker.interaction=\
   worker send/receive interactions are invalid; worker(s) cannot move onwards from the state: ''{0}''

error.worker.interactions.only.allowed.between.peers=\
  worker interactions are only allowed between peers

error.worker.multiple.fork.join.send=\
   only a single worker send can be executed for joining results in a fork/join

error.invalid.type.for.receive=\
   invalid type for worker receive ''{0}'', expected anydata

error.invalid.type.for.send=\
   invalid type for worker send ''{0}'', expected anydata

error.invalid.usage.of.receive.expression=\
   invalid usage of receive expression, var not allowed

error.invalid.wait.future.expr.mapping.constructors=\
  ''wait'' cannot be used with mapping constructors

error.invalid.wait.future.expr.actions=\
  ''wait'' cannot be used with actions

error.invalid.send.expr=\
  expected an expression, but found an action

error.assignment.count.mismatch=\
  assignment count mismatch: expected {0} values, but found {1}

error.assignment.required=\
  variable assignment is required

error.type.cast.not.yet.supported.for.type=\
  type cast not yet supported for type ''{0}''

error.equality.not.yet.supported.for.type=\
  equality not yet supported for type ''{0}''

error.binding.pattern.not.yet.supported.for.type=\
  binding pattern not yet supported for type ''{0}''

error.let.expression.not.yet.supported.record.field=\
  let expressions are not yet supported for record fields

error.let.expression.not.yet.supported.object.field=\
  let expressions are not yet supported for object fields

error.incompatible.types.cast=\
  incompatible types: ''{0}'' cannot be cast to ''{1}''

error.invalid.function.invocation=\
  function invocation on type ''{0}'' is not supported

error.invalid.function.invocation.with.name=\
  invalid function ''{0}'' invocation on type ''{1}''

error.incompatible.types.cast.with.suggestion=\
  incompatible types: ''{0}'' cannot be cast to ''{1}'', use conversion expression

error.incompatible.types.conversion=\
  incompatible types: ''{0}'' cannot be converted to ''{1}''

error.incompatible.types.conversion.with.suggestion=\
  incompatible types: ''{0}'' cannot be convert to ''{1}'', use cast expression

error.unsafe.cast.attempt=\
  unsafe cast from ''{0}'' to ''{1}'', use multi-return cast expression

error.unsafe.conversion.attempt=\
  unsafe conversion from ''{0}'' to ''{1}'', use multi-return conversion expression

error.array.literal.not.allowed=\
  array literal not allowed here

error.string.template.literal.not.allowed=\
  string template literals not allowed here

error.invalid.literal.for.type=\
  invalid literal for type ''{0}''

error.invalid.literal.for.match.pattern=\
  invalid literal for match pattern; allowed literals are simple, tuple and record only

error.invalid.expr.with.type.guard.for.match=\
  invalid expression with type guard; only simple variable references are allowed

error.invalid.field.name.record.lit=\
  invalid field name ''{0}'' in type ''{1}''

error.rest.field.not.allowed=\
  rest field not allowed in sealed records

error.open.record.constraint.not.allowed=\
  incompatible types: 'json' cannot be constrained with open record type ''{0}''

error.invalid.record.rest.descriptor=\
  invalid record rest descriptor

error.missing.required.record.field=\
  missing non-defaultable required record field ''{0}''

error.default.values.not.allowed.for.optional.fields=\
  a default value specified for optional field ''{0}''

error.never.type.not.allowed.for.required.fields=\
  a required field cannot be of type ''never'', define ''{0}'' as an optional field instead

error.never.typed.var.def.not.allowed=\
  cannot define a variable of type ''never''

error.too.many.args.call=\
  too many arguments in call to ''{0}()''

error.non.public.arg.accessed.with.named.arg=\
  cannot refer to non public parameter ''{0}'' of ''{1}()'' as a named arg

error.multi.value.in.single.value.context=\
  multi-valued ''{0}()'' in single-value context

error.multi.valued.expr.in.single.valued.context=\
  multi-valued expression in single-valued context

error.does.not.return.value=\
  ''{0}()'' does not return a value;

error.invalid.namespace.prefix=\
  invalid namespace prefix ''{0}''

error.mismatching.xml.start.end.tags=\
  mismatching start and end tags found in xml element

error.no.new.variables.var.assignment=\
  no new variables on left side

error.invalid.variable.assignment=\
  invalid assignment in variable ''{0}''

error.invalid.variable.assignment.declaration.final =\
  invalid assignment: ''{0}'' declaration is final

error.cannot.assign.value.to.final.field=\
  cannot assign a value to final ''{0}''

error.cannot.assign.value.to.function.argument=\
  cannot assign a value to function argument ''{0}''

error.cannot.assign.value.to.endpoint=\
  cannot assign a value to endpoint ''{0}''

error.cannot.update.readonly.value.of.type=\
  cannot update ''readonly'' value of type ''{0}''

error.cannot.update.readonly.record.field=\
  cannot update ''readonly'' record field ''{0}'' in ''{1}''

error.cannot.update.readonly.object.field=\
  cannot update ''readonly'' object field ''{0}'' in ''{1}''

error.underscore.not.allowed=\
  underscore is not allowed here

error.operation.does.not.support.indexing=\
  invalid operation: type ''{0}'' does not support indexing

error.operation.does.not.support.field.access=\
  invalid operation: type ''{0}'' does not support field access

error.operation.does.not.support.field.access.for.assignment=\
  invalid operation: type ''{0}'' does not support field access for assignment

error.operation.does.not.support.optional.field.access=\
  invalid operation: type ''{0}'' does not support optional field access

error.operation.does.not.support.field.access.for.non.required.field=\
  invalid operation: type ''{0}'' does not support field access for non-required field ''{1}''

error.operation.does.not.support.optional.field.access.for.field=\
  invalid operation: type ''{0}'' does not support optional field access for field ''{1}''

error.operation.does.not.support.index.access.for.assignment=\
  invalid operation: type ''{0}'' does not support member access for assignment

error.invalid.index.expr.struct.field.access=\
  invalid index expression: expected string literal

error.invalid.index.expr.tuple.field.access=\
  invalid index expression: expected integer literal

error.invalid.tuple.index.expr=\
  invalid tuple index expression: value space ''{0}'' out of range

error.invalid.record.index.expr=\
  invalid record index expression: value space ''{0}'' out of range

error.invalid.enum.expr=\
  invalid expression: expected enum type name ''{0}''

error.invalid.expr.in.match.stmt=\
  invalid expression in match statement

error.invalid.pattern.clauses.in.match.stmt=\
  invalid patterns in match statement. cannot combine typed and static patterns

error.static.value.match.only.supports.anydata=\
  static value match only supports anydata

error.func.defined.on.not.supported.type=\
  function ''{0}'' defined on not supported type ''{1}''

error.func.defined.on.non.local.type=\
  function ''{0}'' defined on non-local type ''{1}''

error.invalid.object.constructor=\
  invalid object constructor return type ''{0}'', expected a subtype of ''error?'' containing ''()''

error.explicit.invocation.of.record.init.is.not.allowed=\
  explicit invocation of ''{0}'' record initializer is not allowed

error.incompatible.type.constraint=\
  incompatible types: ''{0}'' cannot be constrained with ''{1}''

error.pkg.alias.not.allowed.here=\
  module alias not allowed here

error.undefined.annotation=\
  undefined annotation ''{0}''

error.annotation.not.allowed=\
  annotation ''{0}'' is not allowed on {1}

error.annotation.attachment.cannot.have.a.value=\
  no annotation value expected for annotation ''{0}''

error.annotation.attachment.requires.a.value=\
  annotation value expected for annotation ''{0}''

error.annotation.attachment.cannot.specify.multiple.values=\
  cannot specify more than one annotation value for annotation ''{0}''

error.annotation.invalid.type=\
  annotation declaration requires a subtype of ''true'', ''map<anydata>'' or ''map<anydata>[]'', but found ''{0}''

error.annotation.invalid.const.type=\
  invalid type ''{0}'' for ''const'' annotation declaration, expected ''anydata''

error.annotation.requires.const=\
  annotation declaration with ''source'' attach point(s) should be a ''const'' declaration

error.incompatible.types.array.found=\
  incompatible types: expected a ''{0}'', found an array

error.xml.attribute.map.update.not.allowed=\
  xml attributes cannot be updated as a collection. update attributes one at a time

error.xml.qname.update.not.allowed=\
  cannot assign values to an xml qualified name

error.invalid.namespace.declaration=\
  cannot bind prefix ''{0}'' to the empty namespace name

error.cannot.update.xml.sequence=\
  cannot update an xml sequence

error.invalid.xml.ns.interpolation=\
  xml namespaces cannot be interpolated

error.cannot.find.xml.namespace.prefix=\
  cannot find xml namespace prefix ''{0}''

error.method.invocation.in.xml.navigation.expressions.not.supported=\
  method invocations are not yet supported within XML navigation expressions, use a grouping expression \
  (parenthesis) if you intend to invoke the method on the result of the navigation expression.

error.deprecated.xml.attribute.access.expression=\
  deprecated xml attribute access expression, use field access expression instead

error.indexing.within.xml.navigation.expression.not.supported=\
  index operations are not yet supported within XML navigation expressions, use a grouping expression \
  (parenthesis) if you intend to index the result of the navigation expression.

error.iterable.not.supported.collection=\
  incompatible types: ''{0}'' is not an iterable collection

error.incompatible.iterator.function.signature=\
  iterable objects must have a __iterator function with signature, ' \
  public function __iterator() returns (object { public function next () returns (record {| T value; |}?); })';

error.iterable.not.supported.operation=\
  operation ''{0}'' does not support given collection type

error.iterable.too.many.variables=\
  too many variables are defined for iterable type ''{0}''

error.iterable.not.enough.variables=\
  not enough variables are defined for iterable type ''{0}'', require at least ''{1}'' variables

error.iterable.too.many.return.args=\
  too many return arguments are defined for operation ''{0}''

error.iterable.not.enough.return.args=\
  not enough return arguments are defined for operation ''{0}''

error.iterable.lambda.required=\
  single lambda function required here

error.iterable.lambda.tuple.required=\
  iterable lambda function required a single param or a tuple param

error.iterable.no.args.required=\
  no argument required for operation ''{0}''

error.iterable.lambda.incompatible.types=\
  incompatible lambda function types: expected ''{0}'', found ''{1}''

error.iterable.return.type.mismatch=\
  cannot assign return value of ''{0}'' operation here, use a reduce operation

error.invalid.token=\
  invalid token {0}

error.missing.token=\
  missing token {0} before {1}

error.extraneous.input=\
  extraneous input {0}

error.mismatched.input=\
  mismatched input {0}. expecting {1}

error.failed.predicate=\
  {0}

error.syntax.error=\
  {0}

error.invalid.shift.operator=\
  invalid shift operator

error.module.not.found=\
  cannot resolve module ''{0}''

error.invalid.module.declaration=\
  invalid module declaration: expected ''{0}'', found ''{1}''

error.missing.module.declaration=\
  missing module declaration: expected ''{0}''

error.unexpected.module.declaration=\
  invalid module declaration ''{0}'': no module declaration is needed for default module

error.service.object.type.required=\
  incompatible types: requires an object type

error.service.invalid.object.type=\
  given type ''{0}'' does not match with service type interface

error.service.function.invalid.modifier=\
  service methods cannot have explicit visibility qualifiers

error.service.function.invalid.invocation=\
  service method call is allowed only within the type descriptor

error.service.invalid.endpoint.type=\
  cannot infer type of the endpoint from the service type or binds of the service {0}

error.service.service.type.required.anonymous=\
  cannot infer type of the anonymous endpoint, requires a valid service type for service {0}

error.remote.function.in.non.client.object=\
  a remote function in a non client object

error.resource.function.in.non.service.object=\
  a resource function allowed in services only

error.resource.function.invalid.return.type=\
  invalid resource function return type ''{0}'', expected a subtype of ''error?'' containing ''()''

error.remote.in.non.object.function=\
  remote modifier not allowed in non-object attached function {0}

error.invalid.listener.var=\
  listener variable incompatible types: ''{0}'' is not a Listener object

error.invalid.listener.attachment=\
  invalid listener attachment

error.invalid.action.invocation.syntax=\
  invalid remote method call ''.{0}()'': use ''->{0}()'' for remote method calls

error.invalid.method.invocation.syntax=\
  invalid method call ''->{0}()'': ''->'' can only be used with remote methods

error.invalid.init.invocation=\
  object ''init'' method call is allowed only within the type descriptor

error.invalid.resource.function.invocation=\
  resource function can not be invoked with in a service

error.invalid.action.invocation=\
  invalid remote method call: expected a client object, but found ''{0}''

error.undefined.action=\
  undefined remote function ''{0}'' in client object {1}

error.tainted.value.passed.to.untainted.parameter=\
  tainted value passed to untainted parameter ''{0}''

error.tainted.value.passed.to.untainted.param.in.obj.method=\
  tainted value passed to untainted parameter ''{0}'' originating from object method ''{1}'' invocation

error.tainted.value.passed.to.global.variable=\
  tainted value passed to global variable ''{0}''

error.tainted.value.passed.to.module.object=\
  tainted value passed to module object ''{0}''

error.method.invocation.taint.global.object=\
  method invocation taint global object ''{0}''

error.tainted.value.passed.to.closure.variable=\
  tainted value passed to closure variable ''{0}''

error.unable.to.perform.taint.checking.with.recursion=\
  taint checking for ''{0}'' could not complete due to recursion with ''{1}'', add @tainted or @untainted to returns

error.unable.to.perform.taint.checking.for.builtin.method=taint analysis not defined for the builtin method: ''{0}''

error.tainted.return.not.annotated.tainted=\
  functions returning tainted value are required to annotate return signature @tainted: ''{0}''

error.tainted.param.not.annotated.tainted=\
  argument to parameter ''{0}'' is tainted by ''{1}'' hence require to annotate @tainted

error.entry.point.parameters.cannot.be.untainted=\
  entry point parameter ''{0}'' cannot be untainted

error.compiler.plugin.no.package.found=\
  cannot find module ''{0}'' specified in compiler plugin ''{1}''

error.compiler.plugin.no.annotations.found.in.package=\
  no annotations found in module ''{0}'' specified in compiler plugin ''{1}''

error.undefined.parameter=\
  undefined defaultable parameter ''{0}''

error.invalid.error.reason.type=\
  invalid error reason type ''{0}'', expected a subtype of ''string''

error.error.match.over.const.reason.ref.not.supported=\
  error match pattern with a constant reference as the reason is not yet supported

error.invalid.error.detail.type=\
  invalid error detail type ''{0}'', expected a subtype of ''{1}''

error.error.detail.arg.not.named.arg=\
  error detail argument must be passed as named arguments

error.missing.error.reason=\
  error reason is mandatory for direct error constructor

error.object.type.not.allowed=\
  object type not allowed as the constraint

error.duplicate.named.args=\
  redeclared argument ''{0}''

error.cannot.get.all.fields=\
  cannot get all fields from a {0}

error.operator.not.supported=\
  operator ''{0}'' cannot be applied to type ''{1}''

error.operator.not.allowed.variable=\
  operator ''{0}'' cannot be applied on variable ''{1}''

error.invalid.record.literal.key=\
  invalid key: only identifiers and strings are allowed as record literal keys

error.invalid.record.literal.identifier.key=\
  invalid key ''{0}'': identifiers cannot be used as rest field keys, expected a string literal or an expression

error.invalid.function.pointer.invocation=\
  invalid function pointer invocation on non-invokable field ''{0}'' in record ''{1}''

error.invalid.default.param.value=\
  invalid value for parameter ''{0}'': only simple literals allowed
  
error.abstract.object.constructor=\
  abstract object ''{0}'' cannot have a constructor method
  
error.cannot.initialize.abstract.object=\
  cannot initialize abstract object ''{0}''

error.invalid.interface.of.non.abstract.object=\
  no implementation found for the function ''{0}'' of non-abstract object ''{1}''

error.private.function.visibility=\
   function ''{0}'' can not have 'private' visibility

error.cannot.attach.functions.to.abstract.object=\
  cannot attach function ''{0}'' to abstract object ''{1}''

error.abstract.object.function.cannot.have.body=\
  function ''{0}'' in abstract object ''{1}'' cannot have a body

error.resource.function.cannot.be.extern=\
  external resource functions are not supported by the implementation

error.object.init.function.cannot.be.extern=\
  object ''init'' method cannot have an ''external'' implementation

error.private.object.constructor=\
  object initializer function can not be declared as private

error.private.field.abstract.object=\
  abstract object field: ''{0}'' can not be declared as private

error.field.with.default.value.abstract.object=\
  fields with default values are not yet supported with abstract objects

error.private.function.abstract.object=\
  interface function: ''{0}'' of abstract object ''{1}'' can not be declared as private

error.global.variable.cyclic.reference=\
  illegal cyclic reference ''{0}''

error.required.param.not.allowed.after.defaultable.param=\
  required parameter not allowed after defaultable parameters

error.positional.arg.defined.after.named.arg=\
  positional argument not allowed after named arguments

error.rest.arg.defined.after.named.arg=\
  rest argument not allowed after named arguments

error.missing.required.parameter=\
  missing required parameter ''{0}'' in call to ''{1}''()

error.extern.function.abstract.object=\
  external function: ''{0}'' not allowed in abstract object ''{1}''

error.incompatible.type.reference=\
  incompatible types: ''{0}'' is not an object

error.incompatible.type.reference.non.public.members=\
  incompatible type reference ''{0}'': a referenced object cannot have non-public fields or methods

error.incompatible.record.type.reference=\
  incompatible types: ''{0}'' is not a record

error.redeclared.type.reference=\
  redeclared type reference ''{0}''

error.redeclared.function.from.type.reference=\
  redeclared symbol ''{0}'': trying to copy a duplicate function through referenced type ''{1}''

error.referred.function.signature.mismatch=\
  mismatched function signatures: expected ''{0}'', found ''{1}''

# match statement related error messages

error.match.stmt.cannot.guarantee.a.matching.pattern=\
  A matching pattern cannot be guaranteed for types ''{0}''

error.match.stmt.unreachable.pattern=\
  unreachable pattern: preceding patterns are too general or the pattern ordering is not correct

error.match.stmt.unmatched.pattern=\
  pattern will not be matched

error.match.stmt.pattern.always.matches=\
  pattern will always be matched

error.match.stmt.contains.two.default.patterns=\
  match statement has a 'static value' default pattern and a 'binding value' default pattern

error.can.not.find.match.error.reason.const=\
  cannot find error reason match constant: ''{0}''

# error type related errors

error.throw.stmt.not.supported=\
  throw statement not supported, use panic statement instead

error.try.stmt.not.supported=\
  try-catch statement not supported, use trap expression instead

error.unknown.builtin.method=\
  unknown builtin method ''{0}''

error.unsupported.builtin.method=\
  built-in method ''{0}'' not supported here

# checked expression related error messages

error.checked.expr.invalid.usage.no.error.type.rhs=\
  invalid usage of the ''{0}'' expression operator: no expression type is equivalent to error type

error.checked.expr.invalid.usage.only.error.types.rhs=\
  invalid usage of the ''{0}'' expression operator: all expression types are equivalent to error type

error.checked.expr.no.matching.error.return.in.encl.invokable=\
  invalid usage of the ''check'' expression operator: no matching error return type(s) in the enclosing invokable

error.start.require.invocation=\
  invalid async operation usage, require an invocation

error.invalid.expr.statement=\
  invalid statement

error.invalid.action.invocation.as.expr=\
  action invocation as an expression not allowed here

error.ambiguous.type=\
  ambiguous type ''{0}''

error.usage.of.uninitialized.variable=\
  variable ''{0}'' is not initialized

error.uninitialized.object.fields=\
  field(s) ''{0}'' not initialized

error.uninitialized.variables=\
  variable(s) ''{0}'' not initialized

error.invalid.any.var.def=\
  invalid variable definition; can not infer the assignment type.

error.invalid.record.literal=\
  invalid usage of record literal with type ''{0}''

error.duplicate.key.in.record.literal=\
  invalid usage of {0} literal: duplicate key ''{1}''

error.duplicate.key.in.table.literal=\
  duplicate key found in table row key(''{0}'') : ''{1}''

error.duplicate.key.in.record.literal.spread.op=\
  invalid usage of {0} literal: duplicate key ''{1}'' via spread operator ''{2}''

error.invalid.array.literal=\
  invalid usage of array literal with type ''{0}''

error.invalid.tuple.literal=\
  invalid usage of tuple literal with type ''{0}''

error.invalid.list.constructor.type=\
  invalid usage of list constructor: type ''{0}'' does not have a filler value

error.invalid.array.element.type=\
  array element type ''{0}'' does not have an implicit initial value, use ''{1}''

error.invalid.type.new.literal=\
  invalid usage of ''new'' with type ''{0}''

error.mismatching.array.literal.values=\
  size mismatch in sealed array. expected ''{0}'', but found ''{1}''

error.index.out.of.range=\
  index out of range: index: ''{0}''

error.list.index.out.of.range=\
  list index out of range: index: ''{0}''

error.array.index.out.of.range=\
  array index out of range: index: ''{0}'', size: ''{1}''

error.sealed.array.type.can.not.infer.size=\
  invalid usage of sealed type: can not infer array size

error.sealed.array.type.not.initialized=\
  invalid usage of sealed type: array not initialized

error.invalid.list.index.expr=\
  invalid list index expression: value space ''{0}'' out of range

error.invalid.array.index.expr=\
  invalid array index expression: value space ''{0}'' out of range

error.invalid.usage.of.keyword=\
  illegal usage of keyword ''{0}''

# Variable Reference Errors

error.invalid.tuple.binding.pattern=\
  invalid tuple binding pattern; member variable count mismatch with member type count

error.invalid.type.for.tuple.var.expr=\
  invalid tuple variable; expecting a tuple type but found ''{0}'' in expression

error.invalid.tuple.binding.pattern.decl=\
  invalid tuple binding pattern: expected a tuple type, but found ''{0}''

error.invalid.tuple.binding.pattern.inference=\
  invalid tuple binding pattern: attempted to infer a tuple type, but found ''{0}''

error.invalid.record.binding.pattern=\
  invalid record binding pattern with type ''{0}''

error.invalid.field.in.record.binding.pattern=\
  invalid record binding pattern; unknown field ''{0}'' in record type ''{1}''

error.invalid.record.literal.in.binding.pattern=\
  record literal is not supported for record binding pattern

error.no.matching.record.ref.found=\
  no matching record reference found for field ''{0}''

error.multiple.matching.record.ref.found=\
  multiple matching record references found for field ''{0}''

error.cannot.match.closed.record.variable.ref=\
  can not match record variable reference, type ''{0}'' is not a closed record type

error.cannot.match.closed.record.variable.ref.fields=\
  not enough fields to match to closed record type ''{0}''

error.invalid.type.definition.for.record.var=\
  invalid record variable; expecting a record type but found ''{0}'' in type definition

error.invalid.type.definition.for.error.var=\
  invalid error variable; expecting an error type but found ''{0}'' in type definition

error.invalid.error.binding.pattern=\
  invalid error binding pattern with type ''{0}''

error.invalid.error.reason.binding.pattern=\
  invalid error reason binding pattern, error reason should be ''var {0}''

error.invalid.error.rest.binding.pattern=\
  invalid error rest binding pattern, error rest param should be ''var {0}''

error.invalid.error.destructuring.reason=\
  first reference of error destructure statement must be error reason

error.invalid.error.match.pattern=\
  invalid error match pattern, cannot match error

error.duplicate.variable.in.binding.pattern=\
  variables in a binding pattern must be distinct; found duplicate variable ''{0}''

error.invalid.variable.reference.in.binding.pattern=\
  invalid binding pattern, variable reference ''{0}'' cannot be used with binding pattern

error.invalid.type.for.rest.descriptor=\
  invalid rest descriptor type; expecting an array type but found ''{0}''

# safe navigation operator related errors

error.safe.navigation.not.required=\
  safe navigation operator not required for type ''{0}''

error.optional.field.access.not.required.on.lhs=\
  optional field access cannot be used in the target expression of an assignment

error.tuple.index.out.of.range=\
  tuple index out of range: index: ''{0}'', size: ''{1}''

error.incompatible.type.check=\
  incompatible types: ''{0}'' will not be matched to ''{1}''
  
error.unnecessary.condition=\
  unnecessary condition: expression will always evaluate to ''true''

# streaming related errors

error.invalid.stream.constructor=\
  ''{0}'' is not a valid constructor for streams type

error.invalid.stream.usage.with.from = \
  type 'stream' not allowed here; to use from on a type 'stream', it should be the first from clause in the query.

error.error.type.expected = \
  type ''{0}'' not allowed here; expected an ''error'' or a subtype of ''error''.

error.missing.required.method.next = \
  ''{0}'' must implement ''public function next() returns {1}''.

error.invalid.table.constraint.subtype = \
  invalid constraint type. expected subtype of ''map<any|error>'' but ''{0}''

error.table.key.specifier.mismatch = \
  table key specifier mismatch. expected: ''{0}'' but found ''{1}''

error.key.specifier.size.mismatch.with.key.constraint = \
  table key specifier mismatch with key constraint. expected: ''{0}'' fields but found ''{1}''

error.key.specifier.mismatch.with.key.constraint = \
  table key specifier ''{0}'' does not match with key constraint type ''{1}''

error.invalid.key.constraint.provided.for.access = \
  invalid key constraint provided for member access. key constraint expected with type ''{0}''

error.multi.key.member.access.not.supported = \
  multi key member access is not supported for type ''{0}''. only support for subtype of ''table''

error.member.access.not.supported.keyless.table = \
  member access is not supported for keyless table ''{0}''

error.invalid.field.name.in.key.specifier = \
  field name ''{0}'' used in key specifier is not found in table constraint type ''{1}''

error.key.specifier.field.must.be.readonly = \
  field ''{0}'' used in key specifier must be a readonly field

error.key.specifier.field.must.be.required = \
  field ''{0}'' used in key specifier must be a required field

error.key.specifier.field.must.be.anydata = \
  invalid type ''{0}'' for field ''{1}'' used in key specifier, expected sub type of anydata

error.key.specifier.field.value.must.be.constant = \
  field ''{0}'' used in key specifier must have a literal value

error.key.constraint.not.supported.for.table.with.map.constraint = \
  table with constraint of type 'map' cannot have key specifier or key type constraint

error.cannot.infer.member.type.for.table.due.ambiguity = \
  cannot infer the member type from table constructor. field ''{0}'' type is ambiguous

error.cannot.infer.member.type.for.table = \
  cannot infer the member type from table constructor; no values are provided in table constructor

error.arrow.expression.mismatched.parameter.length=\
  invalid number of parameters used in arrow expression. expected: ''{0}'' but found ''{1}''

error.arrow.expression.cannot.infer.type.from.lhs=\
  cannot infer types of the arrow expression with unknown invokable type

error.arrow.expression.not.supported.iterable.operation=\
  arrow expression can not be used with ''{0}'' iterable

# decimal related errors

error.integer.too.large=\
  Integer ''{0}'' too large

error.integer.too.small=\
  Integer ''{0}'' too small

error.hexadecimal.too.large=\
  Hexadecimal ''{0}'' too large

error.hexadecimal.too.small=\
  Hexadecimal ''{0}'' too small

error.clone.invocation.invalid=\
  Cannot clone a value of a type other than anydata \
  (boolean|int|byte|float|decimal|string|xml|table|anydata[]|map<anydata>|records (with only `anydata` fields)|()), \
  but found ''{0}''

# data flow analysis errors

error.partially.initialized.variable=\
  variable ''{0}'' may not have been initialized

# stamp inbuilt method related error
error.incompatible.stamp.type=\
  incompatible stamp type: type ''{0}'' cannot be stamped as type ''{1}''

error.not.supported.source.for.stamp=\
  stamp function on type ''{0}'' is not supported

# -------------------------
# Compiler warning messages
# -------------------------
warning.invalid.documentation.identifier=\
  invalid identifier in documentation reference ''{0}''

warning.invalid.documentation.reference=\
  invalid reference in documentation ''{0}'' for type ''{1}''

warning.invalid.use.of.parameter.reference=\
  invalid usage of parameter reference outside of function definition ''{0}''

warning.undocumented.parameter=\
  undocumented parameter ''{0}''

warning.no.such.documentable.parameter=\
  no such documentable parameter ''{0}''

warning.parameter.already.documented =\
  parameter ''{0}'' already documented

warning.undocumented.field=\
  undocumented field ''{0}''

warning.no.such.documentable.field=\
  no such documentable field ''{0}''

warning.field.already.documented =\
  field ''{0}'' already documented

warning.undocumented.variable=\
  undocumented variable ''{0}''

warning.no.such.documentable.variable=\
  no such documentable variable ''{0}''

warning.variable.already.documented =\
  variable ''{0}'' already documented

warning.undocumented.return.parameter =\
  undocumented return parameter

warning.no.documentable.return.parameter =\
  no documentable return parameter

warning.no.such.documentable.attribute =\
  no such documentable attribute ''{0}'' with doc prefix ''{1}''

warning.duplicate.documented.attribute =\
  already documented attribute ''{0}''

warning.invalid.use.of.endpoint.documentation.attribute =\
  invalid use of doc prefix ''{0}''

warning.undefined.documentation.public.function=\
  undefined documentation for public function ''{0}''

warning.usage.of.deprecated.construct=\
  usage of construct ''{0}'' is deprecated

warning.non.module.qualified.error.reason=\
  error reason ''{0}'' is not module qualified

error.invalid.never.return.typed.function.invocation=\
  invalid invocation ''{0}()'': functions/methods returning ''never'' cannot be called in an expression context

error.redeclared.import.module=\
  redeclared import module ''{0}''

error.cannot.infer.type=\
  cannot infer type here

error.cannot.infer.error.type=\
  cannot infer type of the error from ''{0}''

error.invalid.error.detail.rec.does.not.match=\
  invalid error constructor, error details does not match

error.invalid.error.reason.argument.to.indirect.error.constructor=\
  indirect error constructor only accept error details as named arguments

error.invalid.indirect.error.constructor.invocation=\
  cannot infer reason from error constructor: ''{0}''

error.invalid.functional.constructor.invocation=\
  use of ''start'' not allowed with functional constructor ''{0}'()''

error.type.required.for.const.with.expressions=\
  type is required for constants with expressions

error.cannot.update.constant.value=\
  cannot update constant value

error.cannot.assign.value.to.constant=\
  cannot assign a value to a constant

error.cannot.define.constant.with.type=\
  constant cannot be defined with type ''{0}'', expected a simple basic types or a map of a simple basic type

error.expression.is.not.a.constant.expression=\
  expression is not a constant expression

error.invalid.const.expression=\
  invalid constant expression, reason ''{0}''

error.const.expression.not.supported=\
  const expressions are not yet supported here

error.key.not.found=\
  key ''{0}'' not found in ''{1}''

error.invalid.use.of.experimental.feature=\
  using experimental feature ''{0}''. use ''--experimental'' flag to enable the experimental features

error.invalid.use.of.null.literal=\
''null'' literal is only supported for ''json''

error.type.param.outside.lang.module=\
  typeParam annotation is not supported here

error.builtin.subtype.outside.lang.module=\
  builtinSubtype annotation is not supported here

error.invalid.lvalue.lhs.of.assignment=\
  invocations are not supported on the left hand side of an assignment

error.invalid.package.name.qualifier=\
  invalid package name ''{0}''

error.invalid.char.colon.in.field.access.expr=\
  invalid character '':'' in field access expression

error.identifier.literal.only.supports.alphanumerics=\
  identifier literal only supports alphanumeric characters

error.incompatible.mapping.constructor.expression=\
  incompatible mapping constructor expression for type ''{0}''

error.mapping.constructor.compatible.type.not.found =\
  a type compatible with mapping constructor expressions not found in type ''{0}''

error.cannot.infer.types.for.tuple.binding=\
  invalid list constructor expression: types cannot be inferred for ''{0}''

error.invalid.unicode=\
  invalid unicode ''{0}''

error.method.too.large=\
  method is too large: ''{0}''

error.file.too.large=\
  file is too large: ''{0}''

error.class.not.found=\
  '{ballerina/java}'CLASS_NOT_FOUND ''{0}''

error.method.not.found=\
  '{ballerina/java}'METHOD_NOT_FOUND ''{0}''

error.constructor.not.found=\
  '{ballerina/java}'CONSTRUCTOR_NOT_FOUND ''{0}''

error.field.not.found=\
  '{ballerina/java}'FIELD_NOT_FOUND ''{0}''

error.overloaded.method=\
  '{ballerina/java}'OVERLOADED_METHODS ''{0}''

error.unsupported.primitive.type.reason=\
  '{ballerina/java}'UNSUPPORTED_PRIMITIVE_TYPE ''{0}''

error.method.signature.not.match=\
  '{ballerina/java}'METHOD_SIGNATURE_DOES_NOT_MATCH ''{0}''

error.invalid.deprecation.documentation=\
  invalid documentation: ''Deprecated'' documentation is only allowed on constructs annotated as ''@deprecated''

error.deprecation.documentation.should.available=\
  constructs annotated as ''@deprecated'' must have ''Deprecated'' documentation

error.deprecated.parameters.documentation.not.allowed=\
  ''Deprecated parameters'' documentation is not allowed here

error.invalid.attribute.reference=\
  invalid attribute reference

error.illegal.function.change.list.size=\
  cannot call ''{0}'' on fixed length list(s) of type ''{1}''

error.illegal.function.change.tuple.shape=\
  cannot call ''{0}'' on tuple(s) of type ''{1}'': cannot violate inherent type

error.invalid.use.of.typedesc.param=\
  use of ''typedesc'' parameters as types only allowed for return types in external functions

error.invalid.param.type.for.return.type=\
  invalid parameter reference: expected ''typedesc'', found ''{0}''

error.invalid.typedesc.param=\
  default value for a ''typedesc'' parameter used in the return type should be a reference to a type

<<<<<<< HEAD
error.invalid.raw.template.literal=\
  invalid raw template: expected {0} insertions, but found {1} insertion(s)
=======
error.invalid.num.of.strings=\
  invalid raw template: expected {0} string(s), but found {1} string(s)

error.invalid.num.of.insertions=\
  invalid raw template: expected {0} insertion(s), but found {1} insertion(s)
>>>>>>> fd82f348

error.invalid.raw.template.assignment=\
  invalid raw template assignment: ''{0}'' expected to be abstract

error.invalid.number.of.fields=\
  invalid raw template assignment: ''{0}'' expected to have only the ''strings'' and ''insertions'' fields

error.methods.not.allowed=\
  invalid raw template assignment: ''{0}'' expected to be a type without methods<|MERGE_RESOLUTION|>--- conflicted
+++ resolved
@@ -1364,16 +1364,11 @@
 error.invalid.typedesc.param=\
   default value for a ''typedesc'' parameter used in the return type should be a reference to a type
 
-<<<<<<< HEAD
-error.invalid.raw.template.literal=\
-  invalid raw template: expected {0} insertions, but found {1} insertion(s)
-=======
 error.invalid.num.of.strings=\
   invalid raw template: expected {0} string(s), but found {1} string(s)
 
 error.invalid.num.of.insertions=\
   invalid raw template: expected {0} insertion(s), but found {1} insertion(s)
->>>>>>> fd82f348
 
 error.invalid.raw.template.assignment=\
   invalid raw template assignment: ''{0}'' expected to be abstract
