--- conflicted
+++ resolved
@@ -1569,7 +1569,6 @@
 error.invalid.transfer.into.lock.with.restricted.var.usage=\
   invalid attempt to transfer a value into a ''lock'' statement with restricted variable usage
 
-<<<<<<< HEAD
 error.invalid.non.isolated.invocation.in.lock.with.restricted.var.usage=\
   invalid invocation of a non-isolated function in a ''lock'' statement with restricted variable usage
 
@@ -1584,10 +1583,6 @@
 
 error.invalid.isolated.qualifier.on.module.no.init.var.decl=\
   an uninitialized module variable declaration cannot be marked as ''isolated''
-=======
-error.invalid.non.isolated.invocation.in.isolated.object.method=\
-  invalid invocation of a non-isolated function in a method accessing a mutable field of an ''isolated'' object
 
 error.binding.pattern.not.yet.supported.in.module.var.decl=\
-  ''{0}'' binding pattern not yet supported in module variable declaration
->>>>>>> f232428f
+  ''{0}'' binding pattern not yet supported in module variable declaration