#
# Copyright (c) 2017, WSO2 Inc. (http://www.wso2.org) All Rights Reserved.
#
# WSO2 Inc. licenses this file to you under the Apache License,
# Version 2.0 (the "License"); you may not use this file except
# in compliance with the License.
# You may obtain a copy of the License at
#
#    http://www.apache.org/licenses/LICENSE-2.0
#
# Unless required by applicable law or agreed to in writing,
# software distributed under the License is distributed on an
# "AS IS" BASIS, WITHOUT WARRANTIES OR CONDITIONS OF ANY
# KIND, either express or implied.  See the License for the
# specific language governing permissions and limitations
# under the License.
#

# -------------------------
# Compiler warning messages
# -------------------------

error.undefined.package=\
  undefined package ''{0}''

error.unused.import.package=\
  unused import package ''{0}''

error.redeclared.symbol=\
  redeclared symbol ''{0}''

error.redeclared.builtin.symbol=\
  redeclared builtin symbol ''{0}''

error.undefined.symbol=\
  undefined symbol ''{0}''

error.undefined.function=\
  undefined function ''{0}''

error.undefined.function.in.struct=\
  undefined function ''{0}'' in struct ''{1}''

error.undefined.connector=\
  undefined connector ''{0}''

error.undefined.field.in.struct=\
  undefined field ''{0}'' in struct ''{1}''

error.attempt.refer.non.public.symbol=\
  attempt to refer to non-public symbol ''{0}''

error.invokable.must.return=\
  this {0} must return a result

error.atleast.one.worker.must.return=\
  at least one worker in the {0} must return a result

error.fork.join.worker.cannot.return=\
  cannot return from a worker in fork/join

error.fork.join.invalid.worker.count=\
  fork/join minimum finishing worker count must be equal or less than the joining worker count

error.multi.value.return.expected=\
  multi value return is expected

error.single.value.return.expected=\
  single value return is expected

error.return.value.too.many=\
  too many return values

error.return.value.not.enough=\
  not enough return values

error.cannot.find.function.sig.for.function.in.object=\
  cannot find function signature for function ''{0}'' in object ''{1}''

error.implementation.already.exist=\
  implementation already exist for the given function ''{0}'' in same package

error.return.stmt.not.valid.in.resource=\
  return statement is not allowed inside a resource

error.duplicated.error.catch=\
  error ''{0}'' already caught in catch block

error.unreachable.code=\
  unreachable code

error.next.cannot.be.outside.loop=\
  next cannot be used outside of a loop

error.break.cannot.be.outside.loop=\
  break cannot be used outside of a loop

error.abort.cannot.be.outside.transaction.block=\
  abort cannot be used outside of a transaction block

error.fail.cannot.be.outside.transaction.block=\
  fail cannot be used outside of a transaction block

error.break.statement.cannot.be.used.to.exit.from.a.transaction=\
  break statement cannot be used to exit from a transaction

error.next.statement.cannot.be.used.to.exit.from.a.transaction=\
  next statement cannot be used to exit from a transaction

error.return.statement.cannot.be.used.to.exit.from.a.transaction=\
  return statement cannot be used to exit from a transaction

error.invalid.retry.count=\
  invalid transaction retry count

error.incompatible.types=\
  incompatible types: expected ''{0}'', found ''{1}''

error.incompatible.types.exp.tuple=\
  incompatible types: expected tuple, found ''{0}''

error.unknown.type=\
  unknown type ''{0}''

error.unary.op.incompatible.types=\
  operator ''{0}'' not defined for ''{1}''

error.binary.op.incompatible.types=\
  operator ''{0}'' not defined for ''{1}'' and ''{2}''

error.self.reference.var=\
  self referenced variable ''{0}''

error.invalid.worker.send.position=\
  invalid worker send statement position, must be a top level statement in a worker

error.invalid.worker.receive.position=\
  invalid worker receive statement position, must be a top level statement in a worker

error.undefined.worker=\
   undefined worker ''{0}''

error.invalid.worker.join.result.type=\
   invalid worker join result type, expected 'map'

error.invalid.worker.timeout.result.type=\
   invalid worker timeout result type, expected 'map'

error.worker.send.receive.parameter.count.mismatch=\
   parameter count mismatch in worker send/receive

error.worker.invalid.worker.interaction=\
   worker send/receive interactions are invalid; worker(s) cannot move onwards from the state: ''{0}''

error.assignment.count.mismatch=\
  assignment count mismatch: expected {0} values, but found {1}

error.assignment.required=\
  variable assignment is required

error.incompatible.types.cast=\
  incompatible types: ''{0}'' cannot be cast to ''{1}''

error.invalid.function.invocation=\
  function invocation on type ''{0}'' is not supported

error.invalid.function.invocation.with.name=\
  invalid function ''{0}'' invocation on type ''{1}''

error.incompatible.types.cast.with.suggestion=\
  incompatible types: ''{0}'' cannot be cast to ''{1}'', use conversion expression

error.incompatible.types.conversion=\
  incompatible types: ''{0}'' cannot be convert to ''{1}''

error.incompatible.types.conversion.with.suggestion=\
  incompatible types: ''{0}'' cannot be convert to ''{1}'', use cast expression

error.unsafe.cast.attempt=\
  unsafe cast from ''{0}'' to ''{1}'', use multi-return cast expression

error.unsafe.conversion.attempt=\
  unsafe conversion from ''{0}'' to ''{1}'', use multi-return conversion expression

error.array.literal.not.allowed=\
  array literal not allowed here

error.string.template.literal.not.allowed=\
  string template literals not allowed here

error.invalid.literal.for.type=\
  invalid literal for type ''{0}''

error.invalid.field.name.record.lit=\
  invalid field name in {0} literal. identifier or string literal expected

error.not.enough.args.call=\
  not enough arguments in call to ''{0}()''

error.too.many.args.call=\
  too many arguments in call to ''{0}()''

error.multi.value.in.single.value.context=\
  multi-valued ''{0}()'' in single-value context

error.multi.valued.expr.in.single.valued.context=\
  multi-valued expression in single-valued context

error.does.not.return.value=\
  ''{0}()'' does not return a value;

error.invalid.namespace.prefix=\
  invalid namespace prefix ''{0}''

error.mismatching.xml.start.end.tags=\
  mismatching start and end tags found in xml element

error.no.new.variables.var.assignment=\
  no new variables on left side

error.invalid.variable.assignment=\
  invalid assignment in variable ''{0}''

error.cannot.assign.value.to.final.field=\
  cannot assign a value to final ''{0}''

error.cannot.assign.value.to.function.argument=\
  cannot assign a value to function argument ''{0}''

error.cannot.assign.value.to.readonly.field=\
  cannot assign a value to readonly ''{0}''

error.cannot.assign.value.to.endpoint=\
  cannot assign a value to endpoint ''{0}''

error.underscore.not.allowed=\
  underscore is not allowed here

error.operation.does.not.support.indexing=\
  invalid operation: type ''{0}'' does not support indexing

error.operation.does.not.support.field.access=\
  invalid operation: type ''{0}'' does not support field access

error.invalid.index.expr.struct.field.access=\
  invalid index expression: expected string literal

error.invalid.enum.expr=\
  invalid expression: expected enum type name ''{0}''

error.invalid.expr.in.match.stmt=\
  invalid expression in match statement

error.func.defined.on.not.supported.type=\
  function ''{0}'' defined on not supported type ''{1}''

error.func.defined.on.non.local.type=\
  function ''{0}'' defined on non-local type ''{1}''

error.struct.field.and.func.with.same.name=\
  function and field named ''{0}'' in struct ''{1}''

error.invalid.struct.initializer.function=\
  invalid struct initializer function: input/output parameters are not allowed

error.attempt.to.create.struct.non.public.initializer=\
  attempt to create a struct with a non-public initializer 

error.explicit.invocation.of.struct.init.is.not.allowed=\
  explicit invocation of ''{0}'' struct initializer is not allowed

error.incompatible.type.constraint=\
  incompatible types: ''{0}'' cannot be constrained with ''{1}''

error.pkg.alias.not.allowed.here=\
  package alias not allowed here

error.undefined.annotation=\
  undefined annotation ''{0}''

error.annotation.not.allowed=\
  annotation ''{0}'' is not allowed in {1}

error.annotation.attachment.no.value=\
  no annotation value expected in annotation {0}

error.incompatible.types.array.found=\
  incompatible types: expected a ''{0}'', found an array

error.xml.attribute.map.update.not.allowed=\
  xml attributes cannot be updated as a collection. update attributes one at a time

error.xml.qname.update.not.allowed=\
  cannot assign values to an xml qualified name

error.invalid.namespace.declaration=\
  cannot bind prefix ''{0}'' to the empty namespace name

error.cannot.update.xml.sequence=\
  cannot update an xml sequence

error.iterable.not.supported.collection=\
  incompatible types: ''{0}'' is not an iterable collection

error.iterable.not.supported.operation=\
  operation ''{0}'' does not support given collection type

error.iterable.too.many.variables=\
  too many variables are defined for iterable type ''{0}''

error.iterable.not.enough.variables=\
  not enough variables are defined for iterable type ''{0}'', require at least ''{1}'' variables

error.iterable.too.many.return.args=\
  too many return arguments are defined for operation ''{0}''

error.iterable.not.enough.return.args=\
  not enough return arguments are defined for operation ''{0}''

error.iterable.lambda.required=\
  single lambda function required here

error.iterable.lambda.tuple.required=\
  iterable lambda function required a single param or a tuple param

error.iterable.no.args.required=\
  no argument required for operation ''{0}''

error.iterable.lambda.incompatible.types=\
  incompatible lambda function types: expected ''{0}'', found ''{1}''

error.iterable.return.type.mismatch=\
  cannot assign return value of ''{0}'' operation here, use a reduce operation

error.invalid.token=\
  invalid token {0}

error.missing.token=\
  missing token {0} before {1}

error.extraneous.input=\
  extraneous input {0}

error.mismatched.input=\
  mismatched input {0}. expecting {1}

error.failed.predicate=\
  {0}

error.syntax.error=\
  {0}

error.package.not.found=\
  cannot resolve package ''{0}''

error.invalid.package.declaration=\
  invalid package declaration: expected ''{0}'', found ''{1}''

error.missing.package.declaration=\
  missing package declaration: expected ''{0}''

error.unexpected.package.declaration=\
  invalid package declaration ''{0}'': no package declaration is needed for default package

error.undefined.transformer=\
  undefined transformer ''{0}''

error.transformer.invalid.output.usage=\
  invalid usage of variable ''{0}'': target cannot be used in rhs expressions inside transformer block

error.transformer.invalid.input.update=\
  invalid usage of variable ''{0}'': source or input parameters cannot be updated inside transformer block

error.invalid.statement.in.transformer=\
  ''{0}'' statement is not allowed inside a transformer

error.transformer.must.have.output=\
  transformer must have an output

error.too.many.outputs.for.transformer=\
  too many outputs for transformer: expected {0}, found {1}

error.transformer.conflicts.with.conversion=\
  invalid transformer: type conversion already exists from ''{0}'' to ''{1}''

error.transformer.unsupported.types=\
  incompatible types: ''{0}'' is not supported by the transformer

error.service.object.type.required=\
  incompatible types: requires an object type

error.service.invalid.object.type=\
  given type ''{0}'' does not match with service type interface

error.service.invalid.endpoint.type=\
  cannot infer type of the endpoint from the service type or binds of the service {0}

error.service.service.type.required.anonymous=\
  cannot infer type of the anonymous endpoint, requires a valid service type for service {0}

error.endpoint.object.type.required=\
  incompatible types: requires an object type

error.endpoint.object.new.has.param=\
  endpoint type should have a 'new' function with no param

error.endpoint.invalid.type=\
  invalid endpoint type {0}

error.endpoint.invalid.type.no.function=\
  invalid endpoint type {0}, function ''{1}'' not found.

error.endpoint.spi.invalid.function=\
  invalid endpoint type {0}, function ''{1}'' signature does not match with endpoint interface

error.endpoint.not.support.interactions=\
  endpoint type {0} does not support action invocations

error.endpoint.not.support.registration=\
  endpoint type {0} does not support service registration

error.invalid.action.invocation.syntax=\
invalid action invocation syntax, use ''->'' operator

error.invalid.action.invocation=\
invalid action invocation, expected an endpoint

error.undefined.action=\
  undefined action ''{0}'' in endpoint {1}''s client ''{2}''

error.tainted.value.passed.to.sensitive.parameter=\
  tainted value passed to sensitive parameter ''{0}''

error.tainted.value.passed.to.global.variable=\
  tainted value passed to global variable ''{0}''

error.unable.to.perform.taint.checking.with.recursion=\
  taint checking for ''{0}'' could not complete due to recursion with ''{1}'', add @tainted or @untainted to returns

error.entry.point.parameters.cannot.be.sensitive=\
  entry point parameter ''{0}'' cannot be sensitive

error.compiler.plugin.no.package.found=\
  cannot find package ''{0}'' specified in compiler plugin ''{1}''

error.compiler.plugin.no.annotations.found.in.package=\
  no annotations found in package ''{0}'' specified in compiler plugin ''{1}''

error.undefined.parameter=\
  undefined defaultable parameter ''{0}''

error.duplicate.named.args=\
  redeclared argument ''{0}''

error.invalid.rest.args=\
  invalid rest arguments

error.cannot.get.all.fields=\
  cannot get all fields from a {0}

error.operator.not.supported=\
  operator ''{0}'' cannot be applied to type ''{1}''

error.operator.not.allowed.variable=\
  operator ''{0}'' cannot be applied on variable ''{1}''

error.invalid.struct.literal.key=\
  invalid key: only identifiers are allowed for struct literal keys


# match statement related error messages

error.match.stmt.cannot.guarantee.a.matching.pattern=\
  A matching pattern cannot be guaranteed for types ''{0}''

error.match.stmt.unreachable.pattern=\
  unreachable pattern: preceding patterns are too general or the pattern ordering is not correct

error.match.stmt.unmatched.pattern=\
  pattern will not be matched


# safe assignment operator related errors

error.safe.assign.stmt.invalid.usage=\
  invalid usage of the safe assignment operator


# checked expression related error messages

error.checked.expr.invalid.usage.no.error.type.rhs=\
  invalid usage of the checked expression operator: no expression type is equivalent to error type

error.checked.expr.invalid.usage.only.error.types.rhs=\
  invalid usage of the checked expression operator: all expression types are equivalent to error type


error.ambiguous.type=\
  ambiguous type ''{0}''

error.uninitialized.variable=\
  variable ''{0}'' is not initialized

<<<<<<< HEAD
# streaming related errors

error.undefined.stream.reference=\
  undefined stream name (or alias) ''{0}'' found in select clause

error.undefined.stream.attribute=\
  undefined stream attribute ''{0}'' found in select clause

error.incompatible.stream.action.argument=\
  Incompatible stream action argument type ''{0}'' defined
=======
error.invalid.any.var.def=\
  invalid variable definition; can not infer the assignment type.

error.invalid.record.literal=\
  invalid usage of record literal with type ''{0}''

error.invalid.array.literal=\
  invalid usage of array literal with type ''{0}''

error.invalid.type.new.literal=\
  invalid usage of ''new'' with type ''{0}''

# safe navigation operator related errors

error.safe.navigation.not.required=\
  safe navigation operator not required for type ''{0}''

>>>>>>> d286cf64

# -------------------------
# Compiler warning messages
# -------------------------

warning.redeclared.import.package=\
  redeclared import package ''{0}''

warning.no.such.documentable.attribute =\
  no such documentable attribute ''{0}'' with doc prefix ''{1}''

warning.duplicate.documented.attribute =\
  already documented attribute ''{0}''

warning.undefined.documentation.public.function=\
  undefined documentation for public function ''{0}''

warning.usage.of.deprecated.function=\
  usage of deprecated function ''{0}''<|MERGE_RESOLUTION|>--- conflicted
+++ resolved
@@ -501,7 +501,23 @@
 error.uninitialized.variable=\
   variable ''{0}'' is not initialized
 
-<<<<<<< HEAD
+error.invalid.any.var.def=\
+  invalid variable definition; can not infer the assignment type.
+
+error.invalid.record.literal=\
+  invalid usage of record literal with type ''{0}''
+
+error.invalid.array.literal=\
+  invalid usage of array literal with type ''{0}''
+
+error.invalid.type.new.literal=\
+  invalid usage of ''new'' with type ''{0}''
+
+# safe navigation operator related errors
+
+error.safe.navigation.not.required=\
+  safe navigation operator not required for type ''{0}''
+
 # streaming related errors
 
 error.undefined.stream.reference=\
@@ -512,25 +528,6 @@
 
 error.incompatible.stream.action.argument=\
   Incompatible stream action argument type ''{0}'' defined
-=======
-error.invalid.any.var.def=\
-  invalid variable definition; can not infer the assignment type.
-
-error.invalid.record.literal=\
-  invalid usage of record literal with type ''{0}''
-
-error.invalid.array.literal=\
-  invalid usage of array literal with type ''{0}''
-
-error.invalid.type.new.literal=\
-  invalid usage of ''new'' with type ''{0}''
-
-# safe navigation operator related errors
-
-error.safe.navigation.not.required=\
-  safe navigation operator not required for type ''{0}''
-
->>>>>>> d286cf64
 
 # -------------------------
 # Compiler warning messages
