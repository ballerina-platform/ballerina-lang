#
# Copyright (c) 2017, WSO2 Inc. (http://www.wso2.org) All Rights Reserved.
#
# WSO2 Inc. licenses this file to you under the Apache License,
# Version 2.0 (the "License"); you may not use this file except
# in compliance with the License.
# You may obtain a copy of the License at
#
#    http://www.apache.org/licenses/LICENSE-2.0
#
# Unless required by applicable law or agreed to in writing,
# software distributed under the License is distributed on an
# "AS IS" BASIS, WITHOUT WARRANTIES OR CONDITIONS OF ANY
# KIND, either express or implied.  See the License for the
# specific language governing permissions and limitations
# under the License.
#

# -------------------------
# Compiler warning messages
# -------------------------

error.undefined.module=\
  undefined module ''{0}''

error.unused.import.module=\
  unused import module ''{0}''

error.redeclared.symbol=\
  redeclared symbol ''{0}''

error.redeclared.builtin.symbol=\
  redeclared builtin symbol ''{0}''

error.undefined.symbol=\
  undefined symbol ''{0}''

error.undefined.function=\
  undefined function ''{0}''

error.undefined.function.in.object=\
  undefined function ''{0}'' in object ''{1}''

error.undefined.connector=\
  undefined connector ''{0}''

error.undefined.field.in.structure=\
  undefined field ''{0}'' in {1} ''{2}''

error.type.not.allowed.with.new=\
  type not allowed with new for type ''{0}''

error.stream.initialization.not.allowed.here=\
  'stream' initialization not allowed here

error.cannot.infer.object.type.from.lhs=\
  cannot infer type of the object from ''{0}''

error.object.uninitialized.field=\
  uninitialized field ''{0}''

error.cyclic.type.reference=\
  cyclic type reference in ''{0}''

error.attempt.refer.non.accessible.symbol=\
  attempt to refer to non-accessible symbol ''{0}''

error.attempt.expose.non.public.symbol=\
  attempt to expose non-public symbol ''{0}''

error.invokable.must.return=\
  this {0} must return a result
  
error.main.should.be.public=\
  the main function should be public

error.atleast.one.worker.must.return=\
  at least one worker in the {0} must return a result

error.explicit.worker.cannot.be.default=\
  explicit workers cannot be named as ''default'' since the function already has an implicit worker named ''default''

error.fork.join.worker.cannot.return=\
  cannot return from a worker in fork/join

error.fork.join.invalid.worker.count=\
  fork/join minimum finishing worker count must be equal or less than the joining worker count

error.invalid.worker.flush.expression.for.worker=\
  invalid worker flush expression for ''{0}'', there are no worker send statements to ''{0}'' from ''{1}''

error.invalid.worker.flush.expression=\
   invalid worker flush expression, there are no worker send statements from ''{0}''

error.multi.value.return.expected=\
  multi value return is expected

error.single.value.return.expected=\
  single value return is expected

error.return.value.too.many=\
  too many return values

error.return.value.not.enough=\
  not enough return values

error.cannot.find.function.sig.for.function.in.object=\
  cannot find function signature for function ''{0}'' in object ''{1}''

error.attached.functions.must.have.body=\
  object attached function definition must have a body ''{0}''

error.cannot.attach.functions.to.records=\
  cannot attach function ''{0}'' to record type ''{1}''

error.implementation.already.exist=\
  implementation already exist for the given function ''{0}'' in same module

error.cannot.initialize.object=\
  cannot initialize object ''{0}'', no implementation for the interface ''{1}''

error.cannot.find.matching.interface.function=\
  cannot find matching interface function ''{0}'' in the object ''{1}''

error.no.default.constructor.found=\
  no default constructor found for object ''{0}''

error.duplicated.error.catch=\
  error ''{0}'' already caught in catch block

error.unreachable.code=\
  unreachable code

error.continue.cannot.be.outside.loop=\
  continue cannot be used outside of a loop

error.break.cannot.be.outside.loop=\
  break cannot be used outside of a loop

error.abort.cannot.be.outside.transaction.block=\
  abort cannot be used outside of a transaction block

error.retry.cannot.be.outside.transaction.block=\
  retry cannot be used outside of a transaction block

error.break.statement.cannot.be.used.to.exit.from.a.transaction=\
  break statement cannot be used to exit from a transaction

error.continue.statement.cannot.be.used.to.exit.from.a.transaction=\
  continue statement cannot be used to exit from a transaction

error.return.statement.cannot.be.used.to.exit.from.a.transaction=\
  return statement cannot be used to exit from a transaction

error.invalid.retry.count=\
  invalid transaction retry count

error.invalid.transaction.handler.args=\
  transaction handler function required single string parameter which is transaction id

error.invalid.transaction.handler.signature=\
  transaction handler function cannot have a return type

error.lambda.required.for.transaction.handler=\
  lambda function with string input parameter is required as transaction handler

error.done.statement.cannot.be.used.to.exit.from.a.transaction=\
  done statement cannot be used to exit from a transaction

error.transaction.cannot.be.used.within.handler=\
  transaction statement cannot be used within a transaction handler

error.nested.transactions.are.invalid=\
  transaction statement cannot be nested within another transaction block

error.invalid.function.pointer.assignment.for.handler=\
  invalid function pointer assignment for the transaction handler function

error.incompatible.types=\
  incompatible types: expected ''{0}'', found ''{1}''

error.incompatible.types.exp.tuple=\
  incompatible types: expected tuple, found ''{0}''

error.unknown.type=\
  unknown type ''{0}''

error.unary.op.incompatible.types=\
  operator ''{0}'' not defined for ''{1}''

error.binary.op.incompatible.types=\
  operator ''{0}'' not defined for ''{1}'' and ''{2}''

error.self.reference.var=\
  self referenced variable ''{0}''

error.worker.send.after.return=\
  invalid worker send statement position, can not be used after a non-error return

error.worker.receive.after.return=\
  invalid worker receive statement position, can not be used after a non-error return

error.invalid.worker.send.position=\
  invalid worker send statement position, must be a top level statement in a worker

error.invalid.worker.receive.position=\
  invalid worker receive statement position, must be a top level statement in a worker

error.undefined.worker=\
   undefined worker ''{0}''

error.invalid.worker.join.result.type=\
   invalid worker join result type, expected 'map'

error.invalid.worker.timeout.result.type=\
   invalid worker timeout result type, expected 'map'

error.worker.send.receive.parameter.count.mismatch=\
   parameter count mismatch in worker send/receive

error.worker.invalid.worker.interaction=\
   worker send/receive interactions are invalid; worker(s) cannot move onwards from the state: ''{0}''

error.worker.multiple.fork.join.send=\
   only a single worker send can be executed for joining results in a fork/join

error.invalid.type.for.receive=\
   invalid type for worker receive ''{0}'', expected anydata

error.invalid.type.for.send=\
   invalid type for worker send ''{0}'', expected anydata

error.invalid.usage.of.receive.expression=\
   invalid usage of receive expression, var not allowed

error.assignment.count.mismatch=\
  assignment count mismatch: expected {0} values, but found {1}

error.assignment.required=\
  variable assignment is required

error.type.assertion.not.yet.supported.for.type=\
  type assertion not yet supported for type ''{0}''

error.invalid.explicit.type.for.expression=\
  incompatible types: ''{0}'' cannot be explicitly typed as ''{1}''

error.incompatible.types.cast=\
  incompatible types: ''{0}'' cannot be cast to ''{1}''

error.invalid.function.invocation=\
  function invocation on type ''{0}'' is not supported

error.invalid.function.invocation.with.name=\
  invalid function ''{0}'' invocation on type ''{1}''

error.incompatible.types.cast.with.suggestion=\
  incompatible types: ''{0}'' cannot be cast to ''{1}'', use conversion expression

error.incompatible.types.conversion=\
  incompatible types: ''{0}'' cannot be converted to ''{1}''

error.incompatible.types.conversion.with.suggestion=\
  incompatible types: ''{0}'' cannot be convert to ''{1}'', use cast expression

error.unsafe.cast.attempt=\
  unsafe cast from ''{0}'' to ''{1}'', use multi-return cast expression

error.unsafe.conversion.attempt=\
  unsafe conversion from ''{0}'' to ''{1}'', use multi-return conversion expression

error.array.literal.not.allowed=\
  array literal not allowed here

error.string.template.literal.not.allowed=\
  string template literals not allowed here

error.invalid.literal.for.type=\
  invalid literal for type ''{0}''

error.invalid.literal.for.match.pattern=\
  invalid literal for match pattern; allowed literals are simple, tuple and record only

error.invalid.expr.with.type.guard.for.match=\
  invalid expression with type guard; only simple variable references are allowed

error.invalid.field.name.record.lit=\
  invalid field name ''{0}'' in type ''{1}''

error.rest.field.not.allowed=\
  rest field not allowed in sealed records

error.open.record.constraint.not.allowed=\
  incompatible types: 'json' cannot be constrained with open record type ''{0}''

error.invalid.record.rest.descriptor=\
  invalid record rest descriptor

error.missing.required.record.field=\
  missing non-defaultable required record field ''{0}''

error.default.values.not.allowed.for.optional.fields=\
  a default value specified for optional field ''{0}''

error.not.enough.args.call=\
  not enough arguments in call to ''{0}()''

error.too.many.args.call=\
  too many arguments in call to ''{0}()''

error.defaultable.arg.passed.as.required.arg=\
  defaultable parameter expected. defaultable parameters should be passed as key-value pairs

error.multi.value.in.single.value.context=\
  multi-valued ''{0}()'' in single-value context

error.multi.valued.expr.in.single.valued.context=\
  multi-valued expression in single-valued context

error.does.not.return.value=\
  ''{0}()'' does not return a value;

error.invalid.namespace.prefix=\
  invalid namespace prefix ''{0}''

error.mismatching.xml.start.end.tags=\
  mismatching start and end tags found in xml element

error.no.new.variables.var.assignment=\
  no new variables on left side

error.invalid.variable.assignment=\
  invalid assignment in variable ''{0}''

error.cannot.assign.value.to.final.field=\
  cannot assign a value to final ''{0}''

error.cannot.assign.value.to.function.argument=\
  cannot assign a value to function argument ''{0}''

error.cannot.assign.value.to.readonly.field=\
  cannot assign a value to readonly ''{0}''

error.cannot.assign.value.to.endpoint=\
  cannot assign a value to endpoint ''{0}''

error.underscore.not.allowed=\
  underscore is not allowed here

error.operation.does.not.support.indexing=\
  invalid operation: type ''{0}'' does not support indexing

error.operation.does.not.support.field.access=\
  invalid operation: type ''{0}'' does not support field access

error.invalid.index.expr.struct.field.access=\
  invalid index expression: expected string literal

error.invalid.index.expr.tuple.field.access=\
  invalid index expression: expected integer literal

error.invalid.enum.expr=\
  invalid expression: expected enum type name ''{0}''

error.invalid.expr.in.match.stmt=\
  invalid expression in match statement

error.invalid.pattern.clauses.in.match.stmt=\
  invalid patterns in match statement. cannot combine typed and static patterns

error.static.value.match.only.supports.anydata=\
  static value match only supports anydata

error.func.defined.on.not.supported.type=\
  function ''{0}'' defined on not supported type ''{1}''

error.func.defined.on.non.local.type=\
  function ''{0}'' defined on non-local type ''{1}''

error.object.field.and.func.with.same.name=\
  function and field named ''{0}'' in object ''{1}''

error.invalid.object.constructor=\
  invalid object constructor: input/output parameters are not allowed

error.explicit.invocation.of.record.init.is.not.allowed=\
  explicit invocation of ''{0}'' record initializer is not allowed

error.incompatible.type.constraint=\
  incompatible types: ''{0}'' cannot be constrained with ''{1}''

error.pkg.alias.not.allowed.here=\
  module alias not allowed here

error.undefined.annotation=\
  undefined annotation ''{0}''

error.annotation.not.allowed=\
  annotation ''{0}'' is not allowed in {1}

error.annotation.attachment.no.value=\
  no annotation value expected in annotation {0}

error.annotation.require.record=\
  annotation definition requires a record type, but found ''{0}''

error.incompatible.types.array.found=\
  incompatible types: expected a ''{0}'', found an array

error.xml.attribute.map.update.not.allowed=\
  xml attributes cannot be updated as a collection. update attributes one at a time

error.xml.qname.update.not.allowed=\
  cannot assign values to an xml qualified name

error.invalid.namespace.declaration=\
  cannot bind prefix ''{0}'' to the empty namespace name

error.cannot.update.xml.sequence=\
  cannot update an xml sequence

error.iterable.not.supported.collection=\
  incompatible types: ''{0}'' is not an iterable collection

error.iterable.not.supported.operation=\
  operation ''{0}'' does not support given collection type

error.iterable.too.many.variables=\
  too many variables are defined for iterable type ''{0}''

error.iterable.not.enough.variables=\
  not enough variables are defined for iterable type ''{0}'', require at least ''{1}'' variables

error.iterable.too.many.return.args=\
  too many return arguments are defined for operation ''{0}''

error.iterable.not.enough.return.args=\
  not enough return arguments are defined for operation ''{0}''

error.iterable.lambda.required=\
  single lambda function required here

error.iterable.lambda.tuple.required=\
  iterable lambda function required a single param or a tuple param

error.iterable.no.args.required=\
  no argument required for operation ''{0}''

error.iterable.lambda.incompatible.types=\
  incompatible lambda function types: expected ''{0}'', found ''{1}''

error.iterable.return.type.mismatch=\
  cannot assign return value of ''{0}'' operation here, use a reduce operation

error.invalid.token=\
  invalid token {0}

error.missing.token=\
  missing token {0} before {1}

error.extraneous.input=\
  extraneous input {0}

error.mismatched.input=\
  mismatched input {0}. expecting {1}

error.failed.predicate=\
  {0}

error.syntax.error=\
  {0}

error.invalid.shift.operator=\
  invalid shift operator

error.module.not.found=\
  cannot resolve module ''{0}''

error.invalid.module.declaration=\
  invalid module declaration: expected ''{0}'', found ''{1}''

error.missing.module.declaration=\
  missing module declaration: expected ''{0}''

error.unexpected.module.declaration=\
  invalid module declaration ''{0}'': no module declaration is needed for default module

error.service.object.type.required=\
  incompatible types: requires an object type

error.service.invalid.object.type=\
  given type ''{0}'' does not match with service type interface

error.service.invalid.endpoint.type=\
  cannot infer type of the endpoint from the service type or binds of the service {0}

error.service.service.type.required.anonymous=\
  cannot infer type of the anonymous endpoint, requires a valid service type for service {0}

error.client.has.no.remote.function=\
  client objects requires at least one remote function

error.remote.function.in.non.client.object=\
  a remote function in a non client object

error.resource.function.in.non.service.object=\
  a resource function allowed in services only

error.remote.in.non.object.function=\
  remote modifier not allowed in non-object attached function {0}

error.remote.on.non.remote.function=\
  attempt to refer non-remote function {0} as remote

error.remote.required.on.remote.function=\
  remote modifier required here

error.invalid.endpoint.declaration=\
  client object declaration not allowed here, declare at the top of a function or at module level

error.invalid.listener.var=\
  listener variable incompatible types: ''{0}'' is not an AbstractListener object

error.invalid.listener.attachment=\
  invalid listener attachment

error.invalid.action.invocation.syntax=\
  invalid remote function invocation syntax, use ''->'' operator

error.invalid.resource.function.invocation=\
  resource function can not be invoked with in a service

error.invalid.action.invocation=\
  invalid remote function invocation, expected an client object

error.undefined.action=\
  undefined remote function ''{0}'' in client object {1}

error.tainted.value.passed.to.sensitive.parameter=\
  tainted value passed to sensitive parameter ''{0}''

error.tainted.value.passed.to.global.variable=\
  tainted value passed to global variable ''{0}''

error.unable.to.perform.taint.checking.with.recursion=\
  taint checking for ''{0}'' could not complete due to recursion with ''{1}'', add @tainted or @untainted to returns

error.unable.to.perform.taint.checking.for.builtin.method=taint analysis not defined for the builtin method: ''{0}''

error.entry.point.parameters.cannot.be.sensitive=\
  entry point parameter ''{0}'' cannot be sensitive

error.compiler.plugin.no.package.found=\
  cannot find module ''{0}'' specified in compiler plugin ''{1}''

error.compiler.plugin.no.annotations.found.in.package=\
  no annotations found in module ''{0}'' specified in compiler plugin ''{1}''

error.undefined.parameter=\
  undefined defaultable parameter ''{0}''

error.object.type.not.allowed=\
  object type not allowed as the constraint

error.table.cannot.be.created.without.constraint=\
  table cannot be created without a constraint

error.table.key.expected=\
  expected token ''key''

error.duplicate.named.args=\
  redeclared argument ''{0}''

error.undefined.column.in.table=\
  undefined column ''{0}'' for table of type ''{1}''

error.type.not.allowed.with.primarykey=\
  column ''{0}'' of type ''{1}'' is not allowed as key, use an ''int'' or ''string'' column

error.field.not.allowed.with.table.column=\
  field ''{0}'' of type ''{1}'' is not allowed as a table column

error.invalid.rest.args=\
  invalid rest arguments

error.cannot.get.all.fields=\
  cannot get all fields from a {0}

error.operator.not.supported=\
  operator ''{0}'' cannot be applied to type ''{1}''

error.operator.not.allowed.variable=\
  operator ''{0}'' cannot be applied on variable ''{1}''

error.invalid.record.literal.key=\
  invalid key: only identifiers are allowed for record literal keys

error.invalid.function.pointer.invocation=\
  invalid function pointer invocation on non-invokable field ''{0}'' in record ''{1}''

error.invalid.default.param.value=\
  invalid value for parameter ''{0}'': only simple literals allowed

error.extern.function.cannot.have.body=\
  extern function ''{0}'' cannot have a body
  
error.abstract.object.constructor=\
  abstract object ''{0}'' cannot have a constructor method
  
error.cannot.initialize.abstract.object=\
  cannot initialize abstract object ''{0}''

error.invalid.interface.of.non.abstract.object=\
  no implementation found for the function ''{0}'' of non-abstract object ''{1}''

error.invalid.interface.visibility.of.non.abstract.object=\
   interface and implementation of function ''{0}'' of non-abstract object ''{1}'' should have same visibility

error.private.function.visibility=\
   function ''{0}'' can not have 'private' visibility

error.cannot.attach.functions.to.abstract.object=\
  cannot attach function ''{0}'' to abstract object ''{1}''

error.abstract.object.function.cannot.have.body=\
  function ''{0}'' in abstract object ''{1}'' cannot have a body

error.object.init.function.cannot.be.extern=\
  object ''__init()'' function cannot be an ''extern'' function

error.private.object.constructor=\
  object initializer function can not be declared as private

error.private.field.abstract.object=\
  abstract object field: ''{0}'' can not be declared as private

error.private.function.abstract.object=\
  interface function: ''{0}'' of abstract object ''{1}'' can not be declared as private

<<<<<<< HEAD
error.extern.function.abstract.object=\
  extern function: ''{0}'' not allowed in abstract object ''{1}''
=======
error.global.variable.cyclic.reference=\
  illegal cyclic reference ''{0}''
>>>>>>> e9d0d5ca

error.incompatible.type.reference=\
  incompatible types: ''{0}'' is not an abstract object

error.incompatible.record.type.reference=\
  incompatible types: ''{0}'' is not a record

error.redeclared.type.reference=\
  redeclared type reference ''{0}''

error.redeclared.function.from.type.reference=\
  redeclared symbol ''{0}'': trying to copy a duplicate function through referenced type ''{1}''

# match statement related error messages

error.match.stmt.cannot.guarantee.a.matching.pattern=\
  A matching pattern cannot be guaranteed for types ''{0}''

error.match.stmt.unreachable.pattern=\
  unreachable pattern: preceding patterns are too general or the pattern ordering is not correct

error.match.stmt.unmatched.pattern=\
  pattern will not be matched

error.match.stmt.pattern.always.matches=\
  pattern will always be matched

error.match.stmt.contains.two.default.patterns=\
  match statement has a 'static value' default pattern and a 'binding value' default pattern

# error type related errors

error.require.error.mapping.value=\
  require mapping value for error details

error.throw.stmt.not.supported=\
  throw statement not supported, use panic statement instead

error.try.stmt.not.supported=\
  try-catch statement not supported, use trap expression instead

error.unknown.builtin.method=\
  unknown builtin method ''{0}''

error.unsupported.builtin.method=\
  built-in method ''{0}'' not supported here

# checked expression related error messages

error.checked.expr.invalid.usage.no.error.type.rhs=\
  invalid usage of the checked expression operator: no expression type is equivalent to error type

error.checked.expr.invalid.usage.only.error.types.rhs=\
  invalid usage of the checked expression operator: all expression types are equivalent to error type

error.checked.expr.no.error.return.in.encl.invokable=\
  invalid usage of the checked expression operator: no error type return in enclosing invokable

error.start.require.invocation=\
  invalid async operation usage, require an invocation

error.invalid.expr.statement=\
  invalid statement

error.invalid.action.invocation.as.expr=\
  action invocation as an expression not allowed here

error.ambiguous.type=\
  ambiguous type ''{0}''

error.uninitialized.variable=\
  variable ''{0}'' is not initialized

error.invalid.any.var.def=\
  invalid variable definition; can not infer the assignment type.

error.invalid.record.literal=\
  invalid usage of record literal with type ''{0}''

error.duplicate.key.in.record.literal=\
  invalid usage of {0} literal: duplicate key ''{1}''

error.invalid.array.literal=\
  invalid usage of array literal with type ''{0}''

error.invalid.tuple.literal=\
  invalid usage of tuple literal with type ''{0}''

error.invalid.type.new.literal=\
  invalid usage of ''new'' with type ''{0}''

error.mismatching.array.literal.values=\
  size mismatch in sealed array. expected ''{0}'', but found ''{1}''

error.array.index.out.of.range=\
  array index out of range: index: ''{0}'', size: ''{1}''

error.sealed.array.type.can.not.infer.size=\
  invalid usage of sealed type: can not infer array size

error.sealed.array.type.not.initialized=\
  invalid usage of sealed type: array not initialized

error.invalid.usage.of.keyword=\
  illegal usage of keyword ''{0}''

# Variable Reference Errors

error.invalid.tuple.binding.pattern=\
  invalid tuple binding pattern; member variable count mismatch with member type count

error.invalid.type.for.tuple.var.expr=\
  invalid tuple variable; expecting a tuple type but found ''{0}'' in expression

error.invalid.type.definition.for.tuple.var=\
  invalid tuple variable; expecting a tuple type but found ''{0}'' in type definition

error.invalid.record.binding.pattern=\
  invalid record binding pattern with type ''{0}''

error.invalid.field.in.record.binding.pattern=\
  invalid record binding pattern; unknown field ''{0}'' in record type ''{1}''

error.invalid.record.literal.in.binding.pattern=\
  record literal is not supported for record binding pattern

error.no.matching.record.ref.found=\
  no matching record reference found for field ''{0}''

error.multiple.matching.record.ref.found=\
  multiple matching record references found for field ''{0}''

error.cannot.match.closed.record.variable.ref=\
  can not match record variable reference, type ''{0}'' is not a closed record type

error.cannot.match.closed.record.variable.ref.fields=\
  not enough fields to match to closed record type ''{0}''

error.invalid.closed.record.binding.pattern=\
  invalid closed record binding pattern on opened record type ''{0}''

error.not.enough.fields.to.match.closed.record=\
  not enough fields to match to closed record type ''{0}''

error.invalid.type.definition.for.record.var=\
  invalid record variable; expecting a record type but found ''{0}'' in type definition

error.error.binding.pattern.not.supported=\
  error binding pattern is not supported

# safe navigation operator related errors

error.safe.navigation.not.required=\
  safe navigation operator not required for type ''{0}''

error.invalid.error.lifting.on.lhs=\
  error lifting operator cannot be used in the target expression of an assignment

error.tuple.index.out.of.range=\
  tuple index out of range: index: ''{0}'', size: ''{1}''

error.incompatible.type.check=\
  incompatible types: ''{0}'' will not be matched to ''{1}''
  
error.unnecessary.condition=\
  unnecessary condition: expression will always evaluate to ''true''

# streaming related errors

error.undefined.stream.reference=\
  undefined stream name (or alias) ''{0}'' found in select clause

error.undefined.stream.attribute=\
  undefined stream attribute ''{0}'' found in select clause

error.undefined.output.stream.attribute=\
  undefined output stream attribute ''{0}'' found in select clause

error.alias.not.defined=\
  alias matching the output stream attribute, not defined

error.alias.not.found=\
  alias not defined for expression in select clause

error.output.fields.allowed.in.having.and.orderby.only=\
  output field ''{0}'' can be used in having and orderby clauses only

error.stream.attributes.not.allowed.in.having.and.orderby=\
  stream attribute ''{0}'' not allowed in having and orderby clauses


error.incompatible.stream.action.argument=\
  incompatible stream action argument type ''{0}'' defined

error.incompatible.fields.in.select.clause=\
  fields defined in select clause, incompatible with output fields in type ''{0}'', expected ''{1}'' but found ''{2}''

error.invalid.stream.action.argument.count=\
  invalid number of arguments found for stream action function. found ''{0}'' argument but required exactly '1' argument

error.invalid.stream.action.argument.type=\
  invalid stream action argument type found. it should be an array type argument of a record

error.invalid.stream.attribute.type=\
  invalid stream attribute type found. it should be either integer or long or string or boolean type attribute

error.streaming.incompatible.types=\
  incompatible types: expected type ''{0}'' for attribute ''{1}'', found ''{2}''

error.undefined.invocation.alias=\
  stream alias not defined for invocation ''{0}''

error.invalid.streaming.model.type=\
  invalid streaming ''{0}'' type ''{1}'' found

error.arrow.expression.mismatched.parameter.length=\
  invalid number of parameters used in arrow expression. expected: ''{0}'' but found ''{1}''

error.arrow.expression.cannot.infer.type.from.lhs=\
  cannot infer types of the arrow expression with unknown invokable type

error.arrow.expression.not.supported.iterable.operation=\
  arrow expression can not be used with ''{0}'' iterable

# decimal related errors

error.integer.too.large=\
  Integer ''{0}'' too large

error.integer.too.small=\
  Integer ''{0}'' too small

error.hexadecimal.too.large=\
  Hexadecimal ''{0}'' too large

error.hexadecimal.too.small=\
  Hexadecimal ''{0}'' too small

error.clone.invocation.invalid=\
  Cannot clone a value of a type other than anydata \
  (boolean|int|byte|float|decimal|string|xml|table|anydata[]|map<anydata>|records (with only `anydata` fields)|()), \
  but found ''{0}''

# data flow analysis errors

error.partially.initialized.variable=\
  variable ''{0}'' may not have been initialized

# stamp inbuilt method related error
error.incompatible.stamp.type=\
  incompatible stamp type: type ''{0}'' cannot be stamped as type ''{1}''

error.not.supported.source.for.stamp=\
  stamp function on type ''{0}'' is not supported

# -------------------------
# Compiler warning messages
# -------------------------

warning.redeclared.import.module=\
  redeclared import module ''{0}''

warning.undocumented.parameter=\
  undocumented parameter ''{0}''

warning.no.such.documentable.parameter=\
  no such documentable parameter ''{0}''

warning.parameter.already.documented =\
  parameter ''{0}'' already documented

warning.undocumented.field=\
  undocumented field ''{0}''

warning.no.such.documentable.field=\
  no such documentable field ''{0}''

warning.field.already.documented =\
  field ''{0}'' already documented

warning.undocumented.variable=\
  undocumented variable ''{0}''

warning.no.such.documentable.variable=\
  no such documentable variable ''{0}''

warning.variable.already.documented =\
  variable ''{0}'' already documented

warning.undocumented.return.parameter =\
  undocumented return parameter

warning.no.documentable.return.parameter =\
  no documentable return parameter

warning.no.such.documentable.attribute =\
  no such documentable attribute ''{0}'' with doc prefix ''{1}''

warning.duplicate.documented.attribute =\
  already documented attribute ''{0}''

warning.invalid.use.of.endpoint.documentation.attribute =\
  invalid use of doc prefix ''{0}''

warning.undefined.documentation.public.function=\
  undefined documentation for public function ''{0}''

warning.usage.of.deprecated.function=\
  usage of deprecated function ''{0}''

error.cannot.infer.error.type=\
  cannot infer type of the error from ''{0}''

error.only.simple.literals.can.be.assigned.to.const=\
  only simple literals can be assigned to a constant

error.cannot.assign.value.to.constant=\
  cannot assign a value to a constant

error.cannot.define.constant.with.type=\
  constant cannot be defined with type ''{0}''. only value types are supported

error.invalid.use.of.experimental.feature=\
  using experimental feature ''{0}''. use ''--experimental'' flag to enable the experimental features<|MERGE_RESOLUTION|>--- conflicted
+++ resolved
@@ -637,13 +637,11 @@
 error.private.function.abstract.object=\
   interface function: ''{0}'' of abstract object ''{1}'' can not be declared as private
 
-<<<<<<< HEAD
+error.global.variable.cyclic.reference=\
+  illegal cyclic reference ''{0}''
+
 error.extern.function.abstract.object=\
   extern function: ''{0}'' not allowed in abstract object ''{1}''
-=======
-error.global.variable.cyclic.reference=\
-  illegal cyclic reference ''{0}''
->>>>>>> e9d0d5ca
 
 error.incompatible.type.reference=\
   incompatible types: ''{0}'' is not an abstract object
