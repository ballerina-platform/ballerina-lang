#
# Copyright (c) 2017, WSO2 Inc. (http://www.wso2.org) All Rights Reserved.
#
# WSO2 Inc. licenses this file to you under the Apache License,
# Version 2.0 (the "License"); you may not use this file except
# in compliance with the License.
# You may obtain a copy of the License at
#
#    http://www.apache.org/licenses/LICENSE-2.0
#
# Unless required by applicable law or agreed to in writing,
# software distributed under the License is distributed on an
# "AS IS" BASIS, WITHOUT WARRANTIES OR CONDITIONS OF ANY
# KIND, either express or implied.  See the License for the
# specific language governing permissions and limitations
# under the License.
#

# -------------------------
# Compiler warning messages
# -------------------------

warning.syntax.warning=\
  {0}

warning.invalid.documentation.reference=\
  invalid reference in documentation ''{0}'' for type ''{1}''

warning.invalid.use.of.parameter.reference=\
  invalid usage of parameter reference outside of function definition ''{0}''

warning.undocumented.parameter=\
  undocumented parameter ''{0}''

warning.no.such.documentable.parameter=\
  no such documentable parameter ''{0}''

warning.parameter.already.documented =\
  parameter ''{0}'' already documented

warning.undocumented.field=\
  undocumented field ''{0}''

warning.no.such.documentable.field=\
  no such documentable field ''{0}''

warning.field.already.documented =\
  field ''{0}'' already documented

warning.undocumented.variable=\
  undocumented variable ''{0}''

warning.no.such.documentable.variable=\
  no such documentable variable ''{0}''

warning.variable.already.documented =\
  variable ''{0}'' already documented

warning.undocumented.return.parameter =\
  undocumented return parameter

warning.no.documentable.return.parameter =\
  no documentable return parameter

warning.no.such.documentable.attribute =\
  no such documentable attribute ''{0}'' with doc prefix ''{1}''

warning.duplicate.documented.attribute =\
  already documented attribute ''{0}''

warning.invalid.use.of.endpoint.documentation.attribute =\
  invalid use of doc prefix ''{0}''

warning.undefined.documentation.public.function=\
  undefined documentation for public function ''{0}''

warning.usage.of.deprecated.construct=\
  usage of construct ''{0}'' is deprecated

warning.invalid.deprecation.documentation=\
  invalid documentation: ''Deprecated'' documentation is only allowed on constructs annotated as ''@deprecated''

warning.deprecation.documentation.should.available=\
  constructs annotated as ''@deprecated'' must have ''Deprecated'' documentation

warning.deprecated.parameters.documentation.not.allowed=\
  ''Deprecated parameters'' documentation is not allowed here

warning.attempt.expose.non.public.symbol=\
  attempt to expose non-public symbol ''{0}''

warning.non.module.qualified.error.reason=\
  error reason ''{0}'' is not module qualified

warning.compiler.plugin.crashed=\
  compiler plugin crashed

warning.unused.local.variable=\
    unused variable ''{0}''

warning.checked.expr.invalid.usage.no.error.type.rhs=\
    invalid usage of the ''{0}'' expression operator: no expression type is equivalent to error type

warning.invalid.metadata.on.duplicate.enum.member=\
    cannot specify metadata on more than one duplicate enum member

warning.strand.annotation.will.be.deprecated=\
    the ''strand'' annotation will be deprecated

# -------------------------
# Compiler error messages
# -------------------------

error.usage.of.worker.within.lock.is.prohibited=\
  cannot use a named worker inside a lock statement

error.usage.of.start.within.lock.is.prohibited=\
  cannot use an async call inside a lock statement

error.undefined.module=\
  undefined module ''{0}''

error.cyclic.module.imports.detected=\
  cyclic module imports detected ''{0}''

error.unused.module.prefix=\
  unused module prefix ''{0}''

error.redeclared.symbol=\
  redeclared symbol ''{0}''

error.redeclared.builtin.symbol=\
  redeclared builtin symbol ''{0}''

error.undefined.symbol=\
  undefined symbol ''{0}''

error.undefined.function=\
  undefined function ''{0}''

error.undefined.function.in.type=\
  undefined function ''{0}'' in type ''{1}''

error.undefined.method.in.object=\
  undefined method ''{0}'' in object ''{1}''

error.undefined.field.in.record=\
  undefined field ''{0}'' in record ''{1}''

error.undefined.connector=\
  undefined connector ''{0}''

error.undefined.field.in.structure.with.type=\
  undefined field ''{0}'' in {1} ''{2}''

error.undefined.field.in.structure=\
  undefined field ''{0}'' in ''{1}''

error.type.not.allowed.with.new=\
  type not allowed with new for type ''{0}''

error.invalid.intersection.type=\
  invalid intersection type ''{0}'': no intersection

error.invalid.non.readonly.intersection.type=\
  invalid intersection type ''{0}'', intersection types are currently supported only with ''readonly''

error.invalid.readonly.intersection.type=\
  invalid intersection type with ''readonly'', ''{0}'' can never be ''readonly''

error.invalid.readonly.object.intersection.type=\
  invalid intersection type: cannot have a ''readonly'' intersection with a ''readonly object''

error.intersection.not.allowed.with.type=\
  invalid intersection: field ''{1}'' contains a default value in type ''{0}''

error.invalid.readonly.object.type=\
  invalid ''readonly object'' ''{0}'': cannot have fields that are never ''readonly''

error.invalid.readonly.mapping.field=\
  invalid ''readonly'' mapping field ''{0}'': ''{1}'' can never be ''readonly''

error.stream.invalid.constraint=\
  invalid constraint type ''{0}'', expected a subtype of ''anydata|error''

error.stream.initialization.not.allowed.here=\
  'stream' initialization not allowed here

error.cannot.infer.object.type.from.lhs=\
  cannot infer type of the object from ''{0}''

error.object.uninitialized.field=\
  uninitialized field ''{0}''

error.uninitialized.variable=\
    uninitialized variable ''{0}''

error.cyclic.type.reference=\
  invalid cyclic type reference in ''{0}''

error.attempt.refer.non.accessible.symbol=\
  attempt to refer to non-accessible symbol ''{0}''

error.cannot.use.field.access.to.access.a.remote.method=\
  ''remote'' methods of an object cannot be accessed using the field access expression

error.invokable.must.return=\
  this {0} must return a result

error.main.should.be.public=\
  the ''main'' function should be public

error.invalid.main.params.type=\
   'main' function operand parameter ''{0}'' has invalid type ''{1}''

error.main.return.should.be.error.or.nil=\
   invalid ''main'' function return type ''{0}'', expected a subtype of ''error?'' containing ''()''

error.module.init.cannot.be.public=\
  the module ''init()'' function cannot be public

error.module.init.cannot.have.params=\
   the module ''init()'' function cannot accept parameters

error.module.init.return.should.be.error.or.nil=\
   invalid module ''init()'' function return type ''{0}'', expected a subtype of ''error?'' containing ''()''

error.atleast.one.worker.must.return=\
  at least one worker in the {0} must return a result

error.explicit.worker.cannot.be.default=\
  explicit workers cannot be named as ''default'' since the function already has an implicit worker named ''default''

error.fork.join.worker.cannot.return=\
  cannot return from a worker in fork/join

error.fork.join.invalid.worker.count=\
  fork/join minimum finishing worker count must be equal or less than the joining worker count

error.fork.join.syntax.empty.fork=\
  empty fork statement is not allowed

error.invalid.worker.flush.expression.for.worker=\
  invalid worker flush expression for ''{0}'', there are no worker send statements to ''{0}'' from ''{1}''

error.invalid.worker.flush.expression=\
   invalid worker flush expression, there are no worker send statements from ''{0}''

error.multi.value.return.expected=\
  multi value return is expected

error.single.value.return.expected=\
  single value return is expected

error.return.value.too.many=\
  too many return values

error.return.value.not.enough=\
  not enough return values

error.invalid.resource.method.return.type=\
  invalid resource method return type: cannot contain client objects and/or function types

error.attached.functions.must.have.body=\
  object attached function definition must have a body ''{0}''

error.cannot.initialize.object=\
  cannot initialize object ''{0}'', no implementation for the interface ''{1}''

error.no.default.constructor.found=\
  no default constructor found for object ''{0}''

error.duplicated.error.catch=\
  error ''{0}'' already caught in catch block

error.unreachable.code=\
  unreachable code

warning.function.should.explicitly.return.a.value=\
  this function should explicitly return a value

error.continue.cannot.be.outside.loop=\
  continue cannot be used outside of a loop

error.break.cannot.be.outside.loop=\
  break cannot be used outside of a loop

error.rollback.cannot.be.outside.transaction.block=\
  rollback cannot be used outside of a transaction block

error.commit.cannot.be.outside.transaction.block=\
  commit cannot be used outside a transaction statement

error.retry.cannot.be.outside.transaction.block=\
  retry cannot be used outside of a transaction block

error.break.statement.cannot.be.used.to.exit.from.a.transaction=\
  break statement cannot be used to exit from a transaction without a commit or a rollback statement

error.continue.statement.cannot.be.used.to.exit.from.a.transaction=\
  continue statement cannot be used to exit from a transaction without a commit or a rollback statement

error.check.expression.invalid.usage.within.transaction.block=\
  ''check'' expression cannot be used within transaction block

error.return.statement.cannot.be.used.to.exit.from.a.transaction=\
  return statement cannot be used to exit from a transaction without a commit or a rollback statement

error.invalid.retry.count=\
  invalid transaction retry count

error.invalid.commit.count=\
  invalid transaction commit count

error.invalid.rollback.count=\
  invalid transaction rollback count

error.invalid.transaction.handler.args=\
  transaction handler function required single string parameter which is transaction id

error.invalid.transaction.handler.signature=\
  transaction handler function cannot have a return type

error.lambda.required.for.transaction.handler=\
  lambda function with string input parameter is required as transaction handler

error.done.statement.cannot.be.used.to.exit.from.a.transaction=\
  done statement cannot be used to exit from a transaction

error.transaction.cannot.be.used.within.handler=\
  transaction statement cannot be used within a transaction handler

error.transaction.cannot.be.used.within.transactional.scope=\
  transaction statement cannot be used within a transactional scope

error.nested.transactions.are.invalid=\
  transaction statement cannot be nested within another transaction block

error.invalid.function.pointer.assignment.for.handler=\
  invalid function pointer assignment for the transaction handler function

error.usage.of.start.within.transaction.is.prohibited=\
  usage of start within a transactional scope is prohibited

error.transactional.function.prohibited.outside.transactional.scope=\
  invoking transactional function outside transactional scope is prohibited

error.transactional.worker.prohibited.outside.transactional.scope=\
  use of transactional worker outside transactional scope is prohibited

error.rollback.cannot.be.within.transactional.function=\
  using rollback statement within a transactional function is prohibited

error.commit.cannot.be.within.transactional.function=\
  using commit statement within a transactional function is prohibited

error.max.one.commit.rollback.allowed.within.branch=\
  maximum of one commit and one rollback allowed within a branch

error.commit.not.allowed=\
  commit not allowed here

error.rollback.not.allowed=\
  rollback not allowed here

error.incompatible.types=\
  incompatible types: expected ''{0}'', found ''{1}''

error.incompatible.types.spread.op=\
  incompatible types: expected a map or a record, found ''{0}''

error.incompatible.types.field=\
  incompatible types: expected ''{0}'' for field ''{1}'', found ''{2}''

error.incompatible.sub.type.field=\
  included field ''{0}'' of type ''{1}'' cannot be overridden by a field of type ''{2}'': expected a subtype of ''{1}''

error.unknown.type=\
  unknown type ''{0}''

error.unary.op.incompatible.types=\
  operator ''{0}'' not defined for ''{1}''

error.binary.op.incompatible.types=\
  operator ''{0}'' not defined for ''{1}'' and ''{2}''

error.binary.op.incompatible.types.int.float.division=\
  operator ''{0}'' not defined for ''{1}''(dividend) and ''{2}''(divisor)

error.self.reference.var=\
  self referenced variable ''{0}''

error.worker.send.after.return=\
  invalid worker send statement position, can not be used after a non-error return

error.worker.receive.after.return=\
  invalid worker receive statement position, can not be used after a non-error return

error.unsupported.worker.send.position=\
  worker send statement position not supported yet, must be a top level statement in a worker

error.invalid.worker.receive.position=\
  invalid worker receive statement position, must be a top level statement in a worker

error.undefined.worker=\
  undefined worker ''{0}''

error.invalid.worker.join.result.type=\
  invalid worker join result type, expected 'map'

error.invalid.worker.timeout.result.type=\
  invalid worker timeout result type, expected 'map'

error.invalid.worker.reference=\
  unsupported worker reference ''{0}''

error.illegal.worker.reference.as.a.variable.reference=\
  multiple references to a named worker ''{0}'' as a variable reference is not allowed

error.invalid.worker.message.passing.after.wait.action=\
  invalid worker message passing after waiting for the same worker

error.worker.send.receive.parameter.count.mismatch=\
   parameter count mismatch in worker send/receive

error.worker.invalid.worker.interaction=\
   worker send/receive interactions are invalid; worker(s) cannot move onwards from the state: ''{0}''

error.worker.interactions.only.allowed.between.peers=\
  worker interactions are only allowed between peers

error.worker.multiple.fork.join.send=\
   only a single worker send can be executed for joining results in a fork/join

error.invalid.type.for.receive=\
   invalid type for worker receive ''{0}'', expected anydata

error.invalid.type.for.send=\
   invalid type for worker send ''{0}'', expected value:Cloneable

error.invalid.usage.of.receive.expression=\
   invalid usage of receive expression, var not allowed

error.invalid.wait.future.expr.mapping.constructors=\
  ''wait'' cannot be used with mapping constructors

error.invalid.wait.future.expr.actions=\
  ''wait'' cannot be used with actions

error.invalid.send.expr=\
  expected an expression, but found an action

error.assignment.count.mismatch=\
  assignment count mismatch: expected {0} values, but found {1}

error.assignment.required=\
  variable assignment is required

error.missing.key.expr.in.member.access.expr=\
  missing key expr in member access expr

error.already.initialized.symbol=\
  symbol ''{0}'' is already initialized

error.already.initialized.symbol.with.another=\
  symbol ''{0}'' is already initialized with ''{1}''

error.type.cast.not.yet.supported.for.type=\
  type cast not yet supported for type ''{0}''

error.let.expression.not.yet.supported.record.field=\
  let expressions are not yet supported for record fields

error.let.expression.not.yet.supported.object.field=\
  let expressions are not yet supported for object fields

error.incompatible.types.cast=\
  incompatible types: ''{0}'' cannot be cast to ''{1}''

error.invalid.function.invocation=\
  function invocation on type ''{0}'' is not supported

error.invalid.function.invocation.with.name=\
  invalid function ''{0}'' invocation on type ''{1}''

error.incompatible.types.cast.with.suggestion=\
  incompatible types: ''{0}'' cannot be cast to ''{1}'', use conversion expression

error.incompatible.types.conversion=\
  incompatible types: ''{0}'' cannot be converted to ''{1}''

error.incompatible.types.conversion.with.suggestion=\
  incompatible types: ''{0}'' cannot be convert to ''{1}'', use cast expression

error.unsafe.cast.attempt=\
  unsafe cast from ''{0}'' to ''{1}'', use multi-return cast expression

error.array.literal.not.allowed=\
  array literal not allowed here

error.string.template.literal.not.allowed=\
  string template literals not allowed here

error.invalid.literal.for.type=\
  invalid literal for type ''{0}''

error.invalid.literal.for.match.pattern=\
  invalid literal for match pattern; allowed literals are simple, tuple and record only

error.invalid.expr.with.type.guard.for.match=\
  invalid expression with type guard; only simple variable references are allowed

error.invalid.field.name.record.lit=\
  invalid field name ''{0}'' in type ''{1}''

error.rest.field.not.allowed=\
  rest field not allowed in closed records

error.open.record.constraint.not.allowed=\
  incompatible types: 'json' cannot be constrained with open record type ''{0}''

error.invalid.record.rest.descriptor=\
  invalid record rest descriptor

error.missing.required.record.field=\
  missing non-defaultable required record field ''{0}''

error.cannot.use.type.inclusion.with.more.than.one.open.record.with.different.rest.descriptor.types=\
  cannot use type inclusion with more than one open record with different rest descriptor types

error.default.values.not.allowed.for.optional.fields=\
  a default value specified for optional field ''{0}''

error.never.type.not.allowed.for.required.and.defaultable.params=\
  a required parameter or a defaultable parameter cannot be of type ''never'' or equivalent to type ''never''

error.invalid.client.remote.method.call=\
  cannot call a remote method with return type ''never'' or equivalent to type ''never''

error.never.typed.var.def.not.allowed=\
  cannot define a variable of type ''never'' or equivalent to type ''never''

error.never.typed.object.field.not.allowed=\
  cannot define an object field of type ''never'' or equivalent to type ''never''

error.too.many.args.call=\
  too many arguments in call to ''{0}()''

error.multi.value.in.single.value.context=\
  multi-valued ''{0}()'' in single-value context

error.multi.valued.expr.in.single.valued.context=\
  multi-valued expression in single-valued context

error.does.not.return.value=\
  ''{0}()'' does not return a value;

error.invalid.namespace.prefix=\
  invalid namespace prefix ''{0}''

error.mismatching.xml.start.end.tags=\
  mismatching start and end tags found in xml element

error.no.new.variables.var.assignment=\
  no new variables on left side

error.invalid.variable.assignment=\
  invalid assignment in variable ''{0}''

error.invalid.variable.assignment.declaration.final =\
  invalid assignment: ''{0}'' declaration is final

error.cannot.assign.value.to.final.field=\
  cannot assign a value to final ''{0}''

error.cannot.assign.value.to.potentially.initialized.final=\
  cannot assign a value to potentially initialized final ''{0}''

error.cannot.assign.value.to.function.argument=\
  cannot assign a value to function argument ''{0}''

error.cannot.assign.value.to.endpoint=\
  cannot assign a value to endpoint ''{0}''

error.cannot.update.readonly.value.of.type=\
  cannot update ''readonly'' value of type ''{0}''

error.cannot.update.readonly.record.field=\
  cannot update ''readonly'' record field ''{0}'' in ''{1}''

error.cannot.update.final.object.field=\
  cannot update ''final'' object field ''{0}''

error.operation.does.not.support.member.access=\
  invalid operation: type ''{0}'' does not support member access

error.operation.does.not.support.field.access=\
  invalid operation: type ''{0}'' does not support field access

error.operation.does.not.support.field.access.for.assignment=\
  invalid operation: type ''{0}'' does not support field access for assignment

error.operation.does.not.support.optional.field.access=\
  invalid operation: type ''{0}'' does not support optional field access

error.operation.does.not.support.field.access.for.non.required.field=\
  invalid operation: type ''{0}'' does not support field access for non-required field ''{1}''

error.operation.does.not.support.optional.field.access.for.field=\
  invalid operation: type ''{0}'' does not support optional field access for field ''{1}''

error.operation.does.not.support.member.access.for.assignment=\
  invalid operation: type ''{0}'' does not support member access for assignment

error.invalid.member.access.expr.struct.field.access=\
  invalid member access expression: expected string literal

error.invalid.member.access.expr.tuple.field.access=\
  invalid member access expression: expected integer literal

error.invalid.tuple.member.access.expr=\
  invalid tuple member access expression: value space ''{0}'' out of range

error.invalid.record.member.access.expr=\
  invalid record member access expression: value space ''{0}'' out of range

error.invalid.enum.expr=\
  invalid expression: expected enum type name ''{0}''

error.invalid.expr.in.match.stmt=\
  invalid expression in match statement

error.invalid.pattern.clauses.in.match.stmt=\
  invalid patterns in match statement. cannot combine typed and static patterns

error.static.value.match.only.supports.anydata=\
  static value match only supports anydata

error.func.defined.on.not.supported.type=\
  function ''{0}'' defined on not supported type ''{1}''

error.func.defined.on.non.local.type=\
  function ''{0}'' defined on non-local type ''{1}''

error.invalid.object.constructor=\
  invalid object constructor return type ''{0}'', expected a subtype of ''error?'' containing ''()''

error.explicit.invocation.of.record.init.is.not.allowed=\
  explicit invocation of ''{0}'' record initializer is not allowed

error.incompatible.type.constraint=\
  incompatible types: ''{0}'' cannot be constrained with ''{1}''

error.pkg.alias.not.allowed.here=\
  module alias not allowed here

error.undefined.annotation=\
  undefined annotation ''{0}''

error.unknown.annotation.attach.point=\
  unknown annotation attach point ''{0}}'

error.annotation.not.allowed=\
  annotation ''{0}'' is not allowed on {1}

error.annotation.attachment.cannot.have.a.value=\
  no annotation value expected for annotation ''{0}''

error.annotation.attachment.requires.a.value=\
  annotation value expected for annotation of record type ''{0}'' with required fields

error.annotation.attachment.cannot.specify.multiple.values=\
  cannot specify more than one annotation value for annotation ''{0}''

error.annotation.invalid.type=\
  annotation declaration requires a subtype of ''true'', ''map<value:Cloneable>'' or ''map<value:Cloneable>[]'', but \
  found ''{0}''

error.array.length.greater.that.2147483637.not.yet.supported=\
  array length greater that ''2147483637'' not yet supported

error.invalid.array.length=\
  invalid array length: array length should be a non-negative integer

error.cannot.resolve.const=\
  cannot resolve constant ''{0}''

#error.annotation.invalid.const.type=\
#  invalid type ''{0}'' for ''const'' annotation declaration, expected ''anydata''

error.annotation.requires.const=\
  annotation declaration with ''source'' attach point(s) should be a ''const'' declaration

error.incompatible.types.array.found=\
  incompatible types: expected a ''{0}'', found an array

error.xml.attribute.map.update.not.allowed=\
  xml attributes cannot be updated as a collection. update attributes one at a time

error.xml.qname.update.not.allowed=\
  cannot assign values to an xml qualified name

error.invalid.namespace.declaration=\
  cannot bind prefix ''{0}'' to the empty namespace name

error.cannot.update.xml.sequence=\
  cannot update an xml sequence

error.type.does.not.support.xml.navigation.access=\
  invalid operation: union type ''{0}'' does not support xml navigation access

error.xml.function.does.not.support.argument.type=\
  xml langlib functions does not support union types as their arguments


error.invalid.xml.ns.interpolation=\
  xml namespaces cannot be interpolated

error.cannot.find.xml.namespace.prefix=\
  cannot find xml namespace prefix ''{0}''

error.method.invocation.in.xml.navigation.expressions.not.supported=\
  method invocations are not yet supported within XML navigation expressions, use a grouping expression \
  (parenthesis) if you intend to invoke the method on the result of the navigation expression.

error.member.access.within.xml.navigation.expression.not.supported=\
  member access operations are not yet supported within XML navigation expressions, use a grouping expression \
  (parenthesis) if you intend to member-access the result of the navigation expression.

error.iterable.not.supported.collection=\
  incompatible types: ''{0}'' is not an iterable collection

error.iterable.not.supported.operation=\
  operation ''{0}'' does not support given collection type

error.cannot.iterate.a.closed.record.with.no.fields=\
  cannot iterate a closed record with no fields

error.iterable.too.many.variables=\
  too many variables are defined for iterable type ''{0}''

error.iterable.not.enough.variables=\
  not enough variables are defined for iterable type ''{0}'', require at least ''{1}'' variables

error.iterable.too.many.return.args=\
  too many return arguments are defined for operation ''{0}''

error.iterable.not.enough.return.args=\
  not enough return arguments are defined for operation ''{0}''

error.iterable.lambda.required=\
  single lambda function required here

error.iterable.lambda.tuple.required=\
  iterable lambda function required a single param or a tuple param

error.iterable.no.args.required=\
  no argument required for operation ''{0}''

error.iterable.lambda.incompatible.types=\
  incompatible lambda function types: expected ''{0}'', found ''{1}''

error.iterable.return.type.mismatch=\
  cannot assign return value of ''{0}'' operation here, use a reduce operation

error.invalid.token=\
  invalid token {0}

error.missing.token=\
  missing token {0} before {1}

error.extraneous.input=\
  extraneous input {0}

error.mismatched.input=\
  mismatched input {0}. expecting {1}

error.failed.predicate=\
  {0}

error.syntax.error=\
  {0}

error.invalid.shift.operator=\
  invalid shift operator

error.module.not.found=\
  cannot resolve module ''{0}''

error.invalid.module.declaration=\
  invalid module declaration: expected ''{0}'', found ''{1}''

error.missing.module.declaration=\
  missing module declaration: expected ''{0}''

error.unexpected.module.declaration=\
  invalid module declaration ''{0}'': no module declaration is needed for default module

error.object.type.required=\
  incompatible types: requires an object type, found ''{0}''

error.service.invalid.object.type=\
  given type ''{0}'' does not match with service type interface

error.service.decl.does.not.implement.required.constructs=\
  service declaration does not implement all required constructs of type: ''{0}''

error.service.function.invalid.invocation=\
  service method call is allowed only within the type descriptor

error.service.invalid.endpoint.type=\
  cannot infer type of the endpoint from the service type or binds of the service {0}

error.service.service.type.required.anonymous=\
  cannot infer type of the anonymous endpoint, requires a valid service type for service {0}

error.remote.function.in.non.network.object=\
  remote qualifier only allowed in client and service objects

error.unsupported.path.param.type=\
  only ''int'', ''string'', ''float'', ''boolean'', ''decimal'' types are supported as path params, found ''{0}''

error.unsupported.rest.path.param.type=\
  only ''int'', ''string'', ''float'', ''boolean'', ''decimal'' types are supported as rest path param, found ''{0}''

error.resource.methods.are.only.allowed.in.service.or.client.objects=\
  resource methods are only allowed in ''service'' or ''client'' object types

error.resource.function.invalid.return.type=\
  invalid resource function return type ''{0}'', expected a subtype of ''error?'' containing ''()''

error.remote.in.non.object.function=\
  remote modifier not allowed in non-object attached function {0}

error.invalid.listener.var=\
  listener variable incompatible types: ''{0}'' is not a Listener object

error.invalid.listener.attachment=\
  invalid listener attachment

error.service.absolute.path.or.literal.required.by.listener=\
  service absolute path or literal is required by listener

error.service.path.literal.is.not.supported.by.listener=\
  service path literal is not supported by listener

error.service.absolute.path.is.not.supported.by.listener=\
  service absolute path is not supported by listener

error.service.path.literal.required.by.listener=\
  service path literal is required by the listener

error.service.absolute.path.required.by.listener=\
  service absolute path is required by the listener

error.service.type.is.not.supported.by.listener=\
  service type is not supported by the listener

error.invalid.action.invocation.syntax=\
  invalid remote method call ''.{0}()'': use ''->{0}()'' for remote method calls

error.invalid.method.invocation.syntax=\
  invalid method call ''->{0}()'': ''->'' can only be used with remote methods

error.invalid.init.invocation=\
  object ''init'' method call is allowed only within the type descriptor

error.invalid.resource.function.invocation=\
  resource function can not be invoked with in a service

error.invalid.function.pointer.invocation.with.type = \
  cannot call function pointer of type ''function''

error.invalid.action.invocation=\
  invalid remote method call: expected a client object, but found ''{0}''

error.tainted.value.passed.to.untainted.parameter=\
  tainted value passed to untainted parameter ''{0}''

error.tainted.value.passed.to.untainted.param.in.obj.method=\
  tainted value passed to untainted parameter ''{0}'' originating from object method ''{1}'' invocation

error.tainted.value.passed.to.global.variable=\
  tainted value passed to global variable ''{0}''

error.tainted.value.passed.to.module.object=\
  tainted value passed to module object ''{0}''

error.method.invocation.taint.global.object=\
  method invocation taint global object ''{0}''

error.tainted.value.passed.to.closure.variable=\
  tainted value passed to closure variable ''{0}''

error.unable.to.perform.taint.checking.with.recursion=\
  taint checking for ''{0}'' could not complete due to recursion with ''{1}'', add @tainted or @untainted to returns

error.unable.to.perform.taint.checking.for.builtin.method=taint analysis not defined for the builtin method: ''{0}''

error.tainted.return.not.annotated.tainted=\
  functions returning tainted value are required to annotate return signature @tainted: ''{0}''

error.tainted.param.not.annotated.tainted=\
  argument to parameter ''{0}'' is tainted by ''{1}'' hence require to annotate @tainted

error.entry.point.parameters.cannot.be.untainted=\
  entry point parameter ''{0}'' cannot be untainted

error.compiler.plugin.no.package.found=\
  cannot find module ''{0}'' specified in compiler plugin ''{1}''

error.compiler.plugin.no.annotations.found.in.package=\
  no annotations found in module ''{0}'' specified in compiler plugin ''{1}''

error.undefined.parameter=\
  undefined defaultable parameter ''{0}''

error.invalid.error.reason.type=\
  invalid error reason type ''{0}'', expected a subtype of ''string''

error.error.match.over.const.reason.ref.not.supported=\
  error match pattern with a constant reference as the reason is not yet supported

error.invalid.error.detail.type=\
  invalid error detail type ''{0}'', expected a subtype of ''{1}''

error.error.detail.arg.not.named.arg=\
  error detail argument must be passed as named arguments

error.missing.error.reason=\
  error reason is mandatory for direct error constructor

error.object.type.not.allowed=\
  object type not allowed as the constraint

error.duplicate.named.args=\
  redeclared argument ''{0}''

error.cannot.get.all.fields=\
  cannot get all fields from a {0}

error.operator.not.supported=\
  operator ''{0}'' cannot be applied to type ''{1}''

error.operator.not.allowed.variable=\
  operator ''{0}'' cannot be applied on variable ''{1}''

error.invalid.record.literal.key=\
  invalid key: only identifiers and strings are allowed as record literal keys

error.invalid.record.literal.identifier.key=\
  invalid key ''{0}'': identifiers cannot be used as rest field keys, expected a string literal or an expression

error.invalid.function.pointer.invocation=\
  invalid function pointer invocation on non-invokable field ''{0}'' in record ''{1}''

error.invalid.default.param.value=\
  invalid value for parameter ''{0}'': only simple literals allowed

error.illegal.init.method.in.object.type.descriptor=\
  object type descriptor ''{0}'' cannot have an init method

error.cannot.initialize.abstract.object=\
  cannot initialize abstract object ''{0}''

error.invalid.interface.of.non.abstract.object=\
  no implementation found for the function ''{0}'' of non-abstract object ''{1}''

error.unimplemented.referenced.method.in.class=\
  no implementation found for the method ''{0}'' of class ''{1}''

error.unimplemented.referenced.method.in.service.declaration=\
  no implementation found for the method ''{0}'' of service declaration ''{1}''

error.unimplemented.referenced.method.in.object.constructor=\
  no implementation found for the method ''{0}'' of object constructor ''{1}''

error.private.function.visibility=\
   function ''{0}'' can not have 'private' visibility

error.cannot.attach.functions.to.abstract.object=\
  cannot attach function ''{0}'' to abstract object ''{1}''

error.abstract.object.function.cannot.have.body=\
  function ''{0}'' in abstract object ''{1}'' cannot have a body

error.service.resource.method.cannot.be.extern=\
  external resource methods are not yet supported in service objects

error.object.init.function.cannot.be.extern=\
  object ''init'' method cannot have an ''external'' implementation

error.private.object.constructor=\
  object initializer function can not be declared as private

error.private.field.abstract.object=\
  abstract object field: ''{0}'' can not be declared as private

error.field.with.default.value.abstract.object=\
  fields with default values are not yet supported with abstract objects

error.private.function.abstract.object=\
  interface function: ''{0}'' of abstract object ''{1}'' can not be declared as private

error.global.variable.cyclic.reference=\
  illegal cyclic reference ''{0}''

error.required.param.not.allowed.after.defaultable.param=\
  required parameter not allowed after defaultable parameters

error.defaultable.param.not.allowed.after.included.record.param=\
  defaultable parameter not allowed after included record parameters

error.required.param.not.allowed.after.included.record.param=\
  required parameter not allowed after included record parameters

error.expected.a.record.type.as.an.included.parameter = \
  expected a record type as an included parameter

error.positional.arg.defined.after.named.arg=\
  positional argument not allowed after named arguments

error.rest.arg.defined.after.named.arg=\
  rest argument not allowed after named arguments

error.missing.required.parameter=\
  missing required parameter ''{0}'' in call to ''{1}()''

error.extern.function.abstract.object=\
  external function: ''{0}'' not allowed in abstract object ''{1}''

error.incompatible.type.reference=\
  incompatible types: ''{0}'' is not an object

error.incompatible.type.reference.non.public.members=\
  incompatible type reference ''{0}'': a referenced type across modules cannot have non-public fields or methods

error.incompatible.record.type.reference=\
  incompatible types: ''{0}'' is not a record

error.redeclared.type.reference=\
  redeclared type reference ''{0}''

error.redeclared.function.from.type.reference=\
  redeclared symbol ''{0}'': trying to copy a duplicate function through referenced type ''{1}''

error.referred.function.signature.mismatch=\
  mismatched function signatures: expected ''{0}'', found ''{1}''

error.configurable.variable.cannot.be.declared.with.var=\
  configurable variable cannot be declared with var

error.configurable.variable.must.be.anydata=\
  invalid type for configurable variable: expected a subtype of ''anydata''

error.only.simple.variables.are.allowed.to.be.configurable=\
  only simple variables are allowed to be configurable

error.configurable.variable.currently.not.supported=\
  configurable variable currently not supported for ''{0}''{1}

# match statement related error messages

error.match.stmt.cannot.guarantee.a.matching.pattern=\
  A matching pattern cannot be guaranteed for types ''{0}''

error.match.stmt.unreachable.pattern=\
  unreachable pattern: preceding patterns are too general or the pattern ordering is not correct

warning.match.stmt.unmatched.pattern=\
  pattern will not be matched

error.match.stmt.pattern.always.matches=\
  pattern will always be matched

warning.match.stmt.unreachable.pattern.available=\
  unreachable pattern

error.match.pattern.not.supported=\
  unsupported match pattern

error.match.patterns.should.contain.same.set.of.variables=\
  all match patterns should contain the same set of variables

error.match.pattern.cannot.repeat.same.variable=\
  same variable cannot repeat in a match pattern

error.rest.match.pattern.not.supported=\
  rest match pattern is not yet supported

error.match.pattern.variable.should.declared.as.constant=\
  variable ''{0}'' should be declared as constant

error.match.stmt.contains.two.default.patterns=\
  match statement has a 'static value' default pattern and a 'binding value' default pattern

error.can.not.find.match.error.reason.const=\
  cannot find error reason match constant: ''{0}''

# error type related errors

error.undefined.error.type.descriptor=\
  undefined error type descriptor ''{0}''

error.invalid.error.type.reference=\
  cannot create a new error value from ''{0}''

error.invalid.error.constructor.rest.detail.arg.on.detail.type.with.individual.fields=\
  error constructor does not accept additional detail args ''{0}'' when error detail type ''{1}'' contains individual \
  field descriptors

error.cannot.bind.undefined.error.detail.field=\
  cannot bind undefined error detail field ''{0}''

error.throw.stmt.not.supported=\
  throw statement not supported, use panic statement instead

error.try.stmt.not.supported=\
  try-catch statement not supported, use trap expression instead

error.unknown.builtin.method=\
  unknown builtin method ''{0}''

error.unsupported.builtin.method=\
  built-in method ''{0}'' not supported here

# checked expression related error messages

error.checked.expr.no.matching.error.return.in.encl.invokable=\
  invalid usage of the ''check'' expression operator: no matching error return type(s) in the enclosing invokable

error.fail.expr.no.matching.error.return.in.encl.invokable=\
  invalid usage of the ''fail'' expression operator: no matching error return type(s) in the enclosing invokable

error.on.fail.no.matching.error=\
  incompatible error definition type: ''{0}'' will not be matched to ''{1}''

error.start.require.invocation=\
  invalid async operation usage, require an invocation

error.invalid.expr.statement=\
  invalid statement

error.invalid.action.invocation.as.expr=\
  action invocation as an expression not allowed here

error.expression.of.never.type.not.allowed=\
  expression of type ''never'' or equivalent to type ''never'' not allowed here

error.this.function.should.panic=\
  function with return type ''never'' or equivalent to type ''never'' cannot implicitly return ''nil'' by falling off the end of the function body

error.ambiguous.type=\
  ambiguous type ''{0}''

error.usage.of.uninitialized.variable=\
  variable ''{0}'' is not initialized

error.uninitialized.object.fields=\
  field(s) ''{0}'' not initialized

error.invalid.function.call.with.uninitialized.variables=\
  cannot call a function or method in the same module before all module-level variables are initialized: \
  variable(s) ''{0}'' not initialized

error.invalid.any.var.def=\
  invalid variable definition; can not infer the assignment type.

error.invalid.record.literal=\
  invalid usage of record literal with type ''{0}''

error.duplicate.key.in.record.literal=\
  invalid usage of {0} literal: duplicate key ''{1}''

error.duplicate.key.in.table.literal=\
  duplicate key found in table row key(''{0}'') : ''{1}''

error.duplicate.key.in.record.literal.spread.op=\
  invalid usage of {0} literal: duplicate key ''{1}'' via spread operator ''{2}''

error.possible.duplicate.of.field.specified.via.spread.op=\
  invalid usage of mapping constructor expression: key ''{0}'' may duplicate a key specified via spread field ''{1}''

error.spread.field.may.duplicate.already.specified.keys=\
  invalid usage of mapping constructor expression: spread field ''{0}'' may have already specified keys

error.multiple.inclusive.types=\
  invalid usage of mapping constructor expression: multiple spread fields of inclusive mapping types are not allowed

error.invalid.array.literal=\
  invalid usage of array literal with type ''{0}''

error.invalid.tuple.literal=\
  invalid usage of tuple literal with type ''{0}''

error.invalid.type.object.constructor=\
  invalid usage of ''object constructor expression'' with type ''{0}''

error.invalid.list.constructor.type=\
  invalid usage of list constructor: type ''{0}'' does not have a filler value

error.invalid.array.element.type=\
  array element type ''{0}'' does not have an implicit initial value, use ''{1}''

error.invalid.type.new.literal=\
  invalid usage of ''new'' with type ''{0}''

error.mismatching.array.literal.values=\
  size mismatch in closed array. expected ''{0}'', but found ''{1}''

error.index.out.of.range=\
  index out of range: index: ''{0}''

error.invalid.array.size.reference=\
  invalid reference expression ''{0}'' as array size: expected a constant reference expression

error.list.index.out.of.range=\
  list index out of range: index: ''{0}''

error.array.index.out.of.range=\
  array index out of range: index: ''{0}'', size: ''{1}''

error.length.of.the.array.cannot.be.inferred.from.the.context=\
  length of the array cannot be inferred from the context

error.invalid.key.func.return.type=\
  invalid sort key function return type: ''{0}'' is not an ordered type

error.invalid.sort.array.member.type=\
  invalid member type of the array/tuple to sort: ''{0}'' is not an ordered type

error.closed.array.type.not.initialized=\
  invalid usage of closed type: array not initialized

error.invalid.list.member.access.expr=\
  invalid list member access expression: value space ''{0}'' out of range

error.invalid.array.member.access.expr=\
  invalid array member access expression: value space ''{0}'' out of range

error.invalid.usage.of.keyword=\
  illegal usage of keyword ''{0}''

# Variable Reference Errors

error.invalid.list.binding.pattern=\
  invalid list binding pattern; member variable count mismatch with member type count

error.invalid.type.for.tuple.var.expr=\
  invalid tuple variable; expecting a tuple type but found ''{0}'' in expression

error.invalid.list.binding.pattern.decl=\
  invalid list binding pattern: expected an array or a tuple, but found ''{0}''

error.invalid.list.binding.pattern.inference=\
  invalid list binding pattern: attempted to infer a list type, but found ''{0}''

error.invalid.record.binding.pattern=\
  invalid record binding pattern with type ''{0}''

error.invalid.field.in.record.binding.pattern=\
  invalid record binding pattern; unknown field ''{0}'' in record type ''{1}''

error.invalid.record.literal.in.binding.pattern=\
  record literal is not supported for record binding pattern

error.no.matching.record.ref.found=\
  no matching record reference found for field ''{0}''

error.multiple.matching.record.ref.found=\
  multiple matching record references found for field ''{0}''

error.cannot.match.closed.record.variable.ref=\
  can not match record variable reference, type ''{0}'' is not a closed record type

error.cannot.match.closed.record.variable.ref.fields=\
  not enough fields to match to closed record type ''{0}''

error.invalid.type.definition.for.record.var=\
  invalid record variable; expecting a record type but found ''{0}'' in type definition

error.invalid.type.definition.for.error.var=\
  invalid error variable; expecting an error type but found ''{0}'' in type definition

error.invalid.error.binding.pattern=\
  invalid error binding pattern with type ''{0}''

error.invalid.error.reason.binding.pattern=\
  invalid error reason binding pattern, error reason should be ''var {0}''

error.invalid.error.rest.binding.pattern=\
  invalid error rest binding pattern, error rest param should be ''var {0}''

error.invalid.error.match.pattern=\
  invalid error match pattern, cannot match error

error.duplicate.variable.in.binding.pattern=\
  variables in a binding pattern must be distinct; found duplicate variable ''{0}''

error.invalid.variable.reference.in.binding.pattern=\
  invalid binding pattern, variable reference ''{0}'' cannot be used with binding pattern

error.invalid.type.for.rest.descriptor=\
  invalid rest descriptor type; expecting an array type but found ''{0}''

error.cannot.assign.value.to.type.def=\
  cannot assign a value to a type definition

# safe navigation operator related errors

error.safe.navigation.not.required=\
  safe navigation operator not required for type ''{0}''

error.optional.field.access.not.required.on.lhs=\
  optional field access cannot be used in the target expression of an assignment

error.tuple.index.out.of.range=\
  tuple index out of range: index: ''{0}'', size: ''{1}''

error.incompatible.type.check=\
  incompatible types: ''{0}'' will not be matched to ''{1}''

# streaming related errors

error.invalid.stream.constructor=\
  ''{0}'' is not a valid constructor for streams type

error.invalid.stream.constructor.iterator = \
  invalid stream constructor. expected a subtype of ''object '{' public isolated function next() returns {0}; '}''', \
  but found ''{1}''

error.invalid.stream.constructor.closeable.iterator = \
  invalid stream constructor. expected a subtype of ''object '{' public isolated function next() returns {0}; public \
  isolated function close() returns error?; '}''', but found ''{1}''

error.invalid.stream.constructor.expected.type=\
  invalid expected stream type. ''{0}'' does not return an error

error.invalid.unbounded.stream.constructor.iterator = \
  no stream constructor provided. expected a subtype of ''object '{' public isolated function next() returns {0}; '}'''

error.invalid.next.method.return.type=\
  invalid next method return type. expected: ''{0}''

error.invalid.stream.usage.with.from = \
  type 'stream' not allowed here; to use from on a type 'stream', it should be the first from clause in the query.

error.order.by.not.supported=\
  order by not supported for complex type fields, order key should belong to a basic type

error.error.type.expected = \
  type ''{0}'' not allowed here; expected an ''error'' or a subtype of ''error''.

error.invalid.table.constraint.subtype = \
  invalid constraint type. expected subtype of ''map<any|error>'' but found ''{0}''

error.table.key.specifier.mismatch = \
  table key specifier mismatch. expected: ''{0}'' but found ''{1}''

error.key.specifier.size.mismatch.with.key.constraint = \
  table key specifier mismatch with key constraint. expected: ''{0}'' fields but found ''{1}''

error.key.specifier.empty.with.key.constraint = \
  table key specifier mismatch with key constraint. expected: ''{0}'' fields but key specifier is empty

error.key.specifier.not.allowed.for.target.any = \
  key specifier not allowed when the target type is any

error.key.specifier.mismatch.with.key.constraint = \
  table key specifier ''{0}'' does not match with key constraint type ''{1}''

error.cannot.update.table.using.member.access.lvexpr = \
  cannot update ''{0}'' with member access expression

error.multi.key.member.access.not.supported = \
  invalid member access with ''{0}'': member access with multi-key expression is only allowed with subtypes of ''table''

error.member.access.not.supported.for.keyless.table = \
  member access is not supported for table ''{0}''

error.invalid.field.name.in.key.specifier = \
  field name ''{0}'' used in key specifier is not found in table constraint type ''{1}''

error.key.specifier.field.must.be.readonly = \
  field ''{0}'' used in key specifier must be a readonly field

error.key.specifier.field.must.be.required = \
  field ''{0}'' used in key specifier must be a required field

error.key.specifier.field.must.be.anydata = \
  invalid type ''{0}'' for field ''{1}'' used in key specifier, expected sub type of anydata

error.key.specifier.field.value.must.be.constant.expr = \
  value expression of key specifier ''{0}'' must be a constant expression

error.key.constraint.not.supported.for.table.with.map.constraint = \
  table with constraint of type 'map' cannot have key specifier or key type constraint

error.cannot.infer.member.type.for.table.due.ambiguity = \
  cannot infer the member type from table constructor. field ''{0}'' type is ambiguous

error.cannot.infer.member.type.for.table = \
  cannot infer the member type from table constructor; no values are provided in table constructor

error.on.conflict.only.works.with.map.or.tables.with.key.specifier = \
  on conflict can only be used with queries which produce maps or tables with key specifiers

error.arrow.expression.mismatched.parameter.length=\
  invalid number of parameters used in arrow expression. expected: ''{0}'' but found ''{1}''

error.arrow.expression.cannot.infer.type.from.lhs=\
  cannot infer types of the arrow expression with unknown invokable type

error.arrow.expression.not.supported.iterable.operation=\
  arrow expression can not be used with ''{0}'' iterable

error.clone.invocation.invalid=\
  Cannot clone a value of a type other than anydata \
  (boolean|int|byte|float|decimal|string|xml|table|anydata[]|map<anydata>|records (with only `anydata` fields)|()), \
  but found ''{0}''

# data flow analysis errors

error.partially.initialized.variable=\
  variable ''{0}'' may not have been initialized

# stamp inbuilt method related error
error.incompatible.stamp.type=\
  incompatible stamp type: type ''{0}'' cannot be stamped as type ''{1}''

error.not.supported.source.for.stamp=\
  stamp function on type ''{0}'' is not supported

error.redeclared.import.module=\
  redeclared import module ''{0}''

error.cannot.infer.type=\
  cannot infer type here

error.cannot.infer.error.type=\
  cannot infer type of the error from ''{0}''

error.invalid.error.detail.rec.does.not.match=\
  invalid error constructor, error details does not match

error.invalid.error.reason.argument.to.indirect.error.constructor=\
  indirect error constructor only accept error details as named arguments

error.invalid.indirect.error.constructor.invocation=\
  cannot infer reason from error constructor: ''{0}''

error.invalid.functional.constructor.invocation=\
  use of ''start'' not allowed with functional constructor ''{0}'()''

error.missing.error.detail.arg=\
  missing error detail arg for error detail field ''{0}''

error.invalid.error.detail.arg.type=\
  invalid arg type in error detail field ''{0}'', expected ''{1}'', found ''{2}''

error.unknown.error.detail.arg.to.closed.detail=\
  unknown error detail arg ''{0}'' passed to closed error detail type ''{1}''

error.invalid.error.detail.rest.arg=\
  invalid error detail rest arg ''{0}'' passed to open detail record ''{1}''

error.type.required.for.const.with.expressions=\
  type is required for constants with expressions

error.cannot.update.constant.value=\
  cannot update constant value

error.cannot.assign.value.to.constant=\
  cannot assign a value to a constant

error.invalid.const.declaration=\
  cannot declare a constant with type ''{0}'', expected a subtype of ''anydata'' that is not ''never''

error.expression.is.not.a.constant.expression=\
  expression is not a constant expression

error.invalid.const.expression=\
  invalid constant expression, reason ''{0}''

error.const.expression.not.supported=\
  const expressions are not yet supported here

error.constant.declaration.not.yet.supported.for.type=\
  constant declaration not yet supported for type ''{0}''

error.self.reference.constant=\
  self referenced constant ''{0}''

error.invalid.use.of.experimental.feature=\
  using experimental feature ''{0}''. use ''--experimental'' flag to enable the experimental features

error.type.param.outside.lang.module=\
  typeParam annotation is not supported here

error.builtin.subtype.outside.lang.module=\
  builtinSubtype annotation is not supported here

error.isolated.param.outside.lang.module=\
  ''isolatedParam'' annotation is not allowed here

error.isolated.param.used.with.invalid.type=\
  ''isolatedParam'' annotation is only allowed on a parameter of a function type

error.isolated.param.used.in.a.non.isolated.function=\
  ''isolatedParam'' annotation is only allowed on a parameter of an ''isolated'' function

error.invalid.lvalue.lhs.of.assignment=\
  invocations are not supported on the left hand side of an assignment

error.invalid.package.name.qualifier=\
  invalid package name ''{0}''

error.invalid.char.colon.in.field.access.expr=\
  invalid character '':'' in field access expression

error.identifier.literal.only.supports.alphanumerics=\
  identifier literal only supports alphanumeric characters

error.incompatible.mapping.constructor.expression=\
  incompatible mapping constructor expression for type ''{0}''

error.mapping.constructor.compatible.type.not.found =\
  a type compatible with mapping constructor expressions not found in type ''{0}''

error.cannot.infer.types.for.tuple.binding=\
  invalid list constructor expression: types cannot be inferred for ''{0}''

error.invalid.unicode=\
  unicode code point ''{0}'' out of allowed range

error.method.too.large=\
  method is too large: ''{0}''

error.file.too.large=\
  file is too large: ''{0}''

error.class.not.found=\
  '{ballerina/jballerina.java}'CLASS_NOT_FOUND ''{0}''

error.no.class.def.found=\
  '{ballerina/jballerina.java}'NO_CLASS_DEF_FOUND ''{0}''

error.method.not.found=\
  '{ballerina/jballerina.java}'METHOD_NOT_FOUND ''{0}''

error.constructor.not.found=\
  '{ballerina/jballerina.java}'CONSTRUCTOR_NOT_FOUND ''{0}''

error.error.constructor.compatible.type.not.found =\
    compatible type for error constructor expression not found in type ''{0}''

error.field.not.found=\
  '{ballerina/jballerina.java}'FIELD_NOT_FOUND ''{0}''

error.invalid.number.of.parameters=\
  '{ballerina/jballerina.java}'INVALID NUMBER OF PARAMETERS ''{0}''

error.invalid.parameter.type=\
  '{ballerina/jballerina.java}'INVALID PARAMETER TYPE ''{0}''

error.overloaded.method=\
  '{ballerina/jballerina.java}'OVERLOADED_METHODS ''{0}''

error.unsupported.primitive.type.reason=\
  '{ballerina/jballerina.java}'UNSUPPORTED_PRIMITIVE_TYPE ''{0}''

error.method.signature.not.match=\
  '{ballerina/jballerina.java}'METHOD_SIGNATURE_DOES_NOT_MATCH ''{0}''

error.invalid.attribute.reference=\
  invalid attribute reference

error.illegal.function.change.list.size=\
  cannot call ''{0}'' on fixed length list(s) of type ''{1}''

error.illegal.function.change.tuple.shape=\
  cannot call ''{0}'' on tuple(s) of type ''{1}'': cannot violate inherent type

error.invalid.non.external.dependently.typed.function=\
  a function with a non-''external'' function body cannot be a dependently-typed function

error.invalid.param.type.for.return.type=\
  invalid parameter reference: expected ''typedesc'', found ''{0}''

error.invalid.typedesc.param=\
  default value for a ''typedesc'' parameter used in the return type should be a reference to a type

error.incompatible.type.for.inferred.typedesc.value=\
  incompatible type for parameter ''{0}'' with inferred typedesc value: expected ''{1}'', found ''{2}''

error.multiple.infer.typedesc.params=\
  cannot have more than one defaultable parameter with an inferred typedesc default

error.invalid.dependently.typed.return.type.with.inferred.typedesc.param=\
  invalid return type: members of a dependently-typed union type with an inferred typedesc parameter should have \
  disjoint basic types

error.cannot.infer.typedesc.argument.from.cet=\
  cannot infer the ''typedesc'' argument for parameter ''{0}'' with ''{1}'' as the contextually-expected \
  type mapping to return type ''{2}''

error.cannot.infer.typedesc.argument.without.cet=\
  cannot infer the ''typedesc'' argument for parameter ''{0}'': expected an argument for the parameter or a \
  contextually-expected type to infer the argument

error.cannot.use.inferred.typedesc.default.with.unreferenced.param=\
  cannot use an inferred typedesc default with a parameter on which the return type does not depend on

error.invalid.raw.template.type=\
  invalid literal for type ''{1}'': raw templates can only be assigned to abstract subtypes of ''{0}''

error.multiple.compatible.raw.template.types=\
  ambiguous type for raw template: found multiple types compatible with ''{0}'' in ''{1}''

error.invalid.num.of.strings=\
  invalid raw template: expected {0} string(s), but found {1} string(s)

error.invalid.num.of.insertions=\
  invalid raw template: expected {0} insertion(s), but found {1} insertion(s)

error.invalid.raw.template.assignment=\
  invalid raw template assignment: ''{0}'' should be an abstract object

error.invalid.number.of.fields=\
  invalid raw template assignment: ''{0}'' should only have the ''strings'' and ''insertions'' fields

error.methods.not.allowed=\
  invalid raw template assignment: ''{0}'' should be a type without methods

error.distinct.typing.only.support.objects.and.errors=\
  distinct typing is only supported for object type and error type

error.variable.decl.with.var.without.initializer=\
  initializer required for variables declared with var

error.object.constructor.init.function.cannot.have.parameters=\
  object constructor ''init'' method cannot have parameters

error.object.constructor.does.not.support.type.reference.members=\
  object constructor does not support type reference members

error.invalid.mutable.access.in.isolated.function=\
  invalid access of mutable storage in an ''isolated'' function

error.invalid.mutable.access.as.record.default=\
  invalid access of mutable storage in the default value of a record field

error.invalid.mutable.access.as.object.default=\
  invalid access of mutable storage in the initializer of an object field

error.invalid.non.isolated.function.as.argument=\
  incompatible types: expected an ''isolated'' function

error.invalid.non.isolated.invocation.in.isolated.function=\
  invalid invocation of a non-isolated function in an ''isolated'' function

error.invalid.non.isolated.invocation.as.record.default=\
  invalid invocation of a non-isolated function in the default value of a record field

error.invalid.non.isolated.invocation.as.object.default=\
  invalid invocation of a non-isolated function in the initializer of an object field

error.invalid.non.isolated.init.expression.in.isolated.function=\
  invalid non-isolated initialization expression in an ''isolated'' function

error.invalid.non.isolated.init.expression.as.record.default=\
  invalid non-isolated initialization expression in the default value of a record field

error.invalid.non.isolated.init.expression.as.object.default=\
  invalid non-isolated initialization expression in the initializer of an object field

error.invalid.async.invocation.of.non.isolated.function.in.isolated.function=\
  invalid start action calling a non-isolated function in an ''isolated'' function

error.invalid.access.of.non.isolated.expression.in.argument.of.async.invocation.of.isolated.function=\
  invalid start action accessing a non isolated expression in an argument of a async call of an ''isolated'' function

error.invalid.strand.annotation.in.isolated.function=\
  ''strand'' annotation not allowed in a {0} in an ''isolated'' function

error.invalid.non.private.mutable.field.in.isolated.object=\
  invalid non-private mutable field in an ''isolated'' object

error.invalid.mutable.field.access.in.isolated.object.outside.lock=\
  invalid access of a mutable field of an ''isolated'' object outside a ''lock'' statement

error.invalid.non.isolated.expression.as.initial.value=\
  invalid initial value expression: expected an isolated expression

error.invalid.transfer.out.of.lock.with.restricted.var.usage=\
  invalid attempt to transfer out a value from a ''lock'' statement with restricted variable usage: expected an \
  isolated expression

error.invalid.transfer.into.lock.with.restricted.var.usage=\
  invalid attempt to transfer a value into a ''lock'' statement with restricted variable usage

error.invalid.non.isolated.invocation.in.lock.with.restricted.var.usage=\
  invalid invocation of a non-isolated function in a ''lock'' statement with restricted variable usage

error.invalid.isolated.variable.access.outside.lock=\
  invalid access of an ''isolated'' variable outside a ''lock'' statement

error.invalid.assignment.in.lock.with.restricted.var.usage=\
  cannot assign to a variable outside the ''lock'' statement with restricted variable usage, if not just a variable name

error.invalid.usage.of.multiple.restricted.vars.in.lock=\
  cannot access more than one variable for which usage is restricted in a single ''lock'' statement

error.invalid.isolated.qualifier.on.module.no.init.var.decl=\
  an uninitialized module variable declaration cannot be marked as ''isolated''

error.only.a.simple.variable.can.be.marked.as.isolated=\
  only a simple variable can be marked as ''isolated''

error.invalid.read.only.class.inclusion.in.object.type.descriptor=\
  object type inclusion cannot be used with a ''readonly class'' in an object type descriptor

error.invalid.inclusion.with.mismatched.qualifiers=\
  invalid object type inclusion: missing ''{0}'' qualifier(s) in the referencing object

error.invalid.reference.with.mismatched.qualifiers=\
  invalid type reference: missing ''{0}'' qualifier(s) in the referencing object constructor expression

error.invalid.read.only.typedesc.inclusion.in.object.typedesc=\
  object type inclusion cannot be used with a ''readonly'' type descriptor in an ''object'' type descriptor

error.invalid.read.only.typedesc.inclusion.in.non.read.only.class=\
  object type inclusion cannot be used with a ''readonly'' type descriptor in a ''class'' that is not ''readonly''

error.invalid.read.only.class.inclusion.in.non.read.only.class=\
  object type inclusion cannot be used with a ''readonly class'' in a ''class'' that is not ''readonly''

error.invalid.field.in.object.constructor.expr.with.readonly.reference=\
  invalid field in an object constructor expression with a ''readonly'' reference: ''{0}'' can never be ''readonly''

error.mismatched.visibility.qualifiers.in.object.field=\
  mismatched visibility qualifiers for field ''{0}'' with object type inclusion

error.invalid.inclusion.of.object.with.private.members=\
  invalid object type inclusion with an object that has private fields or methods

error.invalid.field.binding.pattern.with.non.required.field=\
  invalid field binding pattern; can only bind required fields

error.multiple.receive.action.not.yet.supported=multiple receive action not yet supported

error.async.send.action.not.yet.supported.as.expression=\
  async send action not yet supported as expression

error.invalid.readonly.field.type=\
  invalid ''readonly'' field, ''{0}'' can never be ''readonly''

error.continue.not.allowed=\
  continue not allowed here

error.break.not.allowed=\
  break not allowed here

error.unused.variable.with.inferred.type.including.error=\
  unused variable ''{0}'' with inferred type including error

error.invalid.iterable.type=\
  invalid iterable type ''{0}'': an iterable object must be a subtype of ''{1}''

error.invalid.iterable.completion.type.in.foreach.next.function=\
  invalid completion type ''{0}'' in foreach statement: next method completion type cannot contain type ''{1}''

error.invalid.method.call.expr.on.field=\
  invalid method call expression: expected a function type, but found ''{0}''

error.incompatible.type.wait.future.expr=\
  incompatible types: expected ''{0}'', found eventual type ''{1}'' for wait future expression ''{2}''

error.same.array.type.as.main.param=\
   'main' function can have at most one array parameter

error.variable.and.array.type.as.main.param=\
   'main' function cannot have operand parameter ''{0}'' of type ''{1}'' and array of type ''{2}'' together

error.invalid.main.option.params.type=\
   'main' function option parameter ''{0}'' via included record ''{1}'' has invalid type ''{2}''

error.optional.operand.precedes.operand=\
   'main' function optional operand parameter ''{0}'' of type ''{1}'' cannot precede operand parameter ''{2}'' \
  of type ''{3}''

error.unsupported.remote.method.name.in.scope=\
  unsupported remote method name, ''{0}'' already exists as a method or field name in the object type

error.unsupported.type.intersection=\
  unsupported intersection

error.wild.card.binding.pattern.only.supports.type.any=\
  a wildcard binding pattern can be used only with a value that belong to type ''any''

error.underscore.not.allowed.as.identifier=\
  ''_'' is a keyword, and may not be used as an identifier

error.configurable.variable.module.ambiguity=\
  configurable variable name ''{0}'' creates an ambiguity with module ''{1}''

error.invalid.usage.of.check.in.record.field.default.expression=\
  cannot use ''check'' in the default expression of a record field

error.invalid.usage.of.check.in.object.field.initializer.in.object.with.no.init.method=\
  cannot use ''check'' in an object field initializer of an object with no ''init'' method

error.invalid.usage.of.check.in.object.field.initializer.with.init.method.return.type.mismatch=\
  usage of ''check'' in field initializer is allowed only when compatible with the return type of the ''init'' \
   method: expected ''{0}'', found ''{1}''

error.field.access.cannot.be.used.to.access.optional.fields=\
  field access cannot be used to access an optional field of a type that includes nil, use optional field access or member access

error.undeclared.field.in.record=\
  undeclared field ''{0}'' in record ''{1}''

error.invalid.field.access.in.record.type=\
  invalid field access: ''{0}'' is not a required field in record ''{1}'', use member access to access a field that \
  may have been specified as a rest field

error.undeclared.and.nilable.fields.in.union.of.records=\
  field access can only be used to access required fields or optional fields of non-nilable types, field ''{0}'' \
  is undeclared in record(s) ''{1}'' and type includes nil in record(s) ''{2}''

error.undeclared.field.in.union.of.records=\
  field access can only be used to access required fields or optional fields of non-nilable types, field ''{0}'' \
  is undeclared in record(s) ''{1}''

error.nilable.field.in.union.of.records=\
  field access can only be used to access required fields or optional fields of non-nilable types, type of \
  field ''{0}'' includes nil in record(s) ''{1}''

error.invalid.assignment.to.narrowed.var.in.loop=\
  invalid attempt to assign a value to a variable narrowed outside the loop

error.invalid.non.isolated.call.in.match.guard=\
  cannot call a non-isolated function/method in a match guard when the type of the action/expression being matched \
  is not a subtype of ''readonly''

error.invalid.call.with.mutable.args.in.match.guard=\
  cannot call a function/method in a match guard with an argument of a type that is not a subtype of ''readonly''

error.invalid.assignment.to.narrowed.var.in.query.action=\
  invalid attempt to assign a value to a variable narrowed outside the query action

error.compound.assignment.not.allowed.with.nullable.operands=\
  compound assignment not allowed with nullable operands

# hints
hint.unnecessary.condition=\
  unnecessary condition: expression will always evaluate to ''true''

hint.unnecessary.condition.for.variable.of.type.never=\
  unnecessary condition: expression will always evaluate to ''true'' for variable of type ''never''

hint.expression.always.false=\
  expression will always evaluate to ''false''

hint.concurrent.calls.will.not.be.made.to.non.isolated.method.in.non.isolated.service=\
    concurrent calls will not be made to this method since the service and the method are not ''isolated''

hint.concurrent.calls.will.not.be.made.to.non.isolated.service=\
    concurrent calls will not be made to this method since the service is not an ''isolated'' service

hint.concurrent.calls.will.not.be.made.to.non.isolated.method=\
    concurrent calls will not be made to this method since the method is not an ''isolated'' method

error.numeric.literal.out.of.range=\
  ''{0}'' is out of range for ''{1}''

error.constant.cyclic.reference=\
  illegal cyclic reference ''{0}''

error.unsupported.multilevel.closures=\
    closure variable ''{0}'' : closures not yet supported for object constructors which are fields

error.invalid.isolated.variable.access.outside.lock.in.record.default=\
  invalid access of an isolated variable outside a lock statement in the default value of a record field

error.incompatible.types.list.spread.op=\
  incompatible types: expected an array or a tuple, found ''{0}''

error.invalid.spread.operator.fixed.length.list.expected=\
  invalid usage of spread operator: fixed length list expected

error.invalid.spread.operator.fixed.member.expected=\
  invalid usage of spread operator: fixed member expected for ''{0}''

error.cannot.infer.type.from.spread.op=\
  cannot infer type from spread operator: expected an array or a tuple, found ''{0}''

error.tuple.and.expression.size.does.not.match=\
  tuple and expression size does not match

error.infer.size.only.supported.in.the.first.dimension=\
  inferred array size is only allowed in the first dimension of an array type descriptor

error.cannot.specify.named.argument.for.field.of.included.record.when.arg.specified.for.included.record=\
  cannot specify a named argument for a field of an included record parameter when \
  an argument is specified for the included record parameter

error.incompatible.type.in.select.clause=\
  incompatible type in select clause: expected '[string,any|error]', found ''{0}''

error.client.resource.access.action.is.only.allowed.on.client.objects=\
  client resource access action is only allowed on client objects

error.undefined.resource=\
  undefined resource path in object ''{0}''

error.undefined.resource.method=\
  undefined resource method ''{0}'' on target resource in object ''{1}''

error.ambiguous.resource.access.not.yet.supported=\
  client resource access action is not yet supported when the corresponding resource method is ambiguous

error.unsupported.computed.resource.access.path.segment.type=\
  unsupported computed resource access path segment type: expected ''int'', ''string'', ''float'', ''boolean'',\
   ''decimal'' but found ''{0}''

error.unsupported.resource.access.rest.segment.type=\
    unsupported resource access rest segment type: expected array of ''int'', ''string'', ''float'', ''boolean'',\
   ''decimal'' but found ''{0}''

error.invalid.start.char.code.in.range=\
  start char code is greater than end char code

error.invalid.quantifier.minimum=\
  quantifier minimum is greater than maximum

error.duplicate.flags=\
  duplicate flag ''{0}''

error.outer.join.must.be.declared.with.var=\
  outer join must be declared with ''var''

error.cannot.import.module.generated.for.a.client.decl=\
  a module generated for a client declaration cannot be imported

error.int.range.overflow=\
  ''int'' range overflow

error.unsupported.usage.of.default.values.for.key.field.in.table.member=\
  using default values of record fields for table key fields is not yet supported

<<<<<<< HEAD
error.worker.send.action.not.allowed.in.lock.statement=\
  using send action within the lock statement is not allowed to prevent possible deadlocks

error.worker.receive.action.not.allowed.in.lock.statement=\
  using receive action within the lock statement is not allowed to prevent possible deadlocks
=======
error.cannot.use.wildcard.binding.pattern.for.error.cause=\
  cannot use a wildcard binding pattern to bind the cause: a wildcard binding pattern can be used only with a value \
  that belongs to type ''any''
>>>>>>> caf54d28
<|MERGE_RESOLUTION|>--- conflicted
+++ resolved
@@ -1949,14 +1949,12 @@
 error.unsupported.usage.of.default.values.for.key.field.in.table.member=\
   using default values of record fields for table key fields is not yet supported
 
-<<<<<<< HEAD
-error.worker.send.action.not.allowed.in.lock.statement=\
-  using send action within the lock statement is not allowed to prevent possible deadlocks
-
-error.worker.receive.action.not.allowed.in.lock.statement=\
-  using receive action within the lock statement is not allowed to prevent possible deadlocks
-=======
 error.cannot.use.wildcard.binding.pattern.for.error.cause=\
   cannot use a wildcard binding pattern to bind the cause: a wildcard binding pattern can be used only with a value \
   that belongs to type ''any''
->>>>>>> caf54d28
+
+error.worker.send.action.not.allowed.in.lock.statement=\
+  using send action within the lock statement is not allowed to prevent possible deadlocks
+
+error.worker.receive.action.not.allowed.in.lock.statement=\
+  using receive action within the lock statement is not allowed to prevent possible deadlocks