--- conflicted
+++ resolved
@@ -1843,13 +1843,8 @@
 
 # decimal related errors
 
-<<<<<<< HEAD
 error.numeric.literal.out.of.range=\
   ''{0}'' is out of range
-=======
-error.float.too.small=\
-  float ''{0}'' too small
 
 error.constant.cyclic.reference=\
-  illegal cyclic reference ''{0}''
->>>>>>> 04f2c2ea
+  illegal cyclic reference ''{0}''