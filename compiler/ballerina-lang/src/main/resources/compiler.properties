#
# Copyright (c) 2017, WSO2 Inc. (http://www.wso2.org) All Rights Reserved.
#
# WSO2 Inc. licenses this file to you under the Apache License,
# Version 2.0 (the "License"); you may not use this file except
# in compliance with the License.
# You may obtain a copy of the License at
#
#    http://www.apache.org/licenses/LICENSE-2.0
#
# Unless required by applicable law or agreed to in writing,
# software distributed under the License is distributed on an
# "AS IS" BASIS, WITHOUT WARRANTIES OR CONDITIONS OF ANY
# KIND, either express or implied.  See the License for the
# specific language governing permissions and limitations
# under the License.
#

# -------------------------
# Compiler warning messages
# -------------------------

error.undefined.module=\
  undefined module ''{0}''

error.unused.import.module=\
  unused import module ''{0}''

error.redeclared.symbol=\
  redeclared symbol ''{0}''

error.redeclared.builtin.symbol=\
  redeclared builtin symbol ''{0}''

error.undefined.symbol=\
  undefined symbol ''{0}''

error.undefined.function=\
  undefined function ''{0}''

error.undefined.function.in.object=\
  undefined function ''{0}'' in object ''{1}''

error.undefined.connector=\
  undefined connector ''{0}''

error.undefined.field.in.structure=\
  undefined field ''{0}'' in {1} ''{2}''

error.cannot.infer.object.type.from.lhs=\
  cannot infer type of the object from ''{0}''

error.object.uninitialized.field=\
  uninitialized field ''{0}''

error.cyclic.type.reference=\
  cyclic type reference in ''{0}''

error.attempt.refer.non.accessible.symbol=\
  attempt to refer to non-accessible symbol ''{0}''

error.attempt.expose.non.public.symbol=\
  attempt to expose non-public symbol ''{0}''

error.invokable.must.return=\
  this {0} must return a result
  
error.main.should.be.public=\
  the main function should be public

error.invalid.return.with.main=\
  invalid return type ''{0}'', the main function may have no returns or may only return int

error.atleast.one.worker.must.return=\
  at least one worker in the {0} must return a result

error.fork.join.worker.cannot.return=\
  cannot return from a worker in fork/join

error.fork.join.invalid.worker.count=\
  fork/join minimum finishing worker count must be equal or less than the joining worker count

error.multi.value.return.expected=\
  multi value return is expected

error.single.value.return.expected=\
  single value return is expected

error.return.value.too.many=\
  too many return values

error.return.value.not.enough=\
  not enough return values

error.cannot.find.function.sig.for.function.in.object=\
  cannot find function signature for function ''{0}'' in object ''{1}''

error.attached.functions.cannot.have.visibility.modifiers=\
  visibility modifiers not allowed in object attached function definition ''{0}''

error.attached.functions.must.have.body=\
  object attached function definition must have a body ''{0}''

error.cannot.attach.functions.to.records=\
  cannot attach function ''{0}'' to record type ''{1}''

error.implementation.already.exist=\
  implementation already exist for the given function ''{0}'' in same module

error.cannot.initialize.object=\
  cannot initialize object ''{0}'', no implementation for the interface ''{1}''

error.cannot.find.matching.interface.function=\
  cannot find matching interface function ''{0}'' in the object ''{1}''

error.no.default.constructor.found=\
  no default constructor found for object ''{0}''

error.return.stmt.not.valid.in.resource=\
  return statement is not allowed inside a resource

error.duplicated.error.catch=\
  error ''{0}'' already caught in catch block

error.unreachable.code=\
  unreachable code

error.continue.cannot.be.outside.loop=\
  continue cannot be used outside of a loop

error.break.cannot.be.outside.loop=\
  break cannot be used outside of a loop

error.abort.cannot.be.outside.transaction.block=\
  abort cannot be used outside of a transaction block

error.fail.cannot.be.outside.transaction.block=\
  fail cannot be used outside of a transaction block

error.break.statement.cannot.be.used.to.exit.from.a.transaction=\
  break statement cannot be used to exit from a transaction

error.continue.statement.cannot.be.used.to.exit.from.a.transaction=\
  continue statement cannot be used to exit from a transaction

error.return.statement.cannot.be.used.to.exit.from.a.transaction=\
  return statement cannot be used to exit from a transaction

error.invalid.retry.count=\
  invalid transaction retry count

error.invalid.transaction.handler.args=\
  transaction handler function required single string parameter which is transaction id

error.invalid.transaction.handler.signature=\
  transaction handler function cannot have a return type

error.lambda.required.for.transaction.handler=\
  lambda function with string input parameter is required as transaction handler

error.done.statement.cannot.be.used.to.exit.from.a.transaction=\
  done statement cannot be used to exit from a transaction

error.transaction.cannot.be.used.within.handler=\
  transaction statement cannot be used within a transaction handler

error.invalid.function.pointer.assignment.for.handler=\
  invalid function pointer assignment for the transaction handler function

error.incompatible.types=\
  incompatible types: expected ''{0}'', found ''{1}''

error.incompatible.types.exp.tuple=\
  incompatible types: expected tuple, found ''{0}''

error.unknown.type=\
  unknown type ''{0}''

error.unary.op.incompatible.types=\
  operator ''{0}'' not defined for ''{1}''

error.binary.op.incompatible.types=\
  operator ''{0}'' not defined for ''{1}'' and ''{2}''

error.self.reference.var=\
  self referenced variable ''{0}''

error.invalid.worker.send.position=\
  invalid worker send statement position, must be a top level statement in a worker

error.invalid.worker.receive.position=\
  invalid worker receive statement position, must be a top level statement in a worker

error.undefined.worker=\
   undefined worker ''{0}''

error.invalid.worker.join.result.type=\
   invalid worker join result type, expected 'map'

error.invalid.worker.timeout.result.type=\
   invalid worker timeout result type, expected 'map'

error.worker.send.receive.parameter.count.mismatch=\
   parameter count mismatch in worker send/receive

error.worker.invalid.worker.interaction=\
   worker send/receive interactions are invalid; worker(s) cannot move onwards from the state: ''{0}''

error.worker.multiple.fork.join.send=\
   only a single worker send can be executed for joining results in a fork/join

error.assignment.count.mismatch=\
  assignment count mismatch: expected {0} values, but found {1}

error.assignment.required=\
  variable assignment is required

error.incompatible.types.cast=\
  incompatible types: ''{0}'' cannot be cast to ''{1}''

error.invalid.function.invocation=\
  function invocation on type ''{0}'' is not supported

error.invalid.function.invocation.with.name=\
  invalid function ''{0}'' invocation on type ''{1}''

error.incompatible.types.cast.with.suggestion=\
  incompatible types: ''{0}'' cannot be cast to ''{1}'', use conversion expression

error.incompatible.types.conversion=\
  incompatible types: ''{0}'' cannot be converted to ''{1}''

error.incompatible.types.conversion.with.suggestion=\
  incompatible types: ''{0}'' cannot be convert to ''{1}'', use cast expression

error.unsafe.cast.attempt=\
  unsafe cast from ''{0}'' to ''{1}'', use multi-return cast expression

error.unsafe.conversion.attempt=\
  unsafe conversion from ''{0}'' to ''{1}'', use multi-return conversion expression

error.array.literal.not.allowed=\
  array literal not allowed here

error.string.template.literal.not.allowed=\
  string template literals not allowed here

error.invalid.literal.for.type=\
  invalid literal for type ''{0}''

error.invalid.field.name.record.lit=\
  invalid field name in {0} literal. identifier or string literal expected

error.rest.field.not.allowed=\
  rest field not allowed in sealed records

error.open.record.constraint.not.allowed=\
  incompatible types: 'json' cannot be constrained with open record type ''{0}''

error.invalid.record.rest.descriptor=\
  invalid record rest descriptor

error.missing.required.record.field=\
  missing non-defaultable required record field ''{0}''

error.default.values.not.allowed.for.optional.fields=\
  a default value specified for optional field ''{0}''

error.not.enough.args.call=\
  not enough arguments in call to ''{0}()''

error.too.many.args.call=\
  too many arguments in call to ''{0}()''

error.defaultable.arg.passed.as.required.arg=\
  defaultable parameter expected. defaultable parameters should be passed as key-value pairs

error.multi.value.in.single.value.context=\
  multi-valued ''{0}()'' in single-value context

error.multi.valued.expr.in.single.valued.context=\
  multi-valued expression in single-valued context

error.does.not.return.value=\
  ''{0}()'' does not return a value;

error.invalid.namespace.prefix=\
  invalid namespace prefix ''{0}''

error.mismatching.xml.start.end.tags=\
  mismatching start and end tags found in xml element

error.no.new.variables.var.assignment=\
  no new variables on left side

error.invalid.variable.assignment=\
  invalid assignment in variable ''{0}''

error.cannot.assign.value.to.final.field=\
  cannot assign a value to final ''{0}''

error.cannot.assign.value.to.function.argument=\
  cannot assign a value to function argument ''{0}''

error.cannot.assign.value.to.readonly.field=\
  cannot assign a value to readonly ''{0}''

error.cannot.assign.value.to.endpoint=\
  cannot assign a value to endpoint ''{0}''

error.underscore.not.allowed=\
  underscore is not allowed here

error.operation.does.not.support.indexing=\
  invalid operation: type ''{0}'' does not support indexing

error.operation.does.not.support.field.access=\
  invalid operation: type ''{0}'' does not support field access

error.invalid.index.expr.struct.field.access=\
  invalid index expression: expected string literal

error.invalid.index.expr.tuple.field.access=\
  invalid index expression: expected integer literal

error.invalid.enum.expr=\
  invalid expression: expected enum type name ''{0}''

error.invalid.expr.in.match.stmt=\
  invalid expression in match statement

error.func.defined.on.not.supported.type=\
  function ''{0}'' defined on not supported type ''{1}''

error.func.defined.on.non.local.type=\
  function ''{0}'' defined on non-local type ''{1}''

error.object.field.and.func.with.same.name=\
  function and field named ''{0}'' in object ''{1}''

error.invalid.object.constructor=\
  invalid object constructor: input/output parameters are not allowed

error.explicit.invocation.of.record.init.is.not.allowed=\
  explicit invocation of ''{0}'' record initializer is not allowed

error.incompatible.type.constraint=\
  incompatible types: ''{0}'' cannot be constrained with ''{1}''

error.pkg.alias.not.allowed.here=\
  module alias not allowed here

error.undefined.annotation=\
  undefined annotation ''{0}''

error.annotation.not.allowed=\
  annotation ''{0}'' is not allowed in {1}

error.annotation.attachment.no.value=\
  no annotation value expected in annotation {0}

error.incompatible.types.array.found=\
  incompatible types: expected a ''{0}'', found an array

error.xml.attribute.map.update.not.allowed=\
  xml attributes cannot be updated as a collection. update attributes one at a time

error.xml.qname.update.not.allowed=\
  cannot assign values to an xml qualified name

error.invalid.namespace.declaration=\
  cannot bind prefix ''{0}'' to the empty namespace name

error.cannot.update.xml.sequence=\
  cannot update an xml sequence

error.iterable.not.supported.collection=\
  incompatible types: ''{0}'' is not an iterable collection

error.iterable.not.supported.operation=\
  operation ''{0}'' does not support given collection type

error.iterable.too.many.variables=\
  too many variables are defined for iterable type ''{0}''

error.iterable.not.enough.variables=\
  not enough variables are defined for iterable type ''{0}'', require at least ''{1}'' variables

error.iterable.too.many.return.args=\
  too many return arguments are defined for operation ''{0}''

error.iterable.not.enough.return.args=\
  not enough return arguments are defined for operation ''{0}''

error.iterable.lambda.required=\
  single lambda function required here

error.iterable.lambda.tuple.required=\
  iterable lambda function required a single param or a tuple param

error.iterable.no.args.required=\
  no argument required for operation ''{0}''

error.iterable.lambda.incompatible.types=\
  incompatible lambda function types: expected ''{0}'', found ''{1}''

error.iterable.return.type.mismatch=\
  cannot assign return value of ''{0}'' operation here, use a reduce operation

error.invalid.token=\
  invalid token {0}

error.missing.token=\
  missing token {0} before {1}

error.extraneous.input=\
  extraneous input {0}

error.mismatched.input=\
  mismatched input {0}. expecting {1}

error.failed.predicate=\
  {0}

error.syntax.error=\
  {0}

error.invalid.shift.operator=\
  invalid shift operator

error.module.not.found=\
  cannot resolve module ''{0}''

error.invalid.module.declaration=\
  invalid module declaration: expected ''{0}'', found ''{1}''

error.missing.module.declaration=\
  missing module declaration: expected ''{0}''

error.unexpected.module.declaration=\
  invalid module declaration ''{0}'': no module declaration is needed for default module

error.service.object.type.required=\
  incompatible types: requires an object type

error.service.invalid.object.type=\
  given type ''{0}'' does not match with service type interface

error.service.invalid.endpoint.type=\
  cannot infer type of the endpoint from the service type or binds of the service {0}

error.service.service.type.required.anonymous=\
  cannot infer type of the anonymous endpoint, requires a valid service type for service {0}

error.endpoint.object.type.required=\
  incompatible types: requires an object type

error.endpoint.object.new.has.param=\
  endpoint type should have a 'new' function with no param

error.endpoint.invalid.type=\
  invalid endpoint type {0}

error.endpoint.invalid.type.no.function=\
  invalid endpoint type {0}, function ''{1}'' not found.

error.endpoint.spi.invalid.function=\
  invalid endpoint type {0}, function ''{1}'' signature does not match with endpoint interface

error.endpoint.not.support.interactions=\
  endpoint type {0} does not support action invocations

error.endpoint.not.support.registration=\
  endpoint type {0} does not support service registration

error.invalid.action.invocation.syntax=\
  invalid action invocation syntax, use ''->'' operator

error.invalid.action.invocation=\
  invalid action invocation, expected an endpoint

error.undefined.action=\
  undefined action ''{0}'' in endpoint {1}''s client ''{2}''

error.tainted.value.passed.to.sensitive.parameter=\
  tainted value passed to sensitive parameter ''{0}''

error.tainted.value.passed.to.global.variable=\
  tainted value passed to global variable ''{0}''

error.unable.to.perform.taint.checking.with.recursion=\
  taint checking for ''{0}'' could not complete due to recursion with ''{1}'', add @tainted or @untainted to returns

error.unable.to.perform.taint.checking.for.builtin.method=taint analysis not defined for the builtin method: ''{0}''

error.entry.point.parameters.cannot.be.sensitive=\
  entry point parameter ''{0}'' cannot be sensitive

error.compiler.plugin.no.package.found=\
  cannot find module ''{0}'' specified in compiler plugin ''{1}''

error.compiler.plugin.no.annotations.found.in.package=\
  no annotations found in module ''{0}'' specified in compiler plugin ''{1}''

error.undefined.parameter=\
  undefined defaultable parameter ''{0}''

error.object.type.not.allowed=\
  object type not allowed as the constraint

error.table.cannot.be.created.without.constraint=\
  table cannot be created without a constraint

error.table.key.expected=\
  expected token ''key''

error.duplicate.named.args=\
  redeclared argument ''{0}''

error.undefined.column.in.table=\
  undefined column ''{0}'' for table of type ''{1}''

error.invalid.rest.args=\
  invalid rest arguments

error.cannot.get.all.fields=\
  cannot get all fields from a {0}

error.operator.not.supported=\
  operator ''{0}'' cannot be applied to type ''{1}''

error.operator.not.allowed.variable=\
  operator ''{0}'' cannot be applied on variable ''{1}''

error.invalid.record.literal.key=\
  invalid key: only identifiers are allowed for record literal keys

error.invalid.function.pointer.invocation=\
  invalid function pointer invocation on non-invokable field ''{0}'' in record ''{1}''

error.invalid.default.param.value=\
  invalid value for parameter ''{0}'': only simple literals allowed

error.extern.function.cannot.have.body=\
  extern function ''{0}'' cannot have a body
  
error.abstract.object.constructor=\
  abstract object ''{0}'' cannot have a constructor method
  
error.cannot.initialize.abstract.object=\
  cannot initialize abstract object ''{0}''

error.invalid.interface.of.non.abstract.object=\
  no implementation found for the function ''{0}'' of non-abstract object ''{1}''

error.cannot.attach.functions.to.abstract.object=\
  cannot attach function ''{0}'' to abstract object ''{1}''

error.abstract.object.function.cannot.have.body=\
  function ''{0}'' in abstract object ''{1}'' cannot have a body

error.incompatible.type.reference=\
  incompatible types: ''{0}'' is not an abstract object

error.redeclared.type.reference=\
  redeclared type reference ''{0}''

error.redeclared.function.from.type.reference=\
  redeclared symbol ''{0}'': trying to copy a duplicate function through referenced type ''{1}''

# match statement related error messages

error.match.stmt.cannot.guarantee.a.matching.pattern=\
  A matching pattern cannot be guaranteed for types ''{0}''

error.match.stmt.unreachable.pattern=\
  unreachable pattern: preceding patterns are too general or the pattern ordering is not correct

error.match.stmt.unmatched.pattern=\
  pattern will not be matched

# error type related errors

error.require.error.mapping.value=\
  require mapping value for error details

error.throw.stmt.not.supported=\
  throw statement not supported, use panic statement instead

error.try.stmt.not.supported=\
  try-catch statement not supported, use trap expression instead

error.unknown.builtin.method=\
  unknown builtin method ''{0}''

error.unsupported.builtin.method=\
  built-in method ''{0}'' not supported here

# checked expression related error messages

error.checked.expr.invalid.usage.no.error.type.rhs=\
  invalid usage of the checked expression operator: no expression type is equivalent to error type

error.checked.expr.invalid.usage.only.error.types.rhs=\
  invalid usage of the checked expression operator: all expression types are equivalent to error type

error.start.require.invocation=\
  invalid async operation usage, require an invocation

error.invalid.expr.statement=\
  invalid statement

error.invalid.action.invocation.as.expr=\
  action invocation as an expression not allowed here

error.ambiguous.type=\
  ambiguous type ''{0}''

error.uninitialized.variable=\
  variable ''{0}'' is not initialized

error.invalid.any.var.def=\
  invalid variable definition; can not infer the assignment type.

error.invalid.record.literal=\
  invalid usage of record literal with type ''{0}''

error.duplicate.key.in.record.literal=\
  invalid usage of {0} literal: duplicate key ''{1}''

error.invalid.array.literal=\
  invalid usage of array literal with type ''{0}''

error.invalid.tuple.literal=\
  invalid usage of tuple literal with type ''{0}''

error.invalid.type.new.literal=\
  invalid usage of ''new'' with type ''{0}''

error.mismatching.array.literal.values=\
  size mismatch in sealed array. expected ''{0}'', but found ''{1}''

error.array.index.out.of.range=\
  array index out of range: index: ''{0}'', size: ''{1}''

error.sealed.array.type.can.not.infer.size=\
  invalid usage of sealed type: can not infer array size

error.sealed.array.type.not.initialized=\
  invalid usage of sealed type: array not initialized

error.invalid.usage.of.keyword=\
  illegal usage of keyword ''{0}''

# Variable Reference Errors

error.invalid.tuple.binding.pattern=\
  invalid tuple binding pattern; member variable count mismatch with member type count

error.invalid.type.for.tuple.var.expr=\
  invalid tuple variable; expecting a tuple type but found ''{0}'' in expression

error.invalid.type.definition.for.tuple.var=\
  invalid tuple variable; expecting a tuple type but found ''{0}'' in type definition

error.invalid.record.binding.pattern=\
  invalid record binding pattern with type ''{0}''

error.invalid.field.in.record.binding.pattern=\
  invalid record binding pattern; unknown field ''{0}'' in record type ''{1}''

error.invalid.record.literal.in.binding.pattern=\
  record literal is not supported for record binding pattern

error.no.matching.record.ref.found=\
  no matching record reference found for field ''{0}''

error.multiple.matching.record.ref.found=\
  multiple matching record references found for field ''{0}''

error.cannot.match.closed.record.variable.ref=\
  can not match record variable reference, type ''{0}'' is not a closed record type

error.cannot.match.closed.record.variable.ref.fields=\
  not enough fields to match to closed record type ''{0}''

error.invalid.closed.record.binding.pattern=\
  invalid closed record binding pattern on opened record type ''{0}''

error.not.enough.fields.to.match.closed.record=\
  not enough fields to match to closed record type ''{0}''

# safe navigation operator related errors

error.safe.navigation.not.required=\
  safe navigation operator not required for type ''{0}''

error.invalid.error.lifting.on.lhs=\
  error lifting operator cannot be used in the target expression of an assignment

error.tuple.index.out.of.range=\
  tuple index out of range: index: ''{0}'', size: ''{1}''

error.incompatible.type.check=\
  incompatible types: ''{0}'' will not be matched to ''{1}''
  
error.unnecessary.condition=\
  unnecessary condition: expression will always evaluate to ''true''

# streaming related errors

error.undefined.stream.reference=\
  undefined stream name (or alias) ''{0}'' found in select clause

error.undefined.stream.attribute=\
  undefined stream attribute ''{0}'' found in select clause

error.incompatible.stream.action.argument=\
  incompatible stream action argument type ''{0}'' defined

error.invalid.stream.action.argument.count=\
  invalid number of arguments found for stream action function. found ''{0}'' argument but required exactly '1' argument

error.invalid.stream.action.argument.type=\
  invalid stream action argument type found. it should be a {0} array type argument

error.invalid.stream.attribute.type=\
  invalid stream attribute type found. it should be either integer or long or string or boolean type attribute

error.streaming.incompatible.types=\
  incompatible types: expected type ''{0}'' for attribute ''{1}'', found ''{2}''

error.arrow.expression.mismatched.parameter.length=\
  invalid number of parameters used in arrow expression. expected: ''{0}'' but found ''{1}''

error.arrow.expression.cannot.infer.type.from.lhs=\
  cannot infer types of the arrow expression with unknown invokable type

error.arrow.expression.not.supported.iterable.operation=\
  arrow expression can not be used with ''{0}'' iterable

# decimal related errors

error.integer.too.large=\
  Integer ''{0}'' too large

error.integer.too.small=\
  Integer ''{0}'' too small

error.hexadecimal.too.large=\
  Hexadecimal ''{0}'' too large

error.hexadecimal.too.small=\
  Hexadecimal ''{0}'' too small

error.binary.too.large=\
  Binary ''{0}'' too large

error.binary.too.small=\
  Binary ''{0}'' too small

<<<<<<< HEAD
error.clone.invocation.invalid=\
  Cannot clone a value of a type other than anydata \
  (boolean|int|byte|float|decimal|string|xml|table|anydata[]|map<anydata>|records (with only `anydata` fields)|()), \
  but found ''{0}''
=======
# data flow analysis errors

error.partially.initialized.variable=\
  variable ''{0}'' may not have been initialized
>>>>>>> ec4d012f

# -------------------------
# Compiler warning messages
# -------------------------

warning.redeclared.import.module=\
  redeclared import module ''{0}''

warning.undocumented.parameter=\
  undocumented parameter ''{0}''

warning.no.such.documentable.parameter=\
  no such documentable parameter ''{0}''

warning.parameter.already.documented =\
  parameter ''{0}'' already documented

warning.undocumented.field=\
  undocumented field ''{0}''

warning.no.such.documentable.field=\
  no such documentable field ''{0}''

warning.field.already.documented =\
  field ''{0}'' already documented

warning.undocumented.variable=\
  undocumented variable ''{0}''

warning.no.such.documentable.variable=\
  no such documentable variable ''{0}''

warning.variable.already.documented =\
  variable ''{0}'' already documented

warning.undocumented.return.parameter =\
  undocumented return parameter

warning.no.documentable.return.parameter =\
  no documentable return parameter

warning.no.such.documentable.attribute =\
  no such documentable attribute ''{0}'' with doc prefix ''{1}''

warning.duplicate.documented.attribute =\
  already documented attribute ''{0}''

warning.invalid.use.of.endpoint.documentation.attribute =\
  invalid use of doc prefix ''{0}''

warning.undefined.documentation.public.function=\
  undefined documentation for public function ''{0}''

warning.usage.of.deprecated.function=\
  usage of deprecated function ''{0}''<|MERGE_RESOLUTION|>--- conflicted
+++ resolved
@@ -759,17 +759,15 @@
 error.binary.too.small=\
   Binary ''{0}'' too small
 
-<<<<<<< HEAD
 error.clone.invocation.invalid=\
   Cannot clone a value of a type other than anydata \
   (boolean|int|byte|float|decimal|string|xml|table|anydata[]|map<anydata>|records (with only `anydata` fields)|()), \
   but found ''{0}''
-=======
+
 # data flow analysis errors
 
 error.partially.initialized.variable=\
   variable ''{0}'' may not have been initialized
->>>>>>> ec4d012f
 
 # -------------------------
 # Compiler warning messages
