--- conflicted
+++ resolved
@@ -137,13 +137,10 @@
 BUT         : 'but' ;
 CHECK       : 'check' ;
 DONE        : 'done' ;
-<<<<<<< HEAD
 SCOPE       : 'scope';
 COMPENSATION : 'compensation';
 COMPENSATE  : 'compensate' ;
-=======
 PRIMARYKEY  : 'primarykey' ;
->>>>>>> b5eef748
 
 // Separators
 
