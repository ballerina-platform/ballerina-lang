parser grammar BallerinaParser;

options {
    language = Java;
    tokenVocab = BallerinaLexer;
}

//todo revisit blockStatement

// starting point for parsing a bal file
compilationUnit
    :   (importDeclaration | namespaceDeclaration)*
        (documentationString? deprecatedAttachment? annotationAttachment* definition)*
        EOF
    ;

packageName
    :   Identifier (DOT Identifier)* version?
    ;

version
    :   (VERSION Identifier)
    ;

importDeclaration
    :   IMPORT (orgName DIV)?  packageName (AS Identifier)? SEMICOLON
    ;

orgName
    :   Identifier
    ;

definition
    :   serviceDefinition
    |   functionDefinition
    |   typeDefinition
    |   annotationDefinition
    |   globalVariableDefinition
    |   constantDefinition
    ;

serviceDefinition
    :   SERVICE Identifier? ON expression serviceBody
    ;

serviceBody
    :   LEFT_BRACE serviceBodyMember* RIGHT_BRACE
    ;

serviceBodyMember
    :   objectFieldDefinition
    |   objectFunctionDefinition
    ;

callableUnitBody
<<<<<<< HEAD
    :   LEFT_BRACE endpointDeclaration* statement* workerDeclaration* statement* RIGHT_BRACE
=======
    :   LEFT_BRACE (statement* | workerDeclaration+) RIGHT_BRACE
>>>>>>> 8cb40286
    ;


functionDefinition
    :   (PUBLIC)? (REMOTE)? (EXTERN)? FUNCTION ((Identifier | typeName) DOT)? callableUnitSignature (callableUnitBody | SEMICOLON)
    ;

lambdaFunction
    :  FUNCTION LEFT_PARENTHESIS formalParameterList? RIGHT_PARENTHESIS (RETURNS lambdaReturnParameter)? callableUnitBody
    ;

arrowFunction
    :   arrowParam EQUAL_GT expression
    |   LEFT_PARENTHESIS (arrowParam (COMMA arrowParam)*)? RIGHT_PARENTHESIS EQUAL_GT expression
    ;

arrowParam
    :   Identifier
    ;

callableUnitSignature
    :   anyIdentifierName LEFT_PARENTHESIS formalParameterList? RIGHT_PARENTHESIS returnParameter?
    ;

typeDefinition
    :   (PUBLIC)? TYPE Identifier finiteType SEMICOLON
    ;

objectBody
    :   objectMember* objectInitializer? objectMember*
    ;
objectMember
    :   objectFieldDefinition
    |   objectFunctionDefinition
    |   typeReference
    ;

typeReference
    :   MUL simpleTypeName SEMICOLON
    ;

objectInitializer
    :   documentationString? annotationAttachment* (PUBLIC)? NEW objectInitializerParameterList callableUnitBody
    ;

objectInitializerParameterList
    :   LEFT_PARENTHESIS objectParameterList? RIGHT_PARENTHESIS
    ;

objectFieldDefinition
    :   annotationAttachment* deprecatedAttachment? (PUBLIC | PRIVATE)? typeName Identifier (ASSIGN expression)? SEMICOLON
    ;

fieldDefinition
    :   annotationAttachment* typeName Identifier QUESTION_MARK? (ASSIGN expression)? SEMICOLON
    ;

recordRestFieldDefinition
    :   typeName restDescriptorPredicate ELLIPSIS
    |   sealedLiteral
    ;

sealedLiteral
    :   NOT restDescriptorPredicate ELLIPSIS
    ;

restDescriptorPredicate : {_input.get(_input.index() -1).getType() != WS}? ;

objectParameterList
    :   (objectParameter | objectDefaultableParameter) (COMMA (objectParameter | objectDefaultableParameter))* (COMMA restParameter)?
    |   restParameter
    ;

objectParameter
    :   annotationAttachment* typeName? Identifier
    ;

objectDefaultableParameter
    :   objectParameter ASSIGN expression
    ;

objectFunctionDefinition
    :   documentationString? annotationAttachment* deprecatedAttachment? (PUBLIC | PRIVATE)? (REMOTE|RESOURCE)? (EXTERN)? FUNCTION callableUnitSignature (callableUnitBody | SEMICOLON)
    ;

annotationDefinition
    :   (PUBLIC)? ANNOTATION  (LT attachmentPoint (COMMA attachmentPoint)* GT)?  Identifier userDefineTypeName? SEMICOLON
    ;

constantDefinition
    :   PUBLIC? CONST typeName? Identifier ASSIGN expression SEMICOLON
    ;

globalVariableDefinition
    :   (PUBLIC)? (LISTENER)? typeName Identifier (ASSIGN expression )? SEMICOLON
    |   channelType Identifier SEMICOLON
    ;

channelType
    : CHANNEL (LT typeName GT)
    ;

attachmentPoint
    :   SERVICE
    |   RESOURCE
    |   FUNCTION
    |   REMOTE
    |   OBJECT
    |   CLIENT
    |   LISTENER
    |   TYPE
    |   PARAMETER
    |   ANNOTATION
    ;

workerDeclaration
    :   workerDefinition LEFT_BRACE statement* RIGHT_BRACE
    ;

workerDefinition
    :   WORKER Identifier
    ;

finiteType
    :   finiteTypeUnit (PIPE finiteTypeUnit)*
    ;

finiteTypeUnit
    :   simpleLiteral
    |   typeName
    ;

typeName
    :   simpleTypeName                                                                          # simpleTypeNameLabel
    |   typeName (LEFT_BRACKET (integerLiteral | sealedLiteral)? RIGHT_BRACKET)+                # arrayTypeNameLabel
    |   typeName (PIPE typeName)+                                                               # unionTypeNameLabel
    |   typeName QUESTION_MARK                                                                  # nullableTypeNameLabel
    |   LEFT_PARENTHESIS typeName RIGHT_PARENTHESIS                                             # groupTypeNameLabel
    |   LEFT_PARENTHESIS typeName (COMMA typeName)* RIGHT_PARENTHESIS                           # tupleTypeNameLabel
    |   ABSTRACT? CLIENT? OBJECT LEFT_BRACE objectBody RIGHT_BRACE                              # objectTypeNameLabel
    |   RECORD LEFT_BRACE recordFieldDefinitionList RIGHT_BRACE                                 # recordTypeNameLabel
    ;

recordFieldDefinitionList
    :   (fieldDefinition | typeReference)* recordRestFieldDefinition?
    ;

// Temporary production rule name
simpleTypeName
    :   TYPE_ANY
    |   TYPE_ANYDATA
    |   TYPE_DESC
    |   valueTypeName
    |   referenceTypeName
    |   emptyTupleLiteral // nil type name ()
    ;

referenceTypeName
    :   builtInReferenceTypeName
    |   userDefineTypeName
    ;

userDefineTypeName
    :   nameReference
    ;

valueTypeName
    :   TYPE_BOOL
    |   TYPE_INT
    |   TYPE_BYTE
    |   TYPE_FLOAT
    |   TYPE_DECIMAL
    |   TYPE_STRING
    ;

builtInReferenceTypeName
    :   TYPE_MAP (LT typeName GT)?
    |   TYPE_FUTURE (LT typeName GT)?    
    |   TYPE_XML (LT (LEFT_BRACE xmlNamespaceName RIGHT_BRACE)? xmlLocalName GT)?
    |   TYPE_JSON (LT nameReference GT)?
    |   TYPE_TABLE (LT nameReference GT)?
    |   TYPE_STREAM (LT typeName GT)?
    |   SERVICE
    |   errorTypeName
    |   functionTypeName
    ;

functionTypeName
    :   FUNCTION LEFT_PARENTHESIS (parameterList | parameterTypeNameList)? RIGHT_PARENTHESIS returnParameter?
    ;

errorTypeName
    :   TYPE_ERROR (LT typeName (COMMA typeName)? GT)?
    ;

xmlNamespaceName
    :   QuotedStringLiteral
    ;

xmlLocalName
    :   Identifier
    ;

annotationAttachment
    :   AT nameReference recordLiteral?
    ;

 //============================================================================================================
// STATEMENTS / BLOCKS

statement
    :   variableDefinitionStatement
    |   assignmentStatement
    |   tupleDestructuringStatement
    |   recordDestructuringStatement
    |   compoundAssignmentStatement
    |   ifElseStatement
    |   matchStatement
    |   foreachStatement
    |   whileStatement
    |   continueStatement
    |   breakStatement
    |   forkJoinStatement
    |   tryCatchStatement
    |   throwStatement
    |   panicStatement
    |   returnStatement
    |   workerSendAsyncStatement
    |   expressionStmt
    |   transactionStatement
    |   abortStatement
    |   retryStatement
    |   lockStatement
    |   namespaceDeclarationStatement
    |   foreverStatement
    |   streamingQueryStatement
    |   doneStatement
    |   scopeStatement
    |   compensateStatement
    ;

variableDefinitionStatement
    :   typeName Identifier SEMICOLON
    |   (typeName | VAR) bindingPattern ASSIGN expression SEMICOLON
    ;

recordLiteral
    :   LEFT_BRACE (recordKeyValue (COMMA recordKeyValue)*)? RIGHT_BRACE
    ;

recordKeyValue
    :   recordKey COLON expression
    ;

recordKey
    :   Identifier
    |   expression
    ;

tableLiteral
    :   TYPE_TABLE LEFT_BRACE tableColumnDefinition? (COMMA tableDataArray)? RIGHT_BRACE
    ;

tableColumnDefinition
    :   LEFT_BRACE (tableColumn (COMMA tableColumn)*)? RIGHT_BRACE
    ;

tableColumn
    :   Identifier? Identifier
    ;

tableDataArray
    :   LEFT_BRACKET tableDataList? RIGHT_BRACKET
    ;

tableDataList
    :   tableData (COMMA tableData)*
    |   expressionList
    ;

tableData
    :   LEFT_BRACE expressionList RIGHT_BRACE
    ;

arrayLiteral
    :   LEFT_BRACKET expressionList? RIGHT_BRACKET
    ;

assignmentStatement
    :   variableReference ASSIGN expression SEMICOLON
    ;

tupleDestructuringStatement
    :   tupleRefBindingPattern ASSIGN expression SEMICOLON
    ;

recordDestructuringStatement
    :   VAR? recordRefBindingPattern ASSIGN expression SEMICOLON
    ;

compoundAssignmentStatement
    :   variableReference compoundOperator expression SEMICOLON
    ;

compoundOperator
    :   COMPOUND_ADD
    |   COMPOUND_SUB
    |   COMPOUND_MUL
    |   COMPOUND_DIV
    |   COMPOUND_BIT_AND
    |   COMPOUND_BIT_OR
    |   COMPOUND_BIT_XOR
    |   COMPOUND_LEFT_SHIFT
    |   COMPOUND_RIGHT_SHIFT
    |   COMPOUND_LOGICAL_SHIFT
    ;

variableReferenceList
    :   variableReference (COMMA variableReference)*
    ;

ifElseStatement
    :  ifClause elseIfClause* elseClause?
    ;

ifClause
    :   IF expression LEFT_BRACE statement* RIGHT_BRACE
    ;

elseIfClause
    :   ELSE IF expression LEFT_BRACE statement* RIGHT_BRACE
    ;

elseClause
    :   ELSE LEFT_BRACE statement*RIGHT_BRACE
    ;

matchStatement
    :   MATCH  expression  LEFT_BRACE matchPatternClause+ RIGHT_BRACE
    ;

matchPatternClause
    :   typeName EQUAL_GT (statement | (LEFT_BRACE statement* RIGHT_BRACE))
    |   typeName Identifier EQUAL_GT (statement | (LEFT_BRACE statement* RIGHT_BRACE))
    |   expression EQUAL_GT (statement | (LEFT_BRACE statement* RIGHT_BRACE))
    |   VAR bindingPattern (IF expression)? EQUAL_GT (statement | (LEFT_BRACE statement* RIGHT_BRACE))
    ;

bindingPattern
    :   Identifier
    |   structuredBindingPattern
    ;

structuredBindingPattern
    :   tupleBindingPattern
    |   recordBindingPattern
    ;

tupleBindingPattern
    :   LEFT_PARENTHESIS bindingPattern (COMMA bindingPattern)+ RIGHT_PARENTHESIS
    ;

recordBindingPattern
    :   LEFT_BRACE entryBindingPattern RIGHT_BRACE
    ;

entryBindingPattern
    :   fieldBindingPattern (COMMA fieldBindingPattern)* (COMMA restBindingPattern)?
    |   restBindingPattern
    ;

fieldBindingPattern
    :   Identifier (COLON bindingPattern)?
    ;

restBindingPattern
    :   ELLIPSIS Identifier
    |   sealedLiteral
    ;

bindingRefPattern
    :   variableReference
    |   structuredRefBindingPattern
    ;

structuredRefBindingPattern
    :   tupleRefBindingPattern
    |   recordRefBindingPattern
    ;

tupleRefBindingPattern
    :   LEFT_PARENTHESIS bindingRefPattern (COMMA bindingRefPattern)+ RIGHT_PARENTHESIS
    ;

recordRefBindingPattern
    :   LEFT_BRACE entryRefBindingPattern RIGHT_BRACE
    ;

entryRefBindingPattern
    :   fieldRefBindingPattern (COMMA fieldRefBindingPattern)* (COMMA restRefBindingPattern)?
    |   restRefBindingPattern
    ;

fieldRefBindingPattern
    :   Identifier (COLON bindingRefPattern)?
    ;

restRefBindingPattern
    :   ELLIPSIS variableReference
    |   sealedLiteral
    ;

foreachStatement
    :   FOREACH LEFT_PARENTHESIS? variableReferenceList IN expression RIGHT_PARENTHESIS? LEFT_BRACE statement* RIGHT_BRACE
    ;

intRangeExpression
    :   (LEFT_BRACKET|LEFT_PARENTHESIS) expression RANGE expression? (RIGHT_BRACKET|RIGHT_PARENTHESIS)
    ;

whileStatement
    :   WHILE expression LEFT_BRACE statement* RIGHT_BRACE
    ;

continueStatement
    :   CONTINUE SEMICOLON
    ;

breakStatement
    :   BREAK SEMICOLON
    ;

scopeStatement
    :   scopeClause compensationClause
    ;

scopeClause
    :   SCOPE Identifier LEFT_BRACE statement* RIGHT_BRACE
    ;

compensationClause
    :   COMPENSATION callableUnitBody
    ;

compensateStatement
    :   COMPENSATE Identifier SEMICOLON
    ;

// typeName is only message
forkJoinStatement
    :   FORK LEFT_BRACE workerDeclaration* RIGHT_BRACE
    ;

// Depricated since 0.983.0, use trap expressoin. TODO : Remove this.
tryCatchStatement
    :   TRY LEFT_BRACE statement* RIGHT_BRACE catchClauses
    ;

// TODO : Remove this.
catchClauses
    :   catchClause+ finallyClause?
    |   finallyClause
    ;

// TODO : Remove this.
catchClause
    :   CATCH LEFT_PARENTHESIS typeName Identifier RIGHT_PARENTHESIS LEFT_BRACE statement* RIGHT_BRACE
    ;

// TODO : Remove this.
finallyClause
    :   FINALLY LEFT_BRACE statement* RIGHT_BRACE
    ;

// Depricated since 0.983.0, use panic instead. TODO : Remove this.
throwStatement
    :   THROW expression SEMICOLON
    ;

panicStatement
    :   PANIC expression SEMICOLON
    ;

returnStatement
    :   RETURN expression? SEMICOLON
    ;

workerSendAsyncStatement
    :   expression RARROW Identifier (COMMA expression)? SEMICOLON
    ;

flushWorker
    :   FLUSH Identifier?
    ;

waitForCollection
    :   LEFT_BRACE waitKeyValue (COMMA waitKeyValue)* RIGHT_BRACE
    ;

waitKeyValue
    :   Identifier
    |   Identifier COLON expression
    ;

variableReference
    :   nameReference                                                           # simpleVariableReference
    |   functionInvocation                                                      # functionInvocationReference
    |   variableReference index                                                 # mapArrayVariableReference
    |   variableReference field                                                 # fieldVariableReference
    |   variableReference xmlAttrib                                             # xmlAttribVariableReference
    |   variableReference invocation                                            # invocationReference
    |   typeDescExpr invocation                                                 # typeDescExprInvocationReference
    ;

field
    :   (DOT | NOT) (Identifier | MUL)
    ;

index
    :   LEFT_BRACKET expression RIGHT_BRACKET
    ;

xmlAttrib
    :   AT (LEFT_BRACKET expression RIGHT_BRACKET)?
    ;

functionInvocation
    :   functionNameReference LEFT_PARENTHESIS invocationArgList? RIGHT_PARENTHESIS
    ;

invocation
    :   (DOT | NOT) anyIdentifierName LEFT_PARENTHESIS invocationArgList? RIGHT_PARENTHESIS
    ;

invocationArgList
    :   invocationArg (COMMA invocationArg)*
    ;
    
invocationArg
    :   expression  // required args
    |   namedArgs   // named args
    |   restArgs    // rest args
    ;

actionInvocation
    :   START? variableReference RARROW functionInvocation
    ;

expressionList
    :   expression (COMMA expression)*
    ;

expressionStmt
    :   expression SEMICOLON
    ;

transactionStatement
    :   transactionClause onretryClause?
    ;

transactionClause
    :   TRANSACTION (WITH transactionPropertyInitStatementList)? LEFT_BRACE statement* RIGHT_BRACE
    ;

transactionPropertyInitStatement
    :   retriesStatement
    |   oncommitStatement
    |   onabortStatement
    ;

transactionPropertyInitStatementList
    :   transactionPropertyInitStatement (COMMA transactionPropertyInitStatement)*
    ;

lockStatement
    :   LOCK LEFT_BRACE statement* RIGHT_BRACE
    ;

onretryClause
    :   ONRETRY LEFT_BRACE statement* RIGHT_BRACE
    ;
abortStatement
    :   ABORT SEMICOLON
    ;

retryStatement
    :   RETRY SEMICOLON
    ;

retriesStatement
    :   RETRIES ASSIGN expression
    ;

oncommitStatement
    :   ONCOMMIT ASSIGN expression
    ;

onabortStatement
    :   ONABORT ASSIGN expression
    ;

namespaceDeclarationStatement
    :   namespaceDeclaration
    ;

namespaceDeclaration
    :   XMLNS QuotedStringLiteral (AS Identifier)? SEMICOLON
    ;

expression
    :   simpleLiteral                                                       # simpleLiteralExpression
    |   arrayLiteral                                                        # arrayLiteralExpression
    |   recordLiteral                                                       # recordLiteralExpression
    |   xmlLiteral                                                          # xmlLiteralExpression
    |   tableLiteral                                                        # tableLiteralExpression
    |   stringTemplateLiteral                                               # stringTemplateLiteralExpression
    |   START? variableReference                                            # variableReferenceExpression
    |   actionInvocation                                                    # actionInvocationExpression
    |   lambdaFunction                                                      # lambdaFunctionExpression
    |   arrowFunction                                                       # arrowFunctionExpression
    |   typeInitExpr                                                        # typeInitExpression
    |   errorConstructorExpr                                                # errorConstructorExpression
    |   serviceConstructorExpr                                              # serviceConstructorExpression
    |   tableQuery                                                          # tableQueryExpression
    |   LT typeName (COMMA functionInvocation)? GT expression               # typeConversionExpression
    |   (ADD | SUB | BIT_COMPLEMENT | NOT | LENGTHOF | UNTAINT) expression  # unaryExpression
    |   LEFT_PARENTHESIS expression (COMMA expression)* RIGHT_PARENTHESIS   # bracedOrTupleExpression
    |	CHECK expression										            # checkedExpression
    |   expression IS typeName                                              # typeTestExpression
    |   expression (DIV | MUL | MOD) expression                             # binaryDivMulModExpression
    |   expression (ADD | SUB) expression                                   # binaryAddSubExpression
    |   expression (shiftExpression) expression                             # bitwiseShiftExpression
    |   expression (LT_EQUAL | GT_EQUAL | GT | LT) expression               # binaryCompareExpression
    |   expression (EQUAL | NOT_EQUAL) expression                           # binaryEqualExpression
    |   expression (REF_EQUAL | REF_NOT_EQUAL) expression                   # binaryRefEqualExpression
    |   expression (BIT_AND | BIT_XOR | PIPE) expression                    # bitwiseExpression
    |   expression AND expression                                           # binaryAndExpression
    |   expression OR expression                                            # binaryOrExpression
    |   expression (ELLIPSIS | HALF_OPEN_RANGE) expression                  # integerRangeExpression
    |   expression QUESTION_MARK expression COLON expression                # ternaryExpression
    |   expression SYNCRARROW Identifier                                    # workerSendSyncExpression
    |   WAIT (waitForCollection | expression)                               # waitExpression
    |   trapExpr                                                            # trapExpression
    |	expression matchExpression										    # matchExprExpression
    |   expression ELVIS expression                                         # elvisExpression
    |   LARROW Identifier (COMMA expression)?                               # workerReceiveExpression
    |   flushWorker                                                         # flushWorkerExpression
    |   typeDescExpr                                                        # typeAccessExpression
    ;

typeDescExpr
    : typeName
    ;

typeInitExpr
    :   NEW (LEFT_PARENTHESIS invocationArgList? RIGHT_PARENTHESIS)?
    |   NEW userDefineTypeName LEFT_PARENTHESIS invocationArgList? RIGHT_PARENTHESIS
    ;

errorConstructorExpr
    :   TYPE_ERROR LEFT_PARENTHESIS expression (COMMA expression)? RIGHT_PARENTHESIS
    ;

serviceConstructorExpr
    :   annotationAttachment* SERVICE serviceBody
    ;

trapExpr
    :   TRAP expression
    ;

shiftExpression
    :   GT shiftExprPredicate GT
    |   LT shiftExprPredicate LT
    |   GT shiftExprPredicate GT shiftExprPredicate GT
    ;

shiftExprPredicate : {_input.get(_input.index() -1).getType() != WS}? ;

matchExpression
    :   BUT LEFT_BRACE matchExpressionPatternClause (COMMA matchExpressionPatternClause)* RIGHT_BRACE
    	;

matchExpressionPatternClause
    :   typeName Identifier? EQUAL_GT expression
    ;

//reusable productions

nameReference
    :   (Identifier COLON)? Identifier
    ;

functionNameReference
    :   (Identifier COLON)? anyIdentifierName
    ;

returnParameter
    :   RETURNS annotationAttachment* typeName
    ;

lambdaReturnParameter
    :   annotationAttachment* typeName
    ;

parameterTypeNameList
    :   parameterTypeName (COMMA parameterTypeName)*
    ;

parameterTypeName
    :   typeName
    ;

parameterList
    :   parameter (COMMA parameter)*
    ;

parameter
    :   annotationAttachment* typeName Identifier                                                                       #simpleParameter
    |   annotationAttachment* LEFT_PARENTHESIS typeName Identifier (COMMA typeName Identifier)* RIGHT_PARENTHESIS       #tupleParameter
    ;

defaultableParameter
    :   parameter ASSIGN expression
    ;

restParameter
    :   annotationAttachment* typeName ELLIPSIS Identifier
    ;

formalParameterList
    :   (parameter | defaultableParameter) (COMMA (parameter | defaultableParameter))* (COMMA restParameter)?
    |   restParameter
    ;

simpleLiteral
    :   (SUB)? integerLiteral
    |   (SUB)? floatingPointLiteral
    |   QuotedStringLiteral
    |   SymbolicStringLiteral
    |   BooleanLiteral
    |   emptyTupleLiteral
    |   blobLiteral
    |   NullLiteral
    ;

floatingPointLiteral
    :   DecimalFloatingPointNumber
    |   HexadecimalFloatingPointLiteral
    ;

// §3.10.1 Integer Literals
integerLiteral
    :   DecimalIntegerLiteral
    |   HexIntegerLiteral
    |   BinaryIntegerLiteral
    ;

emptyTupleLiteral
    :   LEFT_PARENTHESIS RIGHT_PARENTHESIS
    ;

blobLiteral
    :   Base16BlobLiteral
    |   Base64BlobLiteral
    ;

namedArgs
    :   Identifier ASSIGN expression
    ;

restArgs
    :   ELLIPSIS expression
    ;

// XML parsing

xmlLiteral
    :   XMLLiteralStart xmlItem XMLLiteralEnd
    ;

xmlItem
    :   element
    |   procIns
    |   comment
    |   text
    |   CDATA
    ;

content
    :   text? ((element | CDATA | procIns | comment) text?)*
    ;

comment
    :   XML_COMMENT_START (XMLCommentTemplateText expression ExpressionEnd)* XMLCommentText
    ;

element
    :   startTag content closeTag
    |   emptyTag
    ;

startTag
    :   XML_TAG_OPEN xmlQualifiedName attribute* XML_TAG_CLOSE
    ;

closeTag
    :   XML_TAG_OPEN_SLASH xmlQualifiedName XML_TAG_CLOSE
    ;

emptyTag
    :   XML_TAG_OPEN xmlQualifiedName attribute* XML_TAG_SLASH_CLOSE
    ;

procIns
    :   XML_TAG_SPECIAL_OPEN (XMLPITemplateText expression ExpressionEnd)* XMLPIText
    ;

attribute
    :   xmlQualifiedName EQUALS xmlQuotedString;

text
    :   (XMLTemplateText expression ExpressionEnd)+ XMLText?
    |   XMLText
    ;

xmlQuotedString
    :   xmlSingleQuotedString
    |   xmlDoubleQuotedString
    ;

xmlSingleQuotedString
    :   SINGLE_QUOTE (XMLSingleQuotedTemplateString expression ExpressionEnd)* XMLSingleQuotedString? SINGLE_QUOTE_END
    ;

xmlDoubleQuotedString
    :   DOUBLE_QUOTE (XMLDoubleQuotedTemplateString expression ExpressionEnd)* XMLDoubleQuotedString? DOUBLE_QUOTE_END
    ;

xmlQualifiedName
    :   (XMLQName QNAME_SEPARATOR)? XMLQName
    |   XMLTagExpressionStart expression ExpressionEnd
    ;

stringTemplateLiteral
    :   StringTemplateLiteralStart stringTemplateContent? StringTemplateLiteralEnd
    ;

stringTemplateContent
    :   (StringTemplateExpressionStart expression ExpressionEnd)+ StringTemplateText?
    |   StringTemplateText
    ;


anyIdentifierName
    : Identifier
    | reservedWord
    ;

reservedWord
    :   FOREACH
    |   TYPE_MAP
    |   START
    |   CONTINUE
    ;


//Siddhi Streams and Tables related
tableQuery
    :   FROM streamingInput joinStreamingInput?
        selectClause?
        orderByClause?
        limitClause?
    ;

foreverStatement
    :   FOREVER LEFT_BRACE  streamingQueryStatement+ RIGHT_BRACE
    ;

doneStatement
    :   DONE SEMICOLON
    ;

streamingQueryStatement
    :   FROM (streamingInput (joinStreamingInput)? | patternClause)
        selectClause?
        orderByClause?
        outputRateLimit?
        streamingAction
    ;

patternClause
    :   EVERY? patternStreamingInput withinClause?
    ;

withinClause
    :   WITHIN DecimalIntegerLiteral timeScale
    ;

orderByClause
    :   ORDER BY orderByVariable (COMMA orderByVariable)*
    ;

orderByVariable
    :   variableReference orderByType?
    ;

limitClause
    :   LIMIT DecimalIntegerLiteral
    ;

selectClause
    :   SELECT (MUL| selectExpressionList )
            groupByClause?
            havingClause?
    ;

selectExpressionList
    :   selectExpression (COMMA selectExpression)*
    ;

selectExpression
    :   expression (AS Identifier)?
    ;

groupByClause
    :   GROUP BY variableReferenceList
    ;

havingClause
    :   HAVING expression
    ;

streamingAction
    :   EQUAL_GT LEFT_PARENTHESIS parameter RIGHT_PARENTHESIS LEFT_BRACE statement* RIGHT_BRACE
    ;

setClause
    :   SET setAssignmentClause (COMMA setAssignmentClause)*
    ;

setAssignmentClause
    :   variableReference ASSIGN expression
    ;

streamingInput
    :   variableReference whereClause? functionInvocation* windowClause? functionInvocation*
        whereClause? (AS alias=Identifier)?
    ;

joinStreamingInput
    :   (UNIDIRECTIONAL joinType | joinType UNIDIRECTIONAL | joinType) streamingInput (ON expression)?
    ;

outputRateLimit
    :   OUTPUT (ALL | LAST | FIRST) EVERY ( DecimalIntegerLiteral timeScale | DecimalIntegerLiteral EVENTS )
    |   OUTPUT SNAPSHOT EVERY DecimalIntegerLiteral timeScale
    ;

patternStreamingInput
    :   patternStreamingEdgeInput ( FOLLOWED BY | COMMA ) patternStreamingInput
    |   LEFT_PARENTHESIS patternStreamingInput RIGHT_PARENTHESIS
    |   NOT patternStreamingEdgeInput (AND patternStreamingEdgeInput | FOR DecimalIntegerLiteral timeScale)
    |   patternStreamingEdgeInput (AND | OR ) patternStreamingEdgeInput
    |   patternStreamingEdgeInput
    ;

patternStreamingEdgeInput
    :   variableReference whereClause? intRangeExpression? (AS alias=Identifier)?
    ;

whereClause
    :   WHERE expression
    ;

windowClause
    :   WINDOW functionInvocation
    ;

orderByType
    :   ASCENDING | DESCENDING
    ;

joinType
    :   LEFT OUTER JOIN
    |   RIGHT OUTER JOIN
    |   FULL OUTER JOIN
    |   OUTER JOIN
    |   INNER? JOIN
    ;

timeScale
    :   SECOND | SECONDS
    |   MINUTE | MINUTES
    |   HOUR | HOURS
    |   DAY | DAYS
    |   MONTH | MONTHS
    |   YEAR | YEARS
    ;

// Deprecated parsing.

deprecatedAttachment
    :   DeprecatedTemplateStart deprecatedText? DeprecatedTemplateEnd
    ;

deprecatedText
    :   deprecatedTemplateInlineCode (DeprecatedTemplateText | deprecatedTemplateInlineCode)*
    |   DeprecatedTemplateText  (DeprecatedTemplateText | deprecatedTemplateInlineCode)*
    ;

deprecatedTemplateInlineCode
    :   singleBackTickDeprecatedInlineCode
    |   doubleBackTickDeprecatedInlineCode
    |   tripleBackTickDeprecatedInlineCode
    ;

singleBackTickDeprecatedInlineCode
    :   SBDeprecatedInlineCodeStart SingleBackTickInlineCode? SingleBackTickInlineCodeEnd
    ;

doubleBackTickDeprecatedInlineCode
    :   DBDeprecatedInlineCodeStart DoubleBackTickInlineCode? DoubleBackTickInlineCodeEnd
    ;

tripleBackTickDeprecatedInlineCode
    :   TBDeprecatedInlineCodeStart TripleBackTickInlineCode? TripleBackTickInlineCodeEnd
    ;

// Markdown documentation
documentationString
    :   documentationLine+ parameterDocumentationLine* returnParameterDocumentationLine?
    ;

documentationLine
    :   DocumentationLineStart documentationContent
    ;

parameterDocumentationLine
    :   parameterDocumentation parameterDescriptionLine*
    ;

returnParameterDocumentationLine
    :   returnParameterDocumentation returnParameterDescriptionLine*
    ;

documentationContent
    :   documentationText?
    ;

parameterDescriptionLine
    :   DocumentationLineStart documentationText?
    ;

returnParameterDescriptionLine
    :   DocumentationLineStart documentationText?
    ;

documentationText
    :   (DocumentationText | ReferenceType | VARIABLE | MODULE | documentationReference | singleBacktickedBlock | doubleBacktickedBlock | tripleBacktickedBlock | DefinitionReference)+
    ;

documentationReference
    :   definitionReference
    ;

definitionReference
    :   definitionReferenceType singleBacktickedBlock
    ;

definitionReferenceType
    :   DefinitionReference
    ;

parameterDocumentation
    :   ParameterDocumentationStart docParameterName DescriptionSeparator documentationText?
    ;

returnParameterDocumentation
    :   ReturnParameterDocumentationStart documentationText?
    ;

docParameterName
    :   ParameterName
    ;

singleBacktickedBlock
    :   SingleBacktickStart singleBacktickedContent SingleBacktickEnd
    ;

singleBacktickedContent
    :   SingleBacktickContent
    ;

doubleBacktickedBlock
    :   DoubleBacktickStart doubleBacktickedContent DoubleBacktickEnd
    ;

doubleBacktickedContent
    :   DoubleBacktickContent
    ;

tripleBacktickedBlock
    :   TripleBacktickStart tripleBacktickedContent TripleBacktickEnd
    ;

tripleBacktickedContent
    :   TripleBacktickContent
    ;<|MERGE_RESOLUTION|>--- conflicted
+++ resolved
@@ -53,11 +53,7 @@
     ;
 
 callableUnitBody
-<<<<<<< HEAD
-    :   LEFT_BRACE endpointDeclaration* statement* workerDeclaration* statement* RIGHT_BRACE
-=======
-    :   LEFT_BRACE (statement* | workerDeclaration+) RIGHT_BRACE
->>>>>>> 8cb40286
+    :   LEFT_BRACE statement* workerDeclaration* statement* RIGHT_BRACE
     ;
 
 
