
parser grammar BallerinaParser;

options {
    language = Java;
    tokenVocab = BallerinaLexer;
}

//todo revisit blockStatement

// starting point for parsing a bal file
compilationUnit
    :   (importDeclaration | namespaceDeclaration)*
        (documentationString? annotationAttachment* definition)*
        EOF
    ;

packageName
    :   Identifier (DOT Identifier)* version?
    ;

version
    :   VERSION versionPattern
    ;

versionPattern
    :   DecimalIntegerLiteral
    |   DecimalFloatingPointNumber
    |   DecimalExtendedFloatingPointNumber
    ;

importDeclaration
    :   IMPORT (orgName DIV)?  packageName (AS Identifier)? SEMICOLON
    ;

orgName
    :   Identifier
    ;

definition
    :   serviceDefinition
    |   functionDefinition
    |   typeDefinition
    |   annotationDefinition
    |   globalVariableDefinition
    |   constantDefinition
    |   enumDefinition
    ;

serviceDefinition
    :   SERVICE Identifier? ON expressionList serviceBody
    ;

serviceBody
    :   LEFT_BRACE objectMethod* RIGHT_BRACE
    ;

blockFunctionBody
    :   LEFT_BRACE statement* (workerDeclaration+ statement*)? RIGHT_BRACE
    ;

blockStatement
    :   LEFT_BRACE statement* RIGHT_BRACE
    ;

externalFunctionBody
    :   ASSIGN annotationAttachment* EXTERNAL
    ;

exprFunctionBody
    :   EQUAL_GT expression
    ;

functionDefinitionBody
    :   blockFunctionBody
    |   exprFunctionBody SEMICOLON
    |   externalFunctionBody SEMICOLON
    ;

functionDefinition
    :   (PUBLIC | PRIVATE)? REMOTE? TRANSACTIONAL? FUNCTION anyIdentifierName functionSignature functionDefinitionBody
    ;

anonymousFunctionExpr
    :   explicitAnonymousFunctionExpr
    |   inferAnonymousFunctionExpr
    ;

explicitAnonymousFunctionExpr
    :   FUNCTION functionSignature (blockFunctionBody | exprFunctionBody)
    ;

inferAnonymousFunctionExpr
    :   inferParamList exprFunctionBody
    ;

inferParamList
    :   inferParam
    |   LEFT_PARENTHESIS (inferParam (COMMA inferParam)*)? RIGHT_PARENTHESIS
    ;

inferParam
    :   Identifier
    ;

functionSignature
    :   LEFT_PARENTHESIS formalParameterList? RIGHT_PARENTHESIS returnParameter?
    ;

typeDefinition
    :   PUBLIC? TYPE Identifier finiteType SEMICOLON
    ;

objectBody
    :   (objectFieldDefinition | objectMethod | typeReference)*
    ;

typeReference
    :   MUL simpleTypeName SEMICOLON
    ;

objectFieldDefinition
    :   documentationString? annotationAttachment* (PUBLIC | PRIVATE)? TYPE_READONLY? typeName Identifier
            (ASSIGN expression)? SEMICOLON
    ;

fieldDefinition
    :   documentationString? annotationAttachment* TYPE_READONLY? typeName Identifier QUESTION_MARK?
            (ASSIGN expression)? SEMICOLON
    ;

recordRestFieldDefinition
    :   typeName restDescriptorPredicate ELLIPSIS SEMICOLON
    ;

sealedLiteral
    :   NOT restDescriptorPredicate ELLIPSIS
    ;

restDescriptorPredicate : {_input.get(_input.index() -1).getType() != WS}? ;

objectMethod
    :   methodDeclaration
    |   methodDefinition
    ;

methodDeclaration
    :   documentationString? annotationAttachment* (PUBLIC | PRIVATE)? (REMOTE | RESOURCE)? FUNCTION
            anyIdentifierName functionSignature SEMICOLON
    ;

methodDefinition
    :   documentationString? annotationAttachment* (PUBLIC | PRIVATE)? (REMOTE | RESOURCE)? FUNCTION
            anyIdentifierName functionSignature functionDefinitionBody
    ;

annotationDefinition
    :   PUBLIC? CONST? ANNOTATION typeName? Identifier (ON attachmentPoint (COMMA attachmentPoint)*)? SEMICOLON
    ;

constantDefinition
    :   PUBLIC? CONST typeName? Identifier ASSIGN constantExpression SEMICOLON
    ;

enumDefinition
    :   documentationString? annotationAttachment* PUBLIC? ENUM Identifier LEFT_BRACE
            (enumMember (COMMA enumMember)*)? RIGHT_BRACE
    ;

enumMember
    :   documentationString? annotationAttachment* Identifier (ASSIGN constantExpression)?
    ;

globalVariableDefinition
    :   PUBLIC? LISTENER typeName? Identifier ASSIGN expression SEMICOLON
    |   FINAL? (typeName | VAR) Identifier (ASSIGN expression)? SEMICOLON
    ;

attachmentPoint
    :   dualAttachPoint
    |   sourceOnlyAttachPoint
    ;

dualAttachPoint
    : SOURCE? dualAttachPointIdent
    ;

dualAttachPointIdent
    :   OBJECT? TYPE
    |   (OBJECT | RESOURCE)? FUNCTION
    |   PARAMETER
    |   RETURN
    |   SERVICE
    |   (OBJECT | RECORD)? FIELD
    ;

sourceOnlyAttachPoint
    :   SOURCE sourceOnlyAttachPointIdent
    ;

sourceOnlyAttachPointIdent
    :   ANNOTATION
    |   EXTERNAL
    |   VAR
    |   CONST
    |   LISTENER
    |   WORKER
    ;

workerDeclaration
    :   annotationAttachment* workerDefinition LEFT_BRACE statement* RIGHT_BRACE
    ;

workerDefinition
    :   WORKER Identifier returnParameter?
    ;

finiteType
    :   finiteTypeUnit (PIPE finiteTypeUnit)*
    ;

finiteTypeUnit
    :   simpleLiteral
    |   typeName
    ;

typeName
<<<<<<< HEAD
    :   DISTINCT? simpleTypeName                                                                # simpleTypeNameLabel
    |   typeName (LEFT_BRACKET (integerLiteral | MUL)? RIGHT_BRACKET)+                          # arrayTypeNameLabel
    |   typeName (PIPE typeName)+                                                               # unionTypeNameLabel
    |   typeName BIT_AND typeName                                                               # intersectionTypeNameLabel
    |   typeName QUESTION_MARK                                                                  # nullableTypeNameLabel
    |   LEFT_PARENTHESIS typeName RIGHT_PARENTHESIS                                             # groupTypeNameLabel
    |   tupleTypeDescriptor                                                                     # tupleTypeNameLabel
    |   DISTINCT? ((ABSTRACT? CLIENT?) | (CLIENT? ABSTRACT)) OBJECT LEFT_BRACE objectBody RIGHT_BRACE     # objectTypeNameLabel
    |   inclusiveRecordTypeDescriptor                                                           # inclusiveRecordTypeNameLabel
    |   exclusiveRecordTypeDescriptor                                                           # exclusiveRecordTypeNameLabel
    |   tableTypeDescriptor                                                                     # tableTypeNameLabel
=======
    :   simpleTypeName                                                                                      # simpleTypeNameLabel
    |   typeName (LEFT_BRACKET (integerLiteral | MUL)? RIGHT_BRACKET)+                                      # arrayTypeNameLabel
    |   typeName (PIPE typeName)+                                                                           # unionTypeNameLabel
    |   typeName BIT_AND typeName                                                                           # intersectionTypeNameLabel
    |   typeName QUESTION_MARK                                                                              # nullableTypeNameLabel
    |   LEFT_PARENTHESIS typeName RIGHT_PARENTHESIS                                                         # groupTypeNameLabel
    |   tupleTypeDescriptor                                                                                 # tupleTypeNameLabel
    |   ((ABSTRACT? CLIENT?) | (CLIENT? ABSTRACT)) TYPE_READONLY? OBJECT LEFT_BRACE objectBody RIGHT_BRACE  # objectTypeNameLabel
    |   inclusiveRecordTypeDescriptor                                                                       # inclusiveRecordTypeNameLabel
    |   exclusiveRecordTypeDescriptor                                                                       # exclusiveRecordTypeNameLabel
    |   tableTypeDescriptor                                                                                 # tableTypeNameLabel
>>>>>>> 8997e08a
    ;

inclusiveRecordTypeDescriptor
    :   RECORD LEFT_BRACE fieldDescriptor* RIGHT_BRACE
    ;

tupleTypeDescriptor
    : LEFT_BRACKET ((typeName (COMMA typeName)* (COMMA tupleRestDescriptor)?) | tupleRestDescriptor) RIGHT_BRACKET
    ;

tupleRestDescriptor
    : typeName ELLIPSIS
    ;

exclusiveRecordTypeDescriptor
    :   RECORD LEFT_CLOSED_RECORD_DELIMITER fieldDescriptor* recordRestFieldDefinition? RIGHT_CLOSED_RECORD_DELIMITER
    ;

fieldDescriptor
    :   fieldDefinition
    |   typeReference
    ;

// Temporary production rule name
simpleTypeName
    :   TYPE_ANY
    |   TYPE_ANYDATA
    |   TYPE_HANDLE
    |   TYPE_NEVER
    |   TYPE_READONLY
    |   valueTypeName
    |   referenceTypeName
    |   nilLiteral
    ;

referenceTypeName
    :   builtInReferenceTypeName
    |   userDefineTypeName
    ;

userDefineTypeName
    :   nameReference
    ;

valueTypeName
    :   TYPE_BOOL
    |   TYPE_INT
    |   TYPE_BYTE
    |   TYPE_FLOAT
    |   TYPE_DECIMAL
    |   TYPE_STRING
    ;

builtInReferenceTypeName
    :   TYPE_MAP LT typeName GT
    |   TYPE_FUTURE (LT typeName GT)?
    |   TYPE_XML (LT typeName GT)?
    |   TYPE_JSON
    |   TYPE_DESC (LT typeName GT)?
    |   SERVICE
    |   errorTypeName
    |   streamTypeName
    |   functionTypeName
    ;

streamTypeName
    :   TYPE_STREAM (LT typeName (COMMA typeName)? GT)?
    ;

tableConstructorExpr
    :   TYPE_TABLE tableKeySpecifier? LEFT_BRACKET tableRowList? RIGHT_BRACKET
    ;

tableRowList
    :   recordLiteral (COMMA recordLiteral)*
    ;

tableTypeDescriptor
    :   TYPE_TABLE LT typeName GT tableKeyConstraint?
    ;

tableKeyConstraint
    :   tableKeySpecifier | tableKeyTypeConstraint
    ;

tableKeySpecifier
    :   KEY LEFT_PARENTHESIS (Identifier (COMMA Identifier)*)? RIGHT_PARENTHESIS
    ;

tableKeyTypeConstraint
    :   KEY LT typeName GT
    ;

functionTypeName
    :   FUNCTION LEFT_PARENTHESIS (parameterList | parameterTypeNameList)? RIGHT_PARENTHESIS returnParameter?
    ;

errorTypeName
    :   TYPE_ERROR (LT (typeName | MUL) GT)?
    ;

xmlNamespaceName
    :   QuotedStringLiteral
    ;

xmlLocalName
    :   Identifier
    ;

annotationAttachment
    :   AT nameReference recordLiteral?
    ;

 //============================================================================================================
// STATEMENTS / BLOCKS

statement
    :   errorDestructuringStatement
    |   assignmentStatement
    |   variableDefinitionStatement
    |   listDestructuringStatement
    |   recordDestructuringStatement
    |   compoundAssignmentStatement
    |   ifElseStatement
    |   matchStatement
    |   foreachStatement
    |   whileStatement
    |   continueStatement
    |   breakStatement
    |   forkJoinStatement
    |   tryCatchStatement
    |   throwStatement
    |   panicStatement
    |   returnStatement
    |   workerSendAsyncStatement
    |   expressionStmt
    |   transactionStatement
    |   rollbackStatement
    |   retryStatement
    |   retryTransactionStatement
    |   lockStatement
    |   namespaceDeclarationStatement
    |   blockStatement
    ;

variableDefinitionStatement
    :   typeName Identifier SEMICOLON
    |   FINAL? (typeName | VAR) bindingPattern ASSIGN expression SEMICOLON
    ;

recordLiteral
    :   LEFT_BRACE (recordField (COMMA recordField)*)? RIGHT_BRACE
    ;

staticMatchLiterals
    :   simpleLiteral                                                       # staticMatchSimpleLiteral
    |   recordLiteral                                                       # staticMatchRecordLiteral
    |   listConstructorExpr                                                 # staticMatchListLiteral
    |   Identifier                                                          # staticMatchIdentifierLiteral
    |   staticMatchLiterals PIPE staticMatchLiterals                        # staticMatchOrExpression
    ;

recordField
    :   TYPE_READONLY? Identifier
    |   TYPE_READONLY? recordKey COLON expression
    |   ELLIPSIS expression
    ;

recordKey
    :   Identifier
    |   LEFT_BRACKET expression RIGHT_BRACKET
    |   expression
    ;

listConstructorExpr
    :   LEFT_BRACKET expressionList? RIGHT_BRACKET
    ;

assignmentStatement
    :   variableReference ASSIGN expression SEMICOLON
    ;

listDestructuringStatement
    :   listRefBindingPattern ASSIGN expression SEMICOLON
    ;

recordDestructuringStatement
    :   recordRefBindingPattern ASSIGN expression SEMICOLON
    ;

errorDestructuringStatement
    :   errorRefBindingPattern ASSIGN expression SEMICOLON
    ;

compoundAssignmentStatement
    :   variableReference compoundOperator expression SEMICOLON
    ;

compoundOperator
    :   COMPOUND_ADD
    |   COMPOUND_SUB
    |   COMPOUND_MUL
    |   COMPOUND_DIV
    |   COMPOUND_BIT_AND
    |   COMPOUND_BIT_OR
    |   COMPOUND_BIT_XOR
    |   COMPOUND_LEFT_SHIFT
    |   COMPOUND_RIGHT_SHIFT
    |   COMPOUND_LOGICAL_SHIFT
    ;

variableReferenceList
    :   variableReference (COMMA variableReference)*
    ;

ifElseStatement
    :   ifClause elseIfClause* elseClause?
    ;

ifClause
    :   IF expression LEFT_BRACE statement* RIGHT_BRACE
    ;

elseIfClause
    :   ELSE IF expression LEFT_BRACE statement* RIGHT_BRACE
    ;

elseClause
    :   ELSE LEFT_BRACE statement*RIGHT_BRACE
    ;

matchStatement
    :   MATCH  expression  LEFT_BRACE matchPatternClause+ RIGHT_BRACE
    ;

matchPatternClause
    :   staticMatchLiterals EQUAL_GT LEFT_BRACE statement* RIGHT_BRACE
    |   VAR bindingPattern (IF expression)? EQUAL_GT LEFT_BRACE statement* RIGHT_BRACE
    |   errorMatchPattern (IF expression)? EQUAL_GT LEFT_BRACE statement* RIGHT_BRACE
    ;

bindingPattern
    :   Identifier
    |   structuredBindingPattern
    ;

structuredBindingPattern
    :   listBindingPattern
    |   recordBindingPattern
    |   errorBindingPattern
    ;

errorBindingPattern
    :   TYPE_ERROR LEFT_PARENTHESIS errorBindingPatternParamaters RIGHT_PARENTHESIS
    |   userDefineTypeName LEFT_PARENTHESIS errorBindingPatternParamaters RIGHT_PARENTHESIS
    ;

errorBindingPatternParamaters
    : Identifier (COMMA Identifier)? (COMMA errorDetailBindingPattern)* (COMMA errorRestBindingPattern)?
    ;

errorMatchPattern
    :   TYPE_ERROR LEFT_PARENTHESIS errorArgListMatchPattern RIGHT_PARENTHESIS
    |   typeName LEFT_PARENTHESIS errorFieldMatchPatterns RIGHT_PARENTHESIS
    ;

errorArgListMatchPattern
    :   simpleMatchPattern (COMMA errorDetailBindingPattern)* (COMMA restMatchPattern)?
    |   errorDetailBindingPattern (COMMA errorDetailBindingPattern)* (COMMA restMatchPattern)?
    |   restMatchPattern
    ;

errorFieldMatchPatterns
    :   errorDetailBindingPattern (COMMA errorDetailBindingPattern)* (COMMA restMatchPattern)?
    |   restMatchPattern
    ;

errorRestBindingPattern
    :   ELLIPSIS Identifier
    ;

restMatchPattern
    :   ELLIPSIS VAR Identifier
    ;

simpleMatchPattern
    :   VAR? (Identifier | QuotedStringLiteral)
    ;

errorDetailBindingPattern
    :   Identifier ASSIGN bindingPattern
    ;

listBindingPattern
    :   LEFT_BRACKET ((bindingPattern (COMMA bindingPattern)* (COMMA restBindingPattern)?) | restBindingPattern?) RIGHT_BRACKET
    ;

recordBindingPattern
    :   LEFT_BRACE entryBindingPattern RIGHT_BRACE
    ;

entryBindingPattern
    :   fieldBindingPattern (COMMA fieldBindingPattern)* (COMMA restBindingPattern)?
    |   restBindingPattern?
    ;

fieldBindingPattern
    :   Identifier (COLON bindingPattern)?
    ;

restBindingPattern
    :   ELLIPSIS Identifier
    ;

bindingRefPattern
    :   errorRefBindingPattern
    |   variableReference
    |   structuredRefBindingPattern
    ;

structuredRefBindingPattern
    :   listRefBindingPattern
    |   recordRefBindingPattern
    ;

listRefBindingPattern
    :   LEFT_BRACKET ((bindingRefPattern (COMMA bindingRefPattern)* (COMMA listRefRestPattern)?) | listRefRestPattern) RIGHT_BRACKET
    ;

listRefRestPattern
    : ELLIPSIS variableReference
    ;

recordRefBindingPattern
    :  LEFT_BRACE entryRefBindingPattern RIGHT_BRACE
    ;

errorRefBindingPattern
    :   TYPE_ERROR LEFT_PARENTHESIS errorRefArgsPattern RIGHT_PARENTHESIS
    |   typeName LEFT_PARENTHESIS errorRefArgsPattern RIGHT_PARENTHESIS
    ;

errorRefArgsPattern
    :  variableReference (COMMA variableReference)? (COMMA errorNamedArgRefPattern)* (COMMA errorRefRestPattern)?
    ;

errorNamedArgRefPattern
    : Identifier ASSIGN bindingRefPattern
    ;

errorRefRestPattern
    : ELLIPSIS variableReference
    ;

entryRefBindingPattern
    :   fieldRefBindingPattern (COMMA fieldRefBindingPattern)* (COMMA restRefBindingPattern)?
    |   restRefBindingPattern?
    ;

fieldRefBindingPattern
    :   Identifier (COLON bindingRefPattern)?
    ;

restRefBindingPattern
    :   ELLIPSIS variableReference
    |   sealedLiteral
    ;

foreachStatement
    :   FOREACH LEFT_PARENTHESIS? (typeName | VAR) bindingPattern IN expression RIGHT_PARENTHESIS? LEFT_BRACE statement* RIGHT_BRACE
    ;

intRangeExpression
    :   (LEFT_BRACKET | LEFT_PARENTHESIS) expression RANGE expression? (RIGHT_BRACKET | RIGHT_PARENTHESIS)
    ;

whileStatement
    :   WHILE expression LEFT_BRACE statement* RIGHT_BRACE
    ;

continueStatement
    :   CONTINUE SEMICOLON
    ;

breakStatement
    :   BREAK SEMICOLON
    ;

// typeName is only message
forkJoinStatement
    :   FORK LEFT_BRACE workerDeclaration* RIGHT_BRACE
    ;

// Depricated since 0.983.0, use trap expressoin. TODO : Remove this.
tryCatchStatement
    :   TRY LEFT_BRACE statement* RIGHT_BRACE catchClauses
    ;

// TODO : Remove this.
catchClauses
    :   catchClause+ finallyClause?
    |   finallyClause
    ;

// TODO : Remove this.
catchClause
    :   CATCH LEFT_PARENTHESIS typeName Identifier RIGHT_PARENTHESIS LEFT_BRACE statement* RIGHT_BRACE
    ;

// TODO : Remove this.
finallyClause
    :   FINALLY LEFT_BRACE statement* RIGHT_BRACE
    ;

// Depricated since 0.983.0, use panic instead. TODO : Remove this.
throwStatement
    :   THROW expression SEMICOLON
    ;

panicStatement
    :   PANIC expression SEMICOLON
    ;

returnStatement
    :   RETURN expression? SEMICOLON
    ;

workerSendAsyncStatement
    :   expression RARROW peerWorker (COMMA expression)? SEMICOLON
    ;

peerWorker
    : workerName
    | DEFAULT
    ;

workerName
    : Identifier
    ;

flushWorker
    :   FLUSH Identifier?
    ;

waitForCollection
    :   LEFT_BRACE waitKeyValue (COMMA waitKeyValue)* RIGHT_BRACE
    ;

waitKeyValue
    :   Identifier
    |   Identifier COLON expression
    ;

variableReference
    :   nameReference                                                           # simpleVariableReference
    |   variableReference field                                                 # fieldVariableReference
    |   variableReference ANNOTATION_ACCESS nameReference                       # annotAccessExpression
    |   variableReference xmlAttrib                                             # xmlAttribVariableReference
    |   variableReference xmlElementFilter                                      # xmlElementFilterReference
    |   functionInvocation                                                      # functionInvocationReference
    |   LEFT_PARENTHESIS variableReference RIGHT_PARENTHESIS field              # groupFieldVariableReference
    |   LEFT_PARENTHESIS variableReference RIGHT_PARENTHESIS invocation         # groupInvocationReference
    |   LEFT_PARENTHESIS variableReference RIGHT_PARENTHESIS index              # groupMapArrayVariableReference
    |   LEFT_PARENTHESIS QuotedStringLiteral RIGHT_PARENTHESIS invocation       # groupStringFunctionInvocationReference
    |   typeDescExpr invocation                                                 # typeDescExprInvocationReference
    |   QuotedStringLiteral invocation                                          # stringFunctionInvocationReference
    |   variableReference invocation                                            # invocationReference
    |   variableReference index                                                 # mapArrayVariableReference
    |   variableReference xmlStepExpression                                     # xmlStepExpressionReference
    ;

field
    :   (DOT | OPTIONAL_FIELD_ACCESS) ((Identifier COLON)? Identifier | MUL)
    ;

xmlElementFilter
    :   DOT xmlElementNames
    ;

xmlStepExpression
    : DIV xmlElementNames index?
    | DIV MUL index?
    | DIV MUL MUL DIV xmlElementNames index?
    ;

xmlElementNames
    :  LT xmlElementAccessFilter (PIPE xmlElementAccessFilter)*  GT
    ;

xmlElementAccessFilter
    : (Identifier COLON)? (Identifier | MUL)
    ;

index
    :   LEFT_BRACKET (expression | multiKeyIndex) RIGHT_BRACKET
    ;

multiKeyIndex
    :   expression (COMMA expression)+
    ;

xmlAttrib
    :   AT (LEFT_BRACKET expression RIGHT_BRACKET)?
    ;

functionInvocation
    :   functionNameReference LEFT_PARENTHESIS invocationArgList? RIGHT_PARENTHESIS
    ;

invocation
    :   DOT anyIdentifierName LEFT_PARENTHESIS invocationArgList? RIGHT_PARENTHESIS
    ;

invocationArgList
    :   invocationArg (COMMA invocationArg)*
    ;

invocationArg
    :   expression  // required args
    |   namedArgs   // named args
    |   restArgs    // rest args
    ;

actionInvocation
    :   (annotationAttachment* START)? variableReference RARROW functionInvocation
    ;

expressionList
    :   expression (COMMA expression)*
    ;

expressionStmt
    :   expression SEMICOLON
    ;

transactionStatement
    :   TRANSACTION LEFT_BRACE statement* RIGHT_BRACE
    ;

rollbackStatement
    :   ROLLBACK expression? SEMICOLON
    ;

lockStatement
    :   LOCK LEFT_BRACE statement* RIGHT_BRACE
    ;

retrySpec
    :   (LT typeName GT)?   (LEFT_PARENTHESIS invocationArgList? RIGHT_PARENTHESIS)?
    ;

retryStatement
    :   RETRY retrySpec LEFT_BRACE statement* RIGHT_BRACE
    ;

retryTransactionStatement
    :   RETRY retrySpec transactionStatement
    ;

namespaceDeclarationStatement
    :   namespaceDeclaration
    ;

namespaceDeclaration
    :   XMLNS QuotedStringLiteral (AS Identifier)? SEMICOLON
    ;

expression
    :   simpleLiteral                                                       # simpleLiteralExpression
    |   listConstructorExpr                                                 # listConstructorExpression
    |   recordLiteral                                                       # recordLiteralExpression
    |   tableConstructorExpr                                                # tableConstructorExpression
    |   xmlLiteral                                                          # xmlLiteralExpression
    |   stringTemplateLiteral                                               # stringTemplateLiteralExpression
    |   (annotationAttachment* START)? variableReference                    # variableReferenceExpression
    |   actionInvocation                                                    # actionInvocationExpression
    |   typeInitExpr                                                        # typeInitExpression
    |   serviceConstructorExpr                                              # serviceConstructorExpression
    |   CHECK expression                                                    # checkedExpression
    |   CHECKPANIC expression                                               # checkPanickedExpression
    |   (ADD | SUB | BIT_COMPLEMENT | NOT | TYPEOF) expression              # unaryExpression
    |   LT (annotationAttachment+ typeName? | typeName) GT expression       # typeConversionExpression
    |   expression (MUL | DIV | MOD) expression                             # binaryDivMulModExpression
    |   expression (ADD | SUB) expression                                   # binaryAddSubExpression
    |   expression (shiftExpression) expression                             # bitwiseShiftExpression
    |   expression (ELLIPSIS | HALF_OPEN_RANGE) expression                  # integerRangeExpression
    |   expression (LT | GT | LT_EQUAL | GT_EQUAL) expression               # binaryCompareExpression
    |   expression IS typeName                                              # typeTestExpression
    |   expression (EQUAL | NOT_EQUAL) expression                           # binaryEqualExpression
    |   expression JOIN_EQUALS expression                                   # binaryEqualsExpression
    |   expression (REF_EQUAL | REF_NOT_EQUAL) expression                   # binaryRefEqualExpression
    |   expression (BIT_AND | BIT_XOR | PIPE) expression                    # bitwiseExpression
    |   expression AND expression                                           # binaryAndExpression
    |   expression OR expression                                            # binaryOrExpression
    |   expression ELVIS expression                                         # elvisExpression
    |   expression QUESTION_MARK expression COLON expression                # ternaryExpression
    |   explicitAnonymousFunctionExpr                                       # explicitAnonymousFunctionExpression
    |   inferAnonymousFunctionExpr                                          # inferAnonymousFunctionExpression
    |   LEFT_PARENTHESIS expression RIGHT_PARENTHESIS                       # groupExpression
    |   expression SYNCRARROW peerWorker                                    # workerSendSyncExpression
    |   WAIT (waitForCollection | expression)                               # waitExpression
    |   trapExpr                                                            # trapExpression
    |   LARROW peerWorker (COMMA expression)?                               # workerReceiveExpression
    |   flushWorker                                                         # flushWorkerExpression
    |   typeDescExpr                                                        # typeAccessExpression
    |   queryExpr                                                           # queryExpression
    |   queryAction                                                         # queryActionExpression
    |   letExpr                                                             # letExpression
    |   transactionalExpr                                                   # transactionalExpression
    |   commitAction                                                        # commitActionExpression
    ;

constantExpression
    :   simpleLiteral                                                       # constSimpleLiteralExpression
    |   recordLiteral                                                       # constRecordLiteralExpression
    |   constantExpression (DIV | MUL) constantExpression                   # constDivMulModExpression
    |   constantExpression (ADD | SUB) constantExpression                   # constAddSubExpression
    |   LEFT_PARENTHESIS constantExpression RIGHT_PARENTHESIS               # constGroupExpression
    ;

letExpr
    : LET letVarDecl (COMMA letVarDecl)* IN expression
    ;

letVarDecl
    : annotationAttachment* (typeName | VAR) bindingPattern ASSIGN expression
    ;

typeDescExpr
    : typeName
    ;

typeInitExpr
    :   NEW (LEFT_PARENTHESIS invocationArgList? RIGHT_PARENTHESIS)?
    |   NEW (userDefineTypeName | streamTypeName) LEFT_PARENTHESIS invocationArgList? RIGHT_PARENTHESIS
    ;

serviceConstructorExpr
    :   annotationAttachment* SERVICE serviceBody
    ;

trapExpr
    :   TRAP expression
    ;

shiftExpression
    :   LT shiftExprPredicate LT
    |   GT shiftExprPredicate GT
    |   GT shiftExprPredicate GT shiftExprPredicate GT
    ;

shiftExprPredicate : {_input.get(_input.index() -1).getType() != WS}? ;

transactionalExpr
    :   TRANSACTIONAL
    ;

commitAction
    :   COMMIT
    ;

limitClause
    :   LIMIT expression
    ;

onConflictClause
    :   ON CONFLICT expression
    ;

selectClause
    :   SELECT expression
    ;

onClause
    :   ON expression
    ;

whereClause
    :   WHERE expression
    ;

letClause
    :   LET letVarDecl (COMMA letVarDecl)*
    ;

joinClause
    :   (JOIN (typeName | VAR) bindingPattern | OUTER JOIN VAR bindingPattern) IN expression
    ;

fromClause
    :   FROM (typeName | VAR) bindingPattern IN expression
    ;

doClause
    :   DO LEFT_BRACE statement* RIGHT_BRACE
    ;

queryPipeline
    :   fromClause ((fromClause | letClause | whereClause)* | (joinClause onClause)?)
    ;

queryConstructType
    :   TYPE_TABLE tableKeySpecifier | TYPE_STREAM
    ;

queryExpr
    :   queryConstructType? queryPipeline selectClause onConflictClause? limitClause?
    ;

queryAction
    :   queryPipeline doClause limitClause?
    ;

//reusable productions

nameReference
    :   (Identifier COLON)? Identifier
    ;

functionNameReference
    :   (Identifier COLON)? anyIdentifierName
    ;

returnParameter
    :   RETURNS annotationAttachment* typeName
    ;

parameterTypeNameList
    :   parameterTypeName (COMMA parameterTypeName)* (COMMA restParameterTypeName)?
    |   restParameterTypeName
    ;

parameterTypeName
    :   typeName
    ;

parameterList
    :   parameter (COMMA parameter)* (COMMA restParameter)?
    |   restParameter
    ;

parameter
    :   annotationAttachment* PUBLIC? typeName Identifier
    ;

defaultableParameter
    :   parameter ASSIGN expression
    ;

restParameter
    :   annotationAttachment* typeName ELLIPSIS Identifier
    ;

restParameterTypeName
    : typeName restDescriptorPredicate ELLIPSIS
    ;

formalParameterList
    :   (parameter | defaultableParameter) (COMMA (parameter | defaultableParameter))* (COMMA restParameter)?
    |   restParameter
    ;

simpleLiteral
    :   (ADD | SUB)? integerLiteral
    |   (ADD | SUB)? floatingPointLiteral
    |   QuotedStringLiteral
    |   BooleanLiteral
    |   nilLiteral
    |   blobLiteral
    |   NullLiteral
    ;

floatingPointLiteral
    :   DecimalFloatingPointNumber
    |   HexadecimalFloatingPointLiteral
    ;

// §3.10.1 Integer Literals
integerLiteral
    :   DecimalIntegerLiteral
    |   HexIntegerLiteral
    ;

nilLiteral
    :   LEFT_PARENTHESIS RIGHT_PARENTHESIS
    ;

blobLiteral
    :   Base16BlobLiteral
    |   Base64BlobLiteral
    ;

namedArgs
    :   Identifier ASSIGN expression
    ;

restArgs
    :   ELLIPSIS expression
    ;

// XML parsing

xmlLiteral
    :   XMLLiteralStart xmlItem XMLLiteralEnd
    ;

xmlItem
    :   element
    |   procIns
    |   comment
    |   text
    |   CDATA
    ;

content
    :   text? ((element | CDATA | procIns | comment) text?)*
    ;

comment
    :   XML_COMMENT_START (XMLCommentTemplateText expression RIGHT_BRACE)* XMLCommentText* XML_COMMENT_END
    ;

element
    :   startTag content closeTag
    |   emptyTag
    ;

startTag
    :   XML_TAG_OPEN xmlQualifiedName attribute* XML_TAG_CLOSE
    ;

closeTag
    :   XML_TAG_OPEN_SLASH xmlQualifiedName XML_TAG_CLOSE
    ;

emptyTag
    :   XML_TAG_OPEN xmlQualifiedName attribute* XML_TAG_SLASH_CLOSE
    ;

procIns
    :   XML_TAG_SPECIAL_OPEN (XMLPITemplateText expression RIGHT_BRACE)* XMLPIText
    ;

attribute
    :   xmlQualifiedName EQUALS xmlQuotedString;

text
    :   (XMLTemplateText expression RIGHT_BRACE)+ XMLText?
    |   XMLText
    ;

xmlQuotedString
    :   xmlSingleQuotedString
    |   xmlDoubleQuotedString
    ;

xmlSingleQuotedString
    :   SINGLE_QUOTE (XMLSingleQuotedTemplateString expression RIGHT_BRACE)* XMLSingleQuotedString? SINGLE_QUOTE_END
    ;

xmlDoubleQuotedString
    :   DOUBLE_QUOTE (XMLDoubleQuotedTemplateString expression RIGHT_BRACE)* XMLDoubleQuotedString? DOUBLE_QUOTE_END
    ;

xmlQualifiedName
    :   (XMLQName QNAME_SEPARATOR)? XMLQName
    ;

stringTemplateLiteral
    :   StringTemplateLiteralStart stringTemplateContent? StringTemplateLiteralEnd
    ;

stringTemplateContent
    :   (StringTemplateExpressionStart expression RIGHT_BRACE)+ StringTemplateText?
    |   StringTemplateText
    ;


anyIdentifierName
    :   Identifier
    |   reservedWord
    ;

reservedWord
    :   FOREACH
    |   TYPE_MAP
    |   START
    |   CONTINUE
    |   OBJECT_INIT
    |   TYPE_ERROR
    ;

// Markdown documentation
documentationString
    :   documentationLine+ parameterDocumentationLine* returnParameterDocumentationLine? deprecatedParametersDocumentationLine? deprecatedAnnotationDocumentationLine?
    ;

documentationLine
    :   DocumentationLineStart documentationContent
    ;

parameterDocumentationLine
    :   parameterDocumentation parameterDescriptionLine*
    ;

returnParameterDocumentationLine
    :   returnParameterDocumentation returnParameterDescriptionLine*
    ;

deprecatedAnnotationDocumentationLine
    :   deprecatedAnnotationDocumentation deprecateAnnotationDescriptionLine*
    ;

deprecatedParametersDocumentationLine
    :   deprecatedParametersDocumentation parameterDocumentationLine+
    ;

documentationContent
    :   documentationText?
    ;

parameterDescriptionLine
    :   DocumentationLineStart documentationText?
    ;

returnParameterDescriptionLine
    :   DocumentationLineStart documentationText?
    ;

deprecateAnnotationDescriptionLine
    :   DocumentationLineStart documentationText?
    ;

documentationText
    :   (documentationReference | documentationTextContent | referenceType | singleBacktickedBlock | doubleBacktickedBlock | tripleBacktickedBlock)+
    ;

documentationReference
    :   referenceType singleBacktickedContent SingleBacktickEnd
    ;

referenceType
    :   DOCTYPE
    |   DOCSERVICE
    |   DOCVARIABLE
    |   DOCVAR
    |   DOCANNOTATION
    |   DOCMODULE
    |   DOCFUNCTION
    |   DOCPARAMETER
    |   DOCCONST
    ;

parameterDocumentation
    :   ParameterDocumentationStart docParameterName DescriptionSeparator documentationText?
    ;

returnParameterDocumentation
    :   ReturnParameterDocumentationStart documentationText?
    ;

deprecatedAnnotationDocumentation
    :   DeprecatedDocumentation
    ;

deprecatedParametersDocumentation
    :   DeprecatedParametersDocumentation
    ;

docParameterName
    :   ParameterName
    ;

singleBacktickedBlock
    :   SingleBacktickStart singleBacktickedContent SingleBacktickEnd
    ;

singleBacktickedContent
    :   SingleBacktickContent
    ;

doubleBacktickedBlock
    :   DoubleBacktickStart doubleBacktickedContent DoubleBacktickEnd
    ;

doubleBacktickedContent
    :   DoubleBacktickContent
    ;

tripleBacktickedBlock
    :   TripleBacktickStart tripleBacktickedContent TripleBacktickEnd
    ;

tripleBacktickedContent
    :   TripleBacktickContent
    ;

documentationTextContent
    :   DocumentationText
    |   DocumentationEscapedCharacters
    ;

// Rules for parsing the content in the backticked block for documentation validation.
documentationFullyqualifiedIdentifier
    :   documentationIdentifierQualifier? documentationIdentifierTypename? documentationIdentifier braket?
    ;

documentationFullyqualifiedFunctionIdentifier
    :   documentationIdentifierQualifier? documentationIdentifierTypename? documentationIdentifier braket
    ;

documentationIdentifierQualifier
    :   Identifier COLON
    ;

documentationIdentifierTypename
    :   Identifier DOT
    ;

documentationIdentifier
    :   Identifier
    |   TYPE_INT
    |   TYPE_BYTE
    |   TYPE_FLOAT
    |   TYPE_DECIMAL
    |   TYPE_BOOL
    |   TYPE_STRING
    |   TYPE_ERROR
    |   TYPE_MAP
    |   TYPE_JSON
    |   TYPE_XML
    |   TYPE_STREAM
    |   TYPE_TABLE
    |   TYPE_ANY
    |   TYPE_DESC
    |   TYPE_FUTURE
    |   TYPE_ANYDATA
    |   TYPE_HANDLE
    |   TYPE_READONLY
    ;

braket
    :   LEFT_PARENTHESIS RIGHT_PARENTHESIS
    ;<|MERGE_RESOLUTION|>--- conflicted
+++ resolved
@@ -225,7 +225,6 @@
     ;
 
 typeName
-<<<<<<< HEAD
     :   DISTINCT? simpleTypeName                                                                # simpleTypeNameLabel
     |   typeName (LEFT_BRACKET (integerLiteral | MUL)? RIGHT_BRACKET)+                          # arrayTypeNameLabel
     |   typeName (PIPE typeName)+                                                               # unionTypeNameLabel
@@ -233,23 +232,10 @@
     |   typeName QUESTION_MARK                                                                  # nullableTypeNameLabel
     |   LEFT_PARENTHESIS typeName RIGHT_PARENTHESIS                                             # groupTypeNameLabel
     |   tupleTypeDescriptor                                                                     # tupleTypeNameLabel
-    |   DISTINCT? ((ABSTRACT? CLIENT?) | (CLIENT? ABSTRACT)) OBJECT LEFT_BRACE objectBody RIGHT_BRACE     # objectTypeNameLabel
-    |   inclusiveRecordTypeDescriptor                                                           # inclusiveRecordTypeNameLabel
-    |   exclusiveRecordTypeDescriptor                                                           # exclusiveRecordTypeNameLabel
-    |   tableTypeDescriptor                                                                     # tableTypeNameLabel
-=======
-    :   simpleTypeName                                                                                      # simpleTypeNameLabel
-    |   typeName (LEFT_BRACKET (integerLiteral | MUL)? RIGHT_BRACKET)+                                      # arrayTypeNameLabel
-    |   typeName (PIPE typeName)+                                                                           # unionTypeNameLabel
-    |   typeName BIT_AND typeName                                                                           # intersectionTypeNameLabel
-    |   typeName QUESTION_MARK                                                                              # nullableTypeNameLabel
-    |   LEFT_PARENTHESIS typeName RIGHT_PARENTHESIS                                                         # groupTypeNameLabel
-    |   tupleTypeDescriptor                                                                                 # tupleTypeNameLabel
-    |   ((ABSTRACT? CLIENT?) | (CLIENT? ABSTRACT)) TYPE_READONLY? OBJECT LEFT_BRACE objectBody RIGHT_BRACE  # objectTypeNameLabel
+    |   DISTINCT? ((ABSTRACT? CLIENT?) | (CLIENT? ABSTRACT)) TYPE_READONLY? OBJECT LEFT_BRACE objectBody RIGHT_BRACE  # objectTypeNameLabel
     |   inclusiveRecordTypeDescriptor                                                                       # inclusiveRecordTypeNameLabel
     |   exclusiveRecordTypeDescriptor                                                                       # exclusiveRecordTypeNameLabel
     |   tableTypeDescriptor                                                                                 # tableTypeNameLabel
->>>>>>> 8997e08a
     ;
 
 inclusiveRecordTypeDescriptor
