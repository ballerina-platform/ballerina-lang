parser grammar BallerinaParser;

options {
    language = Java;
    tokenVocab = BallerinaLexer;
}

//todo revisit blockStatement

// starting point for parsing a bal file
compilationUnit
    :   packageDeclaration?
        (importDeclaration | namespaceDeclaration)*
        (annotationAttachment* documentationAttachment? deprecatedAttachment? definition)*
        EOF
    ;

packageDeclaration
    :   PACKAGE packageName SEMICOLON
    ;

packageName
    :   Identifier (DOT Identifier)* version?
    ;

version
    : (VERSION Identifier)
    ;

importDeclaration
    :   IMPORT (orgName DIV)?  packageName (AS Identifier)? SEMICOLON
    ;

orgName
    :   Identifier
    ;

definition
    :   serviceDefinition
    |   functionDefinition
    |   structDefinition
    |   objectDefinition
    |   streamletDefinition
    |   enumDefinition
    |   constantDefinition
    |   annotationDefinition
    |   globalVariableDefinition
    |   globalEndpointDefinition
    |   transformerDefinition
    ;

serviceDefinition
    :   SERVICE (LT nameReference GT)? Identifier serviceEndpointAttachments? serviceBody
    ;

serviceEndpointAttachments
    :   BIND nameReference (COMMA nameReference)*
    ;

serviceBody
    :   LEFT_BRACE endpointDeclaration* variableDefinitionStatement* resourceDefinition* RIGHT_BRACE
    ;

resourceDefinition
    :   annotationAttachment* documentationAttachment? deprecatedAttachment? Identifier LEFT_PARENTHESIS resourceParameterList? RIGHT_PARENTHESIS callableUnitBody
    ;

resourceParameterList
    :   ENDPOINT Identifier (COMMA parameterList)?
    |   parameterList
    ;

callableUnitBody
    : LEFT_BRACE endpointDeclaration* statement* RIGHT_BRACE
    | LEFT_BRACE endpointDeclaration* workerDeclaration+ RIGHT_BRACE
    ;


functionDefinition
    :   (PUBLIC)? (NATIVE)? FUNCTION (LT parameter GT)? callableUnitSignature (callableUnitBody | SEMICOLON)
    |   (PUBLIC)? (NATIVE)? FUNCTION Identifier DOUBLE_COLON callableUnitSignature callableUnitBody
    ;

lambdaFunction
    :  FUNCTION LEFT_PARENTHESIS formalParameterList? RIGHT_PARENTHESIS returnParameters? callableUnitBody
    ;

callableUnitSignature
    :   Identifier LEFT_PARENTHESIS formalParameterList? RIGHT_PARENTHESIS returnParameters?
    ;

structDefinition
    :   (PUBLIC)? STRUCT Identifier structBody
    ;

structBody
    :   LEFT_BRACE fieldDefinition* privateStructBody? RIGHT_BRACE
    ;

privateStructBody
    :   PRIVATE COLON fieldDefinition*
    ;

objectDefinition
    :   TYPE_TYPE Identifier OBJECT LEFT_BRACE objectBody RIGHT_BRACE
    ;

objectBody
    : publicObjectFields? privateObjectFields? objectInitializer? objectFunctions?
    ;

publicObjectFields
<<<<<<< HEAD
    :   PUBLIC LEFT_BRACE objectFieldDefinition* RIGHT_BRACE
    ;

privateObjectFields
    :   PRIVATE LEFT_BRACE objectFieldDefinition* RIGHT_BRACE
=======
    :   PUBLIC LEFT_BRACE fieldDefinition+ RIGHT_BRACE
    ;

privateObjectFields
    :   PRIVATE LEFT_BRACE fieldDefinition+ RIGHT_BRACE
>>>>>>> ed2017a4
    ;

objectInitializer
    :   annotationAttachment* documentationAttachment? (PUBLIC)? (NATIVE)? NEW objectInitializerParameterList callableUnitBody
    ;

objectInitializerParameterList
<<<<<<< HEAD
    :   LEFT_PARENTHESIS objectParameterList? RIGHT_PARENTHESIS
    ;

objectFunctions
    : (annotationAttachment* documentationAttachment? deprecatedAttachment? objectFunctionDefinition)+
    ;

// TODO merge with fieldDefinition later
objectFieldDefinition
    :   typeName Identifier (COLON simpleLiteral)? (COMMA | SEMICOLON)
    ;

// TODO try to merge with formalParameterList later
objectParameterList
    :   (objectParameter | objectDefaultableParameter) (COMMA (objectParameter | objectDefaultableParameter))* (COMMA restParameter)?
    |   restParameter
    ;

// TODO try to merge with parameter later
objectParameter
    :   annotationAttachment* typeName? Identifier
    ;

// TODO try to merge with defaultableParameter later
objectDefaultableParameter
    :   objectParameter COLON expression
    ;

// TODO merge with functionDefinition later
objectFunctionDefinition
    :   (PUBLIC)? (NATIVE)? FUNCTION objectCallableUnitSignature (callableUnitBody | SEMICOLON)
    ;

//TODO merge with callableUnitSignature later
objectCallableUnitSignature
    :   Identifier LEFT_PARENTHESIS formalParameterList? RIGHT_PARENTHESIS returnParameters?
=======
    :   LEFT_PARENTHESIS identiferList? (COMMA formalParameterList?)? RIGHT_PARENTHESIS
    ;

objectFunctions
    : (annotationAttachment* documentationAttachment? deprecatedAttachment? functionDefinition)+
    ;

identiferList
    :   Identifier (COMMA Identifier)*
>>>>>>> ed2017a4
    ;


annotationDefinition
    : (PUBLIC)? ANNOTATION  (LT attachmentPoint (COMMA attachmentPoint)* GT)?  Identifier userDefineTypeName? SEMICOLON
    ;

enumDefinition
    : (PUBLIC)? ENUM Identifier LEFT_BRACE enumerator (COMMA enumerator)* RIGHT_BRACE
    ;

enumerator
    : Identifier
    ;

globalVariableDefinition
    :   (PUBLIC)? typeName Identifier ((ASSIGN | SAFE_ASSIGNMENT) expression )? SEMICOLON
    ;

transformerDefinition
    :   (PUBLIC)? TRANSFORMER LT parameterList GT (Identifier LEFT_PARENTHESIS parameterList? RIGHT_PARENTHESIS)? callableUnitBody
    ;

attachmentPoint
     : SERVICE
     | RESOURCE
     | FUNCTION
     | STRUCT
     | STREAMLET
     | ENUM
     | ENDPOINT
     | CONST
     | PARAMETER
     | ANNOTATION
     | TRANSFORMER
     ;

constantDefinition
    :   (PUBLIC)? CONST valueTypeName Identifier (ASSIGN | SAFE_ASSIGNMENT) expression SEMICOLON
    ;

workerDeclaration
    :   workerDefinition LEFT_BRACE statement* RIGHT_BRACE
    ;

workerDefinition
    :   WORKER Identifier
    ;

globalEndpointDefinition
    :   PUBLIC? endpointDeclaration
    ;

endpointDeclaration
    :   annotationAttachment* ENDPOINT endpointType Identifier endpointInitlization? SEMICOLON
    ;

endpointType
    :   nameReference
    ;

endpointInitlization
    :   recordLiteral
    |   ASSIGN variableReference
    ;

typeName
    :   simpleTypeName                                                      # simpleTypeNameLabel
    |   typeName (LEFT_BRACKET RIGHT_BRACKET)+                              # arrayTypeNameLabel
    |   typeName (PIPE typeName)+                                           # unionTypeNameLabel
    |   typeName QUESTION_MARK                                              # nullableTypeNameLabel
    |   LEFT_PARENTHESIS typeName RIGHT_PARENTHESIS                         # groupTypeNameLabel
    |   LEFT_PARENTHESIS typeName (COMMA typeName)* RIGHT_PARENTHESIS       # tupleTypeName
    ;

// Temporary production rule name
simpleTypeName
    :   TYPE_ANY
    |   TYPE_DESC
    |   valueTypeName
    |   referenceTypeName
    ;

builtInTypeName
     :   TYPE_ANY
     |   TYPE_DESC
     |   valueTypeName
     |   builtInReferenceTypeName
     |   simpleTypeName (LEFT_BRACKET RIGHT_BRACKET)+
     ;

referenceTypeName
    :   builtInReferenceTypeName
    |   userDefineTypeName
    |   anonStructTypeName
    ;

userDefineTypeName
    :   nameReference
    ;

anonStructTypeName
    : STRUCT structBody
    ;

valueTypeName
    :   TYPE_BOOL
    |   TYPE_INT
    |   TYPE_FLOAT
    |   TYPE_STRING
    |   TYPE_BLOB
    ;

builtInReferenceTypeName
    :   TYPE_MAP (LT typeName GT)?
    |   TYPE_FUTURE (LT typeName GT)?    
    |   TYPE_XML (LT (LEFT_BRACE xmlNamespaceName RIGHT_BRACE)? xmlLocalName GT)?
    |   TYPE_JSON (LT nameReference GT)?
    |   TYPE_TABLE (LT nameReference GT)?
    |   TYPE_STREAM (LT nameReference GT)?
    |   STREAMLET
    |   TYPE_AGGREGATION (LT nameReference GT)?
    |   functionTypeName
    ;

functionTypeName
    :   FUNCTION LEFT_PARENTHESIS (parameterList | parameterTypeNameList)? RIGHT_PARENTHESIS returnParameters?
    ;

xmlNamespaceName
    :   QuotedStringLiteral
    ;

xmlLocalName
    :   Identifier
    ;

annotationAttachment
    :   AT nameReference recordLiteral?
    ;

 //============================================================================================================
// STATEMENTS / BLOCKS

statement
    :   variableDefinitionStatement
    |   assignmentStatement
    |   tupleDestructuringStatement
    |   compoundAssignmentStatement
    |   postIncrementStatement
    |   ifElseStatement
    |   matchStatement
    |   foreachStatement
    |   whileStatement
    |   nextStatement
    |   breakStatement
    |   forkJoinStatement
    |   tryCatchStatement
    |   throwStatement
    |   returnStatement
    |   workerInteractionStatement
    |   expressionStmt
    |   transactionStatement
    |   abortStatement
    |   lockStatement
    |   namespaceDeclarationStatement
    |   streamingQueryStatement
    ;

variableDefinitionStatement
    :   typeName Identifier ((ASSIGN | SAFE_ASSIGNMENT) (expression | actionInvocation))? SEMICOLON
    ;

recordLiteral
    :   LEFT_BRACE (recordKeyValue (COMMA recordKeyValue)*)? RIGHT_BRACE
    ;

recordKeyValue
    :   recordKey COLON expression
    ;

recordKey
    :   Identifier
    |   simpleLiteral
    ;

arrayLiteral
    :   LEFT_BRACKET expressionList? RIGHT_BRACKET
    ;

typeInitExpr
    :   NEW userDefineTypeName LEFT_PARENTHESIS invocationArgList? RIGHT_PARENTHESIS
    ;

assignmentStatement
    :   (VAR)? variableReferenceList (ASSIGN | SAFE_ASSIGNMENT) (expression | actionInvocation) SEMICOLON
    ;

tupleDestructuringStatement
    :   VAR? LEFT_PARENTHESIS variableReferenceList RIGHT_PARENTHESIS ASSIGN (expression | actionInvocation) SEMICOLON
    |   LEFT_PARENTHESIS parameterList RIGHT_PARENTHESIS ASSIGN (expression | actionInvocation) SEMICOLON
    ;

compoundAssignmentStatement
    :   variableReference compoundOperator expression SEMICOLON
    ;

compoundOperator
    :   COMPOUND_ADD
    |   COMPOUND_SUB
    |   COMPOUND_MUL
    |   COMPOUND_DIV
    ;

postIncrementStatement
    :   variableReference postArithmeticOperator SEMICOLON
    ;

postArithmeticOperator
    :   INCREMENT
    |   DECREMENT
    ;

variableReferenceList
    :   variableReference (COMMA variableReference)*
    ;

ifElseStatement
    :  ifClause elseIfClause* elseClause?
    ;

ifClause
    :   IF LEFT_PARENTHESIS expression RIGHT_PARENTHESIS LEFT_BRACE statement* RIGHT_BRACE
    ;

elseIfClause
    :   ELSE IF LEFT_PARENTHESIS expression RIGHT_PARENTHESIS LEFT_BRACE statement* RIGHT_BRACE
    ;

elseClause
    :   ELSE LEFT_BRACE statement*RIGHT_BRACE
    ;

matchStatement
    :   MATCH  expression  LEFT_BRACE matchPatternClause+ RIGHT_BRACE
    ;

matchPatternClause
    :   typeName EQUAL_GT statement
    |   typeName Identifier EQUAL_GT statement
    ;

foreachStatement
    :   FOREACH LEFT_PARENTHESIS? variableReferenceList IN  (expression | intRangeExpression) RIGHT_PARENTHESIS? LEFT_BRACE statement* RIGHT_BRACE
    ;

intRangeExpression
    :   (LEFT_BRACKET|LEFT_PARENTHESIS) expression RANGE expression? (RIGHT_BRACKET|RIGHT_PARENTHESIS)
    ;

whileStatement
    :   WHILE LEFT_PARENTHESIS expression RIGHT_PARENTHESIS LEFT_BRACE statement* RIGHT_BRACE
    ;

nextStatement
    :   NEXT SEMICOLON
    ;

breakStatement
    :   BREAK SEMICOLON
    ;

// typeName is only message
forkJoinStatement
    : FORK LEFT_BRACE workerDeclaration* RIGHT_BRACE joinClause? timeoutClause?
    ;

// below typeName is only 'message[]'
joinClause
    :   JOIN (LEFT_PARENTHESIS joinConditions RIGHT_PARENTHESIS)? LEFT_PARENTHESIS typeName Identifier RIGHT_PARENTHESIS LEFT_BRACE statement* RIGHT_BRACE
    ;

joinConditions
    : SOME integerLiteral (Identifier (COMMA Identifier)*)?     # anyJoinCondition
    | ALL (Identifier (COMMA Identifier)*)?                     # allJoinCondition
    ;

// below typeName is only 'message[]'
timeoutClause
    :   TIMEOUT LEFT_PARENTHESIS expression RIGHT_PARENTHESIS LEFT_PARENTHESIS typeName Identifier RIGHT_PARENTHESIS  LEFT_BRACE statement* RIGHT_BRACE
    ;

tryCatchStatement
    :   TRY LEFT_BRACE statement* RIGHT_BRACE catchClauses
    ;

catchClauses
    : catchClause+ finallyClause?
    | finallyClause
    ;

catchClause
    :  CATCH LEFT_PARENTHESIS typeName Identifier RIGHT_PARENTHESIS LEFT_BRACE statement* RIGHT_BRACE
    ;

finallyClause
    : FINALLY LEFT_BRACE statement* RIGHT_BRACE
    ;

throwStatement
    :   THROW expression SEMICOLON
    ;

returnStatement
    :   RETURN expressionList? SEMICOLON
    ;

workerInteractionStatement
    :   triggerWorker
    |   workerReply
    ;

// below left Identifier is of type TYPE_MESSAGE and the right Identifier is of type WORKER
triggerWorker
    :   expressionList RARROW Identifier SEMICOLON #invokeWorker
    |   expressionList RARROW FORK SEMICOLON     #invokeFork
    ;

// below left Identifier is of type WORKER and the right Identifier is of type message
workerReply
    :   expressionList LARROW Identifier SEMICOLON
    ;

variableReference
    :   nameReference                                                           # simpleVariableReference
    |   functionInvocation                                                      # functionInvocationReference
    |   variableReference index                                                 # mapArrayVariableReference
    |   variableReference field                                                 # fieldVariableReference
    |   variableReference xmlAttrib                                             # xmlAttribVariableReference
    |   variableReference invocation                                            # invocationReference
    ;

field
    : DOT Identifier
    ;

index
    : LEFT_BRACKET expression RIGHT_BRACKET
    ;

xmlAttrib
    : AT (LEFT_BRACKET expression RIGHT_BRACKET)?
    ;

functionInvocation
    : ASYNC? nameReference LEFT_PARENTHESIS invocationArgList? RIGHT_PARENTHESIS
    ;

invocation
    : DOT anyIdentifierName LEFT_PARENTHESIS invocationArgList? RIGHT_PARENTHESIS
    ;

invocationArgList
    :   invocationArg (COMMA invocationArg)*
    ;
    
invocationArg
    :   expression  // required args
    |   namedArgs   // named args
    |   restArgs    // rest args
    ;

actionInvocation
    : nameReference RARROW functionInvocation
    ;

expressionList
    :   expression (COMMA expression)*
    ;

expressionStmt
    :   (variableReference | actionInvocation) SEMICOLON
    ;

transactionStatement
    :   transactionClause onretryClause?
    ;

transactionClause
    : TRANSACTION (WITH transactionPropertyInitStatementList)? LEFT_BRACE statement* RIGHT_BRACE
    ;

transactionPropertyInitStatement
    : retriesStatement
    | oncommitStatement
    | onabortStatement
    ;

transactionPropertyInitStatementList
    : transactionPropertyInitStatement (COMMA transactionPropertyInitStatement)*
    ;

lockStatement
    : LOCK LEFT_BRACE statement* RIGHT_BRACE
    ;

onretryClause
    :   ONRETRY LEFT_BRACE statement* RIGHT_BRACE
    ;
abortStatement
    :   ABORT SEMICOLON
    ;

retriesStatement
    :   RETRIES LEFT_PARENTHESIS expression RIGHT_PARENTHESIS
    ;

oncommitStatement
    :   ONCOMMIT LEFT_PARENTHESIS expression RIGHT_PARENTHESIS
    ;

onabortStatement
    :   ONABORT LEFT_PARENTHESIS expression RIGHT_PARENTHESIS
    ;

namespaceDeclarationStatement
    :   namespaceDeclaration
    ;

namespaceDeclaration
    :   XMLNS QuotedStringLiteral (AS Identifier)? SEMICOLON
    ;

expression
    :   simpleLiteral                                                       # simpleLiteralExpression
    |   arrayLiteral                                                        # arrayLiteralExpression
    |   recordLiteral                                                       # recordLiteralExpression
    |   xmlLiteral                                                          # xmlLiteralExpression
    |   stringTemplateLiteral                                               # stringTemplateLiteralExpression
    |   valueTypeName DOT Identifier                                        # valueTypeTypeExpression
    |   builtInReferenceTypeName DOT Identifier                             # builtInReferenceTypeTypeExpression
    |   variableReference                                                   # variableReferenceExpression
    |   lambdaFunction                                                      # lambdaFunctionExpression
    |   typeInitExpr                                                        # typeInitExpression
    |   tableQuery                                                          # tableQueryExpression
    |   LEFT_PARENTHESIS typeName RIGHT_PARENTHESIS expression              # typeCastingExpression
    |   LT typeName (COMMA functionInvocation)? GT expression               # typeConversionExpression
    |   TYPEOF builtInTypeName                                              # typeAccessExpression
    |   (ADD | SUB | NOT | LENGTHOF | TYPEOF | UNTAINT) expression          # unaryExpression
    |   LEFT_PARENTHESIS expression (COMMA expression)* RIGHT_PARENTHESIS   # bracedOrTupleExpression
    |   expression POW expression                                           # binaryPowExpression
    |   expression (DIV | MUL | MOD) expression                             # binaryDivMulModExpression
    |   expression (ADD | SUB) expression                                   # binaryAddSubExpression
    |   expression (LT_EQUAL | GT_EQUAL | GT | LT) expression               # binaryCompareExpression
    |   expression (EQUAL | NOT_EQUAL) expression                           # binaryEqualExpression
    |   expression AND expression                                           # binaryAndExpression
    |   expression OR expression                                            # binaryOrExpression
    |   expression QUESTION_MARK expression COLON expression                # ternaryExpression
    |   AWAIT expression                                                    # awaitExpression    
    ;

//reusable productions

nameReference
    :   (Identifier COLON)? Identifier
    ;

returnParameters
    : RETURNS? LEFT_PARENTHESIS (parameterList | parameterTypeNameList) RIGHT_PARENTHESIS
    ;

parameterTypeNameList
    :   parameterTypeName (COMMA parameterTypeName)*
    ;

parameterTypeName
    :   annotationAttachment* typeName
    ;

parameterList
    :   parameter (COMMA parameter)*
    ;

parameter
    :   annotationAttachment* typeName Identifier                                                                       #simpleParameter
    |   annotationAttachment* LEFT_PARENTHESIS typeName Identifier (COMMA typeName Identifier)* RIGHT_PARENTHESIS       #tupleParameter
    ;

defaultableParameter
    :   parameter ASSIGN expression
    ;

restParameter
    :   annotationAttachment* typeName ELLIPSIS Identifier
    ;

formalParameterList
    :   (parameter | defaultableParameter) (COMMA (parameter | defaultableParameter))* (COMMA restParameter)?
    |   restParameter
    ;

fieldDefinition
    :   typeName Identifier (ASSIGN simpleLiteral)? SEMICOLON
    ;

simpleLiteral
    :   (SUB)? integerLiteral
    |   (SUB)? FloatingPointLiteral
    |   QuotedStringLiteral
    |   BooleanLiteral
    |   NullLiteral
    ;

// §3.10.1 Integer Literals
integerLiteral
    :   DecimalIntegerLiteral
    |   HexIntegerLiteral
    |   OctalIntegerLiteral
    |   BinaryIntegerLiteral
    ;

namedArgs
    :   Identifier ASSIGN expression
    ;

restArgs
    :   ELLIPSIS expression
    ;

// XML parsing

xmlLiteral
    :   XMLLiteralStart xmlItem XMLLiteralEnd
    ;

xmlItem
    :   element
    |   procIns
    |   comment
    |   text
    |   CDATA
    ;

content
    :   text? ((element | CDATA | procIns | comment) text?)*
    ;

comment
    :   XML_COMMENT_START (XMLCommentTemplateText expression ExpressionEnd)* XMLCommentText
    ;

element
    :   startTag content closeTag
    |   emptyTag
    ;

startTag
    :   XML_TAG_OPEN xmlQualifiedName attribute* XML_TAG_CLOSE
    ;

closeTag
    :   XML_TAG_OPEN_SLASH xmlQualifiedName XML_TAG_CLOSE
    ;

emptyTag
    :   XML_TAG_OPEN xmlQualifiedName attribute* XML_TAG_SLASH_CLOSE
    ;

procIns
    :   XML_TAG_SPECIAL_OPEN (XMLPITemplateText expression ExpressionEnd)* XMLPIText
    ;

attribute
    :   xmlQualifiedName EQUALS xmlQuotedString;

text
    :   (XMLTemplateText expression ExpressionEnd)+ XMLText?
    |   XMLText
    ;

xmlQuotedString
    :   xmlSingleQuotedString
    |   xmlDoubleQuotedString
    ;

xmlSingleQuotedString
    :   SINGLE_QUOTE (XMLSingleQuotedTemplateString expression ExpressionEnd)* XMLSingleQuotedString? SINGLE_QUOTE_END
    ;

xmlDoubleQuotedString
    :   DOUBLE_QUOTE (XMLDoubleQuotedTemplateString expression ExpressionEnd)* XMLDoubleQuotedString? DOUBLE_QUOTE_END
    ;

xmlQualifiedName
    :   (XMLQName QNAME_SEPARATOR)? XMLQName
    |   XMLTagExpressionStart expression ExpressionEnd
    ;

stringTemplateLiteral
    :   StringTemplateLiteralStart stringTemplateContent? StringTemplateLiteralEnd
    ;

stringTemplateContent
    :   (StringTemplateExpressionStart expression ExpressionEnd)+ StringTemplateText?
    |   StringTemplateText
    ;


anyIdentifierName
    : Identifier
    | reservedWord
    ;

reservedWord
    :   FOREACH
    |   TYPE_MAP
    ;


//Siddhi Streams and Tables related
tableQuery
    :   FROM streamingInput joinStreamingInput?
        selectClause?
        orderByClause?
    ;

aggregationQuery
    :   FROM streamingInput
        selectClause?
        orderByClause?

    ;

streamletDefinition
    :   STREAMLET Identifier LEFT_PARENTHESIS parameterList? RIGHT_PARENTHESIS streamletBody
    ;

streamletBody
    :   LEFT_BRACE streamingQueryDeclaration  RIGHT_BRACE
    ;

streamingQueryDeclaration
    :   variableDefinitionStatement* (streamingQueryStatement | queryStatement+)
    ;

queryStatement
    :   QUERY Identifier LEFT_BRACE streamingQueryStatement RIGHT_BRACE
    ;

streamingQueryStatement
    :   FROM (streamingInput (joinStreamingInput)? | patternClause)
        selectClause?
        orderByClause?
        outputRate?
        streamingAction
    ;

patternClause
    :   EVERY? patternStreamingInput withinClause?
    ;

withinClause
    :   WITHIN expression
    ;

orderByClause
    :   ORDER BY variableReferenceList
    ;

selectClause
    :   SELECT (MUL| selectExpressionList )
            groupByClause?
            havingClause?
    ;

selectExpressionList
    :   selectExpression (COMMA selectExpression)*
    ;

selectExpression
    :   expression (AS Identifier)?
    ;

groupByClause
    : GROUP BY variableReferenceList
    ;

havingClause
    :   HAVING expression
    ;

streamingAction
    :   INSERT outputEventType? INTO Identifier
    |   UPDATE (OR INSERT INTO)? Identifier setClause ? ON expression
    |   DELETE Identifier ON expression
    ;

setClause
    :   SET setAssignmentClause (COMMA setAssignmentClause)*
    ;

setAssignmentClause
    :   variableReference ASSIGN expression
    ;

streamingInput
    :   variableReference whereClause?  windowClause? whereClause? (AS alias=Identifier)?
    ;

joinStreamingInput
    :   (UNIDIRECTIONAL joinType | joinType UNIDIRECTIONAL | joinType) streamingInput ON expression
    ;

outputRate
    : OUTPUT outputRateType? EVERY integerLiteral EVENTS
    ;

patternStreamingInput
    :   patternStreamingEdgeInput FOLLOWED BY patternStreamingInput
    |   LEFT_PARENTHESIS patternStreamingInput RIGHT_PARENTHESIS
    |   FOREACH patternStreamingInput
    |   NOT patternStreamingEdgeInput (AND patternStreamingEdgeInput | FOR StringTemplateText)
    |   patternStreamingEdgeInput (AND | OR ) patternStreamingEdgeInput
    |   patternStreamingEdgeInput
    ;

patternStreamingEdgeInput
    :   Identifier whereClause? intRangeExpression? (AS alias=Identifier)?
    ;

whereClause
    :   WHERE expression
    ;

functionClause
    :   FUNCTION functionInvocation
    ;

windowClause
    :   WINDOW functionInvocation
    ;

outputEventType
    : ALL EVENTS | EXPIRED EVENTS | CURRENT EVENTS
    ;

joinType
    : LEFT OUTER JOIN
    | RIGHT OUTER JOIN
    | FULL OUTER JOIN
    | OUTER JOIN
    | INNER? JOIN
    ;

outputRateType
    : ALL
    | LAST
    | FIRST
    ;

// Deprecated parsing.

deprecatedAttachment
    :   DeprecatedTemplateStart deprecatedText? DeprecatedTemplateEnd
    ;

deprecatedText
    :   deprecatedTemplateInlineCode (DeprecatedTemplateText | deprecatedTemplateInlineCode)*
    |   DeprecatedTemplateText  (DeprecatedTemplateText | deprecatedTemplateInlineCode)*
    ;

deprecatedTemplateInlineCode
    :   singleBackTickDeprecatedInlineCode
    |   doubleBackTickDeprecatedInlineCode
    |   tripleBackTickDeprecatedInlineCode
    ;

singleBackTickDeprecatedInlineCode
    :   SBDeprecatedInlineCodeStart SingleBackTickInlineCode? SingleBackTickInlineCodeEnd
    ;

doubleBackTickDeprecatedInlineCode
    :   DBDeprecatedInlineCodeStart DoubleBackTickInlineCode? DoubleBackTickInlineCodeEnd
    ;

tripleBackTickDeprecatedInlineCode
    :   TBDeprecatedInlineCodeStart TripleBackTickInlineCode? TripleBackTickInlineCodeEnd
    ;


// Documentation parsing.

documentationAttachment
    :   DocumentationTemplateStart documentationTemplateContent? DocumentationTemplateEnd
    ;

documentationTemplateContent
    :   docText? documentationTemplateAttributeDescription+
    |   docText
    ;

documentationTemplateAttributeDescription
    :   DocumentationTemplateAttributeStart Identifier DocumentationTemplateAttributeEnd docText?
    ;

docText
    :   documentationTemplateInlineCode (DocumentationTemplateText | documentationTemplateInlineCode)*
    |   DocumentationTemplateText  (DocumentationTemplateText | documentationTemplateInlineCode)*
    ;

documentationTemplateInlineCode
    :   singleBackTickDocInlineCode
    |   doubleBackTickDocInlineCode
    |   tripleBackTickDocInlineCode
    ;

singleBackTickDocInlineCode
    :   SBDocInlineCodeStart SingleBackTickInlineCode? SingleBackTickInlineCodeEnd
    ;

doubleBackTickDocInlineCode
    :   DBDocInlineCodeStart DoubleBackTickInlineCode? DoubleBackTickInlineCodeEnd
    ;

tripleBackTickDocInlineCode
    :   TBDocInlineCodeStart TripleBackTickInlineCode? TripleBackTickInlineCodeEnd
    ;
<|MERGE_RESOLUTION|>--- conflicted
+++ resolved
@@ -110,19 +110,11 @@
     ;
 
 publicObjectFields
-<<<<<<< HEAD
     :   PUBLIC LEFT_BRACE objectFieldDefinition* RIGHT_BRACE
     ;
 
 privateObjectFields
     :   PRIVATE LEFT_BRACE objectFieldDefinition* RIGHT_BRACE
-=======
-    :   PUBLIC LEFT_BRACE fieldDefinition+ RIGHT_BRACE
-    ;
-
-privateObjectFields
-    :   PRIVATE LEFT_BRACE fieldDefinition+ RIGHT_BRACE
->>>>>>> ed2017a4
     ;
 
 objectInitializer
@@ -130,7 +122,6 @@
     ;
 
 objectInitializerParameterList
-<<<<<<< HEAD
     :   LEFT_PARENTHESIS objectParameterList? RIGHT_PARENTHESIS
     ;
 
@@ -167,17 +158,6 @@
 //TODO merge with callableUnitSignature later
 objectCallableUnitSignature
     :   Identifier LEFT_PARENTHESIS formalParameterList? RIGHT_PARENTHESIS returnParameters?
-=======
-    :   LEFT_PARENTHESIS identiferList? (COMMA formalParameterList?)? RIGHT_PARENTHESIS
-    ;
-
-objectFunctions
-    : (annotationAttachment* documentationAttachment? deprecatedAttachment? functionDefinition)+
-    ;
-
-identiferList
-    :   Identifier (COMMA Identifier)*
->>>>>>> ed2017a4
     ;
 
 
