--- conflicted
+++ resolved
@@ -559,11 +559,6 @@
     |   BooleanLiteral
     |   NullLiteral
     ;
-<<<<<<< HEAD
-=======
-
-// XML parsing
->>>>>>> 92fe5396
 
 // Integer Literal
 integerLiteral
