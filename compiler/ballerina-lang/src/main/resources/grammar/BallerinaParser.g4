--- conflicted
+++ resolved
@@ -247,12 +247,8 @@
 statement
     :   variableDefinitionStatement
     |   assignmentStatement
-<<<<<<< HEAD
     |   compoundAssignmentStatement
     |   postIncrementStatement
-    |   bindStatement
-=======
->>>>>>> 70579e39
     |   ifElseStatement
     |   foreachStatement
     |   whileStatement
@@ -297,8 +293,7 @@
     ;
 
 assignmentStatement
-<<<<<<< HEAD
-    :   (VAR)? variableReferenceList ASSIGN expression SEMICOLON
+    :   (VAR)? variableReferenceList ASSIGN (expression | actionInvocation) SEMICOLON
     ;
 
 compoundAssignmentStatement
@@ -319,13 +314,6 @@
 postArithmeticOperator
     :   ADD ADD
     |   SUB SUB
-    ;
-
-bindStatement
-    :   BIND expression WITH Identifier SEMICOLON
-=======
-    :   (VAR)? variableReferenceList ASSIGN (expression | actionInvocation) SEMICOLON
->>>>>>> 70579e39
     ;
 
 variableReferenceList
