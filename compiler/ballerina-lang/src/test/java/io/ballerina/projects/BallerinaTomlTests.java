/*
 *  Copyright (c) 2020, WSO2 Inc. (http://www.wso2.org) All Rights Reserved.
 *
 *  WSO2 Inc. licenses this file to you under the Apache License,
 *  Version 2.0 (the "License"); you may not use this file except
 *  in compliance with the License.
 *  You may obtain a copy of the License at
 *
 *    http://www.apache.org/licenses/LICENSE-2.0
 *
 *  Unless required by applicable law or agreed to in writing,
 *  software distributed under the License is distributed on an
 *  "AS IS" BASIS, WITHOUT WARRANTIES OR CONDITIONS OF ANY
 *  KIND, either express or implied.  See the License for the
 *  specific language governing permissions and limitations
 *  under the License.
 */

package io.ballerina.projects;

import io.ballerina.projects.internal.ManifestBuilder;
import io.ballerina.projects.util.ProjectConstants;
import io.ballerina.tools.diagnostics.Diagnostic;
import org.testng.Assert;
import org.testng.annotations.Test;

import java.io.IOException;
import java.nio.file.Files;
import java.nio.file.Path;
import java.nio.file.Paths;
import java.util.Arrays;
import java.util.Collections;
import java.util.Iterator;
import java.util.List;
import java.util.Map;

import static io.ballerina.projects.util.ProjectConstants.INTERNAL_VERSION;
import static io.ballerina.projects.util.ProjectConstants.USER_NAME;

/**
 * Test BallerinaToml.
 */
public class BallerinaTomlTests {

    private static final Path RESOURCE_DIRECTORY = Paths.get("src", "test", "resources");
    private static final Path BAL_TOML_REPO = RESOURCE_DIRECTORY.resolve("ballerina-toml");

    @Test
    public void testValidBallerinaToml() throws IOException {
        PackageManifest packageManifest = getPackageManifest(BAL_TOML_REPO.resolve("valid-ballerina.toml"),
                                                             BAL_TOML_REPO.resolve("valid-dependencies.toml"));
        Assert.assertFalse(packageManifest.diagnostics().hasErrors());

        PackageDescriptor descriptor = packageManifest.descriptor();
        Assert.assertEquals(descriptor.name().value(), "winery");
        Assert.assertEquals(descriptor.org().value(), "foo");
        Assert.assertEquals(descriptor.version().value().toString(), "0.1.0");

        List<PackageManifest.Dependency> dependencies = packageManifest.dependencies();
        Assert.assertEquals(dependencies.size(), 2);
        for (PackageManifest.Dependency dependency : dependencies) {
            Assert.assertEquals(dependency.org().value(), "wso2");
            Assert.assertTrue(dependency.name().value().equals("twitter")
                                      || dependency.name().value().equals("github"));
            Assert.assertTrue(dependency.version().value().toString().equals("2.3.4")
                                      || dependency.version().value().toString().equals("1.2.3"));
        }

        PackageManifest.Platform platform = packageManifest.platform("java11");
        List<Map<String, Object>> platformDependencies = platform.dependencies();
        Assert.assertEquals(platformDependencies.size(), 2);
        for (Map<String, Object> library : platformDependencies) {
            Assert.assertTrue(library.get("path").equals("/user/sameera/libs/toml4j.jar")
                                      || library.get("path").equals("path/to/swagger.jar"));
            Assert.assertTrue(library.get("artifactId").equals("toml4j")
                                      || library.get("artifactId").equals("swagger"));
            Assert.assertEquals(library.get("version"), "0.7.2");
            Assert.assertTrue(library.get("groupId").equals("com.moandjiezana.toml")
                                      || library.get("groupId").equals("swagger.io"));
        }

        Assert.assertEquals(packageManifest.license(), Collections.singletonList("Apache 2.0"));
        Assert.assertEquals(packageManifest.authors(), Arrays.asList("jo", "pramodya"));
        Assert.assertEquals(packageManifest.keywords(), Arrays.asList("toml", "ballerina"));
        Assert.assertEquals(packageManifest.repository(), "https://github.com/ballerina-platform/ballerina-lang");

<<<<<<< HEAD
//        Assert.assertTrue(packageManifest.buildOptions().observabilityIncluded());
//        Assert.assertTrue(packageManifest.buildOptions().offlineBuild());
//        Assert.assertFalse(packageManifest.buildOptions().skipTests());
//        Assert.assertFalse(packageManifest.buildOptions().codeCoverage());
=======
        Assert.assertTrue(ballerinaToml.buildOptions().observabilityIncluded());
        Assert.assertTrue(ballerinaToml.buildOptions().offlineBuild());
        Assert.assertFalse(ballerinaToml.buildOptions().skipTests());
        Assert.assertFalse(ballerinaToml.buildOptions().codeCoverage());
        Assert.assertEquals(ballerinaToml.buildOptions().compilationOptions().getCloud(), "k8s");
        Assert.assertTrue(ballerinaToml.buildOptions().compilationOptions().getTaintCheck());
>>>>>>> 24babc77
    }

    @Test
    public void testSimpleBallerinaToml() throws IOException {
        PackageManifest packageManifest = getPackageManifest(BAL_TOML_REPO.resolve("simple-ballerina.toml"));
        Assert.assertFalse(packageManifest.diagnostics().hasErrors());

        PackageDescriptor descriptor = packageManifest.descriptor();
        Assert.assertEquals(descriptor.name().value(), "lang.annotations");
        Assert.assertEquals(descriptor.org().value(), "ballerina");
        Assert.assertEquals(descriptor.version().value().toString(), "1.0.0");
    }

    @Test
    public void testEmptyBallerinaToml() throws IOException {
        System.setProperty(USER_NAME, "john");
        PackageManifest packageManifest = getPackageManifest(BAL_TOML_REPO.resolve("empty-ballerina.toml"));
        PackageDescriptor descriptor = packageManifest.descriptor();
        // Package name is the root directory name
        Assert.assertEquals(descriptor.name().value(), "ballerina_toml");
        // Org is user name
        Assert.assertEquals(descriptor.org().value(), "john");
        // Version is 0.1.0
        Assert.assertEquals(descriptor.version().value().toString(), INTERNAL_VERSION);
    }

    @Test
    public void testBallerinaTomlWithEmptyPackage() throws IOException {
        PackageManifest packageManifest = getPackageManifest(BAL_TOML_REPO.resolve("empty-package.toml"));
        Assert.assertTrue(packageManifest.diagnostics().hasErrors());
        Assert.assertEquals(packageManifest.diagnostics().errors().size(), 1);
        Assert.assertEquals(packageManifest.diagnostics().errors().iterator().next().message(),
                            "invalid Ballerina.toml file: "
                                    + "organization, name and the version of the package is missing. example: \n"
                                    + "[package]\n"
                                    + "org=\"my_org\"\n"
                                    + "name=\"my_package\"\n"
                                    + "version=\"1.0.0\"\n");
    }

    @Test
    public void testBallerinaTomlWithoutOrgNameVersion() throws IOException {
        PackageManifest packageManifest = getPackageManifest(BAL_TOML_REPO.resolve("empty-platform-dependency.toml"));
        Assert.assertTrue(packageManifest.diagnostics().hasErrors());
        Assert.assertEquals(packageManifest.diagnostics().errors().size(), 3);

        Iterator<Diagnostic> iterator = packageManifest.diagnostics().errors().iterator();
        Assert.assertEquals(iterator.next().message(),
                            "invalid Ballerina.toml file: cannot find 'org' under [package]");
        Assert.assertEquals(iterator.next().message(),
                            "invalid Ballerina.toml file: cannot find 'name' under [package]");
        Assert.assertEquals(iterator.next().message(),
                            "invalid Ballerina.toml file: cannot find 'version' under [package]");
    }

    @Test
    public void testBallerinaTomlWithInvalidOrgNameVersion() throws IOException {
        PackageManifest packageManifest = getPackageManifest(BAL_TOML_REPO.resolve("invalid-org-name-version.toml"));
        Assert.assertTrue(packageManifest.diagnostics().hasErrors());
        Assert.assertEquals(packageManifest.diagnostics().errors().size(), 3);

        Iterator<Diagnostic> iterator = packageManifest.diagnostics().errors().iterator();
        Assert.assertEquals(iterator.next().message(),
                            "invalid Ballerina.toml file: Invalid 'org' under [package]: 'foo.one' :\n"
                                    + "'org' can only contain alphanumerics, underscores and periods and the maximum "
                                    + "length is 256 characters");
        Assert.assertEquals(iterator.next().message(),
                            "invalid Ballerina.toml file: Invalid 'name' under [package]: 'winery-project' :\n"
                                    + "'name' can only contain alphanumerics, underscores and the maximum "
                                    + "length is 256 characters");
        Assert.assertEquals(iterator.next().message(),
                            "invalid package version in Ballerina.toml. Invalid version: '100'. "
                                    + "Unexpected character 'EOI(null)' at position '3', expecting '[DOT]'");
    }

    @Test
    public void testBallerinaTomlWithPlatformHavingDependencyArray() throws IOException {
        PackageManifest packageManifest = getPackageManifest(
                BAL_TOML_REPO.resolve("platform-with-dependency-array.toml"));
        Assert.assertFalse(packageManifest.diagnostics().hasErrors());

        PackageDescriptor descriptor = packageManifest.descriptor();
        Assert.assertEquals(descriptor.name().value(), "debugger_helpers");
        Assert.assertEquals(descriptor.org().value(), "ballerina");
        Assert.assertEquals(descriptor.version().value().toString(), "1.0.0");

        List<Map<String, Object>> platformDependencies = packageManifest.platform("java11").dependencies();
        Assert.assertEquals(platformDependencies.size(), 0);
    }

    @Test
    public void testBallerinaTomlWithPlatformScopes() throws IOException {
        PackageManifest packageManifest = getPackageManifest(BAL_TOML_REPO.resolve("platfoms-with-scope.toml"));
        Assert.assertFalse(packageManifest.diagnostics().hasErrors());

        PackageManifest.Platform platform = packageManifest.platform("java11");
        List<Map<String, Object>> platformDependencies = platform.dependencies();
        Assert.assertEquals(platformDependencies.size(), 3);
        for (Map<String, Object> library : platformDependencies) {
            if (library.get("path").equals("./libs/ballerina-io-1.2.0-java.txt")) {
                Assert.assertEquals(library.get("scope"), "testOnly");
                Assert.assertEquals(library.get("artifactId"), "ldap");
                Assert.assertEquals(library.get("version"), "1.0.0");
                Assert.assertEquals(library.get("groupId"), "ballerina");
            } else {
                Assert.assertNull(library.get("scope"));
                Assert.assertTrue(library.get("path").equals("/user/sameera/libs/toml4j.jar") || library.get("path")
                        .equals("path/to/swagger.jar"));
                Assert.assertTrue(
                        library.get("artifactId").equals("toml4j") || library.get("artifactId").equals("swagger"));
                Assert.assertEquals(library.get("version"), "0.7.2");
                Assert.assertTrue(library.get("groupId").equals("com.moandjiezana.toml") || library.get("groupId")
                        .equals("swagger.io"));
            }
        }
    }

    @Test
    public void testBallerinaTomlWithPlatformDependencyAsInlineTable() throws IOException {
        PackageManifest packageManifest = getPackageManifest(BAL_TOML_REPO.resolve("inline-table.toml"));
        DiagnosticResult diagnostics = packageManifest.diagnostics();
        Assert.assertTrue(diagnostics.hasErrors());
        Assert.assertEquals(diagnostics.errors().iterator().next().message(),
                            "invalid Ballerina.toml file: 'dependency' under 'platform' should be a table array");
    }

    private PackageManifest getPackageManifest(Path tomlPath) throws IOException {
        String tomlContent = Files.readString(tomlPath);
        TomlDocument ballerinaToml = TomlDocument.from(ProjectConstants.BALLERINA_TOML, tomlContent);
        return ManifestBuilder.from(ballerinaToml, null, tomlPath.getParent()).packageManifest();
    }

    private PackageManifest getPackageManifest(Path ballerinaTomlPath, Path dependenciesTomlPath) throws IOException {
        String ballerinaTomlContent = Files.readString(ballerinaTomlPath);
        String dependenciesTomlContent = Files.readString(dependenciesTomlPath);

        TomlDocument ballerinaToml = TomlDocument.from(ProjectConstants.BALLERINA_TOML, ballerinaTomlContent);
        TomlDocument dependenciesToml = TomlDocument.from(ProjectConstants.DEPENDENCIES_TOML, dependenciesTomlContent);

        return ManifestBuilder.from(ballerinaToml, dependenciesToml, ballerinaTomlPath.getParent()).packageManifest();
    }
}<|MERGE_RESOLUTION|>--- conflicted
+++ resolved
@@ -84,19 +84,12 @@
         Assert.assertEquals(packageManifest.keywords(), Arrays.asList("toml", "ballerina"));
         Assert.assertEquals(packageManifest.repository(), "https://github.com/ballerina-platform/ballerina-lang");
 
-<<<<<<< HEAD
-//        Assert.assertTrue(packageManifest.buildOptions().observabilityIncluded());
-//        Assert.assertTrue(packageManifest.buildOptions().offlineBuild());
-//        Assert.assertFalse(packageManifest.buildOptions().skipTests());
-//        Assert.assertFalse(packageManifest.buildOptions().codeCoverage());
-=======
-        Assert.assertTrue(ballerinaToml.buildOptions().observabilityIncluded());
-        Assert.assertTrue(ballerinaToml.buildOptions().offlineBuild());
-        Assert.assertFalse(ballerinaToml.buildOptions().skipTests());
-        Assert.assertFalse(ballerinaToml.buildOptions().codeCoverage());
-        Assert.assertEquals(ballerinaToml.buildOptions().compilationOptions().getCloud(), "k8s");
-        Assert.assertTrue(ballerinaToml.buildOptions().compilationOptions().getTaintCheck());
->>>>>>> 24babc77
+//        Assert.assertTrue(ballerinaToml.buildOptions().observabilityIncluded());
+//        Assert.assertTrue(ballerinaToml.buildOptions().offlineBuild());
+//        Assert.assertFalse(ballerinaToml.buildOptions().skipTests());
+//        Assert.assertFalse(ballerinaToml.buildOptions().codeCoverage());
+//        Assert.assertEquals(ballerinaToml.buildOptions().compilationOptions().getCloud(), "k8s");
+//        Assert.assertTrue(ballerinaToml.buildOptions().compilationOptions().getTaintCheck());
     }
 
     @Test
