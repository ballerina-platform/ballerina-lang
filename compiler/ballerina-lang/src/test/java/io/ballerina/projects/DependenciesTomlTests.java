/*
 *  Copyright (c) 2021, WSO2 Inc. (http://www.wso2.org) All Rights Reserved.
 *
 *  WSO2 Inc. licenses this file to you under the Apache License,
 *  Version 2.0 (the "License"); you may not use this file except
 *  in compliance with the License.
 *  You may obtain a copy of the License at
 *
 *    http://www.apache.org/licenses/LICENSE-2.0
 *
 *  Unless required by applicable law or agreed to in writing,
 *  software distributed under the License is distributed on an
 *  "AS IS" BASIS, WITHOUT WARRANTIES OR CONDITIONS OF ANY
 *  KIND, either express or implied.  See the License for the
 *  specific language governing permissions and limitations
 *  under the License.
 */
package io.ballerina.projects;

import io.ballerina.projects.internal.DependencyManifestBuilder;
import io.ballerina.projects.util.ProjectConstants;
import io.ballerina.tools.diagnostics.Diagnostic;
import org.testng.Assert;
import org.testng.annotations.Test;

import java.io.IOException;
import java.io.PrintStream;
import java.nio.file.Files;
import java.nio.file.Path;
import java.nio.file.Paths;
import java.util.ArrayList;
import java.util.Iterator;
import java.util.List;

import static io.ballerina.projects.BallerinaTomlTests.getPackageManifest;

/**
 * Test DependenciesToml.
 */
public class DependenciesTomlTests {

    private static final Path RESOURCE_DIRECTORY = Paths.get("src", "test", "resources");
    private static final Path DEPENDENCIES_TOML_REPO = RESOURCE_DIRECTORY.resolve("dependencies-toml");
    static final PrintStream OUT = System.out;


    @Test
    public void testValidDependenciesToml() throws IOException {
        DependencyManifest depsManifest = getDependencyManifest(
                DEPENDENCIES_TOML_REPO.resolve("dependencies-valid.toml"));

        depsManifest.diagnostics().errors().forEach(OUT::println);
        Assert.assertFalse(depsManifest.diagnostics().hasErrors());

        List<DependencyManifest.Package> dependencies = new ArrayList<>(depsManifest.packages());
        Assert.assertEquals(depsManifest.dependenciesTomlVersion(), "2");
        Assert.assertEquals(dependencies.size(), 3);

        DependencyManifest.Package rootPackage = dependencies.get(0);
        Assert.assertEquals(rootPackage.org().value(), "winery");
        Assert.assertEquals(rootPackage.name().value(), "foo");
        Assert.assertEquals(rootPackage.version().toString(), "1.0.0");
        Assert.assertFalse(rootPackage.isTransitive());
        Assert.assertEquals(rootPackage.dependencies().size(), 1);
        Assert.assertEquals(rootPackage.modules().size(), 1);

        DependencyManifest.Package twitter = dependencies.get(1);
        Assert.assertEquals(twitter.org().value(), "wso2");
        Assert.assertEquals(twitter.name().value(), "twitter");
        Assert.assertEquals(twitter.version().toString(), "2.3.4");
        Assert.assertFalse(twitter.isTransitive());
        List<DependencyManifest.Dependency> twitterTransDependencies = new ArrayList<>(twitter.dependencies());
        Assert.assertEquals(twitterTransDependencies.size(), 5);

        DependencyManifest.Dependency twitterFirstTransDependency = twitterTransDependencies.get(0);
        Assert.assertEquals(twitterFirstTransDependency.org().value(), "ballerina");
        Assert.assertEquals(twitterFirstTransDependency.name().value(), "jballerina.java");
        DependencyManifest.Dependency twitterLastTransDependency = twitterTransDependencies.get(4);
        Assert.assertEquals(twitterLastTransDependency.org().value(), "ballerina");
        Assert.assertEquals(twitterLastTransDependency.name().value(), "time");

        List<DependencyManifest.Module> twitterModules = twitter.modules();
        Assert.assertEquals(twitterModules.size(), 1);
        Assert.assertEquals(twitterModules.get(0).org(), "wso2");
        Assert.assertEquals(twitterModules.get(0).packageName(), "twitter");
        Assert.assertEquals(twitterModules.get(0).moduleName(), "twitter");

        DependencyManifest.Package github = dependencies.get(2);
        Assert.assertEquals(github.org().value(), "wso2");
        Assert.assertEquals(github.name().value(), "github");
        Assert.assertEquals(github.version().toString(), "1.2.3");
        Assert.assertEquals(github.scope(), "testOnly");
        Assert.assertTrue(github.isTransitive());
        Assert.assertEquals(github.dependencies().size(), 1);
        Assert.assertEquals(github.modules().size(), 0);
    }

    /**
     * Invalid Dependencies.toml file with dependencies missing org.
     * <p>
     * [[dependency]]
     * name = "foo1"
     * version = "0.1.0"
     */
    @Test
    public void testInvalidDependenciesTomlWithoutOrg() throws IOException {
        DependencyManifest depsManifest = getDependencyManifest(
                DEPENDENCIES_TOML_REPO.resolve("dependency-wo-org.toml"));
        DiagnosticResult diagnostics = depsManifest.diagnostics();
        diagnostics.errors().forEach(OUT::println);
        Assert.assertTrue(diagnostics.hasErrors());
        Assert.assertEquals(diagnostics.errors().size(), 2);
        Iterator<Diagnostic> iterator = diagnostics.errors().iterator();
        Diagnostic firstDiagnostic = iterator.next();
        Assert.assertEquals(firstDiagnostic.message(), "'org' under [[package]] is missing");
        Assert.assertEquals(firstDiagnostic.location().lineRange().toString(), "(20:0,22:17)");
        Assert.assertEquals(iterator.next().message(), "'org' under [[package]] is missing");
    }

    /**
     * Invalid Dependencies.toml file with dependencies missing org value.
     * <p>
     * [[dependency]]
     * org =
     * name = "foo1"
     * version = "0.1.0"
     */
    @Test
    public void testInvalidDependenciesTomlWithoutOrgValue() throws IOException {
        DependencyManifest depsManifest = getDependencyManifest(
                DEPENDENCIES_TOML_REPO.resolve("dependency-wo-org-value.toml"));
        DiagnosticResult diagnostics = depsManifest.diagnostics();
        diagnostics.errors().forEach(OUT::println);
        Assert.assertTrue(diagnostics.hasErrors());
        Assert.assertEquals(diagnostics.errors().size(), 1);
        Iterator<Diagnostic> iterator = diagnostics.errors().iterator();
        Diagnostic firstDiagnostic = iterator.next();
        Assert.assertEquals(firstDiagnostic.location().lineRange().toString(), "(22:0,22:0)");
        Assert.assertEquals(firstDiagnostic.message(), "missing value");
    }

    /**
     * Invalid Dependencies.toml file with invalid org, name and version.
     * <p>
     * [[dependency]]
     * org = "foo-1"
     * name = "proj-1"
     * version = "221"
     */
    @Test
    public void testDependenciesTomlWithInvalidOrgNameVersion() throws IOException {
        DependencyManifest depsManifest = getDependencyManifest(
                DEPENDENCIES_TOML_REPO.resolve("invalid-org-name-value.toml"));
        DiagnosticResult diagnostics = depsManifest.diagnostics();
        diagnostics.errors().forEach(OUT::println);

        Assert.assertTrue(diagnostics.hasErrors());
        Assert.assertEquals(diagnostics.errors().size(), 5);
<<<<<<< HEAD

        Iterator<Diagnostic> iterator = diagnostics.errors().iterator();
        Diagnostic firstDiagnostic = iterator.next();
        Assert.assertEquals(firstDiagnostic.message(), "invalid 'org' under 'dependencies': "
                + "'org' can only contain alphanumerics, underscores and the maximum length is 256 characters");
        Assert.assertEquals(firstDiagnostic.location().lineRange().toString(), "(13:11,13:18)");
        Assert.assertEquals(iterator.next().message(), "invalid 'name' under 'dependencies': 'name' can only "
                + "contain alphanumerics, underscores and periods and the maximum length is 256 characters");

        Diagnostic thirdDiagnostic = iterator.next();
        Assert.assertEquals(thirdDiagnostic.message(), "invalid 'org' under [[package]]: "
                + "'org' can only contain alphanumerics, underscores and the maximum length is 256 characters");
        Assert.assertEquals(thirdDiagnostic.location().lineRange().toString(), "(21:6,21:13)");
        Assert.assertEquals(iterator.next().message(), "invalid 'name' under [[package]]: 'name' can only contain "
                + "alphanumerics, underscores and periods and the maximum length is 256 characters");
        Assert.assertEquals(iterator.next().message(), "invalid 'version' under [[package]]: "
=======
        Iterator<Diagnostic> iterator = diagnostics.errors().iterator();
        Diagnostic firstDiagnostic = iterator.next();
        Assert.assertEquals(firstDiagnostic.message(), "invalid 'org' under [[package]]: "
                + "'org' can only contain alphanumerics and underscores");
        Assert.assertEquals(firstDiagnostic.location().lineRange().toString(), "(9:6,9:13)");
        Assert.assertEquals(iterator.next().message(), "invalid 'name' under [[package]]: 'name' can only "
                + "contain alphanumerics, underscores and periods");
        Diagnostic thirdDiagnostic = iterator.next();
        Assert.assertEquals(thirdDiagnostic.message(), "invalid 'version' under [[package]]: "
>>>>>>> 71aae1ab
                + "'version' should be compatible with semver");
        Assert.assertEquals(thirdDiagnostic.location().lineRange().toString(), "(11:10,11:15)");
        Assert.assertEquals(iterator.next().message(),
                "invalid 'org' under [[package]]: " + "maximum length of 'org' is 256 characters");
        Assert.assertEquals(iterator.next().message(),
                "invalid 'name' under [[dependency]]: " + "maximum length of 'name' is 256 characters");
    }

    @Test
    public void testEmptyDependenciesToml() throws IOException {
        DependencyManifest depsManifest = getDependencyManifest(
                DEPENDENCIES_TOML_REPO.resolve("dependencies-empty.toml"));
        depsManifest.diagnostics().diagnostics().forEach(OUT::println);
        Assert.assertFalse(depsManifest.diagnostics().hasErrors());
        // No warnings should be added
        Assert.assertEquals(depsManifest.diagnostics().diagnostics().size(), 0);
        List<DependencyManifest.Package> dependencies = new ArrayList<>(depsManifest.packages());
        Assert.assertEquals(dependencies.size(), 0);
    }

    @Test
    public void testDependenciesTomlOnlyHasComments() throws IOException {
        DependencyManifest depsManifest = getDependencyManifest(
                DEPENDENCIES_TOML_REPO.resolve("only-comments.toml"));
        depsManifest.diagnostics().diagnostics().forEach(OUT::println);
        Assert.assertFalse(depsManifest.diagnostics().hasErrors());
        // No warnings should be added
        Assert.assertEquals(depsManifest.diagnostics().diagnostics().size(), 0);
        List<DependencyManifest.Package> dependencies = new ArrayList<>(depsManifest.packages());
        Assert.assertEquals(dependencies.size(), 0);
    }

    @Test
    public void testInvalidDependenciesToml() throws IOException {
        DependencyManifest depsManifest = getDependencyManifest(
                DEPENDENCIES_TOML_REPO.resolve("dependencies-non-array.toml"));
        depsManifest.diagnostics().errors().forEach(OUT::println);
        Assert.assertTrue(depsManifest.diagnostics().hasErrors());
        Assert.assertEquals(depsManifest.diagnostics().errors().iterator().next().message(),
                            "incompatible type for key 'package': expected 'ARRAY', found 'OBJECT'");
    }

    @Test
    public void testDependenciesTomlWithInvalidDependencyScope() throws IOException {
        DependencyManifest depsManifest = getDependencyManifest(
                DEPENDENCIES_TOML_REPO.resolve("dependencies-invalid-scope.toml"));
        depsManifest.diagnostics().errors().forEach(OUT::println);
        Assert.assertTrue(depsManifest.diagnostics().hasErrors());
        Assert.assertEquals(depsManifest.diagnostics().errorCount(), 1);
        Assert.assertEquals(depsManifest.diagnostics().errors().iterator().next().message(),
                            "invalid 'scope' under [[package]]: 'scope' can only contain value 'testOnly'");
    }

    @Test
    public void testDependenciesTomlWithoutDepsTomlVersion() throws IOException {
        DependencyManifest depsManifest = getDependencyManifest(
                DEPENDENCIES_TOML_REPO.resolve("without-deps-toml-version.toml"));
        depsManifest.diagnostics().diagnostics().forEach(OUT::println);
        // old dependency version warning
        Assert.assertTrue(depsManifest.diagnostics().hasWarnings());
        Assert.assertEquals(depsManifest.diagnostics().warnings().iterator().next().message(),
                            "Detected an old version of Dependencies.toml file. This will be updated to v2 format.");
        // [[package]] not supported in the old dependencies toml spec
        Assert.assertTrue(depsManifest.diagnostics().hasErrors());
        Assert.assertEquals(depsManifest.diagnostics().errors().iterator().next().message(),
                            "key 'package' not supported in schema 'Dependencies Toml Spec'");
    }

    @Test
    public void testValidOldVersionDependenciesToml() throws IOException {
        DependencyManifest depsManifest = getDependencyManifest(
                DEPENDENCIES_TOML_REPO.resolve("old-dependencies-valid.toml"));
        depsManifest.diagnostics().diagnostics().forEach(OUT::println);
        Assert.assertFalse(depsManifest.diagnostics().hasErrors());
        Assert.assertEquals(depsManifest.diagnostics().warnings().size(), 1);
        Assert.assertEquals(depsManifest.diagnostics().warnings().iterator().next().message(),
                            "Detected an old version of Dependencies.toml file. This will be updated to v2 format.");

    }

    @Test
    public void testValidOldVersionDependenciesTomlHasLocalPackages() throws IOException {
        DependencyManifest depsManifest = getDependencyManifest(
                DEPENDENCIES_TOML_REPO.resolve("old-dependencies-with-local-packages.toml"));
        depsManifest.diagnostics().diagnostics().forEach(OUT::println);
        Assert.assertFalse(depsManifest.diagnostics().hasErrors());
        Assert.assertEquals(depsManifest.diagnostics().warnings().size(), 3);

        Iterator<Diagnostic> iterator = depsManifest.diagnostics().warnings().iterator();
        Assert.assertEquals(iterator.next().message(),
                            "Detected an old version of Dependencies.toml file. This will be updated to v2 format.");
        String localDepsWarning = "Detected local dependency declarations in Dependencies.toml file. "
                + "Add them to Ballerina.toml using following syntax:\n"
                + "[[dependency]]\n"
                + "org = \"wso2\"\n"
                + "name = \"locally\"\n"
                + "version = \"1.2.3\"\n"
                + "repository = \"local\"\n";
        Assert.assertEquals(iterator.next().message(), localDepsWarning);
    }

    @Test
    public void testDependenciesTomlWithoutRootPackage() throws IOException {
        DependencyManifest depsManifest = getDependencyManifest(
                DEPENDENCIES_TOML_REPO.resolve("dependencies-wo-root-pkg.toml"));
        depsManifest.diagnostics().diagnostics().forEach(OUT::println);
        Assert.assertFalse(depsManifest.diagnostics().hasErrors());
        Assert.assertEquals(depsManifest.diagnostics().warnings().size(), 1);
        Assert.assertEquals(depsManifest.diagnostics().warnings().iterator().next().message(),
                        "Detected corrupted Dependencies.toml file. This will be updated to latest dependencies.");
    }

    private DependencyManifest getDependencyManifest(Path dependenciesTomlPath) throws IOException {
        String dependenciesTomlContent = Files.readString(dependenciesTomlPath);
        TomlDocument dependenciesToml = TomlDocument.from(ProjectConstants.DEPENDENCIES_TOML, dependenciesTomlContent);
        PackageManifest packageManifest = getPackageManifest(DEPENDENCIES_TOML_REPO.resolve("ballerina.toml"));
        return DependencyManifestBuilder.from(dependenciesToml, packageManifest.descriptor()).dependencyManifest();
    }
}<|MERGE_RESOLUTION|>--- conflicted
+++ resolved
@@ -156,24 +156,7 @@
 
         Assert.assertTrue(diagnostics.hasErrors());
         Assert.assertEquals(diagnostics.errors().size(), 5);
-<<<<<<< HEAD
-
-        Iterator<Diagnostic> iterator = diagnostics.errors().iterator();
-        Diagnostic firstDiagnostic = iterator.next();
-        Assert.assertEquals(firstDiagnostic.message(), "invalid 'org' under 'dependencies': "
-                + "'org' can only contain alphanumerics, underscores and the maximum length is 256 characters");
-        Assert.assertEquals(firstDiagnostic.location().lineRange().toString(), "(13:11,13:18)");
-        Assert.assertEquals(iterator.next().message(), "invalid 'name' under 'dependencies': 'name' can only "
-                + "contain alphanumerics, underscores and periods and the maximum length is 256 characters");
-
-        Diagnostic thirdDiagnostic = iterator.next();
-        Assert.assertEquals(thirdDiagnostic.message(), "invalid 'org' under [[package]]: "
-                + "'org' can only contain alphanumerics, underscores and the maximum length is 256 characters");
-        Assert.assertEquals(thirdDiagnostic.location().lineRange().toString(), "(21:6,21:13)");
-        Assert.assertEquals(iterator.next().message(), "invalid 'name' under [[package]]: 'name' can only contain "
-                + "alphanumerics, underscores and periods and the maximum length is 256 characters");
-        Assert.assertEquals(iterator.next().message(), "invalid 'version' under [[package]]: "
-=======
+
         Iterator<Diagnostic> iterator = diagnostics.errors().iterator();
         Diagnostic firstDiagnostic = iterator.next();
         Assert.assertEquals(firstDiagnostic.message(), "invalid 'org' under [[package]]: "
@@ -183,7 +166,6 @@
                 + "contain alphanumerics, underscores and periods");
         Diagnostic thirdDiagnostic = iterator.next();
         Assert.assertEquals(thirdDiagnostic.message(), "invalid 'version' under [[package]]: "
->>>>>>> 71aae1ab
                 + "'version' should be compatible with semver");
         Assert.assertEquals(thirdDiagnostic.location().lineRange().toString(), "(11:10,11:15)");
         Assert.assertEquals(iterator.next().message(),
