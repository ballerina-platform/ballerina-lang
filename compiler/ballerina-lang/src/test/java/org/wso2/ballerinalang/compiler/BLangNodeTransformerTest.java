--- conflicted
+++ resolved
@@ -17,10 +17,6 @@
 
 import com.google.gson.JsonObject;
 import com.google.gson.JsonParser;
-<<<<<<< HEAD
-import io.ballerina.projects.BuildOptionsBuilder;
-=======
->>>>>>> 3b199686
 import io.ballerina.projects.Package;
 import io.ballerina.projects.Project;
 import io.ballerina.projects.directory.ProjectLoader;
@@ -254,11 +250,6 @@
         String sourceFileName = sourcePath.getFileName().toString();
         Path sourceRoot = RES_DIR.resolve(sourcePath.getParent());
         Path projectPath = Paths.get(sourceRoot.toString(), sourceFileName);
-<<<<<<< HEAD
-        BuildOptionsBuilder buildOptionsBuilder = new BuildOptionsBuilder();
-        return ProjectLoader.loadProject(projectPath, buildOptionsBuilder.build());
-=======
         return ProjectLoader.loadProject(projectPath);
->>>>>>> 3b199686
     }
 }