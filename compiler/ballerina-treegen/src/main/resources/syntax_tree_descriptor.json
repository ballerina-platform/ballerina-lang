{
    "root": "Node",
    "type": "abstract",
    "attributes": [
        {
            "name": "kind",
            "type": "SyntaxKind"
        },
        {
            "name": "width",
            "type": "int"
        }
    ],
    "nodes": [
        {
            "name": "ModulePartNode",
            "base": "Node",
            "kind": "MODULE_PART",
            "attributes": [
                {
                    "name": "imports",
                    "type": "ImportDeclarationNode",
                    "occurrences": "MULTIPLE"
                },
                {
                    "name": "members",
                    "type": "ModuleMemberDeclarationNode",
                    "occurrences": "MULTIPLE"
                },
                {
                    "name": "eofToken",
                    "type": "Token"
                }
            ]
        },
        {
            "name": "ModuleMemberDeclarationNode",
            "base": "Node",
            "isAbstract": true
        },
        {
            "name": "FunctionDefinitionNode",
            "base": "ModuleMemberDeclarationNode",
            "attributes": [
                {
                    "name": "metadata",
                    "type": "MetadataNode",
                    "isOptional": true
                },
                {
                    "name": "qualifierList",
                    "type": "Token",
                    "occurrences": "MULTIPLE"
                },
                {
                    "name": "functionKeyword",
                    "type": "Token"
                },
                {
                    "name": "functionName",
                    "type": "IdentifierToken"
                },
                {
                    "name": "relativeResourcePath",
                    "type": "Node",
                    "occurrences": "MULTIPLE"
                },
                {
                    "name": "functionSignature",
                    "type": "FunctionSignatureNode"
                },
                {
                    "name": "functionBody",
                    "type": "FunctionBodyNode"
                }
            ]
        },
        {
            "name": "ImportDeclarationNode",
            "base": "Node",
            "kind": "IMPORT_DECLARATION",
            "attributes": [
                {
                    "name": "importKeyword",
                    "type": "Token"
                },
                {
                    "name": "orgName",
                    "type": "ImportOrgNameNode",
                    "isOptional": true
                },
                {
                    "name": "moduleName",
                    "type": "IdentifierToken",
                    "occurrences": "MULTIPLE_SEPARATED"
                },
                {
                    "name": "prefix",
                    "type": "ImportPrefixNode",
                    "isOptional": true
                },
                {
                    "name": "semicolon",
                    "type": "Token"
                }
            ]
        },
        {
            "name": "ListenerDeclarationNode",
            "base": "ModuleMemberDeclarationNode",
            "kind": "LISTENER_DECLARATION",
            "attributes": [
                {
                    "name": "metadata",
                    "type": "MetadataNode",
                    "isOptional": true
                },
                {
                    "name": "visibilityQualifier",
                    "type": "Token",
                    "isOptional": true
                },
                {
                    "name": "listenerKeyword",
                    "type": "Token"
                },
                {
                    "name": "typeDescriptor",
                    "type": "TypeDescriptorNode",
                    "isOptional": true
                },
                {
                    "name": "variableName",
                    "type": "Token"
                },
                {
                    "name": "equalsToken",
                    "type": "Token"
                },
                {
                    "name": "initializer",
                    "type": "Node"
                },
                {
                    "name": "semicolonToken",
                    "type": "Token"
                }
            ]
        },
        {
            "name": "TypeDefinitionNode",
            "base": "ModuleMemberDeclarationNode",
            "kind": "TYPE_DEFINITION",
            "attributes": [
                {
                    "name": "metadata",
                    "type": "MetadataNode",
                    "isOptional": true
                },
                {
                    "name": "visibilityQualifier",
                    "type": "Token",
                    "isOptional": true
                },
                {
                    "name": "typeKeyword",
                    "type": "Token"
                },
                {
                    "name": "typeName",
                    "type": "Token"
                },
                {
                    "name": "typeDescriptor",
                    "type": "Node"
                },
                {
                    "name": "semicolonToken",
                    "type": "Token"
                }
            ]
        },
        {
            "name": "ServiceDeclarationNode",
            "base": "ModuleMemberDeclarationNode",
            "kind": "SERVICE_DECLARATION",
            "attributes": [
                {
                    "name": "metadata",
                    "type": "MetadataNode",
                    "isOptional": true
                },
                {
                    "name": "qualifiers",
                    "type": "Token",
                    "occurrences": "MULTIPLE"
                },
                {
                    "name": "serviceKeyword",
                    "type": "Token"
                },
                {
                    "name": "typeDescriptor",
                    "type": "TypeDescriptorNode",
                    "isOptional": true
                },
                {
                    "name": "absoluteResourcePath",
                    "type": "Node",
                    "occurrences": "MULTIPLE"
                },
                {
                    "name": "onKeyword",
                    "type": "Token"
                },
                {
                    "name": "expressions",
                    "type": "ExpressionNode",
                    "occurrences": "MULTIPLE_SEPARATED"
                },
                {
                    "name": "openBraceToken",
                    "type": "Token"
                },
                {
                    "name": "members",
                    "type": "Node",
                    "occurrences": "MULTIPLE"
                },
                {
                    "name": "closeBraceToken",
                    "type": "Token"
                },
                {
                    "name": "semicolonToken",
                    "type": "Token",
                    "isOptional": true
                }
            ]
        },
        {
            "name": "StatementNode",
            "base": "Node",
            "isAbstract": true
        },
        {
            "name": "AssignmentStatementNode",
            "base": "StatementNode",
            "kind": "ASSIGNMENT_STATEMENT",
            "attributes": [
                {
                    "name": "varRef",
                    "type": "Node"
                },
                {
                    "name": "equalsToken",
                    "type": "Token"
                },
                {
                    "name": "expression",
                    "type": "ExpressionNode"
                },
                {
                    "name": "semicolonToken",
                    "type": "Token"
                }
            ]
        },
        {
            "name": "CompoundAssignmentStatementNode",
            "base": "StatementNode",
            "kind": "COMPOUND_ASSIGNMENT_STATEMENT",
            "attributes": [
                {
                    "name": "lhsExpression",
                    "type": "ExpressionNode"
                },
                {
                    "name": "binaryOperator",
                    "type": "Token"
                },
                {
                    "name": "equalsToken",
                    "type": "Token"
                },
                {
                    "name": "rhsExpression",
                    "type": "ExpressionNode"
                },
                {
                    "name": "semicolonToken",
                    "type": "Token"
                }
            ]
        },
        {
            "name": "VariableDeclarationNode",
            "base": "StatementNode",
            "kind": "LOCAL_VAR_DECL",
            "attributes": [
                {
                    "name": "annotations",
                    "type": "AnnotationNode",
                    "occurrences": "MULTIPLE"
                },
                {
                    "name": "finalKeyword",
                    "type": "Token",
                    "isOptional": true
                },
                {
                    "name": "typedBindingPattern",
                    "type": "TypedBindingPatternNode"
                },
                {
                    "name": "equalsToken",
                    "type": "Token",
                    "isOptional": true
                },
                {
                    "name": "initializer",
                    "type": "ExpressionNode",
                    "isOptional": true
                },
                {
                    "name": "semicolonToken",
                    "type": "Token"
                }
            ]
        },
        {
            "name": "BlockStatementNode",
            "base": "StatementNode",
            "kind": "BLOCK_STATEMENT",
            "attributes": [
                {
                    "name": "openBraceToken",
                    "type": "Token"
                },
                {
                    "name": "statements",
                    "type": "StatementNode",
                    "occurrences": "MULTIPLE"
                },
                {
                    "name": "closeBraceToken",
                    "type": "Token"
                }
            ]
        },
        {
            "name": "BreakStatementNode",
            "base": "StatementNode",
            "kind": "BREAK_STATEMENT",
            "attributes": [
                {
                    "name": "breakToken",
                    "type": "Token"
                },
                {
                    "name": "semicolonToken",
                    "type": "Token"
                }
            ]
        },
        {
            "name": "FailStatementNode",
            "base": "StatementNode",
            "kind": "FAIL_STATEMENT",
            "attributes": [
                {
                    "name": "failKeyword",
                    "type": "Token"
                },
                {
                    "name": "expression",
                    "type": "ExpressionNode"
                },
                {
                    "name": "semicolonToken",
                    "type": "Token"
                }
            ]
        },
        {
            "name": "ExpressionStatementNode",
            "base": "StatementNode",
            "attributes": [
                {
                    "name": "expression",
                    "type": "ExpressionNode"
                },
                {
                    "name": "semicolonToken",
                    "type": "Token"
                }
            ]
        },
        {
            "name": "ContinueStatementNode",
            "base": "StatementNode",
            "kind": "CONTINUE_STATEMENT",
            "attributes": [
                {
                    "name": "continueToken",
                    "type": "Token"
                },
                {
                    "name": "semicolonToken",
                    "type": "Token"
                }
            ]
        },
        {
            "name": "ExternalFunctionBodyNode",
            "base": "FunctionBodyNode",
            "kind": "EXTERNAL_FUNCTION_BODY",
            "attributes": [
                {
                    "name": "equalsToken",
                    "type": "Token"
                },
                {
                    "name": "annotations",
                    "type": "AnnotationNode",
                    "occurrences": "MULTIPLE"
                },
                {
                    "name": "externalKeyword",
                    "type": "Token"
                },
                {
                    "name": "semicolonToken",
                    "type": "Token"
                }
            ]
        },
        {
            "name": "IfElseStatementNode",
            "base": "StatementNode",
            "kind": "IF_ELSE_STATEMENT",
            "attributes": [
                {
                    "name": "ifKeyword",
                    "type": "Token"
                },
                {
                    "name": "condition",
                    "type": "ExpressionNode"
                },
                {
                    "name": "ifBody",
                    "type": "BlockStatementNode"
                },
                {
                    "name": "elseBody",
                    "type": "Node",
                    "isOptional": true
                }
            ]
        },
        {
            "name": "ElseBlockNode",
            "base": "Node",
            "kind": "ELSE_BLOCK",
            "attributes": [
                {
                    "name": "elseKeyword",
                    "type": "Token"
                },
                {
                    "name": "elseBody",
                    "type": "StatementNode"
                }
            ]
        },
        {
            "name": "WhileStatementNode",
            "base": "StatementNode",
            "kind": "WHILE_STATEMENT",
            "attributes": [
                {
                    "name": "whileKeyword",
                    "type": "Token"
                },
                {
                    "name": "condition",
                    "type": "ExpressionNode"
                },
                {
                    "name": "whileBody",
                    "type": "BlockStatementNode"
                },
                {
                    "name": "onFailClause",
                    "type": "OnFailClauseNode",
                    "isOptional": true
                }
            ]
        },
        {
            "name": "PanicStatementNode",
            "base": "StatementNode",
            "kind": "PANIC_STATEMENT",
            "attributes": [
                {
                    "name": "panicKeyword",
                    "type": "Token"
                },
                {
                    "name": "expression",
                    "type": "ExpressionNode"
                },
                {
                    "name": "semicolonToken",
                    "type": "Token"
                }
            ]
        },
        {
            "name": "ReturnStatementNode",
            "base": "StatementNode",
            "kind": "RETURN_STATEMENT",
            "attributes": [
                {
                    "name": "returnKeyword",
                    "type": "Token"
                },
                {
                    "name": "expression",
                    "type": "ExpressionNode",
                    "isOptional": true
                },
                {
                    "name": "semicolonToken",
                    "type": "Token"
                }
            ]
        },
        {
            "name": "LocalTypeDefinitionStatementNode",
            "base": "StatementNode",
            "kind": "LOCAL_TYPE_DEFINITION_STATEMENT",
            "attributes": [
                {
                    "name": "annotations",
                    "type": "AnnotationNode",
                    "occurrences": "MULTIPLE"
                },
                {
                    "name": "typeKeyword",
                    "type": "Token"
                },
                {
                    "name": "typeName",
                    "type": "Node"
                },
                {
                    "name": "typeDescriptor",
                    "type": "Node"
                },
                {
                    "name": "semicolonToken",
                    "type": "Token"
                }
            ]
        },
        {
            "name": "LockStatementNode",
            "base": "StatementNode",
            "kind": "LOCK_STATEMENT",
            "attributes": [
                {
                    "name": "lockKeyword",
                    "type": "Token"
                },
                {
                    "name": "blockStatement",
                    "type": "BlockStatementNode"
                },
                {
                    "name": "onFailClause",
                    "type": "OnFailClauseNode",
                    "isOptional": true
                }
            ]
        },
        {
            "name": "ForkStatementNode",
            "base": "StatementNode",
            "kind": "FORK_STATEMENT",
            "attributes": [
                {
                    "name": "forkKeyword",
                    "type": "Token"
                },
                {
                    "name": "openBraceToken",
                    "type": "Token"
                },
                {
                    "name": "namedWorkerDeclarations",
                    "type": "NamedWorkerDeclarationNode",
                    "occurrences": "MULTIPLE"
                },
                {
                    "name": "closeBraceToken",
                    "type": "Token"
                }
            ]
        },
        {
            "name": "ForEachStatementNode",
            "base": "StatementNode",
            "kind": "FOREACH_STATEMENT",
            "attributes": [
                {
                    "name": "forEachKeyword",
                    "type": "Token"
                },
                {
                    "name": "typedBindingPattern",
                    "type": "TypedBindingPatternNode"
                },
                {
                    "name": "inKeyword",
                    "type": "Token"
                },
                {
                    "name": "actionOrExpressionNode",
                    "type": "Node"
                },
                {
                    "name": "blockStatement",
                    "type": "BlockStatementNode"
                },
                {
                    "name": "onFailClause",
                    "type": "OnFailClauseNode",
                    "isOptional": true
                }
            ]
        },
        {
            "name": "ExpressionNode",
            "base": "Node",
            "isAbstract": true
        },
        {
            "name": "BinaryExpressionNode",
            "base": "ExpressionNode",
            "attributes": [
                {
                    "name": "lhsExpr",
                    "type": "Node"
                },
                {
                    "name": "operator",
                    "type": "Token"
                },
                {
                    "name": "rhsExpr",
                    "type": "Node"
                }
            ]
        },
        {
            "name": "BracedExpressionNode",
            "base": "ExpressionNode",
            "attributes": [
                {
                    "name": "openParen",
                    "type": "Token"
                },
                {
                    "name": "expression",
                    "type": "ExpressionNode"
                },
                {
                    "name": "closeParen",
                    "type": "Token"
                }
            ]
        },
        {
            "name": "CheckExpressionNode",
            "base": "ExpressionNode",
            "attributes": [
                {
                    "name": "checkKeyword",
                    "type": "Token"
                },
                {
                    "name": "expression",
                    "type": "ExpressionNode"
                }
            ]
        },
        {
            "name": "FieldAccessExpressionNode",
            "base": "ExpressionNode",
            "kind": "FIELD_ACCESS",
            "attributes": [
                {
                    "name": "expression",
                    "type": "ExpressionNode"
                },
                {
                    "name": "dotToken",
                    "type": "Token"
                },
                {
                    "name": "fieldName",
                    "type": "NameReferenceNode"
                }
            ]
        },
        {
            "name": "FunctionCallExpressionNode",
            "base": "ExpressionNode",
            "kind": "FUNCTION_CALL",
            "attributes": [
                {
                    "name": "functionName",
                    "type": "NameReferenceNode"
                },
                {
                    "name": "openParenToken",
                    "type": "Token"
                },
                {
                    "name": "arguments",
                    "type": "FunctionArgumentNode",
                    "occurrences": "MULTIPLE_SEPARATED"
                },
                {
                    "name": "closeParenToken",
                    "type": "Token"
                }
            ]
        },
        {
            "name": "MethodCallExpressionNode",
            "base": "ExpressionNode",
            "kind": "METHOD_CALL",
            "attributes": [
                {
                    "name": "expression",
                    "type": "ExpressionNode"
                },
                {
                    "name": "dotToken",
                    "type": "Token"
                },
                {
                    "name": "methodName",
                    "type": "NameReferenceNode"
                },
                {
                    "name": "openParenToken",
                    "type": "Token"
                },
                {
                    "name": "arguments",
                    "type": "FunctionArgumentNode",
                    "occurrences": "MULTIPLE_SEPARATED"
                },
                {
                    "name": "closeParenToken",
                    "type": "Token"
                }
            ]
        },
        {
            "name": "MappingConstructorExpressionNode",
            "base": "ExpressionNode",
            "kind": "MAPPING_CONSTRUCTOR",
            "attributes": [
                {
                    "name": "openBrace",
                    "type": "Token"
                },
                {
                    "name": "fields",
                    "type": "MappingFieldNode",
                    "occurrences": "MULTIPLE_SEPARATED"
                },
                {
                    "name": "closeBrace",
                    "type": "Token"
                }
            ]
        },
        {
            "name": "IndexedExpressionNode",
            "base": "TypeDescriptorNode",
            "kind": "INDEXED_EXPRESSION",
            "attributes": [
                {
                    "name": "containerExpression",
                    "type": "ExpressionNode"
                },
                {
                    "name": "openBracket",
                    "type": "Token"
                },
                {
                    "name": "keyExpression",
                    "type": "ExpressionNode",
                    "occurrences": "MULTIPLE_SEPARATED"
                },
                {
                    "name": "closeBracket",
                    "type": "Token"
                }
            ]
        },
        {
            "name": "TypeofExpressionNode",
            "base": "ExpressionNode",
            "kind": "TYPEOF_EXPRESSION",
            "attributes": [
                {
                    "name": "typeofKeyword",
                    "type": "Token"
                },
                {
                    "name": "expression",
                    "type": "ExpressionNode"
                }
            ]
        },
        {
            "name": "UnaryExpressionNode",
            "base": "ExpressionNode",
            "kind": "UNARY_EXPRESSION",
            "attributes": [
                {
                    "name": "unaryOperator",
                    "type": "Token"
                },
                {
                    "name": "expression",
                    "type": "ExpressionNode"
                }
            ]
        },
        {
            "name": "ComputedNameFieldNode",
            "base": "MappingFieldNode",
            "kind": "COMPUTED_NAME_FIELD",
            "attributes": [
                {
                    "name": "openBracket",
                    "type": "Token"
                },
                {
                    "name": "fieldNameExpr",
                    "type": "ExpressionNode"
                },
                {
                    "name": "closeBracket",
                    "type": "Token"
                },
                {
                    "name": "colonToken",
                    "type": "Token"
                },
                {
                    "name": "valueExpr",
                    "type": "ExpressionNode"
                }
            ]
        },
        {
            "name": "ConstantDeclarationNode",
            "base": "ModuleMemberDeclarationNode",
            "kind": "CONST_DECLARATION",
            "attributes": [
                {
                    "name": "metadata",
                    "type": "MetadataNode",
                    "isOptional": true
                },
                {
                    "name": "visibilityQualifier",
                    "type": "Token",
                    "isOptional": true
                },
                {
                    "name": "constKeyword",
                    "type": "Token"
                },
                {
                    "name": "typeDescriptor",
                    "type": "TypeDescriptorNode",
                    "isOptional": true
                },
                {
                    "name": "variableName",
                    "type": "Token"
                },
                {
                    "name": "equalsToken",
                    "type": "Token"
                },
                {
                    "name": "initializer",
                    "type": "Node"
                },
                {
                    "name": "semicolonToken",
                    "type": "Token"
                }
            ]
        },
        {
            "name": "ParameterNode",
            "base": "Node",
            "isAbstract": true
        },
        {
            "name": "DefaultableParameterNode",
            "base": "ParameterNode",
            "kind": "DEFAULTABLE_PARAM",
            "attributes": [
                {
                    "name": "annotations",
                    "type": "AnnotationNode",
                    "occurrences": "MULTIPLE"
                },
                {
                    "name": "typeName",
                    "type": "Node"
                },
                {
                    "name": "paramName",
                    "type": "Token",
                    "isOptional": true
                },
                {
                    "name": "equalsToken",
                    "type": "Token"
                },
                {
                    "name": "expression",
                    "type": "Node"
                }
            ]
        },
        {
            "name": "RequiredParameterNode",
            "base": "ParameterNode",
            "kind": "REQUIRED_PARAM",
            "attributes": [
                {
                    "name": "annotations",
                    "type": "AnnotationNode",
                    "occurrences": "MULTIPLE"
                },
                {
                    "name": "typeName",
                    "type": "Node"
                },
                {
                    "name": "paramName",
                    "type": "Token",
                    "isOptional": true
                }
            ]
        },
        {
            "name": "IncludedRecordParameterNode",
            "base": "ParameterNode",
            "kind": "INCLUDED_RECORD_PARAM",
            "attributes": [
                {
                    "name": "annotations",
                    "type": "AnnotationNode",
                    "occurrences": "MULTIPLE"
                },
                {
                    "name": "asteriskToken",
                    "type": "Token"
                },
                {
                    "name": "typeName",
                    "type": "Node"
                },
                {
                    "name": "paramName",
                    "type": "Token",
                    "isOptional": true
                }
            ]
        },
        {
            "name": "RestParameterNode",
            "base": "ParameterNode",
            "kind": "REST_PARAM",
            "attributes": [
                {
                    "name": "annotations",
                    "type": "AnnotationNode",
                    "occurrences": "MULTIPLE"
                },
                {
                    "name": "typeName",
                    "type": "Node"
                },
                {
                    "name": "ellipsisToken",
                    "type": "Token"
                },
                {
                    "name": "paramName",
                    "type": "Token",
                    "isOptional": true
                }
            ]
        },
        {
            "name": "ImportOrgNameNode",
            "base": "Node",
            "kind": "IMPORT_ORG_NAME",
            "attributes": [
                {
                    "name": "orgName",
                    "type": "Token"
                },
                {
                    "name": "slashToken",
                    "type": "Token"
                }
            ]
        },
        {
            "name": "ImportPrefixNode",
            "base": "Node",
            "kind": "IMPORT_PREFIX",
            "attributes": [
                {
                    "name": "asKeyword",
                    "type": "Token"
                },
                {
                    "name": "prefix",
                    "type": "Token"
                }
            ]
        },
        {
            "name": "MappingFieldNode",
            "base": "Node",
            "isAbstract": true
        },
        {
            "name": "SpecificFieldNode",
            "base": "MappingFieldNode",
            "kind": "SPECIFIC_FIELD",
            "attributes": [
                {
                    "name": "readonlyKeyword",
                    "type": "Token",
                    "isOptional": true
                },
                {
                    "name": "fieldName",
                    "type": "Node"
                },
                {
                    "name": "colon",
                    "type": "Token",
                    "isOptional": true
                },
                {
                    "name": "valueExpr",
                    "type": "ExpressionNode",
                    "isOptional": true
                }
            ]
        },
        {
            "name": "SpreadFieldNode",
            "base": "MappingFieldNode",
            "kind": "SPREAD_FIELD",
            "attributes": [
                {
                    "name": "ellipsis",
                    "type": "Token"
                },
                {
                    "name": "valueExpr",
                    "type": "ExpressionNode"
                }
            ]
        },
        {
            "name": "FunctionArgumentNode",
            "base": "Node",
            "isAbstract": true
        },
        {
            "name": "NamedArgumentNode",
            "base": "FunctionArgumentNode",
            "kind": "NAMED_ARG",
            "attributes": [
                {
                    "name": "argumentName",
                    "type": "SimpleNameReferenceNode"
                },
                {
                    "name": "equalsToken",
                    "type": "Token"
                },
                {
                    "name": "expression",
                    "type": "ExpressionNode"
                }
            ]
        },
        {
            "name": "PositionalArgumentNode",
            "base": "FunctionArgumentNode",
            "kind": "POSITIONAL_ARG",
            "attributes": [
                {
                    "name": "expression",
                    "type": "ExpressionNode"
                }
            ]
        },
        {
            "name": "RestArgumentNode",
            "base": "FunctionArgumentNode",
            "kind": "REST_ARG",
            "attributes": [
                {
                    "name": "ellipsis",
                    "type": "Token"
                },
                {
                    "name": "expression",
                    "type": "ExpressionNode"
                }
            ]
        },
        {
            "name": "InferredTypedescDefaultNode",
            "base": "ExpressionNode",
            "kind": "INFERRED_TYPEDESC_DEFAULT",
            "attributes": [
                {
                    "name": "ltToken",
                    "type": "Token"
                },
                {
                    "name": "gtToken",
                    "type": "Token"
                }
            ]
        },
        {
            "name": "ObjectTypeDescriptorNode",
            "base": "TypeDescriptorNode",
            "kind": "OBJECT_TYPE_DESC",
            "attributes": [
                {
                    "name": "objectTypeQualifiers",
                    "type": "Token",
                    "occurrences": "MULTIPLE"
                },
                {
                    "name": "objectKeyword",
                    "type": "Token"
                },
                {
                    "name": "openBrace",
                    "type": "Token"
                },
                {
                    "name": "members",
                    "type": "Node",
                    "occurrences": "MULTIPLE"
                },
                {
                    "name": "closeBrace",
                    "type": "Token"
                }
            ]
        },
        {
            "name": "ObjectConstructorExpressionNode",
            "base": "ExpressionNode",
            "kind": "OBJECT_CONSTRUCTOR",
            "attributes": [
                {
                    "name": "annotations",
                    "type": "AnnotationNode",
                    "occurrences": "MULTIPLE"
                },
                {
                    "name": "objectTypeQualifiers",
                    "type": "Token",
                    "occurrences": "MULTIPLE"
                },
                {
                    "name": "objectKeyword",
                    "type": "Token"
                },
                {
                    "name": "typeReference",
                    "type": "TypeDescriptorNode",
                    "isOptional": true
                },
                {
                    "name": "openBraceToken",
                    "type": "Token"
                },
                {
                    "name": "members",
                    "type": "Node",
                    "occurrences": "MULTIPLE"
                },
                {
                    "name": "closeBraceToken",
                    "type": "Token"
                }
            ]
        },
        {
            "name": "RecordTypeDescriptorNode",
            "base": "TypeDescriptorNode",
            "kind": "RECORD_TYPE_DESC",
            "attributes": [
                {
                    "name": "recordKeyword",
                    "type": "Token"
                },
                {
                    "name": "bodyStartDelimiter",
                    "type": "Token"
                },
                {
                    "name": "fields",
                    "type": "Node",
                    "occurrences": "MULTIPLE"
                },
                {
                    "name": "recordRestDescriptor",
                    "type": "RecordRestDescriptorNode",
                    "isOptional": true
                },
                {
                    "name": "bodyEndDelimiter",
                    "type": "Token"
                }
            ]
        },
        {
            "name": "ReturnTypeDescriptorNode",
            "base": "Node",
            "kind": "RETURN_TYPE_DESCRIPTOR",
            "attributes": [
                {
                    "name": "returnsKeyword",
                    "type": "Token"
                },
                {
                    "name": "annotations",
                    "type": "AnnotationNode",
                    "occurrences": "MULTIPLE"
                },
                {
                    "name": "type",
                    "type": "Node"
                }
            ]
        },
        {
            "name": "NilTypeDescriptorNode",
            "base": "TypeDescriptorNode",
            "kind": "NIL_TYPE_DESC",
            "attributes": [
                {
                    "name": "openParenToken",
                    "type": "Token"
                },
                {
                    "name": "closeParenToken",
                    "type": "Token"
                }
            ]
        },
        {
            "name": "OptionalTypeDescriptorNode",
            "base": "TypeDescriptorNode",
            "kind": "OPTIONAL_TYPE_DESC",
            "attributes": [
                {
                    "name": "typeDescriptor",
                    "type": "Node"
                },
                {
                    "name": "questionMarkToken",
                    "type": "Token"
                }
            ]
        },
        {
            "name": "ObjectFieldNode",
            "base": "Node",
            "kind": "OBJECT_FIELD",
            "attributes": [
                {
                    "name": "metadata",
                    "type": "MetadataNode",
                    "isOptional": true
                },
                {
                    "name": "visibilityQualifier",
                    "type": "Token",
                    "isOptional": true
                },
                {
                    "name": "qualifierList",
                    "type": "Token",
                    "occurrences": "MULTIPLE"
                },
                {
                    "name": "typeName",
                    "type": "Node"
                },
                {
                    "name": "fieldName",
                    "type": "Token"
                },
                {
                    "name": "equalsToken",
                    "type": "Token",
                    "isOptional": true
                },
                {
                    "name": "expression",
                    "type": "ExpressionNode",
                    "isOptional": true
                },
                {
                    "name": "semicolonToken",
                    "type": "Token"
                }
            ]
        },
        {
            "name": "RecordFieldNode",
            "base": "Node",
            "kind": "RECORD_FIELD",
            "attributes": [
                {
                    "name": "metadata",
                    "type": "MetadataNode",
                    "isOptional": true
                },
                {
                    "name": "readonlyKeyword",
                    "type": "Token",
                    "isOptional": true
                },
                {
                    "name": "typeName",
                    "type": "Node"
                },
                {
                    "name": "fieldName",
                    "type": "Token"
                },
                {
                    "name": "questionMarkToken",
                    "type": "Token",
                    "isOptional": true
                },
                {
                    "name": "semicolonToken",
                    "type": "Token"
                }
            ]
        },
        {
            "name": "RecordFieldWithDefaultValueNode",
            "base": "Node",
            "kind": "RECORD_FIELD_WITH_DEFAULT_VALUE",
            "attributes": [
                {
                    "name": "metadata",
                    "type": "MetadataNode",
                    "isOptional": true
                },
                {
                    "name": "readonlyKeyword",
                    "type": "Token",
                    "isOptional": true
                },
                {
                    "name": "typeName",
                    "type": "Node"
                },
                {
                    "name": "fieldName",
                    "type": "Token"
                },
                {
                    "name": "equalsToken",
                    "type": "Token"
                },
                {
                    "name": "expression",
                    "type": "ExpressionNode"
                },
                {
                    "name": "semicolonToken",
                    "type": "Token"
                }
            ]
        },
        {
            "name": "RecordRestDescriptorNode",
            "base": "Node",
            "kind": "RECORD_REST_TYPE",
            "attributes": [
                {
                    "name": "typeName",
                    "type": "Node"
                },
                {
                    "name": "ellipsisToken",
                    "type": "Token"
                },
                {
                    "name": "semicolonToken",
                    "type": "Token"
                }
            ]
        },
        {
            "name": "TypeReferenceNode",
            "base": "TypeDescriptorNode",
            "kind": "TYPE_REFERENCE",
            "attributes": [
                {
                    "name": "asteriskToken",
                    "type": "Token"
                },
                {
                    "name": "typeName",
                    "type": "Node"
                },
                {
                    "name": "semicolonToken",
                    "type": "Token"
                }
            ]
        },
        {
            "name": "AnnotationNode",
            "base": "Node",
            "kind": "ANNOTATION",
            "attributes": [
                {
                    "name": "atToken",
                    "type": "Token"
                },
                {
                    "name": "annotReference",
                    "type": "Node"
                },
                {
                    "name": "annotValue",
                    "type": "MappingConstructorExpressionNode",
                    "isOptional": true
                }
            ]
        },
        {
            "name": "MetadataNode",
            "base": "Node",
            "kind": "METADATA",
            "attributes": [
                {
                    "name": "documentationString",
                    "type": "Node",
                    "isOptional": true
                },
                {
                    "name": "annotations",
                    "type": "AnnotationNode",
                    "occurrences": "MULTIPLE"
                }
            ]
        },
        {
            "name": "ModuleVariableDeclarationNode",
            "base": "ModuleMemberDeclarationNode",
            "kind": "MODULE_VAR_DECL",
            "attributes": [
                {
                    "name": "metadata",
                    "type": "MetadataNode",
                    "isOptional": true
                },
                {
                    "name": "visibilityQualifier",
                    "type": "Token",
                    "isOptional": true
                },
                {
                    "name": "qualifiers",
                    "type": "Token",
                    "occurrences": "MULTIPLE"
                },
                {
                    "name": "typedBindingPattern",
                    "type": "TypedBindingPatternNode"
                },
                {
                    "name": "equalsToken",
                    "type": "Token",
                    "isOptional": true
                },
                {
                    "name": "initializer",
                    "type": "ExpressionNode",
                    "isOptional": true
                },
                {
                    "name": "semicolonToken",
                    "type": "Token"
                }
            ]
        },
        {
            "name": "TypeTestExpressionNode",
            "base": "ExpressionNode",
            "kind": "TYPE_TEST_EXPRESSION",
            "attributes": [
                {
                    "name": "expression",
                    "type": "ExpressionNode"
                },
                {
                    "name": "isKeyword",
                    "type": "Token"
                },
                {
                    "name": "typeDescriptor",
                    "type": "Node"
                }
            ]
        },
        {
            "name": "ActionNode",
            "base": "ExpressionNode",
            "isAbstract": true
        },
        {
            "name": "RemoteMethodCallActionNode",
            "base": "ActionNode",
            "kind": "REMOTE_METHOD_CALL_ACTION",
            "attributes": [
                {
                    "name": "expression",
                    "type": "ExpressionNode"
                },
                {
                    "name": "rightArrowToken",
                    "type": "Token"
                },
                {
                    "name": "methodName",
                    "type": "SimpleNameReferenceNode"
                },
                {
                    "name": "openParenToken",
                    "type": "Token"
                },
                {
                    "name": "arguments",
                    "type": "FunctionArgumentNode",
                    "occurrences": "MULTIPLE_SEPARATED"
                },
                {
                    "name": "closeParenToken",
                    "type": "Token"
                }
            ]
        },
        {
            "name": "MapTypeDescriptorNode",
            "base": "TypeDescriptorNode",
            "kind": "MAP_TYPE_DESC",
            "attributes": [
                {
                    "name": "mapKeywordToken",
                    "type": "Token"
                },
                {
                    "name": "mapTypeParamsNode",
                    "type": "TypeParameterNode"
                }
            ]
        },
        {
            "name": "NilLiteralNode",
            "base": "ExpressionNode",
            "kind": "NIL_LITERAL",
            "attributes": [
                {
                    "name": "openParenToken",
                    "type": "Token"
                },
                {
                    "name": "closeParenToken",
                    "type": "Token"
                }
            ]
        },
        {
            "name": "AnnotationDeclarationNode",
            "base": "ModuleMemberDeclarationNode",
            "kind": "ANNOTATION_DECLARATION",
            "attributes": [
                {
                    "name": "metadata",
                    "type": "MetadataNode",
                    "isOptional": true
                },
                {
                    "name": "visibilityQualifier",
                    "type": "Token",
                    "isOptional": true
                },
                {
                    "name": "constKeyword",
                    "type": "Token",
                    "isOptional": true
                },
                {
                    "name": "annotationKeyword",
                    "type": "Token"
                },
                {
                    "name": "typeDescriptor",
                    "type": "Node",
                    "isOptional": true
                },
                {
                    "name": "annotationTag",
                    "type": "Token"
                },
                {
                    "name": "onKeyword",
                    "type": "Token",
                    "isOptional": true
                },
                {
                    "name": "attachPoints",
                    "type": "Node",
                    "occurrences": "MULTIPLE_SEPARATED"
                },
                {
                    "name": "semicolonToken",
                    "type": "Token"
                }
            ]
        },
        {
            "name": "AnnotationAttachPointNode",
            "base": "Node",
            "kind": "ANNOTATION_ATTACH_POINT",
            "attributes": [
                {
                    "name": "sourceKeyword",
                    "type": "Token",
                    "isOptional": true
                },
                {
                    "name": "identifiers",
                    "type": "Token",
                    "occurrences": "MULTIPLE"
                }
            ]
        },
        {
            "name": "XMLNamespaceDeclarationNode",
            "base": "StatementNode",
            "kind": "XML_NAMESPACE_DECLARATION",
            "attributes": [
                {
                    "name": "xmlnsKeyword",
                    "type": "Token"
                },
                {
                    "name": "namespaceuri",
                    "type": "ExpressionNode"
                },
                {
                    "name": "asKeyword",
                    "type": "Token",
                    "isOptional": true
                },
                {
                    "name": "namespacePrefix",
                    "type": "IdentifierToken",
                    "isOptional": true
                },
                {
                    "name": "semicolonToken",
                    "type": "Token"
                }
            ]
        },
        {
            "name": "ModuleXMLNamespaceDeclarationNode",
            "base": "ModuleMemberDeclarationNode",
            "kind": "MODULE_XML_NAMESPACE_DECLARATION",
            "attributes": [
                {
                    "name": "xmlnsKeyword",
                    "type": "Token"
                },
                {
                    "name": "namespaceuri",
                    "type": "ExpressionNode"
                },
                {
                    "name": "asKeyword",
                    "type": "Token",
                    "isOptional": true
                },
                {
                    "name": "namespacePrefix",
                    "type": "IdentifierToken",
                    "isOptional": true
                },
                {
                    "name": "semicolonToken",
                    "type": "Token"
                }
            ]
        },
        {
            "name": "ClientDeclarationNode",
            "base": "StatementNode",
            "kind": "CLIENT_DECLARATION",
            "attributes": [
                {
                    "name": "annotations",
                    "type": "AnnotationNode",
                    "occurrences": "MULTIPLE"
                },
                {
                    "name": "clientKeyword",
                    "type": "Token"
                },
                {
                    "name": "clientUri",
                    "type": "BasicLiteralNode"
                },
                {
                    "name": "asKeyword",
                    "type": "Token"
                },
                {
                    "name": "clientPrefix",
                    "type": "IdentifierToken"
                },
                {
                    "name": "semicolonToken",
                    "type": "Token"
                }
            ]
        },
        {
            "name": "ModuleClientDeclarationNode",
            "base": "ModuleMemberDeclarationNode",
            "kind": "MODULE_CLIENT_DECLARATION",
            "attributes": [
                {
                    "name": "annotations",
                    "type": "AnnotationNode",
                    "occurrences": "MULTIPLE"
                },
                {
                    "name": "clientKeyword",
                    "type": "Token"
                },
                {
                    "name": "clientUri",
                    "type": "BasicLiteralNode"
                },
                {
                    "name": "asKeyword",
                    "type": "Token"
                },
                {
                    "name": "clientPrefix",
                    "type": "IdentifierToken"
                },
                {
                    "name": "semicolonToken",
                    "type": "Token"
                }
            ]
        },
        {
            "name": "FunctionBodyBlockNode",
            "base": "FunctionBodyNode",
            "kind": "FUNCTION_BODY_BLOCK",
            "attributes": [
                {
                    "name": "openBraceToken",
                    "type": "Token"
                },
                {
                    "name": "namedWorkerDeclarator",
                    "type": "NamedWorkerDeclarator",
                    "isOptional": true
                },
                {
                    "name": "statements",
                    "type": "StatementNode",
                    "occurrences": "MULTIPLE"
                },
                {
                    "name": "closeBraceToken",
                    "type": "Token"
                },
                {
                    "name": "semicolonToken",
                    "type": "Token",
                    "isOptional": true
                }
            ]
        },
        {
            "name": "NamedWorkerDeclarationNode",
            "base": "Node",
            "kind": "NAMED_WORKER_DECLARATION",
            "attributes": [
                {
                    "name": "annotations",
                    "type": "AnnotationNode",
                    "occurrences": "MULTIPLE"
                },
                {
                    "name": "transactionalKeyword",
                    "type": "Token",
                    "isOptional": true
                },
                {
                    "name": "workerKeyword",
                    "type": "Token"
                },
                {
                    "name": "workerName",
                    "type": "IdentifierToken"
                },
                {
                    "name": "returnTypeDesc",
                    "type": "Node",
                    "isOptional": true
                },
                {
                    "name": "workerBody",
                    "type": "BlockStatementNode"
                }
            ]
        },
        {
            "name": "NamedWorkerDeclarator",
            "base": "Node",
            "kind": "NAMED_WORKER_DECLARATOR",
            "attributes": [
                {
                    "name": "workerInitStatements",
                    "type": "StatementNode",
                    "occurrences": "MULTIPLE"
                },
                {
                    "name": "namedWorkerDeclarations",
                    "type": "NamedWorkerDeclarationNode",
                    "occurrences": "MULTIPLE"
                }
            ]
        },
        {
            "name": "BasicLiteralNode",
            "base": "ExpressionNode",
            "attributes": [
                {
                    "name": "literalToken",
                    "type": "Token"
                }
            ]
        },
        {
            "name": "TypeDescriptorNode",
            "base": "ExpressionNode",
            "isAbstract": true
        },
        {
            "name": "NameReferenceNode",
            "base": "TypeDescriptorNode",
            "isAbstract": true
        },
        {
            "name": "SimpleNameReferenceNode",
            "base": "NameReferenceNode",
            "kind": "SIMPLE_NAME_REFERENCE",
            "attributes": [
                {
                    "name": "name",
                    "type": "Token"
                }
            ]
        },
        {
            "name": "QualifiedNameReferenceNode",
            "base": "NameReferenceNode",
            "kind": "QUALIFIED_NAME_REFERENCE",
            "attributes": [
                {
                    "name": "modulePrefix",
                    "type": "Token"
                },
                {
                    "name": "colon",
                    "type": "Node"
                },
                {
                    "name": "identifier",
                    "type": "IdentifierToken"
                }
            ]
        },
        {
            "name": "BuiltinSimpleNameReferenceNode",
            "base": "NameReferenceNode",
            "attributes": [
                {
                    "name": "name",
                    "type": "Token"
                }
            ]
        },
        {
            "name": "TrapExpressionNode",
            "base": "ExpressionNode",
            "attributes": [
                {
                    "name": "trapKeyword",
                    "type": "Token"
                },
                {
                    "name": "expression",
                    "type": "ExpressionNode"
                }
            ]
        },
        {
            "name": "ListConstructorExpressionNode",
            "base": "ExpressionNode",
            "kind": "LIST_CONSTRUCTOR",
            "attributes": [
                {
                    "name": "openBracket",
                    "type": "Token"
                },
                {
                    "name": "expressions",
                    "type": "Node",
                    "occurrences": "MULTIPLE_SEPARATED"
                },
                {
                    "name": "closeBracket",
                    "type": "Token"
                }
            ]
        },
        {
            "name": "TypeCastExpressionNode",
            "base": "ExpressionNode",
            "kind": "TYPE_CAST_EXPRESSION",
            "attributes": [
                {
                    "name": "ltToken",
                    "type": "Token"
                },
                {
                    "name": "typeCastParam",
                    "type": "TypeCastParamNode"
                },
                {
                    "name": "gtToken",
                    "type": "Token"
                },
                {
                    "name": "expression",
                    "type": "ExpressionNode"
                }
            ]
        },
        {
            "name": "TypeCastParamNode",
            "base": "Node",
            "kind": "TYPE_CAST_PARAM",
            "attributes": [
                {
                    "name": "annotations",
                    "type": "AnnotationNode",
                    "occurrences": "MULTIPLE"
                },
                {
                    "name": "type",
                    "type": "Node",
                    "isOptional": true
                }
            ]
        },
        {
            "name": "UnionTypeDescriptorNode",
            "base": "TypeDescriptorNode",
            "kind": "UNION_TYPE_DESC",
            "attributes": [
                {
                    "name": "leftTypeDesc",
                    "type": "TypeDescriptorNode"
                },
                {
                    "name": "pipeToken",
                    "type": "Token"
                },
                {
                    "name": "rightTypeDesc",
                    "type": "TypeDescriptorNode"
                }
            ]
        },
        {
            "name": "TableConstructorExpressionNode",
            "base": "ExpressionNode",
            "kind": "TABLE_CONSTRUCTOR",
            "attributes": [
                {
                    "name": "tableKeyword",
                    "type": "Token"
                },
                {
                    "name": "keySpecifier",
                    "type": "KeySpecifierNode",
                    "isOptional": true
                },
                {
                    "name": "openBracket",
                    "type": "Token"
                },
                {
                    "name": "rows",
                    "type": "Node",
                    "occurrences": "MULTIPLE_SEPARATED"
                },
                {
                    "name": "closeBracket",
                    "type": "Token"
                }
            ]
        },
        {
            "name": "KeySpecifierNode",
            "base": "Node",
            "kind": "KEY_SPECIFIER",
            "attributes": [
                {
                    "name": "keyKeyword",
                    "type": "Token"
                },
                {
                    "name": "openParenToken",
                    "type": "Token"
                },
                {
                    "name": "fieldNames",
                    "type": "IdentifierToken",
                    "occurrences": "MULTIPLE_SEPARATED"
                },
                {
                    "name": "closeParenToken",
                    "type": "Token"
                }
            ]
        },
        {
            "name": "StreamTypeDescriptorNode",
            "base": "TypeDescriptorNode",
            "kind": "STREAM_TYPE_DESC",
            "attributes": [
                {
                    "name": "streamKeywordToken",
                    "type": "Token"
                },
                {
                    "name": "streamTypeParamsNode",
                    "type": "Node",
                    "isOptional": true
                }
            ]
        },
        {
            "name": "StreamTypeParamsNode",
            "base": "Node",
            "kind": "STREAM_TYPE_PARAMS",
            "attributes": [
                {
                    "name": "ltToken",
                    "type": "Token"
                },
                {
                    "name": "leftTypeDescNode",
                    "type": "Node"
                },
                {
                    "name": "commaToken",
                    "type": "Token",
                    "isOptional": true
                },
                {
                    "name": "rightTypeDescNode",
                    "type": "Node",
                    "isOptional": true
                },
                {
                    "name": "gtToken",
                    "type": "Token"
                }
            ]
        },
        {
            "name": "LetExpressionNode",
            "base": "ExpressionNode",
            "kind": "LET_EXPRESSION",
            "attributes": [
                {
                    "name": "letKeyword",
                    "type": "Token"
                },
                {
                    "name": "letVarDeclarations",
                    "type": "LetVariableDeclarationNode",
                    "occurrences": "MULTIPLE_SEPARATED"
                },
                {
                    "name": "inKeyword",
                    "type": "Token"
                },
                {
                    "name": "expression",
                    "type": "ExpressionNode"
                }
            ]
        },
        {
            "name": "LetVariableDeclarationNode",
            "base": "Node",
            "kind": "LET_VAR_DECL",
            "attributes": [
                {
                    "name": "annotations",
                    "type": "AnnotationNode",
                    "occurrences": "MULTIPLE"
                },
                {
                    "name": "typedBindingPattern",
                    "type": "TypedBindingPatternNode"
                },
                {
                    "name": "equalsToken",
                    "type": "Token"
                },
                {
                    "name": "expression",
                    "type": "ExpressionNode"
                }
            ]
        },
        {
            "name": "TemplateExpressionNode",
            "base": "ExpressionNode",
            "attributes": [
                {
                    "name": "type",
                    "type": "Token",
                    "isOptional": true
                },
                {
                    "name": "startBacktick",
                    "type": "Token"
                },
                {
                    "name": "content",
                    "type": "Node",
                    "occurrences": "MULTIPLE"
                },
                {
                    "name": "endBacktick",
                    "type": "Token"
                }
            ]
        },
        {
            "name": "XMLItemNode",
            "base": "Node",
            "isAbstract": true
        },
        {
            "name": "XMLElementNode",
            "base": "XMLItemNode",
            "kind": "XML_ELEMENT",
            "attributes": [
                {
                    "name": "startTag",
                    "type": "XMLStartTagNode"
                },
                {
                    "name": "content",
                    "type": "XMLItemNode",
                    "occurrences": "MULTIPLE"
                },
                {
                    "name": "endTag",
                    "type": "XMLEndTagNode"
                }
            ]
        },
        {
            "name": "XMLElementTagNode",
            "base": "Node",
            "isAbstract": true
        },
        {
            "name": "XMLStartTagNode",
            "base": "XMLElementTagNode",
            "kind": "XML_ELEMENT_START_TAG",
            "attributes": [
                {
                    "name": "ltToken",
                    "type": "Token"
                },
                {
                    "name": "name",
                    "type": "XMLNameNode"
                },
                {
                    "name": "attributes",
                    "type": "XMLAttributeNode",
                    "occurrences": "MULTIPLE"
                },
                {
                    "name": "getToken",
                    "type": "Token"
                }
            ]
        },
        {
            "name": "XMLEndTagNode",
            "base": "XMLElementTagNode",
            "kind": "XML_ELEMENT_END_TAG",
            "attributes": [
                {
                    "name": "ltToken",
                    "type": "Token"
                },
                {
                    "name": "slashToken",
                    "type": "Token"
                },
                {
                    "name": "name",
                    "type": "XMLNameNode"
                },
                {
                    "name": "getToken",
                    "type": "Token"
                }
            ]
        },
        {
            "name": "XMLNameNode",
            "base": "Node",
            "isAbstract": true
        },
        {
            "name": "XMLSimpleNameNode",
            "base": "XMLNameNode",
            "kind": "XML_SIMPLE_NAME",
            "attributes": [
                {
                    "name": "name",
                    "type": "Token"
                }
            ]
        },
        {
            "name": "XMLQualifiedNameNode",
            "base": "XMLNameNode",
            "kind": "XML_QUALIFIED_NAME",
            "attributes": [
                {
                    "name": "prefix",
                    "type": "XMLSimpleNameNode"
                },
                {
                    "name": "colon",
                    "type": "Token"
                },
                {
                    "name": "name",
                    "type": "XMLSimpleNameNode"
                }
            ]
        },
        {
            "name": "XMLEmptyElementNode",
            "base": "XMLItemNode",
            "kind": "XML_EMPTY_ELEMENT",
            "attributes": [
                {
                    "name": "ltToken",
                    "type": "Token"
                },
                {
                    "name": "name",
                    "type": "XMLNameNode"
                },
                {
                    "name": "attributes",
                    "type": "XMLAttributeNode",
                    "occurrences": "MULTIPLE"
                },
                {
                    "name": "slashToken",
                    "type": "Token"
                },
                {
                    "name": "getToken",
                    "type": "Token"
                }
            ]
        },
        {
            "name": "InterpolationNode",
            "base": "XMLItemNode",
            "kind": "INTERPOLATION",
            "attributes": [
                {
                    "name": "interpolationStartToken",
                    "type": "Token"
                },
                {
                    "name": "expression",
                    "type": "ExpressionNode"
                },
                {
                    "name": "interpolationEndToken",
                    "type": "Token"
                }
            ]
        },
        {
            "name": "XMLTextNode",
            "base": "XMLItemNode",
            "kind": "XML_TEXT",
            "attributes": [
                {
                    "name": "content",
                    "type": "Token"
                }
            ]
        },
        {
            "name": "XMLAttributeNode",
            "base": "Node",
            "kind": "XML_ATTRIBUTE",
            "attributes": [
                {
                    "name": "attributeName",
                    "type": "XMLNameNode"
                },
                {
                    "name": "equalToken",
                    "type": "Token"
                },
                {
                    "name": "value",
                    "type": "XMLAttributeValue"
                }
            ]
        },
        {
            "name": "XMLAttributeValue",
            "base": "Node",
            "kind": "XML_ATTRIBUTE_VALUE",
            "attributes": [
                {
                    "name": "startQuote",
                    "type": "Token"
                },
                {
                    "name": "value",
                    "type": "Node",
                    "occurrences": "MULTIPLE"
                },
                {
                    "name": "endQuote",
                    "type": "Token"
                }
            ]
        },
        {
            "name": "XMLComment",
            "base": "XMLItemNode",
            "kind": "XML_COMMENT",
            "attributes": [
                {
                    "name": "commentStart",
                    "type": "Token"
                },
                {
                    "name": "content",
                    "type": "Node",
                    "occurrences": "MULTIPLE"
                },
                {
                    "name": "commentEnd",
                    "type": "Token"
                }
            ]
        },
        {
            "name": "XMLCDATANode",
            "base": "XMLItemNode",
            "kind": "XML_CDATA",
            "attributes": [
                {
                    "name": "cdataStart",
                    "type": "Token"
                },
                {
                    "name": "content",
                    "type": "Node",
                    "occurrences": "MULTIPLE"
                },
                {
                    "name": "cdataEnd",
                    "type": "Token"
                }
            ]
        },
        {
            "name": "XMLProcessingInstruction",
            "base": "XMLItemNode",
            "kind": "XML_PI",
            "attributes": [
                {
                    "name": "piStart",
                    "type": "Token"
                },
                {
                    "name": "target",
                    "type": "XMLNameNode"
                },
                {
                    "name": "data",
                    "type": "Node",
                    "occurrences": "MULTIPLE"
                },
                {
                    "name": "piEnd",
                    "type": "Token"
                }
            ]
        },
        {
            "name": "TableTypeDescriptorNode",
            "base": "TypeDescriptorNode",
            "kind": "TABLE_TYPE_DESC",
            "attributes": [
                {
                    "name": "tableKeywordToken",
                    "type": "Token"
                },
                {
                    "name": "rowTypeParameterNode",
                    "type": "Node"
                },
                {
                    "name": "keyConstraintNode",
                    "type": "Node",
                    "isOptional": true
                }
            ]
        },
        {
            "name": "TypeParameterNode",
            "base": "Node",
            "kind": "TYPE_PARAMETER",
            "attributes": [
                {
                    "name": "ltToken",
                    "type": "Token"
                },
                {
                    "name": "typeNode",
                    "type": "TypeDescriptorNode"
                },
                {
                    "name": "gtToken",
                    "type": "Token"
                }
            ]
        },
        {
            "name": "KeyTypeConstraintNode",
            "base": "Node",
            "kind": "KEY_TYPE_CONSTRAINT",
            "attributes": [
                {
                    "name": "keyKeywordToken",
                    "type": "Token"
                },
                {
                    "name": "typeParameterNode",
                    "type": "Node"
                }
            ]
        },
        {
            "name": "FunctionTypeDescriptorNode",
            "base": "TypeDescriptorNode",
            "kind": "FUNCTION_TYPE_DESC",
            "attributes": [
                {
                    "name": "qualifierList",
                    "type": "Token",
                    "occurrences": "MULTIPLE"
                },
                {
                    "name": "functionKeyword",
                    "type": "Token"
                },
                {
                    "name": "functionSignature",
                    "type": "FunctionSignatureNode",
                    "isOptional": true
                }
            ]
        },
        {
            "name": "FunctionSignatureNode",
            "base": "Node",
            "kind": "FUNCTION_SIGNATURE",
            "attributes": [
                {
                    "name": "openParenToken",
                    "type": "Token"
                },
                {
                    "name": "parameters",
                    "type": "ParameterNode",
                    "occurrences": "MULTIPLE_SEPARATED"
                },
                {
                    "name": "closeParenToken",
                    "type": "Token"
                },
                {
                    "name": "returnTypeDesc",
                    "type": "ReturnTypeDescriptorNode",
                    "isOptional": true
                }
            ]
        },
        {
            "name": "AnonymousFunctionExpressionNode",
            "base": "ExpressionNode",
            "isAbstract": true
        },
        {
            "name": "ExplicitAnonymousFunctionExpressionNode",
            "base": "AnonymousFunctionExpressionNode",
            "kind": "EXPLICIT_ANONYMOUS_FUNCTION_EXPRESSION",
            "attributes": [
                {
                    "name": "annotations",
                    "type": "AnnotationNode",
                    "occurrences": "MULTIPLE"
                },
                {
                    "name": "qualifierList",
                    "type": "Token",
                    "occurrences": "MULTIPLE"
                },
                {
                    "name": "functionKeyword",
                    "type": "Token"
                },
                {
                    "name": "functionSignature",
                    "type": "FunctionSignatureNode"
                },
                {
                    "name": "functionBody",
                    "type": "FunctionBodyNode"
                }
            ]
        },
        {
            "name": "FunctionBodyNode",
            "base": "Node",
            "isAbstract": true
        },
        {
            "name": "ExpressionFunctionBodyNode",
            "base": "FunctionBodyNode",
            "kind": "EXPRESSION_FUNCTION_BODY",
            "attributes": [
                {
                    "name": "rightDoubleArrow",
                    "type": "Token"
                },
                {
                    "name": "expression",
                    "type": "ExpressionNode"
                },
                {
                    "name": "semicolon",
                    "type": "Token",
                    "isOptional": true
                }
            ]
        },
        {
            "name": "TupleTypeDescriptorNode",
            "base": "TypeDescriptorNode",
            "kind": "TUPLE_TYPE_DESC",
            "attributes": [
                {
                    "name": "openBracketToken",
                    "type": "Token"
                },
                {
                    "name": "memberTypeDesc",
                    "type": "Node",
                    "occurrences": "MULTIPLE_SEPARATED"
                },
                {
                    "name": "closeBracketToken",
                    "type": "Token"
                }
            ]
        },
        {
            "name": "ParenthesisedTypeDescriptorNode",
            "base": "TypeDescriptorNode",
            "kind": "PARENTHESISED_TYPE_DESC",
            "attributes": [
                {
                    "name": "openParenToken",
                    "type": "Token"
                },
                {
                    "name": "typedesc",
                    "type": "TypeDescriptorNode"
                },
                {
                    "name": "closeParenToken",
                    "type": "Token"
                }
            ]
        },
        {
            "name": "NewExpressionNode",
            "base": "ExpressionNode",
            "isAbstract": true
        },
        {
            "name": "ExplicitNewExpressionNode",
            "base": "NewExpressionNode",
            "kind": "EXPLICIT_NEW_EXPRESSION",
            "attributes": [
                {
                    "name": "newKeyword",
                    "type": "Token"
                },
                {
                    "name": "typeDescriptor",
                    "type": "TypeDescriptorNode"
                },
                {
                    "name": "parenthesizedArgList",
                    "type": "ParenthesizedArgList"
                }
            ]
        },
        {
            "name": "ImplicitNewExpressionNode",
            "base": "NewExpressionNode",
            "kind": "IMPLICIT_NEW_EXPRESSION",
            "attributes": [
                {
                    "name": "newKeyword",
                    "type": "Token"
                },
                {
                    "name": "parenthesizedArgList",
                    "type": "ParenthesizedArgList",
                    "isOptional": true
                }
            ]
        },
        {
            "name": "ParenthesizedArgList",
            "base": "Node",
            "kind": "PARENTHESIZED_ARG_LIST",
            "attributes": [
                {
                    "name": "openParenToken",
                    "type": "Token"
                },
                {
                    "name": "arguments",
                    "type": "FunctionArgumentNode",
                    "occurrences": "MULTIPLE_SEPARATED"
                },
                {
                    "name": "closeParenToken",
                    "type": "Token"
                }
            ]
        },
        {
            "name": "ClauseNode",
            "base": "Node",
            "isAbstract": true
        },
        {
            "name": "IntermediateClauseNode",
            "base": "ClauseNode",
            "isAbstract": true
        },
        {
            "name": "QueryConstructTypeNode",
            "base": "Node",
            "kind": "QUERY_CONSTRUCT_TYPE",
            "attributes": [
                {
                    "name": "keyword",
                    "type": "Token"
                },
                {
                    "name": "keySpecifier",
                    "type": "KeySpecifierNode",
                    "isOptional": true
                }
            ]
        },
        {
            "name": "FromClauseNode",
            "base": "IntermediateClauseNode",
            "kind": "FROM_CLAUSE",
            "attributes": [
                {
                    "name": "fromKeyword",
                    "type": "Token"
                },
                {
                    "name": "typedBindingPattern",
                    "type": "TypedBindingPatternNode"
                },
                {
                    "name": "inKeyword",
                    "type": "Token"
                },
                {
                    "name": "expression",
                    "type": "ExpressionNode"
                }
            ]
        },
        {
            "name": "WhereClauseNode",
            "base": "IntermediateClauseNode",
            "kind": "WHERE_CLAUSE",
            "attributes": [
                {
                    "name": "whereKeyword",
                    "type": "Token"
                },
                {
                    "name": "expression",
                    "type": "ExpressionNode"
                }
            ]
        },
        {
            "name": "LetClauseNode",
            "base": "IntermediateClauseNode",
            "kind": "LET_CLAUSE",
            "attributes": [
                {
                    "name": "letKeyword",
                    "type": "Token"
                },
                {
                    "name": "letVarDeclarations",
                    "type": "LetVariableDeclarationNode",
                    "occurrences": "MULTIPLE_SEPARATED"
                }
            ]
        },
        {
            "name": "JoinClauseNode",
            "base": "IntermediateClauseNode",
            "kind": "JOIN_CLAUSE",
            "attributes": [
                {
                    "name": "outerKeyword",
                    "type": "Token",
                    "isOptional": true
                },
                {
                    "name": "joinKeyword",
                    "type": "Token"
                },
                {
                    "name": "typedBindingPattern",
                    "type": "TypedBindingPatternNode"
                },
                {
                    "name": "inKeyword",
                    "type": "Token"
                },
                {
                    "name": "expression",
                    "type": "ExpressionNode"
                },
                {
                    "name": "joinOnCondition",
                    "type": "OnClauseNode"
                }
            ]
        },
        {
            "name": "OnClauseNode",
            "base": "ClauseNode",
            "kind": "ON_CLAUSE",
            "attributes": [
                {
                    "name": "onKeyword",
                    "type": "Token"
                },
                {
                    "name": "lhsExpression",
                    "type": "ExpressionNode"
                },
                {
                    "name": "equalsKeyword",
                    "type": "Token"
                },
                {
                    "name": "rhsExpression",
                    "type": "ExpressionNode"
                }
            ]
        },
        {
            "name": "LimitClauseNode",
            "base": "IntermediateClauseNode",
            "kind": "LIMIT_CLAUSE",
            "attributes": [
                {
                    "name": "limitKeyword",
                    "type": "Token"
                },
                {
                    "name": "expression",
                    "type": "ExpressionNode"
                }
            ]
        },
        {
            "name": "OnConflictClauseNode",
            "base": "ClauseNode",
            "kind": "ON_CONFLICT_CLAUSE",
            "attributes": [
                {
                    "name": "onKeyword",
                    "type": "Token"
                },
                {
                    "name": "conflictKeyword",
                    "type": "Token"
                },
                {
                    "name": "expression",
                    "type": "ExpressionNode"
                }
            ]
        },
        {
            "name": "QueryPipelineNode",
            "base": "Node",
            "kind": "QUERY_PIPELINE",
            "attributes": [
                {
                    "name": "fromClause",
                    "type": "FromClauseNode"
                },
                {
                    "name": "intermediateClauses",
                    "type": "IntermediateClauseNode",
                    "occurrences": "MULTIPLE"
                }
            ]
        },
        {
            "name": "SelectClauseNode",
            "base": "ClauseNode",
            "kind": "SELECT_CLAUSE",
            "attributes": [
                {
                    "name": "selectKeyword",
                    "type": "Token"
                },
                {
                    "name": "expression",
                    "type": "ExpressionNode"
                }
            ]
        },
        {
            "name": "QueryExpressionNode",
            "base": "ExpressionNode",
            "kind": "QUERY_EXPRESSION",
            "attributes": [
                {
                    "name": "queryConstructType",
                    "type": "QueryConstructTypeNode",
                    "isOptional": true
                },
                {
                    "name": "queryPipeline",
                    "type": "QueryPipelineNode"
                },
                {
                    "name": "selectClause",
                    "type": "SelectClauseNode"
                },
                {
                    "name": "onConflictClause",
                    "type": "OnConflictClauseNode",
                    "isOptional": true
                }
            ]
        },
        {
            "name": "QueryActionNode",
            "base": "ActionNode",
            "kind": "QUERY_ACTION",
            "attributes": [
                {
                    "name": "queryPipeline",
                    "type": "QueryPipelineNode"
                },
                {
                    "name": "doKeyword",
                    "type": "Token"
                },
                {
                    "name": "blockStatement",
                    "type": "BlockStatementNode"
                }
            ]
        },
        {
            "name": "IntersectionTypeDescriptorNode",
            "base": "TypeDescriptorNode",
            "kind": "INTERSECTION_TYPE_DESC",
            "attributes": [
                {
                    "name": "leftTypeDesc",
                    "type": "Node"
                },
                {
                    "name": "bitwiseAndToken",
                    "type": "Token"
                },
                {
                    "name": "rightTypeDesc",
                    "type": "Node"
                }
            ]
        },
        {
            "name": "ImplicitAnonymousFunctionParameters",
            "base": "Node",
            "kind": "INFER_PARAM_LIST",
            "attributes": [
                {
                    "name": "openParenToken",
                    "type": "Token"
                },
                {
                    "name": "parameters",
                    "type": "SimpleNameReferenceNode",
                    "occurrences": "MULTIPLE_SEPARATED"
                },
                {
                    "name": "closeParenToken",
                    "type": "Token"
                }
            ]
        },
        {
            "name": "ImplicitAnonymousFunctionExpressionNode",
            "base": "AnonymousFunctionExpressionNode",
            "kind": "IMPLICIT_ANONYMOUS_FUNCTION_EXPRESSION",
            "attributes": [
                {
                    "name": "params",
                    "type": "Node"
                },
                {
                    "name": "rightDoubleArrow",
                    "type": "Token"
                },
                {
                    "name": "expression",
                    "type": "ExpressionNode"
                }
            ]
        },
        {
            "name": "StartActionNode",
            "base": "ExpressionNode",
            "kind": "START_ACTION",
            "attributes": [
                {
                    "name": "annotations",
                    "type": "AnnotationNode",
                    "occurrences": "MULTIPLE"
                },
                {
                    "name": "startKeyword",
                    "type": "Token"
                },
                {
                    "name": "expression",
                    "type": "ExpressionNode"
                }
            ]
        },
        {
            "name": "FlushActionNode",
            "base": "ExpressionNode",
            "kind": "FLUSH_ACTION",
            "attributes": [
                {
                    "name": "flushKeyword",
                    "type": "Token"
                },
                {
                    "name": "peerWorker",
                    "type": "NameReferenceNode",
                    "isOptional": true
                }
            ]
        },
        {
            "name": "SingletonTypeDescriptorNode",
            "base": "TypeDescriptorNode",
            "kind": "SINGLETON_TYPE_DESC",
            "attributes": [
                {
                    "name": "simpleContExprNode",
                    "type": "ExpressionNode"
                }
            ]
        },
        {
            "name": "MethodDeclarationNode",
            "base": "Node",
            "attributes": [
                {
                    "name": "metadata",
                    "type": "MetadataNode",
                    "isOptional": true
                },
                {
                    "name": "qualifierList",
                    "type": "Token",
                    "occurrences": "MULTIPLE"
                },
                {
                    "name": "functionKeyword",
                    "type": "Token"
                },
                {
                    "name": "methodName",
                    "type": "IdentifierToken"
                },
                {
                    "name": "relativeResourcePath",
                    "type": "Node",
                    "occurrences": "MULTIPLE"
                },
                {
                    "name": "methodSignature",
                    "type": "FunctionSignatureNode"
                },
                {
                    "name": "semicolon",
                    "type": "Token"
                }
            ]
        },
        {
            "name": "TypedBindingPatternNode",
            "base": "Node",
            "kind": "TYPED_BINDING_PATTERN",
            "attributes": [
                {
                    "name": "typeDescriptor",
                    "type": "TypeDescriptorNode"
                },
                {
                    "name": "bindingPattern",
                    "type": "BindingPatternNode"
                }
            ]
        },
        {
            "name": "BindingPatternNode",
            "base": "Node",
            "isAbstract": true
        },
        {
            "name": "CaptureBindingPatternNode",
            "base": "BindingPatternNode",
            "kind": "CAPTURE_BINDING_PATTERN",
            "attributes": [
                {
                    "name": "variableName",
                    "type": "Token"
                }
            ]
        },
        {
            "name": "WildcardBindingPatternNode",
            "base": "BindingPatternNode",
            "kind": "WILDCARD_BINDING_PATTERN",
            "attributes": [
                {
                    "name": "underscoreToken",
                    "type": "Token"
                }
            ]
        },
        {
            "name": "ListBindingPatternNode",
            "base": "BindingPatternNode",
            "kind": "LIST_BINDING_PATTERN",
            "attributes": [
                {
                    "name": "openBracket",
                    "type": "Token"
                },
                {
                    "name": "bindingPatterns",
                    "type": "BindingPatternNode",
                    "occurrences": "MULTIPLE_SEPARATED"
                },
                {
                    "name": "closeBracket",
                    "type": "Token"
                }
            ]
        },
        {
            "name": "MappingBindingPatternNode",
            "base": "BindingPatternNode",
            "kind": "MAPPING_BINDING_PATTERN",
            "attributes": [
                {
                    "name": "openBrace",
                    "type": "Token"
                },
                {
                    "name": "fieldBindingPatterns",
                    "type": "BindingPatternNode",
                    "occurrences": "MULTIPLE_SEPARATED"
                },
                {
                    "name": "closeBrace",
                    "type": "Token"
                }
            ]
        },
        {
            "name": "FieldBindingPatternNode",
            "base": "BindingPatternNode",
            "isAbstract": true
        },
        {
            "name": "FieldBindingPatternFullNode",
            "base": "FieldBindingPatternNode",
            "kind": "FIELD_BINDING_PATTERN",
            "attributes": [
                {
                    "name": "variableName",
                    "type": "SimpleNameReferenceNode"
                },
                {
                    "name": "colon",
                    "type": "Token"
                },
                {
                    "name": "bindingPattern",
                    "type": "BindingPatternNode"
                }
            ]
        },
        {
            "name": "FieldBindingPatternVarnameNode",
            "base": "FieldBindingPatternNode",
            "kind": "FIELD_BINDING_PATTERN",
            "attributes": [
                {
                    "name": "variableName",
                    "type": "SimpleNameReferenceNode"
                }
            ]
        },
        {
            "name": "RestBindingPatternNode",
            "base": "BindingPatternNode",
            "kind": "REST_BINDING_PATTERN",
            "attributes": [
                {
                    "name": "ellipsisToken",
                    "type": "Token"
                },
                {
                    "name": "variableName",
                    "type": "SimpleNameReferenceNode"
                }
            ]
        },
        {
            "name": "ErrorBindingPatternNode",
            "base": "BindingPatternNode",
            "kind": "ERROR_BINDING_PATTERN",
            "attributes": [
                {
                    "name": "errorKeyword",
                    "type": "Token"
                },
                {
                    "name": "typeReference",
                    "type": "Node",
                    "isOptional": true
                },
                {
                    "name": "openParenthesis",
                    "type": "Token"
                },
                {
                    "name": "argListBindingPatterns",
                    "type": "BindingPatternNode",
                    "occurrences": "MULTIPLE_SEPARATED"
                },
                {
                    "name": "closeParenthesis",
                    "type": "Token"
                }
            ]
        },
        {
            "name": "NamedArgBindingPatternNode",
            "base": "BindingPatternNode",
            "kind": "NAMED_ARG_BINDING_PATTERN",
            "attributes": [
                {
                    "name": "argName",
                    "type": "IdentifierToken"
                },
                {
                    "name": "equalsToken",
                    "type": "Token"
                },
                {
                    "name": "bindingPattern",
                    "type": "BindingPatternNode"
                }
            ]
        },
        {
            "name": "AsyncSendActionNode",
            "base": "ActionNode",
            "kind": "ASYNC_SEND_ACTION",
            "attributes": [
                {
                    "name": "expression",
                    "type": "ExpressionNode"
                },
                {
                    "name": "rightArrowToken",
                    "type": "Token"
                },
                {
                    "name": "peerWorker",
                    "type": "SimpleNameReferenceNode"
                }
            ]
        },
        {
            "name": "SyncSendActionNode",
            "base": "ActionNode",
            "kind": "SYNC_SEND_ACTION",
            "attributes": [
                {
                    "name": "expression",
                    "type": "ExpressionNode"
                },
                {
                    "name": "syncSendToken",
                    "type": "Token"
                },
                {
                    "name": "peerWorker",
                    "type": "SimpleNameReferenceNode"
                }
            ]
        },
        {
            "name": "ReceiveActionNode",
            "base": "ActionNode",
            "kind": "RECEIVE_ACTION",
            "attributes": [
                {
                    "name": "leftArrow",
                    "type": "Token"
                },
                {
                    "name": "receiveWorkers",
                    "type": "Node"
                }
            ]
        },
        {
            "name": "ReceiveFieldsNode",
            "base": "Node",
            "kind": "RECEIVE_FIELDS",
            "attributes": [
                {
                    "name": "openBrace",
                    "type": "Token"
                },
                {
                    "name": "receiveFields",
                    "type": "NameReferenceNode",
                    "occurrences": "MULTIPLE_SEPARATED"
                },
                {
                    "name": "closeBrace",
                    "type": "Token"
                }
            ]
        },
        {
            "name": "RestDescriptorNode",
            "base": "Node",
            "kind": "REST_TYPE",
            "attributes": [
                {
                    "name": "typeDescriptor",
                    "type": "TypeDescriptorNode"
                },
                {
                    "name": "ellipsisToken",
                    "type": "Token"
                }
            ]
        },
        {
            "name": "DoubleGTTokenNode",
            "base": "Node",
            "kind": "DOUBLE_GT_TOKEN",
            "attributes": [
                {
                    "name": "openGTToken",
                    "type": "Token"
                },
                {
                    "name": "endGTToken",
                    "type": "Token"
                }
            ]
        },
        {
            "name": "TrippleGTTokenNode",
            "base": "Node",
            "kind": "TRIPPLE_GT_TOKEN",
            "attributes": [
                {
                    "name": "openGTToken",
                    "type": "Token"
                },
                {
                    "name": "middleGTToken",
                    "type": "Token"
                },
                {
                    "name": "endGTToken",
                    "type": "Token"
                }
            ]
        },
        {
            "name": "WaitActionNode",
            "base": "ActionNode",
            "kind": "WAIT_ACTION",
            "attributes": [
                {
                    "name": "waitKeyword",
                    "type": "Token"
                },
                {
                    "name": "waitFutureExpr",
                    "type": "Node"
                }
            ]
        },
        {
            "name": "WaitFieldsListNode",
            "base": "Node",
            "kind": "WAIT_FIELDS_LIST",
            "attributes": [
                {
                    "name": "openBrace",
                    "type": "Token"
                },
                {
                    "name": "waitFields",
                    "type": "Node",
                    "occurrences": "MULTIPLE_SEPARATED"
                },
                {
                    "name": "closeBrace",
                    "type": "Token"
                }
            ]
        },
        {
            "name": "WaitFieldNode",
            "base": "Node",
            "kind": "WAIT_FIELD",
            "attributes": [
                {
                    "name": "fieldName",
                    "type": "SimpleNameReferenceNode"
                },
                {
                    "name": "colon",
                    "type": "Token"
                },
                {
                    "name": "waitFutureExpr",
                    "type": "ExpressionNode"
                }
            ]
        },
        {
            "name": "AnnotAccessExpressionNode",
            "base": "ExpressionNode",
            "kind": "ANNOT_ACCESS",
            "attributes": [
                {
                    "name": "expression",
                    "type": "ExpressionNode"
                },
                {
                    "name": "annotChainingToken",
                    "type": "Token"
                },
                {
                    "name": "annotTagReference",
                    "type": "NameReferenceNode"
                }
            ]
        },
        {
            "name": "OptionalFieldAccessExpressionNode",
            "base": "ExpressionNode",
            "kind": "OPTIONAL_FIELD_ACCESS",
            "attributes": [
                {
                    "name": "expression",
                    "type": "ExpressionNode"
                },
                {
                    "name": "optionalChainingToken",
                    "type": "Token"
                },
                {
                    "name": "fieldName",
                    "type": "NameReferenceNode"
                }
            ]
        },
        {
            "name": "ConditionalExpressionNode",
            "base": "ExpressionNode",
            "kind": "CONDITIONAL_EXPRESSION",
            "attributes": [
                {
                    "name": "lhsExpression",
                    "type": "ExpressionNode"
                },
                {
                    "name": "questionMarkToken",
                    "type": "Token"
                },
                {
                    "name": "middleExpression",
                    "type": "ExpressionNode"
                },
                {
                    "name": "colonToken",
                    "type": "Token"
                },
                {
                    "name": "endExpression",
                    "type": "ExpressionNode"
                }
            ]
        },
        {
            "name": "EnumDeclarationNode",
            "base": "ModuleMemberDeclarationNode",
            "kind": "ENUM_DECLARATION",
            "attributes": [
                {
                    "name": "metadata",
                    "type": "MetadataNode",
                    "isOptional": true
                },
                {
                    "name": "qualifier",
                    "type": "Token",
                    "isOptional": true
                },
                {
                    "name": "enumKeywordToken",
                    "type": "Token"
                },
                {
                    "name": "identifier",
                    "type": "IdentifierToken"
                },
                {
                    "name": "openBraceToken",
                    "type": "Token"
                },
                {
                    "name": "enumMemberList",
                    "type": "Node",
                    "occurrences": "MULTIPLE_SEPARATED"
                },
                {
                    "name": "closeBraceToken",
                    "type": "Token"
                },
                {
                    "name": "semicolonToken",
                    "type": "Token",
                    "isOptional": true
                }
            ]
        },
        {
            "name": "EnumMemberNode",
            "base": "Node",
            "kind": "ENUM_MEMBER",
            "attributes": [
                {
                    "name": "metadata",
                    "type": "MetadataNode",
                    "isOptional": true
                },
                {
                    "name": "identifier",
                    "type": "IdentifierToken"
                },
                {
                    "name": "equalToken",
                    "type": "Token",
                    "isOptional": true
                },
                {
                    "name": "constExprNode",
                    "type": "ExpressionNode",
                    "isOptional": true
                }
            ]
        },
        {
            "name": "ArrayTypeDescriptorNode",
            "base": "TypeDescriptorNode",
            "kind": "ARRAY_TYPE_DESC",
            "attributes": [
                {
                    "name": "memberTypeDesc",
                    "type": "TypeDescriptorNode"
                },
                {
                    "name": "dimensions",
                    "type": "ArrayDimensionNode",
                    "occurrences": "MULTIPLE"
                }
            ]
        },
        {
            "name": "ArrayDimensionNode",
            "base": "Node",
            "kind": "ARRAY_DIMENSION",
            "attributes": [
                {
                    "name": "openBracket",
                    "type": "Token"
                },
                {
                    "name": "arrayLength",
                    "type": "Node",
                    "isOptional": true
                },
                {
                    "name": "closeBracket",
                    "type": "Token"
                }
            ]
        },
        {
            "name": "TransactionStatementNode",
            "base": "StatementNode",
            "kind": "TRANSACTION_STATEMENT",
            "attributes": [
                {
                    "name": "transactionKeyword",
                    "type": "Token"
                },
                {
                    "name": "blockStatement",
                    "type": "BlockStatementNode"
                },
                {
                    "name": "onFailClause",
                    "type": "OnFailClauseNode",
                    "isOptional": true
                }
            ]
        },
        {
            "name": "RollbackStatementNode",
            "base": "StatementNode",
            "kind": "ROLLBACK_STATEMENT",
            "attributes": [
                {
                    "name": "rollbackKeyword",
                    "type": "Token"
                },
                {
                    "name": "expression",
                    "type": "ExpressionNode",
                    "isOptional": true
                },
                {
                    "name": "semicolon",
                    "type": "Token"
                }
            ]
        },
        {
            "name": "RetryStatementNode",
            "base": "StatementNode",
            "kind": "RETRY_STATEMENT",
            "attributes": [
                {
                    "name": "retryKeyword",
                    "type": "Token"
                },
                {
                    "name": "typeParameter",
                    "type": "TypeParameterNode",
                    "isOptional": true
                },
                {
                    "name": "arguments",
                    "type": "ParenthesizedArgList",
                    "isOptional": true
                },
                {
                    "name": "retryBody",
                    "type": "StatementNode"
                },
                {
                    "name": "onFailClause",
                    "type": "OnFailClauseNode",
                    "isOptional": true
                }
            ]
        },
        {
            "name": "CommitActionNode",
            "base": "ActionNode",
            "kind": "COMMIT_ACTION",
            "attributes": [
                {
                    "name": "commitKeyword",
                    "type": "Token"
                }
            ]
        },
        {
            "name": "TransactionalExpressionNode",
            "base": "ExpressionNode",
            "kind": "TRANSACTIONAL_EXPRESSION",
            "attributes": [
                {
                    "name": "transactionalKeyword",
                    "type": "Token"
                }
            ]
        },
        {
            "name": "ByteArrayLiteralNode",
            "base": "ExpressionNode",
            "kind": "BYTE_ARRAY_LITERAL",
            "attributes": [
                {
                    "name": "type",
                    "type": "Token"
                },
                {
                    "name": "startBacktick",
                    "type": "Token"
                },
                {
                    "name": "content",
                    "type": "Token",
                    "isOptional": true
                },
                {
                    "name": "endBacktick",
                    "type": "Token"
                }
            ]
        },
        {
            "name": "XMLNavigateExpressionNode",
            "base": "ExpressionNode",
            "isAbstract": true
        },
        {
            "name": "XMLFilterExpressionNode",
            "base": "XMLNavigateExpressionNode",
            "kind": "XML_FILTER_EXPRESSION",
            "attributes": [
                {
                    "name": "expression",
                    "type": "ExpressionNode"
                },
                {
                    "name": "xmlPatternChain",
                    "type": "XMLNamePatternChainingNode"
                }
            ]
        },
        {
            "name": "XMLStepExpressionNode",
            "base": "XMLNavigateExpressionNode",
            "kind": "XML_STEP_EXPRESSION",
            "attributes": [
                {
                    "name": "expression",
                    "type": "ExpressionNode"
                },
                {
                    "name": "xmlStepStart",
                    "type": "Node"
                }
            ]
        },
        {
            "name": "XMLNamePatternChainingNode",
            "base": "Node",
            "kind": "XML_NAME_PATTERN_CHAIN",
            "attributes": [
                {
                    "name": "startToken",
                    "type": "Token"
                },
                {
                    "name": "xmlNamePattern",
                    "type": "Node",
                    "occurrences": "MULTIPLE_SEPARATED"
                },
                {
                    "name": "gtToken",
                    "type": "Token"
                }
            ]
        },
        {
            "name": "XMLAtomicNamePatternNode",
            "base": "Node",
            "kind": "XML_ATOMIC_NAME_PATTERN",
            "attributes": [
                {
                    "name": "prefix",
                    "type": "Token"
                },
                {
                    "name": "colon",
                    "type": "Token"
                },
                {
                    "name": "name",
                    "type": "Token"
                }
            ]
        },
        {
            "name": "TypeReferenceTypeDescNode",
            "base": "TypeDescriptorNode",
            "kind": "TYPE_REFERENCE_TYPE_DESC",
            "attributes": [
                {
                    "name": "typeRef",
                    "type": "NameReferenceNode"
                }
            ]
        },
        {
            "name": "MatchStatementNode",
            "base": "StatementNode",
            "kind": "MATCH_STATEMENT",
            "attributes": [
                {
                    "name": "matchKeyword",
                    "type": "Token"
                },
                {
                    "name": "condition",
                    "type": "ExpressionNode"
                },
                {
                    "name": "openBrace",
                    "type": "Token"
                },
                {
                    "name": "matchClauses",
                    "type": "MatchClauseNode",
                    "occurrences": "MULTIPLE"
                },
                {
                    "name": "closeBrace",
                    "type": "Token"
                },
                {
                    "name": "onFailClause",
                    "type": "OnFailClauseNode",
                    "isOptional": true
                }
            ]
        },
        {
            "name": "MatchClauseNode",
            "base": "Node",
            "kind": "MATCH_CLAUSE",
            "attributes": [
                {
                    "name": "matchPatterns",
                    "type": "Node",
                    "occurrences": "MULTIPLE_SEPARATED"
                },
                {
                    "name": "matchGuard",
                    "type": "MatchGuardNode",
                    "isOptional": true
                },
                {
                    "name": "rightDoubleArrow",
                    "type": "Token"
                },
                {
                    "name": "blockStatement",
                    "type": "BlockStatementNode"
                }
            ]
        },
        {
            "name": "MatchGuardNode",
            "base": "Node",
            "kind": "MATCH_GUARD",
            "attributes": [
                {
                    "name": "ifKeyword",
                    "type": "Token"
                },
                {
                    "name": "expression",
                    "type": "ExpressionNode"
                }
            ]
        },
        {
            "name": "DistinctTypeDescriptorNode",
            "base": "TypeDescriptorNode",
            "kind": "DISTINCT_TYPE_DESC",
            "attributes": [
                {
                    "name": "distinctKeyword",
                    "type": "Token"
                },
                {
                    "name": "typeDescriptor",
                    "type": "TypeDescriptorNode"
                }
            ]
        },
        {
            "name": "ListMatchPatternNode",
            "base": "Node",
            "kind": "LIST_MATCH_PATTERN",
            "attributes": [
                {
                    "name": "openBracket",
                    "type": "Token"
                },
                {
                    "name": "matchPatterns",
                    "type": "Node",
                    "occurrences": "MULTIPLE_SEPARATED"
                },
                {
                    "name": "closeBracket",
                    "type": "Token"
                }
            ]
        },
        {
            "name": "RestMatchPatternNode",
            "base": "Node",
            "kind": "REST_MATCH_PATTERN",
            "attributes": [
                {
                    "name": "ellipsisToken",
                    "type": "Token"
                },
                {
                    "name": "varKeywordToken",
                    "type": "Token"
                },
                {
                    "name": "variableName",
                    "type": "SimpleNameReferenceNode"
                }
            ]
        },
        {
            "name": "MappingMatchPatternNode",
            "base": "Node",
            "kind": "MAPPING_MATCH_PATTERN",
            "attributes": [
                {
                    "name": "openBraceToken",
                    "type": "Token"
                },
                {
                    "name": "fieldMatchPatterns",
                    "type": "Node",
                    "occurrences": "MULTIPLE_SEPARATED"
                },
                {
                    "name": "closeBraceToken",
                    "type": "Token"
                }
            ]
        },
        {
            "name": "FieldMatchPatternNode",
            "base": "Node",
            "kind": "FIELD_MATCH_PATTERN",
            "attributes": [
                {
                    "name": "fieldNameNode",
                    "type": "IdentifierToken"
                },
                {
                    "name": "colonToken",
                    "type": "Token"
                },
                {
                    "name": "matchPattern",
                    "type": "Node"
                }
            ]
        },
        {
            "name": "ErrorMatchPatternNode",
            "base": "Node",
            "kind": "ERROR_MATCH_PATTERN",
            "attributes": [
                {
                    "name": "errorKeyword",
                    "type": "Token"
                },
                {
                    "name": "typeReference",
                    "type": "NameReferenceNode",
                    "isOptional": true
                },
                {
                    "name": "openParenthesisToken",
                    "type": "Token"
                },
                {
                    "name": "argListMatchPatternNode",
                    "type": "Node",
                    "occurrences": "MULTIPLE_SEPARATED"
                },
                {
                    "name": "closeParenthesisToken",
                    "type": "Token"
                }
            ]
        },
        {
            "name": "NamedArgMatchPatternNode",
            "base": "Node",
            "kind": "NAMED_ARG_MATCH_PATTERN",
            "attributes": [
                {
                    "name": "identifier",
                    "type": "IdentifierToken"
                },
                {
                    "name": "equalToken",
                    "type": "Token"
                },
                {
                    "name": "matchPattern",
                    "type": "Node"
                }
            ]
        },
        {
            "name": "DocumentationNode",
            "base": "Node",
            "isAbstract": true
        },
        {
            "name": "MarkdownDocumentationNode",
            "base": "DocumentationNode",
            "kind": "MARKDOWN_DOCUMENTATION",
            "attributes": [
                {
                    "name": "documentationLines",
                    "type": "Node",
                    "occurrences": "MULTIPLE"
                }
            ]
        },
        {
            "name": "MarkdownDocumentationLineNode",
            "base": "DocumentationNode",
            "attributes": [
                {
                    "name": "hashToken",
                    "type": "Token"
                },
                {
                    "name": "documentElements",
                    "type": "Node",
                    "occurrences": "MULTIPLE"
                }
            ]
        },
        {
            "name": "MarkdownParameterDocumentationLineNode",
            "base": "DocumentationNode",
            "attributes": [
                {
                    "name": "hashToken",
                    "type": "Token"
                },
                {
                    "name": "plusToken",
                    "type": "Token"
                },
                {
                    "name": "parameterName",
                    "type": "Token"
                },
                {
                    "name": "minusToken",
                    "type": "Token"
                },
                {
                    "name": "documentElements",
                    "type": "Node",
                    "occurrences": "MULTIPLE"
                }
            ]
        },
        {
            "name": "BallerinaNameReferenceNode",
            "base": "DocumentationNode",
            "kind": "BALLERINA_NAME_REFERENCE",
            "attributes": [
                {
                    "name": "referenceType",
                    "type": "Token",
                    "isOptional": true
                },
                {
                    "name": "startBacktick",
                    "type": "Token"
                },
                {
                    "name": "nameReference",
                    "type": "Node"
                },
                {
                    "name": "endBacktick",
                    "type": "Token"
                }
            ]
        },
        {
            "name": "InlineCodeReferenceNode",
            "base": "DocumentationNode",
            "kind": "INLINE_CODE_REFERENCE",
            "attributes": [
                {
                    "name": "startBacktick",
                    "type": "Token"
                },
                {
                    "name": "codeReference",
                    "type": "Token"
                },
                {
                    "name": "endBacktick",
                    "type": "Token"
                }
            ]
        },
        {
            "name": "MarkdownCodeBlockNode",
            "base": "DocumentationNode",
            "kind": "MARKDOWN_CODE_BLOCK",
            "attributes": [
                {
                    "name": "startLineHashToken",
                    "type": "Token"
                },
                {
                    "name": "startBacktick",
                    "type": "Token"
                },
                {
                    "name": "langAttribute",
                    "type": "Token",
                    "isOptional": true
                },
                {
                    "name": "codeLines",
                    "type": "MarkdownCodeLineNode",
                    "occurrences": "MULTIPLE"
                },
                {
                    "name": "endLineHashToken",
                    "type": "Token"
                },
                {
                    "name": "endBacktick",
                    "type": "Token"
                }
            ]
        },
        {
            "name": "MarkdownCodeLineNode",
            "base": "DocumentationNode",
            "kind": "MARKDOWN_CODE_LINE",
            "attributes": [
                {
                    "name": "hashToken",
                    "type": "Token"
                },
                {
                    "name": "codeDescription",
                    "type": "Token"
                }
            ]
        },
        {
            "name": "OrderByClauseNode",
            "base": "IntermediateClauseNode",
            "kind": "ORDER_BY_CLAUSE",
            "attributes": [
                {
                    "name": "orderKeyword",
                    "type": "Token"
                },
                {
                    "name": "byKeyword",
                    "type": "Token"
                },
                {
                    "name": "orderKey",
                    "type": "OrderKeyNode",
                    "occurrences": "MULTIPLE_SEPARATED"
                }
            ]
        },
        {
            "name": "OrderKeyNode",
            "base": "Node",
            "kind": "ORDER_KEY",
            "attributes": [
                {
                    "name": "expression",
                    "type": "ExpressionNode"
                },
                {
                    "name": "orderDirection",
                    "type": "Token",
                    "isOptional": true
                }
            ]
        },
        {
            "name": "OnFailClauseNode",
            "base": "ClauseNode",
            "kind": "ON_FAIL_CLAUSE",
            "attributes": [
                {
                    "name": "onKeyword",
                    "type": "Token"
                },
                {
                    "name": "failKeyword",
                    "type": "Token"
                },
                {
                    "name": "typeDescriptor",
                    "type": "TypeDescriptorNode",
                    "isOptional": true
                },
                {
                    "name": "failErrorName",
                    "type": "IdentifierToken",
                    "isOptional": true
                },
                {
                    "name": "blockStatement",
                    "type": "BlockStatementNode"
                }
            ]
        },
        {
            "name": "DoStatementNode",
            "base": "StatementNode",
            "kind": "DO_STATEMENT",
            "attributes": [
                {
                    "name": "doKeyword",
                    "type": "Token"
                },
                {
                    "name": "blockStatement",
                    "type": "BlockStatementNode"
                },
                {
                    "name": "onFailClause",
                    "type": "OnFailClauseNode",
                    "isOptional": true
                }
            ]
        },
        {
            "name": "ClassDefinitionNode",
            "base": "ModuleMemberDeclarationNode",
            "kind": "CLASS_DEFINITION",
            "attributes": [
                {
                    "name": "metadata",
                    "type": "MetadataNode",
                    "isOptional": true
                },
                {
                    "name": "visibilityQualifier",
                    "type": "Token",
                    "isOptional": true
                },
                {
                    "name": "classTypeQualifiers",
                    "type": "Token",
                    "occurrences": "MULTIPLE"
                },
                {
                    "name": "classKeyword",
                    "type": "Token"
                },
                {
                    "name": "className",
                    "type": "Token"
                },
                {
                    "name": "openBrace",
                    "type": "Token"
                },
                {
                    "name": "members",
                    "type": "Node",
                    "occurrences": "MULTIPLE"
                },
                {
                    "name": "closeBrace",
                    "type": "Token"
                },
                {
                    "name": "semicolonToken",
                    "type": "Token",
                    "isOptional": true
                }
            ]
        },
        {
            "name": "ResourcePathParameterNode",
            "base": "Node",
            "attributes": [
                {
                    "name": "openBracketToken",
                    "type": "Token"
                },
                {
                    "name": "annotations",
                    "type": "AnnotationNode",
                    "occurrences": "MULTIPLE"
                },
                {
                    "name": "typeDescriptor",
                    "type": "TypeDescriptorNode"
                },
                {
                    "name": "ellipsisToken",
                    "type": "Token",
                    "isOptional": true
                },
                {
                    "name": "paramName",
                    "type": "Token",
                    "isOptional": true
                },
                {
                    "name": "closeBracketToken",
                    "type": "Token"
                }
            ]
        },
        {
            "name": "RequiredExpressionNode",
            "base": "ExpressionNode",
            "kind": "REQUIRED_EXPRESSION",
            "attributes": [
                {
                    "name": "questionMarkToken",
                    "type": "Token"
                }
            ]
        },
        {
            "name": "ErrorConstructorExpressionNode",
            "base": "ExpressionNode",
            "kind": "ERROR_CONSTRUCTOR",
            "attributes": [
                {
                    "name": "errorKeyword",
                    "type": "Token"
                },
                {
                    "name": "typeReference",
                    "type": "TypeDescriptorNode",
                    "isOptional": true
                },
                {
                    "name": "openParenToken",
                    "type": "Token"
                },
                {
                    "name": "arguments",
                    "type": "FunctionArgumentNode",
                    "occurrences": "MULTIPLE_SEPARATED"
                },
                {
                    "name": "closeParenToken",
                    "type": "Token"
                }
            ]
        },
        {
            "name": "ParameterizedTypeDescriptorNode",
            "base": "TypeDescriptorNode",
            "attributes": [
                {
                    "name": "keywordToken",
                    "type": "Token"
                },
                {
                    "name": "typeParamNode",
                    "type": "TypeParameterNode",
                    "isOptional": true
                }
            ]
        },
        {
            "name": "SpreadMemberNode",
            "base": "Node",
            "kind": "SPREAD_MEMBER",
            "attributes": [
                {
                    "name": "ellipsis",
                    "type": "Token"
                },
                {
                    "name": "expression",
                    "type": "ExpressionNode"
                }
            ]
        },
        {
            "name": "ClientResourceAccessActionNode",
            "base": "ActionNode",
            "kind": "CLIENT_RESOURCE_ACCESS_ACTION",
            "attributes": [
                {
                    "name": "expression",
                    "type": "ExpressionNode"
                },
                {
                    "name": "rightArrowToken",
                    "type": "Token"
                },
                {
                    "name": "slashToken",
                    "type": "Token"
                },
                {
                    "name": "resourceAccessPath",
                    "type": "Node",
                    "occurrences": "MULTIPLE_SEPARATED"
                },
                {
                    "name": "dotToken",
                    "type": "Token",
                    "isOptional": true
                },
                {
                    "name": "methodName",
                    "type": "SimpleNameReferenceNode",
                    "isOptional": true
                },
                {
                    "name": "arguments",
                    "type": "ParenthesizedArgList",
                    "isOptional": true
                }
            ]
        },
        {
            "name": "ComputedResourceAccessSegmentNode",
            "base": "Node",
            "kind": "COMPUTED_RESOURCE_ACCESS_SEGMENT",
            "attributes": [
                {
                    "name": "openBracketToken",
                    "type": "Token"
                },
                {
                    "name": "expression",
                    "type": "ExpressionNode"
                },
                {
                    "name": "closeBracketToken",
                    "type": "Token"
                }
            ]
        },
        {
            "name": "ResourceAccessRestSegmentNode",
            "base": "Node",
            "kind": "RESOURCE_ACCESS_REST_SEGMENT",
            "attributes": [
                {
                    "name": "openBracketToken",
                    "type": "Token"
                },
                {
                    "name": "ellipsisToken",
                    "type": "Token"
                },
                {
                    "name": "expression",
                    "type": "ExpressionNode"
                },
                {
                    "name": "closeBracketToken",
                    "type": "Token"
                }
            ]
        },
        {
<<<<<<< HEAD
            "name": "ReSequenceNode",
            "base": "Node",
            "kind": "RE_SEQUENCE",
            "attributes": [
                {
                    "name": "reTerm",
                    "type": "ReTermNode",
                    "occurrences": "MULTIPLE"
                }
            ]
        },
        {
            "name": "ReTermNode",
            "base": "Node",
            "isAbstract": true
        },
        {
            "name": "ReAtomQuantifierNode",
            "base": "ReTermNode",
            "kind": "RE_ATOM_QUANTIFIER",
            "attributes": [
                {
                    "name": "reAtom",
                    "type": "Node"
                },
                {
                    "name": "reQuantifier",
                    "type": "ReQuantifierNode",
                    "isOptional": "true"
                }
            ]
        },
        {
            "name": "ReAtomCharOrEscapeNode",
            "base": "Node",
            "kind": "RE_CHAR_ESCAPE",
            "attributes": [
                {
                    "name": "reAtomCharOrEscape",
                    "type": "Node"
                }
            ]
        },
        {
            "name": "ReQuoteEscapeNode",
            "base": "Node",
            "kind": "RE_QUOTE_ESCAPE",
            "attributes": [
                {
                    "name": "slashToken",
                    "type": "Token"
                },
                {
                    "name": "reSyntaxChar",
                    "type": "Node"
                }
            ]
        },
        {
            "name": "ReSimpleCharClassEscapeNode",
            "base": "Node",
            "kind": "RE_SIMPLE_CHAR_CLASS_ESCAPE",
            "attributes": [
                {
                    "name": "slashToken",
                    "type": "Token"
                },
                {
                    "name": "reSimpleCharClassCode",
                    "type": "Node"
                }
            ]
        },
        {
            "name": "ReUnicodePropertyEscapeNode",
            "base": "Node",
            "kind": "RE_UNICODE_PROPERTY_ESCAPE",
            "attributes": [
                {
                    "name": "slashToken",
                    "type": "Token"
                },
                {
                    "name": "property",
                    "type": "Node"
                },
                {
                    "name": "openBraceToken",
                    "type": "Token"
                },
                {
                    "name": "reUnicodeProperty",
                    "type": "ReUnicodePropertyNode"
                },
                {
                    "name": "closeBraceToken",
                    "type": "Token"
                }
            ]
        },
        {
            "name": "ReUnicodePropertyNode",
            "base": "Node",
            "isAbstract": true
        },
        {
            "name": "ReUnicodeScriptNode",
            "base": "ReUnicodePropertyNode",
            "kind": "RE_UNICODE_SCRIPT",
            "attributes": [
                {
                    "name": "scriptStart",
                    "type": "Node"
                },
                {
                    "name": "reUnicodePropertyValue",
                    "type": "Node"
                }
            ]
        },
        {
            "name": "ReUnicodeGeneralCategoryNode",
            "base": "ReUnicodePropertyNode",
            "kind": "RE_UNICODE_GENERAL_CATEGORY",
            "attributes": [
                {
                    "name": "categoryStart",
                    "type": "Node",
                    "isOptional": true
                },
                {
                    "name": "reUnicodeGeneralCategoryName",
                    "type": "Node"
                }
            ]
        },
        {
            "name": "ReCharacterClassNode",
            "base": "Node",
            "kind": "RE_CHARACTER_CLASS",
            "attributes": [
                {
                    "name": "openBracket",
                    "type": "Token"
                },
                {
                    "name": "negation",
                    "type": "Token",
                    "isOptional": true
                },
                {
                    "name": "reCharSet",
                    "type": "Node",
                    "isOptional": true
                },
                {
                    "name": "closeBracket",
                    "type": "Token"
                }
            ]
        },
        {
            "name": "ReCharSetRangeWithReCharSetNode",
            "base": "Node",
            "kind": "RE_CHAR_SET_RANGE_WITH_RE_CHAR_SET",
            "attributes": [
                {
                    "name": "reCharSetRange",
                    "type": "ReCharSetRangeNode"
                },
                {
                    "name": "reCharSet",
                    "type": "Node",
                    "isOptional": true
                }
            ]
        },
        {
            "name": "ReCharSetRangeNode",
            "base": "Node",
            "kind": "RE_CHAR_SET_RANGE",
            "attributes": [
                {
                    "name": "lhsReCharSetAtom",
                    "type": "Node"
                },
                {
                    "name": "minusToken",
                    "type": "Token"
                },
                {
                    "name": "rhsReCharSetAtom",
                    "type": "Node"
                }
            ]
        },
        {
            "name": "ReCharSetAtomWithReCharSetNoDashNode",
            "base": "Node",
            "kind": "RE_CHAR_SET_ATOM_WITH_RE_CHAR_SET_NO_DASH",
            "attributes": [
                {
                    "name": "reCharSetAtom",
                    "type": "Node"
                },
                {
                    "name": "reCharSetNoDash",
                    "type": "Node"
                }
            ]
        },
        {
            "name": "ReCharSetRangeNoDashWithReCharSetNode",
            "base": "Node",
            "kind": "RE_CHAR_SET_RANGE_NO_DASH_WITH_RE_CHAR_SET",
            "attributes": [
                {
                    "name": "reCharSetRangeNoDash",
                    "type": "ReCharSetRangeNoDashNode"
                },
                {
                    "name": "reCharSet",
                    "type": "Node",
                    "isOptional": true
                }
            ]
        },
        {
            "name": "ReCharSetRangeNoDashNode",
            "base": "Node",
            "kind": "RE_CHAR_SET_RANGE_NO_DASH",
            "attributes": [
                {
                    "name": "reCharSetAtomNoDash",
                    "type": "Node"
                },
                {
                    "name": "minusToken",
                    "type": "Token"
                },
                {
                    "name": "reCharSetAtom",
                    "type": "Node"
                }
            ]
        },
        {
            "name": "ReCharSetAtomNoDashWithReCharSetNoDashNode",
            "base": "Node",
            "kind": "RE_CHAR_SET_ATOM_NO_DASH_WITH_RE_CHAR_SET_NO_DASH",
            "attributes": [
                {
                    "name": "reCharSetAtomNoDash",
                    "type": "Node"
                },
                {
                    "name": "reCharSetNoDash",
                    "type": "Node"
                }
            ]
        },
        {
            "name": "ReCapturingGroupsNode",
            "base": "Node",
            "kind": "RE_CAPTURING_GROUP",
            "attributes": [
                {
                    "name": "openParenthesis",
                    "type": "Token"
                },
                {
                    "name": "reFlagExpression",
                    "type": "ReFlagExpressionNode",
                    "isOptional": true
                },
                {
                    "name": "reSequences",
                    "type": "Node",
                    "occurrences": "MULTIPLE"
                },
                {
                    "name": "closeParenthesis",
                    "type": "Token"
                }
            ]
        },
        {
            "name": "ReFlagExpressionNode",
            "base": "Node",
            "kind": "RE_FLAG_EXPR",
            "attributes": [
                {
                    "name": "questionMark",
                    "type": "Token"
                },
                {
                    "name": "reFlagsOnOff",
                    "type": "ReFlagsOnOffNode"
                },
                {
                    "name": "colon",
                    "type": "Token"
                }
            ]
        },
        {
            "name": "ReFlagsOnOffNode",
            "base": "Node",
            "kind": "RE_FLAGS_ON_OFF",
            "attributes": [
                {
                    "name": "lhsReFlags",
                    "type": "ReFlagsNode"
                },
                {
                    "name": "minusToken",
                    "type": "Token",
                    "isOptional": true
                },
                {
                    "name": "rhsReFlags",
                    "type": "ReFlagsNode",
                    "isOptional": true
                }
            ]
        },
        {
            "name": "ReFlagsNode",
            "base": "Node",
            "kind": "RE_FLAGS",
            "attributes": [
                {
                    "name": "reFlag",
                    "type": "Node",
                    "occurrences": "MULTIPLE"
                }
            ]
        },
        {
            "name": "ReAssertionNode",
            "base": "ReTermNode",
            "kind": "RE_ASSERTION",
            "attributes": [
                {
                    "name": "reAssertion",
                    "type": "Node"
                }
            ]
        },
        {
            "name": "ReQuantifierNode",
            "base": "Node",
            "kind": "RE_QUANTIFIER",
            "attributes": [
                {
                    "name": "reBaseQuantifier",
                    "type": "Node"
                },
                {
                    "name": "nonGreedyChar",
                    "type": "Token",
                    "isOptional": true
                }
            ]
        },
        {
            "name": "ReBracedQuantifierNode",
            "base": "Node",
            "kind": "RE_BRACED_QUANTIFIER",
            "attributes": [
                {
                    "name": "openBraceToken",
                    "type": "Token"
                },
                {
                    "name": "leastTimesMatchedDigit",
                    "type": "Node",
                    "occurrences": "MULTIPLE"
                },
                {
                    "name": "commaToken",
                    "type": "Token",
                    "isOptional": true
                },
                {
                    "name": "mostTimesMatchedDigit",
                    "type": "Node",
                    "occurrences": "MULTIPLE"
                },
                {
                    "name": "closeBraceToken",
                    "type": "Token"
=======
            "name": "MemberTypeDescriptorNode",
            "base": "Node",
            "kind": "MEMBER_TYPE_DESC",
            "attributes": [
                {
                    "name": "annotations",
                    "type": "AnnotationNode",
                    "occurrences": "MULTIPLE"
                },
                {
                    "name": "typeDescriptor",
                    "type": "TypeDescriptorNode"
>>>>>>> 892f22b9
                }
            ]
        }
    ]
}<|MERGE_RESOLUTION|>--- conflicted
+++ resolved
@@ -4541,7 +4541,6 @@
             ]
         },
         {
-<<<<<<< HEAD
             "name": "ReSequenceNode",
             "base": "Node",
             "kind": "RE_SEQUENCE",
@@ -4934,7 +4933,10 @@
                 {
                     "name": "closeBraceToken",
                     "type": "Token"
-=======
+                }
+            ]
+        },
+        {
             "name": "MemberTypeDescriptorNode",
             "base": "Node",
             "kind": "MEMBER_TYPE_DESC",
@@ -4947,7 +4949,6 @@
                 {
                     "name": "typeDescriptor",
                     "type": "TypeDescriptorNode"
->>>>>>> 892f22b9
                 }
             ]
         }
