--- conflicted
+++ resolved
@@ -1908,7 +1908,25 @@
             ]
         },
         {
-<<<<<<< HEAD
+            "name": "UnionTypeDescriptorNode",
+            "base": "Node",
+            "kind": "UNION_TYPE_DESC",
+            "attributes": [
+                {
+                    "name": "leftTypeDesc",
+                    "type": "Node"
+                },
+                {
+                    "name": "pipeToken",
+                    "type": "Token"
+                },
+                {
+                    "name": "rightTypeDesc",
+                    "type": "Node"
+                }
+            ]
+        },
+        {
             "name": "TableConstructorExpressionNode",
             "base": "ExpressionNode",
             "kind": "TABLE_CONSTRUCTOR",
@@ -1957,23 +1975,6 @@
                 {
                     "name": "closeParenToken",
                     "type": "Token"
-=======
-            "name": "UnionTypeDescriptorNode",
-            "base": "Node",
-            "kind": "UNION_TYPE_DESC",
-            "attributes": [
-                {
-                    "name": "leftTypeDesc",
-                    "type": "Node"
-                },
-                {
-                    "name": "pipeToken",
-                    "type": "Token"
-                },
-                {
-                    "name": "rightTypeDesc",
-                    "type": "Node"
->>>>>>> 1966dc56
                 }
             ]
         }
