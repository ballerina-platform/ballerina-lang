--- conflicted
+++ resolved
@@ -2352,7 +2352,70 @@
             ]
         },
         {
-<<<<<<< HEAD
+            "name": "FunctionTypeDescriptorNode",
+            "base": "TypeDescriptorNode",
+            "kind": "FUNCTION_TYPE_DESC",
+            "attributes": [
+                {
+                    "name": "functionKeyword",
+                    "type": "Token"
+                },
+                {
+                    "name": "functionSignature",
+                    "type": "FunctionSignatureNode"
+                }
+            ]
+        },
+        {
+            "name": "AnonymousFunctionExpressionNode",
+            "base": "ExpressionNode",
+            "kind": "ANONYMOUS_FUNCTION_EXPRESSION",
+            "attributes": [
+                {
+                    "name": "annotations",
+                    "type": "AnnotationNode",
+                    "occurrences": "MULTIPLE"
+                },
+                {
+                    "name": "functionKeyword",
+                    "type": "Token"
+                },
+                {
+                    "name": "functionSignature",
+                    "type": "FunctionSignatureNode"
+                },
+                {
+                    "name": "functionBody",
+                    "type": "Node"
+                }
+            ]
+        },
+        {
+            "name": "FunctionSignatureNode",
+            "base": "Node",
+            "kind": "FUNCTION_SIGNATURE",
+            "attributes": [
+                {
+                    "name": "openParenToken",
+                    "type": "Token"
+                },
+                {
+                    "name": "parameters",
+                    "type": "ParameterNode",
+                    "occurrences": "MULTIPLE"
+                },
+                {
+                    "name": "closeParenToken",
+                    "type": "Token"
+                },
+                {
+                    "name": "returnTypeDesc",
+                    "type": "ReturnTypeDescriptorNode",
+                    "isOptional": true
+                }
+            ]
+        },
+        {
             "name": "NewExpression",
             "base": "ExpressionNode",
             "isAbstract": true
@@ -2396,76 +2459,19 @@
             "name": "ParenthesizedArgList",
             "base": "Node",
             "kind": "PARENTHESIZED_ARG_LIST",
-=======
-            "name": "FunctionTypeDescriptorNode",
-            "base": "TypeDescriptorNode",
-            "kind": "FUNCTION_TYPE_DESC",
-            "attributes": [
-                {
-                    "name": "functionKeyword",
-                    "type": "Token"
-                },
-                {
-                    "name": "functionSignature",
-                    "type": "FunctionSignatureNode"
-                }
-            ]
-        },
-        {
-            "name": "AnonymousFunctionExpressionNode",
-            "base": "ExpressionNode",
-            "kind": "ANONYMOUS_FUNCTION_EXPRESSION",
-            "attributes": [
-                {
-                    "name": "annotations",
-                    "type": "AnnotationNode",
-                    "occurrences": "MULTIPLE"
-                },
-                {
-                    "name": "functionKeyword",
-                    "type": "Token"
-                },
-                {
-                    "name": "functionSignature",
-                    "type": "FunctionSignatureNode"
-                },
-                {
-                    "name": "functionBody",
-                    "type": "Node"
-                }
-            ]
-        },
-        {
-            "name": "FunctionSignatureNode",
-            "base": "Node",
-            "kind": "FUNCTION_SIGNATURE",
->>>>>>> 4de4c5bd
             "attributes": [
                 {
                     "name": "openParenToken",
                     "type": "Token"
                 },
                 {
-<<<<<<< HEAD
                     "name": "arguments",
                     "type": "FunctionArgumentNode",
-=======
-                    "name": "parameters",
-                    "type": "ParameterNode",
->>>>>>> 4de4c5bd
                     "occurrences": "MULTIPLE"
                 },
                 {
                     "name": "closeParenToken",
                     "type": "Token"
-<<<<<<< HEAD
-=======
-                },
-                {
-                    "name": "returnTypeDesc",
-                    "type": "ReturnTypeDescriptorNode",
-                    "isOptional": true
->>>>>>> 4de4c5bd
                 }
             ]
         }
