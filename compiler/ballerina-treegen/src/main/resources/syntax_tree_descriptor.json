--- conflicted
+++ resolved
@@ -2493,7 +2493,85 @@
             ]
         },
         {
-<<<<<<< HEAD
+            "name": "ParenthesisedTypeDescriptorNode",
+            "base": "TypeDescriptorNode",
+            "kind": "PARENTHESISED_TYPE_DESC",
+            "attributes": [
+                {
+                    "name": "openParenToken",
+                    "type": "Token"
+                },
+                {
+                    "name": "typedesc",
+                    "type": "TypeDescriptorNode"
+                },
+                {
+                    "name": "closeParenToken",
+                    "type": "Token"
+                }
+            ]
+        },
+        {
+            "name": "NewExpressionNode",
+            "base": "ExpressionNode",
+            "isAbstract": true
+        },
+        {
+            "name": "ExplicitNewExpressionNode",
+            "base": "NewExpressionNode",
+            "kind": "EXPLICIT_NEW_EXPRESSION",
+            "attributes": [
+                {
+                    "name": "NewKeyword",
+                    "type": "Token"
+                },
+                {
+                    "name": "TypeDescriptor",
+                    "type": "TypeDescriptorNode"
+                },
+                {
+                    "name": "ParenthesizedArgList",
+                    "type": "Node"
+                }
+            ]
+        },
+        {
+            "name": "ImplicitNewExpressionNode",
+            "base": "NewExpressionNode",
+            "kind": "IMPLICIT_NEW_EXPRESSION",
+            "attributes": [
+                {
+                    "name": "NewKeyword",
+                    "type": "Token"
+                },
+                {
+                    "name": "ParenthesizedArgList",
+                    "type": "ParenthesizedArgList",
+                    "isOptional": true
+                }
+            ]
+        },
+        {
+            "name": "ParenthesizedArgList",
+            "base": "Node",
+            "kind": "PARENTHESIZED_ARG_LIST",
+            "attributes": [
+                {
+                    "name": "openParenToken",
+                    "type": "Token"
+                },
+                {
+                    "name": "arguments",
+                    "type": "FunctionArgumentNode",
+                    "occurrences": "MULTIPLE"
+                },
+                {
+                    "name": "closeParenToken",
+                    "type": "Token"
+                }
+            ]
+        },
+        {
             "name": "QueryConstructTypeNode",
             "base": "Node",
             "kind": "QUERY_CONSTRUCT_TYPE",
@@ -2618,83 +2696,6 @@
                 {
                     "name": "selectClause",
                     "type": "SelectClauseNode"
-=======
-            "name": "ParenthesisedTypeDescriptorNode",
-            "base": "TypeDescriptorNode",
-            "kind": "PARENTHESISED_TYPE_DESC",
-            "attributes": [
-                {
-                    "name": "openParenToken",
-                    "type": "Token"
-                },
-                {
-                    "name": "typedesc",
-                    "type": "TypeDescriptorNode"
-                },
-                {
-                    "name": "closeParenToken",
-                    "type": "Token"
-                }
-            ]
-        },
-        {
-            "name": "NewExpressionNode",
-            "base": "ExpressionNode",
-            "isAbstract": true
-        },
-        {
-            "name": "ExplicitNewExpressionNode",
-            "base": "NewExpressionNode",
-            "kind": "EXPLICIT_NEW_EXPRESSION",
-            "attributes": [
-                {
-                    "name": "NewKeyword",
-                    "type": "Token"
-                },
-                {
-                    "name": "TypeDescriptor",
-                    "type": "TypeDescriptorNode"
-                },
-                {
-                    "name": "ParenthesizedArgList",
-                    "type": "Node"
-                }
-            ]
-        },
-        {
-            "name": "ImplicitNewExpressionNode",
-            "base": "NewExpressionNode",
-            "kind": "IMPLICIT_NEW_EXPRESSION",
-            "attributes": [
-                {
-                    "name": "NewKeyword",
-                    "type": "Token"
-                },
-                {
-                    "name": "ParenthesizedArgList",
-                    "type": "ParenthesizedArgList",
-                    "isOptional": true
-                }
-            ]
-        },
-        {
-            "name": "ParenthesizedArgList",
-            "base": "Node",
-            "kind": "PARENTHESIZED_ARG_LIST",
-            "attributes": [
-                {
-                    "name": "openParenToken",
-                    "type": "Token"
-                },
-                {
-                    "name": "arguments",
-                    "type": "FunctionArgumentNode",
-                    "occurrences": "MULTIPLE"
-                },
-                {
-                    "name": "closeParenToken",
-                    "type": "Token"
->>>>>>> 5a7eacfe
                 }
             ]
         }
