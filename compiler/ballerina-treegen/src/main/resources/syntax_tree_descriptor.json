--- conflicted
+++ resolved
@@ -2570,23 +2570,6 @@
                     "type": "Token"
                 }
             ]
-<<<<<<< HEAD
-=======
-        },
-        {
-            "name": "ReadOnlyTypeDescriptorNode",
-            "base": "Node",
-            "kind": "READONLY_TYPE_DESC",
-            "attributes": [
-                {
-                    "name": "readonlyKeyWordToken",
-                    "type": "Token"
-                },
-                {
-                    "name": "typeParameterNode",
-                    "type": "Node"
-                }
-            ]
         },
         {
             "name": "ClauseNode",
@@ -2715,7 +2698,6 @@
                     "type": "SelectClauseNode"
                 }
             ]
->>>>>>> c5237504
         }
     ]
 }