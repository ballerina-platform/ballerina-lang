{
    "root": "Node",
    "type": "abstract",
    "attributes": [
        {
            "name": "kind",
            "type": "SyntaxKind"
        },
        {
            "name": "width",
            "type": "int"
        }
    ],
    "nodes": [
        {
            "name": "ModulePartNode",
            "base": "Node",
            "kind": "MODULE_PART",
            "attributes": [
                {
                    "name": "imports",
                    "type": "ImportDeclarationNode",
                    "occurrences": "MULTIPLE"
                },
                {
                    "name": "members",
                    "type": "ModuleMemberDeclarationNode",
                    "occurrences": "MULTIPLE"
                },
                {
                    "name": "eofToken",
                    "type": "Token"
                }
            ]
        },
        {
            "name": "ModuleMemberDeclarationNode",
            "base": "Node",
            "isAbstract": true
        },
        {
            "name": "FunctionDefinitionNode",
            "base": "ModuleMemberDeclarationNode",
            "kind": "FUNCTION_DEFINITION",
            "attributes": [
                {
                    "name": "metadata",
                    "type": "MetadataNode"
                },
                {
                    "name": "visibilityQualifier",
                    "type": "Token",
                    "isOptional": true
                },
                {
                    "name": "functionKeyword",
                    "type": "Token"
                },
                {
                    "name": "functionName",
                    "type": "IdentifierToken"
                },
                {
                    "name": "openParenToken",
                    "type": "Token"
                },
                {
                    "name": "parameters",
                    "type": "ParameterNode",
                    "occurrences": "MULTIPLE"
                },
                {
                    "name": "closeParenToken",
                    "type": "Token"
                },
                {
                    "name": "returnTypeDesc",
                    "type": "Node",
                    "isOptional": true
                },
                {
                    "name": "functionBody",
                    "type": "Node"
                }
            ]
        },
        {
            "name": "ImportDeclarationNode",
            "base": "Node",
            "kind": "IMPORT_DECLARATION",
            "attributes": [
                {
                    "name": "importKeyword",
                    "type": "Token"
                },
                {
                    "name": "orgName",
                    "type": "Node",
                    "isOptional": true
                },
                {
                    "name": "moduleName",
                    "type": "IdentifierToken",
                    "occurrences": "MULTIPLE_SEPARATED"
                },
                {
                    "name": "version",
                    "type": "Node",
                    "isOptional": true
                },
                {
                    "name": "prefix",
                    "type": "Node",
                    "isOptional": true
                },
                {
                    "name": "semicolon",
                    "type": "Token"
                }
            ]
        },
        {
            "name": "ListenerDeclarationNode",
            "base": "ModuleMemberDeclarationNode",
            "kind": "LISTENER_DECLARATION",
            "attributes": [
                {
                    "name": "metadata",
                    "type": "MetadataNode"
                },
                {
                    "name": "visibilityQualifier",
                    "type": "Token",
                    "isOptional": true
                },
                {
                    "name": "listenerKeyword",
                    "type": "Token"
                },
                {
                    "name": "typeDescriptor",
                    "type": "Node"
                },
                {
                    "name": "variableName",
                    "type": "Token"
                },
                {
                    "name": "equalsToken",
                    "type": "Token"
                },
                {
                    "name": "initializer",
                    "type": "Node"
                },
                {
                    "name": "semicolonToken",
                    "type": "Token"
                }
            ]
        },
        {
            "name": "TypeDefinitionNode",
            "base": "ModuleMemberDeclarationNode",
            "kind": "TYPE_DEFINITION",
            "attributes": [
                {
                    "name": "metadata",
                    "type": "MetadataNode"
                },
                {
                    "name": "visibilityQualifier",
                    "type": "Token",
                    "isOptional": true
                },
                {
                    "name": "typeKeyword",
                    "type": "Token"
                },
                {
                    "name": "typeName",
                    "type": "Token"
                },
                {
                    "name": "typeDescriptor",
                    "type": "Node"
                },
                {
                    "name": "semicolonToken",
                    "type": "Token"
                }
            ]
        },
        {
            "name": "ServiceDeclarationNode",
            "base": "ModuleMemberDeclarationNode",
            "kind": "SERVICE_DECLARATION",
            "attributes": [
                {
                    "name": "metadata",
                    "type": "MetadataNode"
                },
                {
                    "name": "serviceKeyword",
                    "type": "Token"
                },
                {
                    "name": "serviceName",
                    "type": "IdentifierToken"
                },
                {
                    "name": "onKeyword",
                    "type": "Token"
                },
                {
                    "name": "expressions",
                    "type": "ExpressionNode",
                    "occurrences": "MULTIPLE"
                },
                {
                    "name": "serviceBody",
                    "type": "Node"
                }
            ]
        },
        {
            "name": "StatementNode",
            "base": "Node",
            "isAbstract": true
        },
        {
            "name": "AssignmentStatementNode",
            "base": "StatementNode",
            "kind": "ASSIGNMENT_STATEMENT",
            "attributes": [
                {
                    "name": "varRef",
                    "type": "Node"
                },
                {
                    "name": "equalsToken",
                    "type": "Token"
                },
                {
                    "name": "expression",
                    "type": "ExpressionNode"
                },
                {
                    "name": "semicolonToken",
                    "type": "Token"
                }
            ]
        },
        {
            "name": "CompoundAssignmentStatementNode",
            "base": "StatementNode",
            "kind": "COMPOUND_ASSIGNMENT_STATEMENT",
            "attributes": [
                {
                    "name": "lhsExpression",
                    "type": "ExpressionNode"
                },
                {
                    "name": "binaryOperator",
                    "type": "Token"
                },
                {
                    "name": "equalsToken",
                    "type": "Token"
                },
                {
                    "name": "rhsExpression",
                    "type": "ExpressionNode"
                },
                {
                    "name": "semicolonToken",
                    "type": "Token"
                }
            ]
        },
        {
            "name": "VariableDeclarationNode",
            "base": "StatementNode",
            "kind": "LOCAL_VAR_DECL",
            "attributes": [
                {
                    "name": "annotations",
                    "type": "AnnotationNode",
                    "occurrences": "MULTIPLE"
                },
                {
                    "name": "finalKeyword",
                    "type": "Token",
                    "isOptional": true
                },
                {
                    "name": "typeName",
                    "type": "Node"
                },
                {
                    "name": "variableName",
                    "type": "Token"
                },
                {
                    "name": "equalsToken",
                    "type": "Token",
                    "isOptional": true
                },
                {
                    "name": "initializer",
                    "type": "ExpressionNode",
                    "isOptional": true
                },
                {
                    "name": "semicolonToken",
                    "type": "Token"
                }
            ]
        },
        {
            "name": "BlockStatementNode",
            "base": "StatementNode",
            "kind": "BLOCK_STATEMENT",
            "attributes": [
                {
                    "name": "openBraceToken",
                    "type": "Token"
                },
                {
                    "name": "statements",
                    "type": "StatementNode",
                    "occurrences": "MULTIPLE"
                },
                {
                    "name": "closeBraceToken",
                    "type": "Token"
                }
            ]
        },
        {
            "name": "BreakStatementNode",
            "base": "StatementNode",
            "kind": "BREAK_STATEMENT",
            "attributes": [
                {
                    "name": "breakToken",
                    "type": "Token"
                },
                {
                    "name": "semicolonToken",
                    "type": "Token"
                }
            ]
        },
        {
            "name": "ExpressionStatementNode",
            "base": "StatementNode",
            "attributes": [
                {
                    "name": "expression",
                    "type": "ExpressionNode"
                },
                {
                    "name": "semicolonToken",
                    "type": "Token"
                }
            ]
        },
        {
            "name": "ContinueStatementNode",
            "base": "StatementNode",
            "kind": "CONTINUE_STATEMENT",
            "attributes": [
                {
                    "name": "continueToken",
                    "type": "Token"
                },
                {
                    "name": "semicolonToken",
                    "type": "Token"
                }
            ]
        },
        {
            "name": "ExternalFunctionBodyNode",
            "base": "StatementNode",
            "kind": "EXTERNAL_FUNCTION_BODY",
            "attributes": [
                {
                    "name": "equalsToken",
                    "type": "Token"
                },
                {
                    "name": "annotations",
                    "type": "AnnotationNode",
                    "occurrences": "MULTIPLE"
                },
                {
                    "name": "externalKeyword",
                    "type": "Token"
                },
                {
                    "name": "semicolonToken",
                    "type": "Token"
                }
            ]
        },
        {
            "name": "IfElseStatementNode",
            "base": "StatementNode",
            "kind": "IF_ELSE_STATEMENT",
            "attributes": [
                {
                    "name": "ifKeyword",
                    "type": "Token"
                },
                {
                    "name": "condition",
                    "type": "ExpressionNode"
                },
                {
                    "name": "ifBody",
                    "type": "BlockStatementNode"
                },
                {
                    "name": "elseBody",
                    "type": "Node",
                    "isOptional": true
                }
            ]
        },
        {
            "name": "ElseBlockNode",
            "base": "Node",
            "kind": "ELSE_BLOCK",
            "attributes": [
                {
                    "name": "elseKeyword",
                    "type": "Token"
                },
                {
                    "name": "elseBody",
                    "type": "StatementNode"
                }
            ]
        },
        {
            "name": "WhileStatementNode",
            "base": "StatementNode",
            "kind": "WHILE_STATEMENT",
            "attributes": [
                {
                    "name": "whileKeyword",
                    "type": "Token"
                },
                {
                    "name": "condition",
                    "type": "ExpressionNode"
                },
                {
                    "name": "whileBody",
                    "type": "BlockStatementNode"
                }
            ]
        },
        {
            "name": "PanicStatementNode",
            "base": "StatementNode",
            "kind": "PANIC_STATEMENT",
            "attributes": [
                {
                    "name": "panicKeyword",
                    "type": "Token"
                },
                {
                    "name": "expression",
                    "type": "ExpressionNode"
                },
                {
                    "name": "semicolonToken",
                    "type": "Token"
                }
            ]
        },
        {
            "name": "ReturnStatementNode",
            "base": "StatementNode",
            "kind": "RETURN_STATEMENT",
            "attributes": [
                {
                    "name": "returnKeyword",
                    "type": "Token"
                },
                {
                    "name": "expression",
                    "type": "ExpressionNode"
                },
                {
                    "name": "semicolonToken",
                    "type": "Token"
                }
            ]
        },
        {
            "name": "LocalTypeDefinitionStatementNode",
            "base": "StatementNode",
            "kind": "LOCAL_TYPE_DEFINITION_STATEMENT",
            "attributes": [
                {
                    "name": "annotations",
                    "type": "AnnotationNode",
                    "occurrences": "MULTIPLE"
                },
                {
                    "name": "typeKeyword",
                    "type": "Token"
                },
                {
                    "name": "typeName",
                    "type": "Node"
                },
                {
                    "name": "typeDescriptor",
                    "type": "Node"
                },
                {
                    "name": "semicolonToken",
                    "type": "Token"
                }
            ]
        },
        {
            "name": "LockStatementNode",
            "base": "StatementNode",
            "kind": "LOCK_STATEMENT",
            "attributes": [
                {
                    "name": "lockKeyword",
                    "type": "Token"
                },
                {
                    "name": "blockStatement",
                    "type": "StatementNode"
                }
            ]
        },
        {
            "name": "ForkStatementNode",
            "base": "StatementNode",
            "kind": "FORK_STATEMENT",
            "attributes": [
                {
                    "name": "forkKeyword",
                    "type": "Token"
                },
                {
                    "name": "openBraceToken",
                    "type": "Token"
                },
                {
                    "name": "namedWorkerDeclarations",
                    "type": "NamedWorkerDeclarationNode",
                    "occurrences": "MULTIPLE"
                },
                {
                    "name": "closeBraceToken",
                    "type": "Token"
                }
            ]
        },
        {
            "name": "ForEachStatementNode",
            "base": "StatementNode",
            "kind": "FOREACH_STATEMENT",
            "attributes": [
                {
                    "name": "forEachKeyword",
                    "type": "Token"
                },
                {
                    "name": "typeDescriptor",
                    "type": "Node"
                },
                {
                    "name": "variableName",
                    "type": "Token"
                },
                {
                    "name": "inKeyword",
                    "type": "Token"
                },
                {
                    "name": "ActionOrExpressionNode",
                    "type": "Node"
                },
                {
                    "name": "blockStatement",
                    "type": "StatementNode"
                }
            ]
        },
        {
            "name": "ExpressionNode",
            "base": "Node",
            "isAbstract": true
        },
        {
            "name": "BinaryExpressionNode",
            "base": "ExpressionNode",
            "attributes": [
                {
                    "name": "lhsExpr",
                    "type": "Node"
                },
                {
                    "name": "operator",
                    "type": "Token"
                },
                {
                    "name": "rhsExpr",
                    "type": "Node"
                }
            ]
        },
        {
            "name": "BracedExpressionNode",
            "base": "ExpressionNode",
            "attributes": [
                {
                    "name": "openParen",
                    "type": "Token"
                },
                {
                    "name": "expression",
                    "type": "ExpressionNode"
                },
                {
                    "name": "closeParen",
                    "type": "Token"
                }
            ]
        },
        {
            "name": "CheckExpressionNode",
            "base": "ExpressionNode",
            "attributes": [
                {
                    "name": "checkKeyword",
                    "type": "Token"
                },
                {
                    "name": "expression",
                    "type": "ExpressionNode"
                }
            ]
        },
        {
            "name": "FieldAccessExpressionNode",
            "base": "ExpressionNode",
            "kind": "FIELD_ACCESS",
            "attributes": [
                {
                    "name": "expression",
                    "type": "ExpressionNode"
                },
                {
                    "name": "dotToken",
                    "type": "Token"
                },
                {
                    "name": "fieldName",
                    "type": "Token"
                }
            ]
        },
        {
            "name": "FunctionCallExpressionNode",
            "base": "ExpressionNode",
            "kind": "FUNCTION_CALL",
            "attributes": [
                {
                    "name": "functionName",
                    "type": "Node"
                },
                {
                    "name": "openParenToken",
                    "type": "Token"
                },
                {
                    "name": "arguments",
                    "type": "FunctionArgumentNode",
                    "occurrences": "MULTIPLE"
                },
                {
                    "name": "closeParenToken",
                    "type": "Token"
                }
            ]
        },
        {
            "name": "MethodCallExpressionNode",
            "base": "ExpressionNode",
            "kind": "METHOD_CALL",
            "attributes": [
                {
                    "name": "expression",
                    "type": "ExpressionNode"
                },
                {
                    "name": "dotToken",
                    "type": "Token"
                },
                {
                    "name": "methodName",
                    "type": "Token"
                },
                {
                    "name": "openParenToken",
                    "type": "Token"
                },
                {
                    "name": "arguments",
                    "type": "FunctionArgumentNode",
                    "occurrences": "MULTIPLE"
                },
                {
                    "name": "closeParenToken",
                    "type": "Token"
                }
            ]
        },
        {
            "name": "MappingConstructorExpressionNode",
            "base": "ExpressionNode",
            "kind": "MAPPING_CONSTRUCTOR",
            "attributes": [
                {
                    "name": "openBrace",
                    "type": "Token"
                },
                {
                    "name": "fields",
                    "type": "MappingFieldNode",
                    "occurrences": "MULTIPLE"
                },
                {
                    "name": "closeBrace",
                    "type": "Token"
                }
            ]
        },
        {
            "name": "MemberAccessExpressionNode",
            "base": "ExpressionNode",
            "kind": "MEMBER_ACCESS",
            "attributes": [
                {
                    "name": "containerExpression",
                    "type": "ExpressionNode"
                },
                {
                    "name": "openBracket",
                    "type": "Token"
                },
                {
                    "name": "keyExpression",
                    "type": "ExpressionNode"
                },
                {
                    "name": "closeBracket",
                    "type": "Token"
                }
            ]
        },
        {
            "name": "TypeofExpressionNode",
            "base": "ExpressionNode",
            "kind": "TYPEOF_EXPRESSION",
            "attributes": [
                {
                    "name": "typeofKeyword",
                    "type": "Token"
                },
                {
                    "name": "expression",
                    "type": "ExpressionNode"
                }
            ]
        },
        {
            "name": "UnaryExpressionNode",
            "base": "ExpressionNode",
            "kind": "UNARY_EXPRESSION",
            "attributes": [
                {
                    "name": "unaryOperator",
                    "type": "Token"
                },
                {
                    "name": "expression",
                    "type": "ExpressionNode"
                }
            ]
        },
        {
            "name": "ComputedNameFieldNode",
            "base": "Node",
            "kind": "COMPUTED_NAME_FIELD",
            "attributes": [
                {
                    "name": "leadingComma",
                    "type": "Token"
                },
                {
                    "name": "openBracket",
                    "type": "Token"
                },
                {
                    "name": "fieldNameExpr",
                    "type": "ExpressionNode"
                },
                {
                    "name": "closeBracket",
                    "type": "Token"
                },
                {
                    "name": "colonToken",
                    "type": "Token"
                },
                {
                    "name": "valueExpr",
                    "type": "ExpressionNode"
                }
            ]
        },
        {
            "name": "ConstantDeclarationNode",
            "base": "ModuleMemberDeclarationNode",
            "kind": "CONST_DECLARATION",
            "attributes": [
                {
                    "name": "metadata",
                    "type": "MetadataNode"
                },
                {
                    "name": "visibilityQualifier",
                    "type": "Token"
                },
                {
                    "name": "constKeyword",
                    "type": "Token"
                },
                {
                    "name": "typeDescriptor",
                    "type": "Node"
                },
                {
                    "name": "variableName",
                    "type": "Token"
                },
                {
                    "name": "equalsToken",
                    "type": "Token"
                },
                {
                    "name": "initializer",
                    "type": "Node"
                },
                {
                    "name": "semicolonToken",
                    "type": "Token"
                }
            ]
        },
        {
            "name": "ParameterNode",
            "base": "Node",
            "isAbstract": true
        },
        {
            "name": "DefaultableParameterNode",
            "base": "ParameterNode",
            "kind": "DEFAULTABLE_PARAM",
            "attributes": [
                {
                    "name": "leadingComma",
                    "type": "Token"
                },
                {
                    "name": "annotations",
                    "type": "AnnotationNode",
                    "occurrences": "MULTIPLE"
                },
                {
                    "name": "visibilityQualifier",
                    "type": "Token",
                    "isOptional": true
                },
                {
                    "name": "typeName",
                    "type": "Node"
                },
                {
                    "name": "paramName",
                    "type": "Token"
                },
                {
                    "name": "equalsToken",
                    "type": "Token"
                },
                {
                    "name": "expression",
                    "type": "Node"
                }
            ]
        },
        {
            "name": "RequiredParameterNode",
            "base": "ParameterNode",
            "kind": "REQUIRED_PARAM",
            "attributes": [
                {
                    "name": "leadingComma",
                    "type": "Token"
                },
                {
                    "name": "annotations",
                    "type": "AnnotationNode",
                    "occurrences": "MULTIPLE"
                },
                {
                    "name": "visibilityQualifier",
                    "type": "Token",
                    "isOptional": true
                },
                {
                    "name": "typeName",
                    "type": "Node"
                },
                {
                    "name": "paramName",
                    "type": "Token"
                }
            ]
        },
        {
            "name": "RestParameterNode",
            "base": "ParameterNode",
            "kind": "REST_PARAM",
            "attributes": [
                {
                    "name": "leadingComma",
                    "type": "Token"
                },
                {
                    "name": "annotations",
                    "type": "AnnotationNode",
                    "occurrences": "MULTIPLE"
                },
                {
                    "name": "typeName",
                    "type": "Node"
                },
                {
                    "name": "ellipsisToken",
                    "type": "Token"
                },
                {
                    "name": "paramName",
                    "type": "Token"
                }
            ]
        },
        {
            "name": "ExpressionListItemNode",
            "base": "Node",
            "kind": "EXPRESSION_LIST_ITEM",
            "attributes": [
                {
                    "name": "leadingComma",
                    "type": "Token"
                },
                {
                    "name": "expression",
                    "type": "ExpressionNode"
                }
            ]
        },
        {
            "name": "ImportOrgNameNode",
            "base": "Node",
            "kind": "IMPORT_ORG_NAME",
            "attributes": [
                {
                    "name": "orgName",
                    "type": "Token"
                },
                {
                    "name": "slashToken",
                    "type": "Token"
                }
            ]
        },
        {
            "name": "ImportPrefixNode",
            "base": "Node",
            "kind": "IMPORT_PREFIX",
            "attributes": [
                {
                    "name": "asKeyword",
                    "type": "Token"
                },
                {
                    "name": "prefix",
                    "type": "Token"
                }
            ]
        },
        {
            "name": "ImportSubVersionNode",
            "base": "Node",
            "kind": "IMPORT_SUB_VERSION",
            "attributes": [
                {
                    "name": "leadingDot",
                    "type": "Token"
                },
                {
                    "name": "versionNumber",
                    "type": "Token"
                }
            ]
        },
        {
            "name": "ImportVersionNode",
            "base": "Node",
            "kind": "IMPORT_VERSION",
            "attributes": [
                {
                    "name": "versionKeyword",
                    "type": "Token"
                },
                {
                    "name": "versionNumber",
                    "type": "Node"
                }
            ]
        },
        {
            "name": "MappingFieldNode",
            "base": "Node",
            "isAbstract": true
        },
        {
            "name": "SpecificFieldNode",
            "base": "MappingFieldNode",
            "kind": "SPECIFIC_FIELD",
            "attributes": [
                {
                    "name": "leadingComma",
                    "type": "Token"
                },
                {
                    "name": "fieldName",
                    "type": "Token"
                },
                {
                    "name": "colon",
                    "type": "Token"
                },
                {
                    "name": "valueExpr",
                    "type": "ExpressionNode"
                }
            ]
        },
        {
            "name": "SpreadFieldNode",
            "base": "MappingFieldNode",
            "kind": "SPREAD_FIELD",
            "attributes": [
                {
                    "name": "leadingComma",
                    "type": "Token"
                },
                {
                    "name": "ellipsis",
                    "type": "Token"
                },
                {
                    "name": "valueExpr",
                    "type": "ExpressionNode"
                }
            ]
        },
        {
            "name": "FunctionArgumentNode",
            "base": "Node",
            "isAbstract": true
        },
        {
            "name": "NamedArgumentNode",
            "base": "FunctionArgumentNode",
            "kind": "NAMED_ARG",
            "attributes": [
                {
                    "name": "leadingComma",
                    "type": "Token"
                },
                {
                    "name": "argumentName",
                    "type": "Token"
                },
                {
                    "name": "equalsToken",
                    "type": "Token"
                },
                {
                    "name": "expression",
                    "type": "ExpressionNode"
                }
            ]
        },
        {
            "name": "PositionalArgumentNode",
            "base": "FunctionArgumentNode",
            "kind": "POSITIONAL_ARG",
            "attributes": [
                {
                    "name": "leadingComma",
                    "type": "Token"
                },
                {
                    "name": "expression",
                    "type": "ExpressionNode"
                }
            ]
        },
        {
            "name": "RestArgumentNode",
            "base": "FunctionArgumentNode",
            "kind": "REST_ARG",
            "attributes": [
                {
                    "name": "leadingComma",
                    "type": "Token"
                },
                {
                    "name": "ellipsis",
                    "type": "Token"
                },
                {
                    "name": "expression",
                    "type": "ExpressionNode"
                }
            ]
        },
        {
            "name": "ObjectTypeDescriptorNode",
            "base": "TypeDescriptorNode",
            "kind": "OBJECT_TYPE_DESC",
            "attributes": [
                {
                    "name": "objectTypeQualifiers",
                    "type": "Token",
                    "occurrences": "MULTIPLE"
                },
                {
                    "name": "objectKeyword",
                    "type": "Token"
                },
                {
                    "name": "openBrace",
                    "type": "Token"
                },
                {
                    "name": "members",
                    "type": "Node",
                    "occurrences": "MULTIPLE"
                },
                {
                    "name": "closeBrace",
                    "type": "Token"
                }
            ]
        },
        {
            "name": "RecordTypeDescriptorNode",
            "base": "TypeDescriptorNode",
            "kind": "RECORD_TYPE_DESC",
            "attributes": [
                {
                    "name": "objectKeyword",
                    "type": "Token"
                },
                {
                    "name": "bodyStartDelimiter",
                    "type": "Token"
                },
                {
                    "name": "fields",
                    "type": "Node",
                    "occurrences": "MULTIPLE"
                },
                {
                    "name": "bodyEndDelimiter",
                    "type": "Token"
                }
            ]
        },
        {
            "name": "ReturnTypeDescriptorNode",
            "base": "Node",
            "kind": "RETURN_TYPE_DESCRIPTOR",
            "attributes": [
                {
                    "name": "returnsKeyword",
                    "type": "Token"
                },
                {
                    "name": "annotations",
                    "type": "AnnotationNode",
                    "occurrences": "MULTIPLE"
                },
                {
                    "name": "type",
                    "type": "Node"
                }
            ]
        },
        {
            "name": "NilTypeDescriptorNode",
            "base": "Node",
            "kind": "NIL_TYPE_DESC",
            "attributes": [
                {
                    "name": "openParenToken",
                    "type": "Token"
                },
                {
                    "name": "closeParenToken",
                    "type": "Token"
                }
            ]
        },
        {
            "name": "OptionalTypeDescriptorNode",
            "base": "TypeDescriptorNode",
            "kind": "OPTIONAL_TYPE_DESC",
            "attributes": [
                {
                    "name": "typeDescriptor",
                    "type": "Node"
                },
                {
                    "name": "questionMarkToken",
                    "type": "Token"
                }
            ]
        },
        {
            "name": "ObjectFieldNode",
            "base": "Node",
            "kind": "OBJECT_FIELD",
            "attributes": [
                {
                    "name": "metadata",
                    "type": "MetadataNode"
                },
                {
                    "name": "visibilityQualifier",
                    "type": "Token"
                },
                {
                    "name": "typeName",
                    "type": "Node"
                },
                {
                    "name": "fieldName",
                    "type": "Token"
                },
                {
                    "name": "equalsToken",
                    "type": "Token"
                },
                {
                    "name": "expression",
                    "type": "ExpressionNode"
                },
                {
                    "name": "semicolonToken",
                    "type": "Token"
                }
            ]
        },
        {
            "name": "RecordFieldNode",
            "base": "Node",
            "kind": "RECORD_FIELD",
            "attributes": [
                {
                    "name": "metadata",
                    "type": "MetadataNode"
                },
                {
                    "name": "typeName",
                    "type": "Node"
                },
                {
                    "name": "fieldName",
                    "type": "Token"
                },
                {
                    "name": "questionMarkToken",
                    "type": "Token",
                    "isOptional": true
                },
                {
                    "name": "semicolonToken",
                    "type": "Token"
                }
            ]
        },
        {
            "name": "RecordFieldWithDefaultValueNode",
            "base": "Node",
            "kind": "RECORD_FIELD_WITH_DEFAULT_VALUE",
            "attributes": [
                {
                    "name": "metadata",
                    "type": "MetadataNode"
                },
                {
                    "name": "typeName",
                    "type": "Node"
                },
                {
                    "name": "fieldName",
                    "type": "Token"
                },
                {
                    "name": "equalsToken",
                    "type": "Token"
                },
                {
                    "name": "expression",
                    "type": "ExpressionNode"
                },
                {
                    "name": "semicolonToken",
                    "type": "Token"
                }
            ]
        },
        {
            "name": "RecordRestDescriptorNode",
            "base": "Node",
            "kind": "RECORD_REST_TYPE",
            "attributes": [
                {
                    "name": "typeName",
                    "type": "Node"
                },
                {
                    "name": "ellipsisToken",
                    "type": "Token"
                },
                {
                    "name": "semicolonToken",
                    "type": "Token"
                }
            ]
        },
        {
            "name": "TypeReferenceNode",
            "base": "TypeDescriptorNode",
            "kind": "TYPE_REFERENCE",
            "attributes": [
                {
                    "name": "asteriskToken",
                    "type": "Token"
                },
                {
                    "name": "typeName",
                    "type": "Node"
                },
                {
                    "name": "semicolonToken",
                    "type": "Token"
                }
            ]
        },
        {
            "name": "ServiceBodyNode",
            "base": "Node",
            "kind": "SERVICE_BODY",
            "attributes": [
                {
                    "name": "openBraceToken",
                    "type": "Token"
                },
                {
                    "name": "resources",
                    "type": "Node",
                    "occurrences": "MULTIPLE"
                },
                {
                    "name": "closeBraceToken",
                    "type": "Token"
                }
            ]
        },
        {
            "name": "AnnotationNode",
            "base": "Node",
            "kind": "ANNOTATION",
            "attributes": [
                {
                    "name": "atToken",
                    "type": "Token"
                },
                {
                    "name": "annotReference",
                    "type": "Node"
                },
                {
                    "name": "annotValue",
                    "type": "MappingConstructorExpressionNode",
                    "isOptional": true
                }
            ]
        },
        {
            "name": "MetadataNode",
            "base": "Node",
            "kind": "METADATA",
            "attributes": [
                {
                    "name": "documentationString",
                    "type": "Node",
                    "isOptional": true
                },
                {
                    "name": "annotations",
                    "type": "AnnotationNode",
                    "occurrences": "MULTIPLE"
                }
            ]
        },
        {
            "name": "ModuleVariableDeclarationNode",
            "base": "ModuleMemberDeclarationNode",
            "kind": "MODULE_VAR_DECL",
            "attributes": [
                {
                    "name": "metadata",
                    "type": "MetadataNode"
                },
                {
                    "name": "finalKeyword",
                    "type": "Token",
                    "isOptional": true
                },
                {
                    "name": "typeName",
                    "type": "Node"
                },
                {
                    "name": "variableName",
                    "type": "Token"
                },
                {
                    "name": "equalsToken",
                    "type": "Token"
                },
                {
                    "name": "initializer",
                    "type": "ExpressionNode"
                },
                {
                    "name": "semicolonToken",
                    "type": "Token"
                }
            ]
        },
        {
            "name": "TypeTestExpressionNode",
            "base": "ExpressionNode",
            "kind": "TYPE_TEST_EXPRESSION",
            "attributes": [
                {
                    "name": "expression",
                    "type": "ExpressionNode"
                },
                {
                    "name": "isKeyword",
                    "type": "Token"
                },
                {
                    "name": "typeDescriptor",
                    "type": "Node"
                }
            ]
        },
        {
            "name": "ArrayTypeDescriptorNode",
            "base": "TypeDescriptorNode",
            "kind": "ARRAY_TYPE_DESC",
            "attributes": [
                {
                    "name": "typeDescriptorNode",
                    "type": "Node"
                },
                {
                    "name": "openBracketToken",
                    "type": "Token"
                },
                {
                    "name": "arrayLengthNode",
                    "type": "Node"
                },
                {
                    "name": "closeBracketToken",
                    "type": "Token"
                }
            ]
        },
        {
            "name": "ActionNode",
            "base": "ExpressionNode",
            "isAbstract": true
        },
        {
            "name": "RemoteMethodCallActionNode",
            "base": "ActionNode",
            "kind": "REMOTE_METHOD_CALL_ACTION",
            "attributes": [
                {
                    "name": "expression",
                    "type": "ExpressionNode"
                },
                {
                    "name": "rightArrowToken",
                    "type": "Token"
                },
                {
                    "name": "methodName",
                    "type": "Token"
                },
                {
                    "name": "openParenToken",
                    "type": "Token"
                },
                {
                    "name": "arguments",
                    "type": "FunctionArgumentNode",
                    "occurrences": "MULTIPLE"
                },
                {
                    "name": "closeParenToken",
                    "type": "Token"
                }
            ]
        },
        {
            "name": "ParameterizedTypeDescriptorNode",
            "base": "TypeDescriptorNode",
            "kind": "PARAMETERIZED_TYPE_DESC",
            "attributes": [
                {
                    "name": "parameterizedType",
                    "type": "Token"
                },
                {
                    "name": "ltToken",
                    "type": "Token"
                },
                {
                    "name": "typeNode",
                    "type": "Node"
                },
                {
                    "name": "gtToken",
                    "type": "Token"
                }
            ]
        },
        {
            "name": "NilLiteralNode",
            "base": "ExpressionNode",
            "kind": "NIL_LITERAL",
            "attributes": [
                {
                    "name": "openParenToken",
                    "type": "Token"
                },
                {
                    "name": "closeParenToken",
                    "type": "Token"
                }
            ]
        },
        {
            "name": "AnnotationDeclarationNode",
            "base": "ModuleMemberDeclarationNode",
            "kind": "ANNOTATION_DECLARATION",
            "attributes": [
                {
                    "name": "metadata",
                    "type": "MetadataNode"
                },
                {
                    "name": "visibilityQualifier",
                    "type": "Token"
                },
                {
                    "name": "constKeyword",
                    "type": "Token"
                },
                {
                    "name": "annotationKeyword",
                    "type": "Token"
                },
                {
                    "name": "typeDescriptor",
                    "type": "Node"
                },
                {
                    "name": "annotationTag",
                    "type": "Token"
                },
                {
                    "name": "onKeyword",
                    "type": "Token"
                },
                {
                    "name": "attachPoints",
                    "type": "Node",
                    "occurrences": "MULTIPLE_SEPARATED"
                },
                {
                    "name": "semicolonToken",
                    "type": "Token"
                }
            ]
        },
        {
            "name": "AnnotationAttachPointNode",
            "base": "Node",
            "kind": "ANNOTATION_ATTACH_POINT",
            "attributes": [
                {
                    "name": "sourceKeyword",
                    "type": "Token"
                },
                {
                    "name": "firstIdent",
                    "type": "Token"
                },
                {
                    "name": "secondIdent",
                    "type": "Token"
                }
            ]
        },
        {
            "name": "XMLNamespaceDeclarationNode",
            "base": "Node",
            "kind": "XML_NAMESPACE_DECLARATION",
            "attributes": [
                {
                    "name": "xmlnsKeyword",
                    "type": "Token"
                },
                {
                    "name": "namespaceuri",
                    "type": "ExpressionNode"
                },
                {
                    "name": "asKeyword",
                    "type": "Token"
                },
                {
                    "name": "namespacePrefix",
                    "type": "IdentifierToken"
                },
                {
                    "name": "semicolonToken",
                    "type": "Token"
                }
            ]
        },
        {
            "name": "FunctionBodyBlockNode",
            "base": "StatementNode",
            "kind": "FUNCTION_BODY_BLOCK",
            "attributes": [
                {
                    "name": "openBraceToken",
                    "type": "Token"
                },
                {
                    "name": "namedWorkerDeclarator",
                    "type": "NamedWorkerDeclarator",
                    "isOptional": true
                },
                {
                    "name": "statements",
                    "type": "StatementNode",
                    "occurrences": "MULTIPLE"
                },
                {
                    "name": "closeBraceToken",
                    "type": "Token"
                }
            ]
        },
        {
            "name": "NamedWorkerDeclarationNode",
            "base": "Node",
            "kind": "NAMED_WORKER_DECLARATION",
            "attributes": [
                {
                    "name": "annotations",
                    "type": "AnnotationNode",
                    "occurrences": "MULTIPLE"
                },
                {
                    "name": "workerKeyword",
                    "type": "Token"
                },
                {
                    "name": "workerName",
                    "type": "IdentifierToken"
                },
                {
                    "name": "returnTypeDesc",
                    "type": "Node",
                    "isOptional": true
                },
                {
                    "name": "workerBody",
                    "type": "BlockStatementNode"
                }
            ]
        },
        {
            "name": "NamedWorkerDeclarator",
            "base": "Node",
            "kind": "NAMED_WORKER_DECLARATOR",
            "attributes": [
                {
                    "name": "workerInitStatements",
                    "type": "StatementNode",
                    "occurrences": "MULTIPLE"
                },
                {
                    "name": "namedWorkerDeclarations",
                    "type": "NamedWorkerDeclarationNode",
                    "occurrences": "MULTIPLE"
                }
            ]
        },
        {
            "name": "DocumentationStringNode",
            "base": "Node",
            "kind": "DOCUMENTATION_STRING",
            "attributes": [
                {
                    "name": "documentationLines",
                    "type": "Token",
                    "occurrences": "MULTIPLE"
                }
            ]
        },
        {
            "name": "BasicLiteralNode",
            "base": "ExpressionNode",
            "attributes": [
                {
                    "name": "literalToken",
                    "type": "Token"
                }
            ]
        },
        {
            "name": "TypeDescriptorNode",
            "base": "ExpressionNode",
            "isAbstract": true
        },
        {
            "name": "NameReferenceNode",
            "base": "TypeDescriptorNode",
            "isAbstract": true
        },
        {
            "name": "SimpleNameReferenceNode",
            "base": "NameReferenceNode",
            "kind": "SIMPLE_NAME_REFERENCE",
            "attributes": [
                {
                    "name": "name",
                    "type": "Token"
                }
            ]
        },
        {
            "name": "QualifiedNameReferenceNode",
            "base": "NameReferenceNode",
            "kind": "QUALIFIED_NAME_REFERENCE",
            "attributes": [
                {
                    "name": "modulePrefix",
                    "type": "Token"
                },
                {
                    "name": "colon",
                    "type": "Node"
                },
                {
                    "name": "identifier",
                    "type": "IdentifierToken"
                }
            ]
        },
        {
            "name": "BuiltinSimpleNameReferenceNode",
            "base": "NameReferenceNode",
            "attributes": [
                {
                    "name": "name",
                    "type": "Token"
                }
            ]
        },
        {
            "name": "TrapExpressionNode",
            "base": "ExpressionNode",
            "kind": "TRAP_EXPRESSION",
            "attributes": [
                {
                    "name": "trapKeyword",
                    "type": "Token"
                },
                {
                    "name": "expression",
                    "type": "ExpressionNode"
                }
            ]
        },
        {
            "name": "ListConstructorExpressionNode",
            "base": "ExpressionNode",
            "kind": "LIST_CONSTRUCTOR",
            "attributes": [
                {
                    "name": "openBracket",
                    "type": "Token"
                },
                {
                    "name": "expressions",
                    "type": "Node",
                    "occurrences": "MULTIPLE_SEPARATED"
                },
                {
                    "name": "closeBracket",
                    "type": "Token"
                }
            ]
        },
        {
<<<<<<< HEAD
            "name": "UnionTypeDescriptorNode",
            "base": "Node",
            "kind": "UNION_TYPE_DESC",
            "attributes": [
                {
                    "name": "leftTypeDesc",
                    "type": "Node"
                },
                {
                    "name": "pipeToken",
                    "type": "Token"
                },
                {
                    "name": "rightTypeDesc",
=======
            "name": "TypeCastExpressionNode",
            "base": "ExpressionNode",
            "kind": "TYPE_CAST_EXPRESSION",
            "attributes": [
                {
                    "name": "ltToken",
                    "type": "Token"
                },
                {
                    "name": "typeCastParam",
                    "type": "TypeCastParamNode"
                },
                {
                    "name": "gtToken",
                    "type": "Token"
                },
                {
                    "name": "expression",
                    "type": "ExpressionNode"
                }
            ]
        },
        {
            "name": "TypeCastParamNode",
            "base": "Node",
            "kind": "TYPE_CAST_PARAM",
            "attributes": [
                {
                    "name": "annotations",
                    "type": "AnnotationNode",
                    "occurrences": "MULTIPLE"
                },
                {
                    "name": "type",
>>>>>>> 2a27ad2a
                    "type": "Node"
                }
            ]
        }
    ]
}<|MERGE_RESOLUTION|>--- conflicted
+++ resolved
@@ -1869,22 +1869,6 @@
             ]
         },
         {
-<<<<<<< HEAD
-            "name": "UnionTypeDescriptorNode",
-            "base": "Node",
-            "kind": "UNION_TYPE_DESC",
-            "attributes": [
-                {
-                    "name": "leftTypeDesc",
-                    "type": "Node"
-                },
-                {
-                    "name": "pipeToken",
-                    "type": "Token"
-                },
-                {
-                    "name": "rightTypeDesc",
-=======
             "name": "TypeCastExpressionNode",
             "base": "ExpressionNode",
             "kind": "TYPE_CAST_EXPRESSION",
@@ -1919,7 +1903,25 @@
                 },
                 {
                     "name": "type",
->>>>>>> 2a27ad2a
+                    "type": "Node"
+                }
+            ]
+        },
+        {
+            "name": "UnionTypeDescriptorNode",
+            "base": "Node",
+            "kind": "UNION_TYPE_DESC",
+            "attributes": [
+                {
+                    "name": "leftTypeDesc",
+                    "type": "Node"
+                },
+                {
+                    "name": "pipeToken",
+                    "type": "Token"
+                },
+                {
+                    "name": "rightTypeDesc",
                     "type": "Node"
                 }
             ]
