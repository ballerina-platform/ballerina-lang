{
    "root": "Node",
    "type": "abstract",
    "attributes": [
        {
            "name": "kind",
            "type": "SyntaxKind"
        },
        {
            "name": "width",
            "type": "int"
        }
    ],
    "nodes": [
        {
            "name": "ModulePartNode",
            "base": "Node",
            "kind": "MODULE_PART",
            "attributes": [
                {
                    "name": "imports",
                    "type": "ImportDeclarationNode",
                    "occurrences": "MULTIPLE"
                },
                {
                    "name": "members",
                    "type": "ModuleMemberDeclarationNode",
                    "occurrences": "MULTIPLE"
                },
                {
                    "name": "eofToken",
                    "type": "Token"
                }
            ]
        },
        {
            "name": "ModuleMemberDeclarationNode",
            "base": "Node",
            "isAbstract": true
        },
        {
            "name": "FunctionDefinitionNode",
            "base": "ModuleMemberDeclarationNode",
            "kind": "FUNCTION_DEFINITION",
            "attributes": [
                {
                    "name": "metadata",
                    "type": "MetadataNode"
                },
                {
                    "name": "visibilityQualifier",
                    "type": "Token",
                    "isOptional": true
                },
                {
                    "name": "functionKeyword",
                    "type": "Token"
                },
                {
                    "name": "functionName",
                    "type": "IdentifierToken"
                },
                {
                    "name": "functionSignature",
                    "type": "FunctionSignatureNode"
                },
                {
                    "name": "functionBody",
                    "type": "Node"
                }
            ]
        },
        {
            "name": "ImportDeclarationNode",
            "base": "Node",
            "kind": "IMPORT_DECLARATION",
            "attributes": [
                {
                    "name": "importKeyword",
                    "type": "Token"
                },
                {
                    "name": "orgName",
                    "type": "Node",
                    "isOptional": true
                },
                {
                    "name": "moduleName",
                    "type": "IdentifierToken",
                    "occurrences": "MULTIPLE_SEPARATED"
                },
                {
                    "name": "version",
                    "type": "Node",
                    "isOptional": true
                },
                {
                    "name": "prefix",
                    "type": "Node",
                    "isOptional": true
                },
                {
                    "name": "semicolon",
                    "type": "Token"
                }
            ]
        },
        {
            "name": "ListenerDeclarationNode",
            "base": "ModuleMemberDeclarationNode",
            "kind": "LISTENER_DECLARATION",
            "attributes": [
                {
                    "name": "metadata",
                    "type": "MetadataNode"
                },
                {
                    "name": "visibilityQualifier",
                    "type": "Token",
                    "isOptional": true
                },
                {
                    "name": "listenerKeyword",
                    "type": "Token"
                },
                {
                    "name": "typeDescriptor",
                    "type": "Node"
                },
                {
                    "name": "variableName",
                    "type": "Token"
                },
                {
                    "name": "equalsToken",
                    "type": "Token"
                },
                {
                    "name": "initializer",
                    "type": "Node"
                },
                {
                    "name": "semicolonToken",
                    "type": "Token"
                }
            ]
        },
        {
            "name": "TypeDefinitionNode",
            "base": "ModuleMemberDeclarationNode",
            "kind": "TYPE_DEFINITION",
            "attributes": [
                {
                    "name": "metadata",
                    "type": "MetadataNode"
                },
                {
                    "name": "visibilityQualifier",
                    "type": "Token",
                    "isOptional": true
                },
                {
                    "name": "typeKeyword",
                    "type": "Token"
                },
                {
                    "name": "typeName",
                    "type": "Token"
                },
                {
                    "name": "typeDescriptor",
                    "type": "Node"
                },
                {
                    "name": "semicolonToken",
                    "type": "Token"
                }
            ]
        },
        {
            "name": "ServiceDeclarationNode",
            "base": "ModuleMemberDeclarationNode",
            "kind": "SERVICE_DECLARATION",
            "attributes": [
                {
                    "name": "metadata",
                    "type": "MetadataNode"
                },
                {
                    "name": "serviceKeyword",
                    "type": "Token"
                },
                {
                    "name": "serviceName",
                    "type": "IdentifierToken"
                },
                {
                    "name": "onKeyword",
                    "type": "Token"
                },
                {
                    "name": "expressions",
                    "type": "ExpressionNode",
                    "occurrences": "MULTIPLE"
                },
                {
                    "name": "serviceBody",
                    "type": "Node"
                }
            ]
        },
        {
            "name": "StatementNode",
            "base": "Node",
            "isAbstract": true
        },
        {
            "name": "AssignmentStatementNode",
            "base": "StatementNode",
            "kind": "ASSIGNMENT_STATEMENT",
            "attributes": [
                {
                    "name": "varRef",
                    "type": "Node"
                },
                {
                    "name": "equalsToken",
                    "type": "Token"
                },
                {
                    "name": "expression",
                    "type": "ExpressionNode"
                },
                {
                    "name": "semicolonToken",
                    "type": "Token"
                }
            ]
        },
        {
            "name": "CompoundAssignmentStatementNode",
            "base": "StatementNode",
            "kind": "COMPOUND_ASSIGNMENT_STATEMENT",
            "attributes": [
                {
                    "name": "lhsExpression",
                    "type": "ExpressionNode"
                },
                {
                    "name": "binaryOperator",
                    "type": "Token"
                },
                {
                    "name": "equalsToken",
                    "type": "Token"
                },
                {
                    "name": "rhsExpression",
                    "type": "ExpressionNode"
                },
                {
                    "name": "semicolonToken",
                    "type": "Token"
                }
            ]
        },
        {
            "name": "VariableDeclarationNode",
            "base": "StatementNode",
            "kind": "LOCAL_VAR_DECL",
            "attributes": [
                {
                    "name": "annotations",
                    "type": "AnnotationNode",
                    "occurrences": "MULTIPLE"
                },
                {
                    "name": "finalKeyword",
                    "type": "Token",
                    "isOptional": true
                },
                {
                    "name": "typeName",
                    "type": "Node"
                },
                {
                    "name": "variableName",
                    "type": "Token"
                },
                {
                    "name": "equalsToken",
                    "type": "Token",
                    "isOptional": true
                },
                {
                    "name": "initializer",
                    "type": "ExpressionNode",
                    "isOptional": true
                },
                {
                    "name": "semicolonToken",
                    "type": "Token"
                }
            ]
        },
        {
            "name": "BlockStatementNode",
            "base": "StatementNode",
            "kind": "BLOCK_STATEMENT",
            "attributes": [
                {
                    "name": "openBraceToken",
                    "type": "Token"
                },
                {
                    "name": "statements",
                    "type": "StatementNode",
                    "occurrences": "MULTIPLE"
                },
                {
                    "name": "closeBraceToken",
                    "type": "Token"
                }
            ]
        },
        {
            "name": "BreakStatementNode",
            "base": "StatementNode",
            "kind": "BREAK_STATEMENT",
            "attributes": [
                {
                    "name": "breakToken",
                    "type": "Token"
                },
                {
                    "name": "semicolonToken",
                    "type": "Token"
                }
            ]
        },
        {
            "name": "ExpressionStatementNode",
            "base": "StatementNode",
            "attributes": [
                {
                    "name": "expression",
                    "type": "ExpressionNode"
                },
                {
                    "name": "semicolonToken",
                    "type": "Token"
                }
            ]
        },
        {
            "name": "ContinueStatementNode",
            "base": "StatementNode",
            "kind": "CONTINUE_STATEMENT",
            "attributes": [
                {
                    "name": "continueToken",
                    "type": "Token"
                },
                {
                    "name": "semicolonToken",
                    "type": "Token"
                }
            ]
        },
        {
            "name": "ExternalFunctionBodyNode",
            "base": "StatementNode",
            "kind": "EXTERNAL_FUNCTION_BODY",
            "attributes": [
                {
                    "name": "equalsToken",
                    "type": "Token"
                },
                {
                    "name": "annotations",
                    "type": "AnnotationNode",
                    "occurrences": "MULTIPLE"
                },
                {
                    "name": "externalKeyword",
                    "type": "Token"
                },
                {
                    "name": "semicolonToken",
                    "type": "Token"
                }
            ]
        },
        {
            "name": "IfElseStatementNode",
            "base": "StatementNode",
            "kind": "IF_ELSE_STATEMENT",
            "attributes": [
                {
                    "name": "ifKeyword",
                    "type": "Token"
                },
                {
                    "name": "condition",
                    "type": "ExpressionNode"
                },
                {
                    "name": "ifBody",
                    "type": "BlockStatementNode"
                },
                {
                    "name": "elseBody",
                    "type": "Node",
                    "isOptional": true
                }
            ]
        },
        {
            "name": "ElseBlockNode",
            "base": "Node",
            "kind": "ELSE_BLOCK",
            "attributes": [
                {
                    "name": "elseKeyword",
                    "type": "Token"
                },
                {
                    "name": "elseBody",
                    "type": "StatementNode"
                }
            ]
        },
        {
            "name": "WhileStatementNode",
            "base": "StatementNode",
            "kind": "WHILE_STATEMENT",
            "attributes": [
                {
                    "name": "whileKeyword",
                    "type": "Token"
                },
                {
                    "name": "condition",
                    "type": "ExpressionNode"
                },
                {
                    "name": "whileBody",
                    "type": "BlockStatementNode"
                }
            ]
        },
        {
            "name": "PanicStatementNode",
            "base": "StatementNode",
            "kind": "PANIC_STATEMENT",
            "attributes": [
                {
                    "name": "panicKeyword",
                    "type": "Token"
                },
                {
                    "name": "expression",
                    "type": "ExpressionNode"
                },
                {
                    "name": "semicolonToken",
                    "type": "Token"
                }
            ]
        },
        {
            "name": "ReturnStatementNode",
            "base": "StatementNode",
            "kind": "RETURN_STATEMENT",
            "attributes": [
                {
                    "name": "returnKeyword",
                    "type": "Token"
                },
                {
                    "name": "expression",
                    "type": "ExpressionNode",
                    "isOptional": true
                },
                {
                    "name": "semicolonToken",
                    "type": "Token"
                }
            ]
        },
        {
            "name": "LocalTypeDefinitionStatementNode",
            "base": "StatementNode",
            "kind": "LOCAL_TYPE_DEFINITION_STATEMENT",
            "attributes": [
                {
                    "name": "annotations",
                    "type": "AnnotationNode",
                    "occurrences": "MULTIPLE"
                },
                {
                    "name": "typeKeyword",
                    "type": "Token"
                },
                {
                    "name": "typeName",
                    "type": "Node"
                },
                {
                    "name": "typeDescriptor",
                    "type": "Node"
                },
                {
                    "name": "semicolonToken",
                    "type": "Token"
                }
            ]
        },
        {
            "name": "LockStatementNode",
            "base": "StatementNode",
            "kind": "LOCK_STATEMENT",
            "attributes": [
                {
                    "name": "lockKeyword",
                    "type": "Token"
                },
                {
                    "name": "blockStatement",
                    "type": "StatementNode"
                }
            ]
        },
        {
            "name": "ForkStatementNode",
            "base": "StatementNode",
            "kind": "FORK_STATEMENT",
            "attributes": [
                {
                    "name": "forkKeyword",
                    "type": "Token"
                },
                {
                    "name": "openBraceToken",
                    "type": "Token"
                },
                {
                    "name": "namedWorkerDeclarations",
                    "type": "NamedWorkerDeclarationNode",
                    "occurrences": "MULTIPLE"
                },
                {
                    "name": "closeBraceToken",
                    "type": "Token"
                }
            ]
        },
        {
            "name": "ForEachStatementNode",
            "base": "StatementNode",
            "kind": "FOREACH_STATEMENT",
            "attributes": [
                {
                    "name": "forEachKeyword",
                    "type": "Token"
                },
                {
                    "name": "typeDescriptor",
                    "type": "Node"
                },
                {
                    "name": "variableName",
                    "type": "Token"
                },
                {
                    "name": "inKeyword",
                    "type": "Token"
                },
                {
                    "name": "ActionOrExpressionNode",
                    "type": "Node"
                },
                {
                    "name": "blockStatement",
                    "type": "StatementNode"
                }
            ]
        },
        {
            "name": "ExpressionNode",
            "base": "Node",
            "isAbstract": true
        },
        {
            "name": "BinaryExpressionNode",
            "base": "ExpressionNode",
            "attributes": [
                {
                    "name": "lhsExpr",
                    "type": "Node"
                },
                {
                    "name": "operator",
                    "type": "Token"
                },
                {
                    "name": "rhsExpr",
                    "type": "Node"
                }
            ]
        },
        {
            "name": "BracedExpressionNode",
            "base": "ExpressionNode",
            "attributes": [
                {
                    "name": "openParen",
                    "type": "Token"
                },
                {
                    "name": "expression",
                    "type": "ExpressionNode"
                },
                {
                    "name": "closeParen",
                    "type": "Token"
                }
            ]
        },
        {
            "name": "CheckExpressionNode",
            "base": "ExpressionNode",
            "attributes": [
                {
                    "name": "checkKeyword",
                    "type": "Token"
                },
                {
                    "name": "expression",
                    "type": "ExpressionNode"
                }
            ]
        },
        {
            "name": "FieldAccessExpressionNode",
            "base": "ExpressionNode",
            "kind": "FIELD_ACCESS",
            "attributes": [
                {
                    "name": "expression",
                    "type": "ExpressionNode"
                },
                {
                    "name": "dotToken",
                    "type": "Token"
                },
                {
                    "name": "fieldName",
                    "type": "Token"
                }
            ]
        },
        {
            "name": "FunctionCallExpressionNode",
            "base": "ExpressionNode",
            "kind": "FUNCTION_CALL",
            "attributes": [
                {
                    "name": "functionName",
                    "type": "Node"
                },
                {
                    "name": "openParenToken",
                    "type": "Token"
                },
                {
                    "name": "arguments",
                    "type": "FunctionArgumentNode",
                    "occurrences": "MULTIPLE"
                },
                {
                    "name": "closeParenToken",
                    "type": "Token"
                }
            ]
        },
        {
            "name": "MethodCallExpressionNode",
            "base": "ExpressionNode",
            "kind": "METHOD_CALL",
            "attributes": [
                {
                    "name": "expression",
                    "type": "ExpressionNode"
                },
                {
                    "name": "dotToken",
                    "type": "Token"
                },
                {
                    "name": "methodName",
                    "type": "Token"
                },
                {
                    "name": "openParenToken",
                    "type": "Token"
                },
                {
                    "name": "arguments",
                    "type": "FunctionArgumentNode",
                    "occurrences": "MULTIPLE"
                },
                {
                    "name": "closeParenToken",
                    "type": "Token"
                }
            ]
        },
        {
            "name": "MappingConstructorExpressionNode",
            "base": "ExpressionNode",
            "kind": "MAPPING_CONSTRUCTOR",
            "attributes": [
                {
                    "name": "openBrace",
                    "type": "Token"
                },
                {
                    "name": "fields",
                    "type": "MappingFieldNode",
                    "occurrences": "MULTIPLE"
                },
                {
                    "name": "closeBrace",
                    "type": "Token"
                }
            ]
        },
        {
            "name": "IndexedExpressionNode",
            "base": "ExpressionNode",
            "kind": "INDEXED_EXPRESSION",
            "attributes": [
                {
                    "name": "containerExpression",
                    "type": "ExpressionNode"
                },
                {
                    "name": "openBracket",
                    "type": "Token"
                },
                {
                    "name": "keyExpression",
                    "type": "ExpressionNode"
                },
                {
                    "name": "closeBracket",
                    "type": "Token"
                }
            ]
        },
        {
            "name": "TypeofExpressionNode",
            "base": "ExpressionNode",
            "kind": "TYPEOF_EXPRESSION",
            "attributes": [
                {
                    "name": "typeofKeyword",
                    "type": "Token"
                },
                {
                    "name": "expression",
                    "type": "ExpressionNode"
                }
            ]
        },
        {
            "name": "UnaryExpressionNode",
            "base": "ExpressionNode",
            "kind": "UNARY_EXPRESSION",
            "attributes": [
                {
                    "name": "unaryOperator",
                    "type": "Token"
                },
                {
                    "name": "expression",
                    "type": "ExpressionNode"
                }
            ]
        },
        {
            "name": "ComputedNameFieldNode",
            "base": "Node",
            "kind": "COMPUTED_NAME_FIELD",
            "attributes": [
                {
                    "name": "leadingComma",
                    "type": "Token"
                },
                {
                    "name": "openBracket",
                    "type": "Token"
                },
                {
                    "name": "fieldNameExpr",
                    "type": "ExpressionNode"
                },
                {
                    "name": "closeBracket",
                    "type": "Token"
                },
                {
                    "name": "colonToken",
                    "type": "Token"
                },
                {
                    "name": "valueExpr",
                    "type": "ExpressionNode"
                }
            ]
        },
        {
            "name": "ConstantDeclarationNode",
            "base": "ModuleMemberDeclarationNode",
            "kind": "CONST_DECLARATION",
            "attributes": [
                {
                    "name": "metadata",
                    "type": "MetadataNode"
                },
                {
                    "name": "visibilityQualifier",
                    "type": "Token"
                },
                {
                    "name": "constKeyword",
                    "type": "Token"
                },
                {
                    "name": "typeDescriptor",
                    "type": "Node"
                },
                {
                    "name": "variableName",
                    "type": "Token"
                },
                {
                    "name": "equalsToken",
                    "type": "Token"
                },
                {
                    "name": "initializer",
                    "type": "Node"
                },
                {
                    "name": "semicolonToken",
                    "type": "Token"
                }
            ]
        },
        {
            "name": "ParameterNode",
            "base": "Node",
            "isAbstract": true
        },
        {
            "name": "DefaultableParameterNode",
            "base": "ParameterNode",
            "kind": "DEFAULTABLE_PARAM",
            "attributes": [
                {
                    "name": "leadingComma",
                    "type": "Token"
                },
                {
                    "name": "annotations",
                    "type": "AnnotationNode",
                    "occurrences": "MULTIPLE"
                },
                {
                    "name": "visibilityQualifier",
                    "type": "Token",
                    "isOptional": true
                },
                {
                    "name": "typeName",
                    "type": "Node"
                },
                {
                    "name": "paramName",
                    "type": "Token"
                },
                {
                    "name": "equalsToken",
                    "type": "Token"
                },
                {
                    "name": "expression",
                    "type": "Node"
                }
            ]
        },
        {
            "name": "RequiredParameterNode",
            "base": "ParameterNode",
            "kind": "REQUIRED_PARAM",
            "attributes": [
                {
                    "name": "leadingComma",
                    "type": "Token"
                },
                {
                    "name": "annotations",
                    "type": "AnnotationNode",
                    "occurrences": "MULTIPLE"
                },
                {
                    "name": "visibilityQualifier",
                    "type": "Token",
                    "isOptional": true
                },
                {
                    "name": "typeName",
                    "type": "Node"
                },
                {
                    "name": "paramName",
                    "type": "Token"
                }
            ]
        },
        {
            "name": "RestParameterNode",
            "base": "ParameterNode",
            "kind": "REST_PARAM",
            "attributes": [
                {
                    "name": "leadingComma",
                    "type": "Token"
                },
                {
                    "name": "annotations",
                    "type": "AnnotationNode",
                    "occurrences": "MULTIPLE"
                },
                {
                    "name": "typeName",
                    "type": "Node"
                },
                {
                    "name": "ellipsisToken",
                    "type": "Token"
                },
                {
                    "name": "paramName",
                    "type": "Token"
                }
            ]
        },
        {
            "name": "ExpressionListItemNode",
            "base": "Node",
            "kind": "EXPRESSION_LIST_ITEM",
            "attributes": [
                {
                    "name": "leadingComma",
                    "type": "Token"
                },
                {
                    "name": "expression",
                    "type": "ExpressionNode"
                }
            ]
        },
        {
            "name": "ImportOrgNameNode",
            "base": "Node",
            "kind": "IMPORT_ORG_NAME",
            "attributes": [
                {
                    "name": "orgName",
                    "type": "Token"
                },
                {
                    "name": "slashToken",
                    "type": "Token"
                }
            ]
        },
        {
            "name": "ImportPrefixNode",
            "base": "Node",
            "kind": "IMPORT_PREFIX",
            "attributes": [
                {
                    "name": "asKeyword",
                    "type": "Token"
                },
                {
                    "name": "prefix",
                    "type": "Token"
                }
            ]
        },
        {
            "name": "ImportSubVersionNode",
            "base": "Node",
            "kind": "IMPORT_SUB_VERSION",
            "attributes": [
                {
                    "name": "leadingDot",
                    "type": "Token"
                },
                {
                    "name": "versionNumber",
                    "type": "Token"
                }
            ]
        },
        {
            "name": "ImportVersionNode",
            "base": "Node",
            "kind": "IMPORT_VERSION",
            "attributes": [
                {
                    "name": "versionKeyword",
                    "type": "Token"
                },
                {
                    "name": "versionNumber",
                    "type": "Node"
                }
            ]
        },
        {
            "name": "MappingFieldNode",
            "base": "Node",
            "isAbstract": true
        },
        {
            "name": "SpecificFieldNode",
            "base": "MappingFieldNode",
            "kind": "SPECIFIC_FIELD",
            "attributes": [
                {
                    "name": "leadingComma",
                    "type": "Token"
                },
                {
                    "name": "fieldName",
                    "type": "Token"
                },
                {
                    "name": "colon",
                    "type": "Token"
                },
                {
                    "name": "valueExpr",
                    "type": "ExpressionNode"
                }
            ]
        },
        {
            "name": "SpreadFieldNode",
            "base": "MappingFieldNode",
            "kind": "SPREAD_FIELD",
            "attributes": [
                {
                    "name": "leadingComma",
                    "type": "Token"
                },
                {
                    "name": "ellipsis",
                    "type": "Token"
                },
                {
                    "name": "valueExpr",
                    "type": "ExpressionNode"
                }
            ]
        },
        {
            "name": "FunctionArgumentNode",
            "base": "Node",
            "isAbstract": true
        },
        {
            "name": "NamedArgumentNode",
            "base": "FunctionArgumentNode",
            "kind": "NAMED_ARG",
            "attributes": [
                {
                    "name": "leadingComma",
                    "type": "Token"
                },
                {
                    "name": "argumentName",
                    "type": "SimpleNameReferenceNode"
                },
                {
                    "name": "equalsToken",
                    "type": "Token"
                },
                {
                    "name": "expression",
                    "type": "ExpressionNode"
                }
            ]
        },
        {
            "name": "PositionalArgumentNode",
            "base": "FunctionArgumentNode",
            "kind": "POSITIONAL_ARG",
            "attributes": [
                {
                    "name": "leadingComma",
                    "type": "Token"
                },
                {
                    "name": "expression",
                    "type": "ExpressionNode"
                }
            ]
        },
        {
            "name": "RestArgumentNode",
            "base": "FunctionArgumentNode",
            "kind": "REST_ARG",
            "attributes": [
                {
                    "name": "leadingComma",
                    "type": "Token"
                },
                {
                    "name": "ellipsis",
                    "type": "Token"
                },
                {
                    "name": "expression",
                    "type": "ExpressionNode"
                }
            ]
        },
        {
            "name": "ObjectTypeDescriptorNode",
            "base": "TypeDescriptorNode",
            "kind": "OBJECT_TYPE_DESC",
            "attributes": [
                {
                    "name": "objectTypeQualifiers",
                    "type": "Token",
                    "occurrences": "MULTIPLE"
                },
                {
                    "name": "objectKeyword",
                    "type": "Token"
                },
                {
                    "name": "openBrace",
                    "type": "Token"
                },
                {
                    "name": "members",
                    "type": "Node",
                    "occurrences": "MULTIPLE"
                },
                {
                    "name": "closeBrace",
                    "type": "Token"
                }
            ]
        },
        {
            "name": "RecordTypeDescriptorNode",
            "base": "TypeDescriptorNode",
            "kind": "RECORD_TYPE_DESC",
            "attributes": [
                {
                    "name": "objectKeyword",
                    "type": "Token"
                },
                {
                    "name": "bodyStartDelimiter",
                    "type": "Token"
                },
                {
                    "name": "fields",
                    "type": "Node",
                    "occurrences": "MULTIPLE"
                },
                {
                    "name": "bodyEndDelimiter",
                    "type": "Token"
                }
            ]
        },
        {
            "name": "ReturnTypeDescriptorNode",
            "base": "Node",
            "kind": "RETURN_TYPE_DESCRIPTOR",
            "attributes": [
                {
                    "name": "returnsKeyword",
                    "type": "Token"
                },
                {
                    "name": "annotations",
                    "type": "AnnotationNode",
                    "occurrences": "MULTIPLE"
                },
                {
                    "name": "type",
                    "type": "Node"
                }
            ]
        },
        {
            "name": "NilTypeDescriptorNode",
            "base": "TypeDescriptorNode",
            "kind": "NIL_TYPE_DESC",
            "attributes": [
                {
                    "name": "openParenToken",
                    "type": "Token"
                },
                {
                    "name": "closeParenToken",
                    "type": "Token"
                }
            ]
        },
        {
            "name": "OptionalTypeDescriptorNode",
            "base": "TypeDescriptorNode",
            "kind": "OPTIONAL_TYPE_DESC",
            "attributes": [
                {
                    "name": "typeDescriptor",
                    "type": "Node"
                },
                {
                    "name": "questionMarkToken",
                    "type": "Token"
                }
            ]
        },
        {
            "name": "ObjectFieldNode",
            "base": "Node",
            "kind": "OBJECT_FIELD",
            "attributes": [
                {
                    "name": "metadata",
                    "type": "MetadataNode"
                },
                {
                    "name": "visibilityQualifier",
                    "type": "Token"
                },
                {
                    "name": "typeName",
                    "type": "Node"
                },
                {
                    "name": "fieldName",
                    "type": "Token"
                },
                {
                    "name": "equalsToken",
                    "type": "Token"
                },
                {
                    "name": "expression",
                    "type": "ExpressionNode"
                },
                {
                    "name": "semicolonToken",
                    "type": "Token"
                }
            ]
        },
        {
            "name": "RecordFieldNode",
            "base": "Node",
            "kind": "RECORD_FIELD",
            "attributes": [
                {
                    "name": "metadata",
                    "type": "MetadataNode"
                },
                {
                    "name": "typeName",
                    "type": "Node"
                },
                {
                    "name": "fieldName",
                    "type": "Token"
                },
                {
                    "name": "questionMarkToken",
                    "type": "Token",
                    "isOptional": true
                },
                {
                    "name": "semicolonToken",
                    "type": "Token"
                }
            ]
        },
        {
            "name": "RecordFieldWithDefaultValueNode",
            "base": "Node",
            "kind": "RECORD_FIELD_WITH_DEFAULT_VALUE",
            "attributes": [
                {
                    "name": "metadata",
                    "type": "MetadataNode"
                },
                {
                    "name": "typeName",
                    "type": "Node"
                },
                {
                    "name": "fieldName",
                    "type": "Token"
                },
                {
                    "name": "equalsToken",
                    "type": "Token"
                },
                {
                    "name": "expression",
                    "type": "ExpressionNode"
                },
                {
                    "name": "semicolonToken",
                    "type": "Token"
                }
            ]
        },
        {
            "name": "RecordRestDescriptorNode",
            "base": "Node",
            "kind": "RECORD_REST_TYPE",
            "attributes": [
                {
                    "name": "typeName",
                    "type": "Node"
                },
                {
                    "name": "ellipsisToken",
                    "type": "Token"
                },
                {
                    "name": "semicolonToken",
                    "type": "Token"
                }
            ]
        },
        {
            "name": "TypeReferenceNode",
            "base": "TypeDescriptorNode",
            "kind": "TYPE_REFERENCE",
            "attributes": [
                {
                    "name": "asteriskToken",
                    "type": "Token"
                },
                {
                    "name": "typeName",
                    "type": "Node"
                },
                {
                    "name": "semicolonToken",
                    "type": "Token"
                }
            ]
        },
        {
            "name": "ServiceBodyNode",
            "base": "Node",
            "kind": "SERVICE_BODY",
            "attributes": [
                {
                    "name": "openBraceToken",
                    "type": "Token"
                },
                {
                    "name": "resources",
                    "type": "Node",
                    "occurrences": "MULTIPLE"
                },
                {
                    "name": "closeBraceToken",
                    "type": "Token"
                }
            ]
        },
        {
            "name": "AnnotationNode",
            "base": "Node",
            "kind": "ANNOTATION",
            "attributes": [
                {
                    "name": "atToken",
                    "type": "Token"
                },
                {
                    "name": "annotReference",
                    "type": "Node"
                },
                {
                    "name": "annotValue",
                    "type": "MappingConstructorExpressionNode",
                    "isOptional": true
                }
            ]
        },
        {
            "name": "MetadataNode",
            "base": "Node",
            "kind": "METADATA",
            "attributes": [
                {
                    "name": "documentationString",
                    "type": "Node",
                    "isOptional": true
                },
                {
                    "name": "annotations",
                    "type": "AnnotationNode",
                    "occurrences": "MULTIPLE"
                }
            ]
        },
        {
            "name": "ModuleVariableDeclarationNode",
            "base": "ModuleMemberDeclarationNode",
            "kind": "MODULE_VAR_DECL",
            "attributes": [
                {
                    "name": "metadata",
                    "type": "MetadataNode"
                },
                {
                    "name": "finalKeyword",
                    "type": "Token",
                    "isOptional": true
                },
                {
                    "name": "typeName",
                    "type": "Node"
                },
                {
                    "name": "variableName",
                    "type": "Token"
                },
                {
                    "name": "equalsToken",
                    "type": "Token"
                },
                {
                    "name": "initializer",
                    "type": "ExpressionNode"
                },
                {
                    "name": "semicolonToken",
                    "type": "Token"
                }
            ]
        },
        {
            "name": "TypeTestExpressionNode",
            "base": "ExpressionNode",
            "kind": "TYPE_TEST_EXPRESSION",
            "attributes": [
                {
                    "name": "expression",
                    "type": "ExpressionNode"
                },
                {
                    "name": "isKeyword",
                    "type": "Token"
                },
                {
                    "name": "typeDescriptor",
                    "type": "Node"
                }
            ]
        },
        {
            "name": "ActionNode",
            "base": "ExpressionNode",
            "isAbstract": true
        },
        {
            "name": "RemoteMethodCallActionNode",
            "base": "ActionNode",
            "kind": "REMOTE_METHOD_CALL_ACTION",
            "attributes": [
                {
                    "name": "expression",
                    "type": "ExpressionNode"
                },
                {
                    "name": "rightArrowToken",
                    "type": "Token"
                },
                {
                    "name": "methodName",
                    "type": "Token"
                },
                {
                    "name": "openParenToken",
                    "type": "Token"
                },
                {
                    "name": "arguments",
                    "type": "FunctionArgumentNode",
                    "occurrences": "MULTIPLE"
                },
                {
                    "name": "closeParenToken",
                    "type": "Token"
                }
            ]
        },
        {
            "name": "ParameterizedTypeDescriptorNode",
            "base": "TypeDescriptorNode",
            "kind": "PARAMETERIZED_TYPE_DESC",
            "attributes": [
                {
                    "name": "parameterizedType",
                    "type": "Token"
                },
                {
                    "name": "ltToken",
                    "type": "Token"
                },
                {
                    "name": "typeNode",
                    "type": "Node"
                },
                {
                    "name": "gtToken",
                    "type": "Token"
                }
            ]
        },
        {
            "name": "NilLiteralNode",
            "base": "ExpressionNode",
            "kind": "NIL_LITERAL",
            "attributes": [
                {
                    "name": "openParenToken",
                    "type": "Token"
                },
                {
                    "name": "closeParenToken",
                    "type": "Token"
                }
            ]
        },
        {
            "name": "AnnotationDeclarationNode",
            "base": "ModuleMemberDeclarationNode",
            "kind": "ANNOTATION_DECLARATION",
            "attributes": [
                {
                    "name": "metadata",
                    "type": "MetadataNode"
                },
                {
                    "name": "visibilityQualifier",
                    "type": "Token"
                },
                {
                    "name": "constKeyword",
                    "type": "Token"
                },
                {
                    "name": "annotationKeyword",
                    "type": "Token"
                },
                {
                    "name": "typeDescriptor",
                    "type": "Node"
                },
                {
                    "name": "annotationTag",
                    "type": "Token"
                },
                {
                    "name": "onKeyword",
                    "type": "Token"
                },
                {
                    "name": "attachPoints",
                    "type": "Node",
                    "occurrences": "MULTIPLE_SEPARATED"
                },
                {
                    "name": "semicolonToken",
                    "type": "Token"
                }
            ]
        },
        {
            "name": "AnnotationAttachPointNode",
            "base": "Node",
            "kind": "ANNOTATION_ATTACH_POINT",
            "attributes": [
                {
                    "name": "sourceKeyword",
                    "type": "Token"
                },
                {
                    "name": "firstIdent",
                    "type": "Token"
                },
                {
                    "name": "secondIdent",
                    "type": "Token"
                }
            ]
        },
        {
            "name": "XMLNamespaceDeclarationNode",
            "base": "Node",
            "kind": "XML_NAMESPACE_DECLARATION",
            "attributes": [
                {
                    "name": "xmlnsKeyword",
                    "type": "Token"
                },
                {
                    "name": "namespaceuri",
                    "type": "ExpressionNode"
                },
                {
                    "name": "asKeyword",
                    "type": "Token"
                },
                {
                    "name": "namespacePrefix",
                    "type": "IdentifierToken"
                },
                {
                    "name": "semicolonToken",
                    "type": "Token"
                }
            ]
        },
        {
            "name": "FunctionBodyBlockNode",
            "base": "StatementNode",
            "kind": "FUNCTION_BODY_BLOCK",
            "attributes": [
                {
                    "name": "openBraceToken",
                    "type": "Token"
                },
                {
                    "name": "namedWorkerDeclarator",
                    "type": "NamedWorkerDeclarator",
                    "isOptional": true
                },
                {
                    "name": "statements",
                    "type": "StatementNode",
                    "occurrences": "MULTIPLE"
                },
                {
                    "name": "closeBraceToken",
                    "type": "Token"
                }
            ]
        },
        {
            "name": "NamedWorkerDeclarationNode",
            "base": "Node",
            "kind": "NAMED_WORKER_DECLARATION",
            "attributes": [
                {
                    "name": "annotations",
                    "type": "AnnotationNode",
                    "occurrences": "MULTIPLE"
                },
                {
                    "name": "workerKeyword",
                    "type": "Token"
                },
                {
                    "name": "workerName",
                    "type": "IdentifierToken"
                },
                {
                    "name": "returnTypeDesc",
                    "type": "Node",
                    "isOptional": true
                },
                {
                    "name": "workerBody",
                    "type": "BlockStatementNode"
                }
            ]
        },
        {
            "name": "NamedWorkerDeclarator",
            "base": "Node",
            "kind": "NAMED_WORKER_DECLARATOR",
            "attributes": [
                {
                    "name": "workerInitStatements",
                    "type": "StatementNode",
                    "occurrences": "MULTIPLE"
                },
                {
                    "name": "namedWorkerDeclarations",
                    "type": "NamedWorkerDeclarationNode",
                    "occurrences": "MULTIPLE"
                }
            ]
        },
        {
            "name": "DocumentationStringNode",
            "base": "Node",
            "kind": "DOCUMENTATION_STRING",
            "attributes": [
                {
                    "name": "documentationLines",
                    "type": "Token",
                    "occurrences": "MULTIPLE"
                }
            ]
        },
        {
            "name": "BasicLiteralNode",
            "base": "ExpressionNode",
            "attributes": [
                {
                    "name": "literalToken",
                    "type": "Token"
                }
            ]
        },
        {
            "name": "TypeDescriptorNode",
            "base": "ExpressionNode",
            "isAbstract": true
        },
        {
            "name": "NameReferenceNode",
            "base": "TypeDescriptorNode",
            "isAbstract": true
        },
        {
            "name": "SimpleNameReferenceNode",
            "base": "NameReferenceNode",
            "kind": "SIMPLE_NAME_REFERENCE",
            "attributes": [
                {
                    "name": "name",
                    "type": "Token"
                }
            ]
        },
        {
            "name": "QualifiedNameReferenceNode",
            "base": "NameReferenceNode",
            "kind": "QUALIFIED_NAME_REFERENCE",
            "attributes": [
                {
                    "name": "modulePrefix",
                    "type": "Token"
                },
                {
                    "name": "colon",
                    "type": "Node"
                },
                {
                    "name": "identifier",
                    "type": "IdentifierToken"
                }
            ]
        },
        {
            "name": "BuiltinSimpleNameReferenceNode",
            "base": "NameReferenceNode",
            "attributes": [
                {
                    "name": "name",
                    "type": "Token"
                }
            ]
        },
        {
            "name": "TrapExpressionNode",
            "base": "ExpressionNode",
            "kind": "TRAP_EXPRESSION",
            "attributes": [
                {
                    "name": "trapKeyword",
                    "type": "Token"
                },
                {
                    "name": "expression",
                    "type": "ExpressionNode"
                }
            ]
        },
        {
            "name": "ListConstructorExpressionNode",
            "base": "ExpressionNode",
            "kind": "LIST_CONSTRUCTOR",
            "attributes": [
                {
                    "name": "openBracket",
                    "type": "Token"
                },
                {
                    "name": "expressions",
                    "type": "Node",
                    "occurrences": "MULTIPLE_SEPARATED"
                },
                {
                    "name": "closeBracket",
                    "type": "Token"
                }
            ]
        },
        {
            "name": "TypeCastExpressionNode",
            "base": "ExpressionNode",
            "kind": "TYPE_CAST_EXPRESSION",
            "attributes": [
                {
                    "name": "ltToken",
                    "type": "Token"
                },
                {
                    "name": "typeCastParam",
                    "type": "TypeCastParamNode"
                },
                {
                    "name": "gtToken",
                    "type": "Token"
                },
                {
                    "name": "expression",
                    "type": "ExpressionNode"
                }
            ]
        },
        {
            "name": "TypeCastParamNode",
            "base": "Node",
            "kind": "TYPE_CAST_PARAM",
            "attributes": [
                {
                    "name": "annotations",
                    "type": "AnnotationNode",
                    "occurrences": "MULTIPLE"
                },
                {
                    "name": "type",
                    "type": "Node"
                }
            ]
        },
        {
            "name": "UnionTypeDescriptorNode",
            "base": "TypeDescriptorNode",
            "kind": "UNION_TYPE_DESC",
            "attributes": [
                {
                    "name": "leftTypeDesc",
                    "type": "Node"
                },
                {
                    "name": "pipeToken",
                    "type": "Token"
                },
                {
                    "name": "rightTypeDesc",
                    "type": "Node"
                }
            ]
        },
        {
            "name": "TableConstructorExpressionNode",
            "base": "ExpressionNode",
            "kind": "TABLE_CONSTRUCTOR",
            "attributes": [
                {
                    "name": "tableKeyword",
                    "type": "Token"
                },
                {
                    "name": "KeySpecifier",
                    "type": "KeySpecifierNode"
                },
                {
                    "name": "openBracket",
                    "type": "Token"
                },
                {
                    "name": "mappingConstructors",
                    "type": "Node",
                    "occurrences": "MULTIPLE_SEPARATED"
                },
                {
                    "name": "closeBracket",
                    "type": "Token"
                }
            ]
        },
        {
            "name": "KeySpecifierNode",
            "base": "Node",
            "kind": "KEY_SPECIFIER",
            "attributes": [
                {
                    "name": "keyKeyword",
                    "type": "Token"
                },
                {
                    "name": "openParenToken",
                    "type": "Token"
                },
                {
                    "name": "fieldNames",
                    "type": "Node",
                    "occurrences": "MULTIPLE_SEPARATED"
                },
                {
                    "name": "closeParenToken",
                    "type": "Token"
                }
            ]
        },
        {
            "name": "ErrorTypeDescriptorNode",
            "base": "TypeDescriptorNode",
            "kind": "ERROR_TYPE_DESC",
            "attributes": [
                {
                    "name": "errorKeywordToken",
                    "type": "Token"
                },
                {
                    "name": "errorTypeParamsNode",
                    "type": "Node"
                }
            ]
        },
        {
            "name": "ErrorTypeParamsNode",
            "base": "Node",
            "kind": "ERROR_TYPE_PARAMS",
            "attributes": [
                {
                    "name": "ltToken",
                    "type": "Token"
                },
                {
                    "name": "parameter",
                    "type": "Node"
                },
                {
                    "name": "gtToken",
                    "type": "Token"
                }
            ]
        },
        {
            "name": "StreamTypeDescriptorNode",
            "base": "TypeDescriptorNode",
            "kind": "STREAM_TYPE_DESC",
            "attributes": [
                {
                    "name": "streamKeywordToken",
                    "type": "Token"
                },
                {
                    "name": "streamTypeParamsNode",
                    "type": "Node"
                }
            ]
        },
        {
            "name": "StreamTypeParamsNode",
            "base": "Node",
            "kind": "STREAM_TYPE_PARAMS",
            "attributes": [
                {
                    "name": "ltToken",
                    "type": "Token"
                },
                {
                    "name": "leftTypeDescNode",
                    "type": "Node"
                },
                {
                    "name": "commaToken",
                    "type": "Token"
                },
                {
                    "name": "rightTypeDescNode",
                    "type": "Node"
                },
                {
                    "name": "gtToken",
                    "type": "Token"
                }
            ]
        },
        {
            "name": "LetExpressionNode",
            "base": "ExpressionNode",
            "kind": "LET_EXPRESSION",
            "attributes": [
                {
                    "name": "letKeyword",
                    "type": "Token"
                },
                {
                    "name": "letVarDeclarations",
                    "type": "Node",
                    "occurrences": "MULTIPLE_SEPARATED"
                },
                {
                    "name": "inKeyword",
                    "type": "Token"
                },
                {
                    "name": "expression",
                    "type": "ExpressionNode"
                }
            ]
        },
        {
            "name": "LetVariableDeclarationNode",
            "base": "Node",
            "kind": "LET_VAR_DECL",
            "attributes": [
                {
                    "name": "annotations",
                    "type": "AnnotationNode",
                    "occurrences": "MULTIPLE"
                },
                {
                    "name": "typeName",
                    "type": "Node"
                },
                {
                    "name": "variableName",
                    "type": "Token"
                },
                {
                    "name": "equalsToken",
                    "type": "Token"
                },
                {
                    "name": "expression",
                    "type": "ExpressionNode"
                }
            ]
        },
        {
            "name": "TemplateExpressionNode",
            "base": "ExpressionNode",
            "attributes": [
                {
                    "name": "type",
                    "type": "Token"
                },
                {
                    "name": "startBacktick",
                    "type": "Token"
                },
                {
                    "name": "content",
                    "type": "TemplateMemberNode",
                    "occurrences": "MULTIPLE"
                },
                {
                    "name": "endBacktick",
                    "type": "Token"
                }
            ]
        },
        {
            "name": "TemplateMemberNode",
            "base": "Node",
            "isAbstract": true
        },
        {
            "name": "XMLItemNode",
            "base": "BacktickTemplateMemberNode",
            "isAbstract": true
        },
        {
            "name": "XMLElementNode",
            "base": "XMLItemNode",
            "kind": "XML_ELEMENT",
            "attributes": [
                {
                    "name": "startTag",
                    "type": "XMLStartTagNode"
                },
                {
                    "name": "content",
                    "type": "XMLItemNode",
                    "occurrences": "MULTIPLE"
                },
                {
                    "name": "endTag",
                    "type": "XMLEndTagNode"
                }
            ]
        },
        {
            "name": "XMLElementTagNode",
            "base": "Node",
            "isAbstract": true
        },
        {
            "name": "XMLStartTagNode",
            "base": "XMLElementTagNode",
            "kind": "XML_ELEMENT_START_TAG",
            "attributes": [
                {
                    "name": "ltToken",
                    "type": "Token"
                },
                {
                    "name": "name",
                    "type": "XMLNameNode"
                },
                {
                    "name": "attributes",
                    "type": "XMLAttributeNode",
                    "occurrences": "MULTIPLE"
                },
                {
                    "name": "getToken",
                    "type": "Token"
                }
            ]
        },
        {
            "name": "XMLEndTagNode",
            "base": "XMLElementTagNode",
            "kind": "XML_ELEMENT_END_TAG",
            "attributes": [
                {
                    "name": "ltToken",
                    "type": "Token"
                },
                {
                    "name": "slashToken",
                    "type": "Token"
                },
                {
                    "name": "name",
                    "type": "XMLNameNode"
                },
                {
                    "name": "getToken",
                    "type": "Token"
                }
            ]
        },
        {
            "name": "XMLNameNode",
            "base": "Node",
            "isAbstract": true
        },
        {
            "name": "XMLSimpleNameNode",
            "base": "XMLNameNode",
            "kind": "XML_SIMPLE_NAME",
            "attributes": [
                {
                    "name": "name",
                    "type": "XMLSimpleNameNode"
                }
            ]
        },
        {
            "name": "XMLQualifiedNameNode",
            "base": "XMLNameNode",
            "kind": "XML_QUALIFIED_NAME",
            "attributes": [
                {
                    "name": "prefix",
                    "type": "XMLSimpleNameNode"
                },
                {
                    "name": "colon",
                    "type": "Token"
                },
                {
                    "name": "name",
                    "type": "XMLSimpleNameNode"
                }
            ]
        },
        {
            "name": "XMLEmptyElementNode",
            "base": "XMLItemNode",
            "kind": "XML_EMPTY_ELEMENT",
            "attributes": [
                {
                    "name": "ltToken",
                    "type": "Token"
                },
                {
                    "name": "name",
                    "type": "XMLNameNode"
                },
                {
                    "name": "attributes",
                    "type": "XMLAttributeNode",
                    "occurrences": "MULTIPLE"
                },
                {
                    "name": "slashToken",
                    "type": "Token"
                },
                {
                    "name": "getToken",
                    "type": "Token"
                }
            ]
        },
        {
            "name": "InterpolationNode",
            "base": "XMLItemNode",
            "kind": "INTERPOLATION",
            "attributes": [
                {
                    "name": "interpolationStartToken",
                    "type": "Token"
                },
                {
                    "name": "expression",
                    "type": "ExpressionNode"
                },
                {
                    "name": "interpolationEndToken",
                    "type": "Token"
                }
            ]
        },
        {
            "name": "XMLTextNode",
            "base": "XMLItemNode",
            "kind": "XML_TEXT",
            "attributes": [
                {
                    "name": "content",
                    "type": "Token"
                }
            ]
        },
        {
            "name": "XMLAttributeNode",
            "base": "Node",
            "kind": "XML_ATTRIBUTE",
            "attributes": [
                {
                    "name": "attributeName",
                    "type": "XMLNameNode"
                },
                {
                    "name": "equalToken",
                    "type": "Token"
                },
                {
                    "name": "value",
                    "type": "XMLAttributeValue"
                }
            ]
        },
        {
            "name": "XMLAttributeValue",
            "base": "Node",
            "kind": "XML_ATTRIBUTE_VALUE",
            "attributes": [
                {
                    "name": "startQuote",
                    "type": "Token"
                },
                {
                    "name": "value",
                    "type": "Node",
                    "occurrences": "MULTIPLE"
                },
                {
                    "name": "endQuote",
                    "type": "Token"
                }
            ]
        },
        {
            "name": "XMLComment",
            "base": "XMLItemNode",
            "kind": "XML_COMMENT",
            "attributes": [
                {
                    "name": "commentStart",
                    "type": "Token"
                },
                {
                    "name": "content",
                    "type": "Node",
                    "occurrences": "MULTIPLE"
                },
                {
                    "name": "commentEnd",
                    "type": "Token"
                }
            ]
        },
        {
            "name": "XMLProcessingInstruction",
            "base": "XMLItemNode",
            "kind": "XML_PI",
            "attributes": [
                {
                    "name": "piStart",
                    "type": "Token"
                },
                {
                    "name": "target",
                    "type": "XMLNameNode"
                },
                {
                    "name": "data",
                    "type": "Node",
                    "occurrences": "MULTIPLE"
                },
                {
                    "name": "piEnd",
                    "type": "Token"
                }
            ]
        },
        {
            "name": "FunctionTypeDescriptorNode",
            "base": "TypeDescriptorNode",
            "kind": "FUNCTION_TYPE_DESC",
            "attributes": [
                {
                    "name": "functionKeyword",
                    "type": "Token"
                },
                {
                    "name": "functionSignature",
                    "type": "FunctionSignatureNode"
                }
            ]
        },
        {
            "name": "AnonymousFunctionExpressionNode",
            "base": "ExpressionNode",
            "kind": "ANONYMOUS_FUNCTION_EXPRESSION",
            "attributes": [
                {
                    "name": "annotations",
                    "type": "AnnotationNode",
                    "occurrences": "MULTIPLE"
                },
                {
                    "name": "functionKeyword",
                    "type": "Token"
                },
                {
                    "name": "functionSignature",
                    "type": "FunctionSignatureNode"
                },
                {
                    "name": "functionBody",
                    "type": "Node"
                }
            ]
        },
        {
            "name": "FunctionSignatureNode",
            "base": "Node",
            "kind": "FUNCTION_SIGNATURE",
            "attributes": [
                {
                    "name": "openParenToken",
                    "type": "Token"
                },
                {
                    "name": "parameters",
                    "type": "ParameterNode",
                    "occurrences": "MULTIPLE"
                },
                {
                    "name": "closeParenToken",
                    "type": "Token"
                },
                {
                    "name": "returnTypeDesc",
                    "type": "ReturnTypeDescriptorNode",
                    "isOptional": true
                }
            ]
        },
        {
<<<<<<< HEAD
            "name": "QueryConstructTypeNode",
            "base": "Node",
            "kind": "QUERY_CONSTRUCT_TYPE",
            "attributes": [
                {
                    "name": "tableKeyword",
                    "type": "Token"
                },
                {
                    "name": "KeySpecifier",
                    "type": "KeySpecifierNode"
                }
            ]
        },
        {
            "name": "FromClauseNode",
            "base": "Node",
            "kind": "FROM_CLAUSE",
            "attributes": [
                {
                    "name": "fromKeyword",
                    "type": "Token"
                },
                {
                    "name": "typeName",
                    "type": "Node"
                },
                {
                    "name": "variableName",
                    "type": "Token"
                },
                {
                    "name": "inKeyword",
                    "type": "Token"
                },
                {
                    "name": "expression",
                    "type": "ExpressionNode"
                }
            ]
        },
        {
            "name": "WhereClauseNode",
            "base": "Node",
            "kind": "WHERE_CLAUSE",
            "attributes": [
                {
                    "name": "whereKeyword",
                    "type": "Token"
                },
                {
                    "name": "expression",
                    "type": "ExpressionNode"
                }
            ]
        },
        {
            "name": "LetClauseNode",
            "base": "Node",
            "kind": "LET_CLAUSE",
            "attributes": [
                {
                    "name": "letKeyword",
                    "type": "Token"
                },
                {
                    "name": "letVarDeclarations",
                    "type": "Node",
                    "occurrences": "MULTIPLE_SEPARATED"
                }
            ]
        },
        {
            "name": "QueryPipelineNode",
            "base": "Node",
            "kind": "QUERY_PIPELINE",
            "attributes": [
                {
                    "name": "fromClause",
                    "type": "FromClauseNode"
                },
                {
                    "name": "intermediateClauses",
                    "type": "Node",
                    "occurrences": "MULTIPLE"
                }
            ]
        },
        {
            "name": "SelectClauseNode",
            "base": "Node",
            "kind": "SELECT_CLAUSE",
            "attributes": [
                {
                    "name": "selectKeyword",
                    "type": "Token"
                },
                {
                    "name": "expression",
                    "type": "ExpressionNode"
                }
            ]
        },
        {
            "name": "QueryExpressionNode",
            "base": "ExpressionNode",
            "kind": "QUERY_EXPRESSION",
            "attributes": [
                {
                    "name": "queryConstructType",
                    "type": "QueryConstructTypeNode"
                },
                {
                    "name": "queryPipeline",
                    "type": "QueryPipelineNode"
                },
                {
                    "name": "selectClause",
                    "type": "SelectClauseNode"
=======
            "name": "TupleTypeDescriptorNode",
            "base": "TypeDescriptorNode",
            "kind": "TUPLE_TYPE_DESC",
            "attributes": [
                {
                    "name": "openBracketToken",
                    "type": "Token"
                },
                {
                    "name": "memberTypeDesc",
                    "type": "TypeDescriptorNode",
                    "occurrences": "MULTIPLE"
                },
                {
                    "name": "restTypeDesc",
                    "type": "Node"
                },
                {
                    "name": "closeBracketToken",
                    "type": "Token"
>>>>>>> f5c63f0e
                }
            ]
        }
    ]
}<|MERGE_RESOLUTION|>--- conflicted
+++ resolved
@@ -2416,7 +2416,30 @@
             ]
         },
         {
-<<<<<<< HEAD
+            "name": "TupleTypeDescriptorNode",
+            "base": "TypeDescriptorNode",
+            "kind": "TUPLE_TYPE_DESC",
+            "attributes": [
+                {
+                    "name": "openBracketToken",
+                    "type": "Token"
+                },
+                {
+                    "name": "memberTypeDesc",
+                    "type": "TypeDescriptorNode",
+                    "occurrences": "MULTIPLE"
+                },
+                {
+                    "name": "restTypeDesc",
+                    "type": "Node"
+                },
+                {
+                    "name": "closeBracketToken",
+                    "type": "Token"
+                }
+            ]
+        },
+        {
             "name": "QueryConstructTypeNode",
             "base": "Node",
             "kind": "QUERY_CONSTRUCT_TYPE",
@@ -2536,28 +2559,6 @@
                 {
                     "name": "selectClause",
                     "type": "SelectClauseNode"
-=======
-            "name": "TupleTypeDescriptorNode",
-            "base": "TypeDescriptorNode",
-            "kind": "TUPLE_TYPE_DESC",
-            "attributes": [
-                {
-                    "name": "openBracketToken",
-                    "type": "Token"
-                },
-                {
-                    "name": "memberTypeDesc",
-                    "type": "TypeDescriptorNode",
-                    "occurrences": "MULTIPLE"
-                },
-                {
-                    "name": "restTypeDesc",
-                    "type": "Node"
-                },
-                {
-                    "name": "closeBracketToken",
-                    "type": "Token"
->>>>>>> f5c63f0e
                 }
             ]
         }
