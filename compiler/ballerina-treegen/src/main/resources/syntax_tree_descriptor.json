{
    "root": "Node",
    "type": "abstract",
    "attributes": [
        {
            "name": "kind",
            "type": "SyntaxKind"
        },
        {
            "name": "width",
            "type": "int"
        }
    ],
    "nodes": [
        {
            "name": "ModulePartNode",
            "base": "Node",
            "kind": "MODULE_PART",
            "attributes": [
                {
                    "name": "imports",
                    "type": "ImportDeclarationNode",
                    "occurrences": "MULTIPLE"
                },
                {
                    "name": "members",
                    "type": "ModuleMemberDeclarationNode",
                    "occurrences": "MULTIPLE"
                },
                {
                    "name": "eofToken",
                    "type": "Token"
                }
            ]
        },
        {
            "name": "ModuleMemberDeclarationNode",
            "base": "Node",
            "isAbstract": true
        },
        {
            "name": "FunctionDefinitionNode",
            "base": "ModuleMemberDeclarationNode",
            "kind": "FUNCTION_DEFINITION",
            "attributes": [
                {
                    "name": "metadata",
                    "type": "MetadataNode"
                },
                {
                    "name": "visibilityQualifier",
                    "type": "Token",
                    "isOptional": true
                },
                {
                    "name": "functionKeyword",
                    "type": "Token"
                },
                {
                    "name": "functionName",
                    "type": "IdentifierToken"
                },
                {
                    "name": "functionSignature",
                    "type": "FunctionSignatureNode"
                },
                {
                    "name": "functionBody",
                    "type": "FunctionBodyNode"
                }
            ]
        },
        {
            "name": "ImportDeclarationNode",
            "base": "Node",
            "kind": "IMPORT_DECLARATION",
            "attributes": [
                {
                    "name": "importKeyword",
                    "type": "Token"
                },
                {
                    "name": "orgName",
                    "type": "Node",
                    "isOptional": true
                },
                {
                    "name": "moduleName",
                    "type": "IdentifierToken",
                    "occurrences": "MULTIPLE_SEPARATED"
                },
                {
                    "name": "version",
                    "type": "Node",
                    "isOptional": true
                },
                {
                    "name": "prefix",
                    "type": "Node",
                    "isOptional": true
                },
                {
                    "name": "semicolon",
                    "type": "Token"
                }
            ]
        },
        {
            "name": "ListenerDeclarationNode",
            "base": "ModuleMemberDeclarationNode",
            "kind": "LISTENER_DECLARATION",
            "attributes": [
                {
                    "name": "metadata",
                    "type": "MetadataNode"
                },
                {
                    "name": "visibilityQualifier",
                    "type": "Token",
                    "isOptional": true
                },
                {
                    "name": "listenerKeyword",
                    "type": "Token"
                },
                {
                    "name": "typeDescriptor",
                    "type": "Node"
                },
                {
                    "name": "variableName",
                    "type": "Token"
                },
                {
                    "name": "equalsToken",
                    "type": "Token"
                },
                {
                    "name": "initializer",
                    "type": "Node"
                },
                {
                    "name": "semicolonToken",
                    "type": "Token"
                }
            ]
        },
        {
            "name": "TypeDefinitionNode",
            "base": "ModuleMemberDeclarationNode",
            "kind": "TYPE_DEFINITION",
            "attributes": [
                {
                    "name": "metadata",
                    "type": "MetadataNode"
                },
                {
                    "name": "visibilityQualifier",
                    "type": "Token",
                    "isOptional": true
                },
                {
                    "name": "typeKeyword",
                    "type": "Token"
                },
                {
                    "name": "typeName",
                    "type": "Token"
                },
                {
                    "name": "typeDescriptor",
                    "type": "Node"
                },
                {
                    "name": "semicolonToken",
                    "type": "Token"
                }
            ]
        },
        {
            "name": "ServiceDeclarationNode",
            "base": "ModuleMemberDeclarationNode",
            "kind": "SERVICE_DECLARATION",
            "attributes": [
                {
                    "name": "metadata",
                    "type": "MetadataNode"
                },
                {
                    "name": "serviceKeyword",
                    "type": "Token"
                },
                {
                    "name": "serviceName",
                    "type": "IdentifierToken"
                },
                {
                    "name": "onKeyword",
                    "type": "Token"
                },
                {
                    "name": "expressions",
                    "type": "ExpressionNode",
                    "occurrences": "MULTIPLE"
                },
                {
                    "name": "serviceBody",
                    "type": "Node"
                }
            ]
        },
        {
            "name": "StatementNode",
            "base": "Node",
            "isAbstract": true
        },
        {
            "name": "AssignmentStatementNode",
            "base": "StatementNode",
            "kind": "ASSIGNMENT_STATEMENT",
            "attributes": [
                {
                    "name": "varRef",
                    "type": "Node"
                },
                {
                    "name": "equalsToken",
                    "type": "Token"
                },
                {
                    "name": "expression",
                    "type": "ExpressionNode"
                },
                {
                    "name": "semicolonToken",
                    "type": "Token"
                }
            ]
        },
        {
            "name": "CompoundAssignmentStatementNode",
            "base": "StatementNode",
            "kind": "COMPOUND_ASSIGNMENT_STATEMENT",
            "attributes": [
                {
                    "name": "lhsExpression",
                    "type": "ExpressionNode"
                },
                {
                    "name": "binaryOperator",
                    "type": "Token"
                },
                {
                    "name": "equalsToken",
                    "type": "Token"
                },
                {
                    "name": "rhsExpression",
                    "type": "ExpressionNode"
                },
                {
                    "name": "semicolonToken",
                    "type": "Token"
                }
            ]
        },
        {
            "name": "VariableDeclarationNode",
            "base": "StatementNode",
            "kind": "LOCAL_VAR_DECL",
            "attributes": [
                {
                    "name": "annotations",
                    "type": "AnnotationNode",
                    "occurrences": "MULTIPLE"
                },
                {
                    "name": "finalKeyword",
                    "type": "Token",
                    "isOptional": true
                },
                {
                    "name": "typeName",
                    "type": "Node"
                },
                {
                    "name": "variableName",
                    "type": "Token"
                },
                {
                    "name": "equalsToken",
                    "type": "Token",
                    "isOptional": true
                },
                {
                    "name": "initializer",
                    "type": "ExpressionNode",
                    "isOptional": true
                },
                {
                    "name": "semicolonToken",
                    "type": "Token"
                }
            ]
        },
        {
            "name": "BlockStatementNode",
            "base": "StatementNode",
            "kind": "BLOCK_STATEMENT",
            "attributes": [
                {
                    "name": "openBraceToken",
                    "type": "Token"
                },
                {
                    "name": "statements",
                    "type": "StatementNode",
                    "occurrences": "MULTIPLE"
                },
                {
                    "name": "closeBraceToken",
                    "type": "Token"
                }
            ]
        },
        {
            "name": "BreakStatementNode",
            "base": "StatementNode",
            "kind": "BREAK_STATEMENT",
            "attributes": [
                {
                    "name": "breakToken",
                    "type": "Token"
                },
                {
                    "name": "semicolonToken",
                    "type": "Token"
                }
            ]
        },
        {
            "name": "ExpressionStatementNode",
            "base": "StatementNode",
            "attributes": [
                {
                    "name": "expression",
                    "type": "ExpressionNode"
                },
                {
                    "name": "semicolonToken",
                    "type": "Token"
                }
            ]
        },
        {
            "name": "ContinueStatementNode",
            "base": "StatementNode",
            "kind": "CONTINUE_STATEMENT",
            "attributes": [
                {
                    "name": "continueToken",
                    "type": "Token"
                },
                {
                    "name": "semicolonToken",
                    "type": "Token"
                }
            ]
        },
        {
            "name": "ExternalFunctionBodyNode",
            "base": "FunctionBodyNode",
            "kind": "EXTERNAL_FUNCTION_BODY",
            "attributes": [
                {
                    "name": "equalsToken",
                    "type": "Token"
                },
                {
                    "name": "annotations",
                    "type": "AnnotationNode",
                    "occurrences": "MULTIPLE"
                },
                {
                    "name": "externalKeyword",
                    "type": "Token"
                },
                {
                    "name": "semicolonToken",
                    "type": "Token"
                }
            ]
        },
        {
            "name": "IfElseStatementNode",
            "base": "StatementNode",
            "kind": "IF_ELSE_STATEMENT",
            "attributes": [
                {
                    "name": "ifKeyword",
                    "type": "Token"
                },
                {
                    "name": "condition",
                    "type": "ExpressionNode"
                },
                {
                    "name": "ifBody",
                    "type": "BlockStatementNode"
                },
                {
                    "name": "elseBody",
                    "type": "Node",
                    "isOptional": true
                }
            ]
        },
        {
            "name": "ElseBlockNode",
            "base": "Node",
            "kind": "ELSE_BLOCK",
            "attributes": [
                {
                    "name": "elseKeyword",
                    "type": "Token"
                },
                {
                    "name": "elseBody",
                    "type": "StatementNode"
                }
            ]
        },
        {
            "name": "WhileStatementNode",
            "base": "StatementNode",
            "kind": "WHILE_STATEMENT",
            "attributes": [
                {
                    "name": "whileKeyword",
                    "type": "Token"
                },
                {
                    "name": "condition",
                    "type": "ExpressionNode"
                },
                {
                    "name": "whileBody",
                    "type": "BlockStatementNode"
                }
            ]
        },
        {
            "name": "PanicStatementNode",
            "base": "StatementNode",
            "kind": "PANIC_STATEMENT",
            "attributes": [
                {
                    "name": "panicKeyword",
                    "type": "Token"
                },
                {
                    "name": "expression",
                    "type": "ExpressionNode"
                },
                {
                    "name": "semicolonToken",
                    "type": "Token"
                }
            ]
        },
        {
            "name": "ReturnStatementNode",
            "base": "StatementNode",
            "kind": "RETURN_STATEMENT",
            "attributes": [
                {
                    "name": "returnKeyword",
                    "type": "Token"
                },
                {
                    "name": "expression",
                    "type": "ExpressionNode",
                    "isOptional": true
                },
                {
                    "name": "semicolonToken",
                    "type": "Token"
                }
            ]
        },
        {
            "name": "LocalTypeDefinitionStatementNode",
            "base": "StatementNode",
            "kind": "LOCAL_TYPE_DEFINITION_STATEMENT",
            "attributes": [
                {
                    "name": "annotations",
                    "type": "AnnotationNode",
                    "occurrences": "MULTIPLE"
                },
                {
                    "name": "typeKeyword",
                    "type": "Token"
                },
                {
                    "name": "typeName",
                    "type": "Node"
                },
                {
                    "name": "typeDescriptor",
                    "type": "Node"
                },
                {
                    "name": "semicolonToken",
                    "type": "Token"
                }
            ]
        },
        {
            "name": "LockStatementNode",
            "base": "StatementNode",
            "kind": "LOCK_STATEMENT",
            "attributes": [
                {
                    "name": "lockKeyword",
                    "type": "Token"
                },
                {
                    "name": "blockStatement",
                    "type": "StatementNode"
                }
            ]
        },
        {
            "name": "ForkStatementNode",
            "base": "StatementNode",
            "kind": "FORK_STATEMENT",
            "attributes": [
                {
                    "name": "forkKeyword",
                    "type": "Token"
                },
                {
                    "name": "openBraceToken",
                    "type": "Token"
                },
                {
                    "name": "namedWorkerDeclarations",
                    "type": "NamedWorkerDeclarationNode",
                    "occurrences": "MULTIPLE"
                },
                {
                    "name": "closeBraceToken",
                    "type": "Token"
                }
            ]
        },
        {
            "name": "ForEachStatementNode",
            "base": "StatementNode",
            "kind": "FOREACH_STATEMENT",
            "attributes": [
                {
                    "name": "forEachKeyword",
                    "type": "Token"
                },
                {
                    "name": "typedBindingPattern",
                    "type": "TypedBindingPatternNode"
                },
                {
                    "name": "inKeyword",
                    "type": "Token"
                },
                {
                    "name": "actionOrExpressionNode",
                    "type": "Node"
                },
                {
                    "name": "blockStatement",
                    "type": "StatementNode"
                }
            ]
        },
        {
            "name": "ExpressionNode",
            "base": "Node",
            "isAbstract": true
        },
        {
            "name": "BinaryExpressionNode",
            "base": "ExpressionNode",
            "attributes": [
                {
                    "name": "lhsExpr",
                    "type": "Node"
                },
                {
                    "name": "operator",
                    "type": "Token"
                },
                {
                    "name": "rhsExpr",
                    "type": "Node"
                }
            ]
        },
        {
            "name": "BracedExpressionNode",
            "base": "ExpressionNode",
            "attributes": [
                {
                    "name": "openParen",
                    "type": "Token"
                },
                {
                    "name": "expression",
                    "type": "ExpressionNode"
                },
                {
                    "name": "closeParen",
                    "type": "Token"
                }
            ]
        },
        {
            "name": "CheckExpressionNode",
            "base": "ExpressionNode",
            "attributes": [
                {
                    "name": "checkKeyword",
                    "type": "Token"
                },
                {
                    "name": "expression",
                    "type": "ExpressionNode"
                }
            ]
        },
        {
            "name": "FieldAccessExpressionNode",
            "base": "ExpressionNode",
            "kind": "FIELD_ACCESS",
            "attributes": [
                {
                    "name": "expression",
                    "type": "ExpressionNode"
                },
                {
                    "name": "dotToken",
                    "type": "Token"
                },
                {
                    "name": "fieldName",
                    "type": "Token"
                }
            ]
        },
        {
            "name": "FunctionCallExpressionNode",
            "base": "ExpressionNode",
            "kind": "FUNCTION_CALL",
            "attributes": [
                {
                    "name": "functionName",
                    "type": "Node"
                },
                {
                    "name": "openParenToken",
                    "type": "Token"
                },
                {
                    "name": "arguments",
                    "type": "FunctionArgumentNode",
                    "occurrences": "MULTIPLE"
                },
                {
                    "name": "closeParenToken",
                    "type": "Token"
                }
            ]
        },
        {
            "name": "MethodCallExpressionNode",
            "base": "ExpressionNode",
            "kind": "METHOD_CALL",
            "attributes": [
                {
                    "name": "expression",
                    "type": "ExpressionNode"
                },
                {
                    "name": "dotToken",
                    "type": "Token"
                },
                {
                    "name": "methodName",
                    "type": "Token"
                },
                {
                    "name": "openParenToken",
                    "type": "Token"
                },
                {
                    "name": "arguments",
                    "type": "FunctionArgumentNode",
                    "occurrences": "MULTIPLE"
                },
                {
                    "name": "closeParenToken",
                    "type": "Token"
                }
            ]
        },
        {
            "name": "MappingConstructorExpressionNode",
            "base": "ExpressionNode",
            "kind": "MAPPING_CONSTRUCTOR",
            "attributes": [
                {
                    "name": "openBrace",
                    "type": "Token"
                },
                {
                    "name": "fields",
                    "type": "MappingFieldNode",
                    "occurrences": "MULTIPLE"
                },
                {
                    "name": "closeBrace",
                    "type": "Token"
                }
            ]
        },
        {
            "name": "IndexedExpressionNode",
            "base": "ExpressionNode",
            "kind": "INDEXED_EXPRESSION",
            "attributes": [
                {
                    "name": "containerExpression",
                    "type": "ExpressionNode"
                },
                {
                    "name": "openBracket",
                    "type": "Token"
                },
                {
                    "name": "keyExpression",
                    "type": "ExpressionNode"
                },
                {
                    "name": "closeBracket",
                    "type": "Token"
                }
            ]
        },
        {
            "name": "TypeofExpressionNode",
            "base": "ExpressionNode",
            "kind": "TYPEOF_EXPRESSION",
            "attributes": [
                {
                    "name": "typeofKeyword",
                    "type": "Token"
                },
                {
                    "name": "expression",
                    "type": "ExpressionNode"
                }
            ]
        },
        {
            "name": "UnaryExpressionNode",
            "base": "ExpressionNode",
            "kind": "UNARY_EXPRESSION",
            "attributes": [
                {
                    "name": "unaryOperator",
                    "type": "Token"
                },
                {
                    "name": "expression",
                    "type": "ExpressionNode"
                }
            ]
        },
        {
            "name": "ComputedNameFieldNode",
            "base": "Node",
            "kind": "COMPUTED_NAME_FIELD",
            "attributes": [
                {
                    "name": "leadingComma",
                    "type": "Token"
                },
                {
                    "name": "openBracket",
                    "type": "Token"
                },
                {
                    "name": "fieldNameExpr",
                    "type": "ExpressionNode"
                },
                {
                    "name": "closeBracket",
                    "type": "Token"
                },
                {
                    "name": "colonToken",
                    "type": "Token"
                },
                {
                    "name": "valueExpr",
                    "type": "ExpressionNode"
                }
            ]
        },
        {
            "name": "ConstantDeclarationNode",
            "base": "ModuleMemberDeclarationNode",
            "kind": "CONST_DECLARATION",
            "attributes": [
                {
                    "name": "metadata",
                    "type": "MetadataNode"
                },
                {
                    "name": "visibilityQualifier",
                    "type": "Token"
                },
                {
                    "name": "constKeyword",
                    "type": "Token"
                },
                {
                    "name": "typeDescriptor",
                    "type": "Node"
                },
                {
                    "name": "variableName",
                    "type": "Token"
                },
                {
                    "name": "equalsToken",
                    "type": "Token"
                },
                {
                    "name": "initializer",
                    "type": "Node"
                },
                {
                    "name": "semicolonToken",
                    "type": "Token"
                }
            ]
        },
        {
            "name": "ParameterNode",
            "base": "Node",
            "isAbstract": true
        },
        {
            "name": "DefaultableParameterNode",
            "base": "ParameterNode",
            "kind": "DEFAULTABLE_PARAM",
            "attributes": [
                {
                    "name": "leadingComma",
                    "type": "Token"
                },
                {
                    "name": "annotations",
                    "type": "AnnotationNode",
                    "occurrences": "MULTIPLE"
                },
                {
                    "name": "visibilityQualifier",
                    "type": "Token",
                    "isOptional": true
                },
                {
                    "name": "typeName",
                    "type": "Node"
                },
                {
                    "name": "paramName",
                    "type": "Token"
                },
                {
                    "name": "equalsToken",
                    "type": "Token"
                },
                {
                    "name": "expression",
                    "type": "Node"
                }
            ]
        },
        {
            "name": "RequiredParameterNode",
            "base": "ParameterNode",
            "kind": "REQUIRED_PARAM",
            "attributes": [
                {
                    "name": "leadingComma",
                    "type": "Token"
                },
                {
                    "name": "annotations",
                    "type": "AnnotationNode",
                    "occurrences": "MULTIPLE"
                },
                {
                    "name": "visibilityQualifier",
                    "type": "Token",
                    "isOptional": true
                },
                {
                    "name": "typeName",
                    "type": "Node"
                },
                {
                    "name": "paramName",
                    "type": "Token"
                }
            ]
        },
        {
            "name": "RestParameterNode",
            "base": "ParameterNode",
            "kind": "REST_PARAM",
            "attributes": [
                {
                    "name": "leadingComma",
                    "type": "Token"
                },
                {
                    "name": "annotations",
                    "type": "AnnotationNode",
                    "occurrences": "MULTIPLE"
                },
                {
                    "name": "typeName",
                    "type": "Node"
                },
                {
                    "name": "ellipsisToken",
                    "type": "Token"
                },
                {
                    "name": "paramName",
                    "type": "Token"
                }
            ]
        },
        {
            "name": "ExpressionListItemNode",
            "base": "Node",
            "kind": "EXPRESSION_LIST_ITEM",
            "attributes": [
                {
                    "name": "leadingComma",
                    "type": "Token"
                },
                {
                    "name": "expression",
                    "type": "ExpressionNode"
                }
            ]
        },
        {
            "name": "ImportOrgNameNode",
            "base": "Node",
            "kind": "IMPORT_ORG_NAME",
            "attributes": [
                {
                    "name": "orgName",
                    "type": "Token"
                },
                {
                    "name": "slashToken",
                    "type": "Token"
                }
            ]
        },
        {
            "name": "ImportPrefixNode",
            "base": "Node",
            "kind": "IMPORT_PREFIX",
            "attributes": [
                {
                    "name": "asKeyword",
                    "type": "Token"
                },
                {
                    "name": "prefix",
                    "type": "Token"
                }
            ]
        },
        {
            "name": "ImportSubVersionNode",
            "base": "Node",
            "kind": "IMPORT_SUB_VERSION",
            "attributes": [
                {
                    "name": "leadingDot",
                    "type": "Token"
                },
                {
                    "name": "versionNumber",
                    "type": "Token"
                }
            ]
        },
        {
            "name": "ImportVersionNode",
            "base": "Node",
            "kind": "IMPORT_VERSION",
            "attributes": [
                {
                    "name": "versionKeyword",
                    "type": "Token"
                },
                {
                    "name": "versionNumber",
                    "type": "Node"
                }
            ]
        },
        {
            "name": "MappingFieldNode",
            "base": "Node",
            "isAbstract": true
        },
        {
            "name": "SpecificFieldNode",
            "base": "MappingFieldNode",
            "kind": "SPECIFIC_FIELD",
            "attributes": [
                {
                    "name": "leadingComma",
                    "type": "Token"
                },
                {
                    "name": "fieldName",
                    "type": "Token"
                },
                {
                    "name": "colon",
                    "type": "Token"
                },
                {
                    "name": "valueExpr",
                    "type": "ExpressionNode"
                }
            ]
        },
        {
            "name": "SpreadFieldNode",
            "base": "MappingFieldNode",
            "kind": "SPREAD_FIELD",
            "attributes": [
                {
                    "name": "leadingComma",
                    "type": "Token"
                },
                {
                    "name": "ellipsis",
                    "type": "Token"
                },
                {
                    "name": "valueExpr",
                    "type": "ExpressionNode"
                }
            ]
        },
        {
            "name": "FunctionArgumentNode",
            "base": "Node",
            "isAbstract": true
        },
        {
            "name": "NamedArgumentNode",
            "base": "FunctionArgumentNode",
            "kind": "NAMED_ARG",
            "attributes": [
                {
                    "name": "leadingComma",
                    "type": "Token"
                },
                {
                    "name": "argumentName",
                    "type": "SimpleNameReferenceNode"
                },
                {
                    "name": "equalsToken",
                    "type": "Token"
                },
                {
                    "name": "expression",
                    "type": "ExpressionNode"
                }
            ]
        },
        {
            "name": "PositionalArgumentNode",
            "base": "FunctionArgumentNode",
            "kind": "POSITIONAL_ARG",
            "attributes": [
                {
                    "name": "leadingComma",
                    "type": "Token"
                },
                {
                    "name": "expression",
                    "type": "ExpressionNode"
                }
            ]
        },
        {
            "name": "RestArgumentNode",
            "base": "FunctionArgumentNode",
            "kind": "REST_ARG",
            "attributes": [
                {
                    "name": "leadingComma",
                    "type": "Token"
                },
                {
                    "name": "ellipsis",
                    "type": "Token"
                },
                {
                    "name": "expression",
                    "type": "ExpressionNode"
                }
            ]
        },
        {
            "name": "ObjectTypeDescriptorNode",
            "base": "TypeDescriptorNode",
            "kind": "OBJECT_TYPE_DESC",
            "attributes": [
                {
                    "name": "objectTypeQualifiers",
                    "type": "Token",
                    "occurrences": "MULTIPLE"
                },
                {
                    "name": "objectKeyword",
                    "type": "Token"
                },
                {
                    "name": "openBrace",
                    "type": "Token"
                },
                {
                    "name": "members",
                    "type": "Node",
                    "occurrences": "MULTIPLE"
                },
                {
                    "name": "closeBrace",
                    "type": "Token"
                }
            ]
        },
        {
            "name": "RecordTypeDescriptorNode",
            "base": "TypeDescriptorNode",
            "kind": "RECORD_TYPE_DESC",
            "attributes": [
                {
                    "name": "objectKeyword",
                    "type": "Token"
                },
                {
                    "name": "bodyStartDelimiter",
                    "type": "Token"
                },
                {
                    "name": "fields",
                    "type": "Node",
                    "occurrences": "MULTIPLE"
                },
                {
                    "name": "bodyEndDelimiter",
                    "type": "Token"
                }
            ]
        },
        {
            "name": "ReturnTypeDescriptorNode",
            "base": "Node",
            "kind": "RETURN_TYPE_DESCRIPTOR",
            "attributes": [
                {
                    "name": "returnsKeyword",
                    "type": "Token"
                },
                {
                    "name": "annotations",
                    "type": "AnnotationNode",
                    "occurrences": "MULTIPLE"
                },
                {
                    "name": "type",
                    "type": "Node"
                }
            ]
        },
        {
            "name": "NilTypeDescriptorNode",
            "base": "TypeDescriptorNode",
            "kind": "NIL_TYPE_DESC",
            "attributes": [
                {
                    "name": "openParenToken",
                    "type": "Token"
                },
                {
                    "name": "closeParenToken",
                    "type": "Token"
                }
            ]
        },
        {
            "name": "OptionalTypeDescriptorNode",
            "base": "TypeDescriptorNode",
            "kind": "OPTIONAL_TYPE_DESC",
            "attributes": [
                {
                    "name": "typeDescriptor",
                    "type": "Node"
                },
                {
                    "name": "questionMarkToken",
                    "type": "Token"
                }
            ]
        },
        {
            "name": "ObjectFieldNode",
            "base": "Node",
            "kind": "OBJECT_FIELD",
            "attributes": [
                {
                    "name": "metadata",
                    "type": "MetadataNode"
                },
                {
                    "name": "visibilityQualifier",
                    "type": "Token"
                },
                {
                    "name": "typeName",
                    "type": "Node"
                },
                {
                    "name": "fieldName",
                    "type": "Token"
                },
                {
                    "name": "equalsToken",
                    "type": "Token"
                },
                {
                    "name": "expression",
                    "type": "ExpressionNode"
                },
                {
                    "name": "semicolonToken",
                    "type": "Token"
                }
            ]
        },
        {
            "name": "RecordFieldNode",
            "base": "Node",
            "kind": "RECORD_FIELD",
            "attributes": [
                {
                    "name": "metadata",
                    "type": "MetadataNode"
                },
                {
                    "name": "typeName",
                    "type": "Node"
                },
                {
                    "name": "fieldName",
                    "type": "Token"
                },
                {
                    "name": "questionMarkToken",
                    "type": "Token",
                    "isOptional": true
                },
                {
                    "name": "semicolonToken",
                    "type": "Token"
                }
            ]
        },
        {
            "name": "RecordFieldWithDefaultValueNode",
            "base": "Node",
            "kind": "RECORD_FIELD_WITH_DEFAULT_VALUE",
            "attributes": [
                {
                    "name": "metadata",
                    "type": "MetadataNode"
                },
                {
                    "name": "typeName",
                    "type": "Node"
                },
                {
                    "name": "fieldName",
                    "type": "Token"
                },
                {
                    "name": "equalsToken",
                    "type": "Token"
                },
                {
                    "name": "expression",
                    "type": "ExpressionNode"
                },
                {
                    "name": "semicolonToken",
                    "type": "Token"
                }
            ]
        },
        {
            "name": "RecordRestDescriptorNode",
            "base": "Node",
            "kind": "RECORD_REST_TYPE",
            "attributes": [
                {
                    "name": "typeName",
                    "type": "Node"
                },
                {
                    "name": "ellipsisToken",
                    "type": "Token"
                },
                {
                    "name": "semicolonToken",
                    "type": "Token"
                }
            ]
        },
        {
            "name": "TypeReferenceNode",
            "base": "TypeDescriptorNode",
            "kind": "TYPE_REFERENCE",
            "attributes": [
                {
                    "name": "asteriskToken",
                    "type": "Token"
                },
                {
                    "name": "typeName",
                    "type": "Node"
                },
                {
                    "name": "semicolonToken",
                    "type": "Token"
                }
            ]
        },
        {
            "name": "ServiceBodyNode",
            "base": "Node",
            "kind": "SERVICE_BODY",
            "attributes": [
                {
                    "name": "openBraceToken",
                    "type": "Token"
                },
                {
                    "name": "resources",
                    "type": "Node",
                    "occurrences": "MULTIPLE"
                },
                {
                    "name": "closeBraceToken",
                    "type": "Token"
                }
            ]
        },
        {
            "name": "AnnotationNode",
            "base": "Node",
            "kind": "ANNOTATION",
            "attributes": [
                {
                    "name": "atToken",
                    "type": "Token"
                },
                {
                    "name": "annotReference",
                    "type": "Node"
                },
                {
                    "name": "annotValue",
                    "type": "MappingConstructorExpressionNode",
                    "isOptional": true
                }
            ]
        },
        {
            "name": "MetadataNode",
            "base": "Node",
            "kind": "METADATA",
            "attributes": [
                {
                    "name": "documentationString",
                    "type": "Node",
                    "isOptional": true
                },
                {
                    "name": "annotations",
                    "type": "AnnotationNode",
                    "occurrences": "MULTIPLE"
                }
            ]
        },
        {
            "name": "ModuleVariableDeclarationNode",
            "base": "ModuleMemberDeclarationNode",
            "kind": "MODULE_VAR_DECL",
            "attributes": [
                {
                    "name": "metadata",
                    "type": "MetadataNode"
                },
                {
                    "name": "finalKeyword",
                    "type": "Token",
                    "isOptional": true
                },
                {
                    "name": "typeName",
                    "type": "Node"
                },
                {
                    "name": "variableName",
                    "type": "Token"
                },
                {
                    "name": "equalsToken",
                    "type": "Token"
                },
                {
                    "name": "initializer",
                    "type": "ExpressionNode"
                },
                {
                    "name": "semicolonToken",
                    "type": "Token"
                }
            ]
        },
        {
            "name": "TypeTestExpressionNode",
            "base": "ExpressionNode",
            "kind": "TYPE_TEST_EXPRESSION",
            "attributes": [
                {
                    "name": "expression",
                    "type": "ExpressionNode"
                },
                {
                    "name": "isKeyword",
                    "type": "Token"
                },
                {
                    "name": "typeDescriptor",
                    "type": "Node"
                }
            ]
        },
        {
            "name": "ActionNode",
            "base": "ExpressionNode",
            "isAbstract": true
        },
        {
            "name": "RemoteMethodCallActionNode",
            "base": "ActionNode",
            "kind": "REMOTE_METHOD_CALL_ACTION",
            "attributes": [
                {
                    "name": "expression",
                    "type": "ExpressionNode"
                },
                {
                    "name": "rightArrowToken",
                    "type": "Token"
                },
                {
                    "name": "methodName",
                    "type": "Token"
                },
                {
                    "name": "openParenToken",
                    "type": "Token"
                },
                {
                    "name": "arguments",
                    "type": "FunctionArgumentNode",
                    "occurrences": "MULTIPLE"
                },
                {
                    "name": "closeParenToken",
                    "type": "Token"
                }
            ]
        },
        {
            "name": "ParameterizedTypeDescriptorNode",
            "base": "TypeDescriptorNode",
            "kind": "PARAMETERIZED_TYPE_DESC",
            "attributes": [
                {
                    "name": "parameterizedType",
                    "type": "Token"
                },
                {
                    "name": "ltToken",
                    "type": "Token"
                },
                {
                    "name": "typeNode",
                    "type": "Node"
                },
                {
                    "name": "gtToken",
                    "type": "Token"
                }
            ]
        },
        {
            "name": "NilLiteralNode",
            "base": "ExpressionNode",
            "kind": "NIL_LITERAL",
            "attributes": [
                {
                    "name": "openParenToken",
                    "type": "Token"
                },
                {
                    "name": "closeParenToken",
                    "type": "Token"
                }
            ]
        },
        {
            "name": "AnnotationDeclarationNode",
            "base": "ModuleMemberDeclarationNode",
            "kind": "ANNOTATION_DECLARATION",
            "attributes": [
                {
                    "name": "metadata",
                    "type": "MetadataNode"
                },
                {
                    "name": "visibilityQualifier",
                    "type": "Token"
                },
                {
                    "name": "constKeyword",
                    "type": "Token"
                },
                {
                    "name": "annotationKeyword",
                    "type": "Token"
                },
                {
                    "name": "typeDescriptor",
                    "type": "Node"
                },
                {
                    "name": "annotationTag",
                    "type": "Token"
                },
                {
                    "name": "onKeyword",
                    "type": "Token"
                },
                {
                    "name": "attachPoints",
                    "type": "Node",
                    "occurrences": "MULTIPLE_SEPARATED"
                },
                {
                    "name": "semicolonToken",
                    "type": "Token"
                }
            ]
        },
        {
            "name": "AnnotationAttachPointNode",
            "base": "Node",
            "kind": "ANNOTATION_ATTACH_POINT",
            "attributes": [
                {
                    "name": "sourceKeyword",
                    "type": "Token"
                },
                {
                    "name": "firstIdent",
                    "type": "Token"
                },
                {
                    "name": "secondIdent",
                    "type": "Token"
                }
            ]
        },
        {
            "name": "XMLNamespaceDeclarationNode",
            "base": "Node",
            "kind": "XML_NAMESPACE_DECLARATION",
            "attributes": [
                {
                    "name": "xmlnsKeyword",
                    "type": "Token"
                },
                {
                    "name": "namespaceuri",
                    "type": "ExpressionNode"
                },
                {
                    "name": "asKeyword",
                    "type": "Token"
                },
                {
                    "name": "namespacePrefix",
                    "type": "IdentifierToken"
                },
                {
                    "name": "semicolonToken",
                    "type": "Token"
                }
            ]
        },
        {
            "name": "FunctionBodyBlockNode",
            "base": "FunctionBodyNode",
            "kind": "FUNCTION_BODY_BLOCK",
            "attributes": [
                {
                    "name": "openBraceToken",
                    "type": "Token"
                },
                {
                    "name": "namedWorkerDeclarator",
                    "type": "NamedWorkerDeclarator",
                    "isOptional": true
                },
                {
                    "name": "statements",
                    "type": "StatementNode",
                    "occurrences": "MULTIPLE"
                },
                {
                    "name": "closeBraceToken",
                    "type": "Token"
                }
            ]
        },
        {
            "name": "NamedWorkerDeclarationNode",
            "base": "Node",
            "kind": "NAMED_WORKER_DECLARATION",
            "attributes": [
                {
                    "name": "annotations",
                    "type": "AnnotationNode",
                    "occurrences": "MULTIPLE"
                },
                {
                    "name": "workerKeyword",
                    "type": "Token"
                },
                {
                    "name": "workerName",
                    "type": "IdentifierToken"
                },
                {
                    "name": "returnTypeDesc",
                    "type": "Node",
                    "isOptional": true
                },
                {
                    "name": "workerBody",
                    "type": "BlockStatementNode"
                }
            ]
        },
        {
            "name": "NamedWorkerDeclarator",
            "base": "Node",
            "kind": "NAMED_WORKER_DECLARATOR",
            "attributes": [
                {
                    "name": "workerInitStatements",
                    "type": "StatementNode",
                    "occurrences": "MULTIPLE"
                },
                {
                    "name": "namedWorkerDeclarations",
                    "type": "NamedWorkerDeclarationNode",
                    "occurrences": "MULTIPLE"
                }
            ]
        },
        {
            "name": "DocumentationStringNode",
            "base": "Node",
            "kind": "DOCUMENTATION_STRING",
            "attributes": [
                {
                    "name": "documentationLines",
                    "type": "Token",
                    "occurrences": "MULTIPLE"
                }
            ]
        },
        {
            "name": "BasicLiteralNode",
            "base": "ExpressionNode",
            "attributes": [
                {
                    "name": "literalToken",
                    "type": "Token"
                }
            ]
        },
        {
            "name": "TypeDescriptorNode",
            "base": "ExpressionNode",
            "isAbstract": true
        },
        {
            "name": "NameReferenceNode",
            "base": "TypeDescriptorNode",
            "isAbstract": true
        },
        {
            "name": "SimpleNameReferenceNode",
            "base": "NameReferenceNode",
            "kind": "SIMPLE_NAME_REFERENCE",
            "attributes": [
                {
                    "name": "name",
                    "type": "Token"
                }
            ]
        },
        {
            "name": "QualifiedNameReferenceNode",
            "base": "NameReferenceNode",
            "kind": "QUALIFIED_NAME_REFERENCE",
            "attributes": [
                {
                    "name": "modulePrefix",
                    "type": "Token"
                },
                {
                    "name": "colon",
                    "type": "Node"
                },
                {
                    "name": "identifier",
                    "type": "IdentifierToken"
                }
            ]
        },
        {
            "name": "BuiltinSimpleNameReferenceNode",
            "base": "NameReferenceNode",
            "attributes": [
                {
                    "name": "name",
                    "type": "Token"
                }
            ]
        },
        {
            "name": "TrapExpressionNode",
            "base": "ExpressionNode",
            "attributes": [
                {
                    "name": "trapKeyword",
                    "type": "Token"
                },
                {
                    "name": "expression",
                    "type": "ExpressionNode"
                }
            ]
        },
        {
            "name": "ListConstructorExpressionNode",
            "base": "ExpressionNode",
            "kind": "LIST_CONSTRUCTOR",
            "attributes": [
                {
                    "name": "openBracket",
                    "type": "Token"
                },
                {
                    "name": "expressions",
                    "type": "Node",
                    "occurrences": "MULTIPLE_SEPARATED"
                },
                {
                    "name": "closeBracket",
                    "type": "Token"
                }
            ]
        },
        {
            "name": "TypeCastExpressionNode",
            "base": "ExpressionNode",
            "kind": "TYPE_CAST_EXPRESSION",
            "attributes": [
                {
                    "name": "ltToken",
                    "type": "Token"
                },
                {
                    "name": "typeCastParam",
                    "type": "TypeCastParamNode"
                },
                {
                    "name": "gtToken",
                    "type": "Token"
                },
                {
                    "name": "expression",
                    "type": "ExpressionNode"
                }
            ]
        },
        {
            "name": "TypeCastParamNode",
            "base": "Node",
            "kind": "TYPE_CAST_PARAM",
            "attributes": [
                {
                    "name": "annotations",
                    "type": "AnnotationNode",
                    "occurrences": "MULTIPLE"
                },
                {
                    "name": "type",
                    "type": "Node"
                }
            ]
        },
        {
            "name": "UnionTypeDescriptorNode",
            "base": "TypeDescriptorNode",
            "kind": "UNION_TYPE_DESC",
            "attributes": [
                {
                    "name": "leftTypeDesc",
                    "type": "TypeDescriptorNode"
                },
                {
                    "name": "pipeToken",
                    "type": "Token"
                },
                {
                    "name": "rightTypeDesc",
                    "type": "TypeDescriptorNode"
                }
            ]
        },
        {
            "name": "TableConstructorExpressionNode",
            "base": "ExpressionNode",
            "kind": "TABLE_CONSTRUCTOR",
            "attributes": [
                {
                    "name": "tableKeyword",
                    "type": "Token"
                },
                {
                    "name": "KeySpecifier",
                    "type": "KeySpecifierNode"
                },
                {
                    "name": "openBracket",
                    "type": "Token"
                },
                {
                    "name": "mappingConstructors",
                    "type": "Node",
                    "occurrences": "MULTIPLE_SEPARATED"
                },
                {
                    "name": "closeBracket",
                    "type": "Token"
                }
            ]
        },
        {
            "name": "KeySpecifierNode",
            "base": "Node",
            "kind": "KEY_SPECIFIER",
            "attributes": [
                {
                    "name": "keyKeyword",
                    "type": "Token"
                },
                {
                    "name": "openParenToken",
                    "type": "Token"
                },
                {
                    "name": "fieldNames",
                    "type": "Node",
                    "occurrences": "MULTIPLE_SEPARATED"
                },
                {
                    "name": "closeParenToken",
                    "type": "Token"
                }
            ]
        },
        {
            "name": "ErrorTypeDescriptorNode",
            "base": "TypeDescriptorNode",
            "kind": "ERROR_TYPE_DESC",
            "attributes": [
                {
                    "name": "errorKeywordToken",
                    "type": "Token"
                },
                {
                    "name": "errorTypeParamsNode",
                    "type": "ErrorTypeParamsNode",
                    "isOptional": true
                }
            ]
        },
        {
            "name": "ErrorTypeParamsNode",
            "base": "Node",
            "kind": "ERROR_TYPE_PARAMS",
            "attributes": [
                {
                    "name": "ltToken",
                    "type": "Token"
                },
                {
                    "name": "parameter",
                    "type": "Node"
                },
                {
                    "name": "gtToken",
                    "type": "Token"
                }
            ]
        },
        {
            "name": "StreamTypeDescriptorNode",
            "base": "TypeDescriptorNode",
            "kind": "STREAM_TYPE_DESC",
            "attributes": [
                {
                    "name": "streamKeywordToken",
                    "type": "Token"
                },
                {
                    "name": "streamTypeParamsNode",
                    "type": "Node"
                }
            ]
        },
        {
            "name": "StreamTypeParamsNode",
            "base": "Node",
            "kind": "STREAM_TYPE_PARAMS",
            "attributes": [
                {
                    "name": "ltToken",
                    "type": "Token"
                },
                {
                    "name": "leftTypeDescNode",
                    "type": "Node"
                },
                {
                    "name": "commaToken",
                    "type": "Token"
                },
                {
                    "name": "rightTypeDescNode",
                    "type": "Node"
                },
                {
                    "name": "gtToken",
                    "type": "Token"
                }
            ]
        },
        {
            "name": "LetExpressionNode",
            "base": "ExpressionNode",
            "kind": "LET_EXPRESSION",
            "attributes": [
                {
                    "name": "letKeyword",
                    "type": "Token"
                },
                {
                    "name": "letVarDeclarations",
                    "type": "Node",
                    "occurrences": "MULTIPLE_SEPARATED"
                },
                {
                    "name": "inKeyword",
                    "type": "Token"
                },
                {
                    "name": "expression",
                    "type": "ExpressionNode"
                }
            ]
        },
        {
            "name": "LetVariableDeclarationNode",
            "base": "Node",
            "kind": "LET_VAR_DECL",
            "attributes": [
                {
                    "name": "annotations",
                    "type": "AnnotationNode",
                    "occurrences": "MULTIPLE"
                },
                {
                    "name": "typeName",
                    "type": "Node"
                },
                {
                    "name": "variableName",
                    "type": "Token"
                },
                {
                    "name": "equalsToken",
                    "type": "Token"
                },
                {
                    "name": "expression",
                    "type": "ExpressionNode"
                }
            ]
        },
        {
            "name": "TemplateExpressionNode",
            "base": "ExpressionNode",
            "attributes": [
                {
                    "name": "type",
                    "type": "Token"
                },
                {
                    "name": "startBacktick",
                    "type": "Token"
                },
                {
                    "name": "content",
                    "type": "TemplateMemberNode",
                    "occurrences": "MULTIPLE"
                },
                {
                    "name": "endBacktick",
                    "type": "Token"
                }
            ]
        },
        {
            "name": "TemplateMemberNode",
            "base": "Node",
            "isAbstract": true
        },
        {
            "name": "XMLItemNode",
            "base": "BacktickTemplateMemberNode",
            "isAbstract": true
        },
        {
            "name": "XMLElementNode",
            "base": "XMLItemNode",
            "kind": "XML_ELEMENT",
            "attributes": [
                {
                    "name": "startTag",
                    "type": "XMLStartTagNode"
                },
                {
                    "name": "content",
                    "type": "XMLItemNode",
                    "occurrences": "MULTIPLE"
                },
                {
                    "name": "endTag",
                    "type": "XMLEndTagNode"
                }
            ]
        },
        {
            "name": "XMLElementTagNode",
            "base": "Node",
            "isAbstract": true
        },
        {
            "name": "XMLStartTagNode",
            "base": "XMLElementTagNode",
            "kind": "XML_ELEMENT_START_TAG",
            "attributes": [
                {
                    "name": "ltToken",
                    "type": "Token"
                },
                {
                    "name": "name",
                    "type": "XMLNameNode"
                },
                {
                    "name": "attributes",
                    "type": "XMLAttributeNode",
                    "occurrences": "MULTIPLE"
                },
                {
                    "name": "getToken",
                    "type": "Token"
                }
            ]
        },
        {
            "name": "XMLEndTagNode",
            "base": "XMLElementTagNode",
            "kind": "XML_ELEMENT_END_TAG",
            "attributes": [
                {
                    "name": "ltToken",
                    "type": "Token"
                },
                {
                    "name": "slashToken",
                    "type": "Token"
                },
                {
                    "name": "name",
                    "type": "XMLNameNode"
                },
                {
                    "name": "getToken",
                    "type": "Token"
                }
            ]
        },
        {
            "name": "XMLNameNode",
            "base": "Node",
            "isAbstract": true
        },
        {
            "name": "XMLSimpleNameNode",
            "base": "XMLNameNode",
            "kind": "XML_SIMPLE_NAME",
            "attributes": [
                {
                    "name": "name",
                    "type": "XMLSimpleNameNode"
                }
            ]
        },
        {
            "name": "XMLQualifiedNameNode",
            "base": "XMLNameNode",
            "kind": "XML_QUALIFIED_NAME",
            "attributes": [
                {
                    "name": "prefix",
                    "type": "XMLSimpleNameNode"
                },
                {
                    "name": "colon",
                    "type": "Token"
                },
                {
                    "name": "name",
                    "type": "XMLSimpleNameNode"
                }
            ]
        },
        {
            "name": "XMLEmptyElementNode",
            "base": "XMLItemNode",
            "kind": "XML_EMPTY_ELEMENT",
            "attributes": [
                {
                    "name": "ltToken",
                    "type": "Token"
                },
                {
                    "name": "name",
                    "type": "XMLNameNode"
                },
                {
                    "name": "attributes",
                    "type": "XMLAttributeNode",
                    "occurrences": "MULTIPLE"
                },
                {
                    "name": "slashToken",
                    "type": "Token"
                },
                {
                    "name": "getToken",
                    "type": "Token"
                }
            ]
        },
        {
            "name": "InterpolationNode",
            "base": "XMLItemNode",
            "kind": "INTERPOLATION",
            "attributes": [
                {
                    "name": "interpolationStartToken",
                    "type": "Token"
                },
                {
                    "name": "expression",
                    "type": "ExpressionNode"
                },
                {
                    "name": "interpolationEndToken",
                    "type": "Token"
                }
            ]
        },
        {
            "name": "XMLTextNode",
            "base": "XMLItemNode",
            "kind": "XML_TEXT",
            "attributes": [
                {
                    "name": "content",
                    "type": "Token"
                }
            ]
        },
        {
            "name": "XMLAttributeNode",
            "base": "Node",
            "kind": "XML_ATTRIBUTE",
            "attributes": [
                {
                    "name": "attributeName",
                    "type": "XMLNameNode"
                },
                {
                    "name": "equalToken",
                    "type": "Token"
                },
                {
                    "name": "value",
                    "type": "XMLAttributeValue"
                }
            ]
        },
        {
            "name": "XMLAttributeValue",
            "base": "Node",
            "kind": "XML_ATTRIBUTE_VALUE",
            "attributes": [
                {
                    "name": "startQuote",
                    "type": "Token"
                },
                {
                    "name": "value",
                    "type": "Node",
                    "occurrences": "MULTIPLE"
                },
                {
                    "name": "endQuote",
                    "type": "Token"
                }
            ]
        },
        {
            "name": "XMLComment",
            "base": "XMLItemNode",
            "kind": "XML_COMMENT",
            "attributes": [
                {
                    "name": "commentStart",
                    "type": "Token"
                },
                {
                    "name": "content",
                    "type": "Node",
                    "occurrences": "MULTIPLE"
                },
                {
                    "name": "commentEnd",
                    "type": "Token"
                }
            ]
        },
        {
            "name": "XMLProcessingInstruction",
            "base": "XMLItemNode",
            "kind": "XML_PI",
            "attributes": [
                {
                    "name": "piStart",
                    "type": "Token"
                },
                {
                    "name": "target",
                    "type": "XMLNameNode"
                },
                {
                    "name": "data",
                    "type": "Node",
                    "occurrences": "MULTIPLE"
                },
                {
                    "name": "piEnd",
                    "type": "Token"
                }
            ]
        },
        {
            "name": "TableTypeDescriptorNode",
            "base": "Node",
            "kind": "TABLE_TYPE_DESC",
            "attributes": [
                {
                    "name": "tableKeywordToken",
                    "type": "Token"
                },
                {
                    "name": "rowTypeParameterNode",
                    "type": "Node"
                },
                {
                    "name": "keyConstraintNode",
                    "type": "Node"
                }
            ]
        },
        {
            "name": "TypeParameterNode",
            "base": "Node",
            "kind": "TYPE_PARAMETER",
            "attributes": [
                {
                    "name": "ltToken",
                    "type": "Token"
                },
                {
                    "name": "typeNode",
                    "type": "Node"
                },
                {
                    "name": "gtToken",
                    "type": "Token"
                }
            ]
        },
        {
            "name": "KeyTypeConstraintNode",
            "base": "Node",
            "kind": "KEY_TYPE_CONSTRAINT",
            "attributes": [
                {
                    "name": "keyKeywordToken",
                    "type": "Token"
                },
                {
                    "name": "typeParameterNode",
                    "type": "Node"
                }
            ]
        },
        {
            "name": "FunctionTypeDescriptorNode",
            "base": "TypeDescriptorNode",
            "kind": "FUNCTION_TYPE_DESC",
            "attributes": [
                {
                    "name": "functionKeyword",
                    "type": "Token"
                },
                {
                    "name": "functionSignature",
                    "type": "FunctionSignatureNode"
                }
            ]
        },
        {
            "name": "FunctionSignatureNode",
            "base": "Node",
            "kind": "FUNCTION_SIGNATURE",
            "attributes": [
                {
                    "name": "openParenToken",
                    "type": "Token"
                },
                {
                    "name": "parameters",
                    "type": "ParameterNode",
                    "occurrences": "MULTIPLE"
                },
                {
                    "name": "closeParenToken",
                    "type": "Token"
                },
                {
                    "name": "returnTypeDesc",
                    "type": "ReturnTypeDescriptorNode",
                    "isOptional": true
                }
            ]
        },
        {
            "name": "AnonymousFunctionExpressionNode",
            "base": "Node",
            "isAbstract": true
        },
        {
            "name": "ExplicitAnonymousFunctionExpressionNode",
            "base": "AnonymousFunctionExpressionNode",
            "kind": "EXPLICIT_ANONYMOUS_FUNCTION_EXPRESSION",
            "attributes": [
                {
                    "name": "annotations",
                    "type": "AnnotationNode",
                    "occurrences": "MULTIPLE"
                },
                {
                    "name": "functionKeyword",
                    "type": "Token"
                },
                {
                    "name": "functionSignature",
                    "type": "FunctionSignatureNode"
                },
                {
                    "name": "functionBody",
                    "type": "FunctionBodyNode"
                }
            ]
        },
        {
            "name": "FunctionBodyNode",
            "base": "Node",
            "isAbstract": true
        },
        {
            "name": "ExpressionFunctionBodyNode",
            "base": "FunctionBodyNode",
            "kind": "EXPRESSION_FUNCTION_BODY",
            "attributes": [
                {
                    "name": "rightDoubleArrow",
                    "type": "Token"
                },
                {
                    "name": "expression",
                    "type": "ExpressionNode"
                },
                {
                    "name": "semicolon",
                    "type": "Token",
                    "isOptional": true
                }
            ]
        },
        {
            "name": "TupleTypeDescriptorNode",
            "base": "TypeDescriptorNode",
            "kind": "TUPLE_TYPE_DESC",
            "attributes": [
                {
                    "name": "openBracketToken",
                    "type": "Token"
                },
                {
                    "name": "memberTypeDesc",
                    "type": "TypeDescriptorNode",
                    "occurrences": "MULTIPLE_SEPARATED"
                },
                {
                    "name": "restTypeDesc",
                    "type": "Node"
                },
                {
                    "name": "closeBracketToken",
                    "type": "Token"
                }
            ]
        },
        {
            "name": "ParenthesisedTypeDescriptorNode",
            "base": "TypeDescriptorNode",
            "kind": "PARENTHESISED_TYPE_DESC",
            "attributes": [
                {
                    "name": "openParenToken",
                    "type": "Token"
                },
                {
                    "name": "typedesc",
                    "type": "TypeDescriptorNode"
                },
                {
                    "name": "closeParenToken",
                    "type": "Token"
                }
            ]
        },
        {
            "name": "NewExpressionNode",
            "base": "ExpressionNode",
            "isAbstract": true
        },
        {
            "name": "ExplicitNewExpressionNode",
            "base": "NewExpressionNode",
            "kind": "EXPLICIT_NEW_EXPRESSION",
            "attributes": [
                {
                    "name": "newKeyword",
                    "type": "Token"
                },
                {
                    "name": "typeDescriptor",
                    "type": "TypeDescriptorNode"
                },
                {
                    "name": "parenthesizedArgList",
                    "type": "Node"
                }
            ]
        },
        {
            "name": "ImplicitNewExpressionNode",
            "base": "NewExpressionNode",
            "kind": "IMPLICIT_NEW_EXPRESSION",
            "attributes": [
                {
                    "name": "newKeyword",
                    "type": "Token"
                },
                {
                    "name": "parenthesizedArgList",
                    "type": "ParenthesizedArgList",
                    "isOptional": true
                }
            ]
        },
        {
            "name": "ParenthesizedArgList",
            "base": "Node",
            "kind": "PARENTHESIZED_ARG_LIST",
            "attributes": [
                {
                    "name": "openParenToken",
                    "type": "Token"
                },
                {
                    "name": "arguments",
                    "type": "FunctionArgumentNode",
                    "occurrences": "MULTIPLE"
                },
                {
                    "name": "closeParenToken",
                    "type": "Token"
                }
            ]
        },
        {
<<<<<<< HEAD
            "name": "TypedBindingPatternNode",
            "base": "Node",
            "kind": "TYPED_BINDING_PATTERN",
            "attributes": [
                {
                    "name": "typeDescriptor",
                    "type": "Node"
                },
                {
                    "name": "bindingPattern",
                    "type": "BindingPatternNode"
                }
            ]
        },
        {
            "name": "BindingPatternNode",
            "base": "Node",
            "isAbstract": true
        },
        {
            "name": "CaptureBindingPatternNode",
            "base": "BindingPatternNode",
            "kind": "CAPTURE_BINDING_PATTERN",
            "attributes": [
                {
                    "name": "variableName",
                    "type": "Token",
                    "isOptional": true
                }
            ]
        },
        {
            "name": "ListBindingPatternNode",
            "base": "BindingPatternNode",
            "kind": "LIST_BINDING_PATTERN",
            "attributes": [
                {
                    "name": "openBracket",
                    "type": "Token"
                },
                {
                    "name": "bindingPatterns",
                    "type": "BindingPatternNode",
                    "occurrences": "MULTIPLE_SEPARATED"
                },
                {
                    "name": "restBindingPattern",
                    "type": "RestBindingPatternNode",
                    "isOptional": true
                },
                {
                    "name": "closeBracket",
=======
            "name": "ClauseNode",
            "base": "Node",
            "isAbstract": true
        },
        {
            "name": "QueryConstructTypeNode",
            "base": "Node",
            "kind": "QUERY_CONSTRUCT_TYPE",
            "attributes": [
                {
                    "name": "tableKeyword",
                    "type": "Token"
                },
                {
                    "name": "KeySpecifier",
                    "type": "KeySpecifierNode"
                }
            ]
        },
        {
            "name": "FromClauseNode",
            "base": "ClauseNode",
            "kind": "FROM_CLAUSE",
            "attributes": [
                {
                    "name": "fromKeyword",
                    "type": "Token"
                },
                {
                    "name": "typeName",
                    "type": "Node"
                },
                {
                    "name": "variableName",
                    "type": "Token"
                },
                {
                    "name": "inKeyword",
                    "type": "Token"
                },
                {
                    "name": "expression",
                    "type": "ExpressionNode"
                }
            ]
        },
        {
            "name": "WhereClauseNode",
            "base": "ClauseNode",
            "kind": "WHERE_CLAUSE",
            "attributes": [
                {
                    "name": "whereKeyword",
                    "type": "Token"
                },
                {
                    "name": "expression",
                    "type": "ExpressionNode"
                }
            ]
        },
        {
            "name": "LetClauseNode",
            "base": "ClauseNode",
            "kind": "LET_CLAUSE",
            "attributes": [
                {
                    "name": "letKeyword",
                    "type": "Token"
                },
                {
                    "name": "letVarDeclarations",
                    "type": "Node",
                    "occurrences": "MULTIPLE_SEPARATED"
                }
            ]
        },
        {
            "name": "QueryPipelineNode",
            "base": "Node",
            "kind": "QUERY_PIPELINE",
            "attributes": [
                {
                    "name": "fromClause",
                    "type": "FromClauseNode"
                },
                {
                    "name": "intermediateClauses",
                    "type": "Node",
                    "occurrences": "MULTIPLE"
                }
            ]
        },
        {
            "name": "SelectClauseNode",
            "base": "ClauseNode",
            "kind": "SELECT_CLAUSE",
            "attributes": [
                {
                    "name": "selectKeyword",
                    "type": "Token"
                },
                {
                    "name": "expression",
                    "type": "ExpressionNode"
                }
            ]
        },
        {
            "name": "QueryExpressionNode",
            "base": "ExpressionNode",
            "kind": "QUERY_EXPRESSION",
            "attributes": [
                {
                    "name": "queryConstructType",
                    "type": "QueryConstructTypeNode"
                },
                {
                    "name": "queryPipeline",
                    "type": "QueryPipelineNode"
                },
                {
                    "name": "selectClause",
                    "type": "SelectClauseNode"
                }
            ]
        },
        {
            "name": "IntersectionTypeDescriptorNode",
            "base": "Node",
            "kind": "INTERSECTION_TYPE_DESC",
            "attributes": [
                {
                    "name": "leftTypeDesc",
                    "type": "Node"
                },
                {
                    "name": "bitwiseAndToken",
                    "type": "Token"
                },
                {
                    "name": "rightTypeDesc",
                    "type": "Node"
                }
            ]
        },
        {
            "name": "ImplicitAnonymousFunctionParameters",
            "base": "Node",
            "kind": "INFER_PARAM_LIST",
            "attributes": [
                {
                    "name": "openParenToken",
                    "type": "Token"
                },
                {
                    "name": "parameters",
                    "type": "SimpleNameReferenceNode",
                    "occurrences": "MULTIPLE_SEPARATED"
                },
                {
                    "name": "closeParenToken",
                    "type": "Token"
                }
            ]
        },
        {
            "name": "ImplicitAnonymousFunctionExpressionNode",
            "base": "AnonymousFunctionExpressionNode",
            "kind": "IMPLICIT_ANONYMOUS_FUNCTION_EXPRESSION",
            "attributes": [
                {
                    "name": "params",
                    "type": "Node"
                },
                {
                    "name": "rightDoubleArrow",
                    "type": "Token"
                },
                {
                    "name": "expression",
                    "type": "ExpressionNode"
                }
            ]
        },
        {
            "name": "StartActionNode",
            "base": "ExpressionNode",
            "kind": "START_ACTION",
            "attributes": [
                {
                    "name": "startKeyword",
                    "type": "Token"
                },
                {
                    "name": "expression",
                    "type": "ExpressionNode"
                }
            ]
        },
        {
            "name": "FlushActionNode",
            "base": "ExpressionNode",
            "kind": "FLUSH_ACTION",
            "attributes": [
                {
                    "name": "flushKeyword",
                    "type": "Token"
                },
                {
                    "name": "peerWorker",
>>>>>>> 35c28063
                    "type": "Token"
                }
            ]
        },
        {
<<<<<<< HEAD
            "name": "RestBindingPatternNode",
            "base": "Node",
            "kind": "REST_BINDING_PATTERN",
            "attributes": [
                {
                    "name": "ellipsisToken",
                    "type": "Token"
                },
                {
                    "name": "variableName",
=======
            "name": "FunctionDeclarationNode",
            "base": "Node",
            "kind": "FUNCTION_DECLARATION",
            "attributes": [
                {
                    "name": "metadata",
                    "type": "MetadataNode"
                },
                {
                    "name": "visibilityQualifier",
                    "type": "Token",
                    "isOptional": true
                },
                {
                    "name": "functionKeyword",
                    "type": "Token"
                },
                {
                    "name": "functionName",
                    "type": "IdentifierToken"
                },
                {
                    "name": "functionSignature",
                    "type": "FunctionSignatureNode"
                },
                {
                    "name": "semicolon",
>>>>>>> 35c28063
                    "type": "Token"
                }
            ]
        }
    ]
}<|MERGE_RESOLUTION|>--- conflicted
+++ resolved
@@ -2598,7 +2598,254 @@
             ]
         },
         {
-<<<<<<< HEAD
+            "name": "ClauseNode",
+            "base": "Node",
+            "isAbstract": true
+        },
+        {
+            "name": "QueryConstructTypeNode",
+            "base": "Node",
+            "kind": "QUERY_CONSTRUCT_TYPE",
+            "attributes": [
+                {
+                    "name": "tableKeyword",
+                    "type": "Token"
+                },
+                {
+                    "name": "KeySpecifier",
+                    "type": "KeySpecifierNode"
+                }
+            ]
+        },
+        {
+            "name": "FromClauseNode",
+            "base": "ClauseNode",
+            "kind": "FROM_CLAUSE",
+            "attributes": [
+                {
+                    "name": "fromKeyword",
+                    "type": "Token"
+                },
+                {
+                    "name": "typeName",
+                    "type": "Node"
+                },
+                {
+                    "name": "variableName",
+                    "type": "Token"
+                },
+                {
+                    "name": "inKeyword",
+                    "type": "Token"
+                },
+                {
+                    "name": "expression",
+                    "type": "ExpressionNode"
+                }
+            ]
+        },
+        {
+            "name": "WhereClauseNode",
+            "base": "ClauseNode",
+            "kind": "WHERE_CLAUSE",
+            "attributes": [
+                {
+                    "name": "whereKeyword",
+                    "type": "Token"
+                },
+                {
+                    "name": "expression",
+                    "type": "ExpressionNode"
+                }
+            ]
+        },
+        {
+            "name": "LetClauseNode",
+            "base": "ClauseNode",
+            "kind": "LET_CLAUSE",
+            "attributes": [
+                {
+                    "name": "letKeyword",
+                    "type": "Token"
+                },
+                {
+                    "name": "letVarDeclarations",
+                    "type": "Node",
+                    "occurrences": "MULTIPLE_SEPARATED"
+                }
+            ]
+        },
+        {
+            "name": "QueryPipelineNode",
+            "base": "Node",
+            "kind": "QUERY_PIPELINE",
+            "attributes": [
+                {
+                    "name": "fromClause",
+                    "type": "FromClauseNode"
+                },
+                {
+                    "name": "intermediateClauses",
+                    "type": "Node",
+                    "occurrences": "MULTIPLE"
+                }
+            ]
+        },
+        {
+            "name": "SelectClauseNode",
+            "base": "ClauseNode",
+            "kind": "SELECT_CLAUSE",
+            "attributes": [
+                {
+                    "name": "selectKeyword",
+                    "type": "Token"
+                },
+                {
+                    "name": "expression",
+                    "type": "ExpressionNode"
+                }
+            ]
+        },
+        {
+            "name": "QueryExpressionNode",
+            "base": "ExpressionNode",
+            "kind": "QUERY_EXPRESSION",
+            "attributes": [
+                {
+                    "name": "queryConstructType",
+                    "type": "QueryConstructTypeNode"
+                },
+                {
+                    "name": "queryPipeline",
+                    "type": "QueryPipelineNode"
+                },
+                {
+                    "name": "selectClause",
+                    "type": "SelectClauseNode"
+                }
+            ]
+        },
+        {
+            "name": "IntersectionTypeDescriptorNode",
+            "base": "Node",
+            "kind": "INTERSECTION_TYPE_DESC",
+            "attributes": [
+                {
+                    "name": "leftTypeDesc",
+                    "type": "Node"
+                },
+                {
+                    "name": "bitwiseAndToken",
+                    "type": "Token"
+                },
+                {
+                    "name": "rightTypeDesc",
+                    "type": "Node"
+                }
+            ]
+        },
+        {
+            "name": "ImplicitAnonymousFunctionParameters",
+            "base": "Node",
+            "kind": "INFER_PARAM_LIST",
+            "attributes": [
+                {
+                    "name": "openParenToken",
+                    "type": "Token"
+                },
+                {
+                    "name": "parameters",
+                    "type": "SimpleNameReferenceNode",
+                    "occurrences": "MULTIPLE_SEPARATED"
+                },
+                {
+                    "name": "closeParenToken",
+                    "type": "Token"
+                }
+            ]
+        },
+        {
+            "name": "ImplicitAnonymousFunctionExpressionNode",
+            "base": "AnonymousFunctionExpressionNode",
+            "kind": "IMPLICIT_ANONYMOUS_FUNCTION_EXPRESSION",
+            "attributes": [
+                {
+                    "name": "params",
+                    "type": "Node"
+                },
+                {
+                    "name": "rightDoubleArrow",
+                    "type": "Token"
+                },
+                {
+                    "name": "expression",
+                    "type": "ExpressionNode"
+                }
+            ]
+        },
+        {
+            "name": "StartActionNode",
+            "base": "ExpressionNode",
+            "kind": "START_ACTION",
+            "attributes": [
+                {
+                    "name": "startKeyword",
+                    "type": "Token"
+                },
+                {
+                    "name": "expression",
+                    "type": "ExpressionNode"
+                }
+            ]
+        },
+        {
+            "name": "FlushActionNode",
+            "base": "ExpressionNode",
+            "kind": "FLUSH_ACTION",
+            "attributes": [
+                {
+                    "name": "flushKeyword",
+                    "type": "Token"
+                },
+                {
+                    "name": "peerWorker",
+                    "type": "Token"
+                }
+            ]
+        },
+        {
+            "name": "FunctionDeclarationNode",
+            "base": "Node",
+            "kind": "FUNCTION_DECLARATION",
+            "attributes": [
+                {
+                    "name": "metadata",
+                    "type": "MetadataNode"
+                },
+                {
+                    "name": "visibilityQualifier",
+                    "type": "Token",
+                    "isOptional": true
+                },
+                {
+                    "name": "functionKeyword",
+                    "type": "Token"
+                },
+                {
+                    "name": "functionName",
+                    "type": "IdentifierToken"
+                },
+                {
+                    "name": "functionSignature",
+                    "type": "FunctionSignatureNode"
+                },
+                {
+                    "name": "semicolon",
+                    "type": "Token"
+                }
+            ]
+        },
+        {
             "name": "TypedBindingPatternNode",
             "base": "Node",
             "kind": "TYPED_BINDING_PATTERN",
@@ -2651,264 +2898,21 @@
                 },
                 {
                     "name": "closeBracket",
-=======
-            "name": "ClauseNode",
-            "base": "Node",
-            "isAbstract": true
-        },
-        {
-            "name": "QueryConstructTypeNode",
-            "base": "Node",
-            "kind": "QUERY_CONSTRUCT_TYPE",
-            "attributes": [
-                {
-                    "name": "tableKeyword",
-                    "type": "Token"
-                },
-                {
-                    "name": "KeySpecifier",
-                    "type": "KeySpecifierNode"
-                }
-            ]
-        },
-        {
-            "name": "FromClauseNode",
-            "base": "ClauseNode",
-            "kind": "FROM_CLAUSE",
-            "attributes": [
-                {
-                    "name": "fromKeyword",
-                    "type": "Token"
-                },
-                {
-                    "name": "typeName",
-                    "type": "Node"
+                    "type": "Token"
+                }
+            ]
+        },
+        {
+            "name": "RestBindingPatternNode",
+            "base": "Node",
+            "kind": "REST_BINDING_PATTERN",
+            "attributes": [
+                {
+                    "name": "ellipsisToken",
+                    "type": "Token"
                 },
                 {
                     "name": "variableName",
-                    "type": "Token"
-                },
-                {
-                    "name": "inKeyword",
-                    "type": "Token"
-                },
-                {
-                    "name": "expression",
-                    "type": "ExpressionNode"
-                }
-            ]
-        },
-        {
-            "name": "WhereClauseNode",
-            "base": "ClauseNode",
-            "kind": "WHERE_CLAUSE",
-            "attributes": [
-                {
-                    "name": "whereKeyword",
-                    "type": "Token"
-                },
-                {
-                    "name": "expression",
-                    "type": "ExpressionNode"
-                }
-            ]
-        },
-        {
-            "name": "LetClauseNode",
-            "base": "ClauseNode",
-            "kind": "LET_CLAUSE",
-            "attributes": [
-                {
-                    "name": "letKeyword",
-                    "type": "Token"
-                },
-                {
-                    "name": "letVarDeclarations",
-                    "type": "Node",
-                    "occurrences": "MULTIPLE_SEPARATED"
-                }
-            ]
-        },
-        {
-            "name": "QueryPipelineNode",
-            "base": "Node",
-            "kind": "QUERY_PIPELINE",
-            "attributes": [
-                {
-                    "name": "fromClause",
-                    "type": "FromClauseNode"
-                },
-                {
-                    "name": "intermediateClauses",
-                    "type": "Node",
-                    "occurrences": "MULTIPLE"
-                }
-            ]
-        },
-        {
-            "name": "SelectClauseNode",
-            "base": "ClauseNode",
-            "kind": "SELECT_CLAUSE",
-            "attributes": [
-                {
-                    "name": "selectKeyword",
-                    "type": "Token"
-                },
-                {
-                    "name": "expression",
-                    "type": "ExpressionNode"
-                }
-            ]
-        },
-        {
-            "name": "QueryExpressionNode",
-            "base": "ExpressionNode",
-            "kind": "QUERY_EXPRESSION",
-            "attributes": [
-                {
-                    "name": "queryConstructType",
-                    "type": "QueryConstructTypeNode"
-                },
-                {
-                    "name": "queryPipeline",
-                    "type": "QueryPipelineNode"
-                },
-                {
-                    "name": "selectClause",
-                    "type": "SelectClauseNode"
-                }
-            ]
-        },
-        {
-            "name": "IntersectionTypeDescriptorNode",
-            "base": "Node",
-            "kind": "INTERSECTION_TYPE_DESC",
-            "attributes": [
-                {
-                    "name": "leftTypeDesc",
-                    "type": "Node"
-                },
-                {
-                    "name": "bitwiseAndToken",
-                    "type": "Token"
-                },
-                {
-                    "name": "rightTypeDesc",
-                    "type": "Node"
-                }
-            ]
-        },
-        {
-            "name": "ImplicitAnonymousFunctionParameters",
-            "base": "Node",
-            "kind": "INFER_PARAM_LIST",
-            "attributes": [
-                {
-                    "name": "openParenToken",
-                    "type": "Token"
-                },
-                {
-                    "name": "parameters",
-                    "type": "SimpleNameReferenceNode",
-                    "occurrences": "MULTIPLE_SEPARATED"
-                },
-                {
-                    "name": "closeParenToken",
-                    "type": "Token"
-                }
-            ]
-        },
-        {
-            "name": "ImplicitAnonymousFunctionExpressionNode",
-            "base": "AnonymousFunctionExpressionNode",
-            "kind": "IMPLICIT_ANONYMOUS_FUNCTION_EXPRESSION",
-            "attributes": [
-                {
-                    "name": "params",
-                    "type": "Node"
-                },
-                {
-                    "name": "rightDoubleArrow",
-                    "type": "Token"
-                },
-                {
-                    "name": "expression",
-                    "type": "ExpressionNode"
-                }
-            ]
-        },
-        {
-            "name": "StartActionNode",
-            "base": "ExpressionNode",
-            "kind": "START_ACTION",
-            "attributes": [
-                {
-                    "name": "startKeyword",
-                    "type": "Token"
-                },
-                {
-                    "name": "expression",
-                    "type": "ExpressionNode"
-                }
-            ]
-        },
-        {
-            "name": "FlushActionNode",
-            "base": "ExpressionNode",
-            "kind": "FLUSH_ACTION",
-            "attributes": [
-                {
-                    "name": "flushKeyword",
-                    "type": "Token"
-                },
-                {
-                    "name": "peerWorker",
->>>>>>> 35c28063
-                    "type": "Token"
-                }
-            ]
-        },
-        {
-<<<<<<< HEAD
-            "name": "RestBindingPatternNode",
-            "base": "Node",
-            "kind": "REST_BINDING_PATTERN",
-            "attributes": [
-                {
-                    "name": "ellipsisToken",
-                    "type": "Token"
-                },
-                {
-                    "name": "variableName",
-=======
-            "name": "FunctionDeclarationNode",
-            "base": "Node",
-            "kind": "FUNCTION_DECLARATION",
-            "attributes": [
-                {
-                    "name": "metadata",
-                    "type": "MetadataNode"
-                },
-                {
-                    "name": "visibilityQualifier",
-                    "type": "Token",
-                    "isOptional": true
-                },
-                {
-                    "name": "functionKeyword",
-                    "type": "Token"
-                },
-                {
-                    "name": "functionName",
-                    "type": "IdentifierToken"
-                },
-                {
-                    "name": "functionSignature",
-                    "type": "FunctionSignatureNode"
-                },
-                {
-                    "name": "semicolon",
->>>>>>> 35c28063
                     "type": "Token"
                 }
             ]
