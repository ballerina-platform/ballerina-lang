{
    "root": "Node",
    "type": "abstract",
    "attributes": [
        {
            "name": "kind",
            "type": "SyntaxKind"
        },
        {
            "name": "width",
            "type": "int"
        }
    ],
    "nodes": [
        {
            "name": "ModulePartNode",
            "base": "Node",
            "kind": "MODULE_PART",
            "attributes": [
                {
                    "name": "imports",
                    "type": "ImportDeclarationNode",
                    "occurrences": "MULTIPLE"
                },
                {
                    "name": "members",
                    "type": "ModuleMemberDeclarationNode",
                    "occurrences": "MULTIPLE"
                },
                {
                    "name": "eofToken",
                    "type": "Token"
                }
            ]
        },
        {
            "name": "ModuleMemberDeclarationNode",
            "base": "Node",
            "isAbstract": true
        },
        {
            "name": "FunctionDefinitionNode",
            "base": "ModuleMemberDeclarationNode",
            "kind": "FUNCTION_DEFINITION",
            "attributes": [
                {
                    "name": "metadata",
                    "type": "MetadataNode"
                },
                {
                    "name": "visibilityQualifier",
                    "type": "Token",
                    "isOptional": true
                },
                {
                    "name": "functionKeyword",
                    "type": "Token"
                },
                {
                    "name": "functionName",
                    "type": "IdentifierToken"
                },
                {
                    "name": "functionSignature",
                    "type": "FunctionSignatureNode"
                },
                {
                    "name": "functionBody",
                    "type": "FunctionBodyNode"
                }
            ]
        },
        {
            "name": "ImportDeclarationNode",
            "base": "Node",
            "kind": "IMPORT_DECLARATION",
            "attributes": [
                {
                    "name": "importKeyword",
                    "type": "Token"
                },
                {
                    "name": "orgName",
                    "type": "Node",
                    "isOptional": true
                },
                {
                    "name": "moduleName",
                    "type": "IdentifierToken",
                    "occurrences": "MULTIPLE_SEPARATED"
                },
                {
                    "name": "version",
                    "type": "Node",
                    "isOptional": true
                },
                {
                    "name": "prefix",
                    "type": "Node",
                    "isOptional": true
                },
                {
                    "name": "semicolon",
                    "type": "Token"
                }
            ]
        },
        {
            "name": "ListenerDeclarationNode",
            "base": "ModuleMemberDeclarationNode",
            "kind": "LISTENER_DECLARATION",
            "attributes": [
                {
                    "name": "metadata",
                    "type": "MetadataNode"
                },
                {
                    "name": "visibilityQualifier",
                    "type": "Token",
                    "isOptional": true
                },
                {
                    "name": "listenerKeyword",
                    "type": "Token"
                },
                {
                    "name": "typeDescriptor",
                    "type": "Node"
                },
                {
                    "name": "variableName",
                    "type": "Token"
                },
                {
                    "name": "equalsToken",
                    "type": "Token"
                },
                {
                    "name": "initializer",
                    "type": "Node"
                },
                {
                    "name": "semicolonToken",
                    "type": "Token"
                }
            ]
        },
        {
            "name": "TypeDefinitionNode",
            "base": "ModuleMemberDeclarationNode",
            "kind": "TYPE_DEFINITION",
            "attributes": [
                {
                    "name": "metadata",
                    "type": "MetadataNode"
                },
                {
                    "name": "visibilityQualifier",
                    "type": "Token",
                    "isOptional": true
                },
                {
                    "name": "typeKeyword",
                    "type": "Token"
                },
                {
                    "name": "typeName",
                    "type": "Token"
                },
                {
                    "name": "typeDescriptor",
                    "type": "Node"
                },
                {
                    "name": "semicolonToken",
                    "type": "Token"
                }
            ]
        },
        {
            "name": "ServiceDeclarationNode",
            "base": "ModuleMemberDeclarationNode",
            "kind": "SERVICE_DECLARATION",
            "attributes": [
                {
                    "name": "metadata",
                    "type": "MetadataNode"
                },
                {
                    "name": "serviceKeyword",
                    "type": "Token"
                },
                {
                    "name": "serviceName",
                    "type": "IdentifierToken"
                },
                {
                    "name": "onKeyword",
                    "type": "Token"
                },
                {
                    "name": "expressions",
                    "type": "ExpressionNode",
                    "occurrences": "MULTIPLE"
                },
                {
                    "name": "serviceBody",
                    "type": "Node"
                }
            ]
        },
        {
            "name": "StatementNode",
            "base": "Node",
            "isAbstract": true
        },
        {
            "name": "AssignmentStatementNode",
            "base": "StatementNode",
            "kind": "ASSIGNMENT_STATEMENT",
            "attributes": [
                {
                    "name": "varRef",
                    "type": "Node"
                },
                {
                    "name": "equalsToken",
                    "type": "Token"
                },
                {
                    "name": "expression",
                    "type": "ExpressionNode"
                },
                {
                    "name": "semicolonToken",
                    "type": "Token"
                }
            ]
        },
        {
            "name": "CompoundAssignmentStatementNode",
            "base": "StatementNode",
            "kind": "COMPOUND_ASSIGNMENT_STATEMENT",
            "attributes": [
                {
                    "name": "lhsExpression",
                    "type": "ExpressionNode"
                },
                {
                    "name": "binaryOperator",
                    "type": "Token"
                },
                {
                    "name": "equalsToken",
                    "type": "Token"
                },
                {
                    "name": "rhsExpression",
                    "type": "ExpressionNode"
                },
                {
                    "name": "semicolonToken",
                    "type": "Token"
                }
            ]
        },
        {
            "name": "VariableDeclarationNode",
            "base": "StatementNode",
            "kind": "LOCAL_VAR_DECL",
            "attributes": [
                {
                    "name": "annotations",
                    "type": "AnnotationNode",
                    "occurrences": "MULTIPLE"
                },
                {
                    "name": "finalKeyword",
                    "type": "Token",
                    "isOptional": true
                },
                {
                    "name": "typeName",
                    "type": "Node"
                },
                {
                    "name": "variableName",
                    "type": "Token"
                },
                {
                    "name": "equalsToken",
                    "type": "Token",
                    "isOptional": true
                },
                {
                    "name": "initializer",
                    "type": "ExpressionNode",
                    "isOptional": true
                },
                {
                    "name": "semicolonToken",
                    "type": "Token"
                }
            ]
        },
        {
            "name": "BlockStatementNode",
            "base": "StatementNode",
            "kind": "BLOCK_STATEMENT",
            "attributes": [
                {
                    "name": "openBraceToken",
                    "type": "Token"
                },
                {
                    "name": "statements",
                    "type": "StatementNode",
                    "occurrences": "MULTIPLE"
                },
                {
                    "name": "closeBraceToken",
                    "type": "Token"
                }
            ]
        },
        {
            "name": "BreakStatementNode",
            "base": "StatementNode",
            "kind": "BREAK_STATEMENT",
            "attributes": [
                {
                    "name": "breakToken",
                    "type": "Token"
                },
                {
                    "name": "semicolonToken",
                    "type": "Token"
                }
            ]
        },
        {
            "name": "ExpressionStatementNode",
            "base": "StatementNode",
            "attributes": [
                {
                    "name": "expression",
                    "type": "ExpressionNode"
                },
                {
                    "name": "semicolonToken",
                    "type": "Token"
                }
            ]
        },
        {
            "name": "ContinueStatementNode",
            "base": "StatementNode",
            "kind": "CONTINUE_STATEMENT",
            "attributes": [
                {
                    "name": "continueToken",
                    "type": "Token"
                },
                {
                    "name": "semicolonToken",
                    "type": "Token"
                }
            ]
        },
        {
            "name": "ExternalFunctionBodyNode",
            "base": "FunctionBodyNode",
            "kind": "EXTERNAL_FUNCTION_BODY",
            "attributes": [
                {
                    "name": "equalsToken",
                    "type": "Token"
                },
                {
                    "name": "annotations",
                    "type": "AnnotationNode",
                    "occurrences": "MULTIPLE"
                },
                {
                    "name": "externalKeyword",
                    "type": "Token"
                },
                {
                    "name": "semicolonToken",
                    "type": "Token"
                }
            ]
        },
        {
            "name": "IfElseStatementNode",
            "base": "StatementNode",
            "kind": "IF_ELSE_STATEMENT",
            "attributes": [
                {
                    "name": "ifKeyword",
                    "type": "Token"
                },
                {
                    "name": "condition",
                    "type": "ExpressionNode"
                },
                {
                    "name": "ifBody",
                    "type": "BlockStatementNode"
                },
                {
                    "name": "elseBody",
                    "type": "Node",
                    "isOptional": true
                }
            ]
        },
        {
            "name": "ElseBlockNode",
            "base": "Node",
            "kind": "ELSE_BLOCK",
            "attributes": [
                {
                    "name": "elseKeyword",
                    "type": "Token"
                },
                {
                    "name": "elseBody",
                    "type": "StatementNode"
                }
            ]
        },
        {
            "name": "WhileStatementNode",
            "base": "StatementNode",
            "kind": "WHILE_STATEMENT",
            "attributes": [
                {
                    "name": "whileKeyword",
                    "type": "Token"
                },
                {
                    "name": "condition",
                    "type": "ExpressionNode"
                },
                {
                    "name": "whileBody",
                    "type": "BlockStatementNode"
                }
            ]
        },
        {
            "name": "PanicStatementNode",
            "base": "StatementNode",
            "kind": "PANIC_STATEMENT",
            "attributes": [
                {
                    "name": "panicKeyword",
                    "type": "Token"
                },
                {
                    "name": "expression",
                    "type": "ExpressionNode"
                },
                {
                    "name": "semicolonToken",
                    "type": "Token"
                }
            ]
        },
        {
            "name": "ReturnStatementNode",
            "base": "StatementNode",
            "kind": "RETURN_STATEMENT",
            "attributes": [
                {
                    "name": "returnKeyword",
                    "type": "Token"
                },
                {
                    "name": "expression",
                    "type": "ExpressionNode",
                    "isOptional": true
                },
                {
                    "name": "semicolonToken",
                    "type": "Token"
                }
            ]
        },
        {
            "name": "LocalTypeDefinitionStatementNode",
            "base": "StatementNode",
            "kind": "LOCAL_TYPE_DEFINITION_STATEMENT",
            "attributes": [
                {
                    "name": "annotations",
                    "type": "AnnotationNode",
                    "occurrences": "MULTIPLE"
                },
                {
                    "name": "typeKeyword",
                    "type": "Token"
                },
                {
                    "name": "typeName",
                    "type": "Node"
                },
                {
                    "name": "typeDescriptor",
                    "type": "Node"
                },
                {
                    "name": "semicolonToken",
                    "type": "Token"
                }
            ]
        },
        {
            "name": "LockStatementNode",
            "base": "StatementNode",
            "kind": "LOCK_STATEMENT",
            "attributes": [
                {
                    "name": "lockKeyword",
                    "type": "Token"
                },
                {
                    "name": "blockStatement",
                    "type": "StatementNode"
                }
            ]
        },
        {
            "name": "ForkStatementNode",
            "base": "StatementNode",
            "kind": "FORK_STATEMENT",
            "attributes": [
                {
                    "name": "forkKeyword",
                    "type": "Token"
                },
                {
                    "name": "openBraceToken",
                    "type": "Token"
                },
                {
                    "name": "namedWorkerDeclarations",
                    "type": "NamedWorkerDeclarationNode",
                    "occurrences": "MULTIPLE"
                },
                {
                    "name": "closeBraceToken",
                    "type": "Token"
                }
            ]
        },
        {
            "name": "ForEachStatementNode",
            "base": "StatementNode",
            "kind": "FOREACH_STATEMENT",
            "attributes": [
                {
                    "name": "forEachKeyword",
                    "type": "Token"
                },
                {
                    "name": "typedBindingPattern",
                    "type": "TypedBindingPatternNode"
                },
                {
                    "name": "inKeyword",
                    "type": "Token"
                },
                {
                    "name": "actionOrExpressionNode",
                    "type": "Node"
                },
                {
                    "name": "blockStatement",
                    "type": "StatementNode"
                }
            ]
        },
        {
            "name": "ExpressionNode",
            "base": "Node",
            "isAbstract": true
        },
        {
            "name": "BinaryExpressionNode",
            "base": "ExpressionNode",
            "attributes": [
                {
                    "name": "lhsExpr",
                    "type": "Node"
                },
                {
                    "name": "operator",
                    "type": "Token"
                },
                {
                    "name": "rhsExpr",
                    "type": "Node"
                }
            ]
        },
        {
            "name": "BracedExpressionNode",
            "base": "ExpressionNode",
            "attributes": [
                {
                    "name": "openParen",
                    "type": "Token"
                },
                {
                    "name": "expression",
                    "type": "ExpressionNode"
                },
                {
                    "name": "closeParen",
                    "type": "Token"
                }
            ]
        },
        {
            "name": "CheckExpressionNode",
            "base": "ExpressionNode",
            "attributes": [
                {
                    "name": "checkKeyword",
                    "type": "Token"
                },
                {
                    "name": "expression",
                    "type": "ExpressionNode"
                }
            ]
        },
        {
            "name": "FieldAccessExpressionNode",
            "base": "ExpressionNode",
            "kind": "FIELD_ACCESS",
            "attributes": [
                {
                    "name": "expression",
                    "type": "ExpressionNode"
                },
                {
                    "name": "dotToken",
                    "type": "Token"
                },
                {
                    "name": "fieldName",
                    "type": "Token"
                }
            ]
        },
        {
            "name": "FunctionCallExpressionNode",
            "base": "ExpressionNode",
            "kind": "FUNCTION_CALL",
            "attributes": [
                {
                    "name": "functionName",
                    "type": "Node"
                },
                {
                    "name": "openParenToken",
                    "type": "Token"
                },
                {
                    "name": "arguments",
                    "type": "FunctionArgumentNode",
                    "occurrences": "MULTIPLE"
                },
                {
                    "name": "closeParenToken",
                    "type": "Token"
                }
            ]
        },
        {
            "name": "MethodCallExpressionNode",
            "base": "ExpressionNode",
            "kind": "METHOD_CALL",
            "attributes": [
                {
                    "name": "expression",
                    "type": "ExpressionNode"
                },
                {
                    "name": "dotToken",
                    "type": "Token"
                },
                {
                    "name": "methodName",
                    "type": "Token"
                },
                {
                    "name": "openParenToken",
                    "type": "Token"
                },
                {
                    "name": "arguments",
                    "type": "FunctionArgumentNode",
                    "occurrences": "MULTIPLE"
                },
                {
                    "name": "closeParenToken",
                    "type": "Token"
                }
            ]
        },
        {
            "name": "MappingConstructorExpressionNode",
            "base": "ExpressionNode",
            "kind": "MAPPING_CONSTRUCTOR",
            "attributes": [
                {
                    "name": "openBrace",
                    "type": "Token"
                },
                {
                    "name": "fields",
                    "type": "MappingFieldNode",
                    "occurrences": "MULTIPLE"
                },
                {
                    "name": "closeBrace",
                    "type": "Token"
                }
            ]
        },
        {
            "name": "IndexedExpressionNode",
            "base": "ExpressionNode",
            "kind": "INDEXED_EXPRESSION",
            "attributes": [
                {
                    "name": "containerExpression",
                    "type": "ExpressionNode"
                },
                {
                    "name": "openBracket",
                    "type": "Token"
                },
                {
                    "name": "keyExpression",
                    "type": "ExpressionNode"
                },
                {
                    "name": "closeBracket",
                    "type": "Token"
                }
            ]
        },
        {
            "name": "TypeofExpressionNode",
            "base": "ExpressionNode",
            "kind": "TYPEOF_EXPRESSION",
            "attributes": [
                {
                    "name": "typeofKeyword",
                    "type": "Token"
                },
                {
                    "name": "expression",
                    "type": "ExpressionNode"
                }
            ]
        },
        {
            "name": "UnaryExpressionNode",
            "base": "ExpressionNode",
            "kind": "UNARY_EXPRESSION",
            "attributes": [
                {
                    "name": "unaryOperator",
                    "type": "Token"
                },
                {
                    "name": "expression",
                    "type": "ExpressionNode"
                }
            ]
        },
        {
            "name": "ComputedNameFieldNode",
            "base": "Node",
            "kind": "COMPUTED_NAME_FIELD",
            "attributes": [
                {
                    "name": "leadingComma",
                    "type": "Token"
                },
                {
                    "name": "openBracket",
                    "type": "Token"
                },
                {
                    "name": "fieldNameExpr",
                    "type": "ExpressionNode"
                },
                {
                    "name": "closeBracket",
                    "type": "Token"
                },
                {
                    "name": "colonToken",
                    "type": "Token"
                },
                {
                    "name": "valueExpr",
                    "type": "ExpressionNode"
                }
            ]
        },
        {
            "name": "ConstantDeclarationNode",
            "base": "ModuleMemberDeclarationNode",
            "kind": "CONST_DECLARATION",
            "attributes": [
                {
                    "name": "metadata",
                    "type": "MetadataNode"
                },
                {
                    "name": "visibilityQualifier",
                    "type": "Token"
                },
                {
                    "name": "constKeyword",
                    "type": "Token"
                },
                {
                    "name": "typeDescriptor",
                    "type": "Node"
                },
                {
                    "name": "variableName",
                    "type": "Token"
                },
                {
                    "name": "equalsToken",
                    "type": "Token"
                },
                {
                    "name": "initializer",
                    "type": "Node"
                },
                {
                    "name": "semicolonToken",
                    "type": "Token"
                }
            ]
        },
        {
            "name": "ParameterNode",
            "base": "Node",
            "isAbstract": true
        },
        {
            "name": "DefaultableParameterNode",
            "base": "ParameterNode",
            "kind": "DEFAULTABLE_PARAM",
            "attributes": [
                {
                    "name": "leadingComma",
                    "type": "Token"
                },
                {
                    "name": "annotations",
                    "type": "AnnotationNode",
                    "occurrences": "MULTIPLE"
                },
                {
                    "name": "visibilityQualifier",
                    "type": "Token",
                    "isOptional": true
                },
                {
                    "name": "typeName",
                    "type": "Node"
                },
                {
                    "name": "paramName",
                    "type": "Token"
                },
                {
                    "name": "equalsToken",
                    "type": "Token"
                },
                {
                    "name": "expression",
                    "type": "Node"
                }
            ]
        },
        {
            "name": "RequiredParameterNode",
            "base": "ParameterNode",
            "kind": "REQUIRED_PARAM",
            "attributes": [
                {
                    "name": "leadingComma",
                    "type": "Token"
                },
                {
                    "name": "annotations",
                    "type": "AnnotationNode",
                    "occurrences": "MULTIPLE"
                },
                {
                    "name": "visibilityQualifier",
                    "type": "Token",
                    "isOptional": true
                },
                {
                    "name": "typeName",
                    "type": "Node"
                },
                {
                    "name": "paramName",
                    "type": "Token"
                }
            ]
        },
        {
            "name": "RestParameterNode",
            "base": "ParameterNode",
            "kind": "REST_PARAM",
            "attributes": [
                {
                    "name": "leadingComma",
                    "type": "Token"
                },
                {
                    "name": "annotations",
                    "type": "AnnotationNode",
                    "occurrences": "MULTIPLE"
                },
                {
                    "name": "typeName",
                    "type": "Node"
                },
                {
                    "name": "ellipsisToken",
                    "type": "Token"
                },
                {
                    "name": "paramName",
                    "type": "Token"
                }
            ]
        },
        {
            "name": "ExpressionListItemNode",
            "base": "Node",
            "kind": "EXPRESSION_LIST_ITEM",
            "attributes": [
                {
                    "name": "leadingComma",
                    "type": "Token"
                },
                {
                    "name": "expression",
                    "type": "ExpressionNode"
                }
            ]
        },
        {
            "name": "ImportOrgNameNode",
            "base": "Node",
            "kind": "IMPORT_ORG_NAME",
            "attributes": [
                {
                    "name": "orgName",
                    "type": "Token"
                },
                {
                    "name": "slashToken",
                    "type": "Token"
                }
            ]
        },
        {
            "name": "ImportPrefixNode",
            "base": "Node",
            "kind": "IMPORT_PREFIX",
            "attributes": [
                {
                    "name": "asKeyword",
                    "type": "Token"
                },
                {
                    "name": "prefix",
                    "type": "Token"
                }
            ]
        },
        {
            "name": "ImportSubVersionNode",
            "base": "Node",
            "kind": "IMPORT_SUB_VERSION",
            "attributes": [
                {
                    "name": "leadingDot",
                    "type": "Token"
                },
                {
                    "name": "versionNumber",
                    "type": "Token"
                }
            ]
        },
        {
            "name": "ImportVersionNode",
            "base": "Node",
            "kind": "IMPORT_VERSION",
            "attributes": [
                {
                    "name": "versionKeyword",
                    "type": "Token"
                },
                {
                    "name": "versionNumber",
                    "type": "Node"
                }
            ]
        },
        {
            "name": "MappingFieldNode",
            "base": "Node",
            "isAbstract": true
        },
        {
            "name": "SpecificFieldNode",
            "base": "MappingFieldNode",
            "kind": "SPECIFIC_FIELD",
            "attributes": [
                {
                    "name": "leadingComma",
                    "type": "Token"
                },
                {
                    "name": "fieldName",
                    "type": "Token"
                },
                {
                    "name": "colon",
                    "type": "Token"
                },
                {
                    "name": "valueExpr",
                    "type": "ExpressionNode"
                }
            ]
        },
        {
            "name": "SpreadFieldNode",
            "base": "MappingFieldNode",
            "kind": "SPREAD_FIELD",
            "attributes": [
                {
                    "name": "leadingComma",
                    "type": "Token"
                },
                {
                    "name": "ellipsis",
                    "type": "Token"
                },
                {
                    "name": "valueExpr",
                    "type": "ExpressionNode"
                }
            ]
        },
        {
            "name": "FunctionArgumentNode",
            "base": "Node",
            "isAbstract": true
        },
        {
            "name": "NamedArgumentNode",
            "base": "FunctionArgumentNode",
            "kind": "NAMED_ARG",
            "attributes": [
                {
                    "name": "leadingComma",
                    "type": "Token"
                },
                {
                    "name": "argumentName",
                    "type": "SimpleNameReferenceNode"
                },
                {
                    "name": "equalsToken",
                    "type": "Token"
                },
                {
                    "name": "expression",
                    "type": "ExpressionNode"
                }
            ]
        },
        {
            "name": "PositionalArgumentNode",
            "base": "FunctionArgumentNode",
            "kind": "POSITIONAL_ARG",
            "attributes": [
                {
                    "name": "leadingComma",
                    "type": "Token"
                },
                {
                    "name": "expression",
                    "type": "ExpressionNode"
                }
            ]
        },
        {
            "name": "RestArgumentNode",
            "base": "FunctionArgumentNode",
            "kind": "REST_ARG",
            "attributes": [
                {
                    "name": "leadingComma",
                    "type": "Token"
                },
                {
                    "name": "ellipsis",
                    "type": "Token"
                },
                {
                    "name": "expression",
                    "type": "ExpressionNode"
                }
            ]
        },
        {
            "name": "ObjectTypeDescriptorNode",
            "base": "TypeDescriptorNode",
            "kind": "OBJECT_TYPE_DESC",
            "attributes": [
                {
                    "name": "objectTypeQualifiers",
                    "type": "Token",
                    "occurrences": "MULTIPLE"
                },
                {
                    "name": "objectKeyword",
                    "type": "Token"
                },
                {
                    "name": "openBrace",
                    "type": "Token"
                },
                {
                    "name": "members",
                    "type": "Node",
                    "occurrences": "MULTIPLE"
                },
                {
                    "name": "closeBrace",
                    "type": "Token"
                }
            ]
        },
        {
            "name": "RecordTypeDescriptorNode",
            "base": "TypeDescriptorNode",
            "kind": "RECORD_TYPE_DESC",
            "attributes": [
                {
                    "name": "objectKeyword",
                    "type": "Token"
                },
                {
                    "name": "bodyStartDelimiter",
                    "type": "Token"
                },
                {
                    "name": "fields",
                    "type": "Node",
                    "occurrences": "MULTIPLE"
                },
                {
                    "name": "bodyEndDelimiter",
                    "type": "Token"
                }
            ]
        },
        {
            "name": "ReturnTypeDescriptorNode",
            "base": "Node",
            "kind": "RETURN_TYPE_DESCRIPTOR",
            "attributes": [
                {
                    "name": "returnsKeyword",
                    "type": "Token"
                },
                {
                    "name": "annotations",
                    "type": "AnnotationNode",
                    "occurrences": "MULTIPLE"
                },
                {
                    "name": "type",
                    "type": "Node"
                }
            ]
        },
        {
            "name": "NilTypeDescriptorNode",
            "base": "TypeDescriptorNode",
            "kind": "NIL_TYPE_DESC",
            "attributes": [
                {
                    "name": "openParenToken",
                    "type": "Token"
                },
                {
                    "name": "closeParenToken",
                    "type": "Token"
                }
            ]
        },
        {
            "name": "OptionalTypeDescriptorNode",
            "base": "TypeDescriptorNode",
            "kind": "OPTIONAL_TYPE_DESC",
            "attributes": [
                {
                    "name": "typeDescriptor",
                    "type": "Node"
                },
                {
                    "name": "questionMarkToken",
                    "type": "Token"
                }
            ]
        },
        {
            "name": "ObjectFieldNode",
            "base": "Node",
            "kind": "OBJECT_FIELD",
            "attributes": [
                {
                    "name": "metadata",
                    "type": "MetadataNode"
                },
                {
                    "name": "visibilityQualifier",
                    "type": "Token"
                },
                {
                    "name": "typeName",
                    "type": "Node"
                },
                {
                    "name": "fieldName",
                    "type": "Token"
                },
                {
                    "name": "equalsToken",
                    "type": "Token"
                },
                {
                    "name": "expression",
                    "type": "ExpressionNode"
                },
                {
                    "name": "semicolonToken",
                    "type": "Token"
                }
            ]
        },
        {
            "name": "RecordFieldNode",
            "base": "Node",
            "kind": "RECORD_FIELD",
            "attributes": [
                {
                    "name": "metadata",
                    "type": "MetadataNode"
                },
                {
                    "name": "typeName",
                    "type": "Node"
                },
                {
                    "name": "fieldName",
                    "type": "Token"
                },
                {
                    "name": "questionMarkToken",
                    "type": "Token",
                    "isOptional": true
                },
                {
                    "name": "semicolonToken",
                    "type": "Token"
                }
            ]
        },
        {
            "name": "RecordFieldWithDefaultValueNode",
            "base": "Node",
            "kind": "RECORD_FIELD_WITH_DEFAULT_VALUE",
            "attributes": [
                {
                    "name": "metadata",
                    "type": "MetadataNode"
                },
                {
                    "name": "typeName",
                    "type": "Node"
                },
                {
                    "name": "fieldName",
                    "type": "Token"
                },
                {
                    "name": "equalsToken",
                    "type": "Token"
                },
                {
                    "name": "expression",
                    "type": "ExpressionNode"
                },
                {
                    "name": "semicolonToken",
                    "type": "Token"
                }
            ]
        },
        {
            "name": "RecordRestDescriptorNode",
            "base": "Node",
            "kind": "RECORD_REST_TYPE",
            "attributes": [
                {
                    "name": "typeName",
                    "type": "Node"
                },
                {
                    "name": "ellipsisToken",
                    "type": "Token"
                },
                {
                    "name": "semicolonToken",
                    "type": "Token"
                }
            ]
        },
        {
            "name": "TypeReferenceNode",
            "base": "TypeDescriptorNode",
            "kind": "TYPE_REFERENCE",
            "attributes": [
                {
                    "name": "asteriskToken",
                    "type": "Token"
                },
                {
                    "name": "typeName",
                    "type": "Node"
                },
                {
                    "name": "semicolonToken",
                    "type": "Token"
                }
            ]
        },
        {
            "name": "ServiceBodyNode",
            "base": "Node",
            "kind": "SERVICE_BODY",
            "attributes": [
                {
                    "name": "openBraceToken",
                    "type": "Token"
                },
                {
                    "name": "resources",
                    "type": "Node",
                    "occurrences": "MULTIPLE"
                },
                {
                    "name": "closeBraceToken",
                    "type": "Token"
                }
            ]
        },
        {
            "name": "AnnotationNode",
            "base": "Node",
            "kind": "ANNOTATION",
            "attributes": [
                {
                    "name": "atToken",
                    "type": "Token"
                },
                {
                    "name": "annotReference",
                    "type": "Node"
                },
                {
                    "name": "annotValue",
                    "type": "MappingConstructorExpressionNode",
                    "isOptional": true
                }
            ]
        },
        {
            "name": "MetadataNode",
            "base": "Node",
            "kind": "METADATA",
            "attributes": [
                {
                    "name": "documentationString",
                    "type": "Node",
                    "isOptional": true
                },
                {
                    "name": "annotations",
                    "type": "AnnotationNode",
                    "occurrences": "MULTIPLE"
                }
            ]
        },
        {
            "name": "ModuleVariableDeclarationNode",
            "base": "ModuleMemberDeclarationNode",
            "kind": "MODULE_VAR_DECL",
            "attributes": [
                {
                    "name": "metadata",
                    "type": "MetadataNode"
                },
                {
                    "name": "finalKeyword",
                    "type": "Token",
                    "isOptional": true
                },
                {
                    "name": "typeName",
                    "type": "Node"
                },
                {
                    "name": "variableName",
                    "type": "Token"
                },
                {
                    "name": "equalsToken",
                    "type": "Token"
                },
                {
                    "name": "initializer",
                    "type": "ExpressionNode"
                },
                {
                    "name": "semicolonToken",
                    "type": "Token"
                }
            ]
        },
        {
            "name": "TypeTestExpressionNode",
            "base": "ExpressionNode",
            "kind": "TYPE_TEST_EXPRESSION",
            "attributes": [
                {
                    "name": "expression",
                    "type": "ExpressionNode"
                },
                {
                    "name": "isKeyword",
                    "type": "Token"
                },
                {
                    "name": "typeDescriptor",
                    "type": "Node"
                }
            ]
        },
        {
            "name": "ActionNode",
            "base": "ExpressionNode",
            "isAbstract": true
        },
        {
            "name": "RemoteMethodCallActionNode",
            "base": "ActionNode",
            "kind": "REMOTE_METHOD_CALL_ACTION",
            "attributes": [
                {
                    "name": "expression",
                    "type": "ExpressionNode"
                },
                {
                    "name": "rightArrowToken",
                    "type": "Token"
                },
                {
                    "name": "methodName",
                    "type": "Token"
                },
                {
                    "name": "openParenToken",
                    "type": "Token"
                },
                {
                    "name": "arguments",
                    "type": "FunctionArgumentNode",
                    "occurrences": "MULTIPLE"
                },
                {
                    "name": "closeParenToken",
                    "type": "Token"
                }
            ]
        },
        {
            "name": "ParameterizedTypeDescriptorNode",
            "base": "TypeDescriptorNode",
            "kind": "PARAMETERIZED_TYPE_DESC",
            "attributes": [
                {
                    "name": "parameterizedType",
                    "type": "Token"
                },
                {
                    "name": "ltToken",
                    "type": "Token"
                },
                {
                    "name": "typeNode",
                    "type": "Node"
                },
                {
                    "name": "gtToken",
                    "type": "Token"
                }
            ]
        },
        {
            "name": "NilLiteralNode",
            "base": "ExpressionNode",
            "kind": "NIL_LITERAL",
            "attributes": [
                {
                    "name": "openParenToken",
                    "type": "Token"
                },
                {
                    "name": "closeParenToken",
                    "type": "Token"
                }
            ]
        },
        {
            "name": "AnnotationDeclarationNode",
            "base": "ModuleMemberDeclarationNode",
            "kind": "ANNOTATION_DECLARATION",
            "attributes": [
                {
                    "name": "metadata",
                    "type": "MetadataNode"
                },
                {
                    "name": "visibilityQualifier",
                    "type": "Token"
                },
                {
                    "name": "constKeyword",
                    "type": "Token"
                },
                {
                    "name": "annotationKeyword",
                    "type": "Token"
                },
                {
                    "name": "typeDescriptor",
                    "type": "Node"
                },
                {
                    "name": "annotationTag",
                    "type": "Token"
                },
                {
                    "name": "onKeyword",
                    "type": "Token"
                },
                {
                    "name": "attachPoints",
                    "type": "Node",
                    "occurrences": "MULTIPLE_SEPARATED"
                },
                {
                    "name": "semicolonToken",
                    "type": "Token"
                }
            ]
        },
        {
            "name": "AnnotationAttachPointNode",
            "base": "Node",
            "kind": "ANNOTATION_ATTACH_POINT",
            "attributes": [
                {
                    "name": "sourceKeyword",
                    "type": "Token"
                },
                {
                    "name": "firstIdent",
                    "type": "Token"
                },
                {
                    "name": "secondIdent",
                    "type": "Token"
                }
            ]
        },
        {
            "name": "XMLNamespaceDeclarationNode",
            "base": "Node",
            "kind": "XML_NAMESPACE_DECLARATION",
            "attributes": [
                {
                    "name": "xmlnsKeyword",
                    "type": "Token"
                },
                {
                    "name": "namespaceuri",
                    "type": "ExpressionNode"
                },
                {
                    "name": "asKeyword",
                    "type": "Token"
                },
                {
                    "name": "namespacePrefix",
                    "type": "IdentifierToken"
                },
                {
                    "name": "semicolonToken",
                    "type": "Token"
                }
            ]
        },
        {
            "name": "FunctionBodyBlockNode",
            "base": "FunctionBodyNode",
            "kind": "FUNCTION_BODY_BLOCK",
            "attributes": [
                {
                    "name": "openBraceToken",
                    "type": "Token"
                },
                {
                    "name": "namedWorkerDeclarator",
                    "type": "NamedWorkerDeclarator",
                    "isOptional": true
                },
                {
                    "name": "statements",
                    "type": "StatementNode",
                    "occurrences": "MULTIPLE"
                },
                {
                    "name": "closeBraceToken",
                    "type": "Token"
                }
            ]
        },
        {
            "name": "NamedWorkerDeclarationNode",
            "base": "Node",
            "kind": "NAMED_WORKER_DECLARATION",
            "attributes": [
                {
                    "name": "annotations",
                    "type": "AnnotationNode",
                    "occurrences": "MULTIPLE"
                },
                {
                    "name": "workerKeyword",
                    "type": "Token"
                },
                {
                    "name": "workerName",
                    "type": "IdentifierToken"
                },
                {
                    "name": "returnTypeDesc",
                    "type": "Node",
                    "isOptional": true
                },
                {
                    "name": "workerBody",
                    "type": "BlockStatementNode"
                }
            ]
        },
        {
            "name": "NamedWorkerDeclarator",
            "base": "Node",
            "kind": "NAMED_WORKER_DECLARATOR",
            "attributes": [
                {
                    "name": "workerInitStatements",
                    "type": "StatementNode",
                    "occurrences": "MULTIPLE"
                },
                {
                    "name": "namedWorkerDeclarations",
                    "type": "NamedWorkerDeclarationNode",
                    "occurrences": "MULTIPLE"
                }
            ]
        },
        {
            "name": "DocumentationStringNode",
            "base": "Node",
            "kind": "DOCUMENTATION_STRING",
            "attributes": [
                {
                    "name": "documentationLines",
                    "type": "Token",
                    "occurrences": "MULTIPLE"
                }
            ]
        },
        {
            "name": "BasicLiteralNode",
            "base": "ExpressionNode",
            "attributes": [
                {
                    "name": "literalToken",
                    "type": "Token"
                }
            ]
        },
        {
            "name": "TypeDescriptorNode",
            "base": "ExpressionNode",
            "isAbstract": true
        },
        {
            "name": "NameReferenceNode",
            "base": "TypeDescriptorNode",
            "isAbstract": true
        },
        {
            "name": "SimpleNameReferenceNode",
            "base": "NameReferenceNode",
            "kind": "SIMPLE_NAME_REFERENCE",
            "attributes": [
                {
                    "name": "name",
                    "type": "Token"
                }
            ]
        },
        {
            "name": "QualifiedNameReferenceNode",
            "base": "NameReferenceNode",
            "kind": "QUALIFIED_NAME_REFERENCE",
            "attributes": [
                {
                    "name": "modulePrefix",
                    "type": "Token"
                },
                {
                    "name": "colon",
                    "type": "Node"
                },
                {
                    "name": "identifier",
                    "type": "IdentifierToken"
                }
            ]
        },
        {
            "name": "BuiltinSimpleNameReferenceNode",
            "base": "NameReferenceNode",
            "attributes": [
                {
                    "name": "name",
                    "type": "Token"
                }
            ]
        },
        {
            "name": "TrapExpressionNode",
            "base": "ExpressionNode",
            "attributes": [
                {
                    "name": "trapKeyword",
                    "type": "Token"
                },
                {
                    "name": "expression",
                    "type": "ExpressionNode"
                }
            ]
        },
        {
            "name": "ListConstructorExpressionNode",
            "base": "ExpressionNode",
            "kind": "LIST_CONSTRUCTOR",
            "attributes": [
                {
                    "name": "openBracket",
                    "type": "Token"
                },
                {
                    "name": "expressions",
                    "type": "Node",
                    "occurrences": "MULTIPLE_SEPARATED"
                },
                {
                    "name": "closeBracket",
                    "type": "Token"
                }
            ]
        },
        {
            "name": "TypeCastExpressionNode",
            "base": "ExpressionNode",
            "kind": "TYPE_CAST_EXPRESSION",
            "attributes": [
                {
                    "name": "ltToken",
                    "type": "Token"
                },
                {
                    "name": "typeCastParam",
                    "type": "TypeCastParamNode"
                },
                {
                    "name": "gtToken",
                    "type": "Token"
                },
                {
                    "name": "expression",
                    "type": "ExpressionNode"
                }
            ]
        },
        {
            "name": "TypeCastParamNode",
            "base": "Node",
            "kind": "TYPE_CAST_PARAM",
            "attributes": [
                {
                    "name": "annotations",
                    "type": "AnnotationNode",
                    "occurrences": "MULTIPLE"
                },
                {
                    "name": "type",
                    "type": "Node"
                }
            ]
        },
        {
            "name": "UnionTypeDescriptorNode",
            "base": "TypeDescriptorNode",
            "kind": "UNION_TYPE_DESC",
            "attributes": [
                {
                    "name": "leftTypeDesc",
                    "type": "TypeDescriptorNode"
                },
                {
                    "name": "pipeToken",
                    "type": "Token"
                },
                {
                    "name": "rightTypeDesc",
                    "type": "TypeDescriptorNode"
                }
            ]
        },
        {
            "name": "TableConstructorExpressionNode",
            "base": "ExpressionNode",
            "kind": "TABLE_CONSTRUCTOR",
            "attributes": [
                {
                    "name": "tableKeyword",
                    "type": "Token"
                },
                {
                    "name": "keySpecifier",
                    "type": "KeySpecifierNode"
                },
                {
                    "name": "openBracket",
                    "type": "Token"
                },
                {
                    "name": "mappingConstructors",
                    "type": "Node",
                    "occurrences": "MULTIPLE_SEPARATED"
                },
                {
                    "name": "closeBracket",
                    "type": "Token"
                }
            ]
        },
        {
            "name": "KeySpecifierNode",
            "base": "Node",
            "kind": "KEY_SPECIFIER",
            "attributes": [
                {
                    "name": "keyKeyword",
                    "type": "Token"
                },
                {
                    "name": "openParenToken",
                    "type": "Token"
                },
                {
                    "name": "fieldNames",
                    "type": "Node",
                    "occurrences": "MULTIPLE_SEPARATED"
                },
                {
                    "name": "closeParenToken",
                    "type": "Token"
                }
            ]
        },
        {
            "name": "ErrorTypeDescriptorNode",
            "base": "TypeDescriptorNode",
            "kind": "ERROR_TYPE_DESC",
            "attributes": [
                {
                    "name": "errorKeywordToken",
                    "type": "Token"
                },
                {
                    "name": "errorTypeParamsNode",
                    "type": "ErrorTypeParamsNode",
                    "isOptional": true
                }
            ]
        },
        {
            "name": "ErrorTypeParamsNode",
            "base": "Node",
            "kind": "ERROR_TYPE_PARAMS",
            "attributes": [
                {
                    "name": "ltToken",
                    "type": "Token"
                },
                {
                    "name": "parameter",
                    "type": "Node"
                },
                {
                    "name": "gtToken",
                    "type": "Token"
                }
            ]
        },
        {
            "name": "StreamTypeDescriptorNode",
            "base": "TypeDescriptorNode",
            "kind": "STREAM_TYPE_DESC",
            "attributes": [
                {
                    "name": "streamKeywordToken",
                    "type": "Token"
                },
                {
                    "name": "streamTypeParamsNode",
                    "type": "Node"
                }
            ]
        },
        {
            "name": "StreamTypeParamsNode",
            "base": "Node",
            "kind": "STREAM_TYPE_PARAMS",
            "attributes": [
                {
                    "name": "ltToken",
                    "type": "Token"
                },
                {
                    "name": "leftTypeDescNode",
                    "type": "Node"
                },
                {
                    "name": "commaToken",
                    "type": "Token"
                },
                {
                    "name": "rightTypeDescNode",
                    "type": "Node"
                },
                {
                    "name": "gtToken",
                    "type": "Token"
                }
            ]
        },
        {
            "name": "LetExpressionNode",
            "base": "ExpressionNode",
            "kind": "LET_EXPRESSION",
            "attributes": [
                {
                    "name": "letKeyword",
                    "type": "Token"
                },
                {
                    "name": "letVarDeclarations",
                    "type": "Node",
                    "occurrences": "MULTIPLE_SEPARATED"
                },
                {
                    "name": "inKeyword",
                    "type": "Token"
                },
                {
                    "name": "expression",
                    "type": "ExpressionNode"
                }
            ]
        },
        {
            "name": "LetVariableDeclarationNode",
            "base": "Node",
            "kind": "LET_VAR_DECL",
            "attributes": [
                {
                    "name": "annotations",
                    "type": "AnnotationNode",
                    "occurrences": "MULTIPLE"
                },
                {
                    "name": "typeName",
                    "type": "Node"
                },
                {
                    "name": "variableName",
                    "type": "Token"
                },
                {
                    "name": "equalsToken",
                    "type": "Token"
                },
                {
                    "name": "expression",
                    "type": "ExpressionNode"
                }
            ]
        },
        {
            "name": "TemplateExpressionNode",
            "base": "ExpressionNode",
            "attributes": [
                {
                    "name": "type",
                    "type": "Token"
                },
                {
                    "name": "startBacktick",
                    "type": "Token"
                },
                {
                    "name": "content",
                    "type": "TemplateMemberNode",
                    "occurrences": "MULTIPLE"
                },
                {
                    "name": "endBacktick",
                    "type": "Token"
                }
            ]
        },
        {
            "name": "TemplateMemberNode",
            "base": "Node",
            "isAbstract": true
        },
        {
            "name": "XMLItemNode",
            "base": "TemplateMemberNode",
            "isAbstract": true
        },
        {
            "name": "XMLElementNode",
            "base": "XMLItemNode",
            "kind": "XML_ELEMENT",
            "attributes": [
                {
                    "name": "startTag",
                    "type": "XMLStartTagNode"
                },
                {
                    "name": "content",
                    "type": "XMLItemNode",
                    "occurrences": "MULTIPLE"
                },
                {
                    "name": "endTag",
                    "type": "XMLEndTagNode"
                }
            ]
        },
        {
            "name": "XMLElementTagNode",
            "base": "Node",
            "isAbstract": true
        },
        {
            "name": "XMLStartTagNode",
            "base": "XMLElementTagNode",
            "kind": "XML_ELEMENT_START_TAG",
            "attributes": [
                {
                    "name": "ltToken",
                    "type": "Token"
                },
                {
                    "name": "name",
                    "type": "XMLNameNode"
                },
                {
                    "name": "attributes",
                    "type": "XMLAttributeNode",
                    "occurrences": "MULTIPLE"
                },
                {
                    "name": "getToken",
                    "type": "Token"
                }
            ]
        },
        {
            "name": "XMLEndTagNode",
            "base": "XMLElementTagNode",
            "kind": "XML_ELEMENT_END_TAG",
            "attributes": [
                {
                    "name": "ltToken",
                    "type": "Token"
                },
                {
                    "name": "slashToken",
                    "type": "Token"
                },
                {
                    "name": "name",
                    "type": "XMLNameNode"
                },
                {
                    "name": "getToken",
                    "type": "Token"
                }
            ]
        },
        {
            "name": "XMLNameNode",
            "base": "Node",
            "isAbstract": true
        },
        {
            "name": "XMLSimpleNameNode",
            "base": "XMLNameNode",
            "kind": "XML_SIMPLE_NAME",
            "attributes": [
                {
                    "name": "name",
                    "type": "Token"
                }
            ]
        },
        {
            "name": "XMLQualifiedNameNode",
            "base": "XMLNameNode",
            "kind": "XML_QUALIFIED_NAME",
            "attributes": [
                {
                    "name": "prefix",
                    "type": "XMLSimpleNameNode"
                },
                {
                    "name": "colon",
                    "type": "Token"
                },
                {
                    "name": "name",
                    "type": "XMLSimpleNameNode"
                }
            ]
        },
        {
            "name": "XMLEmptyElementNode",
            "base": "XMLItemNode",
            "kind": "XML_EMPTY_ELEMENT",
            "attributes": [
                {
                    "name": "ltToken",
                    "type": "Token"
                },
                {
                    "name": "name",
                    "type": "XMLNameNode"
                },
                {
                    "name": "attributes",
                    "type": "XMLAttributeNode",
                    "occurrences": "MULTIPLE"
                },
                {
                    "name": "slashToken",
                    "type": "Token"
                },
                {
                    "name": "getToken",
                    "type": "Token"
                }
            ]
        },
        {
            "name": "InterpolationNode",
            "base": "XMLItemNode",
            "kind": "INTERPOLATION",
            "attributes": [
                {
                    "name": "interpolationStartToken",
                    "type": "Token"
                },
                {
                    "name": "expression",
                    "type": "ExpressionNode"
                },
                {
                    "name": "interpolationEndToken",
                    "type": "Token"
                }
            ]
        },
        {
            "name": "XMLTextNode",
            "base": "XMLItemNode",
            "kind": "XML_TEXT",
            "attributes": [
                {
                    "name": "content",
                    "type": "Token"
                }
            ]
        },
        {
            "name": "XMLAttributeNode",
            "base": "Node",
            "kind": "XML_ATTRIBUTE",
            "attributes": [
                {
                    "name": "attributeName",
                    "type": "XMLNameNode"
                },
                {
                    "name": "equalToken",
                    "type": "Token"
                },
                {
                    "name": "value",
                    "type": "XMLAttributeValue"
                }
            ]
        },
        {
            "name": "XMLAttributeValue",
            "base": "Node",
            "kind": "XML_ATTRIBUTE_VALUE",
            "attributes": [
                {
                    "name": "startQuote",
                    "type": "Token"
                },
                {
                    "name": "value",
                    "type": "Node",
                    "occurrences": "MULTIPLE"
                },
                {
                    "name": "endQuote",
                    "type": "Token"
                }
            ]
        },
        {
            "name": "XMLComment",
            "base": "XMLItemNode",
            "kind": "XML_COMMENT",
            "attributes": [
                {
                    "name": "commentStart",
                    "type": "Token"
                },
                {
                    "name": "content",
                    "type": "Node",
                    "occurrences": "MULTIPLE"
                },
                {
                    "name": "commentEnd",
                    "type": "Token"
                }
            ]
        },
        {
            "name": "XMLProcessingInstruction",
            "base": "XMLItemNode",
            "kind": "XML_PI",
            "attributes": [
                {
                    "name": "piStart",
                    "type": "Token"
                },
                {
                    "name": "target",
                    "type": "XMLNameNode"
                },
                {
                    "name": "data",
                    "type": "Node",
                    "occurrences": "MULTIPLE"
                },
                {
                    "name": "piEnd",
                    "type": "Token"
                }
            ]
        },
        {
            "name": "TableTypeDescriptorNode",
            "base": "Node",
            "kind": "TABLE_TYPE_DESC",
            "attributes": [
                {
                    "name": "tableKeywordToken",
                    "type": "Token"
                },
                {
                    "name": "rowTypeParameterNode",
                    "type": "Node"
                },
                {
                    "name": "keyConstraintNode",
                    "type": "Node"
                }
            ]
        },
        {
            "name": "TypeParameterNode",
            "base": "Node",
            "kind": "TYPE_PARAMETER",
            "attributes": [
                {
                    "name": "ltToken",
                    "type": "Token"
                },
                {
                    "name": "typeNode",
                    "type": "Node"
                },
                {
                    "name": "gtToken",
                    "type": "Token"
                }
            ]
        },
        {
            "name": "KeyTypeConstraintNode",
            "base": "Node",
            "kind": "KEY_TYPE_CONSTRAINT",
            "attributes": [
                {
                    "name": "keyKeywordToken",
                    "type": "Token"
                },
                {
                    "name": "typeParameterNode",
                    "type": "Node"
                }
            ]
        },
        {
            "name": "FunctionTypeDescriptorNode",
            "base": "TypeDescriptorNode",
            "kind": "FUNCTION_TYPE_DESC",
            "attributes": [
                {
                    "name": "functionKeyword",
                    "type": "Token"
                },
                {
                    "name": "functionSignature",
                    "type": "FunctionSignatureNode"
                }
            ]
        },
        {
            "name": "FunctionSignatureNode",
            "base": "Node",
            "kind": "FUNCTION_SIGNATURE",
            "attributes": [
                {
                    "name": "openParenToken",
                    "type": "Token"
                },
                {
                    "name": "parameters",
                    "type": "ParameterNode",
                    "occurrences": "MULTIPLE"
                },
                {
                    "name": "closeParenToken",
                    "type": "Token"
                },
                {
                    "name": "returnTypeDesc",
                    "type": "ReturnTypeDescriptorNode",
                    "isOptional": true
                }
            ]
        },
        {
            "name": "AnonymousFunctionExpressionNode",
            "base": "Node",
            "isAbstract": true
        },
        {
            "name": "ExplicitAnonymousFunctionExpressionNode",
            "base": "AnonymousFunctionExpressionNode",
            "kind": "EXPLICIT_ANONYMOUS_FUNCTION_EXPRESSION",
            "attributes": [
                {
                    "name": "annotations",
                    "type": "AnnotationNode",
                    "occurrences": "MULTIPLE"
                },
                {
                    "name": "functionKeyword",
                    "type": "Token"
                },
                {
                    "name": "functionSignature",
                    "type": "FunctionSignatureNode"
                },
                {
                    "name": "functionBody",
                    "type": "FunctionBodyNode"
                }
            ]
        },
        {
            "name": "FunctionBodyNode",
            "base": "Node",
            "isAbstract": true
        },
        {
            "name": "ExpressionFunctionBodyNode",
            "base": "FunctionBodyNode",
            "kind": "EXPRESSION_FUNCTION_BODY",
            "attributes": [
                {
                    "name": "rightDoubleArrow",
                    "type": "Token"
                },
                {
                    "name": "expression",
                    "type": "ExpressionNode"
                },
                {
                    "name": "semicolon",
                    "type": "Token",
                    "isOptional": true
                }
            ]
        },
        {
            "name": "TupleTypeDescriptorNode",
            "base": "TypeDescriptorNode",
            "kind": "TUPLE_TYPE_DESC",
            "attributes": [
                {
                    "name": "openBracketToken",
                    "type": "Token"
                },
                {
                    "name": "memberTypeDesc",
                    "type": "TypeDescriptorNode",
                    "occurrences": "MULTIPLE_SEPARATED"
                },
                {
                    "name": "restTypeDesc",
                    "type": "Node"
                },
                {
                    "name": "closeBracketToken",
                    "type": "Token"
                }
            ]
        },
        {
            "name": "ParenthesisedTypeDescriptorNode",
            "base": "TypeDescriptorNode",
            "kind": "PARENTHESISED_TYPE_DESC",
            "attributes": [
                {
                    "name": "openParenToken",
                    "type": "Token"
                },
                {
                    "name": "typedesc",
                    "type": "TypeDescriptorNode"
                },
                {
                    "name": "closeParenToken",
                    "type": "Token"
                }
            ]
        },
        {
            "name": "NewExpressionNode",
            "base": "ExpressionNode",
            "isAbstract": true
        },
        {
            "name": "ExplicitNewExpressionNode",
            "base": "NewExpressionNode",
            "kind": "EXPLICIT_NEW_EXPRESSION",
            "attributes": [
                {
                    "name": "newKeyword",
                    "type": "Token"
                },
                {
                    "name": "typeDescriptor",
                    "type": "TypeDescriptorNode"
                },
                {
                    "name": "parenthesizedArgList",
                    "type": "Node"
                }
            ]
        },
        {
            "name": "ImplicitNewExpressionNode",
            "base": "NewExpressionNode",
            "kind": "IMPLICIT_NEW_EXPRESSION",
            "attributes": [
                {
                    "name": "newKeyword",
                    "type": "Token"
                },
                {
                    "name": "parenthesizedArgList",
                    "type": "ParenthesizedArgList",
                    "isOptional": true
                }
            ]
        },
        {
            "name": "ParenthesizedArgList",
            "base": "Node",
            "kind": "PARENTHESIZED_ARG_LIST",
            "attributes": [
                {
                    "name": "openParenToken",
                    "type": "Token"
                },
                {
                    "name": "arguments",
                    "type": "FunctionArgumentNode",
                    "occurrences": "MULTIPLE"
                },
                {
                    "name": "closeParenToken",
                    "type": "Token"
                }
            ]
        },
        {
            "name": "ClauseNode",
            "base": "Node",
            "isAbstract": true
        },
        {
            "name": "QueryConstructTypeNode",
            "base": "Node",
            "kind": "QUERY_CONSTRUCT_TYPE",
            "attributes": [
                {
                    "name": "tableKeyword",
                    "type": "Token"
                },
                {
                    "name": "keySpecifier",
                    "type": "KeySpecifierNode"
                }
            ]
        },
        {
            "name": "FromClauseNode",
            "base": "ClauseNode",
            "kind": "FROM_CLAUSE",
            "attributes": [
                {
                    "name": "fromKeyword",
                    "type": "Token"
                },
                {
                    "name": "typeName",
                    "type": "Node"
                },
                {
                    "name": "variableName",
                    "type": "Token"
                },
                {
                    "name": "inKeyword",
                    "type": "Token"
                },
                {
                    "name": "expression",
                    "type": "ExpressionNode"
                }
            ]
        },
        {
            "name": "WhereClauseNode",
            "base": "ClauseNode",
            "kind": "WHERE_CLAUSE",
            "attributes": [
                {
                    "name": "whereKeyword",
                    "type": "Token"
                },
                {
                    "name": "expression",
                    "type": "ExpressionNode"
                }
            ]
        },
        {
            "name": "LetClauseNode",
            "base": "ClauseNode",
            "kind": "LET_CLAUSE",
            "attributes": [
                {
                    "name": "letKeyword",
                    "type": "Token"
                },
                {
                    "name": "letVarDeclarations",
                    "type": "Node",
                    "occurrences": "MULTIPLE_SEPARATED"
                }
            ]
        },
        {
            "name": "QueryPipelineNode",
            "base": "Node",
            "kind": "QUERY_PIPELINE",
            "attributes": [
                {
                    "name": "fromClause",
                    "type": "FromClauseNode"
                },
                {
                    "name": "intermediateClauses",
                    "type": "Node",
                    "occurrences": "MULTIPLE"
                }
            ]
        },
        {
            "name": "SelectClauseNode",
            "base": "ClauseNode",
            "kind": "SELECT_CLAUSE",
            "attributes": [
                {
                    "name": "selectKeyword",
                    "type": "Token"
                },
                {
                    "name": "expression",
                    "type": "ExpressionNode"
                }
            ]
        },
        {
            "name": "QueryExpressionNode",
            "base": "ExpressionNode",
            "kind": "QUERY_EXPRESSION",
            "attributes": [
                {
                    "name": "queryConstructType",
                    "type": "QueryConstructTypeNode"
                },
                {
                    "name": "queryPipeline",
                    "type": "QueryPipelineNode"
                },
                {
                    "name": "selectClause",
                    "type": "SelectClauseNode"
                }
            ]
        },
        {
<<<<<<< HEAD
            "name": "DoubleGTTokenNode",
            "base": "Node",
            "kind": "DOUBLE_GT_TOKEN",
            "attributes": [
                {
                    "name": "openGTToken",
                    "type": "Token"
                },
                {
                    "name": "endGTToken",
                    "type": "Token"
                }
            ]
        },
        {
            "name": "TrippleGTTokenNode",
            "base": "Node",
            "kind": "TRIPPLE_GT_TOKEN",
            "attributes": [
                {
                    "name": "openGTToken",
                    "type": "Token"
                },
                {
                    "name": "middleGTToken",
                    "type": "Token"
                },
                {
                    "name": "endGTToken",
=======
            "name": "IntersectionTypeDescriptorNode",
            "base": "TypeDescriptorNode",
            "kind": "INTERSECTION_TYPE_DESC",
            "attributes": [
                {
                    "name": "leftTypeDesc",
                    "type": "Node"
                },
                {
                    "name": "bitwiseAndToken",
                    "type": "Token"
                },
                {
                    "name": "rightTypeDesc",
                    "type": "Node"
                }
            ]
        },
        {
            "name": "ImplicitAnonymousFunctionParameters",
            "base": "Node",
            "kind": "INFER_PARAM_LIST",
            "attributes": [
                {
                    "name": "openParenToken",
                    "type": "Token"
                },
                {
                    "name": "parameters",
                    "type": "SimpleNameReferenceNode",
                    "occurrences": "MULTIPLE_SEPARATED"
                },
                {
                    "name": "closeParenToken",
                    "type": "Token"
                }
            ]
        },
        {
            "name": "ImplicitAnonymousFunctionExpressionNode",
            "base": "AnonymousFunctionExpressionNode",
            "kind": "IMPLICIT_ANONYMOUS_FUNCTION_EXPRESSION",
            "attributes": [
                {
                    "name": "params",
                    "type": "Node"
                },
                {
                    "name": "rightDoubleArrow",
                    "type": "Token"
                },
                {
                    "name": "expression",
                    "type": "ExpressionNode"
                }
            ]
        },
        {
            "name": "StartActionNode",
            "base": "ExpressionNode",
            "kind": "START_ACTION",
            "attributes": [
                {
                    "name": "startKeyword",
                    "type": "Token"
                },
                {
                    "name": "expression",
                    "type": "ExpressionNode"
                }
            ]
        },
        {
            "name": "FlushActionNode",
            "base": "ExpressionNode",
            "kind": "FLUSH_ACTION",
            "attributes": [
                {
                    "name": "flushKeyword",
                    "type": "Token"
                },
                {
                    "name": "peerWorker",
                    "type": "NameReferenceNode"
                }
            ]
        },
        {
            "name": "SingletonTypeDescriptorNode",
            "base": "TypeDescriptorNode",
            "kind": "SINGLETON_TYPE_DESC",
            "attributes": [
                {
                    "name": "simpleContExprNode",
                    "type": "ExpressionNode"
                }
            ]
        },
        {
            "name": "FunctionDeclarationNode",
            "base": "Node",
            "kind": "FUNCTION_DECLARATION",
            "attributes": [
                {
                    "name": "metadata",
                    "type": "MetadataNode"
                },
                {
                    "name": "visibilityQualifier",
                    "type": "Token",
                    "isOptional": true
                },
                {
                    "name": "functionKeyword",
                    "type": "Token"
                },
                {
                    "name": "functionName",
                    "type": "IdentifierToken"
                },
                {
                    "name": "functionSignature",
                    "type": "FunctionSignatureNode"
                },
                {
                    "name": "semicolon",
                    "type": "Token"
                }
            ]
        },
        {
            "name": "TypedBindingPatternNode",
            "base": "Node",
            "kind": "TYPED_BINDING_PATTERN",
            "attributes": [
                {
                    "name": "typeDescriptor",
                    "type": "TypeDescriptorNode"
                },
                {
                    "name": "bindingPattern",
                    "type": "BindingPatternNode"
                }
            ]
        },
        {
            "name": "BindingPatternNode",
            "base": "Node",
            "isAbstract": true
        },
        {
            "name": "CaptureBindingPatternNode",
            "base": "BindingPatternNode",
            "kind": "CAPTURE_BINDING_PATTERN",
            "attributes": [
                {
                    "name": "variableName",
                    "type": "SimpleNameReferenceNode",
                    "isOptional": true
                }
            ]
        },
        {
            "name": "ListBindingPatternNode",
            "base": "BindingPatternNode",
            "kind": "LIST_BINDING_PATTERN",
            "attributes": [
                {
                    "name": "openBracket",
                    "type": "Token"
                },
                {
                    "name": "bindingPatterns",
                    "type": "BindingPatternNode",
                    "occurrences": "MULTIPLE_SEPARATED"
                },
                {
                    "name": "restBindingPattern",
                    "type": "RestBindingPatternNode",
                    "isOptional": true
                },
                {
                    "name": "closeBracket",
                    "type": "Token"
                }
            ]
        },
        {
            "name": "RestBindingPatternNode",
            "base": "Node",
            "kind": "REST_BINDING_PATTERN",
            "attributes": [
                {
                    "name": "ellipsisToken",
                    "type": "Token"
                },
                {
                    "name": "variableName",
                    "type": "SimpleNameReferenceNode"
                }
            ]
        },
        {
            "name": "AsyncSendActionNode",
            "base": "ActionNode",
            "kind": "ASYNC_SEND_ACTION",
            "attributes": [
                {
                    "name": "expression",
                    "type": "ExpressionNode"
                },
                {
                    "name": "rightArrowToken",
                    "type": "Token"
                },
                {
                    "name": "peerWorker",
                    "type": "NameReferenceNode"
                }
            ]
        },
        {
            "name": "SyncSendActionNode",
            "base": "ActionNode",
            "kind": "SYNC_SEND_ACTION",
            "attributes": [
                {
                    "name": "expression",
                    "type": "ExpressionNode"
                },
                {
                    "name": "syncSendToken",
                    "type": "Token"
                },
                {
                    "name": "peerWorker",
                    "type": "NameReferenceNode"
                }
            ]
        },
        {
            "name": "ReceiveActionNode",
            "base": "ActionNode",
            "kind": "RECEIVE_SEND_ACTION",
            "attributes": [
                {
                    "name": "leftArrow",
                    "type": "Token"
                },
                {
                    "name": "receiveWorkers",
                    "type": "Node"
                }
            ]
        },
        {
            "name": "ReceiveFieldsNode",
            "base": "Node",
            "kind": "RECEIVE_FIELDS",
            "attributes": [
                {
                    "name": "openBrace",
                    "type": "Token"
                },
                {
                    "name": "receiveField",
                    "type": "NameReferenceNode",
                    "occurrences": "MULTIPLE_SEPARATED"
                },
                {
                    "name": "closeBrace",
>>>>>>> 4b5f9c77
                    "type": "Token"
                }
            ]
        }
    ]
}<|MERGE_RESOLUTION|>--- conflicted
+++ resolved
@@ -2726,37 +2726,6 @@
             ]
         },
         {
-<<<<<<< HEAD
-            "name": "DoubleGTTokenNode",
-            "base": "Node",
-            "kind": "DOUBLE_GT_TOKEN",
-            "attributes": [
-                {
-                    "name": "openGTToken",
-                    "type": "Token"
-                },
-                {
-                    "name": "endGTToken",
-                    "type": "Token"
-                }
-            ]
-        },
-        {
-            "name": "TrippleGTTokenNode",
-            "base": "Node",
-            "kind": "TRIPPLE_GT_TOKEN",
-            "attributes": [
-                {
-                    "name": "openGTToken",
-                    "type": "Token"
-                },
-                {
-                    "name": "middleGTToken",
-                    "type": "Token"
-                },
-                {
-                    "name": "endGTToken",
-=======
             "name": "IntersectionTypeDescriptorNode",
             "base": "TypeDescriptorNode",
             "kind": "INTERSECTION_TYPE_DESC",
@@ -3028,7 +2997,40 @@
                 },
                 {
                     "name": "closeBrace",
->>>>>>> 4b5f9c77
+                    "type": "Token"
+                }
+            ]
+        },
+        {
+            "name": "DoubleGTTokenNode",
+            "base": "Node",
+            "kind": "DOUBLE_GT_TOKEN",
+            "attributes": [
+                {
+                    "name": "openGTToken",
+                    "type": "Token"
+                },
+                {
+                    "name": "endGTToken",
+                    "type": "Token"
+                }
+            ]
+        },
+        {
+            "name": "TrippleGTTokenNode",
+            "base": "Node",
+            "kind": "TRIPPLE_GT_TOKEN",
+            "attributes": [
+                {
+                    "name": "openGTToken",
+                    "type": "Token"
+                },
+                {
+                    "name": "middleGTToken",
+                    "type": "Token"
+                },
+                {
+                    "name": "endGTToken",
                     "type": "Token"
                 }
             ]
