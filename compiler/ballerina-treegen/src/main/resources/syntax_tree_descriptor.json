{
    "root": "Node",
    "type": "abstract",
    "attributes": [
        {
            "name": "kind",
            "type": "SyntaxKind"
        },
        {
            "name": "width",
            "type": "int"
        }
    ],
    "nodes": [
        {
            "name": "ModulePartNode",
            "base": "Node",
            "kind": "MODULE_PART",
            "attributes": [
                {
                    "name": "imports",
                    "type": "ImportDeclarationNode",
                    "occurrences": "MULTIPLE"
                },
                {
                    "name": "members",
                    "type": "ModuleMemberDeclarationNode",
                    "occurrences": "MULTIPLE"
                },
                {
                    "name": "eofToken",
                    "type": "Token"
                }
            ]
        },
        {
            "name": "ModuleMemberDeclarationNode",
            "base": "Node",
            "isAbstract": true
        },
        {
            "name": "FunctionDefinitionNode",
            "base": "ModuleMemberDeclarationNode",
            "kind": "FUNCTION_DEFINITION",
            "attributes": [
                {
                    "name": "metadata",
                    "type": "MetadataNode"
                },
                {
                    "name": "visibilityQualifier",
                    "type": "Token",
                    "isOptional": true
                },
                {
                    "name": "functionKeyword",
                    "type": "Token"
                },
                {
                    "name": "functionName",
                    "type": "IdentifierToken"
                },
                {
                    "name": "functionSignature",
                    "type": "FunctionSignatureNode"
                },
                {
                    "name": "functionBody",
                    "type": "FunctionBodyNode"
                }
            ]
        },
        {
            "name": "ImportDeclarationNode",
            "base": "Node",
            "kind": "IMPORT_DECLARATION",
            "attributes": [
                {
                    "name": "importKeyword",
                    "type": "Token"
                },
                {
                    "name": "orgName",
                    "type": "Node",
                    "isOptional": true
                },
                {
                    "name": "moduleName",
                    "type": "IdentifierToken",
                    "occurrences": "MULTIPLE_SEPARATED"
                },
                {
                    "name": "version",
                    "type": "Node",
                    "isOptional": true
                },
                {
                    "name": "prefix",
                    "type": "Node",
                    "isOptional": true
                },
                {
                    "name": "semicolon",
                    "type": "Token"
                }
            ]
        },
        {
            "name": "ListenerDeclarationNode",
            "base": "ModuleMemberDeclarationNode",
            "kind": "LISTENER_DECLARATION",
            "attributes": [
                {
                    "name": "metadata",
                    "type": "MetadataNode"
                },
                {
                    "name": "visibilityQualifier",
                    "type": "Token",
                    "isOptional": true
                },
                {
                    "name": "listenerKeyword",
                    "type": "Token"
                },
                {
                    "name": "typeDescriptor",
                    "type": "Node"
                },
                {
                    "name": "variableName",
                    "type": "Token"
                },
                {
                    "name": "equalsToken",
                    "type": "Token"
                },
                {
                    "name": "initializer",
                    "type": "Node"
                },
                {
                    "name": "semicolonToken",
                    "type": "Token"
                }
            ]
        },
        {
            "name": "TypeDefinitionNode",
            "base": "ModuleMemberDeclarationNode",
            "kind": "TYPE_DEFINITION",
            "attributes": [
                {
                    "name": "metadata",
                    "type": "MetadataNode"
                },
                {
                    "name": "visibilityQualifier",
                    "type": "Token",
                    "isOptional": true
                },
                {
                    "name": "typeKeyword",
                    "type": "Token"
                },
                {
                    "name": "typeName",
                    "type": "Token"
                },
                {
                    "name": "typeDescriptor",
                    "type": "Node"
                },
                {
                    "name": "semicolonToken",
                    "type": "Token"
                }
            ]
        },
        {
            "name": "ServiceDeclarationNode",
            "base": "ModuleMemberDeclarationNode",
            "kind": "SERVICE_DECLARATION",
            "attributes": [
                {
                    "name": "metadata",
                    "type": "MetadataNode"
                },
                {
                    "name": "serviceKeyword",
                    "type": "Token"
                },
                {
                    "name": "serviceName",
                    "type": "IdentifierToken"
                },
                {
                    "name": "onKeyword",
                    "type": "Token"
                },
                {
                    "name": "expressions",
                    "type": "ExpressionNode",
                    "occurrences": "MULTIPLE"
                },
                {
                    "name": "serviceBody",
                    "type": "Node"
                }
            ]
        },
        {
            "name": "StatementNode",
            "base": "Node",
            "isAbstract": true
        },
        {
            "name": "AssignmentStatementNode",
            "base": "StatementNode",
            "kind": "ASSIGNMENT_STATEMENT",
            "attributes": [
                {
                    "name": "varRef",
                    "type": "Node"
                },
                {
                    "name": "equalsToken",
                    "type": "Token"
                },
                {
                    "name": "expression",
                    "type": "ExpressionNode"
                },
                {
                    "name": "semicolonToken",
                    "type": "Token"
                }
            ]
        },
        {
            "name": "CompoundAssignmentStatementNode",
            "base": "StatementNode",
            "kind": "COMPOUND_ASSIGNMENT_STATEMENT",
            "attributes": [
                {
                    "name": "lhsExpression",
                    "type": "ExpressionNode"
                },
                {
                    "name": "binaryOperator",
                    "type": "Token"
                },
                {
                    "name": "equalsToken",
                    "type": "Token"
                },
                {
                    "name": "rhsExpression",
                    "type": "ExpressionNode"
                },
                {
                    "name": "semicolonToken",
                    "type": "Token"
                }
            ]
        },
        {
            "name": "VariableDeclarationNode",
            "base": "StatementNode",
            "kind": "LOCAL_VAR_DECL",
            "attributes": [
                {
                    "name": "annotations",
                    "type": "AnnotationNode",
                    "occurrences": "MULTIPLE"
                },
                {
                    "name": "finalKeyword",
                    "type": "Token",
                    "isOptional": true
                },
                {
                    "name": "typedBindingPattern",
                    "type": "TypedBindingPatternNode"
                },
                {
                    "name": "equalsToken",
                    "type": "Token",
                    "isOptional": true
                },
                {
                    "name": "initializer",
                    "type": "ExpressionNode",
                    "isOptional": true
                },
                {
                    "name": "semicolonToken",
                    "type": "Token"
                }
            ]
        },
        {
            "name": "BlockStatementNode",
            "base": "StatementNode",
            "kind": "BLOCK_STATEMENT",
            "attributes": [
                {
                    "name": "openBraceToken",
                    "type": "Token"
                },
                {
                    "name": "statements",
                    "type": "StatementNode",
                    "occurrences": "MULTIPLE"
                },
                {
                    "name": "closeBraceToken",
                    "type": "Token"
                }
            ]
        },
        {
            "name": "BreakStatementNode",
            "base": "StatementNode",
            "kind": "BREAK_STATEMENT",
            "attributes": [
                {
                    "name": "breakToken",
                    "type": "Token"
                },
                {
                    "name": "semicolonToken",
                    "type": "Token"
                }
            ]
        },
        {
            "name": "ExpressionStatementNode",
            "base": "StatementNode",
            "attributes": [
                {
                    "name": "expression",
                    "type": "ExpressionNode"
                },
                {
                    "name": "semicolonToken",
                    "type": "Token"
                }
            ]
        },
        {
            "name": "ContinueStatementNode",
            "base": "StatementNode",
            "kind": "CONTINUE_STATEMENT",
            "attributes": [
                {
                    "name": "continueToken",
                    "type": "Token"
                },
                {
                    "name": "semicolonToken",
                    "type": "Token"
                }
            ]
        },
        {
            "name": "ExternalFunctionBodyNode",
            "base": "FunctionBodyNode",
            "kind": "EXTERNAL_FUNCTION_BODY",
            "attributes": [
                {
                    "name": "equalsToken",
                    "type": "Token"
                },
                {
                    "name": "annotations",
                    "type": "AnnotationNode",
                    "occurrences": "MULTIPLE"
                },
                {
                    "name": "externalKeyword",
                    "type": "Token"
                },
                {
                    "name": "semicolonToken",
                    "type": "Token"
                }
            ]
        },
        {
            "name": "IfElseStatementNode",
            "base": "StatementNode",
            "kind": "IF_ELSE_STATEMENT",
            "attributes": [
                {
                    "name": "ifKeyword",
                    "type": "Token"
                },
                {
                    "name": "condition",
                    "type": "ExpressionNode"
                },
                {
                    "name": "ifBody",
                    "type": "BlockStatementNode"
                },
                {
                    "name": "elseBody",
                    "type": "Node",
                    "isOptional": true
                }
            ]
        },
        {
            "name": "ElseBlockNode",
            "base": "Node",
            "kind": "ELSE_BLOCK",
            "attributes": [
                {
                    "name": "elseKeyword",
                    "type": "Token"
                },
                {
                    "name": "elseBody",
                    "type": "StatementNode"
                }
            ]
        },
        {
            "name": "WhileStatementNode",
            "base": "StatementNode",
            "kind": "WHILE_STATEMENT",
            "attributes": [
                {
                    "name": "whileKeyword",
                    "type": "Token"
                },
                {
                    "name": "condition",
                    "type": "ExpressionNode"
                },
                {
                    "name": "whileBody",
                    "type": "BlockStatementNode"
                }
            ]
        },
        {
            "name": "PanicStatementNode",
            "base": "StatementNode",
            "kind": "PANIC_STATEMENT",
            "attributes": [
                {
                    "name": "panicKeyword",
                    "type": "Token"
                },
                {
                    "name": "expression",
                    "type": "ExpressionNode"
                },
                {
                    "name": "semicolonToken",
                    "type": "Token"
                }
            ]
        },
        {
            "name": "ReturnStatementNode",
            "base": "StatementNode",
            "kind": "RETURN_STATEMENT",
            "attributes": [
                {
                    "name": "returnKeyword",
                    "type": "Token"
                },
                {
                    "name": "expression",
                    "type": "ExpressionNode",
                    "isOptional": true
                },
                {
                    "name": "semicolonToken",
                    "type": "Token"
                }
            ]
        },
        {
            "name": "LocalTypeDefinitionStatementNode",
            "base": "StatementNode",
            "kind": "LOCAL_TYPE_DEFINITION_STATEMENT",
            "attributes": [
                {
                    "name": "annotations",
                    "type": "AnnotationNode",
                    "occurrences": "MULTIPLE"
                },
                {
                    "name": "typeKeyword",
                    "type": "Token"
                },
                {
                    "name": "typeName",
                    "type": "Node"
                },
                {
                    "name": "typeDescriptor",
                    "type": "Node"
                },
                {
                    "name": "semicolonToken",
                    "type": "Token"
                }
            ]
        },
        {
            "name": "LockStatementNode",
            "base": "StatementNode",
            "kind": "LOCK_STATEMENT",
            "attributes": [
                {
                    "name": "lockKeyword",
                    "type": "Token"
                },
                {
                    "name": "blockStatement",
                    "type": "StatementNode"
                }
            ]
        },
        {
            "name": "ForkStatementNode",
            "base": "StatementNode",
            "kind": "FORK_STATEMENT",
            "attributes": [
                {
                    "name": "forkKeyword",
                    "type": "Token"
                },
                {
                    "name": "openBraceToken",
                    "type": "Token"
                },
                {
                    "name": "namedWorkerDeclarations",
                    "type": "NamedWorkerDeclarationNode",
                    "occurrences": "MULTIPLE"
                },
                {
                    "name": "closeBraceToken",
                    "type": "Token"
                }
            ]
        },
        {
            "name": "ForEachStatementNode",
            "base": "StatementNode",
            "kind": "FOREACH_STATEMENT",
            "attributes": [
                {
                    "name": "forEachKeyword",
                    "type": "Token"
                },
                {
                    "name": "typedBindingPattern",
                    "type": "TypedBindingPatternNode"
                },
                {
                    "name": "inKeyword",
                    "type": "Token"
                },
                {
                    "name": "actionOrExpressionNode",
                    "type": "Node"
                },
                {
                    "name": "blockStatement",
                    "type": "StatementNode"
                }
            ]
        },
        {
            "name": "ExpressionNode",
            "base": "Node",
            "isAbstract": true
        },
        {
            "name": "BinaryExpressionNode",
            "base": "ExpressionNode",
            "attributes": [
                {
                    "name": "lhsExpr",
                    "type": "Node"
                },
                {
                    "name": "operator",
                    "type": "Token"
                },
                {
                    "name": "rhsExpr",
                    "type": "Node"
                }
            ]
        },
        {
            "name": "BracedExpressionNode",
            "base": "ExpressionNode",
            "attributes": [
                {
                    "name": "openParen",
                    "type": "Token"
                },
                {
                    "name": "expression",
                    "type": "ExpressionNode"
                },
                {
                    "name": "closeParen",
                    "type": "Token"
                }
            ]
        },
        {
            "name": "CheckExpressionNode",
            "base": "ExpressionNode",
            "attributes": [
                {
                    "name": "checkKeyword",
                    "type": "Token"
                },
                {
                    "name": "expression",
                    "type": "ExpressionNode"
                }
            ]
        },
        {
            "name": "FieldAccessExpressionNode",
            "base": "ExpressionNode",
            "kind": "FIELD_ACCESS",
            "attributes": [
                {
                    "name": "expression",
                    "type": "ExpressionNode"
                },
                {
                    "name": "dotToken",
                    "type": "Token"
                },
                {
                    "name": "fieldName",
                    "type": "NameReferenceNode"
                }
            ]
        },
        {
            "name": "FunctionCallExpressionNode",
            "base": "ExpressionNode",
            "kind": "FUNCTION_CALL",
            "attributes": [
                {
                    "name": "functionName",
                    "type": "Node"
                },
                {
                    "name": "openParenToken",
                    "type": "Token"
                },
                {
                    "name": "arguments",
                    "type": "FunctionArgumentNode",
                    "occurrences": "MULTIPLE"
                },
                {
                    "name": "closeParenToken",
                    "type": "Token"
                }
            ]
        },
        {
            "name": "MethodCallExpressionNode",
            "base": "ExpressionNode",
            "kind": "METHOD_CALL",
            "attributes": [
                {
                    "name": "expression",
                    "type": "ExpressionNode"
                },
                {
                    "name": "dotToken",
                    "type": "Token"
                },
                {
                    "name": "methodName",
                    "type": "NameReferenceNode"
                },
                {
                    "name": "openParenToken",
                    "type": "Token"
                },
                {
                    "name": "arguments",
                    "type": "FunctionArgumentNode",
                    "occurrences": "MULTIPLE"
                },
                {
                    "name": "closeParenToken",
                    "type": "Token"
                }
            ]
        },
        {
            "name": "MappingConstructorExpressionNode",
            "base": "ExpressionNode",
            "kind": "MAPPING_CONSTRUCTOR",
            "attributes": [
                {
                    "name": "openBrace",
                    "type": "Token"
                },
                {
                    "name": "fields",
                    "type": "MappingFieldNode",
                    "occurrences": "MULTIPLE_SEPARATED"
                },
                {
                    "name": "closeBrace",
                    "type": "Token"
                }
            ]
        },
        {
            "name": "IndexedExpressionNode",
            "base": "TypeDescriptorNode",
            "kind": "INDEXED_EXPRESSION",
            "attributes": [
                {
                    "name": "containerExpression",
                    "type": "ExpressionNode"
                },
                {
                    "name": "openBracket",
                    "type": "Token"
                },
                {
                    "name": "keyExpression",
                    "type": "ExpressionNode",
                    "occurrences": "MULTIPLE_SEPARATED"
                },
                {
                    "name": "closeBracket",
                    "type": "Token"
                }
            ]
        },
        {
            "name": "TypeofExpressionNode",
            "base": "ExpressionNode",
            "kind": "TYPEOF_EXPRESSION",
            "attributes": [
                {
                    "name": "typeofKeyword",
                    "type": "Token"
                },
                {
                    "name": "expression",
                    "type": "ExpressionNode"
                }
            ]
        },
        {
            "name": "UnaryExpressionNode",
            "base": "ExpressionNode",
            "kind": "UNARY_EXPRESSION",
            "attributes": [
                {
                    "name": "unaryOperator",
                    "type": "Token"
                },
                {
                    "name": "expression",
                    "type": "ExpressionNode"
                }
            ]
        },
        {
            "name": "ComputedNameFieldNode",
            "base": "MappingFieldNode",
            "kind": "COMPUTED_NAME_FIELD",
            "attributes": [
                {
<<<<<<< HEAD
=======
                    "name": "leadingComma",
                    "type": "Token",
                    "isOptional": true
                },
                {
>>>>>>> af52f061
                    "name": "openBracket",
                    "type": "Token"
                },
                {
                    "name": "fieldNameExpr",
                    "type": "ExpressionNode"
                },
                {
                    "name": "closeBracket",
                    "type": "Token"
                },
                {
                    "name": "colonToken",
                    "type": "Token"
                },
                {
                    "name": "valueExpr",
                    "type": "ExpressionNode"
                }
            ]
        },
        {
            "name": "ConstantDeclarationNode",
            "base": "ModuleMemberDeclarationNode",
            "kind": "CONST_DECLARATION",
            "attributes": [
                {
                    "name": "metadata",
                    "type": "MetadataNode"
                },
                {
                    "name": "visibilityQualifier",
                    "type": "Token"
                },
                {
                    "name": "constKeyword",
                    "type": "Token"
                },
                {
                    "name": "typeDescriptor",
                    "type": "TypeDescriptorNode"
                },
                {
                    "name": "variableName",
                    "type": "Token"
                },
                {
                    "name": "equalsToken",
                    "type": "Token"
                },
                {
                    "name": "initializer",
                    "type": "Node"
                },
                {
                    "name": "semicolonToken",
                    "type": "Token"
                }
            ]
        },
        {
            "name": "ParameterNode",
            "base": "Node",
            "isAbstract": true
        },
        {
            "name": "DefaultableParameterNode",
            "base": "ParameterNode",
            "kind": "DEFAULTABLE_PARAM",
            "attributes": [
                {
                    "name": "leadingComma",
                    "type": "Token",
                    "isOptional": true
                },
                {
                    "name": "annotations",
                    "type": "AnnotationNode",
                    "occurrences": "MULTIPLE"
                },
                {
                    "name": "visibilityQualifier",
                    "type": "Token",
                    "isOptional": true
                },
                {
                    "name": "typeName",
                    "type": "Node"
                },
                {
                    "name": "paramName",
                    "type": "Token",
                    "isOptional": true
                },
                {
                    "name": "equalsToken",
                    "type": "Token"
                },
                {
                    "name": "expression",
                    "type": "Node"
                }
            ]
        },
        {
            "name": "RequiredParameterNode",
            "base": "ParameterNode",
            "kind": "REQUIRED_PARAM",
            "attributes": [
                {
                    "name": "leadingComma",
                    "type": "Token",
                    "isOptional": true
                },
                {
                    "name": "annotations",
                    "type": "AnnotationNode",
                    "occurrences": "MULTIPLE"
                },
                {
                    "name": "visibilityQualifier",
                    "type": "Token",
                    "isOptional": true
                },
                {
                    "name": "typeName",
                    "type": "Node"
                },
                {
                    "name": "paramName",
                    "type": "Token",
                    "isOptional": true
                }
            ]
        },
        {
            "name": "RestParameterNode",
            "base": "ParameterNode",
            "kind": "REST_PARAM",
            "attributes": [
                {
                    "name": "leadingComma",
                    "type": "Token",
                    "isOptional": true
                },
                {
                    "name": "annotations",
                    "type": "AnnotationNode",
                    "occurrences": "MULTIPLE"
                },
                {
                    "name": "typeName",
                    "type": "Node"
                },
                {
                    "name": "ellipsisToken",
                    "type": "Token"
                },
                {
                    "name": "paramName",
                    "type": "Token",
                    "isOptional": true
                }
            ]
        },
        {
            "name": "ExpressionListItemNode",
            "base": "Node",
            "kind": "EXPRESSION_LIST_ITEM",
            "attributes": [
                {
                    "name": "leadingComma",
                    "type": "Token",
                    "isOptional": true
                },
                {
                    "name": "expression",
                    "type": "ExpressionNode"
                }
            ]
        },
        {
            "name": "ImportOrgNameNode",
            "base": "Node",
            "kind": "IMPORT_ORG_NAME",
            "attributes": [
                {
                    "name": "orgName",
                    "type": "Token"
                },
                {
                    "name": "slashToken",
                    "type": "Token"
                }
            ]
        },
        {
            "name": "ImportPrefixNode",
            "base": "Node",
            "kind": "IMPORT_PREFIX",
            "attributes": [
                {
                    "name": "asKeyword",
                    "type": "Token"
                },
                {
                    "name": "prefix",
                    "type": "Token"
                }
            ]
        },
        {
            "name": "ImportSubVersionNode",
            "base": "Node",
            "kind": "IMPORT_SUB_VERSION",
            "attributes": [
                {
                    "name": "leadingDot",
                    "type": "Token",
                    "isOptional": true
                },
                {
                    "name": "versionNumber",
                    "type": "Token"
                }
            ]
        },
        {
            "name": "ImportVersionNode",
            "base": "Node",
            "kind": "IMPORT_VERSION",
            "attributes": [
                {
                    "name": "versionKeyword",
                    "type": "Token"
                },
                {
                    "name": "versionNumber",
                    "type": "Node"
                }
            ]
        },
        {
            "name": "MappingFieldNode",
            "base": "Node",
            "isAbstract": true
        },
        {
            "name": "SpecificFieldNode",
            "base": "MappingFieldNode",
            "kind": "SPECIFIC_FIELD",
            "attributes": [
                {
<<<<<<< HEAD
=======
                    "name": "leadingComma",
                    "type": "Token",
                    "isOptional": true
                },
                {
>>>>>>> af52f061
                    "name": "fieldName",
                    "type": "Token"
                },
                {
                    "name": "colon",
                    "type": "Token"
                },
                {
                    "name": "valueExpr",
                    "type": "ExpressionNode"
                }
            ]
        },
        {
            "name": "SpreadFieldNode",
            "base": "MappingFieldNode",
            "kind": "SPREAD_FIELD",
            "attributes": [
                {
<<<<<<< HEAD
=======
                    "name": "leadingComma",
                    "type": "Token",
                    "isOptional": true
                },
                {
>>>>>>> af52f061
                    "name": "ellipsis",
                    "type": "Token"
                },
                {
                    "name": "valueExpr",
                    "type": "ExpressionNode"
                }
            ]
        },
        {
            "name": "FunctionArgumentNode",
            "base": "Node",
            "isAbstract": true
        },
        {
            "name": "NamedArgumentNode",
            "base": "FunctionArgumentNode",
            "kind": "NAMED_ARG",
            "attributes": [
                {
                    "name": "leadingComma",
                    "type": "Token",
                    "isOptional": true
                },
                {
                    "name": "argumentName",
                    "type": "SimpleNameReferenceNode"
                },
                {
                    "name": "equalsToken",
                    "type": "Token"
                },
                {
                    "name": "expression",
                    "type": "ExpressionNode"
                }
            ]
        },
        {
            "name": "PositionalArgumentNode",
            "base": "FunctionArgumentNode",
            "kind": "POSITIONAL_ARG",
            "attributes": [
                {
                    "name": "leadingComma",
                    "type": "Token",
                    "isOptional": true
                },
                {
                    "name": "expression",
                    "type": "ExpressionNode"
                }
            ]
        },
        {
            "name": "RestArgumentNode",
            "base": "FunctionArgumentNode",
            "kind": "REST_ARG",
            "attributes": [
                {
                    "name": "leadingComma",
                    "type": "Token",
                    "isOptional": true
                },
                {
                    "name": "ellipsis",
                    "type": "Token"
                },
                {
                    "name": "expression",
                    "type": "ExpressionNode"
                }
            ]
        },
        {
            "name": "ObjectTypeDescriptorNode",
            "base": "TypeDescriptorNode",
            "kind": "OBJECT_TYPE_DESC",
            "attributes": [
                {
                    "name": "objectTypeQualifiers",
                    "type": "Token",
                    "occurrences": "MULTIPLE"
                },
                {
                    "name": "objectKeyword",
                    "type": "Token"
                },
                {
                    "name": "openBrace",
                    "type": "Token"
                },
                {
                    "name": "members",
                    "type": "Node",
                    "occurrences": "MULTIPLE"
                },
                {
                    "name": "closeBrace",
                    "type": "Token"
                }
            ]
        },
        {
            "name": "RecordTypeDescriptorNode",
            "base": "TypeDescriptorNode",
            "kind": "RECORD_TYPE_DESC",
            "attributes": [
                {
                    "name": "objectKeyword",
                    "type": "Token"
                },
                {
                    "name": "bodyStartDelimiter",
                    "type": "Token"
                },
                {
                    "name": "fields",
                    "type": "Node",
                    "occurrences": "MULTIPLE"
                },
                {
                    "name": "bodyEndDelimiter",
                    "type": "Token"
                }
            ]
        },
        {
            "name": "ReturnTypeDescriptorNode",
            "base": "Node",
            "kind": "RETURN_TYPE_DESCRIPTOR",
            "attributes": [
                {
                    "name": "returnsKeyword",
                    "type": "Token"
                },
                {
                    "name": "annotations",
                    "type": "AnnotationNode",
                    "occurrences": "MULTIPLE"
                },
                {
                    "name": "type",
                    "type": "Node"
                }
            ]
        },
        {
            "name": "NilTypeDescriptorNode",
            "base": "TypeDescriptorNode",
            "kind": "NIL_TYPE_DESC",
            "attributes": [
                {
                    "name": "openParenToken",
                    "type": "Token"
                },
                {
                    "name": "closeParenToken",
                    "type": "Token"
                }
            ]
        },
        {
            "name": "OptionalTypeDescriptorNode",
            "base": "TypeDescriptorNode",
            "kind": "OPTIONAL_TYPE_DESC",
            "attributes": [
                {
                    "name": "typeDescriptor",
                    "type": "Node"
                },
                {
                    "name": "questionMarkToken",
                    "type": "Token"
                }
            ]
        },
        {
            "name": "ObjectFieldNode",
            "base": "Node",
            "kind": "OBJECT_FIELD",
            "attributes": [
                {
                    "name": "metadata",
                    "type": "MetadataNode"
                },
                {
                    "name": "visibilityQualifier",
                    "type": "Token"
                },
                {
                    "name": "typeName",
                    "type": "Node"
                },
                {
                    "name": "fieldName",
                    "type": "Token"
                },
                {
                    "name": "equalsToken",
                    "type": "Token"
                },
                {
                    "name": "expression",
                    "type": "ExpressionNode"
                },
                {
                    "name": "semicolonToken",
                    "type": "Token"
                }
            ]
        },
        {
            "name": "RecordFieldNode",
            "base": "Node",
            "kind": "RECORD_FIELD",
            "attributes": [
                {
                    "name": "metadata",
                    "type": "MetadataNode"
                },
                {
                    "name": "typeName",
                    "type": "Node"
                },
                {
                    "name": "fieldName",
                    "type": "Token"
                },
                {
                    "name": "questionMarkToken",
                    "type": "Token",
                    "isOptional": true
                },
                {
                    "name": "semicolonToken",
                    "type": "Token"
                }
            ]
        },
        {
            "name": "RecordFieldWithDefaultValueNode",
            "base": "Node",
            "kind": "RECORD_FIELD_WITH_DEFAULT_VALUE",
            "attributes": [
                {
                    "name": "metadata",
                    "type": "MetadataNode"
                },
                {
                    "name": "typeName",
                    "type": "Node"
                },
                {
                    "name": "fieldName",
                    "type": "Token"
                },
                {
                    "name": "equalsToken",
                    "type": "Token"
                },
                {
                    "name": "expression",
                    "type": "ExpressionNode"
                },
                {
                    "name": "semicolonToken",
                    "type": "Token"
                }
            ]
        },
        {
            "name": "RecordRestDescriptorNode",
            "base": "Node",
            "kind": "RECORD_REST_TYPE",
            "attributes": [
                {
                    "name": "typeName",
                    "type": "Node"
                },
                {
                    "name": "ellipsisToken",
                    "type": "Token"
                },
                {
                    "name": "semicolonToken",
                    "type": "Token"
                }
            ]
        },
        {
            "name": "TypeReferenceNode",
            "base": "TypeDescriptorNode",
            "kind": "TYPE_REFERENCE",
            "attributes": [
                {
                    "name": "asteriskToken",
                    "type": "Token"
                },
                {
                    "name": "typeName",
                    "type": "Node"
                },
                {
                    "name": "semicolonToken",
                    "type": "Token"
                }
            ]
        },
        {
            "name": "ServiceBodyNode",
            "base": "Node",
            "kind": "SERVICE_BODY",
            "attributes": [
                {
                    "name": "openBraceToken",
                    "type": "Token"
                },
                {
                    "name": "resources",
                    "type": "Node",
                    "occurrences": "MULTIPLE"
                },
                {
                    "name": "closeBraceToken",
                    "type": "Token"
                }
            ]
        },
        {
            "name": "AnnotationNode",
            "base": "Node",
            "kind": "ANNOTATION",
            "attributes": [
                {
                    "name": "atToken",
                    "type": "Token"
                },
                {
                    "name": "annotReference",
                    "type": "Node"
                },
                {
                    "name": "annotValue",
                    "type": "MappingConstructorExpressionNode",
                    "isOptional": true
                }
            ]
        },
        {
            "name": "MetadataNode",
            "base": "Node",
            "kind": "METADATA",
            "attributes": [
                {
                    "name": "documentationString",
                    "type": "Node",
                    "isOptional": true
                },
                {
                    "name": "annotations",
                    "type": "AnnotationNode",
                    "occurrences": "MULTIPLE"
                }
            ]
        },
        {
            "name": "ModuleVariableDeclarationNode",
            "base": "ModuleMemberDeclarationNode",
            "kind": "MODULE_VAR_DECL",
            "attributes": [
                {
                    "name": "metadata",
                    "type": "MetadataNode"
                },
                {
                    "name": "finalKeyword",
                    "type": "Token",
                    "isOptional": true
                },
                {
                    "name": "typedBindingPattern",
                    "type": "TypedBindingPatternNode"
                },
                {
                    "name": "equalsToken",
                    "type": "Token"
                },
                {
                    "name": "initializer",
                    "type": "ExpressionNode"
                },
                {
                    "name": "semicolonToken",
                    "type": "Token"
                }
            ]
        },
        {
            "name": "TypeTestExpressionNode",
            "base": "ExpressionNode",
            "kind": "TYPE_TEST_EXPRESSION",
            "attributes": [
                {
                    "name": "expression",
                    "type": "ExpressionNode"
                },
                {
                    "name": "isKeyword",
                    "type": "Token"
                },
                {
                    "name": "typeDescriptor",
                    "type": "Node"
                }
            ]
        },
        {
            "name": "ActionNode",
            "base": "ExpressionNode",
            "isAbstract": true
        },
        {
            "name": "RemoteMethodCallActionNode",
            "base": "ActionNode",
            "kind": "REMOTE_METHOD_CALL_ACTION",
            "attributes": [
                {
                    "name": "expression",
                    "type": "ExpressionNode"
                },
                {
                    "name": "rightArrowToken",
                    "type": "Token"
                },
                {
                    "name": "methodName",
                    "type": "Token"
                },
                {
                    "name": "openParenToken",
                    "type": "Token"
                },
                {
                    "name": "arguments",
                    "type": "FunctionArgumentNode",
                    "occurrences": "MULTIPLE"
                },
                {
                    "name": "closeParenToken",
                    "type": "Token"
                }
            ]
        },
        {
            "name": "ParameterizedTypeDescriptorNode",
            "base": "TypeDescriptorNode",
            "kind": "PARAMETERIZED_TYPE_DESC",
            "attributes": [
                {
                    "name": "parameterizedType",
                    "type": "Token"
                },
                {
                    "name": "ltToken",
                    "type": "Token"
                },
                {
                    "name": "typeNode",
                    "type": "Node"
                },
                {
                    "name": "gtToken",
                    "type": "Token"
                }
            ]
        },
        {
            "name": "NilLiteralNode",
            "base": "ExpressionNode",
            "kind": "NIL_LITERAL",
            "attributes": [
                {
                    "name": "openParenToken",
                    "type": "Token"
                },
                {
                    "name": "closeParenToken",
                    "type": "Token"
                }
            ]
        },
        {
            "name": "AnnotationDeclarationNode",
            "base": "ModuleMemberDeclarationNode",
            "kind": "ANNOTATION_DECLARATION",
            "attributes": [
                {
                    "name": "metadata",
                    "type": "MetadataNode"
                },
                {
                    "name": "visibilityQualifier",
                    "type": "Token"
                },
                {
                    "name": "constKeyword",
                    "type": "Token"
                },
                {
                    "name": "annotationKeyword",
                    "type": "Token"
                },
                {
                    "name": "typeDescriptor",
                    "type": "Node"
                },
                {
                    "name": "annotationTag",
                    "type": "Token"
                },
                {
                    "name": "onKeyword",
                    "type": "Token"
                },
                {
                    "name": "attachPoints",
                    "type": "Node",
                    "occurrences": "MULTIPLE_SEPARATED"
                },
                {
                    "name": "semicolonToken",
                    "type": "Token"
                }
            ]
        },
        {
            "name": "AnnotationAttachPointNode",
            "base": "Node",
            "kind": "ANNOTATION_ATTACH_POINT",
            "attributes": [
                {
                    "name": "sourceKeyword",
                    "type": "Token"
                },
                {
                    "name": "firstIdent",
                    "type": "Token"
                },
                {
                    "name": "secondIdent",
                    "type": "Token"
                }
            ]
        },
        {
            "name": "XMLNamespaceDeclarationNode",
            "base": "StatementNode",
            "kind": "XML_NAMESPACE_DECLARATION",
            "attributes": [
                {
                    "name": "xmlnsKeyword",
                    "type": "Token"
                },
                {
                    "name": "namespaceuri",
                    "type": "ExpressionNode"
                },
                {
                    "name": "asKeyword",
                    "type": "Token"
                },
                {
                    "name": "namespacePrefix",
                    "type": "IdentifierToken"
                },
                {
                    "name": "semicolonToken",
                    "type": "Token"
                }
            ]
        },
        {
            "name": "FunctionBodyBlockNode",
            "base": "FunctionBodyNode",
            "kind": "FUNCTION_BODY_BLOCK",
            "attributes": [
                {
                    "name": "openBraceToken",
                    "type": "Token"
                },
                {
                    "name": "namedWorkerDeclarator",
                    "type": "NamedWorkerDeclarator",
                    "isOptional": true
                },
                {
                    "name": "statements",
                    "type": "StatementNode",
                    "occurrences": "MULTIPLE"
                },
                {
                    "name": "closeBraceToken",
                    "type": "Token"
                }
            ]
        },
        {
            "name": "NamedWorkerDeclarationNode",
            "base": "Node",
            "kind": "NAMED_WORKER_DECLARATION",
            "attributes": [
                {
                    "name": "annotations",
                    "type": "AnnotationNode",
                    "occurrences": "MULTIPLE"
                },
                {
                    "name": "workerKeyword",
                    "type": "Token"
                },
                {
                    "name": "workerName",
                    "type": "IdentifierToken"
                },
                {
                    "name": "returnTypeDesc",
                    "type": "Node",
                    "isOptional": true
                },
                {
                    "name": "workerBody",
                    "type": "BlockStatementNode"
                }
            ]
        },
        {
            "name": "NamedWorkerDeclarator",
            "base": "Node",
            "kind": "NAMED_WORKER_DECLARATOR",
            "attributes": [
                {
                    "name": "workerInitStatements",
                    "type": "StatementNode",
                    "occurrences": "MULTIPLE"
                },
                {
                    "name": "namedWorkerDeclarations",
                    "type": "NamedWorkerDeclarationNode",
                    "occurrences": "MULTIPLE"
                }
            ]
        },
        {
            "name": "DocumentationStringNode",
            "base": "Node",
            "kind": "DOCUMENTATION_STRING",
            "attributes": [
                {
                    "name": "documentationLines",
                    "type": "Token",
                    "occurrences": "MULTIPLE"
                }
            ]
        },
        {
            "name": "BasicLiteralNode",
            "base": "ExpressionNode",
            "attributes": [
                {
                    "name": "literalToken",
                    "type": "Token"
                }
            ]
        },
        {
            "name": "TypeDescriptorNode",
            "base": "ExpressionNode",
            "isAbstract": true
        },
        {
            "name": "NameReferenceNode",
            "base": "TypeDescriptorNode",
            "isAbstract": true
        },
        {
            "name": "SimpleNameReferenceNode",
            "base": "NameReferenceNode",
            "kind": "SIMPLE_NAME_REFERENCE",
            "attributes": [
                {
                    "name": "name",
                    "type": "Token"
                }
            ]
        },
        {
            "name": "QualifiedNameReferenceNode",
            "base": "NameReferenceNode",
            "kind": "QUALIFIED_NAME_REFERENCE",
            "attributes": [
                {
                    "name": "modulePrefix",
                    "type": "Token"
                },
                {
                    "name": "colon",
                    "type": "Node"
                },
                {
                    "name": "identifier",
                    "type": "IdentifierToken"
                }
            ]
        },
        {
            "name": "BuiltinSimpleNameReferenceNode",
            "base": "NameReferenceNode",
            "attributes": [
                {
                    "name": "name",
                    "type": "Token"
                }
            ]
        },
        {
            "name": "TrapExpressionNode",
            "base": "ExpressionNode",
            "attributes": [
                {
                    "name": "trapKeyword",
                    "type": "Token"
                },
                {
                    "name": "expression",
                    "type": "ExpressionNode"
                }
            ]
        },
        {
            "name": "ListConstructorExpressionNode",
            "base": "ExpressionNode",
            "kind": "LIST_CONSTRUCTOR",
            "attributes": [
                {
                    "name": "openBracket",
                    "type": "Token"
                },
                {
                    "name": "expressions",
                    "type": "Node",
                    "occurrences": "MULTIPLE_SEPARATED"
                },
                {
                    "name": "closeBracket",
                    "type": "Token"
                }
            ]
        },
        {
            "name": "TypeCastExpressionNode",
            "base": "ExpressionNode",
            "kind": "TYPE_CAST_EXPRESSION",
            "attributes": [
                {
                    "name": "ltToken",
                    "type": "Token"
                },
                {
                    "name": "typeCastParam",
                    "type": "TypeCastParamNode"
                },
                {
                    "name": "gtToken",
                    "type": "Token"
                },
                {
                    "name": "expression",
                    "type": "ExpressionNode"
                }
            ]
        },
        {
            "name": "TypeCastParamNode",
            "base": "Node",
            "kind": "TYPE_CAST_PARAM",
            "attributes": [
                {
                    "name": "annotations",
                    "type": "AnnotationNode",
                    "occurrences": "MULTIPLE"
                },
                {
                    "name": "type",
                    "type": "Node"
                }
            ]
        },
        {
            "name": "UnionTypeDescriptorNode",
            "base": "TypeDescriptorNode",
            "kind": "UNION_TYPE_DESC",
            "attributes": [
                {
                    "name": "leftTypeDesc",
                    "type": "TypeDescriptorNode"
                },
                {
                    "name": "pipeToken",
                    "type": "Token"
                },
                {
                    "name": "rightTypeDesc",
                    "type": "TypeDescriptorNode"
                }
            ]
        },
        {
            "name": "TableConstructorExpressionNode",
            "base": "ExpressionNode",
            "kind": "TABLE_CONSTRUCTOR",
            "attributes": [
                {
                    "name": "tableKeyword",
                    "type": "Token"
                },
                {
                    "name": "keySpecifier",
                    "type": "KeySpecifierNode"
                },
                {
                    "name": "openBracket",
                    "type": "Token"
                },
                {
                    "name": "mappingConstructors",
                    "type": "Node",
                    "occurrences": "MULTIPLE_SEPARATED"
                },
                {
                    "name": "closeBracket",
                    "type": "Token"
                }
            ]
        },
        {
            "name": "KeySpecifierNode",
            "base": "Node",
            "kind": "KEY_SPECIFIER",
            "attributes": [
                {
                    "name": "keyKeyword",
                    "type": "Token"
                },
                {
                    "name": "openParenToken",
                    "type": "Token"
                },
                {
                    "name": "fieldNames",
                    "type": "Node",
                    "occurrences": "MULTIPLE_SEPARATED"
                },
                {
                    "name": "closeParenToken",
                    "type": "Token"
                }
            ]
        },
        {
            "name": "ErrorTypeDescriptorNode",
            "base": "TypeDescriptorNode",
            "kind": "ERROR_TYPE_DESC",
            "attributes": [
                {
                    "name": "errorKeywordToken",
                    "type": "Token"
                },
                {
                    "name": "errorTypeParamsNode",
                    "type": "ErrorTypeParamsNode",
                    "isOptional": true
                }
            ]
        },
        {
            "name": "ErrorTypeParamsNode",
            "base": "Node",
            "kind": "ERROR_TYPE_PARAMS",
            "attributes": [
                {
                    "name": "ltToken",
                    "type": "Token"
                },
                {
                    "name": "parameter",
                    "type": "Node"
                },
                {
                    "name": "gtToken",
                    "type": "Token"
                }
            ]
        },
        {
            "name": "StreamTypeDescriptorNode",
            "base": "TypeDescriptorNode",
            "kind": "STREAM_TYPE_DESC",
            "attributes": [
                {
                    "name": "streamKeywordToken",
                    "type": "Token"
                },
                {
                    "name": "streamTypeParamsNode",
                    "type": "Node"
                }
            ]
        },
        {
            "name": "StreamTypeParamsNode",
            "base": "Node",
            "kind": "STREAM_TYPE_PARAMS",
            "attributes": [
                {
                    "name": "ltToken",
                    "type": "Token"
                },
                {
                    "name": "leftTypeDescNode",
                    "type": "Node"
                },
                {
                    "name": "commaToken",
                    "type": "Token"
                },
                {
                    "name": "rightTypeDescNode",
                    "type": "Node"
                },
                {
                    "name": "gtToken",
                    "type": "Token"
                }
            ]
        },
        {
            "name": "LetExpressionNode",
            "base": "ExpressionNode",
            "kind": "LET_EXPRESSION",
            "attributes": [
                {
                    "name": "letKeyword",
                    "type": "Token"
                },
                {
                    "name": "letVarDeclarations",
                    "type": "Node",
                    "occurrences": "MULTIPLE_SEPARATED"
                },
                {
                    "name": "inKeyword",
                    "type": "Token"
                },
                {
                    "name": "expression",
                    "type": "ExpressionNode"
                }
            ]
        },
        {
            "name": "LetVariableDeclarationNode",
            "base": "Node",
            "kind": "LET_VAR_DECL",
            "attributes": [
                {
                    "name": "annotations",
                    "type": "AnnotationNode",
                    "occurrences": "MULTIPLE"
                },
                {
                    "name": "typedBindingPattern",
                    "type": "TypedBindingPatternNode"
                },
                {
                    "name": "equalsToken",
                    "type": "Token"
                },
                {
                    "name": "expression",
                    "type": "ExpressionNode"
                }
            ]
        },
        {
            "name": "TemplateExpressionNode",
            "base": "ExpressionNode",
            "attributes": [
                {
                    "name": "type",
                    "type": "Token"
                },
                {
                    "name": "startBacktick",
                    "type": "Token"
                },
                {
                    "name": "content",
                    "type": "TemplateMemberNode",
                    "occurrences": "MULTIPLE"
                },
                {
                    "name": "endBacktick",
                    "type": "Token"
                }
            ]
        },
        {
            "name": "TemplateMemberNode",
            "base": "Node",
            "isAbstract": true
        },
        {
            "name": "XMLItemNode",
            "base": "TemplateMemberNode",
            "isAbstract": true
        },
        {
            "name": "XMLElementNode",
            "base": "XMLItemNode",
            "kind": "XML_ELEMENT",
            "attributes": [
                {
                    "name": "startTag",
                    "type": "XMLStartTagNode"
                },
                {
                    "name": "content",
                    "type": "XMLItemNode",
                    "occurrences": "MULTIPLE"
                },
                {
                    "name": "endTag",
                    "type": "XMLEndTagNode"
                }
            ]
        },
        {
            "name": "XMLElementTagNode",
            "base": "Node",
            "isAbstract": true
        },
        {
            "name": "XMLStartTagNode",
            "base": "XMLElementTagNode",
            "kind": "XML_ELEMENT_START_TAG",
            "attributes": [
                {
                    "name": "ltToken",
                    "type": "Token"
                },
                {
                    "name": "name",
                    "type": "XMLNameNode"
                },
                {
                    "name": "attributes",
                    "type": "XMLAttributeNode",
                    "occurrences": "MULTIPLE"
                },
                {
                    "name": "getToken",
                    "type": "Token"
                }
            ]
        },
        {
            "name": "XMLEndTagNode",
            "base": "XMLElementTagNode",
            "kind": "XML_ELEMENT_END_TAG",
            "attributes": [
                {
                    "name": "ltToken",
                    "type": "Token"
                },
                {
                    "name": "slashToken",
                    "type": "Token"
                },
                {
                    "name": "name",
                    "type": "XMLNameNode"
                },
                {
                    "name": "getToken",
                    "type": "Token"
                }
            ]
        },
        {
            "name": "XMLNameNode",
            "base": "Node",
            "isAbstract": true
        },
        {
            "name": "XMLSimpleNameNode",
            "base": "XMLNameNode",
            "kind": "XML_SIMPLE_NAME",
            "attributes": [
                {
                    "name": "name",
                    "type": "Token"
                }
            ]
        },
        {
            "name": "XMLQualifiedNameNode",
            "base": "XMLNameNode",
            "kind": "XML_QUALIFIED_NAME",
            "attributes": [
                {
                    "name": "prefix",
                    "type": "XMLSimpleNameNode"
                },
                {
                    "name": "colon",
                    "type": "Token"
                },
                {
                    "name": "name",
                    "type": "XMLSimpleNameNode"
                }
            ]
        },
        {
            "name": "XMLEmptyElementNode",
            "base": "XMLItemNode",
            "kind": "XML_EMPTY_ELEMENT",
            "attributes": [
                {
                    "name": "ltToken",
                    "type": "Token"
                },
                {
                    "name": "name",
                    "type": "XMLNameNode"
                },
                {
                    "name": "attributes",
                    "type": "XMLAttributeNode",
                    "occurrences": "MULTIPLE"
                },
                {
                    "name": "slashToken",
                    "type": "Token"
                },
                {
                    "name": "getToken",
                    "type": "Token"
                }
            ]
        },
        {
            "name": "InterpolationNode",
            "base": "XMLItemNode",
            "kind": "INTERPOLATION",
            "attributes": [
                {
                    "name": "interpolationStartToken",
                    "type": "Token"
                },
                {
                    "name": "expression",
                    "type": "ExpressionNode"
                },
                {
                    "name": "interpolationEndToken",
                    "type": "Token"
                }
            ]
        },
        {
            "name": "XMLTextNode",
            "base": "XMLItemNode",
            "kind": "XML_TEXT",
            "attributes": [
                {
                    "name": "content",
                    "type": "Token"
                }
            ]
        },
        {
            "name": "XMLAttributeNode",
            "base": "Node",
            "kind": "XML_ATTRIBUTE",
            "attributes": [
                {
                    "name": "attributeName",
                    "type": "XMLNameNode"
                },
                {
                    "name": "equalToken",
                    "type": "Token"
                },
                {
                    "name": "value",
                    "type": "XMLAttributeValue"
                }
            ]
        },
        {
            "name": "XMLAttributeValue",
            "base": "Node",
            "kind": "XML_ATTRIBUTE_VALUE",
            "attributes": [
                {
                    "name": "startQuote",
                    "type": "Token"
                },
                {
                    "name": "value",
                    "type": "Node",
                    "occurrences": "MULTIPLE"
                },
                {
                    "name": "endQuote",
                    "type": "Token"
                }
            ]
        },
        {
            "name": "XMLComment",
            "base": "XMLItemNode",
            "kind": "XML_COMMENT",
            "attributes": [
                {
                    "name": "commentStart",
                    "type": "Token"
                },
                {
                    "name": "content",
                    "type": "Node",
                    "occurrences": "MULTIPLE"
                },
                {
                    "name": "commentEnd",
                    "type": "Token"
                }
            ]
        },
        {
            "name": "XMLProcessingInstruction",
            "base": "XMLItemNode",
            "kind": "XML_PI",
            "attributes": [
                {
                    "name": "piStart",
                    "type": "Token"
                },
                {
                    "name": "target",
                    "type": "XMLNameNode"
                },
                {
                    "name": "data",
                    "type": "Node",
                    "occurrences": "MULTIPLE"
                },
                {
                    "name": "piEnd",
                    "type": "Token"
                }
            ]
        },
        {
            "name": "TableTypeDescriptorNode",
            "base": "TypeDescriptorNode",
            "kind": "TABLE_TYPE_DESC",
            "attributes": [
                {
                    "name": "tableKeywordToken",
                    "type": "Token"
                },
                {
                    "name": "rowTypeParameterNode",
                    "type": "Node"
                },
                {
                    "name": "keyConstraintNode",
                    "type": "Node"
                }
            ]
        },
        {
            "name": "TypeParameterNode",
            "base": "Node",
            "kind": "TYPE_PARAMETER",
            "attributes": [
                {
                    "name": "ltToken",
                    "type": "Token"
                },
                {
                    "name": "typeNode",
                    "type": "Node"
                },
                {
                    "name": "gtToken",
                    "type": "Token"
                }
            ]
        },
        {
            "name": "KeyTypeConstraintNode",
            "base": "Node",
            "kind": "KEY_TYPE_CONSTRAINT",
            "attributes": [
                {
                    "name": "keyKeywordToken",
                    "type": "Token"
                },
                {
                    "name": "typeParameterNode",
                    "type": "Node"
                }
            ]
        },
        {
            "name": "FunctionTypeDescriptorNode",
            "base": "TypeDescriptorNode",
            "kind": "FUNCTION_TYPE_DESC",
            "attributes": [
                {
                    "name": "functionKeyword",
                    "type": "Token"
                },
                {
                    "name": "functionSignature",
                    "type": "FunctionSignatureNode"
                }
            ]
        },
        {
            "name": "FunctionSignatureNode",
            "base": "Node",
            "kind": "FUNCTION_SIGNATURE",
            "attributes": [
                {
                    "name": "openParenToken",
                    "type": "Token"
                },
                {
                    "name": "parameters",
                    "type": "ParameterNode",
                    "occurrences": "MULTIPLE"
                },
                {
                    "name": "closeParenToken",
                    "type": "Token"
                },
                {
                    "name": "returnTypeDesc",
                    "type": "ReturnTypeDescriptorNode",
                    "isOptional": true
                }
            ]
        },
        {
            "name": "AnonymousFunctionExpressionNode",
            "base": "ExpressionNode",
            "isAbstract": true
        },
        {
            "name": "ExplicitAnonymousFunctionExpressionNode",
            "base": "AnonymousFunctionExpressionNode",
            "kind": "EXPLICIT_ANONYMOUS_FUNCTION_EXPRESSION",
            "attributes": [
                {
                    "name": "annotations",
                    "type": "AnnotationNode",
                    "occurrences": "MULTIPLE"
                },
                {
                    "name": "functionKeyword",
                    "type": "Token"
                },
                {
                    "name": "functionSignature",
                    "type": "FunctionSignatureNode"
                },
                {
                    "name": "functionBody",
                    "type": "FunctionBodyNode"
                }
            ]
        },
        {
            "name": "FunctionBodyNode",
            "base": "Node",
            "isAbstract": true
        },
        {
            "name": "ExpressionFunctionBodyNode",
            "base": "FunctionBodyNode",
            "kind": "EXPRESSION_FUNCTION_BODY",
            "attributes": [
                {
                    "name": "rightDoubleArrow",
                    "type": "Token"
                },
                {
                    "name": "expression",
                    "type": "ExpressionNode"
                },
                {
                    "name": "semicolon",
                    "type": "Token",
                    "isOptional": true
                }
            ]
        },
        {
            "name": "TupleTypeDescriptorNode",
            "base": "TypeDescriptorNode",
            "kind": "TUPLE_TYPE_DESC",
            "attributes": [
                {
                    "name": "openBracketToken",
                    "type": "Token"
                },
                {
                    "name": "memberTypeDesc",
                    "type": "Node",
                    "occurrences": "MULTIPLE_SEPARATED"
                },
                {
                    "name": "closeBracketToken",
                    "type": "Token"
                }
            ]
        },
        {
            "name": "ParenthesisedTypeDescriptorNode",
            "base": "TypeDescriptorNode",
            "kind": "PARENTHESISED_TYPE_DESC",
            "attributes": [
                {
                    "name": "openParenToken",
                    "type": "Token"
                },
                {
                    "name": "typedesc",
                    "type": "TypeDescriptorNode"
                },
                {
                    "name": "closeParenToken",
                    "type": "Token"
                }
            ]
        },
        {
            "name": "NewExpressionNode",
            "base": "ExpressionNode",
            "isAbstract": true
        },
        {
            "name": "ExplicitNewExpressionNode",
            "base": "NewExpressionNode",
            "kind": "EXPLICIT_NEW_EXPRESSION",
            "attributes": [
                {
                    "name": "newKeyword",
                    "type": "Token"
                },
                {
                    "name": "typeDescriptor",
                    "type": "TypeDescriptorNode"
                },
                {
                    "name": "parenthesizedArgList",
                    "type": "Node"
                }
            ]
        },
        {
            "name": "ImplicitNewExpressionNode",
            "base": "NewExpressionNode",
            "kind": "IMPLICIT_NEW_EXPRESSION",
            "attributes": [
                {
                    "name": "newKeyword",
                    "type": "Token"
                },
                {
                    "name": "parenthesizedArgList",
                    "type": "ParenthesizedArgList",
                    "isOptional": true
                }
            ]
        },
        {
            "name": "ParenthesizedArgList",
            "base": "Node",
            "kind": "PARENTHESIZED_ARG_LIST",
            "attributes": [
                {
                    "name": "openParenToken",
                    "type": "Token"
                },
                {
                    "name": "arguments",
                    "type": "FunctionArgumentNode",
                    "occurrences": "MULTIPLE"
                },
                {
                    "name": "closeParenToken",
                    "type": "Token"
                }
            ]
        },
        {
            "name": "ClauseNode",
            "base": "Node",
            "isAbstract": true
        },
        {
            "name": "QueryConstructTypeNode",
            "base": "Node",
            "kind": "QUERY_CONSTRUCT_TYPE",
            "attributes": [
                {
                    "name": "tableKeyword",
                    "type": "Token"
                },
                {
                    "name": "keySpecifier",
                    "type": "KeySpecifierNode"
                }
            ]
        },
        {
            "name": "FromClauseNode",
            "base": "ClauseNode",
            "kind": "FROM_CLAUSE",
            "attributes": [
                {
                    "name": "fromKeyword",
                    "type": "Token"
                },
                {
                    "name": "typeName",
                    "type": "Node"
                },
                {
                    "name": "variableName",
                    "type": "Token"
                },
                {
                    "name": "inKeyword",
                    "type": "Token"
                },
                {
                    "name": "expression",
                    "type": "ExpressionNode"
                }
            ]
        },
        {
            "name": "WhereClauseNode",
            "base": "ClauseNode",
            "kind": "WHERE_CLAUSE",
            "attributes": [
                {
                    "name": "whereKeyword",
                    "type": "Token"
                },
                {
                    "name": "expression",
                    "type": "ExpressionNode"
                }
            ]
        },
        {
            "name": "LetClauseNode",
            "base": "ClauseNode",
            "kind": "LET_CLAUSE",
            "attributes": [
                {
                    "name": "letKeyword",
                    "type": "Token"
                },
                {
                    "name": "letVarDeclarations",
                    "type": "Node",
                    "occurrences": "MULTIPLE_SEPARATED"
                }
            ]
        },
        {
            "name": "QueryPipelineNode",
            "base": "Node",
            "kind": "QUERY_PIPELINE",
            "attributes": [
                {
                    "name": "fromClause",
                    "type": "FromClauseNode"
                },
                {
                    "name": "intermediateClauses",
                    "type": "Node",
                    "occurrences": "MULTIPLE"
                }
            ]
        },
        {
            "name": "SelectClauseNode",
            "base": "ClauseNode",
            "kind": "SELECT_CLAUSE",
            "attributes": [
                {
                    "name": "selectKeyword",
                    "type": "Token"
                },
                {
                    "name": "expression",
                    "type": "ExpressionNode"
                }
            ]
        },
        {
            "name": "QueryExpressionNode",
            "base": "ExpressionNode",
            "kind": "QUERY_EXPRESSION",
            "attributes": [
                {
                    "name": "queryConstructType",
                    "type": "QueryConstructTypeNode"
                },
                {
                    "name": "queryPipeline",
                    "type": "QueryPipelineNode"
                },
                {
                    "name": "selectClause",
                    "type": "SelectClauseNode"
                }
            ]
        },
        {
            "name": "IntersectionTypeDescriptorNode",
            "base": "TypeDescriptorNode",
            "kind": "INTERSECTION_TYPE_DESC",
            "attributes": [
                {
                    "name": "leftTypeDesc",
                    "type": "Node"
                },
                {
                    "name": "bitwiseAndToken",
                    "type": "Token"
                },
                {
                    "name": "rightTypeDesc",
                    "type": "Node"
                }
            ]
        },
        {
            "name": "ImplicitAnonymousFunctionParameters",
            "base": "Node",
            "kind": "INFER_PARAM_LIST",
            "attributes": [
                {
                    "name": "openParenToken",
                    "type": "Token"
                },
                {
                    "name": "parameters",
                    "type": "SimpleNameReferenceNode",
                    "occurrences": "MULTIPLE_SEPARATED"
                },
                {
                    "name": "closeParenToken",
                    "type": "Token"
                }
            ]
        },
        {
            "name": "ImplicitAnonymousFunctionExpressionNode",
            "base": "AnonymousFunctionExpressionNode",
            "kind": "IMPLICIT_ANONYMOUS_FUNCTION_EXPRESSION",
            "attributes": [
                {
                    "name": "params",
                    "type": "Node"
                },
                {
                    "name": "rightDoubleArrow",
                    "type": "Token"
                },
                {
                    "name": "expression",
                    "type": "ExpressionNode"
                }
            ]
        },
        {
            "name": "StartActionNode",
            "base": "ExpressionNode",
            "kind": "START_ACTION",
            "attributes": [
                {
                    "name": "annotations",
                    "type": "AnnotationNode",
                    "occurrences": "MULTIPLE"
                },
                {
                    "name": "startKeyword",
                    "type": "Token"
                },
                {
                    "name": "expression",
                    "type": "ExpressionNode"
                }
            ]
        },
        {
            "name": "FlushActionNode",
            "base": "ExpressionNode",
            "kind": "FLUSH_ACTION",
            "attributes": [
                {
                    "name": "flushKeyword",
                    "type": "Token"
                },
                {
                    "name": "peerWorker",
                    "type": "NameReferenceNode"
                }
            ]
        },
        {
            "name": "SingletonTypeDescriptorNode",
            "base": "TypeDescriptorNode",
            "kind": "SINGLETON_TYPE_DESC",
            "attributes": [
                {
                    "name": "simpleContExprNode",
                    "type": "ExpressionNode"
                }
            ]
        },
        {
            "name": "FunctionDeclarationNode",
            "base": "Node",
            "kind": "FUNCTION_DECLARATION",
            "attributes": [
                {
                    "name": "metadata",
                    "type": "MetadataNode"
                },
                {
                    "name": "visibilityQualifier",
                    "type": "Token",
                    "isOptional": true
                },
                {
                    "name": "functionKeyword",
                    "type": "Token"
                },
                {
                    "name": "functionName",
                    "type": "IdentifierToken"
                },
                {
                    "name": "functionSignature",
                    "type": "FunctionSignatureNode"
                },
                {
                    "name": "semicolon",
                    "type": "Token"
                }
            ]
        },
        {
            "name": "TypedBindingPatternNode",
            "base": "Node",
            "kind": "TYPED_BINDING_PATTERN",
            "attributes": [
                {
                    "name": "typeDescriptor",
                    "type": "TypeDescriptorNode"
                },
                {
                    "name": "bindingPattern",
                    "type": "BindingPatternNode"
                }
            ]
        },
        {
            "name": "BindingPatternNode",
            "base": "Node",
            "isAbstract": true
        },
        {
            "name": "CaptureBindingPatternNode",
            "base": "BindingPatternNode",
            "kind": "CAPTURE_BINDING_PATTERN",
            "attributes": [
                {
                    "name": "variableName",
                    "type": "Token"
                }
            ]
        },
        {
            "name": "ListBindingPatternNode",
            "base": "BindingPatternNode",
            "kind": "LIST_BINDING_PATTERN",
            "attributes": [
                {
                    "name": "openBracket",
                    "type": "Token"
                },
                {
                    "name": "bindingPatterns",
                    "type": "BindingPatternNode",
                    "occurrences": "MULTIPLE_SEPARATED"
                },
                {
                    "name": "restBindingPattern",
                    "type": "RestBindingPatternNode",
                    "isOptional": true
                },
                {
                    "name": "closeBracket",
                    "type": "Token"
                }
            ]
        },
        {
            "name": "MappingBindingPatternNode",
            "base": "BindingPatternNode",
            "kind": "MAPPING_BINDING_PATTERN",
            "attributes": [
                {
                    "name": "openBrace",
                    "type": "Token"
                },
                {
                    "name": "fieldBindingPatterns",
                    "type": "FieldBindingPatternNode",
                    "occurrences": "MULTIPLE_SEPARATED"
                },
                {
                    "name": "restBindingPattern",
                    "type": "RestBindingPatternNode",
                    "isOptional": true
                },
                {
                    "name": "closeBrace",
                    "type": "Token"
                }
            ]
        },
        {
            "name": "FieldBindingPatternNode",
            "base": "Node",
            "isAbstract": true
        },
        {
            "name": "FieldBindingPatternFullNode",
            "base": "FieldBindingPatternNode",
            "kind": "FIELD_BINDING_PATTERN",
            "attributes": [
                {
                    "name": "variableName",
                    "type": "SimpleNameReferenceNode"
                },
                {
                    "name": "colon",
                    "type": "Token"
                },
                {
                    "name": "bindingPattern",
                    "type": "BindingPatternNode"
                }
            ]
        },
        {
            "name": "FieldBindingPatternVarnameNode",
            "base": "FieldBindingPatternNode",
            "kind": "FIELD_BINDING_PATTERN",
            "attributes": [
                {
                    "name": "variableName",
                    "type": "SimpleNameReferenceNode"
                }
            ]
        },
        {
            "name": "RestBindingPatternNode",
            "base": "Node",
            "kind": "REST_BINDING_PATTERN",
            "attributes": [
                {
                    "name": "ellipsisToken",
                    "type": "Token"
                },
                {
                    "name": "variableName",
                    "type": "SimpleNameReferenceNode"
                }
            ]
        },
        {
            "name": "AsyncSendActionNode",
            "base": "ActionNode",
            "kind": "ASYNC_SEND_ACTION",
            "attributes": [
                {
                    "name": "expression",
                    "type": "ExpressionNode"
                },
                {
                    "name": "rightArrowToken",
                    "type": "Token"
                },
                {
                    "name": "peerWorker",
                    "type": "SimpleNameReferenceNode"
                }
            ]
        },
        {
            "name": "SyncSendActionNode",
            "base": "ActionNode",
            "kind": "SYNC_SEND_ACTION",
            "attributes": [
                {
                    "name": "expression",
                    "type": "ExpressionNode"
                },
                {
                    "name": "syncSendToken",
                    "type": "Token"
                },
                {
                    "name": "peerWorker",
                    "type": "SimpleNameReferenceNode"
                }
            ]
        },
        {
            "name": "ReceiveActionNode",
            "base": "ActionNode",
            "kind": "RECEIVE_ACTION",
            "attributes": [
                {
                    "name": "leftArrow",
                    "type": "Token"
                },
                {
                    "name": "receiveWorkers",
                    "type": "SimpleNameReferenceNode"
                }
            ]
        },
        {
            "name": "ReceiveFieldsNode",
            "base": "Node",
            "kind": "RECEIVE_FIELDS",
            "attributes": [
                {
                    "name": "openBrace",
                    "type": "Token"
                },
                {
                    "name": "receiveFields",
                    "type": "NameReferenceNode",
                    "occurrences": "MULTIPLE_SEPARATED"
                },
                {
                    "name": "closeBrace",
                    "type": "Token"
                }
            ]
        },
        {
            "name": "RestDescriptorNode",
            "base": "Node",
            "kind": "REST_TYPE",
            "attributes": [
                {
                    "name": "typeDescriptor",
                    "type": "TypeDescriptorNode"
                },
                {
                    "name": "ellipsisToken",
                    "type": "Token"
                }
            ]
        },
        {
            "name": "DoubleGTTokenNode",
            "base": "Node",
            "kind": "DOUBLE_GT_TOKEN",
            "attributes": [
                {
                    "name": "openGTToken",
                    "type": "Token"
                },
                {
                    "name": "endGTToken",
                    "type": "Token"
                }
            ]
        },
        {
            "name": "TrippleGTTokenNode",
            "base": "Node",
            "kind": "TRIPPLE_GT_TOKEN",
            "attributes": [
                {
                    "name": "openGTToken",
                    "type": "Token"
                },
                {
                    "name": "middleGTToken",
                    "type": "Token"
                },
                {
                    "name": "endGTToken",
                    "type": "Token"
                }
            ]
        },
        {
            "name": "WaitActionNode",
            "base": "ActionNode",
            "kind": "WAIT_ACTION",
            "attributes": [
                {
                    "name": "waitKeyword",
                    "type": "Token"
                },
                {
                    "name": "waitFutureExpr",
                    "type": "Node"
                }
            ]
        },
        {
            "name": "WaitFieldsListNode",
            "base": "Node",
            "kind": "WAIT_FIELDS_LIST",
            "attributes": [
                {
                    "name": "openBrace",
                    "type": "Token"
                },
                {
                    "name": "waitFields",
                    "type": "Node",
                    "occurrences": "MULTIPLE_SEPARATED"
                },
                {
                    "name": "closeBrace",
                    "type": "Token"
                }
            ]
        },
        {
            "name": "WaitFieldNode",
            "base": "Node",
            "kind": "WAIT_FIELD",
            "attributes": [
                {
                    "name": "fieldName",
                    "type": "NameReferenceNode"
                },
                {
                    "name": "colon",
                    "type": "Token"
                },
                {
                    "name": "waitFutureExpr",
                    "type": "ExpressionNode"
                }
            ]
        },
        {
            "name": "AnnotAccessExpressionNode",
            "base": "ExpressionNode",
            "kind": "ANNOT_ACCESS",
            "attributes": [
                {
                    "name": "expression",
                    "type": "ExpressionNode"
                },
                {
                    "name": "annotChainingToken",
                    "type": "Token"
                },
                {
                    "name": "annotTagReference",
                    "type": "Node"
                }
            ]
        },
        {
            "name": "QueryActionNode",
            "base": "ActionNode",
            "kind": "QUERY_ACTION",
            "attributes": [
                {
                    "name": "queryPipeline",
                    "type": "QueryPipelineNode"
                },
                {
                    "name": "doKeyword",
                    "type": "Token"
                },
                {
                    "name": "blockStatement",
                    "type": "BlockStatementNode"
                }
            ]
        },
        {
            "name": "OptionalFieldAccessExpressionNode",
            "base": "ExpressionNode",
            "kind": "OPTIONAL_FIELD_ACCESS",
            "attributes": [
                {
                    "name": "expression",
                    "type": "ExpressionNode"
                },
                {
                    "name": "optionalChainingToken",
                    "type": "Token"
                },
                {
                    "name": "fieldName",
                    "type": "NameReferenceNode"
                }
            ]
        },
        {
            "name": "ConditionalExpressionNode",
            "base": "ExpressionNode",
            "kind": "CONDITIONAL_EXPRESSION",
            "attributes": [
                {
                    "name": "lhsExpression",
                    "type": "ExpressionNode"
                },
                {
                    "name": "questionMarkToken",
                    "type": "Token"
                },
                {
                    "name": "middleExpression",
                    "type": "ExpressionNode"
                },
                {
                    "name": "colonToken",
                    "type": "Token"
                },
                {
                    "name": "endExpression",
                    "type": "ExpressionNode"
                }
            ]
        },
        {
            "name": "EnumDeclarationNode",
            "base": "ModuleMemberDeclarationNode",
            "kind": "ENUM_DECLARATION",
            "attributes": [
                {
                    "name": "metadata",
                    "type": "MetadataNode"
                },
                {
                    "name": "qualifier",
                    "type": "Token"
                },
                {
                    "name": "enumKeywordToken",
                    "type": "Token"
                },
                {
                    "name": "identifier",
                    "type": "IdentifierToken"
                },
                {
                    "name": "openBraceToken",
                    "type": "Token"
                },
                {
                    "name": "enumMemberList",
                    "type": "Node",
                    "occurrences": "MULTIPLE_SEPARATED"
                },
                {
                    "name": "closeBraceToken",
                    "type": "Token"
                }
            ]
        },
        {
            "name": "EnumMemberNode",
            "base": "Node",
            "kind": "ENUM_MEMBER",
            "attributes": [
                {
                    "name": "metadata",
                    "type": "MetadataNode"
                },
                {
                    "name": "identifier",
                    "type": "IdentifierToken"
                },
                {
                    "name": "equalToken",
                    "type": "Token"
                },
                {
                    "name": "constExprNode",
                    "type": "ExpressionNode"
                }
            ]
        },
        {
            "name": "ArrayTypeDescriptorNode",
            "base": "TypeDescriptorNode",
            "kind": "ARRAY_TYPE_DESC",
            "attributes": [
                {
                    "name": "memberTypeDesc",
                    "type": "TypeDescriptorNode"
                },
                {
                    "name": "openBracket",
                    "type": "Token"
                },
                {
                    "name": "arrayLength",
                    "type": "Node",
                    "isOptional": true
                },
                {
                    "name": "closeBracket",
                    "type": "Token"
                }
            ]
        },
        {
            "name": "TransactionStatementNode",
            "base": "StatementNode",
            "kind": "TRANSACTION_STATEMENT",
            "attributes": [
                {
                    "name": "transactionKeyword",
                    "type": "Token"
                },
                {
                    "name": "blockStatement",
                    "type": "BlockStatementNode"
                }
            ]
        },
        {
            "name": "RollbackStatementNode",
            "base": "StatementNode",
            "kind": "ROLLBACK_STATEMENT",
            "attributes": [
                {
                    "name": "rollbackKeyword",
                    "type": "Token"
                },
                {
                    "name": "expression",
                    "type": "ExpressionNode",
                    "isOptional": true
                },
                {
                    "name": "semicolon",
                    "type": "Token"
                }
            ]
        },
        {
            "name": "RetryStatementNode",
            "base": "StatementNode",
            "kind": "ROLLBACK_STATEMENT",
            "attributes": [
                {
                    "name": "retryKeyword",
                    "type": "Token"
                },
                {
                    "name": "typeParameter",
                    "type": "TypeParameterNode",
                    "isOptional": true
                },
                {
                    "name": "arguments",
                    "type": "ParenthesizedArgList",
                    "isOptional": true
                },
                {
                    "name": "retryBody",
                    "type": "StatementNode"
                }
            ]
        },
        {
            "name": "CommitActionNode",
            "base": "ActionNode",
            "kind": "COMMIT_ACTION",
            "attributes": [
                {
                    "name": "commitKeyword",
                    "type": "Token"
                }
            ]
        },
        {
            "name": "TransactionalExpressionNode",
            "base": "ExpressionNode",
            "kind": "TRANSACTIONAL_EXPRESSION",
            "attributes": [
                {
                    "name": "transactionalKeyword",
                    "type": "Token"
                }
            ]
        },
        {
            "name": "ServiceConstructorExpressionNode",
            "base": "ExpressionNode",
            "kind": "SERVICE_CONSTRUCTOR_EXPRESSION",
            "attributes": [
                {
                    "name": "annotations",
                    "type": "AnnotationNode",
                    "occurrences": "MULTIPLE"
                },
                {
                    "name": "serviceKeyword",
                    "type": "Token"
                },
                {
                    "name": "serviceBody",
                    "type": "Node"
                }
            ]
        },
        {
            "name": "ByteArrayLiteralNode",
            "base": "ExpressionNode",
            "kind": "BYTE_ARRAY_LITERAL",
            "attributes": [
                {
                    "name": "type",
                    "type": "Token"
                },
                {
                    "name": "startBacktick",
                    "type": "Token"
                },
                {
                    "name": "content",
                    "type": "Token"
                },
                {
                    "name": "endBacktick",
                    "type": "Token"
                }
            ]
        }
    ]
}<|MERGE_RESOLUTION|>--- conflicted
+++ resolved
@@ -788,14 +788,6 @@
             "kind": "COMPUTED_NAME_FIELD",
             "attributes": [
                 {
-<<<<<<< HEAD
-=======
-                    "name": "leadingComma",
-                    "type": "Token",
-                    "isOptional": true
-                },
-                {
->>>>>>> af52f061
                     "name": "openBracket",
                     "type": "Token"
                 },
@@ -1049,14 +1041,6 @@
             "kind": "SPECIFIC_FIELD",
             "attributes": [
                 {
-<<<<<<< HEAD
-=======
-                    "name": "leadingComma",
-                    "type": "Token",
-                    "isOptional": true
-                },
-                {
->>>>>>> af52f061
                     "name": "fieldName",
                     "type": "Token"
                 },
@@ -1076,14 +1060,6 @@
             "kind": "SPREAD_FIELD",
             "attributes": [
                 {
-<<<<<<< HEAD
-=======
-                    "name": "leadingComma",
-                    "type": "Token",
-                    "isOptional": true
-                },
-                {
->>>>>>> af52f061
                     "name": "ellipsis",
                     "type": "Token"
                 },
@@ -2896,7 +2872,7 @@
             "attributes": [
                 {
                     "name": "variableName",
-                    "type": "Token"
+                    "type": "SimpleNameReferenceNode"
                 }
             ]
         },
