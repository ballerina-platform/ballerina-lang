<?xml version="1.0" encoding="UTF-8"?>

<!--
  ~ Copyright (c) 2017, WSO2 Inc. (http://www.wso2.org) All Rights Reserved.
  ~
  ~ WSO2 Inc. licenses this file to you under the Apache License,
  ~ Version 2.0 (the "License"); you may not use this file except
  ~ in compliance with the License.
  ~ You may obtain a copy of the License at
  ~
  ~    http://www.apache.org/licenses/LICENSE-2.0
  ~
  ~ Unless required by applicable law or agreed to in writing,
  ~ software distributed under the License is distributed on an
  ~ "AS IS" BASIS, WITHOUT WARRANTIES OR CONDITIONS OF ANY
  ~ KIND, either express or implied.  See the License for the
  ~ specific language governing permissions and limitations
  ~ under the License.
  -->

<!DOCTYPE suite SYSTEM "http://testng.org/testng-1.0.dtd" >
<suite name="Transport test Suite" parallel="false">

    <listeners>
        <listener class-name="org.wso2.transport.http.netty.util.TestNGListener" />
    </listeners>

    <test name="Transport test" parallel="false">
        <classes>
            <class name="org.wso2.transport.http.netty.passthrough.PassThroughHttpTestCase" />
            <class name="org.wso2.transport.http.netty.passthrough.PassThroughHttpsTestCase"/>

            <class name="org.wso2.transport.http.netty.contentaware.EchoServerConnectorListenerTestCase" />
            <class name="org.wso2.transport.http.netty.contentaware.RequestResponseCreationTestCase" />
            <class name="org.wso2.transport.http.netty.contentaware.RequestResponseStreamingTestCase" />
            <class name="org.wso2.transport.http.netty.contentaware.RequestResponseTransformTestCase" />
            <class name="org.wso2.transport.http.netty.contentaware.RequestResponseTransformStreamingTestCase" />

<<<<<<< HEAD
            <class name="org.wso2.transport.http.netty.https.HTTPSClientTestCase" />
            <class name="org.wso2.transport.http.netty.https.SSLProtocolsTest" />
            <class name="org.wso2.transport.http.netty.https.MutualSSLTestCase" />
            <class name="org.wso2.transport.http.netty.https.CipherSuitesTest" />

            <class name="org.wso2.transport.http.netty.pkcs.PKCSTest" />

            <class name="org.wso2.transport.http.netty.certificatevalidation.RevocationVerificationTest" />
            <class name="org.wso2.transport.http.netty.certificatevalidation.CRLVerifierTest" />
            <class name="org.wso2.transport.http.netty.certificatevalidation.OCSPVerifierTest" />

            <class name="org.wso2.transport.http.netty.proxyserver.HttpsProxyServerTestCase" />
            <class name="org.wso2.transport.http.netty.proxyserver.HttpProxyServerTestCase" />

            <class name="org.wso2.transport.http.netty.hostnameverfication.HostnameVerificationTest" />
=======
            <class name="org.wso2.transport.http.netty.proxyserver.ProxyServerTestCase" />
>>>>>>> 4c8a4313
            <class name="org.wso2.transport.http.netty.redirect.HttpClientRedirectTestCase" />

            <class name="org.wso2.transport.http.netty.ClientConnectorTimeoutTestCase" />
            <class name="org.wso2.transport.http.netty.ClientConnectorConnectionRefusedTestCase" />
            <class name="org.wso2.transport.http.netty.ClientConnectorClosureAfterRequestReadTestCase" />

            <class name="org.wso2.transport.http.netty.chunkdisable.ChunkAutoServerTestCase" />
            <class name="org.wso2.transport.http.netty.chunkdisable.ChunkEnableServerTestCase" />
            <class name="org.wso2.transport.http.netty.chunkdisable.ChunkDisableServerTestCase" />
            <class name="org.wso2.transport.http.netty.chunkdisable.ChunkAutoClientTestCase" />
            <class name="org.wso2.transport.http.netty.chunkdisable.ChunkEnableClientTestCase" />
            <class name="org.wso2.transport.http.netty.chunkdisable.ChunkDisableClientTestCase" />

            <class name="org.wso2.transport.http.netty.headers.Continue100TestCase" />

            <class name="org.wso2.transport.http.netty.unitfunction.CommonUtilTestCase" />
            <class name="org.wso2.transport.http.netty.unitfunction.HttpCarbonMessageTestCase" />
            <class name="org.wso2.transport.http.netty.unitfunction.ForwardedTestCase" />

            <class name="org.wso2.transport.http.netty.encoding.ContentEncodingTestCase"/>
            <class name="org.wso2.transport.http.netty.urilengthvalidation.Status414And413ResponseTest"/>
            <class name="org.wso2.transport.http.netty.http1point0test.HttpOnePointZeroServerConnectorTestCase"/>
            <class name="org.wso2.transport.http.netty.http1point0test.KeepAliveHttpOnePointZeroClientTestCase"/>
            <class name="org.wso2.transport.http.netty.http1point0test.ChunkAutoHttpOnePointZeroClientTestCase"/>
            <class name="org.wso2.transport.http.netty.http1point0test.ChunkAlwaysHttpOnePointZeroClientTestCase"/>

            <class name="org.wso2.transport.http.netty.connectionpool.ConnectionPoolProxyTestCase" />
            <class name="org.wso2.transport.http.netty.connectionpool.ConnectionPoolEvictionTestCase" />
            <class name="org.wso2.transport.http.netty.connectionpool.ConnectionPoolMaxConnTestCase" />
            <class name="org.wso2.transport.http.netty.connectionpool.ConnectionPoolTimeoutProxyTestCase" />
            <class name="org.wso2.transport.http.netty.connectionpool.ConnectionPoolMainTestCase" />
            <class name="org.wso2.transport.http.netty.connectionpool.ConnectionPoolWaitingTimeoutTestCase" />

            <class name="org.wso2.transport.http.netty.forwardedextension.ForwardedEnableTestCase" />
            <class name="org.wso2.transport.http.netty.forwardedextension.ForwardedTransitionTestCase" />
            <class name="org.wso2.transport.http.netty.forwardedextension.ForwardedDisableTestCase" />
        </classes>
    </test>
    <test name="Websocket Tests" parallel="false">
        <classes>
            <class name="org.wso2.transport.http.netty.websocket.WebSocketServerTestCase"/>
            <class name="org.wso2.transport.http.netty.websocket.WebSocketClientTestCase"/>
            <class name="org.wso2.transport.http.netty.websocket.WebSocketPassThroughTestCase"/>
            <class name="org.wso2.transport.http.netty.websocket.WebSocketMessagePropertiesTestCase"/>
            <class name="org.wso2.transport.http.netty.websocket.HttpToWebSocketProtocolSwitchTestCase"/>
            <class name="org.wso2.transport.http.netty.websocket.HttpToWebSocketProtocolSwitchMultiThreadTestCase"/>
        </classes>
    </test>
    <test name="HTTP2 Tests" parallel="false">
        <classes>
            <class name="org.wso2.transport.http.netty.http2.Http2ClientConnectorBasicTestCase"/>
            <class name="org.wso2.transport.http.netty.http2.Http2ServerConnectorBasicTestCase"/>
            <class name="org.wso2.transport.http.netty.http2.Http2ServerPushTestCase"/>
            <class name="org.wso2.transport.http.netty.http2.Http2ClientTimeoutTestCase"/>
            <class name="org.wso2.transport.http.netty.http2.Http2WithPriorKnowledgeTestCase"/>
            <class name="org.wso2.transport.http.netty.http2.TestHttp2WithALPN"/>
        </classes>
    </test>
    <test name="Transport Security Tests" parallel="false">
        <classes>
            <class name="org.wso2.transport.http.netty.certificatevalidation.RevocationVerificationTest"/>
            <class name="org.wso2.transport.http.netty.certificatevalidation.CRLVerifierTest"/>
            <class name="org.wso2.transport.http.netty.certificatevalidation.OCSPVerifierTest"/>
            <class name="org.wso2.transport.http.netty.https.HTTPSClientTestCase"/>
            <class name="org.wso2.transport.http.netty.https.SSLProtocolsTest"/>
            <class name="org.wso2.transport.http.netty.https.MutualSSLTestCase"/>
            <class name="org.wso2.transport.http.netty.https.CipherSuitesTest"/>
            <class name="org.wso2.transport.http.netty.hostnameverfication.HostnameVerificationTest"/>
            <class name="org.wso2.transport.http.netty.pkcs.PKCSTest"/>
            <class name="org.wso2.transport.http.netty.ocspstapling.OCSPStaplingTest"/>
        </classes>
    </test>
</suite><|MERGE_RESOLUTION|>--- conflicted
+++ resolved
@@ -36,25 +36,9 @@
             <class name="org.wso2.transport.http.netty.contentaware.RequestResponseTransformTestCase" />
             <class name="org.wso2.transport.http.netty.contentaware.RequestResponseTransformStreamingTestCase" />
 
-<<<<<<< HEAD
-            <class name="org.wso2.transport.http.netty.https.HTTPSClientTestCase" />
-            <class name="org.wso2.transport.http.netty.https.SSLProtocolsTest" />
-            <class name="org.wso2.transport.http.netty.https.MutualSSLTestCase" />
-            <class name="org.wso2.transport.http.netty.https.CipherSuitesTest" />
-
-            <class name="org.wso2.transport.http.netty.pkcs.PKCSTest" />
-
-            <class name="org.wso2.transport.http.netty.certificatevalidation.RevocationVerificationTest" />
-            <class name="org.wso2.transport.http.netty.certificatevalidation.CRLVerifierTest" />
-            <class name="org.wso2.transport.http.netty.certificatevalidation.OCSPVerifierTest" />
-
             <class name="org.wso2.transport.http.netty.proxyserver.HttpsProxyServerTestCase" />
             <class name="org.wso2.transport.http.netty.proxyserver.HttpProxyServerTestCase" />
 
-            <class name="org.wso2.transport.http.netty.hostnameverfication.HostnameVerificationTest" />
-=======
-            <class name="org.wso2.transport.http.netty.proxyserver.ProxyServerTestCase" />
->>>>>>> 4c8a4313
             <class name="org.wso2.transport.http.netty.redirect.HttpClientRedirectTestCase" />
 
             <class name="org.wso2.transport.http.netty.ClientConnectorTimeoutTestCase" />
