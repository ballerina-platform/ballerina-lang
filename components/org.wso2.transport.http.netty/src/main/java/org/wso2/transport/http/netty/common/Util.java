--- conflicted
+++ resolved
@@ -66,6 +66,7 @@
 import java.util.Map;
 import java.util.regex.Matcher;
 import java.util.regex.Pattern;
+
 import javax.net.ssl.SSLEngine;
 import javax.net.ssl.SSLException;
 import javax.net.ssl.SSLParameters;
@@ -775,16 +776,6 @@
     }
 
     /**
-<<<<<<< HEAD
-     * Disable host name verification if it is set to false by the user.
-     *
-     * @param sslEngine ssl engine
-     */
-    public static void setHostNameVerfication(SSLEngine sslEngine) {
-        SSLParameters sslParams = sslEngine.getSSLParameters();
-        sslParams.setEndpointIdentificationAlgorithm(Constants.HTTPS_SCHEME);
-        sslEngine.setSSLParameters(sslParams);
-=======
      * Decide whether the connection should be kept open.
      *
      * @param keepAliveConfig         Represents keepalive configuration
@@ -805,6 +796,16 @@
         } else {
             return keepAliveConfig == KeepAliveConfig.ALWAYS;
         }
->>>>>>> b8142b97
+    }
+
+    /**
+     * Disable host name verification if it is set to false by the user.
+     *
+     * @param sslEngine ssl engine
+     */
+    public static void setHostNameVerfication(SSLEngine sslEngine) {
+        SSLParameters sslParams = sslEngine.getSSLParameters();
+        sslParams.setEndpointIdentificationAlgorithm(Constants.HTTPS_SCHEME);
+        sslEngine.setSSLParameters(sslParams);
     }
 }