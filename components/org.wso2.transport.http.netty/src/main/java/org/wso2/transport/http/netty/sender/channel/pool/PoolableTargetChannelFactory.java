/*
 * Copyright (c) 2015, WSO2 Inc. (http://www.wso2.org) All Rights Reserved.
 *
 * Licensed under the Apache License, Version 2.0 (the "License");
 * you may not use this file except in compliance with the License.
 * You may obtain a copy of the License at
 *
 * http://www.apache.org/licenses/LICENSE-2.0
 *
 * Unless required by applicable law or agreed to in writing, software
 * distributed under the License is distributed on an "AS IS" BASIS,
 * WITHOUT WARRANTIES OR CONDITIONS OF ANY KIND, either express or implied.
 * See the License for the specific language governing permissions and limitations under the License.
 */

package org.wso2.transport.http.netty.sender.channel.pool;

import io.netty.bootstrap.Bootstrap;
import io.netty.channel.ChannelFuture;
import io.netty.channel.ChannelOption;
import io.netty.channel.EventLoopGroup;
import org.apache.commons.pool.PoolableObjectFactory;
import org.slf4j.Logger;
import org.slf4j.LoggerFactory;
import org.wso2.transport.http.netty.common.HttpRoute;
import org.wso2.transport.http.netty.config.SenderConfiguration;
import org.wso2.transport.http.netty.sender.HttpClientChannelInitializer;
import org.wso2.transport.http.netty.sender.channel.BootstrapConfiguration;
import org.wso2.transport.http.netty.sender.channel.TargetChannel;

import java.net.InetSocketAddress;

/**
 * A class which creates a TargetChannel pool for each route.
 */
public class PoolableTargetChannelFactory implements PoolableObjectFactory {

    private static final Logger log = LoggerFactory.getLogger(PoolableTargetChannelFactory.class);

    private EventLoopGroup eventLoopGroup;
    private Class eventLoopClass;
    private HttpRoute httpRoute;
    private SenderConfiguration senderConfiguration;
    private BootstrapConfiguration bootstrapConfiguration;
    private ConnectionManager connectionManager;

    PoolableTargetChannelFactory(EventLoopGroup eventLoopGroup, Class eventLoopClass, HttpRoute httpRoute,
                                        SenderConfiguration senderConfiguration,
                                        BootstrapConfiguration bootstrapConfiguration,
                                        ConnectionManager connectionManager) {
        this.eventLoopGroup = eventLoopGroup;
        this.eventLoopClass = eventLoopClass;
        this.httpRoute = httpRoute;
        this.senderConfiguration = senderConfiguration;
        this.bootstrapConfiguration = bootstrapConfiguration;
        this.connectionManager = connectionManager;
    }


    @Override
    public Object makeObject() throws Exception {
        Bootstrap clientBootstrap = instantiateAndConfigBootStrap(eventLoopGroup,
                eventLoopClass, bootstrapConfiguration);
<<<<<<< HEAD
        //SSLEngine clientSslEngine = instantiateAndConfigSSL(senderConfiguration.getSSLConfig());
        HTTPClientInitializer httpClientInitializer = instantiateAndConfigClientInitializer(senderConfiguration,
                clientBootstrap, httpRoute, connectionManager);
        clientBootstrap.handler(httpClientInitializer);
=======
        SSLEngine clientSslEngine = instantiateAndConfigSSL(senderConfiguration.getSSLConfig());
        HttpClientChannelInitializer httpClientChannelInitializer = instantiateAndConfigClientInitializer(
                senderConfiguration, clientBootstrap, clientSslEngine, connectionManager);
        clientBootstrap.handler(httpClientChannelInitializer);
>>>>>>> a5540219

        ChannelFuture channelFuture = clientBootstrap
                .connect(new InetSocketAddress(httpRoute.getHost(), httpRoute.getPort()));

        TargetChannel targetChannel = new TargetChannel(httpClientChannelInitializer, channelFuture);
        targetChannel.setHttpRoute(httpRoute);

        log.debug("Created channel: {}", httpRoute);

        return targetChannel;
    }

    @Override
    public void destroyObject(Object o) throws Exception {
        TargetChannel targetChannel = (TargetChannel) o;
        if (log.isDebugEnabled()) {
            log.debug("Destroying channel: {}", targetChannel.getChannel().id());
        }
        if (targetChannel.getChannel().isOpen()) {
            targetChannel.getChannel().close();
        }
    }

    @Override
    public boolean validateObject(Object o) {
        TargetChannel targetChannel = (TargetChannel) o;
        if (targetChannel.getChannel() != null) {
            boolean answer = targetChannel.getChannel().isActive();
            log.debug("Validating channel: {} -> {}", targetChannel.getChannel().id(), answer);
            return answer;
        }
        return true;
    }

    @Override
    public void activateObject(Object o) throws Exception {

    }

    @Override
    public void passivateObject(Object o) throws Exception {

    }


    private Bootstrap instantiateAndConfigBootStrap(EventLoopGroup eventLoopGroup, Class eventLoopClass,
            BootstrapConfiguration bootstrapConfiguration) {
        Bootstrap clientBootstrap = new Bootstrap();
        clientBootstrap.channel(eventLoopClass);
        clientBootstrap.group(eventLoopGroup);
        clientBootstrap.option(ChannelOption.SO_KEEPALIVE, bootstrapConfiguration.isKeepAlive());
        clientBootstrap.option(ChannelOption.TCP_NODELAY, bootstrapConfiguration.isTcpNoDelay());
        clientBootstrap.option(ChannelOption.SO_REUSEADDR, bootstrapConfiguration.isSocketReuse());
        clientBootstrap.option(ChannelOption.CONNECT_TIMEOUT_MILLIS, bootstrapConfiguration.getConnectTimeOut());
        return clientBootstrap;
    }

    // TODO: Maybe we can move this to the client initializer?
//    private SSLEngine instantiateAndConfigSSL(SSLConfig sslConfig) {
//        // set the pipeline factory, which creates the pipeline for each newly created channels
//        SSLEngine sslEngine = null;
//        if (sslConfig != null) {
//            SSLHandlerFactory sslHandlerFactory = new SSLHandlerFactory(sslConfig);
//            sslEngine = sslHandlerFactory.buildClientSSLEngine(httpRoute.getHost(), httpRoute.getPort());
//            sslEngine.setUseClientMode(true);
//            sslHandlerFactory.setSNIServerNames(sslEngine, httpRoute.getHost());
//            if (senderConfiguration.hostNameVerificationEnabled()) {
//                sslHandlerFactory.setHostNameVerfication(sslEngine);
//            }
//        }
//
//        return sslEngine;
//    }

    private HttpClientChannelInitializer instantiateAndConfigClientInitializer(SenderConfiguration senderConfiguration,
                                                                        Bootstrap clientBootstrap,
                                                                        HttpRoute httpRoute,
                                                                        ConnectionManager connectionManager) {
<<<<<<< HEAD
        HTTPClientInitializer httpClientInitializer =
                new HTTPClientInitializer(senderConfiguration, httpRoute, connectionManager);
=======
        HttpClientChannelInitializer httpClientChannelInitializer =
                new HttpClientChannelInitializer(senderConfiguration, sslEngine, connectionManager);
>>>>>>> a5540219
        if (log.isDebugEnabled()) {
            log.debug("Created new TCP client bootstrap connecting to {}:{} with options: {}", httpRoute.getHost(),
                    httpRoute.getPort(), clientBootstrap);
        }
        return httpClientChannelInitializer;
    }
}<|MERGE_RESOLUTION|>--- conflicted
+++ resolved
@@ -61,17 +61,10 @@
     public Object makeObject() throws Exception {
         Bootstrap clientBootstrap = instantiateAndConfigBootStrap(eventLoopGroup,
                 eventLoopClass, bootstrapConfiguration);
-<<<<<<< HEAD
         //SSLEngine clientSslEngine = instantiateAndConfigSSL(senderConfiguration.getSSLConfig());
-        HTTPClientInitializer httpClientInitializer = instantiateAndConfigClientInitializer(senderConfiguration,
-                clientBootstrap, httpRoute, connectionManager);
-        clientBootstrap.handler(httpClientInitializer);
-=======
-        SSLEngine clientSslEngine = instantiateAndConfigSSL(senderConfiguration.getSSLConfig());
         HttpClientChannelInitializer httpClientChannelInitializer = instantiateAndConfigClientInitializer(
-                senderConfiguration, clientBootstrap, clientSslEngine, connectionManager);
+                senderConfiguration, clientBootstrap, httpRoute, connectionManager);
         clientBootstrap.handler(httpClientChannelInitializer);
->>>>>>> a5540219
 
         ChannelFuture channelFuture = clientBootstrap
                 .connect(new InetSocketAddress(httpRoute.getHost(), httpRoute.getPort()));
@@ -150,13 +143,8 @@
                                                                         Bootstrap clientBootstrap,
                                                                         HttpRoute httpRoute,
                                                                         ConnectionManager connectionManager) {
-<<<<<<< HEAD
-        HTTPClientInitializer httpClientInitializer =
-                new HTTPClientInitializer(senderConfiguration, httpRoute, connectionManager);
-=======
         HttpClientChannelInitializer httpClientChannelInitializer =
-                new HttpClientChannelInitializer(senderConfiguration, sslEngine, connectionManager);
->>>>>>> a5540219
+                new HttpClientChannelInitializer(senderConfiguration, httpRoute, connectionManager);
         if (log.isDebugEnabled()) {
             log.debug("Created new TCP client bootstrap connecting to {}:{} with options: {}", httpRoute.getHost(),
                     httpRoute.getPort(), clientBootstrap);
