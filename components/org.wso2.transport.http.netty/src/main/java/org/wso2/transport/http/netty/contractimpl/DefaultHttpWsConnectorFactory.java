/*
 *  Copyright (c) 2017, WSO2 Inc. (http://www.wso2.org) All Rights Reserved.
 *
 *  WSO2 Inc. licenses this file to you under the Apache License,
 *  Version 2.0 (the "License"); you may not use this file except
 *  in compliance with the License.
 *  You may obtain a copy of the License at
 *
 *  http://www.apache.org/licenses/LICENSE-2.0
 *
 *  Unless required by applicable law or agreed to in writing,
 *  software distributed under the License is distributed on an
 *  "AS IS" BASIS, WITHOUT WARRANTIES OR CONDITIONS OF ANY
 *  KIND, either express or implied.  See the License for the
 *  specific language governing permissions and limitations
 *  under the License.
 *
 */

package org.wso2.transport.http.netty.contractimpl;

import io.netty.channel.EventLoopGroup;
import io.netty.channel.group.ChannelGroup;
import io.netty.channel.group.DefaultChannelGroup;
import io.netty.channel.nio.NioEventLoopGroup;
import io.netty.util.concurrent.GlobalEventExecutor;
import org.wso2.transport.http.netty.config.ListenerConfiguration;
import org.wso2.transport.http.netty.config.SenderConfiguration;
import org.wso2.transport.http.netty.contract.HttpClientConnector;
import org.wso2.transport.http.netty.contract.HttpWsConnectorFactory;
import org.wso2.transport.http.netty.contract.ServerConnector;
import org.wso2.transport.http.netty.contract.websocket.WebSocketClientConnector;
import org.wso2.transport.http.netty.contract.websocket.WsClientConnectorConfig;
import org.wso2.transport.http.netty.contractimpl.websocket.WebSocketClientConnectorImpl;
import org.wso2.transport.http.netty.listener.ServerBootstrapConfiguration;
import org.wso2.transport.http.netty.listener.ServerConnectorBootstrap;
import org.wso2.transport.http.netty.sender.channel.BootstrapConfiguration;
import org.wso2.transport.http.netty.sender.channel.pool.ConnectionManager;

import java.util.Map;

/**
 * Implementation of HttpWsConnectorFactory interface.
 */
public class DefaultHttpWsConnectorFactory implements HttpWsConnectorFactory {

    private final EventLoopGroup bossGroup;
    private final EventLoopGroup workerGroup;
    private final EventLoopGroup clientGroup;
    private final ChannelGroup allChannels = new DefaultChannelGroup(GlobalEventExecutor.INSTANCE);

    public DefaultHttpWsConnectorFactory() {
        bossGroup = new NioEventLoopGroup(Runtime.getRuntime().availableProcessors());
        workerGroup = new NioEventLoopGroup(Runtime.getRuntime().availableProcessors() * 2);
        clientGroup = new NioEventLoopGroup(Runtime.getRuntime().availableProcessors() * 2);
    }

    public DefaultHttpWsConnectorFactory(int serverSocketThreads, int childSocketThreads, int clientThreads) {
        bossGroup = new NioEventLoopGroup(serverSocketThreads);
        workerGroup = new NioEventLoopGroup(childSocketThreads);
        clientGroup = new NioEventLoopGroup(clientThreads);
    }

    @Override
    public ServerConnector createServerConnector(ServerBootstrapConfiguration serverBootstrapConfiguration,
            ListenerConfiguration listenerConfig) {
        ServerConnectorBootstrap serverConnectorBootstrap = new ServerConnectorBootstrap(allChannels);
        serverConnectorBootstrap.addSocketConfiguration(serverBootstrapConfiguration);
        serverConnectorBootstrap.addSecurity(listenerConfig.getSSLConfig());
        if (listenerConfig.validateCertEnabled()) {
            serverConnectorBootstrap.addcertificateRevocationVerifier(listenerConfig.validateCertEnabled());
            serverConnectorBootstrap.addCacheDelay(listenerConfig.getCacheValidityPeriod());
            serverConnectorBootstrap.addCacheSize(listenerConfig.getCacheSize());
        }
        serverConnectorBootstrap.addIdleTimeout(listenerConfig.getSocketIdleTimeout(120000));
        if (Constants.HTTP_2_0 == Float.valueOf(listenerConfig.getVersion())) {
            serverConnectorBootstrap.setHttp2Enabled(true);
        }
        serverConnectorBootstrap.addHttpTraceLogHandler(listenerConfig.isHttpTraceLogEnabled());
        serverConnectorBootstrap.addHttpAccessLogHandler(listenerConfig.isHttpAccessLogEnabled());
        serverConnectorBootstrap.addThreadPools(bossGroup, workerGroup);
        serverConnectorBootstrap.addHeaderAndEntitySizeValidation(listenerConfig.getRequestSizeValidationConfig());
        serverConnectorBootstrap.addChunkingBehaviour(listenerConfig.getChunkConfig());
        serverConnectorBootstrap.addKeepAliveBehaviour(listenerConfig.getKeepAliveConfig());
        serverConnectorBootstrap.addServerHeader(listenerConfig.getServerHeader());

        return serverConnectorBootstrap.getServerConnector(listenerConfig.getHost(), listenerConfig.getPort());
    }

    @Override
    public HttpClientConnector createHttpClientConnector(
            Map<String, Object> transportProperties, SenderConfiguration senderConfiguration) {
        BootstrapConfiguration bootstrapConfig = new BootstrapConfiguration(transportProperties);
<<<<<<< HEAD
        EventLoopGroup clientEventLoopGroup = new NioEventLoopGroup(
                Util.getIntProperty(transportProperties, Constants.CLIENT_BOOTSTRAP_WORKER_GROUP_SIZE, 4));
        ConnectionManager connectionManager =
                new ConnectionManager(senderConfiguration, bootstrapConfig, clientEventLoopGroup);
        return new HttpClientConnectorImpl(connectionManager, senderConfiguration);
=======
        ConnectionManager connectionManager = new ConnectionManager(senderConfiguration.getPoolConfiguration(),
                bootstrapConfig, clientGroup);
        return new DefaultHttpClientConnector(connectionManager, senderConfiguration);
>>>>>>> d3c6c005
    }

    @Override
    public WebSocketClientConnector createWsClientConnector(WsClientConnectorConfig clientConnectorConfig) {
        return new WebSocketClientConnectorImpl(clientConnectorConfig);
    }

    @Override
    public void shutdown() throws InterruptedException {
        this.allChannels.close().sync();
        this.workerGroup.shutdownGracefully().sync();
        this.bossGroup.shutdownGracefully().sync();
        this.clientGroup.shutdownGracefully().sync();
    }
}<|MERGE_RESOLUTION|>--- conflicted
+++ resolved
@@ -24,6 +24,7 @@
 import io.netty.channel.group.DefaultChannelGroup;
 import io.netty.channel.nio.NioEventLoopGroup;
 import io.netty.util.concurrent.GlobalEventExecutor;
+import org.wso2.transport.http.netty.common.Constants;
 import org.wso2.transport.http.netty.config.ListenerConfiguration;
 import org.wso2.transport.http.netty.config.SenderConfiguration;
 import org.wso2.transport.http.netty.contract.HttpClientConnector;
@@ -91,17 +92,8 @@
     public HttpClientConnector createHttpClientConnector(
             Map<String, Object> transportProperties, SenderConfiguration senderConfiguration) {
         BootstrapConfiguration bootstrapConfig = new BootstrapConfiguration(transportProperties);
-<<<<<<< HEAD
-        EventLoopGroup clientEventLoopGroup = new NioEventLoopGroup(
-                Util.getIntProperty(transportProperties, Constants.CLIENT_BOOTSTRAP_WORKER_GROUP_SIZE, 4));
-        ConnectionManager connectionManager =
-                new ConnectionManager(senderConfiguration, bootstrapConfig, clientEventLoopGroup);
-        return new HttpClientConnectorImpl(connectionManager, senderConfiguration);
-=======
-        ConnectionManager connectionManager = new ConnectionManager(senderConfiguration.getPoolConfiguration(),
-                bootstrapConfig, clientGroup);
+        ConnectionManager connectionManager = new ConnectionManager(senderConfiguration, bootstrapConfig, clientGroup);
         return new DefaultHttpClientConnector(connectionManager, senderConfiguration);
->>>>>>> d3c6c005
     }
 
     @Override
