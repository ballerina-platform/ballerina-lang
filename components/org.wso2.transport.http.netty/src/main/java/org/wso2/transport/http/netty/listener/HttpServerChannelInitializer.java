/*
 *  Copyright (c) 2017 WSO2 Inc. (http://wso2.com) All Rights Reserved.
 *
 * Licensed under the Apache License, Version 2.0 (the "License");
 * you may not use this file except in compliance with the License.
 * You may obtain a copy of the License at
 *
 * http://www.apache.org/licenses/LICENSE-2.0
 *
 * Unless required by applicable law or agreed to in writing, software
 * distributed under the License is distributed on an "AS IS" BASIS,
 * WITHOUT WARRANTIES OR CONDITIONS OF ANY KIND, either express or implied.
 * See the License for the specific language governing permissions and limitations under the License.
 */

package org.wso2.transport.http.netty.listener;

import io.netty.buffer.Unpooled;
import io.netty.channel.ChannelFutureListener;
import io.netty.channel.ChannelHandlerContext;
import io.netty.channel.ChannelInitializer;
import io.netty.channel.ChannelPipeline;
import io.netty.channel.group.ChannelGroup;
import io.netty.channel.socket.SocketChannel;
import io.netty.handler.codec.http.HttpRequestDecoder;
import io.netty.handler.codec.http.HttpResponseEncoder;
<<<<<<< HEAD
import io.netty.handler.ssl.OpenSsl;
import io.netty.handler.ssl.ReferenceCountedOpenSslContext;
import io.netty.handler.ssl.ReferenceCountedOpenSslEngine;
import io.netty.handler.ssl.SslHandler;
import io.netty.handler.stream.ChunkedWriteHandler;
import io.netty.handler.timeout.IdleStateHandler;
import org.bouncycastle.cert.ocsp.OCSPResp;
=======
import io.netty.handler.codec.http.HttpServerCodec;
import io.netty.handler.codec.http.HttpServerUpgradeHandler;
import io.netty.handler.codec.http2.Http2CodecUtil;
import io.netty.handler.codec.http2.Http2ServerUpgradeCodec;
import io.netty.handler.ssl.ApplicationProtocolNames;
import io.netty.handler.ssl.ApplicationProtocolNegotiationHandler;
import io.netty.handler.ssl.SslContext;
import io.netty.handler.ssl.SslHandler;
import io.netty.handler.stream.ChunkedWriteHandler;
import io.netty.handler.timeout.IdleStateHandler;
import io.netty.util.AsciiString;
>>>>>>> 43f8d0ca
import org.slf4j.Logger;
import org.slf4j.LoggerFactory;
import org.wso2.transport.http.netty.common.Constants;
import org.wso2.transport.http.netty.common.ssl.SSLConfig;
import org.wso2.transport.http.netty.common.ssl.SSLHandlerFactory;
import org.wso2.transport.http.netty.config.ChunkConfig;
import org.wso2.transport.http.netty.config.KeepAliveConfig;
import org.wso2.transport.http.netty.config.RequestSizeValidationConfig;
import org.wso2.transport.http.netty.contract.ServerConnectorFuture;
import org.wso2.transport.http.netty.sender.CertificateValidationHandler;

import java.util.concurrent.TimeUnit;
import javax.net.ssl.SSLEngine;

/**
 * A class that responsible for build server side channels.
 */
public class HttpServerChannelInitializer extends ChannelInitializer<SocketChannel> {

    private static final Logger log = LoggerFactory.getLogger(HttpServerChannelInitializer.class);

    private int socketIdleTimeout;
    private boolean httpTraceLogEnabled;
    private boolean httpAccessLogEnabled;
    private ChunkConfig chunkConfig;
    private KeepAliveConfig keepAliveConfig;
    private String interfaceId;
    private String serverName;
    private SSLConfig sslConfig;
    private ServerConnectorFuture serverConnectorFuture;
    private RequestSizeValidationConfig reqSizeValidationConfig;
    private boolean http2Enabled = false;
    private boolean validateCertEnabled;
    private int cacheDelay;
    private int cacheSize;
<<<<<<< HEAD
    private SSLEngine sslEngine;
    private boolean ocspStaplingEnabled;
=======
>>>>>>> 43f8d0ca
    private ChannelGroup allChannels;

    @Override
    public void initChannel(SocketChannel ch) throws Exception {
        if (log.isDebugEnabled()) {
            log.debug("Initializing source channel pipeline");
        }

        ChannelPipeline serverPipeline = ch.pipeline();

<<<<<<< HEAD
        if (ocspStaplingEnabled && sslConfig != null) {
            OCSPResp response = OCSPResponseBuilder.generatetOcspResponse(sslConfig, cacheSize, cacheDelay);
            if (!OpenSsl.isAvailable()) {
                throw new IllegalStateException("OpenSSL is not available!");
            }
            if (!OpenSsl.isOcspSupported()) {
                throw new IllegalStateException("OCSP is not supported!");
            }

            ReferenceCountedOpenSslContext context = new SSLHandlerFactory(sslConfig)
                    .getServerReferenceCountedOpenSslContext();
            SslHandler sslHandler = context.newHandler(ch.alloc());

            ReferenceCountedOpenSslEngine engine = (ReferenceCountedOpenSslEngine) sslHandler.engine();
            engine.setOcspResponse(response.getEncoded());
            ch.pipeline().addLast(sslHandler);

        } else if (sslConfig != null) {
            sslEngine = new SSLHandlerFactory(sslConfig).buildServerSSLEngine();
            serverPipeline.addLast(Constants.SSL_HANDLER, new SslHandler(sslEngine));
=======
        if (http2Enabled) {
            if (sslConfig != null) {
                SslContext sslCtx = new SSLHandlerFactory(sslConfig).createHttp2TLSContextForServer();
                serverPipeline.addLast(sslCtx.newHandler(ch.alloc()), new Http2PipelineConfiguratorForServer());
            } else {
                configureH2cPipeline(serverPipeline);
            }
        } else {
            if (sslConfig != null) {
                configureSslForHttp(serverPipeline);
            } else {
                configureHTTPPipeline(serverPipeline);
            }
>>>>>>> 43f8d0ca
        }
    }

    private void configureSslForHttp(ChannelPipeline serverPipeline) {

        SSLEngine sslEngine = new SSLHandlerFactory(sslConfig).buildServerSSLEngine();
        serverPipeline.addLast(Constants.SSL_HANDLER, new SslHandler(sslEngine));
        if (validateCertEnabled) {
            serverPipeline.addLast(Constants.HTTP_CERT_VALIDATION_HANDLER,
                    new CertificateValidationHandler(sslEngine, cacheDelay, cacheSize));
        }
        serverPipeline.addLast(Constants.SSL_COMPLETION_HANDLER,
                new SslHandshakeCompletionHandlerForServer(this, serverPipeline));
    }

    /**
     * Configure the pipeline if user sent HTTP requests
     *
     * @param serverPipeline Channel
     */
    void configureHTTPPipeline(ChannelPipeline serverPipeline) {

        if (!http2Enabled) {
            serverPipeline.addLast(Constants.HTTP_ENCODER, new HttpResponseEncoder());
        }
        serverPipeline.addLast("decoder",
                new HttpRequestDecoder(reqSizeValidationConfig.getMaxUriLength(),
                        reqSizeValidationConfig.getMaxHeaderSize(), reqSizeValidationConfig.getMaxChunkSize()));
        serverPipeline.addLast("compressor", new CustomHttpContentCompressor());
        serverPipeline.addLast("chunkWriter", new ChunkedWriteHandler());

        if (httpTraceLogEnabled) {
            serverPipeline.addLast(Constants.HTTP_TRACE_LOG_HANDLER,
                             new HTTPTraceLoggingHandler("tracelog.http.downstream"));
        }
        if (httpAccessLogEnabled) {
            serverPipeline.addLast(Constants.HTTP_ACCESS_LOG_HANDLER, new HttpAccessLoggingHandler("accesslog.http"));
        }
        serverPipeline.addLast("uriLengthValidator", new UriAndHeaderLengthValidator(this.serverName));
        if (reqSizeValidationConfig.getMaxEntityBodySize() > -1) {
            serverPipeline.addLast("maxEntityBodyValidator", new MaxEntityBodyValidator(this.serverName,
                    reqSizeValidationConfig.getMaxEntityBodySize()));
        }

        serverPipeline.addLast(Constants.WEBSOCKET_SERVER_HANDSHAKE_HANDLER,
                         new WebSocketServerHandshakeHandler(this.serverConnectorFuture, this.interfaceId));
        serverPipeline.addLast(Constants.HTTP_SOURCE_HANDLER,
                               new SourceHandler(this.serverConnectorFuture, this.interfaceId, this.chunkConfig,
                                                 keepAliveConfig, this.serverName, this.allChannels));
        if (socketIdleTimeout > 0) {
            serverPipeline.addBefore(Constants.HTTP_SOURCE_HANDLER, Constants.IDLE_STATE_HANDLER,
                    new IdleStateHandler(socketIdleTimeout, socketIdleTimeout, socketIdleTimeout,
                            TimeUnit.MILLISECONDS));
        }
    }

    /**
     * Configures HTTP/2 clear text pipeline.
     *
     * @param pipeline the channel pipeline
     */
    private void configureH2cPipeline(ChannelPipeline pipeline) {
        // Add http2 upgrade decoder and upgrade handler
        final HttpServerCodec sourceCodec = new HttpServerCodec();

        final HttpServerUpgradeHandler.UpgradeCodecFactory upgradeCodecFactory = protocol -> {
            if (AsciiString.contentEquals(Http2CodecUtil.HTTP_UPGRADE_PROTOCOL_NAME, protocol)) {
                return new Http2ServerUpgradeCodec(Constants.HTTP2_SOURCE_HANDLER, new Http2SourceHandlerBuilder(
                        this.interfaceId, this.serverConnectorFuture, serverName).build());
            } else {
                return null;
            }
        };
        pipeline.addLast(Constants.HTTP_ENCODER, sourceCodec);
        pipeline.addLast(Constants.HTTP2_UPGRADE_HANDLER,
                         new HttpServerUpgradeHandler(sourceCodec, upgradeCodecFactory, Integer.MAX_VALUE));
        /* Max size of the upgrade request is limited to 2GB. Need to see whether there is a better approach to handle
           large upgrade requests. Requests will be propagated to next handlers if no upgrade has been attempted */
        configureHTTPPipeline(pipeline);
    }

    public void setServerConnectorFuture(ServerConnectorFuture serverConnectorFuture) {
        this.serverConnectorFuture = serverConnectorFuture;
    }

    void setIdleTimeout(int idleTimeout) {
        this.socketIdleTimeout = idleTimeout;
    }

    void setHttpTraceLogEnabled(boolean httpTraceLogEnabled) {
        this.httpTraceLogEnabled = httpTraceLogEnabled;
    }

    void setHttpAccessLogEnabled(boolean httpAccessLogEnabled) {
        this.httpAccessLogEnabled = httpAccessLogEnabled;
    }

    void setInterfaceId(String interfaceId) {
        this.interfaceId = interfaceId;
    }

    void setSslConfig(SSLConfig sslConfig) {
        this.sslConfig = sslConfig;
    }

    void setReqSizeValidationConfig(RequestSizeValidationConfig reqSizeValidationConfig) {
        this.reqSizeValidationConfig = reqSizeValidationConfig;
    }

    public void setChunkingConfig(ChunkConfig chunkConfig) {
        this.chunkConfig = chunkConfig;
    }

    void setKeepAliveConfig(KeepAliveConfig keepAliveConfig) {
        this.keepAliveConfig = keepAliveConfig;
    }

    void setValidateCertEnabled(boolean validateCertEnabled) {
        this.validateCertEnabled = validateCertEnabled;
    }

    void setCacheDelay(int cacheDelay) {
        this.cacheDelay = cacheDelay;
    }

    void setCacheSize(int cacheSize) {
        this.cacheSize = cacheSize;
    }

    void setServerName(String serverName) {
        this.serverName = serverName;
    }

<<<<<<< HEAD
    public void setOcspStaplingEnabled(boolean ocspStaplingEnabled) {
        this.ocspStaplingEnabled = ocspStaplingEnabled;
=======
    /**
     * Sets whether HTTP/2.0 is enabled for the connection.
     *
     * @param http2Enabled whether HTTP/2.0 is enabled
     */
    void setHttp2Enabled(boolean http2Enabled) {
        this.http2Enabled = http2Enabled;
    }

    /**
     * Handler which handles ALPN.
     */
    class Http2PipelineConfiguratorForServer extends ApplicationProtocolNegotiationHandler {

        Http2PipelineConfiguratorForServer() {
            super(ApplicationProtocolNames.HTTP_1_1);
        }

        /**
         *  Configure pipeline after SSL handshake
         */
        @Override
        protected void configurePipeline(ChannelHandlerContext ctx, String protocol) throws Exception {
            if (ApplicationProtocolNames.HTTP_2.equals(protocol)) {
                // handles pipeline for HTTP/2 requests after SSL handshake
                ctx.pipeline().
                        addLast(Constants.HTTP2_SOURCE_HANDLER,
                                new Http2SourceHandlerBuilder(interfaceId, serverConnectorFuture, serverName).build());
            } else if (ApplicationProtocolNames.HTTP_1_1.equals(protocol)) {
                // handles pipeline for HTTP/1.x requests after SSL handshake
                configureHTTPPipeline(ctx.pipeline());
            } else {
                throw new IllegalStateException("unknown protocol: " + protocol);
            }
        }

        @Override
        public void exceptionCaught(ChannelHandlerContext ctx, Throwable cause) throws Exception {
            if (ctx != null && ctx.channel().isActive()) {
                ctx.writeAndFlush(Unpooled.EMPTY_BUFFER).addListener(ChannelFutureListener.CLOSE);
            }
        }
>>>>>>> 43f8d0ca
    }

    void setAllChannels(ChannelGroup allChannels) {
        this.allChannels = allChannels;
    }
}<|MERGE_RESOLUTION|>--- conflicted
+++ resolved
@@ -24,15 +24,6 @@
 import io.netty.channel.socket.SocketChannel;
 import io.netty.handler.codec.http.HttpRequestDecoder;
 import io.netty.handler.codec.http.HttpResponseEncoder;
-<<<<<<< HEAD
-import io.netty.handler.ssl.OpenSsl;
-import io.netty.handler.ssl.ReferenceCountedOpenSslContext;
-import io.netty.handler.ssl.ReferenceCountedOpenSslEngine;
-import io.netty.handler.ssl.SslHandler;
-import io.netty.handler.stream.ChunkedWriteHandler;
-import io.netty.handler.timeout.IdleStateHandler;
-import org.bouncycastle.cert.ocsp.OCSPResp;
-=======
 import io.netty.handler.codec.http.HttpServerCodec;
 import io.netty.handler.codec.http.HttpServerUpgradeHandler;
 import io.netty.handler.codec.http2.Http2CodecUtil;
@@ -44,7 +35,6 @@
 import io.netty.handler.stream.ChunkedWriteHandler;
 import io.netty.handler.timeout.IdleStateHandler;
 import io.netty.util.AsciiString;
->>>>>>> 43f8d0ca
 import org.slf4j.Logger;
 import org.slf4j.LoggerFactory;
 import org.wso2.transport.http.netty.common.Constants;
@@ -80,11 +70,6 @@
     private boolean validateCertEnabled;
     private int cacheDelay;
     private int cacheSize;
-<<<<<<< HEAD
-    private SSLEngine sslEngine;
-    private boolean ocspStaplingEnabled;
-=======
->>>>>>> 43f8d0ca
     private ChannelGroup allChannels;
 
     @Override
@@ -95,28 +80,6 @@
 
         ChannelPipeline serverPipeline = ch.pipeline();
 
-<<<<<<< HEAD
-        if (ocspStaplingEnabled && sslConfig != null) {
-            OCSPResp response = OCSPResponseBuilder.generatetOcspResponse(sslConfig, cacheSize, cacheDelay);
-            if (!OpenSsl.isAvailable()) {
-                throw new IllegalStateException("OpenSSL is not available!");
-            }
-            if (!OpenSsl.isOcspSupported()) {
-                throw new IllegalStateException("OCSP is not supported!");
-            }
-
-            ReferenceCountedOpenSslContext context = new SSLHandlerFactory(sslConfig)
-                    .getServerReferenceCountedOpenSslContext();
-            SslHandler sslHandler = context.newHandler(ch.alloc());
-
-            ReferenceCountedOpenSslEngine engine = (ReferenceCountedOpenSslEngine) sslHandler.engine();
-            engine.setOcspResponse(response.getEncoded());
-            ch.pipeline().addLast(sslHandler);
-
-        } else if (sslConfig != null) {
-            sslEngine = new SSLHandlerFactory(sslConfig).buildServerSSLEngine();
-            serverPipeline.addLast(Constants.SSL_HANDLER, new SslHandler(sslEngine));
-=======
         if (http2Enabled) {
             if (sslConfig != null) {
                 SslContext sslCtx = new SSLHandlerFactory(sslConfig).createHttp2TLSContextForServer();
@@ -130,7 +93,6 @@
             } else {
                 configureHTTPPipeline(serverPipeline);
             }
->>>>>>> 43f8d0ca
         }
     }
 
@@ -264,10 +226,6 @@
         this.serverName = serverName;
     }
 
-<<<<<<< HEAD
-    public void setOcspStaplingEnabled(boolean ocspStaplingEnabled) {
-        this.ocspStaplingEnabled = ocspStaplingEnabled;
-=======
     /**
      * Sets whether HTTP/2.0 is enabled for the connection.
      *
@@ -310,7 +268,6 @@
                 ctx.writeAndFlush(Unpooled.EMPTY_BUFFER).addListener(ChannelFutureListener.CLOSE);
             }
         }
->>>>>>> 43f8d0ca
     }
 
     void setAllChannels(ChannelGroup allChannels) {
