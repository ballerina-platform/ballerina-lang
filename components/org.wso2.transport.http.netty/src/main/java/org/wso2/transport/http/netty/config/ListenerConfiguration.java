/*
 *  Copyright (c) 2015 WSO2 Inc. (http://wso2.com) All Rights Reserved.
 *
 *  WSO2 Inc. licenses this file to you under the Apache License,
 *  Version 2.0 (the "License"); you may not use this file except
 *  in compliance with the License.
 *  You may obtain a copy of the License at
 *
 *  http://www.apache.org/licenses/LICENSE-2.0
 *
 *  Unless required by applicable law or agreed to in writing,
 *  software distributed under the License is distributed on an
 *  "AS IS" BASIS, WITHOUT WARRANTIES OR CONDITIONS OF ANY
 *  KIND, either express or implied.  See the License for the
 *  specific language governing permissions and limitations
 *  under the License.
 *
 */
package org.wso2.transport.http.netty.config;

import org.wso2.transport.http.netty.common.Util;
import org.wso2.transport.http.netty.common.ssl.SSLConfig;

import java.util.ArrayList;
import java.util.List;

import javax.xml.bind.annotation.XmlAccessType;
import javax.xml.bind.annotation.XmlAccessorType;
import javax.xml.bind.annotation.XmlAttribute;
import javax.xml.bind.annotation.XmlElement;
import javax.xml.bind.annotation.XmlElementWrapper;


/**
 * JAXB representation of a transport listener.
 */
@SuppressWarnings("unused")
@XmlAccessorType(XmlAccessType.FIELD)
public class ListenerConfiguration {

    public static final String DEFAULT_KEY = "default";

    @Deprecated
    public static ListenerConfiguration getDefault() {
        ListenerConfiguration defaultConfig;
        defaultConfig = new ListenerConfiguration(DEFAULT_KEY, "0.0.0.0", 8080);
        return defaultConfig;
    }

    @XmlAttribute(required = true)
    private String id = DEFAULT_KEY;

    @XmlAttribute
    private String host = "0.0.0.0";

    @XmlAttribute(required = true)
    private int port = 9090;

    private ChunkConfig chunkingConfig = ChunkConfig.AUTO;

    private KeepAliveConfig keepAliveConfig = KeepAliveConfig.AUTO;

    @XmlAttribute
    private boolean bindOnStartup = false;

    @XmlAttribute
    private String scheme = "http";

    @XmlAttribute
    private String version = "1.1";

    @XmlAttribute
    private String keyStoreFile;

    @XmlAttribute
    private String keyStorePassword;

    @XmlAttribute
    private String trustStoreFile;

    @XmlAttribute
    private String trustStorePass;

    @XmlAttribute
    private String certPass;

    @XmlAttribute
    private int socketIdleTimeout;

    @XmlAttribute
    private String messageProcessorId;

    @XmlAttribute
    private boolean httpTraceLogEnabled;

    @XmlAttribute
    private boolean httpAccessLogEnabled;

    @XmlAttribute
    private String verifyClient;

    @XmlAttribute
    private String sslProtocol;

    @XmlAttribute
    private String tlsStoreType;

    @XmlAttribute
    private String serverHeader = "wso2-http-transport";

    @XmlAttribute
    private boolean validateCertEnabled;

    @XmlAttribute
    private int cacheSize = 50;

    @XmlAttribute
    private int cacheValidityPeriod = 15;

    @XmlAttribute
    private boolean ocspStaplingEnabled = false;

    @XmlAttribute
    private boolean certificateRevocationVerifier;

    @XmlAttribute
    private int cacheSize;

    @XmlAttribute
    private int cacheDelay;

    @XmlElementWrapper(name = "parameters")
    @XmlElement(name = "parameter")
    private List<Parameter> parameters = getDefaultParameters();

    private RequestSizeValidationConfig requestSizeValidationConfig = new RequestSizeValidationConfig();

    public ListenerConfiguration() {
    }

    public ListenerConfiguration(String id, String host, int port) {
        this.id = id;
        this.host = host;
        this.port = port;
    }

    public String getTLSStoreType() {
        return tlsStoreType;
    }

    public void setTLSStoreType(String tlsStoreType) {
        this.tlsStoreType = tlsStoreType;
    }

    public String getCertPass() {
        return certPass;
    }

    public void setCertPass(String certPass) {
        this.certPass = certPass;
    }

    public String getHost() {
        return host;
    }

    public void setHost(String host) {
        this.host = host;
    }

    public String getId() {
        return id;
    }

    public void setId(String id) {
        this.id = id;
    }

    public String getKeyStoreFile() {
        return keyStoreFile;
    }

    public void setTrustStoreFile(String trustStoreFile) {
        this.trustStoreFile = trustStoreFile;
    }

    public String getTrustStoreFile() {
        return trustStoreFile;
    }

    public void setKeyStoreFile(String keyStoreFile) {
        this.keyStoreFile = keyStoreFile;
    }

    public String getKeyStorePass() {
        return keyStorePassword;
    }

    public String getTrustStorePass() {
        return trustStorePass;
    }

    public void setTrustStorePass(String trustStorePass) {
        this.trustStorePass = trustStorePass;
    }

    public void setKeyStorePass(String keyStorePassword) {
        this.keyStorePassword = keyStorePassword;
    }

    public void setVerifyClient(String verifyClient) {
        this.verifyClient = verifyClient;
    }

    public String getVerifyClient() {
        return verifyClient;
    }

    public void setSSLProtocol(String sslProtocol) {
        this.sslProtocol = sslProtocol;
    }

    public String getSSLProtocol() {
        return sslProtocol;
    }

<<<<<<< HEAD
    public boolean isCertificateRevocationVerifier() {
        return certificateRevocationVerifier;
    }

    public void setCertificateRevocationVerifier(boolean certificateRevocationVerifier) {
        this.certificateRevocationVerifier = certificateRevocationVerifier;
=======
    public boolean validateCertEnabled() {
        return validateCertEnabled;
    }

    public void setValidateCertEnabled(boolean validateCertEnabled) {
        this.validateCertEnabled = validateCertEnabled;
>>>>>>> 61ed7f73
    }

    public int getCacheSize() {
        return cacheSize;
    }

    public void setCacheSize(int cacheSize) {
        this.cacheSize = cacheSize;
    }

<<<<<<< HEAD
    public int getCacheDelay() {
        return cacheDelay;
    }

    public void setCacheDelay(int cacheDelay) {
        this.cacheDelay = cacheDelay;
=======
    public int getCacheValidityPeriod() {
        return cacheValidityPeriod;
    }

    public void setCacheValidityPeriod(int cacheValidityPeriod) {
        this.cacheValidityPeriod = cacheValidityPeriod;
>>>>>>> 61ed7f73
    }

    public int getPort() {
        return port;
    }

    public void setPort(int port) {
        this.port = port;
    }

    public boolean isBindOnStartup() {
        return bindOnStartup;
    }

    public void setBindOnStartup(boolean bindOnStartup) {
        this.bindOnStartup = bindOnStartup;
    }

    public String getScheme() {
        return scheme;
    }

    public void setScheme(String scheme) {
        this.scheme = scheme;
    }

    public String getVersion() {
        return version;
    }

    public void setVersion(String version) {
        this.version = version;
    }

    public List<Parameter> getParameters() {
        return parameters;
    }

    public void setParameters(List<Parameter> parameters) {
        this.parameters = parameters;
    }

    public SSLConfig getSSLConfig() {
        if (scheme == null || !scheme.equalsIgnoreCase("https")) {
            return null;
        }

        return Util.getSSLConfigForListener(certPass, keyStorePassword, keyStoreFile, trustStoreFile, trustStorePass,
                                            parameters, verifyClient, sslProtocol, tlsStoreType);
    }

    private List<Parameter> getDefaultParameters() {
        List<Parameter> defaultParams = new ArrayList<>();
        return defaultParams;

    }

    public int getSocketIdleTimeout(int defaultVal) {
        if (socketIdleTimeout == 0) {
            return defaultVal;
        }
        return socketIdleTimeout;
    }

    public String getMessageProcessorId() {
        return messageProcessorId;
    }

    public void setMessageProcessorId(String messageProcessorId) {
        this.messageProcessorId = messageProcessorId;
    }

    public void setSocketIdleTimeout(int socketIdleTimeout) {
        this.socketIdleTimeout = socketIdleTimeout;
    }

    public boolean isHttpTraceLogEnabled() {
        return httpTraceLogEnabled;
    }

    public void setHttpTraceLogEnabled(boolean httpTraceLogEnabled) {
        this.httpTraceLogEnabled = httpTraceLogEnabled;
    }

    public boolean isHttpAccessLogEnabled() {
        return httpAccessLogEnabled;
    }

    public void setHttpAccessLogEnabled(boolean httpAccessLogEnabled) {
        this.httpAccessLogEnabled = httpAccessLogEnabled;
    }

    public RequestSizeValidationConfig getRequestSizeValidationConfig() {
        return requestSizeValidationConfig;
    }

    public void setRequestSizeValidationConfig(RequestSizeValidationConfig requestSizeValidationConfig) {
        this.requestSizeValidationConfig = requestSizeValidationConfig;
    }

    public ChunkConfig getChunkConfig() {
        return chunkingConfig;
    }

    public void setChunkConfig(ChunkConfig chunkConfig) {
        this.chunkingConfig = chunkConfig;
    }

    public KeepAliveConfig getKeepAliveConfig() {
        return keepAliveConfig;
    }

    public void setKeepAliveConfig(KeepAliveConfig keepAliveConfig) {
        this.keepAliveConfig = keepAliveConfig;
    }

    public String getServerHeader() {
        return serverHeader;
    }

    public void setServerHeader(String serverHeader) {
        this.serverHeader = serverHeader;
    }

    public void setOcspStaplingEnabled(boolean ocspStaplingEnabled) {
        this.ocspStaplingEnabled = ocspStaplingEnabled;
    }

    public boolean isOcspStaplingEnabled () {
        return ocspStaplingEnabled;
    }
}<|MERGE_RESOLUTION|>--- conflicted
+++ resolved
@@ -120,15 +120,6 @@
     @XmlAttribute
     private boolean ocspStaplingEnabled = false;
 
-    @XmlAttribute
-    private boolean certificateRevocationVerifier;
-
-    @XmlAttribute
-    private int cacheSize;
-
-    @XmlAttribute
-    private int cacheDelay;
-
     @XmlElementWrapper(name = "parameters")
     @XmlElement(name = "parameter")
     private List<Parameter> parameters = getDefaultParameters();
@@ -224,21 +215,12 @@
         return sslProtocol;
     }
 
-<<<<<<< HEAD
-    public boolean isCertificateRevocationVerifier() {
-        return certificateRevocationVerifier;
-    }
-
-    public void setCertificateRevocationVerifier(boolean certificateRevocationVerifier) {
-        this.certificateRevocationVerifier = certificateRevocationVerifier;
-=======
     public boolean validateCertEnabled() {
         return validateCertEnabled;
     }
 
     public void setValidateCertEnabled(boolean validateCertEnabled) {
         this.validateCertEnabled = validateCertEnabled;
->>>>>>> 61ed7f73
     }
 
     public int getCacheSize() {
@@ -249,21 +231,12 @@
         this.cacheSize = cacheSize;
     }
 
-<<<<<<< HEAD
-    public int getCacheDelay() {
-        return cacheDelay;
-    }
-
-    public void setCacheDelay(int cacheDelay) {
-        this.cacheDelay = cacheDelay;
-=======
     public int getCacheValidityPeriod() {
         return cacheValidityPeriod;
     }
 
     public void setCacheValidityPeriod(int cacheValidityPeriod) {
         this.cacheValidityPeriod = cacheValidityPeriod;
->>>>>>> 61ed7f73
     }
 
     public int getPort() {
