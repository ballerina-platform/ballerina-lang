/*
 * Copyright (c) 2015, WSO2 Inc. (http://www.wso2.org) All Rights Reserved.
 *
 * Licensed under the Apache License, Version 2.0 (the "License");
 * you may not use this file except in compliance with the License.
 * You may obtain a copy of the License at
 *
 * http://www.apache.org/licenses/LICENSE-2.0
 *
 * Unless required by applicable law or agreed to in writing, software
 * distributed under the License is distributed on an "AS IS" BASIS,
 * WITHOUT WARRANTIES OR CONDITIONS OF ANY KIND, either express or implied.
 * See the License for the specific language governing permissions and limitations under the License.
 */

package org.wso2.transport.http.netty.contractimpl.common;

import io.netty.buffer.ByteBuf;
import io.netty.buffer.Unpooled;
import io.netty.channel.Channel;
import io.netty.channel.ChannelFuture;
import io.netty.channel.ChannelFutureListener;
import io.netty.channel.ChannelHandlerContext;
import io.netty.channel.ChannelInboundHandlerAdapter;
import io.netty.channel.ChannelPipeline;
import io.netty.channel.socket.SocketChannel;
import io.netty.handler.codec.base64.Base64;
import io.netty.handler.codec.http.DefaultFullHttpResponse;
import io.netty.handler.codec.http.DefaultHttpRequest;
import io.netty.handler.codec.http.DefaultHttpResponse;
import io.netty.handler.codec.http.HttpContent;
import io.netty.handler.codec.http.HttpHeaderNames;
import io.netty.handler.codec.http.HttpMessage;
import io.netty.handler.codec.http.HttpMethod;
import io.netty.handler.codec.http.HttpRequest;
import io.netty.handler.codec.http.HttpResponse;
import io.netty.handler.codec.http.HttpResponseStatus;
import io.netty.handler.codec.http.HttpVersion;
import io.netty.handler.codec.http.LastHttpContent;
import io.netty.handler.codec.http2.Http2Exception;
import io.netty.handler.codec.http2.Http2Headers;
import io.netty.handler.codec.http2.HttpConversionUtil;
import io.netty.handler.ssl.ReferenceCountedOpenSslContext;
import io.netty.handler.ssl.ReferenceCountedOpenSslEngine;
import io.netty.handler.ssl.SslContext;
import io.netty.handler.ssl.SslContextBuilder;
import io.netty.handler.ssl.SslHandler;
import io.netty.handler.ssl.SslProvider;
import io.netty.handler.ssl.util.InsecureTrustManagerFactory;
import io.netty.util.AsciiString;
import io.netty.util.CharsetUtil;
import org.slf4j.Logger;
import org.slf4j.LoggerFactory;
import org.wso2.transport.http.netty.contract.Constants;
import org.wso2.transport.http.netty.contract.HttpResponseFuture;
import org.wso2.transport.http.netty.contract.config.ChunkConfig;
import org.wso2.transport.http.netty.contract.config.ForwardedExtensionConfig;
import org.wso2.transport.http.netty.contract.config.KeepAliveConfig;
import org.wso2.transport.http.netty.contract.config.ProxyServerConfiguration;
import org.wso2.transport.http.netty.contract.config.SenderConfiguration;
import org.wso2.transport.http.netty.contract.exceptions.ConfigurationException;
import org.wso2.transport.http.netty.contractimpl.Http2OutboundRespListener;
import org.wso2.transport.http.netty.contractimpl.common.ssl.SSLConfig;
import org.wso2.transport.http.netty.contractimpl.common.ssl.SSLHandlerFactory;
import org.wso2.transport.http.netty.contractimpl.listener.HttpTraceLoggingHandler;
import org.wso2.transport.http.netty.contractimpl.listener.SourceHandler;
import org.wso2.transport.http.netty.contractimpl.listener.http2.Http2SourceHandler;
import org.wso2.transport.http.netty.contractimpl.sender.CertificateValidationHandler;
import org.wso2.transport.http.netty.contractimpl.sender.ForwardedHeaderUpdater;
import org.wso2.transport.http.netty.contractimpl.sender.OCSPStaplingHandler;
import org.wso2.transport.http.netty.message.DefaultBackPressureListener;
import org.wso2.transport.http.netty.message.DefaultListener;
import org.wso2.transport.http.netty.message.Http2InboundContentListener;
import org.wso2.transport.http.netty.message.Http2PassthroughBackPressureListener;
import org.wso2.transport.http.netty.message.HttpCarbonMessage;
import org.wso2.transport.http.netty.message.HttpCarbonRequest;
import org.wso2.transport.http.netty.message.HttpCarbonResponse;
import org.wso2.transport.http.netty.message.Listener;
import org.wso2.transport.http.netty.message.PassthroughBackPressureListener;
import org.wso2.transport.http.netty.message.PooledDataStreamerFactory;

import java.io.IOException;
import java.net.InetSocketAddress;
import java.nio.channels.ClosedChannelException;
import java.time.ZonedDateTime;
import java.time.format.DateTimeFormatter;
import java.util.Map;
import java.util.concurrent.ScheduledFuture;
import java.util.concurrent.TimeUnit;
import java.util.regex.Matcher;
import java.util.regex.Pattern;
import javax.net.ssl.SSLEngine;
import javax.net.ssl.SSLException;
import javax.net.ssl.SSLParameters;

import static org.wso2.transport.http.netty.contract.Constants.COLON;
import static org.wso2.transport.http.netty.contract.Constants.HEADER_VAL_100_CONTINUE;
import static org.wso2.transport.http.netty.contract.Constants.HTTP_HOST;
import static org.wso2.transport.http.netty.contract.Constants.HTTP_PORT;
import static org.wso2.transport.http.netty.contract.Constants.HTTP_SCHEME;
import static org.wso2.transport.http.netty.contract.Constants.IS_PROXY_ENABLED;
import static org.wso2.transport.http.netty.contract.Constants.MUTUAL_SSL_HANDSHAKE_RESULT;
import static org.wso2.transport.http.netty.contract.Constants.OK_200;
import static org.wso2.transport.http.netty.contract.Constants.PROTOCOL;
import static org.wso2.transport.http.netty.contract.Constants.REMOTE_CLIENT_CLOSED_WHILE_WRITING_OUTBOUND_RESPONSE_HEADERS;
import static org.wso2.transport.http.netty.contract.Constants.TO;
import static org.wso2.transport.http.netty.contract.Constants.URL_AUTHORITY;
import static org.wso2.transport.http.netty.contract.config.KeepAliveConfig.ALWAYS;
import static org.wso2.transport.http.netty.contract.config.KeepAliveConfig.AUTO;
import static org.wso2.transport.http.netty.contract.config.KeepAliveConfig.NEVER;

/**
 * Includes utility methods for creating http requests and responses and their related properties.
 */
public class Util {

    private Util() {
        //Hides implicit public constructor.
    }

    private static final Logger LOG = LoggerFactory.getLogger(Util.class);

    private static String getStringValue(HttpCarbonMessage msg, String key, String defaultValue) {
        String value = (String) msg.getProperty(key);
        if (value == null) {
            return defaultValue;
        }

        return value;
    }

    private static int getIntValue(HttpCarbonMessage msg) {
        Integer value = msg.getHttpStatusCode();
        if (value == null) {
            return OK_200;
        }
        return value;
    }

    @SuppressWarnings("unchecked")
    public static HttpResponse createHttpResponse(HttpCarbonMessage outboundResponseMsg, String inboundReqHttpVersion,
                                                  String serverName, boolean keepAlive) {

        HttpVersion httpVersion = new HttpVersion(Constants.HTTP_VERSION_PREFIX + inboundReqHttpVersion, true);
        HttpResponseStatus httpResponseStatus = getHttpResponseStatus(outboundResponseMsg);
        HttpResponse outboundNettyResponse = new DefaultHttpResponse(httpVersion, httpResponseStatus, false);

        setOutboundRespHeaders(outboundResponseMsg, inboundReqHttpVersion, serverName, keepAlive,
                outboundNettyResponse);

        return outboundNettyResponse;
    }

    public static HttpResponse createFullHttpResponse(HttpCarbonMessage outboundResponseMsg,
            String inboundReqHttpVersion, String serverName, boolean keepAlive, ByteBuf fullContent) {

        HttpVersion httpVersion = new HttpVersion(Constants.HTTP_VERSION_PREFIX + inboundReqHttpVersion, true);
        HttpResponseStatus httpResponseStatus = getHttpResponseStatus(outboundResponseMsg);
        HttpResponse outboundNettyResponse =
                new DefaultFullHttpResponse(httpVersion, httpResponseStatus, fullContent, false);

        setOutboundRespHeaders(outboundResponseMsg, inboundReqHttpVersion, serverName, keepAlive,
                outboundNettyResponse);

        return outboundNettyResponse;
    }

    private static void setOutboundRespHeaders(HttpCarbonMessage outboundResponseMsg, String inboundReqHttpVersion,
                                               String serverName, boolean keepAlive,
                                               HttpResponse outboundNettyResponse) {
        if (!keepAlive && (Float.valueOf(inboundReqHttpVersion) >= Constants.HTTP_1_1)) {
            outboundResponseMsg.setHeader(HttpHeaderNames.CONNECTION.toString(), Constants.CONNECTION_CLOSE);
        } else if (keepAlive && (Float.valueOf(inboundReqHttpVersion) < Constants.HTTP_1_1)) {
            outboundResponseMsg.setHeader(HttpHeaderNames.CONNECTION.toString(), Constants.CONNECTION_KEEP_ALIVE);
        } else {
            outboundResponseMsg.removeHeader(HttpHeaderNames.CONNECTION.toString());
        }

        if (outboundResponseMsg.getHeader(HttpHeaderNames.SERVER.toString()) == null) {
            outboundResponseMsg.setHeader(HttpHeaderNames.SERVER.toString(), serverName);
        }

        if (outboundResponseMsg.getHeader(HttpHeaderNames.DATE.toString()) == null) {
            outboundResponseMsg.setHeader(HttpHeaderNames.DATE.toString(),
                                          ZonedDateTime.now().format(DateTimeFormatter.RFC_1123_DATE_TIME));
        }

        outboundNettyResponse.headers().add(outboundResponseMsg.getHeaders());
    }

    public static HttpResponseStatus getHttpResponseStatus(HttpCarbonMessage msg) {
        int statusCode = Util.getIntValue(msg);
        String reasonPhrase = Util.getStringValue(msg, Constants.HTTP_REASON_PHRASE,
                HttpResponseStatus.valueOf(statusCode).reasonPhrase());
        return new HttpResponseStatus(statusCode, reasonPhrase);
    }

    @SuppressWarnings("unchecked")
    public static HttpRequest createHttpRequest(HttpCarbonMessage outboundRequestMsg) {
        HttpMethod httpMethod = getHttpMethod(outboundRequestMsg);
        HttpVersion httpVersion = getHttpVersion(outboundRequestMsg);
        String requestPath = getRequestPath(outboundRequestMsg);
        HttpRequest outboundNettyRequest = new DefaultHttpRequest(httpVersion, httpMethod,
                (String) outboundRequestMsg.getProperty(TO), false);
        outboundNettyRequest.setMethod(httpMethod);
        outboundNettyRequest.setProtocolVersion(httpVersion);
        outboundNettyRequest.setUri(requestPath);
        outboundNettyRequest.headers().add(outboundRequestMsg.getHeaders());

        return outboundNettyRequest;
    }

    private static String getRequestPath(HttpCarbonMessage outboundRequestMsg) {
        if (outboundRequestMsg.getProperty(TO) == null) {
            outboundRequestMsg.setProperty(TO, "");
        }
        // Return absolute url if proxy is enabled
        if (outboundRequestMsg.getProperty(IS_PROXY_ENABLED) != null && (boolean) outboundRequestMsg
                .getProperty(IS_PROXY_ENABLED) && outboundRequestMsg.getProperty(PROTOCOL).equals(HTTP_SCHEME)) {
            return outboundRequestMsg.getProperty(PROTOCOL) + URL_AUTHORITY
                    + outboundRequestMsg.getProperty(HTTP_HOST) + COLON
                    + outboundRequestMsg.getProperty(HTTP_PORT)
                    + outboundRequestMsg.getProperty(TO);
        }
        return (String) outboundRequestMsg.getProperty(TO);
    }

    private static HttpVersion getHttpVersion(HttpCarbonMessage outboundRequestMsg) {
        HttpVersion httpVersion;
        if (null != outboundRequestMsg.getHttpVersion()) {
            httpVersion = new HttpVersion(Constants.HTTP_VERSION_PREFIX
                    + outboundRequestMsg.getHttpVersion(), true);
        } else {
            httpVersion = new HttpVersion(Constants.DEFAULT_VERSION_HTTP_1_1, true);
        }
        return httpVersion;
    }

    private static HttpMethod getHttpMethod(HttpCarbonMessage outboundRequestMsg) {
        HttpMethod httpMethod;
        if (null != outboundRequestMsg.getHttpMethod()) {
            httpMethod = new HttpMethod(outboundRequestMsg.getHttpMethod());
        } else {
            httpMethod = new HttpMethod(Constants.HTTP_POST_METHOD);
        }
        return httpMethod;
    }

    public static void setupChunkedRequest(HttpCarbonMessage httpOutboundRequest) {
        httpOutboundRequest.removeHeader(HttpHeaderNames.CONTENT_LENGTH.toString());
        if (httpOutboundRequest.getHeader(HttpHeaderNames.TRANSFER_ENCODING.toString()) == null) {
            httpOutboundRequest.setHeader(HttpHeaderNames.TRANSFER_ENCODING.toString(), Constants.CHUNKED);
        }
    }

    /**
     * Creates a {@link HttpRequest} using a {@link Http2Headers} received over a particular HTTP/2 stream.
     *
     * @param http2Headers the Http2Headers received over a HTTP/2 stream
     * @param streamId     the stream id
     * @return the HttpRequest formed using the HttpHeaders
     * @throws Http2Exception if an error occurs while converting headers from HTTP/2 to HTTP
     */
    public static HttpRequest createHttpRequestFromHttp2Headers(Http2Headers http2Headers, int streamId)
            throws Http2Exception {
        String method = Constants.HTTP_GET_METHOD;
        if (http2Headers.method() != null) {
            method = http2Headers.getAndRemove(Constants.HTTP2_METHOD).toString();
        }
        String path = Constants.DEFAULT_BASE_PATH;
        if (http2Headers.path() != null) {
            path = http2Headers.getAndRemove(Constants.HTTP2_PATH).toString();
        }
        // Remove PseudoHeaderNames from headers
        http2Headers.getAndRemove(Constants.HTTP2_AUTHORITY);
        http2Headers.getAndRemove(Constants.HTTP2_SCHEME);
        HttpVersion version = new HttpVersion(Constants.HTTP_VERSION_2_0, true);

        // Construct new HTTP Carbon Request
        HttpRequest httpRequest = new DefaultHttpRequest(version, HttpMethod.valueOf(method), path);
        // Convert Http2Headers to HttpHeaders
        HttpConversionUtil.addHttp2ToHttpHeaders(
                streamId, http2Headers, httpRequest.headers(), version, false, true);
        return httpRequest;
    }

    public static void setupContentLengthRequest(HttpCarbonMessage httpOutboundRequest, long contentLength) {
        removeContentLengthAndTransferEncodingHeaders(httpOutboundRequest);
        httpOutboundRequest.setHeader(HttpHeaderNames.CONTENT_LENGTH.toString(), String.valueOf(contentLength));
    }

    public static boolean checkContentLengthAndTransferEncodingHeaderAllowance(HttpCarbonMessage httpOutboundRequest) {
        HttpMethod method = getHttpMethod(httpOutboundRequest);
        if (httpOutboundRequest.getProperty(Constants.NO_ENTITY_BODY) == null) {
            return true;
        }
        boolean nonEntityBodyRequest = (boolean) httpOutboundRequest.getProperty(Constants.NO_ENTITY_BODY);
        if (nonEntityBodyRequest && (HttpMethod.GET.equals(method)
                || HttpMethod.HEAD.equals(method) || HttpMethod.OPTIONS.equals(method))) {
            removeContentLengthAndTransferEncodingHeaders(httpOutboundRequest);
            return false;
        }
        return true;
    }

    private static void removeContentLengthAndTransferEncodingHeaders(HttpCarbonMessage httpOutboundRequest) {
        httpOutboundRequest.removeHeader(HttpHeaderNames.TRANSFER_ENCODING.toString());
        httpOutboundRequest.removeHeader(HttpHeaderNames.CONTENT_LENGTH.toString());
    }

    /**
     * Returns the status of chunking compatibility with http version.
     *
     * @param httpVersion http version string.
     * @return  boolean value of status.
     */
    public static boolean isVersionCompatibleForChunking(String httpVersion) {
        return Float.valueOf(httpVersion) >= Constants.HTTP_1_1;
    }

    /**
     * Returns whether to enforce chunking on HTTP 1.0 requests.
     *
     * @param chunkConfig Chunking configuration.
     * @param httpVersion http version string.
     * @return true if chunking should be enforced else false.
     */
    public static boolean shouldEnforceChunkingforHttpOneZero(ChunkConfig chunkConfig, String httpVersion) {
        return chunkConfig == ChunkConfig.ALWAYS && Float.valueOf(httpVersion) >= Constants.HTTP_1_0;
    }

    /**
     * Configure outbound HTTP pipeline for SSL configuration.
     *
     * @param socketChannel Socket channel of outbound connection
     * @param sslConfig     {@link SSLConfig}
     * @param host          host of the connection
     * @param port          port of the connection
     * @return the {@link SSLEngine} which enables secure communication
     * @throws SSLException if any error occurs in the SSL connection
     */
    public static SSLEngine configureHttpPipelineForSSL(SocketChannel socketChannel, String host, int port,
                                                        SSLConfig sslConfig) throws SSLException {
        LOG.debug("adding ssl handler");
        SSLEngine sslEngine = null;
        SslHandler sslHandler;
        ChannelPipeline pipeline = socketChannel.pipeline();
        SSLHandlerFactory sslHandlerFactory = new SSLHandlerFactory(sslConfig);
        if (sslConfig.isOcspStaplingEnabled()) {
            sslHandlerFactory.createSSLContextFromKeystores(false);
            ReferenceCountedOpenSslContext referenceCountedOpenSslContext = sslHandlerFactory
                    .buildClientReferenceCountedOpenSslContext();

            if (referenceCountedOpenSslContext != null) {
                sslHandler = referenceCountedOpenSslContext.newHandler(socketChannel.alloc());
                sslEngine = sslHandler.engine();
                setSslHandshakeTimeOut(sslConfig, sslHandler);
                socketChannel.pipeline().addLast(sslHandler);
                socketChannel.pipeline().addLast(new OCSPStaplingHandler((ReferenceCountedOpenSslEngine) sslEngine));
            }
        } else {
            if (sslConfig.isDisableSsl()) {
                sslEngine = createInsecureSslEngine(socketChannel, host, port);
            } else {
                if (sslConfig.getTrustStore() != null) {
                    sslHandlerFactory.createSSLContextFromKeystores(false);
                    sslEngine = instantiateAndConfigSSL(sslConfig, host, port,
                            sslConfig.isHostNameVerificationEnabled(), sslHandlerFactory);
                } else {
                    sslEngine = getSslEngineForCerts(socketChannel, host, port, sslConfig, sslHandlerFactory);
                }
            }
            sslHandler = new SslHandler(sslEngine);
            setSslHandshakeTimeOut(sslConfig, sslHandler);
            pipeline.addLast(Constants.SSL_HANDLER, sslHandler);
            if (sslConfig.isValidateCertEnabled()) {
                pipeline.addLast(Constants.HTTP_CERT_VALIDATION_HANDLER, new CertificateValidationHandler(
                        sslEngine, sslConfig.getCacheValidityPeriod(), sslConfig.getCacheSize()));
            }
        }
        return sslEngine;
    }

    private static SSLEngine getSslEngineForCerts(SocketChannel socketChannel, String host, int port,
            SSLConfig sslConfig, SSLHandlerFactory sslHandlerFactory) throws SSLException {
        SslContext sslContext = sslHandlerFactory.createHttpTLSContextForClient();
        SslHandler sslHandler = sslContext.newHandler(socketChannel.alloc(), host, port);
        SSLEngine sslEngine = sslHandler.engine();
        sslHandlerFactory.addCommonConfigs(sslEngine);
        sslHandlerFactory.setSNIServerNames(sslEngine, host);
        if (sslConfig.isHostNameVerificationEnabled()) {
            setHostNameVerfication(sslEngine);
        }
        return sslEngine;
    }

    private static SSLEngine createInsecureSslEngine(SocketChannel socketChannel, String host, int port)
            throws SSLException {
        SslContext sslContext = SslContextBuilder.forClient().sslProvider(SslProvider.JDK)
                .trustManager(InsecureTrustManagerFactory.INSTANCE).build();
        SslHandler sslHandler = sslContext.newHandler(socketChannel.alloc(), host, port);
        return sslHandler.engine();
    }

    /**
     * Set configurations to create ssl engine.
     *
     * @param sslConfig ssl related configurations
     * @param host host of the connection
     * @param port port of the connection
     * @param hostNameVerificationEnabled true if host name verification is enabled
     * @param sslHandlerFactory an instance of sslHandlerFactory
     * @return ssl engine
     */
    private static SSLEngine instantiateAndConfigSSL(SSLConfig sslConfig, String host, int port,
            boolean hostNameVerificationEnabled, SSLHandlerFactory sslHandlerFactory) {
        // set the pipeline factory, which creates the pipeline for each newly created channels
        SSLEngine sslEngine = null;
        if (sslConfig != null) {
            sslEngine = sslHandlerFactory.buildClientSSLEngine(host, port);
            sslEngine.setUseClientMode(true);
            sslHandlerFactory.setSNIServerNames(sslEngine, host);
            if (hostNameVerificationEnabled) {
                sslHandlerFactory.setHostNameVerfication(sslEngine);
            }
        }
        return sslEngine;
    }

    /**
     * Get integer type property value from a property map.
     * <p>
     * If {@code properties} is null or property value is null, default value is returned
     *
     * @param properties map of properties
     * @param key        property name
     * @param defaultVal default value of the property
     * @return integer value of the property,
     */
    public static int getIntProperty(Map<String, Object> properties, String key, int defaultVal) {

        if (properties == null) {
            return defaultVal;
        }

        Object propertyVal = properties.get(key);

        if (propertyVal == null) {
            return defaultVal;
        }

        if (!(propertyVal instanceof Integer)) {
            throw new IllegalArgumentException("Property : " + key + " must be an integer");
        }

        return (Integer) propertyVal;
    }


    /**
     * Get string type property value from a property map.
     * <p>
     * If {@code properties} is null or property value is null, default value is returned
     *
     * @param properties map of properties
     * @param key        property name
     * @param defaultVal default value of the property
     * @return integer value of the property,
     */
    public static String getStringProperty(Map<String, Object> properties, String key, String defaultVal) {

        if (properties == null) {
            return defaultVal;
        }

        Object propertyVal = properties.get(key);

        if (propertyVal == null) {
            return defaultVal;
        }

        if (!(propertyVal instanceof String)) {
            throw new IllegalArgumentException("Property : " + key + " must be a string");
        }

        return (String) propertyVal;
    }


    /**
     * Get boolean type property value from a property map.
     * <p>
     * If {@code properties} is null or property value is null, default value is returned
     *
     * @param properties map of properties
     * @param key        property name
     * @param defaultVal default value of the property
     * @return integer value of the property,
     */
    public static Boolean getBooleanProperty(Map<String, Object> properties, String key, boolean defaultVal) {

        if (properties == null) {
            return defaultVal;
        }

        Object propertyVal = properties.get(key);

        if (propertyVal == null) {
            return defaultVal;
        }

        if (!(propertyVal instanceof Boolean)) {
            throw new IllegalArgumentException("Property : " + key + " must be a boolean");
        }

        return (Boolean) propertyVal;
    }

    /**
     * Get long type property value from a property map.
     * <p>
     * If {@code properties} is null or property value is null, default value is returned
     *
     * @param properties map of properties
     * @param key        property name
     * @param defaultVal default value of the property
     * @return integer value of the property,
     */
    public static Long getLongProperty(Map<String, Object> properties, String key, long defaultVal) {

        if (properties == null) {
            return defaultVal;
        }

        Object propertyVal = properties.get(key);

        if (propertyVal == null) {
            return defaultVal;
        }

        if (!(propertyVal instanceof Long)) {
            throw new IllegalArgumentException("Property : " + key + " must be a long");
        }

        return (Long) propertyVal;
    }

    //TODO Below code segment is directly copied from kernel. Once kernel Utils been moved as a separate dependency
    //Need to remove below part and use that.
    private static final Pattern varPattern = Pattern.compile("\\$\\{([^}]*)}");

    /**
     * Replace system property holders in the property values.
     * e.g. Replace ${carbon.home} with value of the carbon.home system property.
     *
     * @param value string value to substitute
     * @return String substituted string
     */
    public static String substituteVariables(String value) {
        Matcher matcher = varPattern.matcher(value);
        boolean found = matcher.find();
        if (!found) {
            return value;
        }
        StringBuffer sb = new StringBuffer();
        do {
            String sysPropKey = matcher.group(1);
            String sysPropValue = getSystemVariableValue(sysPropKey, null);
            if (sysPropValue == null || sysPropValue.length() == 0) {
                throw new RuntimeException("System property " + sysPropKey + " is not specified");
            }
            // Due to reported bug under CARBON-14746
            sysPropValue = sysPropValue.replace("\\", "\\\\");
            matcher.appendReplacement(sb, sysPropValue);
        } while (matcher.find());
        matcher.appendTail(sb);
        return sb.toString();
    }

    /**
     * A utility which allows reading variables from the environment or System properties.
     * If the variable in available in the environment as well as a System property, the System property takes
     * precedence.
     *
     * @param variableName System/environment variable name
     * @param defaultValue default value to be returned if the specified system variable is not specified.
     * @return value of the system/environment variable
     */
    private static String getSystemVariableValue(String variableName, String defaultValue) {
        String value;
        if (System.getProperty(variableName) != null) {
            value = System.getProperty(variableName);
        } else if (System.getenv(variableName) != null) {
            value = System.getenv(variableName);
        } else {
            value = defaultValue;
        }
        return value;
    }

    /**
     * Create ID for server connector.
     *
     * @param host host of the channel.
     * @param port port of the channel.
     * @return constructed ID for server connector.
     */
    public static String createServerConnectorID(String host, int port) {
        return host + ":" + port;
    }

    /**
     * Reset channel attributes.
     *
     * @param ctx Channel handler context
     */
    public static void resetChannelAttributes(ChannelHandlerContext ctx) {
        ctx.channel().attr(Constants.RESPONSE_FUTURE_OF_ORIGINAL_CHANNEL).set(null);
        ctx.channel().attr(Constants.ORIGINAL_REQUEST).set(null);
        ctx.channel().attr(Constants.REDIRECT_COUNT).set(null);
        ctx.channel().attr(Constants.RESOLVED_REQUESTED_URI_ATTR).set(null);
        ctx.channel().attr(Constants.ORIGINAL_CHANNEL_START_TIME).set(null);
        ctx.channel().attr(Constants.ORIGINAL_CHANNEL_TIMEOUT).set(null);
    }

    /**
     * Check if a given content is last httpContent.
     *
     * @param httpContent new content.
     * @return true or false.
     */
    public static boolean isLastHttpContent(HttpContent httpContent) {
        return httpContent instanceof LastHttpContent;
    }

    /**
     * Send back no entity body response and close the connection. This function is mostly used
     * when we send back error messages.
     *
     * @param ctx connection
     * @param status response status
     * @param httpVersion of the response
     * @param serverName server name
     */
    public static void sendAndCloseNoEntityBodyResp(ChannelHandlerContext ctx, HttpResponseStatus status,
            HttpVersion httpVersion, String serverName) {
        HttpResponse outboundResponse = new DefaultHttpResponse(httpVersion, status);
        outboundResponse.headers().set(HttpHeaderNames.CONTENT_LENGTH, 0);
        outboundResponse.headers().set(HttpHeaderNames.CONNECTION.toString(), Constants.CONNECTION_CLOSE);
        outboundResponse.headers().set(HttpHeaderNames.SERVER.toString(), serverName);
        ChannelFuture outboundRespFuture = ctx.channel().writeAndFlush(outboundResponse);
        outboundRespFuture.addListener(
                (ChannelFutureListener) channelFuture -> LOG.warn("Failed to send {}", status.reasonPhrase()));
        ctx.channel().close();
    }

    /**
     * Checks for status of the response write operation.
     *
     * @param inboundRequestMsg        request message received from the client
     * @param outboundRespStatusFuture the future of outbound response write operation
     * @param channelFuture            the channel future related to response write operation
     */
    public static void checkForResponseWriteStatus(HttpCarbonMessage inboundRequestMsg,
                                           HttpResponseFuture outboundRespStatusFuture, ChannelFuture channelFuture) {
        channelFuture.addListener(writeOperationPromise -> {
            Throwable throwable = writeOperationPromise.cause();
            if (throwable != null) {
                if (throwable instanceof ClosedChannelException) {
                    throwable = new IOException(REMOTE_CLIENT_CLOSED_WHILE_WRITING_OUTBOUND_RESPONSE_HEADERS);
                }
                outboundRespStatusFuture.notifyHttpListener(throwable);
            } else {
                outboundRespStatusFuture.notifyHttpListener(inboundRequestMsg);
            }
        });
    }

    /**
     * Adds a listener to notify the outbound response future if an error occurs while writing the response message.
     *
     * @param outboundRespStatusFuture  the future of outbound response write operation
     * @param channelFuture             the channel future related to response write operation
     * @param http2OutboundRespListener the http/2 outbound response listener
     */
    public static void addResponseWriteFailureListener(HttpResponseFuture outboundRespStatusFuture,
                                                       ChannelFuture channelFuture,
                                                       Http2OutboundRespListener http2OutboundRespListener) {
        channelFuture.addListener(writeOperationPromise -> {
            Throwable throwable = writeOperationPromise.cause();
            if (throwable != null) {
                if (throwable instanceof ClosedChannelException) {
                    throwable = new IOException(REMOTE_CLIENT_CLOSED_WHILE_WRITING_OUTBOUND_RESPONSE_HEADERS);
                }
                http2OutboundRespListener.removeDefaultResponseWriter();
                outboundRespStatusFuture.notifyHttpListener(throwable);
            }
        });
    }

    /**
     * Creates HTTP carbon message.
     *
     * @param httpMessage HTTP message
     * @param ctx Channel handler context
     * @return HttpCarbonMessage
     */
    public static HttpCarbonMessage createHTTPCarbonMessage(HttpMessage httpMessage, ChannelHandlerContext ctx) {
        Listener contentListener = new DefaultListener(ctx);
        return new HttpCarbonMessage(httpMessage, contentListener);
    }

    /**
     * Removes handlers from the pipeline if they are present.
     *
     * @param pipeline     the channel pipeline
     * @param handlerNames names of the handlers to be removed
     */
    public static void safelyRemoveHandlers(ChannelPipeline pipeline, String... handlerNames) {
        for (String name : handlerNames) {
            if (pipeline.get(name) != null) {
                pipeline.remove(name);
            } else {
                LOG.debug("Trying to remove not engaged {} handler from the pipeline", name);
            }
        }
    }

    /**
     * Create a HttpCarbonMessage using the netty inbound http request.
     * @param httpRequestHeaders of inbound request
     * @param ctx of the inbound request
     * @param sourceHandler instance which handled the particular request
     * @return HttpCarbon message
     */
    public static HttpCarbonMessage createInboundReqCarbonMsg(HttpRequest httpRequestHeaders,
            ChannelHandlerContext ctx, SourceHandler sourceHandler) {

        HttpCarbonMessage inboundRequestMsg =
                new HttpCarbonRequest(httpRequestHeaders, new DefaultListener(ctx));
        inboundRequestMsg.setProperty(Constants.POOLED_BYTE_BUFFER_FACTORY, new PooledDataStreamerFactory(ctx.alloc()));

        inboundRequestMsg.setProperty(Constants.CHNL_HNDLR_CTX, ctx);
        inboundRequestMsg.setProperty(Constants.SRC_HANDLER, sourceHandler);
        HttpVersion protocolVersion = httpRequestHeaders.protocolVersion();
        inboundRequestMsg.setHttpVersion(protocolVersion.majorVersion() + "." + protocolVersion.minorVersion());
        inboundRequestMsg.setHttpMethod(httpRequestHeaders.method().name());
        InetSocketAddress localAddress = null;

        //This check was added because in case of netty embedded channel, this could be of type 'EmbeddedSocketAddress'.
        if (ctx.channel().localAddress() instanceof InetSocketAddress) {
            localAddress = (InetSocketAddress) ctx.channel().localAddress();
        }
        inboundRequestMsg.setProperty(Constants.LISTENER_PORT, localAddress != null ? localAddress.getPort() : null);
        inboundRequestMsg.setProperty(Constants.LISTENER_INTERFACE_ID, sourceHandler.getInterfaceId());
        inboundRequestMsg.setProperty(Constants.PROTOCOL, Constants.HTTP_SCHEME);

        boolean isSecuredConnection = false;
        if (ctx.channel().pipeline().get(Constants.SSL_HANDLER) != null) {
            isSecuredConnection = true;
        }
        inboundRequestMsg.setProperty(Constants.IS_SECURED_CONNECTION, isSecuredConnection);

        inboundRequestMsg.setProperty(Constants.LOCAL_ADDRESS, ctx.channel().localAddress());
        inboundRequestMsg.setProperty(Constants.REMOTE_ADDRESS, sourceHandler.getRemoteAddress());
        inboundRequestMsg.setRequestUrl(httpRequestHeaders.uri());
        inboundRequestMsg.setProperty(Constants.TO, httpRequestHeaders.uri());
        inboundRequestMsg.setProperty(MUTUAL_SSL_HANDSHAKE_RESULT,
                ctx.channel().attr(Constants.MUTUAL_SSL_RESULT_ATTRIBUTE).get());

        return inboundRequestMsg;
    }

    /**
     * Create a HttpCarbonMessage using the netty inbound response message.
     * @param ctx of the inbound response message
     * @param httpResponseHeaders of the inbound response message
     * @param outboundRequestMsg is the correlated outbound request message
     * @return HttpCarbon message
     */
    public static HttpCarbonMessage createInboundRespCarbonMsg(ChannelHandlerContext ctx,
                                                               HttpResponse httpResponseHeaders,
                                                               HttpCarbonMessage outboundRequestMsg) {
        HttpCarbonMessage inboundResponseMsg = new HttpCarbonResponse(httpResponseHeaders, new DefaultListener(ctx));
        inboundResponseMsg.setProperty(Constants.POOLED_BYTE_BUFFER_FACTORY,
                new PooledDataStreamerFactory(ctx.alloc()));

        inboundResponseMsg.setProperty(Constants.DIRECTION, Constants.DIRECTION_RESPONSE);
        inboundResponseMsg.setHttpStatusCode(httpResponseHeaders.status().code());

        //copy required properties for service chaining from incoming carbon message to the response carbon message
        //copy shared worker pool
        inboundResponseMsg.setProperty(Constants.EXECUTOR_WORKER_POOL, outboundRequestMsg
                .getProperty(Constants.EXECUTOR_WORKER_POOL));

        return inboundResponseMsg;
    }

    /**
     * Check whether a connection should alive or not.
     * @param keepAliveConfig of the connection
     * @param outboundRequestMsg of this particular transaction
     * @return true if the connection should be kept alive
     * @throws ConfigurationException for invalid configurations
     */
    public static boolean isKeepAlive(KeepAliveConfig keepAliveConfig, HttpCarbonMessage outboundRequestMsg)
            throws ConfigurationException {
        switch (keepAliveConfig) {
        case AUTO:
            return Float.valueOf(outboundRequestMsg.getHttpVersion()) > Constants.HTTP_1_0;
        case ALWAYS:
            return true;
        case NEVER:
            return false;
        default:
            // The execution will never reach here. In case execution reach here means it should be an invalid value
            // for keep-alive configurations.
            throw new ConfigurationException("Invalid keep-alive configuration value : "
                    + keepAliveConfig.toString());
        }
    }

    /**
     * Check whether a particular request is expecting continue.
     * @param inboundRequestMsg in question
     * @return true if the request expects 100-continue response
     */
    public static boolean is100ContinueRequest(HttpCarbonMessage inboundRequestMsg) {
        return HEADER_VAL_100_CONTINUE.equalsIgnoreCase(
                inboundRequestMsg.getHeader(HttpHeaderNames.EXPECT.toString()));
    }

    /**
     * Decide whether the connection should be kept open.
     *
     * @param keepAliveConfig         Represents keepalive configuration
     * @param requestConnectionHeader Connection header of the request
     * @param httpVersion             Represents HTTP version
     * @return A boolean indicating whether to keep the connection open or not
     */
    public static boolean isKeepAliveConnection(KeepAliveConfig keepAliveConfig, String requestConnectionHeader,
                                                String httpVersion) {
        if (keepAliveConfig == null || keepAliveConfig == AUTO) {
            if (Float.valueOf(httpVersion) <= Constants.HTTP_1_0) {
                return requestConnectionHeader != null && requestConnectionHeader
                        .equalsIgnoreCase(Constants.CONNECTION_KEEP_ALIVE);
            } else {
                return requestConnectionHeader == null || !requestConnectionHeader
                        .equalsIgnoreCase(Constants.CONNECTION_CLOSE);
            }
        } else {
            return keepAliveConfig == ALWAYS;
        }
    }

    /**
     * Disable host name verification if it is set to false by the user.
     *
     * @param sslEngine ssl engine
     */
    public static void setHostNameVerfication(SSLEngine sslEngine) {
        SSLParameters sslParams = sslEngine.getSSLParameters();
        sslParams.setEndpointIdentificationAlgorithm(Constants.HTTPS_SCHEME);
        sslEngine.setSSLParameters(sslParams);
    }

    /**
     * Use this method to get the {@link BackPressureHandler} in the pipeline. This requires a {@link
     * ChannelHandlerContext} of a handler in the pipeline.
     *
     * @param channelContext the channelContext which will be used to obtain the {@link BackPressureHandler} in the
     *                       pipeline.
     * @return The {@link BackPressureHandler} in the pipeline.
     */
    public static BackPressureHandler getBackPressureHandler(ChannelHandlerContext channelContext) {
        return (BackPressureHandler) channelContext.pipeline().get(Constants.BACK_PRESSURE_HANDLER);

    }

    /**
     * Sets the backPressure listener the to the Observable of the handler.
     *
     * @param outboundMessage     represents the outbound request or response
     * @param backpressureHandler the handler that checks the writability
     * @param ctx                 represents channel handler context
     */
    public static void setBackPressureListener(HttpCarbonMessage outboundMessage,
                                               BackPressureHandler backpressureHandler, ChannelHandlerContext ctx) {
        if (backpressureHandler != null) {
            if (outboundMessage.isPassthrough()) {
                setPassthroughBackOffListener(outboundMessage, backpressureHandler, ctx);
            } else {
                backpressureHandler.getBackPressureObservable().setListener(
                    new DefaultBackPressureListener());
            }
        }
    }

    /**
     * Based on the inbound listener type, sets the relevant backpressure listener. Passthrough scenarios
     * that are applicable here are (request HTTP/1.1-HTTP/1.1), (request HTTP/2-HTTP/1.1), (response HTTP/1.1-HTTP/1.1)
     * and (response HTTP/2-HTTP/1.1).
     *
     * @param outboundMessage     represent the outbound request or response
     * @param backpressureHandler the handler that checks the writability
     * @param ctx                 represents channel handler context
     */
    private static void setPassthroughBackOffListener(HttpCarbonMessage outboundMessage,
                                                      BackPressureHandler backpressureHandler,
                                                      ChannelHandlerContext ctx) {
        Listener inboundListener = outboundMessage.getListener();
        if (inboundListener instanceof Http2InboundContentListener) {
            backpressureHandler.getBackPressureObservable().setListener(
                new Http2PassthroughBackPressureListener((Http2InboundContentListener) inboundListener));
        } else if (inboundListener instanceof DefaultListener && ctx != null) {
            backpressureHandler.getBackPressureObservable().setListener(new PassthroughBackPressureListener(ctx));
        }
    }

    /**
     * Checks if channel is unWritable and notifies BackPressure observable.
     *
     * @param context             The context on which to check writablity.
     * @param backpressureHandler The back pressure handler with the observable.
     */
    public static void checkUnWritabilityAndNotify(ChannelHandlerContext context,
                                                   BackPressureHandler backpressureHandler) {
        if (backpressureHandler != null) {
            Channel channel = context.channel();
            if (!channel.isWritable() && channel.isActive()) {
                if (LOG.isDebugEnabled()) {
                    LOG.debug("HTTP/1.1 channel is not writable in thread {} ", Thread.currentThread().getName());
                }
                backpressureHandler.getBackPressureObservable().notifyUnWritable();
            }
        }
    }

    public static void setSslHandshakeTimeOut(SSLConfig sslConfig, SslHandler sslHandler) {
        long handshakeTimeout = sslConfig.getHandshakeTimeOut();
        if (handshakeTimeout > 0) {
            sslHandler.setHandshakeTimeout(handshakeTimeout, TimeUnit.SECONDS);
        }
    }

    public static long ticksInNanos() {
        return System.nanoTime();
    }

    public static ScheduledFuture<?> schedule(ChannelHandlerContext ctx, Runnable task, long delay) {
        return ctx.executor().schedule(task, delay, TimeUnit.NANOSECONDS);
    }

<<<<<<< HEAD
    public static void setForwardedExtension(ForwardedExtensionConfig forwardedConfig,
            HttpCarbonMessage httpOutboundRequest, Channel channel) {
        if (forwardedConfig == ForwardedExtensionConfig.DISABLE) {
            return;
        }
        String localAddress = ((InetSocketAddress) channel.localAddress()).getAddress().getHostAddress();
=======
    public static void setCorrelationIdForLogging(ChannelPipeline pipeline, ChannelInboundHandlerAdapter srcHandler) {
        if (srcHandler != null && pipeline.get(Constants.HTTP_TRACE_LOG_HANDLER) != null) {
            HttpTraceLoggingHandler loggingHandler = (HttpTraceLoggingHandler)
                    pipeline.get(Constants.HTTP_TRACE_LOG_HANDLER);
            if (srcHandler instanceof SourceHandler) {
                SourceHandler h1SourceHandler = (SourceHandler) srcHandler;
                loggingHandler.setCorrelatedSourceId(
                        h1SourceHandler.getInboundChannelContext().channel().id().asShortText());
            } else if (srcHandler instanceof Http2SourceHandler) {
                Http2SourceHandler h2SourceHandler = (Http2SourceHandler) srcHandler;
                loggingHandler.setCorrelatedSourceId(
                        h2SourceHandler.getInboundChannelContext().channel().id().asShortText());
            }
        }
    }

    public static void handleOutboundConnectionHeader(SenderConfiguration senderConfiguration,
                                                HttpCarbonMessage httpOutboundRequest) {
        switch (senderConfiguration.getKeepAliveConfig()) {
            case AUTO:
                if (Float.valueOf(senderConfiguration.getHttpVersion()) >= Constants.HTTP_1_1) {
                    httpOutboundRequest
                            .setHeader(HttpHeaderNames.CONNECTION.toString(), Constants.CONNECTION_KEEP_ALIVE);
                } else {
                    httpOutboundRequest.setHeader(HttpHeaderNames.CONNECTION.toString(), Constants.CONNECTION_CLOSE);
                }
                break;
            case ALWAYS:
                httpOutboundRequest.setHeader(HttpHeaderNames.CONNECTION.toString(), Constants.CONNECTION_KEEP_ALIVE);
                break;
            case NEVER:
                httpOutboundRequest.setHeader(HttpHeaderNames.CONNECTION.toString(), Constants.CONNECTION_CLOSE);
                break;
            default:
                //Do nothing
                break;
        }
        // Add proxy-authorization header if proxy is enabled and scheme is http
        ProxyServerConfiguration proxyConfig = senderConfiguration.getProxyServerConfiguration();
        if (senderConfiguration.getScheme().equals(HTTP_SCHEME) &&
                proxyConfig != null && proxyConfig.getProxyUsername() != null &&
                proxyConfig.getProxyPassword() != null) {
            setProxyAuthorizationHeader(proxyConfig, httpOutboundRequest);
        }
    }

    private static void setProxyAuthorizationHeader(ProxyServerConfiguration proxyConfig,
                                                    HttpCarbonMessage httpOutboundRequest) {
        ByteBuf authz = Unpooled.copiedBuffer(
                proxyConfig.getProxyUsername() + COLON + proxyConfig.getProxyPassword(), CharsetUtil.UTF_8);
        ByteBuf authzBase64 = Base64.encode(authz, false);
        CharSequence authorization = new AsciiString("Basic " + authzBase64.toString(CharsetUtil.US_ASCII));
        httpOutboundRequest.setHeader(HttpHeaderNames.PROXY_AUTHORIZATION.toString(), authorization);
        authz.release();
        authzBase64.release();
    }

    public static void setForwardedExtension(ForwardedExtensionConfig forwardedConfig,
                                             String localAddress, HttpCarbonMessage httpOutboundRequest) {
        if (forwardedConfig == ForwardedExtensionConfig.DISABLE) {
            return;
        }

>>>>>>> c81d1745
        ForwardedHeaderUpdater headerUpdater = new ForwardedHeaderUpdater(httpOutboundRequest, localAddress);
        if (headerUpdater.isForwardedHeaderRequired()) {
            headerUpdater.setForwardedHeader();
            return;
        }
        if (headerUpdater.isXForwardedHeaderRequired()) {
            if (forwardedConfig == ForwardedExtensionConfig.ENABLE) {
                headerUpdater.setDefactoForwardedHeaders();
                return;
            }
            headerUpdater.transformAndSetForwardedHeader();
            return;
        }
        LOG.warn("Both Forwarded and X-Forwarded-- headers are present. Hence updating only the forwarded header");
        headerUpdater.setForwardedHeader();
    }
}<|MERGE_RESOLUTION|>--- conflicted
+++ resolved
@@ -951,14 +951,6 @@
         return ctx.executor().schedule(task, delay, TimeUnit.NANOSECONDS);
     }
 
-<<<<<<< HEAD
-    public static void setForwardedExtension(ForwardedExtensionConfig forwardedConfig,
-            HttpCarbonMessage httpOutboundRequest, Channel channel) {
-        if (forwardedConfig == ForwardedExtensionConfig.DISABLE) {
-            return;
-        }
-        String localAddress = ((InetSocketAddress) channel.localAddress()).getAddress().getHostAddress();
-=======
     public static void setCorrelationIdForLogging(ChannelPipeline pipeline, ChannelInboundHandlerAdapter srcHandler) {
         if (srcHandler != null && pipeline.get(Constants.HTTP_TRACE_LOG_HANDLER) != null) {
             HttpTraceLoggingHandler loggingHandler = (HttpTraceLoggingHandler)
@@ -1022,7 +1014,6 @@
             return;
         }
 
->>>>>>> c81d1745
         ForwardedHeaderUpdater headerUpdater = new ForwardedHeaderUpdater(httpOutboundRequest, localAddress);
         if (headerUpdater.isForwardedHeaderRequired()) {
             headerUpdater.setForwardedHeader();
