/*
 * Copyright (c) 2015, WSO2 Inc. (http://www.wso2.org) All Rights Reserved.
 *
 * Licensed under the Apache License, Version 2.0 (the "License");
 * you may not use this file except in compliance with the License.
 * You may obtain a copy of the License at
 *
 * http://www.apache.org/licenses/LICENSE-2.0
 *
 * Unless required by applicable law or agreed to in writing, software
 * distributed under the License is distributed on an "AS IS" BASIS,
 * WITHOUT WARRANTIES OR CONDITIONS OF ANY KIND, either express or implied.
 * See the License for the specific language governing permissions and limitations under the License.
 */

package org.wso2.transport.http.netty.contractimpl.common;

import io.netty.buffer.ByteBuf;
import io.netty.channel.Channel;
import io.netty.channel.ChannelFuture;
import io.netty.channel.ChannelFutureListener;
import io.netty.channel.ChannelHandlerContext;
import io.netty.channel.ChannelPipeline;
import io.netty.channel.socket.SocketChannel;
import io.netty.handler.codec.http.DefaultFullHttpResponse;
import io.netty.handler.codec.http.DefaultHttpRequest;
import io.netty.handler.codec.http.DefaultHttpResponse;
import io.netty.handler.codec.http.HttpContent;
import io.netty.handler.codec.http.HttpHeaderNames;
import io.netty.handler.codec.http.HttpMessage;
import io.netty.handler.codec.http.HttpMethod;
import io.netty.handler.codec.http.HttpRequest;
import io.netty.handler.codec.http.HttpResponse;
import io.netty.handler.codec.http.HttpResponseStatus;
import io.netty.handler.codec.http.HttpVersion;
import io.netty.handler.codec.http.LastHttpContent;
import io.netty.handler.codec.http2.Http2Exception;
import io.netty.handler.codec.http2.Http2Headers;
import io.netty.handler.codec.http2.HttpConversionUtil;
import io.netty.handler.ssl.ReferenceCountedOpenSslContext;
import io.netty.handler.ssl.ReferenceCountedOpenSslEngine;
import io.netty.handler.ssl.SslContext;
import io.netty.handler.ssl.SslHandler;
import org.slf4j.Logger;
import org.slf4j.LoggerFactory;
import org.wso2.transport.http.netty.contract.ConfigurationException;
import org.wso2.transport.http.netty.contract.Constants;
import org.wso2.transport.http.netty.contract.HttpResponseFuture;
import org.wso2.transport.http.netty.contract.config.ChunkConfig;
import org.wso2.transport.http.netty.contract.config.KeepAliveConfig;
import org.wso2.transport.http.netty.contractimpl.common.ssl.SSLConfig;
import org.wso2.transport.http.netty.contractimpl.common.ssl.SSLHandlerFactory;
import org.wso2.transport.http.netty.contractimpl.listener.SourceHandler;
import org.wso2.transport.http.netty.contractimpl.sender.CertificateValidationHandler;
import org.wso2.transport.http.netty.contractimpl.sender.OCSPStaplingHandler;
import org.wso2.transport.http.netty.message.DefaultBackPressureListener;
import org.wso2.transport.http.netty.message.DefaultListener;
import org.wso2.transport.http.netty.message.HttpCarbonMessage;
import org.wso2.transport.http.netty.message.HttpCarbonRequest;
import org.wso2.transport.http.netty.message.HttpCarbonResponse;
import org.wso2.transport.http.netty.message.Listener;
import org.wso2.transport.http.netty.message.PassthroughBackPressureListener;
import org.wso2.transport.http.netty.message.PooledDataStreamerFactory;

import java.io.IOException;
import java.net.InetSocketAddress;
import java.nio.channels.ClosedChannelException;
import java.time.ZonedDateTime;
import java.time.format.DateTimeFormatter;
import java.util.Map;
import java.util.regex.Matcher;
import java.util.regex.Pattern;
import javax.net.ssl.SSLEngine;
import javax.net.ssl.SSLException;
import javax.net.ssl.SSLParameters;

import static org.wso2.transport.http.netty.contract.Constants.COLON;
import static org.wso2.transport.http.netty.contract.Constants.HEADER_VAL_100_CONTINUE;
import static org.wso2.transport.http.netty.contract.Constants.HTTP_HOST;
import static org.wso2.transport.http.netty.contract.Constants.HTTP_PORT;
import static org.wso2.transport.http.netty.contract.Constants.HTTP_SCHEME;
import static org.wso2.transport.http.netty.contract.Constants.IS_PROXY_ENABLED;
import static org.wso2.transport.http.netty.contract.Constants.PROTOCOL;
import static org.wso2.transport.http.netty.contract.Constants
        .REMOTE_CLIENT_CLOSED_WHILE_WRITING_OUTBOUND_RESPONSE_HEADERS;
import static org.wso2.transport.http.netty.contract.Constants.TO;
import static org.wso2.transport.http.netty.contract.Constants.URL_AUTHORITY;

/**
 * Includes utility methods for creating http requests and responses and their related properties.
 */
public class Util {

    private Util() {
        //Hides implicit public constructor.
    }

    private static final Logger LOG = LoggerFactory.getLogger(Util.class);

    private static String getStringValue(HttpCarbonMessage msg, String key, String defaultValue) {
        String value = (String) msg.getProperty(key);
        if (value == null) {
            return defaultValue;
        }

        return value;
    }

    private static int getIntValue(HttpCarbonMessage msg, String key, int defaultValue) {
        Integer value = (Integer) msg.getProperty(key);
        if (value == null) {
            return defaultValue;
        }

        return value;
    }

    @SuppressWarnings("unchecked")
    public static HttpResponse createHttpResponse(HttpCarbonMessage outboundResponseMsg, String inboundReqHttpVersion,
                                                  String serverName, boolean keepAlive) {

        HttpVersion httpVersion = new HttpVersion(Constants.HTTP_VERSION_PREFIX + inboundReqHttpVersion, true);
        HttpResponseStatus httpResponseStatus = getHttpResponseStatus(outboundResponseMsg);
        HttpResponse outboundNettyResponse = new DefaultHttpResponse(httpVersion, httpResponseStatus, false);

        setOutboundRespHeaders(outboundResponseMsg, inboundReqHttpVersion, serverName, keepAlive,
                               outboundNettyResponse);

        return outboundNettyResponse;
    }

    public static HttpResponse createFullHttpResponse(HttpCarbonMessage outboundResponseMsg,
                                                      String inboundReqHttpVersion, String serverName,
                                                      boolean keepAlive, ByteBuf fullContent) {

        HttpVersion httpVersion = new HttpVersion(Constants.HTTP_VERSION_PREFIX + inboundReqHttpVersion, true);
        HttpResponseStatus httpResponseStatus = getHttpResponseStatus(outboundResponseMsg);
        HttpResponse outboundNettyResponse =
                new DefaultFullHttpResponse(httpVersion, httpResponseStatus, fullContent, false);

        setOutboundRespHeaders(outboundResponseMsg, inboundReqHttpVersion, serverName, keepAlive,
                               outboundNettyResponse);

        return outboundNettyResponse;
    }

    private static void setOutboundRespHeaders(HttpCarbonMessage outboundResponseMsg, String inboundReqHttpVersion,
                                               String serverName, boolean keepAlive,
                                               HttpResponse outboundNettyResponse) {
        if (!keepAlive && (Float.valueOf(inboundReqHttpVersion) >= Constants.HTTP_1_1)) {
            outboundResponseMsg.setHeader(HttpHeaderNames.CONNECTION.toString(), Constants.CONNECTION_CLOSE);
        } else if (keepAlive && (Float.valueOf(inboundReqHttpVersion) < Constants.HTTP_1_1)) {
            outboundResponseMsg.setHeader(HttpHeaderNames.CONNECTION.toString(), Constants.CONNECTION_KEEP_ALIVE);
        } else {
            outboundResponseMsg.removeHeader(HttpHeaderNames.CONNECTION.toString());
        }

        if (outboundResponseMsg.getHeader(HttpHeaderNames.SERVER.toString()) == null) {
            outboundResponseMsg.setHeader(HttpHeaderNames.SERVER.toString(), serverName);
        }

        if (outboundResponseMsg.getHeader(HttpHeaderNames.DATE.toString()) == null) {
            outboundResponseMsg.setHeader(HttpHeaderNames.DATE.toString(),
                                          ZonedDateTime.now().format(DateTimeFormatter.RFC_1123_DATE_TIME));
        }

        outboundNettyResponse.headers().add(outboundResponseMsg.getHeaders());
    }

    public static HttpResponseStatus getHttpResponseStatus(HttpCarbonMessage msg) {
        int statusCode = Util.getIntValue(msg, Constants.HTTP_STATUS_CODE, 200);
        String reasonPhrase = Util.getStringValue(msg, Constants.HTTP_REASON_PHRASE,
                                                  HttpResponseStatus.valueOf(statusCode).reasonPhrase());
        return new HttpResponseStatus(statusCode, reasonPhrase);
    }

    @SuppressWarnings("unchecked")
    public static HttpRequest createHttpRequest(HttpCarbonMessage outboundRequestMsg) {
        HttpMethod httpMethod = getHttpMethod(outboundRequestMsg);
        HttpVersion httpVersion = getHttpVersion(outboundRequestMsg);
        String requestPath = getRequestPath(outboundRequestMsg);
        HttpRequest outboundNettyRequest = new DefaultHttpRequest(httpVersion, httpMethod,
                                                                  (String) outboundRequestMsg.getProperty(TO), false);
        outboundNettyRequest.setMethod(httpMethod);
        outboundNettyRequest.setProtocolVersion(httpVersion);
        outboundNettyRequest.setUri(requestPath);
        outboundNettyRequest.headers().add(outboundRequestMsg.getHeaders());

        return outboundNettyRequest;
    }

    private static String getRequestPath(HttpCarbonMessage outboundRequestMsg) {
        if (outboundRequestMsg.getProperty(TO) == null) {
            outboundRequestMsg.setProperty(TO, "");
        }
        // Return absolute url if proxy is enabled
        if (outboundRequestMsg.getProperty(IS_PROXY_ENABLED) != null && (boolean) outboundRequestMsg
                .getProperty(IS_PROXY_ENABLED) && outboundRequestMsg.getProperty(PROTOCOL).equals(HTTP_SCHEME)) {
            return outboundRequestMsg.getProperty(PROTOCOL) + URL_AUTHORITY
                    + outboundRequestMsg.getProperty(HTTP_HOST) + COLON
                    + outboundRequestMsg.getProperty(HTTP_PORT)
                    + outboundRequestMsg.getProperty(TO);
        }
        return (String) outboundRequestMsg.getProperty(TO);
    }

    private static HttpVersion getHttpVersion(HttpCarbonMessage outboundRequestMsg) {
        HttpVersion httpVersion;
        if (null != outboundRequestMsg.getProperty(Constants.HTTP_VERSION)) {
            httpVersion = new HttpVersion(Constants.HTTP_VERSION_PREFIX
                                                  + outboundRequestMsg.getProperty(Constants.HTTP_VERSION), true);
        } else {
            httpVersion = new HttpVersion(Constants.DEFAULT_VERSION_HTTP_1_1, true);
        }
        return httpVersion;
    }

    private static HttpMethod getHttpMethod(HttpCarbonMessage outboundRequestMsg) {
        HttpMethod httpMethod;
        if (null != outboundRequestMsg.getProperty(Constants.HTTP_METHOD)) {
            httpMethod = new HttpMethod((String) outboundRequestMsg.getProperty(Constants.HTTP_METHOD));
        } else {
            httpMethod = new HttpMethod(Constants.HTTP_POST_METHOD);
        }
        return httpMethod;
    }

    public static void setupChunkedRequest(HttpCarbonMessage httpOutboundRequest) {
        httpOutboundRequest.removeHeader(HttpHeaderNames.CONTENT_LENGTH.toString());
        setTransferEncodingHeader(httpOutboundRequest);
    }

    /**
     * Creates a {@link HttpRequest} using a {@link Http2Headers} received over a particular HTTP/2 stream.
     *
     * @param http2Headers the Http2Headers received over a HTTP/2 stream
     * @param streamId     the stream id
     * @return the HttpRequest formed using the HttpHeaders
     * @throws Http2Exception if an error occurs while converting headers from HTTP/2 to HTTP
     */
    public static HttpRequest createHttpRequestFromHttp2Headers(Http2Headers http2Headers, int streamId)
            throws Http2Exception {
        String method = Constants.HTTP_GET_METHOD;
        if (http2Headers.method() != null) {
            method = http2Headers.getAndRemove(Constants.HTTP2_METHOD).toString();
        }
        String path = Constants.DEFAULT_BASE_PATH;
        if (http2Headers.path() != null) {
            path = http2Headers.getAndRemove(Constants.HTTP2_PATH).toString();
        }
        // Remove PseudoHeaderNames from headers
        http2Headers.getAndRemove(Constants.HTTP2_AUTHORITY);
        http2Headers.getAndRemove(Constants.HTTP2_SCHEME);
        HttpVersion version = new HttpVersion(Constants.HTTP_VERSION_2_0, true);

        // Construct new HTTP Carbon Request
        HttpRequest httpRequest = new DefaultHttpRequest(version, HttpMethod.valueOf(method), path);
        // Convert Http2Headers to HttpHeaders
        HttpConversionUtil.addHttp2ToHttpHeaders(
                streamId, http2Headers, httpRequest.headers(), version, false, true);
        return httpRequest;
    }

    public static void setupContentLengthRequest(HttpCarbonMessage httpOutboundRequest, long contentLength) {
        httpOutboundRequest.removeHeader(HttpHeaderNames.TRANSFER_ENCODING.toString());
        httpOutboundRequest.removeHeader(HttpHeaderNames.CONTENT_LENGTH.toString());
        if (httpOutboundRequest.getHeader(HttpHeaderNames.CONTENT_LENGTH.toString()) == null) {
            httpOutboundRequest.setHeader(HttpHeaderNames.CONTENT_LENGTH.toString(), String.valueOf(contentLength));
        }
    }

    private static void setTransferEncodingHeader(HttpCarbonMessage httpOutboundRequest) {
        if (httpOutboundRequest.getHeader(HttpHeaderNames.TRANSFER_ENCODING.toString()) == null) {
            httpOutboundRequest.setHeader(HttpHeaderNames.TRANSFER_ENCODING.toString(), Constants.CHUNKED);
        }
    }

    public static boolean isEntityBodyAllowed(String method) {
        return method.equals(Constants.HTTP_POST_METHOD) || method.equals(Constants.HTTP_PUT_METHOD)
                || method.equals(Constants.HTTP_PATCH_METHOD) || method.equals(Constants.HTTP_DELETE_METHOD);
    }

    /**
     * Returns the status of chunking compatibility with http version.
     *
     * @param httpVersion http version string.
     * @return boolean value of status.
     */
    public static boolean isVersionCompatibleForChunking(String httpVersion) {
        return Float.valueOf(httpVersion) >= Constants.HTTP_1_1;
    }

    /**
     * Returns whether to enforce chunking on HTTP 1.0 requests.
     *
     * @param chunkConfig Chunking configuration.
     * @param httpVersion http version string.
     * @return true if chunking should be enforced else false.
     */
    public static boolean shouldEnforceChunkingforHttpOneZero(ChunkConfig chunkConfig, String httpVersion) {
        return chunkConfig == ChunkConfig.ALWAYS && Float.valueOf(httpVersion) >= Constants.HTTP_1_0;
    }

    /**
     * Configure outbound HTTP pipeline for SSL configuration.
     *
     * @param socketChannel Socket channel of outbound connection
     * @param sslConfig     {@link SSLConfig}
     * @param host          host of the connection
     * @param port          port of the connection
     * @throws SSLException if any error occurs in the SSL connection
     */
    public static void configureHttpPipelineForSSL(SocketChannel socketChannel, String host, int port,
                                                   SSLConfig sslConfig) throws SSLException {
        LOG.debug("adding ssl handler");
        ChannelPipeline pipeline = socketChannel.pipeline();
        SSLHandlerFactory sslHandlerFactory = new SSLHandlerFactory(sslConfig);
        if (sslConfig.isOcspStaplingEnabled()) {
            sslHandlerFactory.createSSLContextFromKeystores();
            ReferenceCountedOpenSslContext referenceCountedOpenSslContext = sslHandlerFactory
                    .buildClientReferenceCountedOpenSslContext();

            if (referenceCountedOpenSslContext != null) {
                SslHandler sslHandler = referenceCountedOpenSslContext.newHandler(socketChannel.alloc());
                ReferenceCountedOpenSslEngine engine = (ReferenceCountedOpenSslEngine) sslHandler.engine();
                socketChannel.pipeline().addLast(sslHandler);
                socketChannel.pipeline().addLast(new OCSPStaplingHandler(engine));
            }
        } else {
            SSLEngine sslEngine;
            if (sslConfig.getTrustStore() != null) {
                sslHandlerFactory.createSSLContextFromKeystores();
                sslEngine = instantiateAndConfigSSL(sslConfig, host, port, sslConfig.isHostNameVerificationEnabled(),
                                                    sslHandlerFactory);
            } else {
                sslEngine = getSslEngineForCerts(socketChannel, host, port, sslConfig, sslHandlerFactory);
            }
            pipeline.addLast(Constants.SSL_HANDLER, new SslHandler(sslEngine));
            if (sslConfig.isValidateCertEnabled()) {
                pipeline.addLast(Constants.HTTP_CERT_VALIDATION_HANDLER, new CertificateValidationHandler(
                        sslEngine, sslConfig.getCacheValidityPeriod(), sslConfig.getCacheSize()));
            }
        }
    }

    private static SSLEngine getSslEngineForCerts(SocketChannel socketChannel, String host, int port,
                                                  SSLConfig sslConfig, SSLHandlerFactory sslHandlerFactory)
            throws SSLException {
        SslContext sslContext = sslHandlerFactory.createHttpTLSContextForClient();
        SslHandler sslHandler = sslContext.newHandler(socketChannel.alloc(), host, port);
        SSLEngine sslEngine = sslHandler.engine();
        sslHandlerFactory.addCommonConfigs(sslEngine);
        sslHandlerFactory.setSNIServerNames(sslEngine, host);
        if (sslConfig.isHostNameVerificationEnabled()) {
            setHostNameVerfication(sslEngine);
        }
        return sslEngine;
    }

    /**
     * Set configurations to create ssl engine.
     *
     * @param sslConfig                   ssl related configurations
     * @param host                        host of the connection
     * @param port                        port of the connection
     * @param hostNameVerificationEnabled true if host name verification is enabled
     * @param sslHandlerFactory           an instance of sslHandlerFactory
     * @return ssl engine
     */
    private static SSLEngine instantiateAndConfigSSL(SSLConfig sslConfig, String host, int port,
                                                     boolean hostNameVerificationEnabled,
                                                     SSLHandlerFactory sslHandlerFactory) {
        // set the pipeline factory, which creates the pipeline for each newly created channels
        SSLEngine sslEngine = null;
        if (sslConfig != null) {
            sslEngine = sslHandlerFactory.buildClientSSLEngine(host, port);
            sslEngine.setUseClientMode(true);
            sslHandlerFactory.setSNIServerNames(sslEngine, host);
            if (hostNameVerificationEnabled) {
                sslHandlerFactory.setHostNameVerfication(sslEngine);
            }
        }
        return sslEngine;
    }

    /**
     * Get integer type property value from a property map.
     * <p>
     * If {@code properties} is null or property value is null, default value is returned
     *
     * @param properties map of properties
     * @param key        property name
     * @param defaultVal default value of the property
     * @return integer value of the property,
     */
    public static int getIntProperty(Map<String, Object> properties, String key, int defaultVal) {

        if (properties == null) {
            return defaultVal;
        }

        Object propertyVal = properties.get(key);

        if (propertyVal == null) {
            return defaultVal;
        }

        if (!(propertyVal instanceof Integer)) {
            throw new IllegalArgumentException("Property : " + key + " must be an integer");
        }

        return (Integer) propertyVal;
    }


    /**
     * Get string type property value from a property map.
     * <p>
     * If {@code properties} is null or property value is null, default value is returned
     *
     * @param properties map of properties
     * @param key        property name
     * @param defaultVal default value of the property
     * @return integer value of the property,
     */
    public static String getStringProperty(Map<String, Object> properties, String key, String defaultVal) {

        if (properties == null) {
            return defaultVal;
        }

        Object propertyVal = properties.get(key);

        if (propertyVal == null) {
            return defaultVal;
        }

        if (!(propertyVal instanceof String)) {
            throw new IllegalArgumentException("Property : " + key + " must be a string");
        }

        return (String) propertyVal;
    }


    /**
     * Get boolean type property value from a property map.
     * <p>
     * If {@code properties} is null or property value is null, default value is returned
     *
     * @param properties map of properties
     * @param key        property name
     * @param defaultVal default value of the property
     * @return integer value of the property,
     */
    public static Boolean getBooleanProperty(Map<String, Object> properties, String key, boolean defaultVal) {

        if (properties == null) {
            return defaultVal;
        }

        Object propertyVal = properties.get(key);

        if (propertyVal == null) {
            return defaultVal;
        }

        if (!(propertyVal instanceof Boolean)) {
            throw new IllegalArgumentException("Property : " + key + " must be a boolean");
        }

        return (Boolean) propertyVal;
    }

    /**
     * Get long type property value from a property map.
     * <p>
     * If {@code properties} is null or property value is null, default value is returned
     *
     * @param properties map of properties
     * @param key        property name
     * @param defaultVal default value of the property
     * @return integer value of the property,
     */
    public static Long getLongProperty(Map<String, Object> properties, String key, long defaultVal) {

        if (properties == null) {
            return defaultVal;
        }

        Object propertyVal = properties.get(key);

        if (propertyVal == null) {
            return defaultVal;
        }

        if (!(propertyVal instanceof Long)) {
            throw new IllegalArgumentException("Property : " + key + " must be a long");
        }

        return (Long) propertyVal;
    }

    //TODO Below code segment is directly copied from kernel. Once kernel Utils been moved as a separate dependency
    //Need to remove below part and use that.
    private static final Pattern varPattern = Pattern.compile("\\$\\{([^}]*)}");

    /**
     * Replace system property holders in the property values. e.g. Replace ${carbon.home} with value of the carbon.home
     * system property.
     *
     * @param value string value to substitute
     * @return String substituted string
     */
    public static String substituteVariables(String value) {
        Matcher matcher = varPattern.matcher(value);
        boolean found = matcher.find();
        if (!found) {
            return value;
        }
        StringBuffer sb = new StringBuffer();
        do {
            String sysPropKey = matcher.group(1);
            String sysPropValue = getSystemVariableValue(sysPropKey, null);
            if (sysPropValue == null || sysPropValue.length() == 0) {
                throw new RuntimeException("System property " + sysPropKey + " is not specified");
            }
            // Due to reported bug under CARBON-14746
            sysPropValue = sysPropValue.replace("\\", "\\\\");
            matcher.appendReplacement(sb, sysPropValue);
        }
        while (matcher.find());
        matcher.appendTail(sb);
        return sb.toString();
    }

    /**
     * A utility which allows reading variables from the environment or System properties. If the variable in available
     * in the environment as well as a System property, the System property takes precedence.
     *
     * @param variableName System/environment variable name
     * @param defaultValue default value to be returned if the specified system variable is not specified.
     * @return value of the system/environment variable
     */
    private static String getSystemVariableValue(String variableName, String defaultValue) {
        String value;
        if (System.getProperty(variableName) != null) {
            value = System.getProperty(variableName);
        } else if (System.getenv(variableName) != null) {
            value = System.getenv(variableName);
        } else {
            value = defaultValue;
        }
        return value;
    }

    /**
     * Create ID for server connector.
     *
     * @param host host of the channel.
     * @param port port of the channel.
     * @return constructed ID for server connector.
     */
    public static String createServerConnectorID(String host, int port) {
        return host + ":" + port;
    }

    /**
     * Reset channel attributes.
     *
     * @param ctx Channel handler context
     */
    public static void resetChannelAttributes(ChannelHandlerContext ctx) {
        ctx.channel().attr(Constants.RESPONSE_FUTURE_OF_ORIGINAL_CHANNEL).set(null);
        ctx.channel().attr(Constants.ORIGINAL_REQUEST).set(null);
        ctx.channel().attr(Constants.REDIRECT_COUNT).set(null);
        ctx.channel().attr(Constants.RESOLVED_REQUESTED_URI_ATTR).set(null);
        ctx.channel().attr(Constants.ORIGINAL_CHANNEL_START_TIME).set(null);
        ctx.channel().attr(Constants.ORIGINAL_CHANNEL_TIMEOUT).set(null);
    }

    /**
     * Check if a given content is last httpContent.
     *
     * @param httpContent new content.
     * @return true or false.
     */
    public static boolean isLastHttpContent(HttpContent httpContent) {
        return httpContent instanceof LastHttpContent;
    }

    /**
     * Send back no entity body response and close the connection. This function is mostly used when we send back error
     * messages.
     *
     * @param ctx         connection
     * @param status      response status
     * @param httpVersion of the response
     * @param serverName  server name
     */
    public static void sendAndCloseNoEntityBodyResp(ChannelHandlerContext ctx, HttpResponseStatus status,
                                                    HttpVersion httpVersion, String serverName) {
        HttpResponse outboundResponse = new DefaultHttpResponse(httpVersion, status);
        outboundResponse.headers().set(HttpHeaderNames.CONTENT_LENGTH, 0);
        outboundResponse.headers().set(HttpHeaderNames.CONNECTION.toString(), Constants.CONNECTION_CLOSE);
        outboundResponse.headers().set(HttpHeaderNames.SERVER.toString(), serverName);
        ChannelFuture outboundRespFuture = ctx.channel().writeAndFlush(outboundResponse);
        outboundRespFuture.addListener(
                (ChannelFutureListener) channelFuture -> LOG.warn("Failed to send {}", status.reasonPhrase()));
        ctx.channel().close();
    }

    /**
     * Checks for status of the response write operation.
     *
     * @param inboundRequestMsg        request message received from the client
     * @param outboundRespStatusFuture the future of outbound response write operation
     * @param channelFuture            the channel future related to response write operation
     */
    public static void checkForResponseWriteStatus(HttpCarbonMessage inboundRequestMsg,
                                                   HttpResponseFuture outboundRespStatusFuture,
                                                   ChannelFuture channelFuture) {
        channelFuture.addListener(writeOperationPromise -> {
            Throwable throwable = writeOperationPromise.cause();
            if (throwable != null) {
                if (throwable instanceof ClosedChannelException) {
                    throwable = new IOException(REMOTE_CLIENT_CLOSED_WHILE_WRITING_OUTBOUND_RESPONSE_HEADERS);
                }
                outboundRespStatusFuture.notifyHttpListener(throwable);
            } else {
                outboundRespStatusFuture.notifyHttpListener(inboundRequestMsg);
            }
        });
    }

    /**
     * Adds a listener to notify the outbound response future if an error occurs while writing the response message.
     *
     * @param outboundRespStatusFuture the future of outbound response write operation
     * @param channelFuture            the channel future related to response write operation
     */
    public static void addResponseWriteFailureListener(HttpResponseFuture outboundRespStatusFuture,
                                                       ChannelFuture channelFuture) {
        channelFuture.addListener(writeOperationPromise -> {
            Throwable throwable = writeOperationPromise.cause();
            if (throwable != null) {
                if (throwable instanceof ClosedChannelException) {
                    throwable = new IOException(REMOTE_CLIENT_CLOSED_WHILE_WRITING_OUTBOUND_RESPONSE_HEADERS);
                }
                outboundRespStatusFuture.notifyHttpListener(throwable);
            }
        });
    }

    /**
     * Creates HTTP carbon message.
     *
     * @param httpMessage HTTP message
     * @param ctx         Channel handler context
     * @return HttpCarbonMessage
     */
    public static HttpCarbonMessage createHTTPCarbonMessage(HttpMessage httpMessage, ChannelHandlerContext ctx) {
        Listener contentListener = new DefaultListener(ctx);
        return new HttpCarbonMessage(httpMessage, contentListener);
    }

    /**
     * Removes handlers from the pipeline if they are present.
     *
     * @param pipeline     the channel pipeline
     * @param handlerNames names of the handlers to be removed
     */
    public static void safelyRemoveHandlers(ChannelPipeline pipeline, String... handlerNames) {
        for (String name : handlerNames) {
            if (pipeline.get(name) != null) {
                pipeline.remove(name);
            } else {
                LOG.debug("Trying to remove not engaged {} handler from the pipeline", name);
            }
        }
    }

    /**
     * Create a HttpCarbonMessage using the netty inbound http request.
     *
     * @param httpRequestHeaders of inbound request
     * @param ctx                of the inbound request
     * @param sourceHandler      instance which handled the particular request
     * @return HttpCarbon message
     */
    public static HttpCarbonMessage createInboundReqCarbonMsg(HttpRequest httpRequestHeaders,
                                                              ChannelHandlerContext ctx, SourceHandler sourceHandler) {

        HttpCarbonMessage inboundRequestMsg =
                new HttpCarbonRequest(httpRequestHeaders, new DefaultListener(ctx));
        inboundRequestMsg.setProperty(Constants.POOLED_BYTE_BUFFER_FACTORY, new PooledDataStreamerFactory(ctx.alloc()));

        inboundRequestMsg.setProperty(Constants.CHNL_HNDLR_CTX, ctx);
        inboundRequestMsg.setProperty(Constants.SRC_HANDLER, sourceHandler);
        HttpVersion protocolVersion = httpRequestHeaders.protocolVersion();
        inboundRequestMsg.setProperty(Constants.HTTP_VERSION,
                                      protocolVersion.majorVersion() + "." + protocolVersion.minorVersion());
        inboundRequestMsg.setProperty(Constants.HTTP_METHOD, httpRequestHeaders.method().name());
        InetSocketAddress localAddress = null;

        //This check was added because in case of netty embedded channel, this could be of type 'EmbeddedSocketAddress'.
        if (ctx.channel().localAddress() instanceof InetSocketAddress) {
            localAddress = (InetSocketAddress) ctx.channel().localAddress();
        }
        inboundRequestMsg.setProperty(Constants.LISTENER_PORT, localAddress != null ? localAddress.getPort() : null);
        inboundRequestMsg.setProperty(Constants.LISTENER_INTERFACE_ID, sourceHandler.getInterfaceId());
        inboundRequestMsg.setProperty(Constants.PROTOCOL, Constants.HTTP_SCHEME);

        boolean isSecuredConnection = false;
        if (ctx.channel().pipeline().get(Constants.SSL_HANDLER) != null) {
            isSecuredConnection = true;
        }
        inboundRequestMsg.setProperty(Constants.IS_SECURED_CONNECTION, isSecuredConnection);

        inboundRequestMsg.setProperty(Constants.LOCAL_ADDRESS, ctx.channel().localAddress());
        inboundRequestMsg.setProperty(Constants.REMOTE_ADDRESS, sourceHandler.getRemoteAddress());
        inboundRequestMsg.setProperty(Constants.REQUEST_URL, httpRequestHeaders.uri());
        inboundRequestMsg.setProperty(Constants.TO, httpRequestHeaders.uri());

        return inboundRequestMsg;
    }

    /**
     * Create a HttpCarbonMessage using the netty inbound response message.
     *
     * @param ctx                 of the inbound response message
     * @param httpResponseHeaders of the inbound response message
     * @param outboundRequestMsg  is the correlated outbound request message
     * @return HttpCarbon message
     */
    public static HttpCarbonMessage createInboundRespCarbonMsg(ChannelHandlerContext ctx,
                                                               HttpResponse httpResponseHeaders,
                                                               HttpCarbonMessage outboundRequestMsg) {
        HttpCarbonMessage inboundResponseMsg = new HttpCarbonResponse(httpResponseHeaders, new DefaultListener(ctx));
        inboundResponseMsg.setProperty(Constants.POOLED_BYTE_BUFFER_FACTORY,
                                       new PooledDataStreamerFactory(ctx.alloc()));

        inboundResponseMsg.setProperty(Constants.DIRECTION, Constants.DIRECTION_RESPONSE);
        inboundResponseMsg.setProperty(Constants.HTTP_STATUS_CODE, httpResponseHeaders.status().code());

        //copy required properties for service chaining from incoming carbon message to the response carbon message
        //copy shared worker pool
        inboundResponseMsg.setProperty(Constants.EXECUTOR_WORKER_POOL, outboundRequestMsg
                .getProperty(Constants.EXECUTOR_WORKER_POOL));

        return inboundResponseMsg;
    }

    /**
     * Check whether a connection should alive or not.
     *
     * @param keepAliveConfig    of the connection
     * @param outboundRequestMsg of this particular transaction
     * @return true if the connection should be kept alive
     * @throws ConfigurationException for invalid configurations
     */
    public static boolean isKeepAlive(KeepAliveConfig keepAliveConfig, HttpCarbonMessage outboundRequestMsg)
            throws ConfigurationException {
        switch (keepAliveConfig) {
            case AUTO:
                return Float.valueOf((String) outboundRequestMsg.getProperty(Constants.HTTP_VERSION)) >
                        Constants.HTTP_1_0;
            case ALWAYS:
                return true;
            case NEVER:
                return false;
            default:
                // The execution will never reach here. In case execution reach here means it should be an invalid value
                // for keep-alive configurations.
                throw new ConfigurationException("Invalid keep-alive configuration value : "
                                                         + keepAliveConfig.toString());
        }
    }

    /**
     * Check whether a particular request is expecting continue.
     *
     * @param inboundRequestMsg in question
     * @return true if the request expects 100-continue response
     */
    public static boolean is100ContinueRequest(HttpCarbonMessage inboundRequestMsg) {
        return HEADER_VAL_100_CONTINUE.equalsIgnoreCase(
                inboundRequestMsg.getHeader(HttpHeaderNames.EXPECT.toString()));
    }

    /**
     * Decide whether the connection should be kept open.
     *
     * @param keepAliveConfig         Represents keepalive configuration
     * @param requestConnectionHeader Connection header of the request
     * @param httpVersion             Represents HTTP version
     * @return A boolean indicating whether to keep the connection open or not
     */
    public static boolean isKeepAliveConnection(KeepAliveConfig keepAliveConfig, String requestConnectionHeader,
                                                String httpVersion) {
        if (keepAliveConfig == null || keepAliveConfig == KeepAliveConfig.AUTO) {
            if (Float.valueOf(httpVersion) <= Constants.HTTP_1_0) {
                return requestConnectionHeader != null && requestConnectionHeader
                        .equalsIgnoreCase(Constants.CONNECTION_KEEP_ALIVE);
            } else {
                return requestConnectionHeader == null || !requestConnectionHeader
                        .equalsIgnoreCase(Constants.CONNECTION_CLOSE);
            }
        } else {
            return keepAliveConfig == KeepAliveConfig.ALWAYS;
        }
    }

    /**
     * Disable host name verification if it is set to false by the user.
     *
     * @param sslEngine ssl engine
     */
    public static void setHostNameVerfication(SSLEngine sslEngine) {
        SSLParameters sslParams = sslEngine.getSSLParameters();
        sslParams.setEndpointIdentificationAlgorithm(Constants.HTTPS_SCHEME);
        sslEngine.setSSLParameters(sslParams);
    }

    /**
<<<<<<< HEAD
     * Use this method to get the {@link BackPressureHandler} in the pipeline. This requires a
     * {@link ChannelHandlerContext} of a handler in the pipeline.
     *
     * @param channelContext the channelContext which will be used to obtain the {@link BackPressureHandler}
     *                       in the pipeline.
=======
     * Use this method to get the {@link BackPressureHandler} in the pipeline. This requires a {@link
     * ChannelHandlerContext} of a handler in the pipeline.
     *
     * @param channelContext the channelContext which will be used to obtain the {@link BackPressureHandler} in the
     *                       pipeline.
>>>>>>> 76d76d3b
     * @return The {@link BackPressureHandler} in the pipeline.
     */
    public static BackPressureHandler getBackPressureHandler(ChannelHandlerContext channelContext) {
        return (BackPressureHandler) channelContext.pipeline().get(Constants.BACK_PRESSURE_HANDLER);

    }

    /**
     * Sets the backPressure listener the to the Observable of the handler.
     *
     * @param passthrough         true if passthrough
     * @param backpressureHandler the handler that checks for writability.
     * @param inContext           {@link ChannelHandlerContext} of a handler in the incoming channel.
<<<<<<< HEAD
     * @param outContext          {@link ChannelHandlerContext} of a handler in the outgoing channel.
     */
    public static void setBackPressureObservableListener(boolean passthrough, BackPressureHandler backpressureHandler,
                                                         ChannelHandlerContext inContext,
                                                         ChannelHandlerContext outContext) {
        if (backpressureHandler != null) {
            if (inContext != null && passthrough) {
                backpressureHandler.getBackPressureObservable().setListener(
                        new PassthroughBackPressureListener(inContext, outContext));
            } else {
                backpressureHandler.getBackPressureObservable().setListener(
                        new DefaultBackPressureListener(outContext));
            }
=======
     */
    public static void setBackPressureListener(boolean passthrough, BackPressureHandler backpressureHandler,
                                               ChannelHandlerContext inContext) {
        if (inContext != null && passthrough) {
            backpressureHandler.getBackPressureObservable().setListener(
                    new PassthroughBackPressureListener(inContext));
        } else {
            backpressureHandler.getBackPressureObservable().setListener(
                    new DefaultBackPressureListener());
        }
    }

    public static void checkWritableAndNotify(ChannelHandlerContext context, BackPressureHandler backpressureHandler) {
        Channel channel = context.channel();
        if (!channel.isWritable() && channel.isActive()) {
            backpressureHandler.getBackPressureObservable().notifyUnWritable();
>>>>>>> 76d76d3b
        }
    }
}<|MERGE_RESOLUTION|>--- conflicted
+++ resolved
@@ -823,19 +823,11 @@
     }
 
     /**
-<<<<<<< HEAD
-     * Use this method to get the {@link BackPressureHandler} in the pipeline. This requires a
-     * {@link ChannelHandlerContext} of a handler in the pipeline.
-     *
-     * @param channelContext the channelContext which will be used to obtain the {@link BackPressureHandler}
-     *                       in the pipeline.
-=======
      * Use this method to get the {@link BackPressureHandler} in the pipeline. This requires a {@link
      * ChannelHandlerContext} of a handler in the pipeline.
      *
      * @param channelContext the channelContext which will be used to obtain the {@link BackPressureHandler} in the
      *                       pipeline.
->>>>>>> 76d76d3b
      * @return The {@link BackPressureHandler} in the pipeline.
      */
     public static BackPressureHandler getBackPressureHandler(ChannelHandlerContext channelContext) {
@@ -849,21 +841,6 @@
      * @param passthrough         true if passthrough
      * @param backpressureHandler the handler that checks for writability.
      * @param inContext           {@link ChannelHandlerContext} of a handler in the incoming channel.
-<<<<<<< HEAD
-     * @param outContext          {@link ChannelHandlerContext} of a handler in the outgoing channel.
-     */
-    public static void setBackPressureObservableListener(boolean passthrough, BackPressureHandler backpressureHandler,
-                                                         ChannelHandlerContext inContext,
-                                                         ChannelHandlerContext outContext) {
-        if (backpressureHandler != null) {
-            if (inContext != null && passthrough) {
-                backpressureHandler.getBackPressureObservable().setListener(
-                        new PassthroughBackPressureListener(inContext, outContext));
-            } else {
-                backpressureHandler.getBackPressureObservable().setListener(
-                        new DefaultBackPressureListener(outContext));
-            }
-=======
      */
     public static void setBackPressureListener(boolean passthrough, BackPressureHandler backpressureHandler,
                                                ChannelHandlerContext inContext) {
@@ -880,7 +857,6 @@
         Channel channel = context.channel();
         if (!channel.isWritable() && channel.isActive()) {
             backpressureHandler.getBackPressureObservable().notifyUnWritable();
->>>>>>> 76d76d3b
         }
     }
 }