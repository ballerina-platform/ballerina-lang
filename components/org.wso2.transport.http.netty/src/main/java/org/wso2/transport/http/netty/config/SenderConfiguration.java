--- conflicted
+++ resolved
@@ -303,20 +303,19 @@
         return cacheValidityPeriod;
     }
 
-<<<<<<< HEAD
     public void setOcspStaplingEnabled(boolean ocspStaplingEnabled) {
         this.ocspStaplingEnabled = ocspStaplingEnabled;
     }
 
     public boolean isOcspStaplingEnabled() {
         return ocspStaplingEnabled;
-=======
+    }
+
     public PoolConfiguration getPoolConfiguration() {
         return poolConfiguration;
     }
 
     public void setPoolConfiguration(PoolConfiguration poolConfiguration) {
         this.poolConfiguration = poolConfiguration;
->>>>>>> a5540219
     }
 }