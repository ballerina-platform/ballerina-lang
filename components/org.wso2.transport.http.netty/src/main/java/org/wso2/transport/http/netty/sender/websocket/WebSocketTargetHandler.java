/*
 *  Copyright (c) 2017, WSO2 Inc. (http://www.wso2.org) All Rights Reserved.
 *
 *  WSO2 Inc. licenses this file to you under the Apache License,
 *  Version 2.0 (the "License"); you may not use this file except
 *  in compliance with the License.
 *  You may obtain a copy of the License at
 *
 *  http://www.apache.org/licenses/LICENSE-2.0
 *
 *  Unless required by applicable law or agreed to in writing,
 *  software distributed under the License is distributed on an
 *  "AS IS" BASIS, WITHOUT WARRANTIES OR CONDITIONS OF ANY
 *  KIND, either express or implied.  See the License for the
 *  specific language governing permissions and limitations
 *  under the License.
 *
 */

package org.wso2.transport.http.netty.sender.websocket;

import io.netty.channel.Channel;
import io.netty.channel.ChannelFuture;
import io.netty.channel.ChannelHandlerContext;
import io.netty.channel.ChannelInboundHandlerAdapter;
import io.netty.channel.ChannelPromise;
import io.netty.handler.codec.http.FullHttpResponse;
import io.netty.handler.codec.http.websocketx.BinaryWebSocketFrame;
import io.netty.handler.codec.http.websocketx.CloseWebSocketFrame;
import io.netty.handler.codec.http.websocketx.PingWebSocketFrame;
import io.netty.handler.codec.http.websocketx.PongWebSocketFrame;
import io.netty.handler.codec.http.websocketx.TextWebSocketFrame;
import io.netty.handler.codec.http.websocketx.WebSocketClientHandshaker;
import io.netty.handler.codec.http.websocketx.WebSocketFrame;
import io.netty.handler.timeout.IdleStateEvent;
import io.netty.util.CharsetUtil;
import org.slf4j.Logger;
import org.slf4j.LoggerFactory;
import org.wso2.transport.http.netty.common.Constants;
import org.wso2.transport.http.netty.contract.ServerConnectorException;
import org.wso2.transport.http.netty.contract.websocket.WebSocketBinaryMessage;
import org.wso2.transport.http.netty.contract.websocket.WebSocketCloseMessage;
import org.wso2.transport.http.netty.contract.websocket.WebSocketConnectorListener;
import org.wso2.transport.http.netty.contract.websocket.WebSocketControlMessage;
import org.wso2.transport.http.netty.contract.websocket.WebSocketControlSignal;
import org.wso2.transport.http.netty.contract.websocket.WebSocketTextMessage;
import org.wso2.transport.http.netty.contractimpl.websocket.DefaultWebSocketConnection;
import org.wso2.transport.http.netty.contractimpl.websocket.WebSocketMessageImpl;
import org.wso2.transport.http.netty.contractimpl.websocket.message.WebSocketCloseMessageImpl;
import org.wso2.transport.http.netty.contractimpl.websocket.message.WebSocketControlMessageImpl;
import org.wso2.transport.http.netty.exception.UnknownWebSocketFrameTypeException;
<<<<<<< HEAD
=======
import org.wso2.transport.http.netty.internal.websocket.DefaultWebSocketSession;
>>>>>>> a67a1671
import org.wso2.transport.http.netty.internal.websocket.WebSocketUtil;

import java.net.InetSocketAddress;
import java.net.URISyntaxException;

/**
 * WebSocket Client Handler. This class responsible for handling the inbound messages for the WebSocket Client.
 * <i>Note: If the user uses both WebSocket Client and the server it is recommended to check the
 * <b>{@link Constants}.IS_WEBSOCKET_SERVER</b> property to identify whether the message is coming from the client
 * or the server in the application level.</i>
 */
public class WebSocketTargetHandler extends ChannelInboundHandlerAdapter {

    private static final Logger log = LoggerFactory.getLogger(WebSocketClient.class);

    private final WebSocketClientHandshaker handshaker;
    private final boolean isSecure;
    private final String requestedUri;
    private final WebSocketConnectorListener connectorListener;
    private String actualSubProtocol = null;
<<<<<<< HEAD
    private DefaultWebSocketConnection webSocketConnection;
=======
    private DefaultWebSocketSession channelSession;
>>>>>>> a67a1671
    private ChannelPromise handshakeFuture;
    private ChannelHandlerContext ctx;

    public WebSocketTargetHandler(WebSocketClientHandshaker handshaker, boolean isSecure, String requestedUri,
                                  WebSocketConnectorListener webSocketConnectorListener) {
        this.handshaker = handshaker;
        this.isSecure = isSecure;
        this.requestedUri = requestedUri;
        this.connectorListener = webSocketConnectorListener;
        handshakeFuture = null;
    }

    public ChannelFuture handshakeFuture() {
        return handshakeFuture;
    }

    public DefaultWebSocketConnection getWebSocketConnection() {
        return webSocketConnection;
    }

    public void setActualSubProtocol(String actualSubProtocol) {
        this.actualSubProtocol = actualSubProtocol;
    }

    public ChannelHandlerContext getCtx() {
        return this.ctx;
    }

    @Override
    public void handlerAdded(ChannelHandlerContext ctx) {
        handshakeFuture = ctx.newPromise();
    }

    @Override
    public void channelActive(ChannelHandlerContext ctx) throws URISyntaxException {
        this.ctx = ctx;
        handshaker.handshake(ctx.channel());
        webSocketConnection = WebSocketUtil.getWebSocketConnection(ctx, isSecure, requestedUri);
    }

    @Override
    public void channelInactive(ChannelHandlerContext ctx) throws ServerConnectorException {
<<<<<<< HEAD
        if (webSocketConnection != null) {
            webSocketConnection.getDefaultWebSocketSession().setIsOpen(false);
=======
        if (channelSession != null && channelSession.isOpen()) {
            channelSession.setIsOpen(false);
            String reasonText = "Server is going away";
            notifyCloseMessage(Constants.WEBSOCKET_STATUS_CODE_GOING_AWAY, reasonText, ctx);
>>>>>>> a67a1671
        }
    }

    @Override
    public void userEventTriggered(ChannelHandlerContext ctx, Object evt) throws Exception {
        if (evt instanceof IdleStateEvent) {
            IdleStateEvent idleStateEvent = (IdleStateEvent) evt;
            if (idleStateEvent.state() == IdleStateEvent.ALL_IDLE_STATE_EVENT.state()) {
                notifyIdleTimeout(ctx);
            }
        }
    }

    @Override
    public void channelRead(ChannelHandlerContext ctx, Object msg)
            throws UnknownWebSocketFrameTypeException, URISyntaxException, ServerConnectorException {
        Channel ch = ctx.channel();
        if (!handshaker.isHandshakeComplete()) {
            handshaker.finishHandshake(ch, (FullHttpResponse) msg);
            log.debug("WebSocket Client connected!");
            handshakeFuture.setSuccess();
            webSocketConnection = WebSocketUtil.getWebSocketConnection(ctx, isSecure, requestedUri);
            return;
        }

        if (msg instanceof FullHttpResponse) {
            FullHttpResponse response = (FullHttpResponse) msg;
            throw new IllegalStateException(
                    "Unexpected FullHttpResponse (getStatus=" + response.status() +
                            ", content=" + response.content().toString(CharsetUtil.UTF_8) + ')');
        }
        WebSocketFrame frame = (WebSocketFrame) msg;
        if (frame instanceof TextWebSocketFrame) {
            notifyTextMessage((TextWebSocketFrame) frame, ctx);
        } else if (frame instanceof BinaryWebSocketFrame) {
            notifyBinaryMessage((BinaryWebSocketFrame) frame, ctx);
        } else if (frame instanceof PongWebSocketFrame) {
            notifyPongMessage((PongWebSocketFrame) frame, ctx);
        } else if (frame instanceof PingWebSocketFrame) {
            notifyPingMessage((PingWebSocketFrame) frame, ctx);
        } else if (frame instanceof CloseWebSocketFrame) {
            if (webSocketConnection != null) {
                webSocketConnection.getDefaultWebSocketSession().setIsOpen(false);
            }
            notifyCloseMessage((CloseWebSocketFrame) frame, ctx);
            ch.close();
        } else {
            throw new UnknownWebSocketFrameTypeException("Cannot identify the WebSocket frame type");
        }
    }

    private void notifyTextMessage(TextWebSocketFrame textWebSocketFrame, ChannelHandlerContext ctx)
            throws ServerConnectorException {
        WebSocketMessageImpl webSocketTextMessage = WebSocketUtil.getWebSocketMessage(textWebSocketFrame);
        setupCommonProperties(webSocketTextMessage, ctx);
        connectorListener.onMessage((WebSocketTextMessage) webSocketTextMessage);
    }

    private void notifyBinaryMessage(BinaryWebSocketFrame binaryWebSocketFrame, ChannelHandlerContext ctx)
            throws ServerConnectorException {
        WebSocketMessageImpl webSocketBinaryMessage = WebSocketUtil.getWebSocketMessage(binaryWebSocketFrame);
        setupCommonProperties(webSocketBinaryMessage, ctx);
        connectorListener.onMessage((WebSocketBinaryMessage) webSocketBinaryMessage);
    }

    private void notifyCloseMessage(CloseWebSocketFrame closeWebSocketFrame, ChannelHandlerContext ctx)
            throws ServerConnectorException {
        String reasonText = closeWebSocketFrame.reasonText();
        int statusCode = closeWebSocketFrame.statusCode();
        ctx.channel().close();
        if (webSocketConnection == null) {
            throw new ServerConnectorException("Cannot find initialized channel session");
        }
        webSocketConnection.getDefaultWebSocketSession().setIsOpen(false);
        WebSocketMessageImpl webSocketCloseMessage = new WebSocketCloseMessageImpl(statusCode, reasonText);
        closeWebSocketFrame.release();
        setupCommonProperties(webSocketCloseMessage, ctx);
        connectorListener.onMessage((WebSocketCloseMessage) webSocketCloseMessage);
    }

    private void notifyCloseMessage(int statusCode, String reasonText, ChannelHandlerContext ctx)
            throws ServerConnectorException {
        ctx.channel().close();
        if (webSocketConnection == null) {
            throw new ServerConnectorException("Cannot find initialized channel session");
        }
        webSocketConnection.getDefaultWebSocketSession().setIsOpen(false);
        WebSocketMessageImpl webSocketCloseMessage = new WebSocketCloseMessageImpl(statusCode, reasonText);
        setupCommonProperties(webSocketCloseMessage, ctx);
        connectorListener.onMessage((WebSocketCloseMessage) webSocketCloseMessage);
    }

    private void notifyPingMessage(PingWebSocketFrame pingWebSocketFrame, ChannelHandlerContext ctx)
            throws ServerConnectorException {
        WebSocketControlMessage webSocketControlMessage = WebSocketUtil.
                getWebsocketControlMessage(pingWebSocketFrame, WebSocketControlSignal.PING);
        setupCommonProperties((WebSocketMessageImpl) webSocketControlMessage, ctx);
        connectorListener.onMessage(webSocketControlMessage);
    }

    private void notifyPongMessage(PongWebSocketFrame pongWebSocketFrame, ChannelHandlerContext ctx)
            throws ServerConnectorException {
        WebSocketControlMessage webSocketControlMessage = WebSocketUtil.
                getWebsocketControlMessage(pongWebSocketFrame, WebSocketControlSignal.PONG);
        setupCommonProperties((WebSocketMessageImpl) webSocketControlMessage, ctx);
        connectorListener.onMessage(webSocketControlMessage);
    }

    private void notifyIdleTimeout(ChannelHandlerContext ctx) throws ServerConnectorException {
        WebSocketMessageImpl websocketControlMessage =
                new WebSocketControlMessageImpl(WebSocketControlSignal.IDLE_TIMEOUT, null);
        setupCommonProperties(websocketControlMessage, ctx);
        connectorListener.onIdleTimeout((WebSocketControlMessage) websocketControlMessage);
    }

    private void setupCommonProperties(WebSocketMessageImpl webSocketChannelContext,
                                                       ChannelHandlerContext ctx) {
        webSocketChannelContext.setSubProtocol(actualSubProtocol);
        webSocketChannelContext.setIsConnectionSecured(isSecure);
        webSocketChannelContext.setWebSocketConnection(webSocketConnection);
        webSocketChannelContext.setIsServerMessage(false);

        webSocketChannelContext.setProperty(Constants.SRC_HANDLER, this);
        webSocketChannelContext.setProperty(Constants.LISTENER_PORT,
                                            ((InetSocketAddress) ctx.channel().localAddress()).getPort());
        webSocketChannelContext.setProperty(Constants.LOCAL_ADDRESS, ctx.channel().localAddress());
        webSocketChannelContext.setProperty(
                Constants.LOCAL_NAME, ((InetSocketAddress) ctx.channel().localAddress()).getHostName());
    }

    @Override
    public void exceptionCaught(ChannelHandlerContext ctx, Throwable cause) {
        if (!handshakeFuture.isDone()) {
            handshakeFuture.setFailure(cause);
        }
        ctx.close();
        connectorListener.onError(cause);
    }
}<|MERGE_RESOLUTION|>--- conflicted
+++ resolved
@@ -49,10 +49,6 @@
 import org.wso2.transport.http.netty.contractimpl.websocket.message.WebSocketCloseMessageImpl;
 import org.wso2.transport.http.netty.contractimpl.websocket.message.WebSocketControlMessageImpl;
 import org.wso2.transport.http.netty.exception.UnknownWebSocketFrameTypeException;
-<<<<<<< HEAD
-=======
-import org.wso2.transport.http.netty.internal.websocket.DefaultWebSocketSession;
->>>>>>> a67a1671
 import org.wso2.transport.http.netty.internal.websocket.WebSocketUtil;
 
 import java.net.InetSocketAddress;
@@ -73,11 +69,7 @@
     private final String requestedUri;
     private final WebSocketConnectorListener connectorListener;
     private String actualSubProtocol = null;
-<<<<<<< HEAD
     private DefaultWebSocketConnection webSocketConnection;
-=======
-    private DefaultWebSocketSession channelSession;
->>>>>>> a67a1671
     private ChannelPromise handshakeFuture;
     private ChannelHandlerContext ctx;
 
@@ -120,15 +112,10 @@
 
     @Override
     public void channelInactive(ChannelHandlerContext ctx) throws ServerConnectorException {
-<<<<<<< HEAD
-        if (webSocketConnection != null) {
+        if (webSocketConnection != null && channelSession.isOpen()) {
             webSocketConnection.getDefaultWebSocketSession().setIsOpen(false);
-=======
-        if (channelSession != null && channelSession.isOpen()) {
-            channelSession.setIsOpen(false);
             String reasonText = "Server is going away";
             notifyCloseMessage(Constants.WEBSOCKET_STATUS_CODE_GOING_AWAY, reasonText, ctx);
->>>>>>> a67a1671
         }
     }
 
