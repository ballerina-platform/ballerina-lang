/*
 * Copyright (c) 2015, WSO2 Inc. (http://www.wso2.org) All Rights Reserved.
 *
 * Licensed under the Apache License, Version 2.0 (the "License");
 * you may not use this file except in compliance with the License.
 * You may obtain a copy of the License at
 *
 * http://www.apache.org/licenses/LICENSE-2.0
 *
 * Unless required by applicable law or agreed to in writing, software
 * distributed under the License is distributed on an "AS IS" BASIS,
 * WITHOUT WARRANTIES OR CONDITIONS OF ANY KIND, either express or implied.
 * See the License for the specific language governing permissions and limitations under the License.
 */
package org.wso2.transport.http.netty.sender;

import io.netty.channel.ChannelHandlerContext;
import io.netty.channel.ChannelInboundHandlerAdapter;
import io.netty.handler.codec.DecoderException;
import io.netty.handler.codec.DecoderResult;
import io.netty.handler.codec.http.DefaultLastHttpContent;
import io.netty.handler.codec.http.HttpClientUpgradeHandler;
import io.netty.handler.codec.http.HttpContent;
import io.netty.handler.codec.http.HttpResponse;
import io.netty.handler.codec.http.HttpResponseStatus;
import io.netty.handler.codec.http.LastHttpContent;
import io.netty.handler.codec.http2.Http2CodecUtil;
import io.netty.handler.codec.http2.Http2ConnectionPrefaceAndSettingsFrameWrittenEvent;
import io.netty.handler.timeout.IdleState;
import io.netty.handler.timeout.IdleStateEvent;
import io.netty.util.ReferenceCountUtil;
import org.slf4j.Logger;
import org.slf4j.LoggerFactory;
import org.wso2.transport.http.netty.common.Constants;
import org.wso2.transport.http.netty.common.Util;
import org.wso2.transport.http.netty.config.KeepAliveConfig;
import org.wso2.transport.http.netty.contract.ClientConnectorException;
import org.wso2.transport.http.netty.contract.HttpResponseFuture;
import org.wso2.transport.http.netty.exception.EndpointTimeOutException;
import org.wso2.transport.http.netty.internal.HTTPTransportContextHolder;
import org.wso2.transport.http.netty.internal.HandlerExecutor;
import org.wso2.transport.http.netty.message.HTTPCarbonMessage;
import org.wso2.transport.http.netty.message.HttpCarbonResponse;
import org.wso2.transport.http.netty.message.PooledDataStreamerFactory;
import org.wso2.transport.http.netty.sender.channel.TargetChannel;
import org.wso2.transport.http.netty.sender.channel.pool.ConnectionManager;
import org.wso2.transport.http.netty.sender.http2.ClientOutboundHandler;
import org.wso2.transport.http.netty.sender.http2.Http2ClientChannel;
import org.wso2.transport.http.netty.sender.http2.OutboundMsgHolder;

import static org.wso2.transport.http.netty.common.Util.safelyRemoveHandlers;

/**
 * A class responsible for handling responses coming from BE.
 */
public class TargetHandler extends ChannelInboundHandlerAdapter {
    private static final Logger log = LoggerFactory.getLogger(TargetHandler.class);

    private HttpResponseFuture httpResponseFuture;
    private HTTPCarbonMessage targetRespMsg;
    private ConnectionManager connectionManager;
    private TargetChannel targetChannel;
    private ClientOutboundHandler http2ClientOutboundHandler;
    private HTTPCarbonMessage incomingMsg;
    private HandlerExecutor handlerExecutor;
    private KeepAliveConfig keepAliveConfig;
    private boolean idleTimeoutTriggered;

    @Override
    public void channelActive(ChannelHandlerContext ctx) throws Exception {
        handlerExecutor = HTTPTransportContextHolder.getInstance().getHandlerExecutor();
        if (handlerExecutor != null) {
            handlerExecutor.executeAtTargetConnectionInitiation(Integer.toString(ctx.hashCode()));
        }

        super.channelActive(ctx);
    }

    @SuppressWarnings("unchecked")
    @Override
    public void channelRead(ChannelHandlerContext ctx, Object msg) throws Exception {
        if (targetChannel.isRequestWritten()) {
            if (msg instanceof HttpResponse) {
                HttpResponse httpInboundResponse = (HttpResponse) msg;
                targetRespMsg = setUpCarbonMessage(ctx, msg);

                if (handlerExecutor != null) {
                    handlerExecutor.executeAtTargetResponseReceiving(targetRespMsg);
                }
                OutboundMsgHolder msgHolder = http2ClientOutboundHandler.
                        getHttp2ClientChannel().getInFlightMessage(Http2CodecUtil.HTTP_UPGRADE_STREAM_ID);
                if (msgHolder != null) {
                    // Response received over HTTP/1.x connection, so mark no push promises available in the channel
                    msgHolder.markNoPromisesReceived();
                }
                if (this.httpResponseFuture != null) {
                    httpResponseFuture.notifyHttpListener(targetRespMsg);
                } else {
                    log.error("Cannot notify the response to client as there is no associated responseFuture");
                }

                if (httpInboundResponse.decoderResult().isFailure()) {
                    log.warn(httpInboundResponse.decoderResult().cause().getMessage());
                }
            } else {
                if (targetRespMsg != null) {
                    HttpContent httpContent = (HttpContent) msg;
                    targetRespMsg.addHttpContent(httpContent);

                    if (Util.isLastHttpContent(httpContent)) {
                        if (handlerExecutor != null) {
                            handlerExecutor.executeAtTargetResponseSending(targetRespMsg);
                        }
                        this.targetRespMsg = null;
                        targetChannel.getChannel().pipeline().remove(Constants.IDLE_STATE_HANDLER);

                        if (!isKeepAlive(keepAliveConfig)) {
                            closeChannel(ctx);
                        }

                        connectionManager.returnChannel(targetChannel);
                    }
                }
            }
        } else {
            if (msg instanceof HttpResponse) {
                log.warn("Received a response for an obsolete request", msg.toString());
            }
            ReferenceCountUtil.release(msg);
        }
    }

    private HTTPCarbonMessage setUpCarbonMessage(ChannelHandlerContext ctx, Object msg) {
        targetRespMsg = new HttpCarbonResponse((HttpResponse) msg);
        targetRespMsg.setProperty(Constants.POOLED_BYTE_BUFFER_FACTORY, new PooledDataStreamerFactory(ctx.alloc()));

        targetRespMsg.setProperty(Constants.DIRECTION, Constants.DIRECTION_RESPONSE);
        HttpResponse httpResponse = (HttpResponse) msg;
        targetRespMsg.setProperty(Constants.HTTP_STATUS_CODE, httpResponse.status().code());

        //copy required properties for service chaining from incoming carbon message to the response carbon message
        //copy shared worker pool
        targetRespMsg.setProperty(Constants.EXECUTOR_WORKER_POOL, incomingMsg
                .getProperty(Constants.EXECUTOR_WORKER_POOL));

        if (handlerExecutor != null) {
            handlerExecutor.executeAtTargetResponseReceiving(targetRespMsg);
        }

        return targetRespMsg;
    }

    @Override
    public void channelInactive(ChannelHandlerContext ctx) throws Exception {
        if (log.isDebugEnabled()) {
            log.debug("Channel " + ctx.channel().id() + " got inactive so closing it from TargetHandler");
        }

        closeChannel(ctx);
        handleErrorCloseScenarios(ctx.channel().id().asLongText());

        connectionManager.invalidateTargetChannel(targetChannel);

        if (handlerExecutor != null) {
            handlerExecutor.executeAtTargetConnectionTermination(Integer.toString(ctx.hashCode()));
            handlerExecutor = null;
        }
    }

    private void handleErrorCloseScenarios(String channelID) {
        if (!idleTimeoutTriggered) {
            if (targetChannel.isRequestWritten()) {
                httpResponseFuture.notifyHttpListener(new ClientConnectorException(channelID,
                        Constants.REMOTE_SERVER_CLOSE_RESPONSE_CONNECTION_AFTER_REQUEST_READ));
            } else if (targetRespMsg != null) {
                handleIncompleteInboundResponse(Constants.REMOTE_SERVER_ABRUPTLY_CLOSE_RESPONSE_CONNECTION);
            }
        }
    }

    @Override
    public void exceptionCaught(ChannelHandlerContext ctx, Throwable cause) throws Exception {
        log.error("Exception occurred in TargetHandler for channel " + ctx.channel().id().asLongText(), cause);

        httpResponseFuture.notifyHttpListener(cause);
        if (targetRespMsg != null) {
            handleIncompleteInboundResponse(Constants.EXCEPTION_CAUGHT_WHILE_READING_RESPONSE);
        }
        closeChannel(ctx);
    }

    @Override
    public void userEventTriggered(ChannelHandlerContext ctx, Object evt) throws Exception {
        if (evt instanceof IdleStateEvent) {
            IdleStateEvent event = (IdleStateEvent) evt;
            if (event.state() == IdleState.READER_IDLE || event.state() == IdleState.WRITER_IDLE) {
                targetChannel.getChannel().pipeline().remove(Constants.IDLE_STATE_HANDLER);
                this.idleTimeoutTriggered = true;
                this.channelInactive(ctx);
                handleErrorIdleScenarios(ctx.channel().id().asLongText());

                log.warn("Idle timeout has reached hence closing the connection {}", ctx.channel().id());
            }
        } else if (evt instanceof HttpClientUpgradeHandler.UpgradeEvent) {
            HttpClientUpgradeHandler.UpgradeEvent upgradeEvent = (HttpClientUpgradeHandler.UpgradeEvent) evt;
            if (HttpClientUpgradeHandler.UpgradeEvent.UPGRADE_SUCCESSFUL.name().equals(upgradeEvent.name())) {
                executePostUpgradeActions(ctx);
            }
            ctx.fireUserEventTriggered(evt);
        } else if (evt instanceof Http2ConnectionPrefaceAndSettingsFrameWrittenEvent) {
            log.debug("Connection Preface and Settings frame written");
        } else {
            log.warn("Unexpected user event {} triggered", evt.toString());
        }
    }

    private void executePostUpgradeActions(ChannelHandlerContext ctx) {
        ctx.pipeline().remove(this);
        ctx.pipeline().addLast(Constants.OUTBOUND_HANDLER, http2ClientOutboundHandler);

        Http2ClientChannel http2ClientChannel = http2ClientOutboundHandler.getHttp2ClientChannel();
        http2ClientChannel.setUpgradedToHttp2(true);

        // Remove Http specific handlers
<<<<<<< HEAD
        Util.safelyRemoveHandlers(targetChannel.getChannel().pipeline(), Constants.IDLE_STATE_HANDLER,
                                  Constants.HTTP_TRACE_LOG_HANDLER, Constants.REDIRECT_HANDLER);
=======
        safelyRemoveHandlers(targetChannel.getChannel().pipeline(),
                                  Constants.IDLE_STATE_HANDLER, Constants.HTTP_TRACE_LOG_HANDLER);

>>>>>>> 63a06b6a
        http2ClientChannel.getInFlightMessage(Http2CodecUtil.HTTP_UPGRADE_STREAM_ID).setRequestWritten(true);
        http2ClientChannel.getDataEventListeners().
                forEach(dataEventListener ->
                                dataEventListener.onStreamInit(ctx, Http2CodecUtil.HTTP_UPGRADE_STREAM_ID));
        handoverChannelToHttp2ConnectionManager();
    }

    private void handoverChannelToHttp2ConnectionManager() {
        connectionManager.getHttp2ConnectionManager().
                addHttp2ClientChannel(targetChannel.getHttpRoute(), targetChannel.getHttp2ClientChannel());
    }

    private void handleErrorIdleScenarios(String channelID) {
        if (targetRespMsg == null) {
            httpResponseFuture.notifyHttpListener(new EndpointTimeOutException(channelID,
                    Constants.IDLE_TIMEOUT_TRIGGERED_BEFORE_READING_INBOUND_RESPONSE,
                    HttpResponseStatus.GATEWAY_TIMEOUT.code()));
        } else {
            handleIncompleteInboundResponse(Constants.IDLE_TIMEOUT_TRIGGERED_WHILE_READING_INBOUND_RESPONSE);
        }
    }

    private void closeChannel(ChannelHandlerContext ctx) throws Exception {
        // The if condition here checks if the connection has already been closed by either the client or the backend.
        // If it was the backend which closed the connection, the channel inactive event will be triggered and
        // subsequently, this method will be called.
        if (ctx != null && ctx.channel().isActive()) {
            ctx.close();
        }
    }

    private void handleIncompleteInboundResponse(String errorMessage) {
        LastHttpContent lastHttpContent = new DefaultLastHttpContent();
        lastHttpContent.setDecoderResult(DecoderResult.failure(new DecoderException(errorMessage)));
        targetRespMsg.addHttpContent(lastHttpContent);
        log.warn(errorMessage);
    }

    public void setHttpResponseFuture(HttpResponseFuture httpResponseFuture) {
        this.httpResponseFuture = httpResponseFuture;
    }

    public void setConnectionManager(ConnectionManager connectionManager) {
        this.connectionManager = connectionManager;
    }

    public HTTPCarbonMessage getIncomingMsg() {
        return incomingMsg;
    }

    public void setIncomingMsg(HTTPCarbonMessage incomingMsg) {
        this.incomingMsg = incomingMsg;
    }

    public void setTargetChannel(TargetChannel targetChannel) {
        this.targetChannel = targetChannel;
    }

    public KeepAliveConfig getKeepAliveConfig() {
        return keepAliveConfig;
    }

    public void setKeepAliveConfig(KeepAliveConfig keepAliveConfig) {
        this.keepAliveConfig = keepAliveConfig;
    }

    public HttpResponseFuture getHttpResponseFuture() {
        return httpResponseFuture;
    }

    void setHttp2ClientOutboundHandler(ClientOutboundHandler http2ClientOutboundHandler) {
        this.http2ClientOutboundHandler = http2ClientOutboundHandler;
    }

    private boolean isKeepAlive(KeepAliveConfig keepAliveConfig) {
        switch (keepAliveConfig) {
            case AUTO:
                if (Float.valueOf((String) getIncomingMsg().getProperty(Constants.HTTP_VERSION)) > Constants.HTTP_1_0) {
                    return true;
                } else {
                    return false;
                }
            case ALWAYS:
                return true;
            case NEVER:
                return false;
            default:
               // The execution will never reach here. To make the code compilable, default case has to be placed here.
               return true;
        }
    }
}<|MERGE_RESOLUTION|>--- conflicted
+++ resolved
@@ -222,14 +222,8 @@
         http2ClientChannel.setUpgradedToHttp2(true);
 
         // Remove Http specific handlers
-<<<<<<< HEAD
-        Util.safelyRemoveHandlers(targetChannel.getChannel().pipeline(), Constants.IDLE_STATE_HANDLER,
-                                  Constants.HTTP_TRACE_LOG_HANDLER, Constants.REDIRECT_HANDLER);
-=======
-        safelyRemoveHandlers(targetChannel.getChannel().pipeline(),
-                                  Constants.IDLE_STATE_HANDLER, Constants.HTTP_TRACE_LOG_HANDLER);
-
->>>>>>> 63a06b6a
+        safelyRemoveHandlers(targetChannel.getChannel().pipeline(), Constants.REDIRECT_HANDLER,
+                             Constants.IDLE_STATE_HANDLER, Constants.HTTP_TRACE_LOG_HANDLER);
         http2ClientChannel.getInFlightMessage(Http2CodecUtil.HTTP_UPGRADE_STREAM_ID).setRequestWritten(true);
         http2ClientChannel.getDataEventListeners().
                 forEach(dataEventListener ->
