/*
 * Copyright (c) 2018, WSO2 Inc. (http://www.wso2.org) All Rights Reserved.
 *
 * WSO2 Inc. licenses this file to you under the Apache License,
 * Version 2.0 (the "License"); you may not use this file except
 * in compliance with the License.
 * You may obtain a copy of the License at
 *
 *    http://www.apache.org/licenses/LICENSE-2.0
 *
 * Unless required by applicable law or agreed to in writing,
 * software distributed under the License is distributed on an
 * "AS IS" BASIS, WITHOUT WARRANTIES OR CONDITIONS OF ANY
 * KIND, either express or implied.  See the License for the
 * specific language governing permissions and limitations
 * under the License.
 */

package org.wso2.transport.http.netty.sender;

import io.netty.channel.ChannelHandlerContext;
import io.netty.handler.codec.http.DefaultHttpRequest;
import io.netty.handler.codec.http.HttpHeaderNames;
import io.netty.handler.codec.http.HttpMethod;
import io.netty.handler.codec.http.HttpVersion;
import org.slf4j.Logger;
import org.slf4j.LoggerFactory;
import org.wso2.transport.http.netty.common.Constants;
import org.wso2.transport.http.netty.message.DefaultListener;
import org.wso2.transport.http.netty.message.HTTPCarbonMessage;

import java.io.UnsupportedEncodingException;
import java.net.MalformedURLException;
import java.net.URI;
import java.net.URISyntaxException;
import java.net.URL;
import java.util.List;
import java.util.Map;

/**
 * {@code RedirectUtil} contains utility methods used to HTTP client side redirection.
 */
public class RedirectUtil {

    private static final Logger log = LoggerFactory.getLogger(RedirectUtil.class);

    /**
     * Creates redirect request message.
     *
     * @param redirectionUrl to which the request is sent
     * @param redirectionMethod of the redirect request
     * @param statusCode of the request
     * @param ctx of the request
<<<<<<< HEAD
     * @param headers list of headers
=======
     * @param headers of the request
>>>>>>> 8872c543
     * @return HTTPCarbonMessage with request properties
     * @throws MalformedURLException when the url is incorrect
     */
    public static HTTPCarbonMessage createRedirectCarbonRequest(String redirectionUrl, String redirectionMethod,
            int statusCode, ChannelHandlerContext ctx, List<Map.Entry<String, String>> headers)
            throws MalformedURLException {
        if (log.isDebugEnabled()) {
            log.debug("Create redirect request with http method  : " + redirectionMethod);
        }
        URL locationUrl = new URL(redirectionUrl);

        HttpMethod httpMethod = new HttpMethod(redirectionMethod);
        HTTPCarbonMessage httpCarbonRequest = new HTTPCarbonMessage(
                new DefaultHttpRequest(HttpVersion.HTTP_1_1, httpMethod, ""), new DefaultListener(ctx));
        httpCarbonRequest.setProperty(Constants.HTTP_PORT,
                locationUrl.getPort() != -1 ? locationUrl.getPort() : getDefaultPort(locationUrl.getProtocol()));
        httpCarbonRequest.setProperty(Constants.PROTOCOL, locationUrl.getProtocol());
        httpCarbonRequest.setProperty(Constants.HTTP_HOST, locationUrl.getHost());
        httpCarbonRequest.setProperty(Constants.HTTP_METHOD, redirectionMethod);
        httpCarbonRequest.setProperty(Constants.REQUEST_URL, locationUrl.getFile());
        httpCarbonRequest.setProperty(Constants.TO, locationUrl.getFile());

        StringBuilder host = new StringBuilder(locationUrl.getHost());
        if (locationUrl.getPort() != -1 && locationUrl.getPort() != Constants.DEFAULT_HTTP_PORT
                && locationUrl.getPort() != Constants.DEFAULT_HTTPS_PORT) {
            host.append(Constants.COLON).append(locationUrl.getPort());
        }

        headers.stream().forEach((entry) -> httpCarbonRequest.setHeader(entry.getKey(), entry.getValue()));
        if (statusCode == Constants.REDIRECT_SEE_OTHER_303) {
            httpCarbonRequest.removeHeader(HttpHeaderNames.CONTENT_LENGTH.toString());
            httpCarbonRequest.removeHeader(HttpHeaderNames.TRANSFER_ENCODING.toString());
        }
        httpCarbonRequest.setHeader(HttpHeaderNames.HOST.toString(), host.toString());
        httpCarbonRequest.completeMessage();
        return httpCarbonRequest;
    }

    /**
     * Builds redirect url from the location header value.
     *
     * @param locationHeaderVal value of the location header
     * @param originalRequest   original HTTPCarbon request
     * @return  resolved redirect url
     * @throws URISyntaxException   if uri syntax is not correct
     * @throws UnsupportedEncodingException if uri decoding fails
     */
    public static String getResolvedRedirectURI(String locationHeaderVal, HTTPCarbonMessage originalRequest)
            throws URISyntaxException, UnsupportedEncodingException {
        URI location = new URI(locationHeaderVal);
        if (!location.isAbsolute()) {
            // location is not absolute, we need to resolve it.
            String baseURIAsString = (String) originalRequest.getProperty(Constants.TO);
            if (baseURIAsString != null) {
                URI baseUri = new URI(baseURIAsString);
                location = baseUri.resolve(location.normalize());
            }
        }
        return location.toString();
    }

    /**
     * Gets the default port based on the protocol.
     *
     * @param protocol the http protocol
     * @return default port as an int
     */
    private static int getDefaultPort(String protocol) {
        return Constants.HTTPS_SCHEME.equals(protocol) ? Constants.DEFAULT_HTTPS_PORT : Constants.DEFAULT_HTTP_PORT;
    }
}<|MERGE_RESOLUTION|>--- conflicted
+++ resolved
@@ -51,11 +51,7 @@
      * @param redirectionMethod of the redirect request
      * @param statusCode of the request
      * @param ctx of the request
-<<<<<<< HEAD
-     * @param headers list of headers
-=======
      * @param headers of the request
->>>>>>> 8872c543
      * @return HTTPCarbonMessage with request properties
      * @throws MalformedURLException when the url is incorrect
      */
