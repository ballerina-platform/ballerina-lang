--- conflicted
+++ resolved
@@ -26,21 +26,15 @@
 import org.wso2.transport.http.netty.contract.HttpConnectorListener;
 import org.wso2.transport.http.netty.contract.config.ChunkConfig;
 import org.wso2.transport.http.netty.contract.config.KeepAliveConfig;
-<<<<<<< HEAD
-import org.wso2.transport.http.netty.contractimpl.common.OutboundThrottlingHandler;
-=======
 import org.wso2.transport.http.netty.contractimpl.common.BackPressureHandler;
->>>>>>> 59b0b258
 import org.wso2.transport.http.netty.contractimpl.common.Util;
 import org.wso2.transport.http.netty.contractimpl.common.states.MessageStateContext;
 import org.wso2.transport.http.netty.contractimpl.listener.RequestDataHolder;
 import org.wso2.transport.http.netty.contractimpl.listener.SourceHandler;
 import org.wso2.transport.http.netty.internal.HandlerExecutor;
 import org.wso2.transport.http.netty.internal.HttpTransportContextHolder;
-import org.wso2.transport.http.netty.message.DefaultOutboundThrottlingListener;
 import org.wso2.transport.http.netty.message.Http2PushPromise;
 import org.wso2.transport.http.netty.message.HttpCarbonMessage;
-import org.wso2.transport.http.netty.message.PassthroughOutboundThrottlingListener;
 
 import java.util.Locale;
 
@@ -77,27 +71,6 @@
 
     @Override
     public void onMessage(HttpCarbonMessage outboundResponseMsg) {
-<<<<<<< HEAD
-        OutboundThrottlingHandler outboundThrottlingHandler = Util.getOutBoundThrottlingHandler(sourceContext);
-        if (outboundThrottlingHandler != null) {
-            if (outboundResponseMsg.getTargetContext() != null && outboundResponseMsg.isPassthrough()) {
-                outboundThrottlingHandler.getOutboundThrottlingObservable().setListener(
-                        new PassthroughOutboundThrottlingListener(outboundResponseMsg.getTargetContext(),
-                                                                  sourceContext));
-            } else {
-                outboundThrottlingHandler.getOutboundThrottlingObservable().setListener(
-                        new DefaultOutboundThrottlingListener(sourceContext));
-            }
-        }
-        if (handlerExecutor != null) {
-            handlerExecutor.executeAtSourceResponseReceiving(outboundResponseMsg);
-        }
-
-        outboundResponseMsg.getHttpContentAsync().setMessageListener(httpContent -> {
-            if (outboundThrottlingHandler != null) {
-                outboundThrottlingHandler.getOutboundThrottlingObservable().notifyAcquire();
-            }
-=======
         BackPressureHandler backpressureHandler = Util.getBackPressureHandler(sourceContext);
         Util.setBackPressureObservableListener(outboundResponseMsg.isPassthrough(), backpressureHandler,
                                                outboundResponseMsg.getTargetContext(), sourceContext);
@@ -109,7 +82,6 @@
             if (backpressureHandler != null) {
                 backpressureHandler.getBackPressureObservable().notifyAcquire();
             }
->>>>>>> 59b0b258
             this.sourceContext.channel().eventLoop().execute(() -> {
                 try {
                     writeOutboundResponse(outboundResponseMsg, httpContent);
