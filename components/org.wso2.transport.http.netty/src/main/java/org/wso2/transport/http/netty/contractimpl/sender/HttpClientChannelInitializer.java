/*
 * Copyright (c) 2015, WSO2 Inc. (http://www.wso2.org) All Rights Reserved.
 *
 * Licensed under the Apache License, Version 2.0 (the "License");
 * you may not use this file except in compliance with the License.
 * You may obtain a copy of the License at
 *
 * http://www.apache.org/licenses/LICENSE-2.0
 *
 * Unless required by applicable law or agreed to in writing, software
 * distributed under the License is distributed on an "AS IS" BASIS,
 * WITHOUT WARRANTIES OR CONDITIONS OF ANY KIND, either express or implied.
 * See the License for the specific language governing permissions and limitations under the License.
 */

package org.wso2.transport.http.netty.contractimpl.sender;

import io.netty.buffer.Unpooled;
import io.netty.channel.ChannelFutureListener;
import io.netty.channel.ChannelHandlerContext;
import io.netty.channel.ChannelInitializer;
import io.netty.channel.ChannelPipeline;
import io.netty.channel.socket.SocketChannel;
import io.netty.handler.codec.http.HttpClientCodec;
import io.netty.handler.codec.http.HttpClientUpgradeHandler;
import io.netty.handler.codec.http.HttpContentDecompressor;
import io.netty.handler.codec.http2.DefaultHttp2Connection;
import io.netty.handler.codec.http2.DelegatingDecompressorFrameListener;
import io.netty.handler.codec.http2.Http2ClientUpgradeCodec;
import io.netty.handler.codec.http2.Http2Connection;
import io.netty.handler.codec.http2.Http2ConnectionHandler;
import io.netty.handler.codec.http2.Http2ConnectionHandlerBuilder;
import io.netty.handler.codec.http2.Http2FrameListener;
import io.netty.handler.proxy.HttpProxyHandler;
import io.netty.handler.ssl.ApplicationProtocolNames;
import io.netty.handler.ssl.ApplicationProtocolNegotiationHandler;
import io.netty.handler.ssl.ReferenceCountedOpenSslContext;
import io.netty.handler.ssl.ReferenceCountedOpenSslEngine;
import io.netty.handler.ssl.SslContext;
import io.netty.handler.ssl.SslHandler;
import org.wso2.transport.http.netty.contract.Constants;
import org.wso2.transport.http.netty.contract.config.KeepAliveConfig;
import org.wso2.transport.http.netty.contract.config.ProxyServerConfiguration;
import org.wso2.transport.http.netty.contract.config.SenderConfiguration;
import org.wso2.transport.http.netty.contractimpl.common.BackPressureHandler;
import org.wso2.transport.http.netty.contractimpl.common.FrameLogger;
import org.wso2.transport.http.netty.contractimpl.common.HttpRoute;
import org.wso2.transport.http.netty.contractimpl.common.OutboundThrottlingHandler;
import org.wso2.transport.http.netty.contractimpl.common.Util;
import org.wso2.transport.http.netty.contractimpl.common.ssl.SSLConfig;
import org.wso2.transport.http.netty.contractimpl.common.ssl.SSLHandlerFactory;
import org.wso2.transport.http.netty.contractimpl.listener.HttpTraceLoggingHandler;
import org.wso2.transport.http.netty.contractimpl.sender.channel.pool.ConnectionManager;
import org.wso2.transport.http.netty.contractimpl.sender.http2.ClientFrameListener;
import org.wso2.transport.http.netty.contractimpl.sender.http2.Http2ClientChannel;
import org.wso2.transport.http.netty.contractimpl.sender.http2.Http2ConnectionManager;
import org.wso2.transport.http.netty.contractimpl.sender.http2.Http2TargetHandler;

import javax.net.ssl.SSLEngine;
import javax.net.ssl.SSLException;

import static io.netty.handler.logging.LogLevel.TRACE;
import static org.wso2.transport.http.netty.contractimpl.common.Util.setHostNameVerfication;

/**
 * A class that responsible for initialize target server pipeline.
 */
public class HttpClientChannelInitializer extends ChannelInitializer<SocketChannel> {

    private TargetHandler targetHandler;
    private boolean httpTraceLogEnabled;
    private KeepAliveConfig keepAliveConfig;
    private ProxyServerConfiguration proxyServerConfiguration;
    private Http2ConnectionManager http2ConnectionManager;
    private boolean http2 = false;
    private Http2ConnectionHandler http2ConnectionHandler;
    private ClientFrameListener clientFrameListener;
    private Http2TargetHandler http2TargetHandler;
    private Http2Connection connection;
    private SSLConfig sslConfig;
    private HttpRoute httpRoute;
    private SenderConfiguration senderConfiguration;
    private ConnectionAvailabilityFuture connectionAvailabilityFuture;
    private SSLHandlerFactory sslHandlerFactory;

    public HttpClientChannelInitializer(SenderConfiguration senderConfiguration, HttpRoute httpRoute,
            ConnectionManager connectionManager, ConnectionAvailabilityFuture connectionAvailabilityFuture) {
        this.httpTraceLogEnabled = senderConfiguration.isHttpTraceLogEnabled();
        this.keepAliveConfig = senderConfiguration.getKeepAliveConfig();
        this.proxyServerConfiguration = senderConfiguration.getProxyServerConfiguration();
        this.http2ConnectionManager = connectionManager.getHttp2ConnectionManager();
        this.senderConfiguration = senderConfiguration;
        this.httpRoute = httpRoute;
        this.sslConfig = senderConfiguration.getClientSSLConfig();
        this.connectionAvailabilityFuture = connectionAvailabilityFuture;

        String httpVersion = senderConfiguration.getHttpVersion();
        if (Float.valueOf(httpVersion) == Constants.HTTP_2_0) {
            http2 = true;
        }
        connection = new DefaultHttp2Connection(false);
        clientFrameListener = new ClientFrameListener();
        Http2FrameListener frameListener = new DelegatingDecompressorFrameListener(connection, clientFrameListener);

        Http2ConnectionHandlerBuilder connectionHandlerBuilder = new Http2ConnectionHandlerBuilder();
        if (httpTraceLogEnabled) {
            connectionHandlerBuilder.frameLogger(new FrameLogger(TRACE, Constants.TRACE_LOG_UPSTREAM));
        }
        http2ConnectionHandler = connectionHandlerBuilder.connection(connection).frameListener(frameListener).build();
        http2TargetHandler = new Http2TargetHandler(connection, http2ConnectionHandler.encoder());
        if (sslConfig != null) {
            sslHandlerFactory = new SSLHandlerFactory(sslConfig);
        }
    }

    @Override
    protected void initChannel(SocketChannel socketChannel) throws Exception {
        // Add the generic handlers to the pipeline
        // e.g. SSL handler
        ChannelPipeline clientPipeline = socketChannel.pipeline();
        configureProxyServer(clientPipeline);
        HttpClientCodec sourceCodec = new HttpClientCodec();
        targetHandler = new TargetHandler();
        targetHandler.setHttp2TargetHandler(http2TargetHandler);
        targetHandler.setKeepAliveConfig(getKeepAliveConfig());
        if (http2) {
            if (sslConfig != null) {
                configureSslForHttp2(socketChannel, clientPipeline, sslConfig);
            } else if (senderConfiguration.isForceHttp2()) {
                configureHttp2Pipeline(clientPipeline);
            } else {
                configureHttp2UpgradePipeline(clientPipeline, sourceCodec, targetHandler);
            }
        } else {
            if (sslConfig != null) {
                connectionAvailabilityFuture.setSSLEnabled(true);
                Util.configureHttpPipelineForSSL(socketChannel, httpRoute.getHost(), httpRoute.getPort(), sslConfig);
                clientPipeline.addLast(Constants.SSL_COMPLETION_HANDLER,
                        new SslHandshakeCompletionHandlerForClient(connectionAvailabilityFuture, this, targetHandler));
            } else {
                configureHttpPipeline(clientPipeline, targetHandler);
            }
        }
    }

    // Use netty proxy handler only if scheme is https
    private void configureProxyServer(ChannelPipeline clientPipeline) {
        if (proxyServerConfiguration != null && sslConfig != null) {
            if (proxyServerConfiguration.getProxyUsername() != null
                    && proxyServerConfiguration.getProxyPassword() != null) {
                clientPipeline.addLast(Constants.PROXY_HANDLER,
                        new HttpProxyHandler(proxyServerConfiguration.getInetSocketAddress(),
                                proxyServerConfiguration.getProxyUsername(),
                                proxyServerConfiguration.getProxyPassword()));
            } else {
                clientPipeline.addLast(Constants.PROXY_HANDLER,
                        new HttpProxyHandler(proxyServerConfiguration.getInetSocketAddress()));
            }
        }
    }

    private void configureSslForHttp2(SocketChannel ch, ChannelPipeline clientPipeline, SSLConfig sslConfig)
            throws SSLException {
        connectionAvailabilityFuture.setSSLEnabled(true);
        if (sslConfig.isOcspStaplingEnabled()) {
            ReferenceCountedOpenSslContext referenceCountedOpenSslContext =
                    (ReferenceCountedOpenSslContext) sslHandlerFactory.
                            createHttp2TLSContextForClient(sslConfig.isOcspStaplingEnabled());
            if (referenceCountedOpenSslContext != null) {
                SslHandler sslHandler = referenceCountedOpenSslContext.newHandler(ch.alloc());
                ReferenceCountedOpenSslEngine engine = (ReferenceCountedOpenSslEngine) sslHandler.engine();
                ch.pipeline().addLast(sslHandler);
                ch.pipeline().addLast(new OCSPStaplingHandler(engine));
            }
        } else {
            sslHandlerFactory.createSSLContextFromKeystores();
            SslContext sslCtx = sslHandlerFactory.createHttp2TLSContextForClient(false);
            SslHandler sslHandler = sslCtx.newHandler(ch.alloc(), httpRoute.getHost(), httpRoute.getPort());
            SSLEngine sslEngine = sslHandler.engine();
            sslHandlerFactory.setSNIServerNames(sslEngine, httpRoute.getHost());
            if (sslConfig.isHostNameVerificationEnabled()) {
                setHostNameVerfication(sslEngine);
            }
            clientPipeline.addLast(new SslHandler(sslEngine));
            if (sslConfig.isValidateCertEnabled()) {
                clientPipeline.addLast(Constants.HTTP_CERT_VALIDATION_HANDLER,
                        new CertificateValidationHandler(sslHandler.engine(), sslConfig.getCacheValidityPeriod(),
                                sslConfig.getCacheSize()));
            }
        }
        clientPipeline.addLast(new Http2PipelineConfiguratorForClient(targetHandler, connectionAvailabilityFuture));
    }

    public TargetHandler getTargetHandler() {
        return targetHandler;
    }

    public Http2ConnectionManager getHttp2ConnectionManager() {
        return http2ConnectionManager;
    }

    /**
     * Creates the pipeline for handing http2 upgrade.
     *
     * @param pipeline      the client channel pipeline
     * @param sourceCodec   the source codec handler
     * @param targetHandler the target handler
     */
    private void configureHttp2UpgradePipeline(ChannelPipeline pipeline, HttpClientCodec sourceCodec,
                                               TargetHandler targetHandler) {
        pipeline.addLast(sourceCodec);
        addCommonHandlers(pipeline);
        Http2ClientUpgradeCodec upgradeCodec = new Http2ClientUpgradeCodec(http2ConnectionHandler);
        HttpClientUpgradeHandler upgradeHandler = new HttpClientUpgradeHandler(sourceCodec, upgradeCodec,
                Integer.MAX_VALUE);
        pipeline.addLast(Constants.HTTP2_UPGRADE_HANDLER, upgradeHandler);
        pipeline.addLast(Constants.TARGET_HANDLER, targetHandler);
    }

    /**
     * Creates the pipeline for http2 requests which does not involve a connection upgrade.
     *
     * @param pipeline the client channel pipeline
     */
    private void configureHttp2Pipeline(ChannelPipeline pipeline) {
        pipeline.addLast(Constants.CONNECTION_HANDLER, http2ConnectionHandler);
        pipeline.addLast(Constants.HTTP2_TARGET_HANDLER, http2TargetHandler);
        pipeline.addLast(Constants.DECOMPRESSOR_HANDLER, new HttpContentDecompressor());
    }

    /**
     * Creates pipeline for http requests.
     *
     * @param pipeline      the client channel pipeline
     * @param targetHandler the target handler
     */
    public void configureHttpPipeline(ChannelPipeline pipeline, TargetHandler targetHandler) {
        pipeline.addLast(Constants.HTTP_CLIENT_CODEC, new HttpClientCodec());
        addCommonHandlers(pipeline);
<<<<<<< HEAD
        pipeline.addLast(Constants.OUTBOUND_THROTTLING_HANDLER, new OutboundThrottlingHandler());
=======
        pipeline.addLast(Constants.BACK_PRESSURE_HANDLER, new BackPressureHandler());
>>>>>>> 59b0b258
        pipeline.addLast(Constants.TARGET_HANDLER, targetHandler);
    }

    /**
     * Add common handlers used in both http2 and http.
     *
     * @param pipeline the client channel pipeline
     */
    private void addCommonHandlers(ChannelPipeline pipeline) {
        pipeline.addLast(Constants.DECOMPRESSOR_HANDLER, new HttpContentDecompressor());
        if (httpTraceLogEnabled) {
            pipeline.addLast(Constants.HTTP_TRACE_LOG_HANDLER,
                    new HttpTraceLoggingHandler(Constants.TRACE_LOG_UPSTREAM));
        }
    }

    /**
     * Gets the associated {@link Http2Connection}.
     *
     * @return the associated {@code Http2Connection}
     */
    public Http2Connection getConnection() {
        return connection;
    }

    public KeepAliveConfig getKeepAliveConfig() {
        return keepAliveConfig;
    }

    public void setHttp2ClientChannel(Http2ClientChannel http2ClientChannel) {
        http2TargetHandler.setHttp2ClientChannel(http2ClientChannel);
        clientFrameListener.setHttp2ClientChannel(http2ClientChannel);
    }

    /**
     * A handler to create the pipeline based on the ALPN negotiated protocol.
     */
    class Http2PipelineConfiguratorForClient extends ApplicationProtocolNegotiationHandler {

        private TargetHandler targetHandler;
        private ConnectionAvailabilityFuture connectionAvailabilityFuture;

        public Http2PipelineConfiguratorForClient(TargetHandler targetHandler,
                ConnectionAvailabilityFuture connectionAvailabilityFuture) {
            super(ApplicationProtocolNames.HTTP_1_1);
            this.targetHandler = targetHandler;
            this.connectionAvailabilityFuture = connectionAvailabilityFuture;
        }

        /**
         *  Configure pipeline after TLS handshake.
         */
        @Override
        protected void configurePipeline(ChannelHandlerContext ctx, String protocol) {
            if (ApplicationProtocolNames.HTTP_2.equals(protocol)) {
                configureHttp2Pipeline(ctx.pipeline());
                connectionAvailabilityFuture.notifySuccess(ApplicationProtocolNames.HTTP_2);
            } else if (ApplicationProtocolNames.HTTP_1_1.equals(protocol)) {
                // handles pipeline for HTTP/1.x requests after SSL handshake
                configureHttpPipeline(ctx.pipeline(), targetHandler);
                connectionAvailabilityFuture.notifySuccess(Constants.HTTP_SCHEME);
            } else {
                throw new IllegalStateException("Unknown protocol: " + protocol);
            }
        }

        @Override
        protected void handshakeFailure(ChannelHandlerContext ctx, Throwable cause) {
            connectionAvailabilityFuture.notifyFailure(cause);
            ctx.close();
        }

        @Override
        public void exceptionCaught(ChannelHandlerContext ctx, Throwable cause) {
            if (ctx != null && ctx.channel().isActive()) {
                ctx.writeAndFlush(Unpooled.EMPTY_BUFFER).addListener(ChannelFutureListener.CLOSE);
            }
        }
    }
}<|MERGE_RESOLUTION|>--- conflicted
+++ resolved
@@ -237,11 +237,7 @@
     public void configureHttpPipeline(ChannelPipeline pipeline, TargetHandler targetHandler) {
         pipeline.addLast(Constants.HTTP_CLIENT_CODEC, new HttpClientCodec());
         addCommonHandlers(pipeline);
-<<<<<<< HEAD
-        pipeline.addLast(Constants.OUTBOUND_THROTTLING_HANDLER, new OutboundThrottlingHandler());
-=======
         pipeline.addLast(Constants.BACK_PRESSURE_HANDLER, new BackPressureHandler());
->>>>>>> 59b0b258
         pipeline.addLast(Constants.TARGET_HANDLER, targetHandler);
     }
 
