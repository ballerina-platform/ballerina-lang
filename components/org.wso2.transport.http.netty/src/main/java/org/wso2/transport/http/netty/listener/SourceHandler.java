/*
 *  Copyright (c) 2015, WSO2 Inc. (http://www.wso2.org) All Rights Reserved.
 *
 *  WSO2 Inc. licenses this file to you under the Apache License,
 *  Version 2.0 (the "License"); you may not use this file except
 *  in compliance with the License.
 *  You may obtain a copy of the License at
 *
 *  http://www.apache.org/licenses/LICENSE-2.0
 *
 *  Unless required by applicable law or agreed to in writing,
 *  software distributed under the License is distributed on an
 *  "AS IS" BASIS, WITHOUT WARRANTIES OR CONDITIONS OF ANY
 *  KIND, either express or implied.  See the License for the
 *  specific language governing permissions and limitations
 *  under the License.
 *
 */

package org.wso2.transport.http.netty.listener;

import io.netty.buffer.Unpooled;
import io.netty.channel.ChannelFutureListener;
import io.netty.channel.ChannelHandlerContext;
import io.netty.channel.ChannelInboundHandlerAdapter;
import io.netty.channel.EventLoop;
import io.netty.channel.group.ChannelGroup;
import io.netty.channel.socket.ChannelInputShutdownReadComplete;
import io.netty.handler.codec.http.HttpContent;
import io.netty.handler.codec.http.HttpMessage;
import io.netty.handler.codec.http.HttpRequest;
import io.netty.handler.codec.http.HttpServerUpgradeHandler;
import io.netty.handler.codec.http.HttpVersion;
import io.netty.handler.ssl.SslCloseCompletionEvent;
import io.netty.handler.timeout.IdleStateEvent;
import org.apache.commons.pool.impl.GenericObjectPool;
import org.slf4j.Logger;
import org.slf4j.LoggerFactory;
import org.wso2.transport.http.netty.common.Constants;
import org.wso2.transport.http.netty.common.Util;
import org.wso2.transport.http.netty.config.ChunkConfig;
import org.wso2.transport.http.netty.config.KeepAliveConfig;
import org.wso2.transport.http.netty.contract.HttpResponseFuture;
import org.wso2.transport.http.netty.contract.ServerConnectorFuture;
import org.wso2.transport.http.netty.contractimpl.HttpOutboundRespListener;
import org.wso2.transport.http.netty.internal.HTTPTransportContextHolder;
import org.wso2.transport.http.netty.internal.HandlerExecutor;
import org.wso2.transport.http.netty.message.DefaultListener;
import org.wso2.transport.http.netty.message.HTTPCarbonMessage;
import org.wso2.transport.http.netty.message.HttpCarbonRequest;
import org.wso2.transport.http.netty.message.PooledDataStreamerFactory;

import java.net.InetSocketAddress;
import java.net.SocketAddress;
import java.net.URISyntaxException;
import java.util.Map;
import java.util.concurrent.ConcurrentHashMap;

import static org.wso2.transport.http.netty.common.SourceInteractiveState.CONNECTED;
import static org.wso2.transport.http.netty.common.SourceInteractiveState.ENTITY_BODY_RECEIVED;
import static org.wso2.transport.http.netty.common.SourceInteractiveState.RECEIVING_ENTITY_BODY;

/**
 * A Class responsible for handle  incoming message through netty inbound pipeline.
 */
public class SourceHandler extends ChannelInboundHandlerAdapter {
    private static Logger log = LoggerFactory.getLogger(SourceHandler.class);

    private HTTPCarbonMessage inboundRequestMsg;
    private HandlerExecutor handlerExecutor;
    private Map<String, GenericObjectPool> targetChannelPool;
    private ChunkConfig chunkConfig;
    private KeepAliveConfig keepAliveConfig;

    private final ServerConnectorFuture serverConnectorFuture;
    private HttpResponseFuture outboundRespStatusFuture;

    private String interfaceId;
    private String serverName;
    private boolean idleTimeout;
    private ChannelGroup allChannels;
    protected ChannelHandlerContext ctx;
    private SocketAddress remoteAddress;
    private SourceErrorHandler sourceErrorHandler;

    public SourceHandler(ServerConnectorFuture serverConnectorFuture, String interfaceId, ChunkConfig chunkConfig,
                         KeepAliveConfig keepAliveConfig, String serverName, ChannelGroup allChannels) {
        this.serverConnectorFuture = serverConnectorFuture;
        this.interfaceId = interfaceId;
        this.chunkConfig = chunkConfig;
        this.keepAliveConfig = keepAliveConfig;
        this.targetChannelPool = new ConcurrentHashMap<>();
        this.idleTimeout = false;
        this.serverName = serverName;
        this.allChannels = allChannels;
<<<<<<< HEAD
        this.sourceErrorHandler = new SourceErrorHandler(serverConnectorFuture);

=======
        this.sourceErrorHandler = new SourceErrorHandler(this.serverConnectorFuture);
>>>>>>> dec0da88
    }

    @Override
    public void handlerAdded(ChannelHandlerContext ctx) throws Exception {
        super.handlerAdded(ctx);
    }

    @Override
    public void channelActive(final ChannelHandlerContext ctx) throws Exception {
        allChannels.add(ctx.channel());
        this.handlerExecutor = HTTPTransportContextHolder.getInstance().getHandlerExecutor();
        if (this.handlerExecutor != null) {
            this.handlerExecutor.executeAtSourceConnectionInitiation(Integer.toString(ctx.hashCode()));
        }
        this.ctx = ctx;
        this.remoteAddress = ctx.channel().remoteAddress();
        sourceErrorHandler.setState(CONNECTED);
    }

    @Override
    public void channelInactive(ChannelHandlerContext ctx) throws Exception {
        ctx.close();
        if (!idleTimeout) {
            sourceErrorHandler.handleErrorCloseScenario(inboundRequestMsg, outboundRespStatusFuture);
        }
        closeTargetChannels();
        if (handlerExecutor != null) {
            handlerExecutor.executeAtSourceConnectionTermination(Integer.toString(ctx.hashCode()));
            handlerExecutor = null;
        }
    }

    private void closeTargetChannels() {
        targetChannelPool.forEach((hostPortKey, genericObjectPool) -> {
            try {
                targetChannelPool.remove(hostPortKey).close();
            } catch (Exception e) {
                log.error("Couldn't close target channel socket connections", e);
            }
        });
    }

    @SuppressWarnings("unchecked")
    @Override
    public void channelRead(ChannelHandlerContext ctx, Object msg) throws Exception {
        if (msg instanceof HttpRequest) {
            sourceErrorHandler.setState(CONNECTED);
            HttpRequest httpRequest = (HttpRequest) msg;
            inboundRequestMsg = setupCarbonMessage(httpRequest, ctx);
            notifyRequestListener(inboundRequestMsg, ctx);

            if (httpRequest.decoderResult().isFailure()) {
                log.warn(httpRequest.decoderResult().cause().getMessage());
            }
        } else {
            if (inboundRequestMsg != null) {
                if (msg instanceof HttpContent) {
                    sourceErrorHandler.setState(RECEIVING_ENTITY_BODY);
                    HttpContent httpContent = (HttpContent) msg;
                    try {
                        inboundRequestMsg.addHttpContent(httpContent);
                        if (Util.isLastHttpContent(httpContent)) {
                            if (handlerExecutor != null) {
                                handlerExecutor.executeAtSourceRequestSending(inboundRequestMsg);
                            }
                            if (isDiffered(inboundRequestMsg)) {
                                this.serverConnectorFuture.notifyHttpListener(inboundRequestMsg);
                            }
                            outboundRespStatusFuture = inboundRequestMsg.getHttpOutboundRespStatusFuture();
                            inboundRequestMsg = null;
                            sourceErrorHandler.setState(ENTITY_BODY_RECEIVED);
                        }
                    } catch (RuntimeException ex) {
                        httpContent.release();
                        log.warn("Response already received before completing the inbound request" + ex.getMessage());
                    }
                }
            } else {
                log.warn("Inconsistent state detected : inboundRequestMsg is null for channel read event");
            }
        }
    }

    private boolean isDiffered(HTTPCarbonMessage sourceReqCmsg) {
        //Http resource stored in the HTTPCarbonMessage means execution waits till payload.
        return sourceReqCmsg.getProperty(Constants.HTTP_RESOURCE) != null;
    }

    private void notifyRequestListener(HTTPCarbonMessage httpRequestMsg, ChannelHandlerContext ctx)
            throws URISyntaxException {

        if (handlerExecutor != null) {
            handlerExecutor.executeAtSourceRequestReceiving(httpRequestMsg);
        }

        if (serverConnectorFuture != null) {
            try {
                ServerConnectorFuture outboundRespFuture = httpRequestMsg.getHttpResponseFuture();
                outboundRespFuture.setHttpConnectorListener(new HttpOutboundRespListener(ctx, httpRequestMsg,
                        chunkConfig, keepAliveConfig, serverName, sourceErrorHandler));
                this.serverConnectorFuture.notifyHttpListener(httpRequestMsg);
            } catch (Exception e) {
                log.error("Error while notifying listeners", e);
            }
        } else {
            log.error("Cannot find registered listener to forward the message");
        }
    }

    private HTTPCarbonMessage setupCarbonMessage(HttpMessage httpMessage, ChannelHandlerContext ctx)
            throws URISyntaxException {

        if (handlerExecutor != null) {
            handlerExecutor.executeAtSourceRequestReceiving(inboundRequestMsg);
        }

        inboundRequestMsg = new HttpCarbonRequest((HttpRequest) httpMessage, new DefaultListener(ctx));
        inboundRequestMsg.setProperty(Constants.POOLED_BYTE_BUFFER_FACTORY, new PooledDataStreamerFactory(ctx.alloc()));

        HttpRequest httpRequest = (HttpRequest) httpMessage;
        inboundRequestMsg.setProperty(Constants.CHNL_HNDLR_CTX, this.ctx);
        inboundRequestMsg.setProperty(Constants.SRC_HANDLER, this);
        HttpVersion protocolVersion = httpRequest.protocolVersion();
        inboundRequestMsg.setProperty(Constants.HTTP_VERSION,
                protocolVersion.majorVersion() + "." + protocolVersion.minorVersion());
        inboundRequestMsg.setProperty(Constants.HTTP_METHOD, httpRequest.method().name());
        InetSocketAddress localAddress = null;

        //This check was added because in case of netty embedded channel, this could be of type 'EmbeddedSocketAddress'.
        if (ctx.channel().localAddress() instanceof InetSocketAddress) {
            localAddress = (InetSocketAddress) ctx.channel().localAddress();
        }
        inboundRequestMsg.setProperty(Constants.LISTENER_PORT, localAddress != null ? localAddress.getPort() : null);
        inboundRequestMsg.setProperty(Constants.LISTENER_INTERFACE_ID, interfaceId);
        inboundRequestMsg.setProperty(Constants.PROTOCOL, Constants.HTTP_SCHEME);

        boolean isSecuredConnection = false;
        if (ctx.channel().pipeline().get(Constants.SSL_HANDLER) != null) {
            isSecuredConnection = true;
        }
        inboundRequestMsg.setProperty(Constants.IS_SECURED_CONNECTION, isSecuredConnection);

        inboundRequestMsg.setProperty(Constants.LOCAL_ADDRESS, ctx.channel().localAddress());
        inboundRequestMsg.setProperty(Constants.REMOTE_ADDRESS, remoteAddress);
        inboundRequestMsg.setProperty(Constants.REQUEST_URL, httpRequest.uri());
        inboundRequestMsg.setProperty(Constants.TO, httpRequest.uri());
        //Added protocol name as a string

        return inboundRequestMsg;
    }

    @Override
    public void exceptionCaught(ChannelHandlerContext ctx, Throwable cause) throws Exception {
        if (ctx != null && ctx.channel().isActive()) {
            ctx.writeAndFlush(Unpooled.EMPTY_BUFFER).addListener(ChannelFutureListener.CLOSE);
        }
        sourceErrorHandler.exceptionCaught(cause);
    }

    @Override
    public void userEventTriggered(ChannelHandlerContext ctx, Object evt) throws Exception {
        if (evt instanceof IdleStateEvent) {
            this.idleTimeout = true;
            this.channelInactive(ctx);
            this.sourceErrorHandler.handleIdleErrorScenario(inboundRequestMsg, outboundRespStatusFuture);

            log.debug("Idle timeout has reached hence closing the connection {}", ctx.channel().id().asShortText());
        } else if (evt instanceof HttpServerUpgradeHandler.UpgradeEvent) {
            log.debug("Server upgrade event received");
        } else if (evt instanceof SslCloseCompletionEvent) {
            log.debug("SSL close completion event received");
        } else if (evt instanceof ChannelInputShutdownReadComplete) {
            // When you try to read from a channel which has already been closed by the peer,
            // 'java.io.IOException: Connection reset by peer' is thrown and it is a harmless exception.
            // We can ignore this most of the time. see 'https://github.com/netty/netty/issues/2332'.
            // As per the code, when an IOException is thrown when reading from a channel, it closes the channel.
            // When closing the channel, if it is already closed it will trigger this event. So we can ignore this.
            log.debug("Input side of the connection is already shutdown");
        } else {
            log.warn("Unexpected user event {} triggered", evt.toString());
        }
    }

    public EventLoop getEventLoop() {
        return this.ctx.channel().eventLoop();
    }

    public Map<String, GenericObjectPool> getTargetChannelPool() {
        return targetChannelPool;
    }

    public ChannelHandlerContext getInboundChannelContext() {
        return ctx;
    }
}<|MERGE_RESOLUTION|>--- conflicted
+++ resolved
@@ -93,12 +93,7 @@
         this.idleTimeout = false;
         this.serverName = serverName;
         this.allChannels = allChannels;
-<<<<<<< HEAD
-        this.sourceErrorHandler = new SourceErrorHandler(serverConnectorFuture);
-
-=======
         this.sourceErrorHandler = new SourceErrorHandler(this.serverConnectorFuture);
->>>>>>> dec0da88
     }
 
     @Override
