--- conflicted
+++ resolved
@@ -38,18 +38,14 @@
 import org.wso2.transport.http.netty.config.KeepAliveConfig;
 import org.wso2.transport.http.netty.contract.ServerConnectorException;
 import org.wso2.transport.http.netty.contract.ServerConnectorFuture;
-<<<<<<< HEAD
 import org.wso2.transport.http.netty.internal.HTTPTransportContextHolder;
+import org.wso2.transport.http.netty.contractimpl.HttpOutboundRespListener;
 import org.wso2.transport.http.netty.internal.HandlerExecutor;
 import org.wso2.transport.http.netty.listener.states.ListenerStateContext;
 import org.wso2.transport.http.netty.listener.states.ReceivingHeaders;
 import org.wso2.transport.http.netty.message.HTTPCarbonMessage;
-=======
-import org.wso2.transport.http.netty.contractimpl.HttpOutboundRespListener;
-import org.wso2.transport.http.netty.internal.HandlerExecutor;
 import org.wso2.transport.http.netty.internal.HttpTransportContextHolder;
 import org.wso2.transport.http.netty.message.HttpCarbonMessage;
->>>>>>> 85a02ce4
 
 import java.net.SocketAddress;
 import java.util.ArrayList;
@@ -67,12 +63,9 @@
 public class SourceHandler extends ChannelInboundHandlerAdapter {
     private static Logger log = LoggerFactory.getLogger(SourceHandler.class);
 
-<<<<<<< HEAD
+    private HttpCarbonMessage inboundRequestMsg;
     private HTTPCarbonMessage inboundRequestMsg;
     private List<HTTPCarbonMessage> requestList = new ArrayList<>();
-=======
-    private HttpCarbonMessage inboundRequestMsg;
->>>>>>> 85a02ce4
     private HandlerExecutor handlerExecutor;
     private Map<String, GenericObjectPool> targetChannelPool;
     private ChunkConfig chunkConfig;
@@ -108,7 +101,6 @@
             inboundRequestMsg = createInboundReqCarbonMsg((HttpRequest) msg, ctx, this);
             requestList.add(inboundRequestMsg);
 
-<<<<<<< HEAD
             ListenerStateContext stateContext = new ListenerStateContext();
             inboundRequestMsg.setStateContext(stateContext);
             stateContext.setState(new ReceivingHeaders(this, stateContext));
@@ -118,89 +110,17 @@
                 inboundRequestMsg.getStateContext().getState().readInboundRequestEntityBody(msg);
             } else {
                 log.warn("Inconsistent state detected : inboundRequestMsg is null for channel read event");
-=======
-    private void readInboundRequestHeaders(ChannelHandlerContext ctx, HttpRequest inboundRequestHeaders) {
-        sourceErrorHandler.setState(CONNECTED);
-        inboundRequestMsg = createInboundReqCarbonMsg(inboundRequestHeaders, ctx, remoteAddress, interfaceId, this);
-        continueRequest = is100ContinueRequest(inboundRequestMsg);
-        if (continueRequest) {
-            sourceErrorHandler.setState(EXPECT_100_CONTINUE_HEADER_RECEIVED);
-        }
-        notifyRequestListener(inboundRequestMsg, ctx);
-
-        if (inboundRequestHeaders.decoderResult().isFailure()) {
-            log.warn(inboundRequestHeaders.decoderResult().cause().getMessage());
-        }
-        if (handlerExecutor != null) {
-            handlerExecutor.executeAtSourceRequestReceiving(inboundRequestMsg);
-        }
-    }
-
-    private void readInboundReqEntityBody(Object inboundRequestEntityBody) throws ServerConnectorException {
-        if (inboundRequestMsg != null) {
-            if (inboundRequestEntityBody instanceof HttpContent) {
-                sourceErrorHandler.setState(RECEIVING_ENTITY_BODY);
-                HttpContent httpContent = (HttpContent) inboundRequestEntityBody;
-                try {
-                    inboundRequestMsg.addHttpContent(httpContent);
-                    if (Util.isLastHttpContent(httpContent)) {
-                        if (handlerExecutor != null) {
-                            handlerExecutor.executeAtSourceRequestSending(inboundRequestMsg);
-                        }
-                        if (isDiffered(inboundRequestMsg)) {
-                            this.serverConnectorFuture.notifyHttpListener(inboundRequestMsg);
-                        }
-                        inboundRequestMsg = null;
-                        sourceErrorHandler.setState(ENTITY_BODY_RECEIVED);
-                    }
-                } catch (RuntimeException ex) {
-                    httpContent.release();
-                    log.warn("Response already received before completing the inbound request. {}", ex.getMessage());
-                }
-            }
-        } else {
-            log.warn("Inconsistent state detected : inboundRequestMsg is null for channel read event");
-        }
-    }
-
-    private void notifyRequestListener(HttpCarbonMessage httpRequestMsg, ChannelHandlerContext ctx) {
-
-        if (handlerExecutor != null) {
-            handlerExecutor.executeAtSourceRequestReceiving(httpRequestMsg);
-        }
-
-        if (serverConnectorFuture != null) {
-            try {
-                ServerConnectorFuture outboundRespFuture = httpRequestMsg.getHttpResponseFuture();
-                outboundRespFuture.setHttpConnectorListener(
-                        new HttpOutboundRespListener(ctx, httpRequestMsg, chunkConfig, keepAliveConfig, serverName,
-                                sourceErrorHandler, continueRequest));
-                this.serverConnectorFuture.notifyHttpListener(httpRequestMsg);
-            } catch (Exception e) {
-                log.error("Error while notifying listeners", e);
->>>>>>> 85a02ce4
-            }
-        }
-    }
-
-<<<<<<< HEAD
-=======
-    private boolean isDiffered(HttpCarbonMessage sourceReqCmsg) {
-        //Http resource stored in the HttpCarbonMessage means execution waits till payload.
-        return sourceReqCmsg.getProperty(Constants.HTTP_RESOURCE) != null;
-    }
-
->>>>>>> 85a02ce4
+            }
+        }
+    }
+
+    @Override
+    public void handlerAdded(ChannelHandlerContext ctx) throws Exception {
+        super.handlerAdded(ctx);
+    }
+
     @Override
     public void channelActive(final ChannelHandlerContext ctx) {
-<<<<<<< HEAD
-=======
-        allChannels.add(ctx.channel());
-        this.handlerExecutor = HttpTransportContextHolder.getInstance().getHandlerExecutor();
-        if (this.handlerExecutor != null) {
-            this.handlerExecutor.executeAtSourceConnectionInitiation(Integer.toString(ctx.hashCode()));
-        }
->>>>>>> 85a02ce4
         this.ctx = ctx;
 //        execute().channelActive(ctx);
 
@@ -252,7 +172,6 @@
     public void userEventTriggered(ChannelHandlerContext ctx, Object evt) {
         if (evt instanceof IdleStateEvent) {
             this.idleTimeout = true;
-<<<<<<< HEAD
 
             if (!requestList.isEmpty()) {
                 requestList.forEach(inboundMsg -> {
@@ -260,24 +179,6 @@
                             .handleIdleTimeoutConnectionClosure(serverConnectorFuture, ctx, (IdleStateEvent) evt);
                     if (outboundRespFuture == null) {
                         this.channelInactive(ctx);
-=======
-            boolean inCompleteRequest = sourceErrorHandler.getState() == RECEIVING_ENTITY_BODY;
-            ChannelFuture outboundRespFuture = sourceErrorHandler.handleIdleErrorScenario(inboundRequestMsg, ctx,
-                                                                                          (IdleStateEvent) evt);
-            if (outboundRespFuture == null) {
-                this.channelInactive(ctx);
-            } else {
-                outboundRespFuture.addListener((ChannelFutureListener) channelFuture -> {
-                    sourceErrorHandler.setState(ENTITY_BODY_SENT);
-                    Throwable cause = channelFuture.cause();
-                    if (cause != null) {
-                        log.warn("Failed to send: {}", cause.getMessage());
-                    }
-                    this.channelInactive(ctx);
-                    if (inCompleteRequest) {
-                        sourceErrorHandler.handleIncompleteInboundRequest(
-                                IDLE_TIMEOUT_TRIGGERED_WHILE_READING_INBOUND_REQUEST);
->>>>>>> 85a02ce4
                     }
                 });
             } else {
