/*
 *  Copyright (c) 2015, WSO2 Inc. (http://www.wso2.org) All Rights Reserved.
 *
 *  WSO2 Inc. licenses this file to you under the Apache License,
 *  Version 2.0 (the "License"); you may not use this file except
 *  in compliance with the License.
 *  You may obtain a copy of the License at
 *
 *  http://www.apache.org/licenses/LICENSE-2.0
 *
 *  Unless required by applicable law or agreed to in writing,
 *  software distributed under the License is distributed on an
 *  "AS IS" BASIS, WITHOUT WARRANTIES OR CONDITIONS OF ANY
 *  KIND, either express or implied.  See the License for the
 *  specific language governing permissions and limitations
 *  under the License.
 *
 */

package org.wso2.transport.http.netty.listener;

import io.netty.buffer.Unpooled;
import io.netty.channel.ChannelFuture;
import io.netty.channel.ChannelFutureListener;
import io.netty.channel.ChannelHandlerContext;
import io.netty.channel.ChannelInboundHandlerAdapter;
import io.netty.channel.EventLoop;
import io.netty.channel.group.ChannelGroup;
import io.netty.channel.socket.ChannelInputShutdownReadComplete;
import io.netty.handler.codec.http.HttpRequest;
import io.netty.handler.codec.http.HttpServerUpgradeHandler;
import io.netty.handler.ssl.SslCloseCompletionEvent;
import io.netty.handler.timeout.IdleStateEvent;
import org.apache.commons.pool.impl.GenericObjectPool;
import org.slf4j.Logger;
import org.slf4j.LoggerFactory;
import org.wso2.transport.http.netty.config.ChunkConfig;
import org.wso2.transport.http.netty.config.KeepAliveConfig;
import org.wso2.transport.http.netty.contract.ServerConnectorException;
import org.wso2.transport.http.netty.contract.ServerConnectorFuture;
import org.wso2.transport.http.netty.internal.HandlerExecutor;
import org.wso2.transport.http.netty.internal.HttpTransportContextHolder;
import org.wso2.transport.http.netty.listener.states.StateContext;
import org.wso2.transport.http.netty.listener.states.listener.ReceivingHeaders;
import org.wso2.transport.http.netty.message.HttpCarbonMessage;

import java.net.SocketAddress;
import java.util.ArrayList;
import java.util.List;
import java.util.Map;
import java.util.concurrent.ConcurrentHashMap;

import static org.wso2.transport.http.netty.common.Constants.IDLE_TIMEOUT_TRIGGERED_BEFORE_INITIATING_INBOUND_REQUEST;
import static org.wso2.transport.http.netty.common.Constants.REMOTE_CLIENT_CLOSED_BEFORE_INITIATING_INBOUND_REQUEST;
import static org.wso2.transport.http.netty.common.Util.createInboundReqCarbonMsg;

/**
 * A Class responsible for handle  incoming message through netty inbound pipeline.
 */
public class SourceHandler extends ChannelInboundHandlerAdapter {
    private static Logger log = LoggerFactory.getLogger(SourceHandler.class);

    private HttpCarbonMessage inboundRequestMsg;
    private List<HttpCarbonMessage> requestList = new ArrayList<>();
    private HandlerExecutor handlerExecutor;
    private Map<String, GenericObjectPool> targetChannelPool;
    private ChunkConfig chunkConfig;

    private KeepAliveConfig keepAliveConfig;
    private ServerConnectorFuture serverConnectorFuture;
    private String interfaceId;
    private String serverName;
    private boolean idleTimeout;
    private ChannelGroup allChannels;
    protected ChannelHandlerContext ctx;
    private SocketAddress remoteAddress;

    public SourceHandler(ServerConnectorFuture serverConnectorFuture, String interfaceId, ChunkConfig chunkConfig,
                         KeepAliveConfig keepAliveConfig, String serverName, ChannelGroup allChannels) {
        this.serverConnectorFuture = serverConnectorFuture;
        this.interfaceId = interfaceId;
        this.chunkConfig = chunkConfig;
        this.keepAliveConfig = keepAliveConfig;
        this.targetChannelPool = new ConcurrentHashMap<>();
        this.idleTimeout = false;
        this.serverName = serverName;
        this.allChannels = allChannels;
    }

    @SuppressWarnings("unchecked")
    @Override
    public void channelRead(ChannelHandlerContext ctx, Object msg) throws Exception {
        if (msg instanceof HttpRequest) {
            inboundRequestMsg = createInboundReqCarbonMsg((HttpRequest) msg, ctx, this);
            requestList.add(inboundRequestMsg);

            StateContext stateContext = new StateContext();
            inboundRequestMsg.setStateContext(stateContext);
            stateContext.setListenerState(new ReceivingHeaders(this, stateContext));
            stateContext.getListenerState().readInboundRequestHeaders(inboundRequestMsg, (HttpRequest) msg);
        } else {
<<<<<<< HEAD
            if (inboundRequestMsg != null) {
                inboundRequestMsg.getStateContext().getListenerState().readInboundRequestEntityBody(msg);
            } else {
                log.warn("Inconsistent state detected : inboundRequestMsg is null for channel read event");
=======
            log.warn("Inconsistent state detected : inboundRequestMsg is null for channel read event");
        }
    }

    private void notifyRequestListener(HttpCarbonMessage httpRequestMsg, ChannelHandlerContext ctx) {

        if (handlerExecutor != null) {
            handlerExecutor.executeAtSourceRequestReceiving(httpRequestMsg);
        }

        if (serverConnectorFuture != null) {
            try {
                ServerConnectorFuture outboundRespFuture = httpRequestMsg.getHttpResponseFuture();
                outboundRespFuture.setHttpConnectorListener(
                        new HttpOutboundRespListener(ctx, httpRequestMsg, chunkConfig, keepAliveConfig, serverName,
                                                     sourceErrorHandler, continueRequest));
                this.serverConnectorFuture.notifyHttpListener(httpRequestMsg);
            } catch (Exception e) {
                log.error("Error while notifying listeners", e);
>>>>>>> cfa6e46b
            }
        }
    }

    @Override
    public void handlerAdded(ChannelHandlerContext ctx) throws Exception {
        super.handlerAdded(ctx);
    }

    @Override
    public void channelActive(final ChannelHandlerContext ctx) {
        this.ctx = ctx;
        this.allChannels.add(ctx.channel());
        handlerExecutor = HttpTransportContextHolder.getInstance().getHandlerExecutor();
        if (handlerExecutor != null) {
            handlerExecutor.executeAtSourceConnectionInitiation(Integer.toString(ctx.hashCode()));
        }
        this.remoteAddress = ctx.channel().remoteAddress();
    }

    @Override
    public void channelInactive(ChannelHandlerContext ctx) {
        ctx.close();
        if (!idleTimeout) {
            if (!requestList.isEmpty()) {
                requestList.forEach(inboundMsg -> inboundMsg.getStateContext().getListenerState()
                        .handleAbruptChannelClosure(serverConnectorFuture));
            } else {
                notifyErrorListenerAtConnectedState(REMOTE_CLIENT_CLOSED_BEFORE_INITIATING_INBOUND_REQUEST);
            }
        }
        closeTargetChannels();
        if (handlerExecutor != null) {
            handlerExecutor.executeAtSourceConnectionTermination(Integer.toString(ctx.hashCode()));
            handlerExecutor = null;
        }
    }

    private void closeTargetChannels() {
        targetChannelPool.forEach((hostPortKey, genericObjectPool) -> {
            try {
                targetChannelPool.remove(hostPortKey).close();
            } catch (Exception e) {
                log.error("Couldn't close target channel socket connections", e);
            }
        });
    }

    @Override
    public void exceptionCaught(ChannelHandlerContext ctx, Throwable cause) {
        if (ctx != null && ctx.channel().isActive()) {
            ctx.writeAndFlush(Unpooled.EMPTY_BUFFER).addListener(ChannelFutureListener.CLOSE);
        }
        log.warn("Exception occurred in SourceHandler : {}", cause.getMessage());
    }

    @Override
    public void userEventTriggered(ChannelHandlerContext ctx, Object evt) {
        if (evt instanceof IdleStateEvent) {
            this.idleTimeout = true;
<<<<<<< HEAD

            if (!requestList.isEmpty()) {
                requestList.forEach(inboundMsg -> {
                    ChannelFuture outboundRespFuture = inboundMsg.getStateContext().getListenerState()
                            .handleIdleTimeoutConnectionClosure(serverConnectorFuture, ctx, (IdleStateEvent) evt);
                    if (outboundRespFuture == null) {
                        this.channelInactive(ctx);
=======
            boolean inCompleteRequest = sourceErrorHandler.getState() == RECEIVING_ENTITY_BODY;
            ChannelFuture outboundRespFuture = sourceErrorHandler.handleIdleErrorScenario(inboundRequestMsg, ctx);
            if (outboundRespFuture == null) {
                this.channelInactive(ctx);
            } else {
                outboundRespFuture.addListener((ChannelFutureListener) channelFuture -> {
                    sourceErrorHandler.setState(ENTITY_BODY_SENT);
                    Throwable cause = channelFuture.cause();
                    if (cause != null) {
                        log.warn("Failed to send: {}", cause.getMessage());
                    }
                    this.channelInactive(ctx);
                    if (inCompleteRequest) {
                        sourceErrorHandler.handleIncompleteInboundRequest(
                                IDLE_TIMEOUT_TRIGGERED_WHILE_READING_INBOUND_REQUEST);
>>>>>>> cfa6e46b
                    }
                });
            } else {
                this.channelInactive(ctx);
                notifyErrorListenerAtConnectedState(IDLE_TIMEOUT_TRIGGERED_BEFORE_INITIATING_INBOUND_REQUEST);
            }
            String channelId = ctx.channel().id().asShortText();
            log.debug("Idle timeout has reached hence closing the connection {}", channelId);
        } else if (evt instanceof HttpServerUpgradeHandler.UpgradeEvent) {
            log.debug("Server upgrade event received");
        } else if (evt instanceof SslCloseCompletionEvent) {
            log.debug("SSL close completion event received");
        } else if (evt instanceof ChannelInputShutdownReadComplete) {
            // When you try to read from a channel which has already been closed by the peer,
            // 'java.io.IOException: Connection reset by peer' is thrown and it is a harmless exception.
            // We can ignore this most of the time. see 'https://github.com/netty/netty/issues/2332'.
            // As per the code, when an IOException is thrown when reading from a channel, it closes the channel.
            // When closing the channel, if it is already closed it will trigger this event. So we can ignore this.
            log.debug("Input side of the connection is already shutdown");
        } else {
            log.warn("Unexpected user event {} triggered", evt);
        }
    }

    private void notifyErrorListenerAtConnectedState(String errorMsg) {
        try {
            serverConnectorFuture.notifyErrorListener(new ServerConnectorException(errorMsg));
            // Error is notified to server connector. Debug log is to make transport layer aware
            log.debug(errorMsg);
        } catch (ServerConnectorException e) {
            log.error("Error while notifying error state to server-connector listener");
        }
    }

    public EventLoop getEventLoop() {
        return this.ctx.channel().eventLoop();
    }

    public Map<String, GenericObjectPool> getTargetChannelPool() {
        return targetChannelPool;
    }

    public ChannelHandlerContext getInboundChannelContext() {
        return ctx;
    }

    public SocketAddress getRemoteAddress() {
        return remoteAddress;
    }

    public String getInterfaceId() {
        return interfaceId;
    }

    public ServerConnectorFuture getServerConnectorFuture() {
        return serverConnectorFuture;
    }

    public ChunkConfig getChunkConfig() {
        return chunkConfig;
    }

    public KeepAliveConfig getKeepAliveConfig() {
        return keepAliveConfig;
    }

    public String getServerName() {
        return serverName;
    }

    public void removeRequestEntry(HttpCarbonMessage inboundRequestMsg) {
        this.requestList.remove(inboundRequestMsg);
    }
}<|MERGE_RESOLUTION|>--- conflicted
+++ resolved
@@ -99,32 +99,10 @@
             stateContext.setListenerState(new ReceivingHeaders(this, stateContext));
             stateContext.getListenerState().readInboundRequestHeaders(inboundRequestMsg, (HttpRequest) msg);
         } else {
-<<<<<<< HEAD
             if (inboundRequestMsg != null) {
                 inboundRequestMsg.getStateContext().getListenerState().readInboundRequestEntityBody(msg);
             } else {
                 log.warn("Inconsistent state detected : inboundRequestMsg is null for channel read event");
-=======
-            log.warn("Inconsistent state detected : inboundRequestMsg is null for channel read event");
-        }
-    }
-
-    private void notifyRequestListener(HttpCarbonMessage httpRequestMsg, ChannelHandlerContext ctx) {
-
-        if (handlerExecutor != null) {
-            handlerExecutor.executeAtSourceRequestReceiving(httpRequestMsg);
-        }
-
-        if (serverConnectorFuture != null) {
-            try {
-                ServerConnectorFuture outboundRespFuture = httpRequestMsg.getHttpResponseFuture();
-                outboundRespFuture.setHttpConnectorListener(
-                        new HttpOutboundRespListener(ctx, httpRequestMsg, chunkConfig, keepAliveConfig, serverName,
-                                                     sourceErrorHandler, continueRequest));
-                this.serverConnectorFuture.notifyHttpListener(httpRequestMsg);
-            } catch (Exception e) {
-                log.error("Error while notifying listeners", e);
->>>>>>> cfa6e46b
             }
         }
     }
@@ -185,31 +163,13 @@
     public void userEventTriggered(ChannelHandlerContext ctx, Object evt) {
         if (evt instanceof IdleStateEvent) {
             this.idleTimeout = true;
-<<<<<<< HEAD
 
             if (!requestList.isEmpty()) {
                 requestList.forEach(inboundMsg -> {
                     ChannelFuture outboundRespFuture = inboundMsg.getStateContext().getListenerState()
-                            .handleIdleTimeoutConnectionClosure(serverConnectorFuture, ctx, (IdleStateEvent) evt);
+                            .handleIdleTimeoutConnectionClosure(serverConnectorFuture, ctx);
                     if (outboundRespFuture == null) {
                         this.channelInactive(ctx);
-=======
-            boolean inCompleteRequest = sourceErrorHandler.getState() == RECEIVING_ENTITY_BODY;
-            ChannelFuture outboundRespFuture = sourceErrorHandler.handleIdleErrorScenario(inboundRequestMsg, ctx);
-            if (outboundRespFuture == null) {
-                this.channelInactive(ctx);
-            } else {
-                outboundRespFuture.addListener((ChannelFutureListener) channelFuture -> {
-                    sourceErrorHandler.setState(ENTITY_BODY_SENT);
-                    Throwable cause = channelFuture.cause();
-                    if (cause != null) {
-                        log.warn("Failed to send: {}", cause.getMessage());
-                    }
-                    this.channelInactive(ctx);
-                    if (inCompleteRequest) {
-                        sourceErrorHandler.handleIncompleteInboundRequest(
-                                IDLE_TIMEOUT_TRIGGERED_WHILE_READING_INBOUND_REQUEST);
->>>>>>> cfa6e46b
                     }
                 });
             } else {
