--- conflicted
+++ resolved
@@ -150,12 +150,7 @@
         } else {
             if (inboundRequestMsg != null) {
                 if (msg instanceof HttpContent) {
-<<<<<<< HEAD
-                    sourceHandlerErrorHandler.setState(RECEIVING_ENTITY_BODY);
-=======
                     sourceErrorHandler.setState(RECEIVING_ENTITY_BODY);
-
->>>>>>> a0cc01df
                     HttpContent httpContent = (HttpContent) msg;
                     try {
                         inboundRequestMsg.addHttpContent(httpContent);
@@ -166,20 +161,13 @@
                             if (isDiffered(inboundRequestMsg)) {
                                 this.serverConnectorFuture.notifyHttpListener(inboundRequestMsg);
                             }
-                            outboundRespFuture = inboundRequestMsg.getHttpOutboundRespStatusFuture();
+                            outboundRespStatusFuture = inboundRequestMsg.getHttpOutboundRespStatusFuture();
                             inboundRequestMsg = null;
-
-                            sourceHandlerErrorHandler.setState(ENTITY_BODY_RECEIVED);
+                            sourceErrorHandler.setState(ENTITY_BODY_RECEIVED);
                         }
-<<<<<<< HEAD
                     } catch (RuntimeException ex) {
                         httpContent.release();
                         log.warn("Response already received before completing the request" + ex.getMessage());
-=======
-                        outboundRespStatusFuture = inboundRequestMsg.getHttpOutboundRespStatusFuture();
-                        inboundRequestMsg = null;
-                        sourceErrorHandler.setState(ENTITY_BODY_RECEIVED);
->>>>>>> a0cc01df
                     }
                 }
             } else {
