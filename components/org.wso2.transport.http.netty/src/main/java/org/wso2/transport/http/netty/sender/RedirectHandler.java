--- conflicted
+++ resolved
@@ -280,14 +280,10 @@
                     LOG.debug("Getting ready for actual redirection for channel " + ctx.channel().id());
                 }
                 URL locationUrl = new URL(redirectState.get(HttpHeaderNames.LOCATION.toString()));
-<<<<<<< HEAD
-                HTTPCarbonMessage httpCarbonRequest = createHttpCarbonRequest(ctx);
-=======
                 HTTPCarbonMessage httpCarbonRequest = RedirectUtil.createRedirectCarbonRequest(
                         redirectState.get(HttpHeaderNames.LOCATION.toString()),
                         redirectState.get(Constants.HTTP_METHOD),
-                        redirectState.get(HttpHeaderNames.USER_AGENT.toString()));
->>>>>>> 02ca4468
+                        redirectState.get(HttpHeaderNames.USER_AGENT.toString()), ctx);
                 HttpRequest httpRequest = Util.createHttpRequest(httpCarbonRequest);
 
                 if (isCrossDoamin) {
@@ -530,51 +526,10 @@
     }
 
     /**
-<<<<<<< HEAD
-     * Create redirect request.
-     *
-     * @return HTTPCarbonMessage with request properties
-     * @throws MalformedURLException
-     * @param ctx
-     */
-    private HTTPCarbonMessage createHttpCarbonRequest(ChannelHandlerContext ctx) throws MalformedURLException {
-        if (LOG.isDebugEnabled()) {
-            LOG.debug("Create redirect request with http method  : " + redirectState.get(Constants.HTTP_METHOD));
-        }
-        URL locationUrl = new URL(redirectState.get(HttpHeaderNames.LOCATION.toString()));
-
-        HttpMethod httpMethod = new HttpMethod(redirectState.get(Constants.HTTP_METHOD));
-        HTTPCarbonMessage httpCarbonRequest = Util.createHTTPCarbonMessage(
-                new DefaultHttpRequest(HttpVersion.HTTP_1_1, httpMethod, ""), ctx);
-        httpCarbonRequest.setProperty(Constants.HTTP_PORT,
-                locationUrl.getPort() != -1 ? locationUrl.getPort() : getDefaultPort(locationUrl.getProtocol()));
-        httpCarbonRequest.setProperty(Constants.PROTOCOL, locationUrl.getProtocol());
-        httpCarbonRequest.setProperty(Constants.HTTP_HOST, locationUrl.getHost());
-        httpCarbonRequest.setProperty(Constants.HTTP_METHOD, redirectState.get(Constants.HTTP_METHOD));
-        httpCarbonRequest.setProperty(Constants.REQUEST_URL, locationUrl.toString());
-        httpCarbonRequest.setProperty(Constants.TO, locationUrl.toString());
-
-        StringBuffer host = new StringBuffer(locationUrl.getHost());
-        if (locationUrl.getPort() != -1 && locationUrl.getPort() != Constants.DEFAULT_HTTP_PORT
-                && locationUrl.getPort() != Constants.DEFAULT_HTTPS_PORT) {
-            host.append(Constants.COLON).append(locationUrl.getPort());
-        }
-        if (redirectState.get(HttpHeaderNames.USER_AGENT.toString()) != null) {
-            httpCarbonRequest.setHeader(HttpHeaderNames.USER_AGENT.toString(),
-                    redirectState.get(HttpHeaderNames.USER_AGENT.toString()));
-        }
-        httpCarbonRequest.setHeader(HttpHeaderNames.HOST.toString(), host.toString());
-        httpCarbonRequest.completeMessage();
-        return httpCarbonRequest;
-    }
-
-    /**
-=======
->>>>>>> 02ca4468
      * Create response message that needs to be sent to the client.
      *
      * @param msg Http message
-     * @param ctx
+     * @param ctx Channel handler context
      * @return HTTPCarbonMessage
      */
     private HTTPCarbonMessage setUpCarbonResponseMessage(Object msg, ChannelHandlerContext ctx) {
