--- conflicted
+++ resolved
@@ -93,14 +93,9 @@
     }
 
     @Override
-<<<<<<< HEAD
-    public void handleIdleTimeoutConnectionClosure(HttpResponseFuture httpResponseFuture, String channelID) {
-        senderReqRespStateManager.nettyTargetChannel.pipeline().remove(IDLE_STATE_HANDLER);
-=======
     public void handleIdleTimeoutConnectionClosure(TargetHandler targetHandler,
                                                    HttpResponseFuture httpResponseFuture, String channelID) {
-        senderReqRespStateManager.nettyTargetChannel.pipeline().remove(Constants.IDLE_STATE_HANDLER);
->>>>>>> 0f9026d7
+        senderReqRespStateManager.nettyTargetChannel.pipeline().remove(IDLE_STATE_HANDLER);
         senderReqRespStateManager.nettyTargetChannel.close();
         handleIncompleteInboundMessage(targetHandler.getInboundResponseMsg(),
                                         IDLE_TIMEOUT_TRIGGERED_WHILE_READING_INBOUND_RESPONSE_BODY);
