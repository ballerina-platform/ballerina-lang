/*
 *  Copyright (c) 2017, WSO2 Inc. (http://www.wso2.org) All Rights Reserved.
 *
 *  WSO2 Inc. licenses this file to you under the Apache License,
 *  Version 2.0 (the "License"); you may not use this file except
 *  in compliance with the License.
 *  You may obtain a copy of the License at
 *
 *  http://www.apache.org/licenses/LICENSE-2.0
 *
 *  Unless required by applicable law or agreed to in writing,
 *  software distributed under the License is distributed on an
 *  "AS IS" BASIS, WITHOUT WARRANTIES OR CONDITIONS OF ANY
 *  KIND, either express or implied.  See the License for the
 *  specific language governing permissions and limitations
 *  under the License.
 *
 */

package org.wso2.transport.http.netty.contractimpl.websocket.message;

import io.netty.channel.ChannelFuture;
import io.netty.channel.ChannelHandlerContext;
import io.netty.channel.ChannelPipeline;
import io.netty.handler.codec.http.HttpHeaders;
import io.netty.handler.codec.http.HttpRequest;
import io.netty.handler.codec.http.websocketx.CloseWebSocketFrame;
import io.netty.handler.codec.http.websocketx.WebSocketServerHandshaker;
import io.netty.handler.codec.http.websocketx.WebSocketServerHandshakerFactory;
import io.netty.handler.timeout.IdleStateHandler;
import org.wso2.transport.http.netty.common.Constants;
import org.wso2.transport.http.netty.contract.websocket.HandshakeFuture;
import org.wso2.transport.http.netty.contract.websocket.WebSocketInitMessage;
import org.wso2.transport.http.netty.contractimpl.websocket.DefaultWebSocketConnection;
import org.wso2.transport.http.netty.contractimpl.websocket.HandshakeFutureImpl;
import org.wso2.transport.http.netty.contractimpl.websocket.WebSocketMessageImpl;
<<<<<<< HEAD
=======
import org.wso2.transport.http.netty.internal.websocket.DefaultWebSocketSession;
>>>>>>> a67a1671
import org.wso2.transport.http.netty.internal.websocket.WebSocketUtil;
import org.wso2.transport.http.netty.listener.WebSocketSourceHandler;

import java.util.Map;
import java.util.concurrent.TimeUnit;

/**
 * Implementation of {@link WebSocketInitMessage}.
 */
public class DefaultWebSocketInitMessage extends WebSocketMessageImpl implements WebSocketInitMessage {

    private final ChannelHandlerContext ctx;
    private final HttpRequest httpRequest;
    private final WebSocketSourceHandler webSocketSourceHandler;
    private boolean isCancelled = false;
    private boolean handshakeStarted = false;
    private HttpRequest request;

    public DefaultWebSocketInitMessage(ChannelHandlerContext ctx, HttpRequest httpRequest,
                                       WebSocketSourceHandler webSocketSourceHandler, Map<String, String> headers) {
        this.ctx = ctx;
        this.httpRequest = httpRequest;
        this.webSocketSourceHandler = webSocketSourceHandler;
        this.headers = headers;
        this.sessionlID = WebSocketUtil.getSessionID(ctx);
    }

    @Override
    public HandshakeFuture handshake() {
        WebSocketServerHandshakerFactory wsFactory =
                new WebSocketServerHandshakerFactory(getWebSocketURL(httpRequest), null, true);
        WebSocketServerHandshaker handshaker = wsFactory.newHandshaker(httpRequest);
        return handleHandshake(handshaker, 0, null);
    }

    @Override
    public HandshakeFuture handshake(String[] subProtocols, boolean allowExtensions) {
        WebSocketServerHandshakerFactory wsFactory =
                new WebSocketServerHandshakerFactory(getWebSocketURL(httpRequest), getSubProtocolsCSV(subProtocols),
                                                     allowExtensions);
        WebSocketServerHandshaker handshaker = wsFactory.newHandshaker(httpRequest);
        return handleHandshake(handshaker, 0, null);
    }

    @Override
    public HandshakeFuture handshake(String[] subProtocols, boolean allowExtensions, int idleTimeout) {
        WebSocketServerHandshakerFactory wsFactory =
                new WebSocketServerHandshakerFactory(getWebSocketURL(httpRequest),
                                                     getSubProtocolsCSV(subProtocols), allowExtensions);
        WebSocketServerHandshaker handshaker = wsFactory.newHandshaker(httpRequest);
        return handleHandshake(handshaker, idleTimeout, null);
    }

    @Override
    public HandshakeFuture handshake(String[] subProtocols, boolean allowExtensions, int idleTimeout,
                                     HttpHeaders responseHeaders) {
        WebSocketServerHandshakerFactory wsFactory =
                new WebSocketServerHandshakerFactory(getWebSocketURL(httpRequest),
                                                     getSubProtocolsCSV(subProtocols), allowExtensions);
        WebSocketServerHandshaker handshaker = wsFactory.newHandshaker(httpRequest);
        return handleHandshake(handshaker, idleTimeout, responseHeaders);
    }

    @Override
    public void cancelHandShake(int closeCode, String closeReason) {
        try {
            WebSocketServerHandshakerFactory wsFactory =
                    new WebSocketServerHandshakerFactory(getWebSocketURL(httpRequest), getSubProtocol(), true);
            WebSocketServerHandshaker handshaker = wsFactory.newHandshaker(httpRequest);
            ChannelFuture channelFuture =
                    handshaker.close(ctx.channel(), new CloseWebSocketFrame(closeCode, closeReason));
            channelFuture.channel().close();
        } finally {
            isCancelled = true;
        }
    }

    @Override
    public boolean isCancelled() {
        return isCancelled;
    }

    @Override
    public boolean isHandshakeStarted() {
        return handshakeStarted;
    }

    private HandshakeFuture handleHandshake(WebSocketServerHandshaker handshaker, int idleTimeout,
                                            HttpHeaders headers) {
        HandshakeFutureImpl handshakeFuture = new HandshakeFutureImpl();

        if (isCancelled) {
            Throwable e = new IllegalAccessException("Handshake is already cancelled!");
            handshakeFuture.notifyError(e);
            return handshakeFuture;
        }

        try {
            ChannelFuture channelFuture = handshaker.handshake(ctx.channel(), httpRequest, headers,
                                                        ctx.channel().newPromise());
            channelFuture.addListener(future -> {
                String selectedSubProtocol = handshaker.selectedSubprotocol();
                webSocketSourceHandler.setNegotiatedSubProtocol(selectedSubProtocol);
                setSubProtocol(selectedSubProtocol);
<<<<<<< HEAD
                DefaultWebSocketConnection webSocketConnection = (DefaultWebSocketConnection) getWebSocketConnection();
                webSocketConnection.getDefaultWebSocketSession().setIsOpen(true);
                webSocketConnection.getDefaultWebSocketSession().setNegotiatedSubProtocol(selectedSubProtocol);
=======
                DefaultWebSocketSession session = (DefaultWebSocketSession) getChannelSession();
                session.setIsOpen(true);
                session.setNegotiatedSubProtocol(selectedSubProtocol);
>>>>>>> a67a1671

                //Replace HTTP handlers  with  new Handlers for WebSocket in the pipeline
                ChannelPipeline pipeline = ctx.pipeline();

                if (idleTimeout > 0) {
                    pipeline.replace(Constants.IDLE_STATE_HANDLER, Constants.IDLE_STATE_HANDLER,
                                     new IdleStateHandler(idleTimeout, idleTimeout, idleTimeout,
                                                          TimeUnit.MILLISECONDS));
                } else {
                    pipeline.remove(Constants.IDLE_STATE_HANDLER);
                }
                pipeline.addLast(Constants.WEBSOCKET_SOURCE_HANDLER, webSocketSourceHandler);
                pipeline.remove(Constants.HTTP_SOURCE_HANDLER);
                setProperty(Constants.SRC_HANDLER, webSocketSourceHandler);
                pipeline.fireChannelActive();
                handshakeFuture.notifySuccess(webSocketConnection);
            });
            handshakeStarted = true;
            return handshakeFuture;
        } catch (Exception e) {
            /*
            Code 1002 : indicates that an endpoint is terminating the connection
            due to a protocol error.
             */
            handshaker.close(ctx.channel(),
                             new CloseWebSocketFrame(1002,
                                                     "Terminating the connection due to a protocol error."));
            handshakeFuture.notifyError(e);
            return handshakeFuture;
        }
    }

    /* Get the URL of the given connection */
    private String getWebSocketURL(HttpRequest req) {
        String protocol = Constants.WEBSOCKET_PROTOCOL;
        if (isConnectionSecured) {
            protocol = Constants.WEBSOCKET_PROTOCOL_SECURED;
        }
        String url = protocol + "://" + req.headers().get("Host") + req.uri();
        return url;
    }

    private String getSubProtocolsCSV(String[] subProtocols) {
        if (subProtocols == null || subProtocols.length == 0) {
            return null;
        }

        String subProtocolsStr = "";
        for (String subProtocol : subProtocols) {
            subProtocolsStr = subProtocolsStr.concat(subProtocol + ",");
        }
        subProtocolsStr = subProtocolsStr.substring(0, subProtocolsStr.length() - 1);
        return subProtocolsStr;
    }

    public HttpRequest getHttpRequest() {
        return request;
    }

    public void setHttpRequest(HttpRequest request) {
        this.request = request;
    }
}<|MERGE_RESOLUTION|>--- conflicted
+++ resolved
@@ -34,10 +34,7 @@
 import org.wso2.transport.http.netty.contractimpl.websocket.DefaultWebSocketConnection;
 import org.wso2.transport.http.netty.contractimpl.websocket.HandshakeFutureImpl;
 import org.wso2.transport.http.netty.contractimpl.websocket.WebSocketMessageImpl;
-<<<<<<< HEAD
-=======
 import org.wso2.transport.http.netty.internal.websocket.DefaultWebSocketSession;
->>>>>>> a67a1671
 import org.wso2.transport.http.netty.internal.websocket.WebSocketUtil;
 import org.wso2.transport.http.netty.listener.WebSocketSourceHandler;
 
@@ -142,15 +139,9 @@
                 String selectedSubProtocol = handshaker.selectedSubprotocol();
                 webSocketSourceHandler.setNegotiatedSubProtocol(selectedSubProtocol);
                 setSubProtocol(selectedSubProtocol);
-<<<<<<< HEAD
                 DefaultWebSocketConnection webSocketConnection = (DefaultWebSocketConnection) getWebSocketConnection();
                 webSocketConnection.getDefaultWebSocketSession().setIsOpen(true);
                 webSocketConnection.getDefaultWebSocketSession().setNegotiatedSubProtocol(selectedSubProtocol);
-=======
-                DefaultWebSocketSession session = (DefaultWebSocketSession) getChannelSession();
-                session.setIsOpen(true);
-                session.setNegotiatedSubProtocol(selectedSubProtocol);
->>>>>>> a67a1671
 
                 //Replace HTTP handlers  with  new Handlers for WebSocket in the pipeline
                 ChannelPipeline pipeline = ctx.pipeline();
