/*
 *  Copyright (c) 2017, WSO2 Inc. (http://www.wso2.org) All Rights Reserved.
 *
 *  WSO2 Inc. licenses this file to you under the Apache License,
 *  Version 2.0 (the "License"); you may not use this file except
 *  in compliance with the License.
 *  You may obtain a copy of the License at
 *
 *  http://www.apache.org/licenses/LICENSE-2.0
 *
 *  Unless required by applicable law or agreed to in writing,
 *  software distributed under the License is distributed on an
 *  "AS IS" BASIS, WITHOUT WARRANTIES OR CONDITIONS OF ANY
 *  KIND, either express or implied.  See the License for the
 *  specific language governing permissions and limitations
 *  under the License.
 *
 */

package org.wso2.transport.http.netty.sender.websocket;

import io.netty.bootstrap.Bootstrap;
import io.netty.channel.Channel;
import io.netty.channel.ChannelFutureListener;
import io.netty.channel.ChannelInitializer;
import io.netty.channel.ChannelPipeline;
import io.netty.channel.EventLoopGroup;
import io.netty.channel.socket.SocketChannel;
import io.netty.channel.socket.nio.NioSocketChannel;
import io.netty.handler.codec.http.DefaultHttpHeaders;
import io.netty.handler.codec.http.HttpClientCodec;
import io.netty.handler.codec.http.HttpHeaders;
import io.netty.handler.codec.http.HttpObjectAggregator;
import io.netty.handler.codec.http.websocketx.WebSocketClientHandshaker;
import io.netty.handler.codec.http.websocketx.WebSocketClientHandshakerFactory;
import io.netty.handler.codec.http.websocketx.WebSocketVersion;
import io.netty.handler.codec.http.websocketx.extensions.compression.WebSocketClientCompressionHandler;
import io.netty.handler.ssl.SslContext;
import io.netty.handler.ssl.SslContextBuilder;
import io.netty.handler.ssl.util.InsecureTrustManagerFactory;
import io.netty.handler.timeout.IdleStateHandler;
import org.slf4j.Logger;
import org.slf4j.LoggerFactory;
import org.wso2.transport.http.netty.contract.websocket.HandshakeFuture;
import org.wso2.transport.http.netty.contract.websocket.WebSocketConnectorListener;
import org.wso2.transport.http.netty.contractimpl.websocket.DefaultWebSocketConnection;
import org.wso2.transport.http.netty.contractimpl.websocket.HandshakeFutureImpl;
<<<<<<< HEAD
=======
import org.wso2.transport.http.netty.internal.websocket.DefaultWebSocketSession;
>>>>>>> a67a1671

import java.net.URI;
import java.util.Map;
import java.util.concurrent.TimeUnit;
import javax.net.ssl.SSLException;

/**
 * WebSocket client for sending and receiving messages in WebSocket as a client.
 */
public class WebSocketClient {

    private static final Logger log = LoggerFactory.getLogger(WebSocketClient.class);

    private WebSocketTargetHandler webSocketTargetHandler;

    private final String url;
    private final String subProtocols;
    private final int idleTimeout;
    private final Map<String, String> headers;
    private final WebSocketConnectorListener connectorListener;
    private final EventLoopGroup wsClientEventLoopGroup;
    private final boolean autoRead;
    private Channel channel = null;

    /**
     * @param url url of the remote endpoint.
     * @param subProtocols the negotiable sub-protocol if server is asking for it.
     * @param idleTimeout Idle timeout of the connection.
     * @param headers any specific headers which need to send to the server.
     * @param connectorListener connector listener to notify incoming messages.
     */
    public WebSocketClient(String url, String subProtocols, int idleTimeout, EventLoopGroup wsClientEventLoopGroup,
                           Map<String, String> headers, WebSocketConnectorListener connectorListener,
                           boolean autoRead) {
        this.url = url;
        this.subProtocols = subProtocols;
        this.idleTimeout = idleTimeout;
        this.headers = headers;
        this.connectorListener = connectorListener;
        this.wsClientEventLoopGroup = wsClientEventLoopGroup;
        this.autoRead = autoRead;
    }

    /**
     * Handle the handshake with the server.
     *
     * @return handshake future for connection.
     */
    public HandshakeFuture handshake() {
        HandshakeFutureImpl handshakeFuture = new HandshakeFutureImpl();
        try {
            URI uri = new URI(url);
            String scheme = uri.getScheme() == null ? "ws" : uri.getScheme();
            final String host = uri.getHost() == null ? "127.0.0.1" : uri.getHost();
            final int port = getPort(uri);

            if (!"ws".equalsIgnoreCase(scheme) && !"wss".equalsIgnoreCase(scheme)) {
                log.error("Only WS(S) is supported.");
                throw new SSLException("");
            }

            final boolean ssl = "wss".equalsIgnoreCase(scheme);
            final SslContext sslCtx = getSslContext(ssl);
            HttpHeaders httpHeaders = new DefaultHttpHeaders();

            // Adding custom headers to the handshake request.
            if (headers != null) {
                headers.forEach(httpHeaders::add);
            }

            WebSocketClientHandshaker websocketHandshaker = WebSocketClientHandshakerFactory.newHandshaker(
                    uri, WebSocketVersion.V13, subProtocols, true, httpHeaders);
            webSocketTargetHandler = new WebSocketTargetHandler(websocketHandshaker, ssl, url, connectorListener);

            Bootstrap clientBootstrap = new Bootstrap();
            clientBootstrap.group(wsClientEventLoopGroup).channel(NioSocketChannel.class).handler(
                new ChannelInitializer<SocketChannel>() {
                    @Override
                    protected void initChannel(SocketChannel ch) {
                        ChannelPipeline pipeline = ch.pipeline();
                        if (sslCtx != null) {
                            pipeline.addLast(sslCtx.newHandler(ch.alloc(), host, port));
                        }
                        pipeline.addLast(new HttpClientCodec());
                        // Assuming that WebSocket Handshake messages will not be large than 8KB
                        pipeline.addLast(new HttpObjectAggregator(8192));
                        pipeline.addLast(WebSocketClientCompressionHandler.INSTANCE);
                        if (idleTimeout > 0) {
                            pipeline.addLast(new IdleStateHandler(idleTimeout, idleTimeout,
                                                           idleTimeout, TimeUnit.MILLISECONDS));
                        }
                        pipeline.addLast(webSocketTargetHandler);
                    }
                });

            channel = clientBootstrap.connect(uri.getHost(), port).sync().channel();
            webSocketTargetHandler
                    .handshakeFuture().addListener((ChannelFutureListener) clientHandshakeFuture -> {
                Throwable cause = clientHandshakeFuture.cause();
                if (clientHandshakeFuture.isSuccess() && cause == null) {
<<<<<<< HEAD
                    channel.config().setAutoRead(autoRead);
                    DefaultWebSocketConnection webSocketConnection = webSocketTargetHandler.getWebSocketConnection();
                    String actualSubProtocol = websocketHandshaker.actualSubprotocol();
                    webSocketTargetHandler.setActualSubProtocol(actualSubProtocol);
                    webSocketConnection.getDefaultWebSocketSession().setNegotiatedSubProtocol(actualSubProtocol);
                    webSocketConnection.getDefaultWebSocketSession().setIsOpen(true);
                    handshakeFuture.notifySuccess(webSocketConnection);
=======
                    DefaultWebSocketSession session =
                            (DefaultWebSocketSession) webSocketTargetHandler.getChannelSession();
                    String actualSubProtocol = websocketHandshaker.actualSubprotocol();
                    webSocketTargetHandler.setActualSubProtocol(actualSubProtocol);
                    session.setNegotiatedSubProtocol(actualSubProtocol);
                    handshakeFuture.notifySuccess(session);
>>>>>>> a67a1671
                } else {
                    handshakeFuture.notifyError(cause);
                }
            });
        } catch (Throwable t) {
            handshakeFuture.notifyError(t);
        }
        return handshakeFuture;
    }

    private int getPort(URI uri) {
        String scheme = uri.getScheme();
        if (uri.getPort() == -1) {
            switch (scheme) {
                case "ws":
                    return 80;
                case "wss":
                    return 443;
                default:
                    return -1;
            }
        } else {
            return uri.getPort();
        }
    }

    private SslContext getSslContext(boolean ssl) throws SSLException {
        if (ssl) {
            return SslContextBuilder.forClient().trustManager(InsecureTrustManagerFactory.INSTANCE).build();
        }
        return null;
    }
}<|MERGE_RESOLUTION|>--- conflicted
+++ resolved
@@ -45,10 +45,7 @@
 import org.wso2.transport.http.netty.contract.websocket.WebSocketConnectorListener;
 import org.wso2.transport.http.netty.contractimpl.websocket.DefaultWebSocketConnection;
 import org.wso2.transport.http.netty.contractimpl.websocket.HandshakeFutureImpl;
-<<<<<<< HEAD
-=======
 import org.wso2.transport.http.netty.internal.websocket.DefaultWebSocketSession;
->>>>>>> a67a1671
 
 import java.net.URI;
 import java.util.Map;
@@ -149,7 +146,6 @@
                     .handshakeFuture().addListener((ChannelFutureListener) clientHandshakeFuture -> {
                 Throwable cause = clientHandshakeFuture.cause();
                 if (clientHandshakeFuture.isSuccess() && cause == null) {
-<<<<<<< HEAD
                     channel.config().setAutoRead(autoRead);
                     DefaultWebSocketConnection webSocketConnection = webSocketTargetHandler.getWebSocketConnection();
                     String actualSubProtocol = websocketHandshaker.actualSubprotocol();
@@ -157,14 +153,6 @@
                     webSocketConnection.getDefaultWebSocketSession().setNegotiatedSubProtocol(actualSubProtocol);
                     webSocketConnection.getDefaultWebSocketSession().setIsOpen(true);
                     handshakeFuture.notifySuccess(webSocketConnection);
-=======
-                    DefaultWebSocketSession session =
-                            (DefaultWebSocketSession) webSocketTargetHandler.getChannelSession();
-                    String actualSubProtocol = websocketHandshaker.actualSubprotocol();
-                    webSocketTargetHandler.setActualSubProtocol(actualSubProtocol);
-                    session.setNegotiatedSubProtocol(actualSubProtocol);
-                    handshakeFuture.notifySuccess(session);
->>>>>>> a67a1671
                 } else {
                     handshakeFuture.notifyError(cause);
                 }
