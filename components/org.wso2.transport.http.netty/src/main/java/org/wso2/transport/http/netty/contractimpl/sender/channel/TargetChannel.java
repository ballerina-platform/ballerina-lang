--- conflicted
+++ resolved
@@ -184,13 +184,8 @@
     public void writeContent(HttpCarbonMessage httpOutboundRequest) {
         BackPressureHandler backpressureHandler = Util.getBackPressureHandler(targetHandler.getContext());
 
-<<<<<<< HEAD
-        Util.setBackPressureObservableListener(httpOutboundRequest.isPassthrough(), backpressureHandler,
-                                               httpOutboundRequest.getSourceContext(), targetHandler.getContext());
-=======
         Util.setBackPressureListener(httpOutboundRequest.isPassthrough(), backpressureHandler,
                                      httpOutboundRequest.getSourceContext());
->>>>>>> 76d76d3b
 
         if (handlerExecutor != null) {
             handlerExecutor.executeAtTargetRequestReceiving(httpOutboundRequest);
@@ -207,13 +202,7 @@
                 .setSenderState(new SendingHeaders(messageStateContext, this, httpVersion, chunkConfig,
                                                    httpInboundResponseFuture));
         httpOutboundRequest.getHttpContentAsync().setMessageListener((httpContent -> {
-<<<<<<< HEAD
-            if (backpressureHandler != null) {
-                backpressureHandler.getBackPressureObservable().notifyAcquire();
-            }
-=======
             Util.checkWritableAndNotify(targetHandler.getContext(), backpressureHandler);
->>>>>>> 76d76d3b
             this.channel.eventLoop().execute(() -> {
                 try {
                     writeOutboundRequest(httpOutboundRequest, httpContent);
