--- conflicted
+++ resolved
@@ -19,11 +19,7 @@
     <parent>
         <groupId>org.wso2.transport.http</groupId>
         <artifactId>http-parent</artifactId>
-<<<<<<< HEAD
-        <version>6.0.161-SNAPSHOT</version>
-=======
         <version>6.0.162-SNAPSHOT</version>
->>>>>>> 0614bc7d
         <relativePath>../../pom.xml</relativePath>
     </parent>
 
