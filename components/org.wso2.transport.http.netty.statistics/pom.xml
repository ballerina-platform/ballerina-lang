<?xml version="1.0" encoding="UTF-8"?>
<!--
  ~ Copyright (c) 2016, WSO2 Inc. (http://www.wso2.org) All Rights Reserved.
  ~
  ~ WSO2 Inc. licenses this file to you under the Apache License,
  ~ Version 2.0 (the "License"); you may not use this file except
  ~ in compliance with the License.
  ~ You may obtain a copy of the License at
  ~
  ~    http://www.apache.org/licenses/LICENSE-2.0
  ~
  ~ Unless required by applicable law or agreed to in writing,
  ~ software distributed under the License is distributed on an
  ~ "AS IS" BASIS, WITHOUT WARRANTIES OR CONDITIONS OF ANY
  ~ KIND, either express or implied.  See the License for the
  ~ specific language governing permissions and limitations
  ~ under the License.
  -->
<project xmlns="http://maven.apache.org/POM/4.0.0" xmlns:xsi="http://www.w3.org/2001/XMLSchema-instance" xsi:schemaLocation="http://maven.apache.org/POM/4.0.0 http://maven.apache.org/xsd/maven-4.0.0.xsd">

    <parent>
        <groupId>org.wso2.transport.http</groupId>
        <artifactId>http-parent</artifactId>
<<<<<<< HEAD
        <version>6.0.124-SNAPSHOT</version>
=======
        <version>6.0.125-SNAPSHOT</version>
>>>>>>> df5c9fae
        <relativePath>../../pom.xml</relativePath>
    </parent>

    <modelVersion>4.0.0</modelVersion>
    <artifactId>org.wso2.transport.http.netty.statistics</artifactId>
    <packaging>bundle</packaging>
    <name>WSO2 Transport HTTP Netty Statistics</name>
    <description>Latency matrix calculation for Netty based HTTP transport</description>

    <dependencies>
        <dependency>
            <groupId>org.wso2.eclipse.osgi</groupId>
            <artifactId>org.eclipse.osgi</artifactId>
        </dependency>
        <dependency>
            <groupId>org.wso2.eclipse.osgi</groupId>
            <artifactId>org.eclipse.osgi.services</artifactId>
        </dependency>
        <dependency>
            <groupId>org.wso2.carbon.messaging</groupId>
            <artifactId>org.wso2.carbon.messaging</artifactId>
        </dependency>
        <dependency>
            <groupId>org.wso2.carbon.metrics</groupId>
            <artifactId>org.wso2.carbon.metrics.core</artifactId>
        </dependency>
        <dependency>
            <groupId>org.wso2.transport.http</groupId>
            <artifactId>org.wso2.transport.http.netty</artifactId>
        </dependency>
    </dependencies>

    <properties>
        <private.package>org.wso2.transport.http.netty.statistics.internal</private.package>
        <export.package>
            !org.wso2.transport.http.netty.statistics.internal,
            org.wso2.transport.http.netty.statistics.*,
        </export.package>
        <import.package>
            org.wso2.transport.http.netty.statistics,
            org.osgi.framework.*;version="${osgi.framework.import.version.range}",
            org.osgi.util.tracker;version="${osgi.service.tracker.import.version.range}",
            org.slf4j.*;version="${slf4j.logging.package.import.version.range}",
            org.wso2.carbon.metrics.core,
            org.wso2.carbon.messaging.*;version="${carbon.messaging.package.import.version.range}",
            org.wso2.transport.http.netty.config.*;version="${netty.transport.package.export.version}"
        </import.package>
    </properties>


</project><|MERGE_RESOLUTION|>--- conflicted
+++ resolved
@@ -21,11 +21,7 @@
     <parent>
         <groupId>org.wso2.transport.http</groupId>
         <artifactId>http-parent</artifactId>
-<<<<<<< HEAD
-        <version>6.0.124-SNAPSHOT</version>
-=======
         <version>6.0.125-SNAPSHOT</version>
->>>>>>> df5c9fae
         <relativePath>../../pom.xml</relativePath>
     </parent>
 
