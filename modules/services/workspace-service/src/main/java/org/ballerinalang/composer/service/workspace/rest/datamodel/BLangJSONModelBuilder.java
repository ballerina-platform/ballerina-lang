/*
*  Copyright (c) 2016, WSO2 Inc. (http://www.wso2.org) All Rights Reserved.
*
*  WSO2 Inc. licenses this file to you under the Apache License,
*  Version 2.0 (the "License"); you may not use this file except
*  in compliance with the License.
*  You may obtain a copy of the License at
*
*    http://www.apache.org/licenses/LICENSE-2.0
*
*  Unless required by applicable law or agreed to in writing,
*  software distributed under the License is distributed on an
*  "AS IS" BASIS, WITHOUT WARRANTIES OR CONDITIONS OF ANY
*  KIND, either express or implied.  See the License for the
*  specific language governing permissions and limitations
*  under the License.
*/

package org.ballerinalang.composer.service.workspace.rest.datamodel;

import com.google.gson.JsonArray;
import com.google.gson.JsonObject;
import org.apache.commons.lang3.StringUtils;
import org.ballerinalang.bre.ConnectorVarLocation;
import org.ballerinalang.bre.ConstantLocation;
import org.ballerinalang.bre.GlobalVarLocation;
import org.ballerinalang.bre.ServiceVarLocation;
import org.ballerinalang.bre.StackVarLocation;
import org.ballerinalang.bre.StructVarLocation;
import org.ballerinalang.bre.WorkerVarLocation;
import org.ballerinalang.composer.service.workspace.api.StringUtil;
import org.ballerinalang.model.AnnotationAttachment;
import org.ballerinalang.model.AnnotationAttributeDef;
import org.ballerinalang.model.AnnotationAttributeValue;
import org.ballerinalang.model.AnnotationDef;
import org.ballerinalang.model.BLangPackage;
import org.ballerinalang.model.BLangProgram;
import org.ballerinalang.model.BTypeMapper;
import org.ballerinalang.model.BallerinaAction;
import org.ballerinalang.model.BallerinaConnectorDef;
import org.ballerinalang.model.BallerinaFile;
import org.ballerinalang.model.BallerinaFunction;
import org.ballerinalang.model.CompilationUnit;
import org.ballerinalang.model.ConnectorDcl;
import org.ballerinalang.model.ConstDef;
import org.ballerinalang.model.GlobalVariableDef;
import org.ballerinalang.model.ImportPackage;
import org.ballerinalang.model.NodeLocation;
import org.ballerinalang.model.NodeVisitor;
import org.ballerinalang.model.ParameterDef;
import org.ballerinalang.model.Resource;
import org.ballerinalang.model.Service;
import org.ballerinalang.model.StructDef;
import org.ballerinalang.model.VariableDef;
import org.ballerinalang.model.WhiteSpaceDescriptor;
import org.ballerinalang.model.Worker;
import org.ballerinalang.model.expressions.ActionInvocationExpr;
import org.ballerinalang.model.expressions.AddExpression;
import org.ballerinalang.model.expressions.AndExpression;
import org.ballerinalang.model.expressions.ArrayInitExpr;
import org.ballerinalang.model.expressions.ArrayMapAccessExpr;
import org.ballerinalang.model.expressions.BacktickExpr;
import org.ballerinalang.model.expressions.BasicLiteral;
import org.ballerinalang.model.expressions.ConnectorInitExpr;
import org.ballerinalang.model.expressions.DivideExpr;
import org.ballerinalang.model.expressions.EqualExpression;
import org.ballerinalang.model.expressions.Expression;
import org.ballerinalang.model.expressions.FieldAccessExpr;
import org.ballerinalang.model.expressions.FunctionInvocationExpr;
import org.ballerinalang.model.expressions.GreaterEqualExpression;
import org.ballerinalang.model.expressions.GreaterThanExpression;
import org.ballerinalang.model.expressions.InstanceCreationExpr;
import org.ballerinalang.model.expressions.JSONArrayInitExpr;
import org.ballerinalang.model.expressions.JSONFieldAccessExpr;
import org.ballerinalang.model.expressions.JSONInitExpr;
import org.ballerinalang.model.expressions.KeyValueExpr;
import org.ballerinalang.model.expressions.LessEqualExpression;
import org.ballerinalang.model.expressions.LessThanExpression;
import org.ballerinalang.model.expressions.MapInitExpr;
import org.ballerinalang.model.expressions.ModExpression;
import org.ballerinalang.model.expressions.MultExpression;
import org.ballerinalang.model.expressions.NotEqualExpression;
import org.ballerinalang.model.expressions.NullLiteral;
import org.ballerinalang.model.expressions.OrExpression;
import org.ballerinalang.model.expressions.RefTypeInitExpr;
import org.ballerinalang.model.expressions.ResourceInvocationExpr;
import org.ballerinalang.model.expressions.StructInitExpr;
import org.ballerinalang.model.expressions.SubtractExpression;
import org.ballerinalang.model.expressions.TypeCastExpression;
import org.ballerinalang.model.expressions.UnaryExpression;
import org.ballerinalang.model.expressions.VariableRefExpr;
import org.ballerinalang.model.invokers.MainInvoker;
import org.ballerinalang.model.statements.ActionInvocationStmt;
import org.ballerinalang.model.statements.AssignStmt;
import org.ballerinalang.model.statements.BlockStmt;
import org.ballerinalang.model.statements.BreakStmt;
import org.ballerinalang.model.statements.CommentStmt;
import org.ballerinalang.model.statements.ForkJoinStmt;
import org.ballerinalang.model.statements.FunctionInvocationStmt;
import org.ballerinalang.model.statements.IfElseStmt;
import org.ballerinalang.model.statements.ReplyStmt;
import org.ballerinalang.model.statements.ReturnStmt;
import org.ballerinalang.model.statements.Statement;
import org.ballerinalang.model.statements.ThrowStmt;
import org.ballerinalang.model.statements.TransformStmt;
import org.ballerinalang.model.statements.TryCatchStmt;
import org.ballerinalang.model.statements.VariableDefStmt;
import org.ballerinalang.model.statements.WhileStmt;
import org.ballerinalang.model.statements.WorkerInvocationStmt;
import org.ballerinalang.model.statements.WorkerReplyStmt;
import org.ballerinalang.model.values.BString;

import java.util.Stack;


/**
 * Serializes ballerina language object model to JSON based model.
 */
public class BLangJSONModelBuilder implements NodeVisitor {

    private JsonObject jsonObj;
    private Stack<JsonArray> tempJsonArrayRef = new Stack<>();
    private boolean isExprAsString = true;
    private BLangExpressionModelBuilder exprVisitor;

    public BLangJSONModelBuilder(JsonObject jsonObj) {
        this.exprVisitor = new BLangExpressionModelBuilder();
        this.jsonObj = jsonObj;
    }

    @Override
    public void visit(BLangProgram bLangProgram) {

    }

    @Override
    public void visit(BLangPackage bLangPackage) {

    }

    @Override
    public void visit(BallerinaFile bFile) {

        tempJsonArrayRef.push(new JsonArray());

        //package definitions
        JsonObject pkgDefine = new JsonObject();
        pkgDefine.addProperty(BLangJSONModelConstants.DEFINITION_TYPE, BLangJSONModelConstants.PACKAGE_DEFINITION);
        pkgDefine.addProperty(BLangJSONModelConstants.PACKAGE_NAME, bFile.getPackagePath());
        tempJsonArrayRef.peek().add(pkgDefine);

        //import declarations
        if (bFile.getImportPackages() != null) {
            for (ImportPackage anImport : bFile.getImportPackages()) {
                anImport.accept(this);
            }
        }

        //        ArrayList<PositionAwareNode> rootElements = new ArrayList<>();

        //        if (bFile.getConstants() != null && bFile.getConstants().length > 0) {
        //            for (Const constDefinition : bFile.getConstants()) {
        //                rootElements.add(constDefinition);
        //            }
        //        }
        //
        //        if (bFile.getServices() != null) {
        //            Service[] services = new Service[bFile.getServices().size()];
        //            bFile.getServices().toArray(services);
        //            for (Service service : services) {
        //                rootElements.add(service);
        //            }
        //        }
        //
        //        for (Function function : bFile.getFunctions()) {
        //            BallerinaFunction bFunction = (BallerinaFunction) function;
        //            rootElements.add(bFunction);
        //        }


        //        Collections.sort(rootElements, new Comparator<PositionAwareNode>() {
        //            @Override
        //            public int compare(PositionAwareNode o1, PositionAwareNode o2) {
        //                return Integer.compare(o1.getRelativePosition(), o2.getRelativePosition());
        //            }
        //        });

        //service definitions //connector definitions //function definition
        for (CompilationUnit node : bFile.getCompilationUnits()) {
            node.accept(this);
        }

        this.jsonObj.add(BLangJSONModelConstants.ROOT, tempJsonArrayRef.peek());
        this.addWhitespaceDescriptor(this.jsonObj, bFile.getWhiteSpaceDescriptor());
        this.tempJsonArrayRef.pop();

    }

    @Override
    public void visit(ImportPackage importPackage) {
        JsonObject importObj = new JsonObject();
        importObj.addProperty(BLangJSONModelConstants.DEFINITION_TYPE, BLangJSONModelConstants.IMPORT_DEFINITION);
        importObj.addProperty(BLangJSONModelConstants.IMPORT_PACKAGE_NAME, importPackage.getName());
        importObj.addProperty(BLangJSONModelConstants.IMPORT_PACKAGE_PATH, importPackage.getPath());
        this.addPosition(importObj, importPackage.getNodeLocation());
        this.addWhitespaceDescriptor(importObj, importPackage.getWhiteSpaceDescriptor());
        tempJsonArrayRef.peek().add(importObj);
    }

    @Override
    public void visit(Service service) {
        JsonObject serviceObj = new JsonObject();
        serviceObj.addProperty(BLangJSONModelConstants.DEFINITION_TYPE, BLangJSONModelConstants.SERVICE_DEFINITION);
        serviceObj.addProperty(BLangJSONModelConstants.SERVICE_NAME, service.getSymbolName().getName());
        this.addPosition(serviceObj, service.getNodeLocation());
        this.addWhitespaceDescriptor(serviceObj, service.getWhiteSpaceDescriptor());
        tempJsonArrayRef.push(new JsonArray());
    
        if (service.getAnnotations() != null) {
            for (AnnotationAttachment annotation : service.getAnnotations()) {
                annotation.accept(this);
            }
        }
        
        if (service.getVariableDefStmts() != null) {
            for (VariableDefStmt variableDefStmt : service.getVariableDefStmts()) {
                variableDefStmt.accept(this);
            }
        }

        if (service.getResources() != null) {
            for (Resource resource : service.getResources()) {
                resource.accept(this);
            }
        }

        serviceObj.add(BLangJSONModelConstants.CHILDREN, tempJsonArrayRef.peek());
        tempJsonArrayRef.pop();
        tempJsonArrayRef.peek().add(serviceObj);
    }

    @Override
    public void visit(BallerinaConnectorDef connector) {
        JsonObject jsonConnectObj = new JsonObject();
        this.addPosition(jsonConnectObj, connector.getNodeLocation());
        this.addWhitespaceDescriptor(jsonConnectObj, connector.getWhiteSpaceDescriptor());
        jsonConnectObj.addProperty(BLangJSONModelConstants.DEFINITION_TYPE, BLangJSONModelConstants
                .CONNECTOR_DEFINITION);
        jsonConnectObj.addProperty(BLangJSONModelConstants.CONNECTOR_NAME, connector.getSymbolName().getName());
        tempJsonArrayRef.push(new JsonArray());

        if (connector.getAnnotations() != null) {
            for (AnnotationAttachment annotation : connector.getAnnotations()) {
                annotation.accept(this);
            }
        }

        if (connector.getParameterDefs() != null) {
            tempJsonArrayRef.push(new JsonArray());
            for (ParameterDef parameterDef : connector.getParameterDefs()) {
                parameterDef.accept(this);
            }
            JsonObject argsObj = new JsonObject();
            argsObj.addProperty(BLangJSONModelConstants.DEFINITION_TYPE,
                                BLangJSONModelConstants.ARGUMENT_PARAMETER_DEFINITIONS);
            argsObj.add(BLangJSONModelConstants.CHILDREN, this.tempJsonArrayRef.peek());
            tempJsonArrayRef.pop();
            tempJsonArrayRef.peek().add(argsObj);
        }

        if (connector.getVariableDefStmts() != null) {
            for (VariableDefStmt variableDefStmt : connector.getVariableDefStmts()) {
                variableDefStmt.accept(this);
            }
        }
        if (connector.getActions() != null) {
            for (BallerinaAction action : connector.getActions()) {
                action.accept(this);
            }
        }
        jsonConnectObj.add(BLangJSONModelConstants.CHILDREN, tempJsonArrayRef.peek());
        tempJsonArrayRef.pop();
        tempJsonArrayRef.peek().add(jsonConnectObj);
    }

    @Override
    public void visit(Resource resource) {
        JsonObject resourceObj = new JsonObject();
        resourceObj.addProperty(BLangJSONModelConstants.DEFINITION_TYPE, BLangJSONModelConstants.RESOURCE_DEFINITION);
        resourceObj.addProperty(BLangJSONModelConstants.RESOURCE_NAME, resource.getName());
        this.addPosition(resourceObj, resource.getNodeLocation());
        this.addWhitespaceDescriptor(resourceObj, resource.getWhiteSpaceDescriptor());
        tempJsonArrayRef.push(new JsonArray());
        if (resource.getResourceAnnotations() != null) {
            for (AnnotationAttachment annotation : resource.getResourceAnnotations()) {
                annotation.accept(this);
            }
        }

        if (resource.getParameterDefs() != null) {
            tempJsonArrayRef.push(new JsonArray());
            for (ParameterDef parameterDef : resource.getParameterDefs()) {
                parameterDef.accept(this);
            }
            JsonObject argsParamObj = new JsonObject();
            argsParamObj.addProperty(BLangJSONModelConstants.DEFINITION_TYPE,
                                     BLangJSONModelConstants.ARGUMENT_PARAMETER_DEFINITIONS);
            argsParamObj.add(BLangJSONModelConstants.CHILDREN, this.tempJsonArrayRef.peek());
            tempJsonArrayRef.pop();
            tempJsonArrayRef.peek().add(argsParamObj);
        }

        if (resource.getVariableDefs() != null) {
            for (VariableDef variableDef : resource.getVariableDefs()) {
                variableDef.accept(this);
            }
        }

        if (resource.getWorkers() != null) {
            for (Worker worker : resource.getWorkers()) {
                worker.accept(this);
            }
        }

        if (resource.getResourceBody() != null) {
            resource.getResourceBody().accept(this);
        }

        resourceObj.add(BLangJSONModelConstants.CHILDREN, tempJsonArrayRef.peek());
        tempJsonArrayRef.pop();
        tempJsonArrayRef.peek().add(resourceObj);
    }

    @Override
    public void visit(BallerinaFunction function) {
        JsonObject jsonFunc = new JsonObject();
        jsonFunc.addProperty(BLangJSONModelConstants.DEFINITION_TYPE, BLangJSONModelConstants.FUNCTION_DEFINITION);
        jsonFunc.addProperty(BLangJSONModelConstants.FUNCTIONS_NAME, function.getName());
        jsonFunc.addProperty(BLangJSONModelConstants.IS_PUBLIC_FUNCTION, function.isPublic());
        this.addPosition(jsonFunc, function.getNodeLocation());
        this.addWhitespaceDescriptor(jsonFunc, function.getWhiteSpaceDescriptor());
        this.tempJsonArrayRef.push(new JsonArray());

        if (function.getAnnotations() != null) {
            for (AnnotationAttachment annotation : function.getAnnotations()) {
                annotation.accept(this);
            }
        }

        if (function.getVariableDefs() != null) {
            for (VariableDef variableDef : function.getVariableDefs()) {
                variableDef.accept(BLangJSONModelBuilder.this);
            }
        }

        if (function.getParameterDefs() != null) {
            tempJsonArrayRef.push(new JsonArray());
            for (ParameterDef parameterDef : function.getParameterDefs()) {
                parameterDef.accept(this);
            }
            JsonObject argsParamObj = new JsonObject();
            argsParamObj.addProperty(BLangJSONModelConstants.DEFINITION_TYPE,
                                BLangJSONModelConstants.ARGUMENT_PARAMETER_DEFINITIONS);
            argsParamObj.add(BLangJSONModelConstants.CHILDREN, this.tempJsonArrayRef.peek());
            tempJsonArrayRef.pop();
            tempJsonArrayRef.peek().add(argsParamObj);
        }

        if (function.getConnectorDcls() != null) {
            for (ConnectorDcl connectDcl : function.getConnectorDcls()) {
                connectDcl.accept(this);
            }
        }

        if (function.getReturnParameters() != null) {
            tempJsonArrayRef.push(new JsonArray());
            for (ParameterDef parameterDef : function.getReturnParameters()) {
                parameterDef.accept(this);
            }
            JsonObject returnParamObj = new JsonObject();
            returnParamObj.addProperty(BLangJSONModelConstants.DEFINITION_TYPE,
                                BLangJSONModelConstants.RETURN_PARAMETER_DEFINITIONS);
            returnParamObj.add(BLangJSONModelConstants.CHILDREN, this.tempJsonArrayRef.peek());
            tempJsonArrayRef.pop();
            tempJsonArrayRef.peek().add(returnParamObj);
        }

        if (function.getWorkers() != null) {
            for (Worker worker : function.getWorkers()) {
                worker.accept(this);
            }
        }

        if (!function.isNative()) {
            function.getCallableUnitBody().accept(this);
        }
        jsonFunc.add(BLangJSONModelConstants.CHILDREN, tempJsonArrayRef.peek());
        tempJsonArrayRef.pop();
        tempJsonArrayRef.peek().add(jsonFunc);
    }

    @Override
    public void visit(BTypeMapper typeMapper) {
        JsonObject jsonTypeMapper = new JsonObject();
        jsonTypeMapper.addProperty(BLangJSONModelConstants.DEFINITION_TYPE, BLangJSONModelConstants
                .TYPE_MAPPER_DEFINITION);
        jsonTypeMapper.addProperty(BLangJSONModelConstants.TYPE_MAPPER_NAME, typeMapper.getName());
        this.addWhitespaceDescriptor(jsonTypeMapper, typeMapper.getWhiteSpaceDescriptor());
        this.tempJsonArrayRef.push(new JsonArray());

        if (typeMapper.getAnnotations() != null) {
            for (AnnotationAttachment annotation : typeMapper.getAnnotations()) {
                annotation.accept(this);
            }
        }

        if (typeMapper.getVariableDefs() != null) {
            for (VariableDef variableDef : typeMapper.getVariableDefs()) {
                variableDef.accept(BLangJSONModelBuilder.this);
            }
        }
        if (typeMapper.getParameterDefs() != null) {
            for (ParameterDef parameterDef : typeMapper.getParameterDefs()) {
                parameterDef.accept(this);
            }
        }
        JsonObject returnTypeObj = new JsonObject();
        returnTypeObj.addProperty(BLangJSONModelConstants.DEFINITION_TYPE, BLangJSONModelConstants.RETURN_TYPE);
        if (typeMapper.getReturnParameters() != null) {
            for (ParameterDef parameterDef : typeMapper.getReturnParameters()) {
                JsonObject paramObj = new JsonObject();
                paramObj.addProperty(BLangJSONModelConstants.DEFINITION_TYPE, BLangJSONModelConstants.RETURN_TYPE);
                paramObj.addProperty(BLangJSONModelConstants.PARAMETER_TYPE, parameterDef.getTypeName().getSymbolName
                        ().getName());
                this.addWhitespaceDescriptor(paramObj, parameterDef.getWhiteSpaceDescriptor());
                this.tempJsonArrayRef.push(new JsonArray());
                if (parameterDef.getAnnotations() != null) {
                    for (AnnotationAttachment annotation : parameterDef.getAnnotations()) {
                        annotation.accept(this);
                    }
                }
                paramObj.add(BLangJSONModelConstants.CHILDREN, this.tempJsonArrayRef.peek());
                this.tempJsonArrayRef.pop();
                this.tempJsonArrayRef.peek().add(paramObj);
            }
        }
        typeMapper.getCallableUnitBody().accept(this);
        jsonTypeMapper.add(BLangJSONModelConstants.CHILDREN, tempJsonArrayRef.peek());
        tempJsonArrayRef.pop();
        tempJsonArrayRef.peek().add(jsonTypeMapper);
    }

    @Override
    public void visit(BallerinaAction action) {
        JsonObject jsonAction = new JsonObject();
        this.addPosition(jsonAction, action.getNodeLocation());
        jsonAction.addProperty(BLangJSONModelConstants.DEFINITION_TYPE, BLangJSONModelConstants.ACTION_DEFINITION);
        jsonAction.addProperty(BLangJSONModelConstants.ACTION_NAME, action.getName());
        tempJsonArrayRef.push(new JsonArray());

        if (action.getAnnotations() != null) {
            for (AnnotationAttachment annotation : action.getAnnotations()) {
                annotation.accept(this);
            }
        }

        if (action.getParameterDefs() != null) {
            tempJsonArrayRef.push(new JsonArray());
            for (ParameterDef parameterDef : action.getParameterDefs()) {
                parameterDef.accept(this);
            }
            JsonObject argsObj = new JsonObject();
            argsObj.addProperty(BLangJSONModelConstants.DEFINITION_TYPE,
                                BLangJSONModelConstants.ARGUMENT_PARAMETER_DEFINITIONS);
            argsObj.add(BLangJSONModelConstants.CHILDREN, this.tempJsonArrayRef.peek());
            tempJsonArrayRef.pop();
            tempJsonArrayRef.peek().add(argsObj);
        }

        if (action.getVariableDefs() != null) {
            for (VariableDef variableDef : action.getVariableDefs()) {
                variableDef.accept(this);
            }
        }
        if (action.getConnectorDcls() != null) {
            for (ConnectorDcl connectDcl : action.getConnectorDcls()) {
                connectDcl.accept(this);
            }
        }

        if (action.getReturnParameters() != null) {
            tempJsonArrayRef.push(new JsonArray());
            for (ParameterDef parameterDef : action.getReturnParameters()) {
                parameterDef.accept(this);
            }
            JsonObject argsObj = new JsonObject();
            argsObj.addProperty(BLangJSONModelConstants.DEFINITION_TYPE,
                                BLangJSONModelConstants.RETURN_PARAMETER_DEFINITIONS);
            argsObj.add(BLangJSONModelConstants.CHILDREN, this.tempJsonArrayRef.peek());
            tempJsonArrayRef.pop();
            tempJsonArrayRef.peek().add(argsObj);
        }

        if (action.getWorkers() != null) {
            for (Worker worker : action.getWorkers()) {
                worker.accept(this);
            }
        }
        action.getCallableUnitBody().accept(this);
        jsonAction.add(BLangJSONModelConstants.CHILDREN, tempJsonArrayRef.peek());
        tempJsonArrayRef.pop();
        tempJsonArrayRef.peek().add(jsonAction);
    }

    @Override
    public void visit(Worker worker) {
        JsonObject jsonWorker = new JsonObject();
        jsonWorker.addProperty(BLangJSONModelConstants.DEFINITION_TYPE, BLangJSONModelConstants.WORKER_DEFINITION);
        jsonWorker.addProperty(BLangJSONModelConstants.WORKER_NAME, worker.getName());
        this.addPosition(jsonWorker, worker.getNodeLocation());
        this.addWhitespaceDescriptor(jsonWorker, worker.getWhiteSpaceDescriptor());
        tempJsonArrayRef.push(new JsonArray());
        tempJsonArrayRef.push(new JsonArray());
        tempJsonArrayRef.push(new JsonArray());
        if (worker.getParameterDefs() != null) {
            for (ParameterDef parameterDef : worker.getParameterDefs()) {
                parameterDef.accept(this);
            }
        }

        jsonWorker.add(BLangJSONModelConstants.PARAMETER_DEFINITION, this.tempJsonArrayRef.peek());
        tempJsonArrayRef.pop();
        if (worker.getReturnParameters() != null) {
            for (ParameterDef parameterDef : worker.getReturnParameters()) {
                parameterDef.accept(this);
            }
        }
        jsonWorker.add(BLangJSONModelConstants.RETURN_TYPE, this.tempJsonArrayRef.peek());
        tempJsonArrayRef.pop();
        if (worker.getCallableUnitBody() != null) {
            worker.getCallableUnitBody().accept(this);
        }
        jsonWorker.add(BLangJSONModelConstants.CHILDREN, tempJsonArrayRef.peek());
        tempJsonArrayRef.pop();
        tempJsonArrayRef.peek().add(jsonWorker);
    }

    /**
     * {@inheritDoc}
     */
    @Override
    public void visit(AnnotationAttachment annotation) {
        JsonObject jsonAnnotation = new JsonObject();
        jsonAnnotation.addProperty(BLangJSONModelConstants.DEFINITION_TYPE, BLangJSONModelConstants.ANNOTATION);
        jsonAnnotation.addProperty(BLangJSONModelConstants.ANNOTATION_NAME, annotation.getName());
        jsonAnnotation.addProperty(BLangJSONModelConstants.ANNOTATION_PACKAGE_NAME, annotation.getPkgName());
        jsonAnnotation.addProperty(BLangJSONModelConstants.ANNOTATION_PACKAGE_PATH, annotation.getPkgPath());
        this.addPosition(jsonAnnotation, annotation.getNodeLocation());
        this.addWhitespaceDescriptor(jsonAnnotation, annotation.getWhiteSpaceDescriptor());
        tempJsonArrayRef.push(new JsonArray());
        annotation.getAttributeNameValuePairs().forEach(this::visitAnnotationEntry);
        jsonAnnotation.add(BLangJSONModelConstants.CHILDREN, tempJsonArrayRef.peek());
        tempJsonArrayRef.pop();
        tempJsonArrayRef.peek().add(jsonAnnotation);
    }

    /**
     * Visitor for an annotation key value pair.
     * @param key The key of the annotation value pair.
     * @param value The value of the annotation value pair.
     */
    public void visitAnnotationEntry(String key, AnnotationAttributeValue value) {
        JsonObject jsonAnnotationEntry = new JsonObject();
        jsonAnnotationEntry.addProperty(BLangJSONModelConstants.DEFINITION_TYPE,
                BLangJSONModelConstants.ANNOTATION_ENTRY);
        jsonAnnotationEntry.addProperty(BLangJSONModelConstants.ANNOTATION_ENTRY_KEY, key);
        this.addWhitespaceDescriptor(jsonAnnotationEntry, value.getWhiteSpaceDescriptor());
        if (value.getLiteralValue() != null) {
            if (value.getLiteralValue() instanceof BString) {
                jsonAnnotationEntry.addProperty(BLangJSONModelConstants.ANNOTATION_ENTRY_VALUE,
                        "\"" + value.getLiteralValue().stringValue() + "\"");
            } else {
                jsonAnnotationEntry.addProperty(BLangJSONModelConstants.ANNOTATION_ENTRY_VALUE,
                        value.getLiteralValue().stringValue());
            }
        } else if (value.getAnnotationValue() != null) {
            this.tempJsonArrayRef.push(new JsonArray());
            value.getAnnotationValue().accept(this);
            jsonAnnotationEntry.add(BLangJSONModelConstants.ANNOTATION_ENTRY_VALUE,
                    this.tempJsonArrayRef.peek().get(0));
            this.tempJsonArrayRef.pop();
        } else if (value.getValueArray() != null) {
            this.tempJsonArrayRef.push(new JsonArray());
            visitAnnotationEntryArray(value.getValueArray());
            jsonAnnotationEntry.add(BLangJSONModelConstants.ANNOTATION_ENTRY_VALUE,
                    this.tempJsonArrayRef.peek().get(0));
            this.tempJsonArrayRef.pop();
        }
        this.tempJsonArrayRef.peek().add(jsonAnnotationEntry);
    }

    /**
     * Visitor for an annotation value which is an array.
     * @param annotationEntryArray The annotation array to be visited.
     */
    public void visitAnnotationEntryArray(AnnotationAttributeValue[] annotationEntryArray) {
        JsonObject jsonAnnotationEntryArray = new JsonObject();
        jsonAnnotationEntryArray.addProperty(BLangJSONModelConstants.DEFINITION_TYPE,
                BLangJSONModelConstants.ANNOTATION_ENTRY_ARRAY);
        tempJsonArrayRef.push(new JsonArray());
        for (AnnotationAttributeValue annotationAttributeValue : annotationEntryArray) {
            visitAnnotationEntry(StringUtils.EMPTY, annotationAttributeValue);
        }
        jsonAnnotationEntryArray.add(BLangJSONModelConstants.CHILDREN, tempJsonArrayRef.peek());
        tempJsonArrayRef.pop();
        tempJsonArrayRef.peek().add(jsonAnnotationEntryArray);
    }

    @Override
    public void visit(ParameterDef parameterDef) {
        JsonObject paramObj = new JsonObject();
        paramObj.addProperty(BLangJSONModelConstants.DEFINITION_TYPE, BLangJSONModelConstants.PARAMETER_DEFINITION);
        paramObj.addProperty(BLangJSONModelConstants.PARAMETER_NAME, parameterDef.getName());
        paramObj.addProperty(BLangJSONModelConstants.PARAMETER_TYPE, parameterDef.getTypeName().getSymbolName()
                .getName());
        this.addPosition(paramObj, parameterDef.getNodeLocation());
        this.addWhitespaceDescriptor(paramObj, parameterDef.getWhiteSpaceDescriptor());
        this.tempJsonArrayRef.push(new JsonArray());
        if (parameterDef.getAnnotations() != null) {
            for (AnnotationAttachment annotation : parameterDef.getAnnotations()) {
                annotation.accept(this);
            }
        }
        paramObj.add(BLangJSONModelConstants.CHILDREN, this.tempJsonArrayRef.peek());
        this.tempJsonArrayRef.pop();
        this.tempJsonArrayRef.peek().add(paramObj);
    }

    @Override
    public void visit(VariableDef variableDef) {
        JsonObject variableDefObj = new JsonObject();
        this.addPosition(variableDefObj, variableDef.getNodeLocation());
        this.addWhitespaceDescriptor(variableDefObj, variableDef.getWhiteSpaceDescriptor());
        variableDefObj.addProperty(BLangJSONModelConstants.DEFINITION_TYPE, BLangJSONModelConstants
                .VARIABLE_DEFINITION);
        variableDefObj.addProperty(BLangJSONModelConstants.VARIABLE_NAME, variableDef.getName());
        variableDefObj.addProperty(BLangJSONModelConstants.VARIABLE_TYPE, variableDef.getTypeName().toString());
        variableDefObj.addProperty(BLangJSONModelConstants.PACKAGE_NAME, variableDef.getTypeName().getPackageName());
        tempJsonArrayRef.peek().add(variableDefObj);
    }

    @Override
    public void visit(BlockStmt blockStmt) {
        if (blockStmt.getStatements() != null) {
            for (Statement statement : blockStmt.getStatements()) {
                statement.accept(this);
            }
        }
    }

    @Override
    public void visit(AssignStmt assignStmt) {
        JsonObject assignmentStmtObj = new JsonObject();
        this.addPosition(assignmentStmtObj, assignStmt.getNodeLocation());
        this.addWhitespaceDescriptor(assignmentStmtObj, assignStmt.getWhiteSpaceDescriptor());
        assignmentStmtObj.addProperty(BLangJSONModelConstants.STATEMENT_TYPE, BLangJSONModelConstants
                .ASSIGNMENT_STATEMENT);
        tempJsonArrayRef.push(new JsonArray());

        JsonObject lExprObj = new JsonObject();
        lExprObj.addProperty(BLangJSONModelConstants.EXPRESSION_TYPE, BLangJSONModelConstants.LEFT_EXPRESSION);
        tempJsonArrayRef.push(new JsonArray());
        for (Expression expression : assignStmt.getLExprs()) {
            expression.accept(this);
        }
        lExprObj.add(BLangJSONModelConstants.CHILDREN, tempJsonArrayRef.peek());
        tempJsonArrayRef.pop();
        tempJsonArrayRef.peek().add(lExprObj);

        JsonObject rExprObj = new JsonObject();
        rExprObj.addProperty(BLangJSONModelConstants.EXPRESSION_TYPE, BLangJSONModelConstants.RIGHT_EXPRESSION);
        tempJsonArrayRef.push(new JsonArray());
        assignStmt.getRExpr().accept(this);
        rExprObj.add(BLangJSONModelConstants.CHILDREN, tempJsonArrayRef.peek());
        tempJsonArrayRef.pop();
        tempJsonArrayRef.peek().add(rExprObj);

        assignmentStmtObj.add(BLangJSONModelConstants.CHILDREN, tempJsonArrayRef.peek());
        tempJsonArrayRef.pop();
        tempJsonArrayRef.peek().add(assignmentStmtObj);
    }

    @Override
    public void visit(CommentStmt commentStmt) {
        JsonObject commentStmtObj = new JsonObject();
        this.addPosition(commentStmtObj, commentStmt.getNodeLocation());
        this.addWhitespaceDescriptor(commentStmtObj, commentStmt.getWhiteSpaceDescriptor());
        commentStmtObj.addProperty(BLangJSONModelConstants.STATEMENT_TYPE, BLangJSONModelConstants.COMMENT_STATEMENT);
        commentStmtObj.addProperty(BLangJSONModelConstants.COMMENT_STRING, commentStmt.getComment());
        tempJsonArrayRef.peek().add(commentStmtObj);
    }

    @Override
    public void visit(IfElseStmt ifElseStmt) {
        JsonObject ifElseStmtObj = new JsonObject();
        ifElseStmtObj.addProperty(BLangJSONModelConstants.STATEMENT_TYPE, BLangJSONModelConstants.IF_ELSE_STATEMENT);
        this.addPosition(ifElseStmtObj, ifElseStmt.getNodeLocation());
        this.addWhitespaceDescriptor(ifElseStmtObj, ifElseStmt.getWhiteSpaceDescriptor());
        tempJsonArrayRef.push(new JsonArray());
        if (ifElseStmt.getThenBody() != null) {
            tempJsonArrayRef.push(new JsonArray());

            JsonObject thenBodyObj = new JsonObject();
            thenBodyObj.addProperty(BLangJSONModelConstants.EXPRESSION_TYPE, BLangJSONModelConstants
                    .IF_STATEMENT_THEN_BODY);
            this.addPosition(thenBodyObj, ifElseStmt.getThenBody().getNodeLocation());
            tempJsonArrayRef.push(new JsonArray());
            ifElseStmt.getThenBody().accept(this);
            thenBodyObj.add(BLangJSONModelConstants.CHILDREN, tempJsonArrayRef.peek());
            tempJsonArrayRef.pop();
            tempJsonArrayRef.peek().add(thenBodyObj);

            JsonObject ifConditionObj = new JsonObject();
            ifConditionObj.addProperty(BLangJSONModelConstants.EXPRESSION_TYPE, BLangJSONModelConstants
                    .IF_STATEMENT_IF_CONDITION);
            tempJsonArrayRef.push(new JsonArray());
            ifElseStmt.getCondition().accept(this);
            ifConditionObj.add(BLangJSONModelConstants.CHILDREN, tempJsonArrayRef.peek());
            tempJsonArrayRef.pop();
            tempJsonArrayRef.peek().add(ifConditionObj);

            ifElseStmtObj.add(BLangJSONModelConstants.IF_STATEMENT, tempJsonArrayRef.peek());
            tempJsonArrayRef.pop();
        }
        if (ifElseStmt.getElseBody() != null) {
            tempJsonArrayRef.push(new JsonArray());
            this.addPosition(ifElseStmtObj, ifElseStmt.getThenBody().getNodeLocation());
            ifElseStmt.getElseBody().accept(this);
            ifElseStmtObj.add(BLangJSONModelConstants.ELSE_STATEMENT, tempJsonArrayRef.peek());
            tempJsonArrayRef.pop();
        }
        if (ifElseStmt.getElseIfBlocks().length > 0) {
            tempJsonArrayRef.push(new JsonArray());
            IfElseStmt.ElseIfBlock[] elseIfBlocks = ifElseStmt.getElseIfBlocks();
            for (IfElseStmt.ElseIfBlock elseIfBlock : elseIfBlocks) {
                JsonObject elseIfObj = new JsonObject();
                elseIfObj.addProperty(BLangJSONModelConstants.EXPRESSION_TYPE,
                        BLangJSONModelConstants.ELSE_IF_STATEMENT);
                this.addWhitespaceDescriptor(elseIfObj, elseIfBlock.getWhiteSpaceDescriptor());
                tempJsonArrayRef.push(new JsonArray());
                elseIfBlock.getElseIfBody().accept(this);
                elseIfObj.add(BLangJSONModelConstants.CHILDREN, tempJsonArrayRef.peek());
                tempJsonArrayRef.pop();
                tempJsonArrayRef.peek().add(elseIfObj);
            }
            ifElseStmtObj.add(BLangJSONModelConstants.ELSE_IF_BLOCKS, tempJsonArrayRef.peek());
            tempJsonArrayRef.pop();
        }
        tempJsonArrayRef.pop();
        tempJsonArrayRef.peek().add(ifElseStmtObj);
    }

    @Override
    public void visit(WhileStmt whileStmt) {
        JsonObject whileStmtObj = new JsonObject();
        whileStmtObj.addProperty(BLangJSONModelConstants.STATEMENT_TYPE, BLangJSONModelConstants.WHILE_STATEMENT);
        this.addPosition(whileStmtObj, whileStmt.getNodeLocation());
        this.addWhitespaceDescriptor(whileStmtObj, whileStmt.getWhiteSpaceDescriptor());
        tempJsonArrayRef.push(new JsonArray());
        whileStmt.getCondition().accept(this);
        if (whileStmt.getBody() != null) {
            whileStmt.getBody().accept(this);
        }
        whileStmtObj.add(BLangJSONModelConstants.CHILDREN, tempJsonArrayRef.peek());
        tempJsonArrayRef.pop();
        tempJsonArrayRef.peek().add(whileStmtObj);
    }

    @Override
    public void visit(TransformStmt transformStmt) {
        JsonObject transformStmtObj = new JsonObject();
        this.addPosition(transformStmtObj, transformStmt.getNodeLocation());
        transformStmtObj.addProperty(BLangJSONModelConstants.STATEMENT_TYPE, BLangJSONModelConstants
                .TRANSFORM_STATEMENT);
        tempJsonArrayRef.push(new JsonArray());

        tempJsonArrayRef.push(new JsonArray());
        for (Expression expression : transformStmt.getInputExprs()) {
            expression.accept(this);
        }
        transformStmtObj.add(BLangJSONModelConstants.TRANSFORM_INPUT, tempJsonArrayRef.peek());
        tempJsonArrayRef.pop();

        tempJsonArrayRef.push(new JsonArray());
        for (Expression expression : transformStmt.getOutputExprs()) {
            expression.accept(this);
        }
        transformStmtObj.add(BLangJSONModelConstants.TRANSFORM_OUTPUT, tempJsonArrayRef.peek());
        tempJsonArrayRef.pop();

        if (transformStmt.getBody() != null) {
            transformStmt.getBody().accept(this);
        }

        transformStmtObj.add(BLangJSONModelConstants.CHILDREN, tempJsonArrayRef.peek());
        tempJsonArrayRef.pop();
        tempJsonArrayRef.peek().add(transformStmtObj);
    }

    @Override
    public void visit(BreakStmt breakStmt) {
        JsonObject breakObject = new JsonObject();
        breakObject.addProperty(BLangJSONModelConstants.DEFINITION_TYPE, BLangJSONModelConstants.BREAK_STATEMENT);
        this.addPosition(breakObject, breakStmt.getNodeLocation());
        this.addWhitespaceDescriptor(breakObject, breakStmt.getWhiteSpaceDescriptor());
        tempJsonArrayRef.peek().add(breakObject);
    }

    @Override
    public void visit(TryCatchStmt tryCatchStmt) {
        JsonObject tryCatchStmtObj = new JsonObject();
        tryCatchStmtObj.addProperty(BLangJSONModelConstants.STATEMENT_TYPE, BLangJSONModelConstants
                .TRY_CATCH_STATEMENT);
        this.addPosition(tryCatchStmtObj, tryCatchStmt.getNodeLocation());
        this.addWhitespaceDescriptor(tryCatchStmtObj, tryCatchStmt.getWhiteSpaceDescriptor());
        tempJsonArrayRef.push(new JsonArray());

        if (tryCatchStmt.getTryBlock() != null) {
            tempJsonArrayRef.push(new JsonArray());

            JsonObject tryBlockObj = new JsonObject();
            tryBlockObj.addProperty(BLangJSONModelConstants.EXPRESSION_TYPE, BLangJSONModelConstants.TRY_BLOCK);
            this.addPosition(tryBlockObj, tryCatchStmt.getTryBlock().getNodeLocation());
            tempJsonArrayRef.push(new JsonArray());
            tryCatchStmt.getTryBlock().accept(this);
            tryBlockObj.add(BLangJSONModelConstants.CHILDREN, tempJsonArrayRef.peek());
            tempJsonArrayRef.pop();
            tempJsonArrayRef.peek().add(tryBlockObj);

            JsonArray tryStatement = tempJsonArrayRef.peek();
            tempJsonArrayRef.pop();
            tempJsonArrayRef.peek().addAll(tryStatement);
        }

        if (tryCatchStmt.getCatchBlock() != null) {
            tempJsonArrayRef.push(new JsonArray());
            JsonObject catchBlockObj = new JsonObject();
            catchBlockObj.addProperty(BLangJSONModelConstants.EXPRESSION_TYPE, BLangJSONModelConstants.CATCH_BLOCK);

            this.addPosition(catchBlockObj, tryCatchStmt.getCatchBlock().getCatchBlockStmt().getNodeLocation());
            tempJsonArrayRef.push(new JsonArray());
            tryCatchStmt.getCatchBlock().getCatchBlockStmt().accept(this);
            catchBlockObj.add(BLangJSONModelConstants.CHILDREN, tempJsonArrayRef.peek());
            tempJsonArrayRef.pop();
            tempJsonArrayRef.peek().add(catchBlockObj);

            JsonArray catchStatement = tempJsonArrayRef.peek();
            tempJsonArrayRef.pop();
            tempJsonArrayRef.peek().addAll(catchStatement);
        }

        tryCatchStmtObj.add(BLangJSONModelConstants.CHILDREN, tempJsonArrayRef.peek());
        tempJsonArrayRef.pop();
        tempJsonArrayRef.peek().add(tryCatchStmtObj);
    }

    @Override
    public void visit(ThrowStmt throwStmt) {
        JsonObject throwStmtObj = new JsonObject();
        throwStmtObj.addProperty(BLangJSONModelConstants.STATEMENT_TYPE, BLangJSONModelConstants.THROW_STATEMENT);
        this.addPosition(throwStmtObj, throwStmt.getNodeLocation());
        this.addWhitespaceDescriptor(throwStmtObj, throwStmt.getWhiteSpaceDescriptor());
        tempJsonArrayRef.push(new JsonArray());
        if (throwStmt.getExpr() != null) {
            throwStmt.getExpr().accept(this);
        }
        throwStmtObj.add(BLangJSONModelConstants.CHILDREN, tempJsonArrayRef.peek());
        tempJsonArrayRef.pop();
        tempJsonArrayRef.peek().add(throwStmtObj);
    }

    @Override
    public void visit(FunctionInvocationStmt functionInvocationStmt) {
        JsonObject functionInvcStmtObj = new JsonObject();
        functionInvcStmtObj.addProperty(BLangJSONModelConstants.STATEMENT_TYPE, BLangJSONModelConstants
                .FUNCTION_INVOCATION_STATEMENT);
        this.addPosition(functionInvcStmtObj, functionInvocationStmt.getNodeLocation());
        this.addWhitespaceDescriptor(functionInvcStmtObj, functionInvocationStmt.getWhiteSpaceDescriptor());
        tempJsonArrayRef.push(new JsonArray());
        functionInvocationStmt.getFunctionInvocationExpr().accept(this);
        functionInvcStmtObj.add(BLangJSONModelConstants.CHILDREN, tempJsonArrayRef.peek());
        tempJsonArrayRef.pop();
        tempJsonArrayRef.peek().add(functionInvcStmtObj);
    }

    @Override
    public void visit(ActionInvocationStmt actionInvocationStmt) {
        JsonObject actionInvocationStmtObj = new JsonObject();
        actionInvocationStmtObj.addProperty(BLangJSONModelConstants.STATEMENT_TYPE, BLangJSONModelConstants
                .ACTION_INVOCATION_STATEMENT);
        this.addWhitespaceDescriptor(actionInvocationStmtObj, actionInvocationStmt.getWhiteSpaceDescriptor());
        tempJsonArrayRef.push(new JsonArray());
        actionInvocationStmt.getActionInvocationExpr().accept(this);
        actionInvocationStmtObj.add(BLangJSONModelConstants.CHILDREN, tempJsonArrayRef.peek());
        tempJsonArrayRef.pop();
        tempJsonArrayRef.peek().add(actionInvocationStmtObj);
    }

    @Override
    public void visit(WorkerInvocationStmt workerInvocationStmt) {
        JsonObject workerInvokeStmtObj = new JsonObject();
<<<<<<< HEAD
        workerInvokeStmtObj.addProperty(BLangJSONModelConstants.STATEMENT_TYPE,
                                        BLangJSONModelConstants.WORKER_INVOCATION_STATEMENT);
        workerInvokeStmtObj.addProperty(BLangJSONModelConstants.WORKER_NAME,
                                        workerInvocationStmt.getCallableUnitName());
=======
        workerInvokeStmtObj.addProperty(BLangJSONModelConstants.STATEMENT_TYPE, BLangJSONModelConstants
                .WORKER_INVOCATION_STATEMENT);
        workerInvokeStmtObj.addProperty(BLangJSONModelConstants.WORKER_NAME, workerInvocationStmt.getCallableUnitName
                ());
        this.addWhitespaceDescriptor(workerInvokeStmtObj, workerInvocationStmt.getWhiteSpaceDescriptor());
>>>>>>> a22c28a7
        tempJsonArrayRef.push(new JsonArray());
        if (workerInvocationStmt.getInMsg() != null) {
            workerInvocationStmt.getInMsg().accept(this);
        }
        workerInvokeStmtObj.add(BLangJSONModelConstants.INVOKE_MESSAGE, tempJsonArrayRef.peek());
        tempJsonArrayRef.pop();
        tempJsonArrayRef.peek().add(workerInvokeStmtObj);
    }

    @Override
    public void visit(WorkerReplyStmt workerReplyStmt) {
        JsonObject workerReplyStmtObj = new JsonObject();
        workerReplyStmtObj.addProperty(BLangJSONModelConstants.STATEMENT_TYPE, BLangJSONModelConstants
                .WORKER_REPLY_STATEMENT);
        workerReplyStmtObj.addProperty(BLangJSONModelConstants.WORKER_NAME, workerReplyStmt.getWorkerName());
        this.addWhitespaceDescriptor(workerReplyStmtObj, workerReplyStmt.getWhiteSpaceDescriptor());
        tempJsonArrayRef.push(new JsonArray());
        if (workerReplyStmt.getReceiveExpr() != null) {
            workerReplyStmt.getReceiveExpr().accept(this);
        }
        workerReplyStmtObj.add(BLangJSONModelConstants.REPLY_MESSAGE, tempJsonArrayRef.peek());
        tempJsonArrayRef.pop();
        tempJsonArrayRef.peek().add(workerReplyStmtObj);
    }

    @Override
    public void visit(ForkJoinStmt forkJoinStmt) {

    }

    @Override
    public void visit(ReplyStmt replyStmt) {
        JsonObject replyStmtObj = new JsonObject();
        replyStmtObj.addProperty(BLangJSONModelConstants.STATEMENT_TYPE, BLangJSONModelConstants.REPLY_STATEMENT);
        this.addPosition(replyStmtObj, replyStmt.getNodeLocation());
        this.addWhitespaceDescriptor(replyStmtObj, replyStmt.getWhiteSpaceDescriptor());
        if (isExprAsString) {
            replyStmt.accept(exprVisitor);
            String stmtExpression = exprVisitor.getBuffer().toString();
            replyStmtObj.addProperty(BLangJSONModelConstants.EXPRESSION, stmtExpression);
        }
        tempJsonArrayRef.push(new JsonArray());
        replyStmt.getReplyExpr().accept(this);
        replyStmtObj.add(BLangJSONModelConstants.CHILDREN, tempJsonArrayRef.peek());
        tempJsonArrayRef.pop();
        tempJsonArrayRef.peek().add(replyStmtObj);
    }

    @Override
    public void visit(ReturnStmt returnStmt) {
        JsonObject returnStmtObj = new JsonObject();
        returnStmtObj.addProperty(BLangJSONModelConstants.STATEMENT_TYPE, BLangJSONModelConstants.RETURN_STATEMENT);
        this.addPosition(returnStmtObj, returnStmt.getNodeLocation());
        this.addWhitespaceDescriptor(returnStmtObj, returnStmt.getWhiteSpaceDescriptor());
        tempJsonArrayRef.push(new JsonArray());
        if (returnStmt.getExprs() != null) {
            for (Expression expression : returnStmt.getExprs()) {
                expression.accept(this);
            }
        }
        returnStmtObj.add(BLangJSONModelConstants.CHILDREN, tempJsonArrayRef.peek());
        tempJsonArrayRef.pop();
        tempJsonArrayRef.peek().add(returnStmtObj);
    }

    @Override
    public void visit(FunctionInvocationExpr funcIExpr) {
        JsonObject funcInvcObj = new JsonObject();
        funcInvcObj.addProperty(BLangJSONModelConstants.EXPRESSION_TYPE, BLangJSONModelConstants
                .FUNCTION_INVOCATION_EXPRESSION);
        funcInvcObj.addProperty(BLangJSONModelConstants.PACKAGE_NAME, funcIExpr.getPackageName());
        funcInvcObj.addProperty(BLangJSONModelConstants.PACKAGE_PATH, funcIExpr.getPackagePath());
        funcInvcObj.addProperty(BLangJSONModelConstants.FUNCTIONS_NAME, funcIExpr.getName());
        this.addPosition(funcInvcObj, funcIExpr.getNodeLocation());
        this.addWhitespaceDescriptor(funcInvcObj, funcIExpr.getWhiteSpaceDescriptor());
        tempJsonArrayRef.push(new JsonArray());
        if (funcIExpr.getArgExprs() != null) {
            for (Expression expression : funcIExpr.getArgExprs()) {
                expression.accept(this);
            }
        }
        funcInvcObj.add(BLangJSONModelConstants.CHILDREN, tempJsonArrayRef.peek());
        tempJsonArrayRef.pop();
        tempJsonArrayRef.peek().add(funcInvcObj);
    }

    @Override
    public void visit(ActionInvocationExpr actionIExpr) {
        JsonObject actionInvcObj = new JsonObject();
        actionInvcObj.addProperty(BLangJSONModelConstants.EXPRESSION_TYPE, BLangJSONModelConstants
                .ACTION_INVOCATION_EXPRESSION);
        actionInvcObj.addProperty(BLangJSONModelConstants.ACTION_NAME, actionIExpr.getName());
        actionInvcObj.addProperty(BLangJSONModelConstants.ACTION_PKG_NAME, actionIExpr.getPackageName());
        actionInvcObj.addProperty(BLangJSONModelConstants.ACTION_CONNECTOR_NAME, actionIExpr.getConnectorName());
        this.addPosition(actionInvcObj, actionIExpr.getNodeLocation());
        this.addWhitespaceDescriptor(actionInvcObj, actionIExpr.getWhiteSpaceDescriptor());
        tempJsonArrayRef.push(new JsonArray());
        if (actionIExpr.getArgExprs() != null) {
            for (Expression expression : actionIExpr.getArgExprs()) {
                expression.accept(this);
            }
        }
        actionInvcObj.add(BLangJSONModelConstants.CHILDREN, tempJsonArrayRef.peek());
        tempJsonArrayRef.pop();
        tempJsonArrayRef.peek().add(actionInvcObj);
    }

    @Override
    public void visit(BasicLiteral basicLiteral) {
        JsonObject basicLiteralObj = new JsonObject();
        basicLiteralObj.addProperty(BLangJSONModelConstants.EXPRESSION_TYPE,
                                    BLangJSONModelConstants.BASIC_LITERAL_EXPRESSION);
        basicLiteralObj.addProperty(BLangJSONModelConstants.BASIC_LITERAL_TYPE, basicLiteral.getTypeName().getName());
        basicLiteralObj.addProperty(BLangJSONModelConstants.BASIC_LITERAL_VALUE,
                                    basicLiteral.getBValue().stringValue());
        this.addPosition(basicLiteralObj, basicLiteral.getNodeLocation());
        this.addWhitespaceDescriptor(basicLiteralObj, basicLiteral.getWhiteSpaceDescriptor());
        tempJsonArrayRef.peek().add(basicLiteralObj);
    }

    @Override
    public void visit(DivideExpr divideExpr) {
        JsonObject divideExprObj = new JsonObject();
        divideExprObj.addProperty(BLangJSONModelConstants.EXPRESSION_TYPE, BLangJSONModelConstants.DIVISION_EXPRESSION);
        tempJsonArrayRef.push(new JsonArray());
        divideExpr.getLExpr().accept(this);
        divideExpr.getRExpr().accept(this);
        divideExprObj.add(BLangJSONModelConstants.CHILDREN, tempJsonArrayRef.peek());
        this.addPosition(divideExprObj, divideExpr.getNodeLocation());
        this.addWhitespaceDescriptor(divideExprObj, divideExpr.getWhiteSpaceDescriptor());
        tempJsonArrayRef.pop();
        tempJsonArrayRef.peek().add(divideExprObj);
    }

    @Override
    public void visit(UnaryExpression unaryExpression) {
        JsonObject unaryExpr = new JsonObject();
        this.addPosition(unaryExpr, unaryExpression.getNodeLocation());
        this.addWhitespaceDescriptor(unaryExpr, unaryExpression.getWhiteSpaceDescriptor());
        unaryExpr.addProperty(BLangJSONModelConstants.EXPRESSION_TYPE, BLangJSONModelConstants.UNARY_EXPRESSION);
        unaryExpr.addProperty(BLangJSONModelConstants.EXPRESSION_OPERATOR, unaryExpression.getOperator().toString());
        tempJsonArrayRef.push(new JsonArray());
        unaryExpression.getRExpr().accept(this);
        unaryExpr.add(BLangJSONModelConstants.CHILDREN, tempJsonArrayRef.peek());
        tempJsonArrayRef.pop();
        tempJsonArrayRef.peek().add(unaryExpr);
    }

    @Override
    public void visit(AddExpression addExpr) {
        JsonObject addExprObj = new JsonObject();
        this.addPosition(addExprObj, addExpr.getNodeLocation());
        this.addWhitespaceDescriptor(addExprObj, addExpr.getWhiteSpaceDescriptor());
        addExprObj.addProperty(BLangJSONModelConstants.EXPRESSION_TYPE, BLangJSONModelConstants.ADD_EXPRESSION);
        tempJsonArrayRef.push(new JsonArray());
        addExpr.getLExpr().accept(this);
        addExpr.getRExpr().accept(this);
        addExprObj.add(BLangJSONModelConstants.CHILDREN, tempJsonArrayRef.peek());
        tempJsonArrayRef.pop();
        tempJsonArrayRef.peek().add(addExprObj);
    }

    @Override
    public void visit(SubtractExpression subExpr) {
        JsonObject minusExprObj = new JsonObject();
        this.addPosition(minusExprObj, subExpr.getNodeLocation());
        this.addWhitespaceDescriptor(minusExprObj, subExpr.getWhiteSpaceDescriptor());
        minusExprObj.addProperty(BLangJSONModelConstants.EXPRESSION_TYPE, BLangJSONModelConstants.SUBTRACT_EXPRESSION);
        tempJsonArrayRef.push(new JsonArray());
        subExpr.getLExpr().accept(this);
        subExpr.getRExpr().accept(this);
        minusExprObj.add(BLangJSONModelConstants.CHILDREN, tempJsonArrayRef.peek());
        tempJsonArrayRef.pop();
        tempJsonArrayRef.peek().add(minusExprObj);
    }

    @Override
    public void visit(MultExpression multExpr) {
        JsonObject multiExprObj = new JsonObject();
        multiExprObj.addProperty(BLangJSONModelConstants.EXPRESSION_TYPE, BLangJSONModelConstants.MULTIPLY_EXPRESSION);
        this.addPosition(multiExprObj, multExpr.getNodeLocation());
        this.addWhitespaceDescriptor(multiExprObj, multExpr.getWhiteSpaceDescriptor());
        tempJsonArrayRef.push(new JsonArray());
        multExpr.getLExpr().accept(this);
        multExpr.getRExpr().accept(this);
        multiExprObj.add(BLangJSONModelConstants.CHILDREN, tempJsonArrayRef.peek());
        tempJsonArrayRef.pop();
        tempJsonArrayRef.peek().add(multiExprObj);
    }

    @Override
    public void visit(AndExpression andExpr) {
        JsonObject andExprObj = new JsonObject();
        andExprObj.addProperty(BLangJSONModelConstants.EXPRESSION_TYPE, BLangJSONModelConstants.AND_EXPRESSION);
        this.addPosition(andExprObj, andExpr.getNodeLocation());
        this.addWhitespaceDescriptor(andExprObj, andExpr.getWhiteSpaceDescriptor());
        tempJsonArrayRef.push(new JsonArray());
        andExpr.getLExpr().accept(this);
        andExpr.getRExpr().accept(this);
        andExprObj.add(BLangJSONModelConstants.CHILDREN, tempJsonArrayRef.peek());
        tempJsonArrayRef.pop();
        tempJsonArrayRef.peek().add(andExprObj);
    }

    @Override
    public void visit(OrExpression orExpr) {
        JsonObject orExprObj = new JsonObject();
        orExprObj.addProperty(BLangJSONModelConstants.EXPRESSION_TYPE, BLangJSONModelConstants.OR_EXPRESSION);
        this.addPosition(orExprObj, orExpr.getNodeLocation());
        this.addWhitespaceDescriptor(orExprObj, orExpr.getWhiteSpaceDescriptor());
        tempJsonArrayRef.push(new JsonArray());
        orExpr.getLExpr().accept(this);
        orExpr.getRExpr().accept(this);
        orExprObj.add(BLangJSONModelConstants.CHILDREN, tempJsonArrayRef.peek());
        tempJsonArrayRef.pop();
        tempJsonArrayRef.peek().add(orExprObj);
    }

    @Override
    public void visit(EqualExpression equalExpr) {
        JsonObject equalExprObj = new JsonObject();
        equalExprObj.addProperty(BLangJSONModelConstants.EXPRESSION_TYPE, BLangJSONModelConstants.EQUAL_EXPRESSION);
        this.addPosition(equalExprObj, equalExpr.getNodeLocation());
        this.addWhitespaceDescriptor(equalExprObj, equalExpr.getWhiteSpaceDescriptor());
        tempJsonArrayRef.push(new JsonArray());
        equalExpr.getLExpr().accept(this);
        equalExpr.getRExpr().accept(this);
        equalExprObj.add(BLangJSONModelConstants.CHILDREN, tempJsonArrayRef.peek());
        tempJsonArrayRef.pop();
        tempJsonArrayRef.peek().add(equalExprObj);
    }

    @Override
    public void visit(NotEqualExpression notEqualExpression) {
        JsonObject notequalExprObj = new JsonObject();
        this.addPosition(notequalExprObj, notEqualExpression.getNodeLocation());
<<<<<<< HEAD
        notequalExprObj.addProperty(BLangJSONModelConstants.EXPRESSION_TYPE,
                                    BLangJSONModelConstants.NOT_EQUAL_EXPRESSION);
=======
        this.addWhitespaceDescriptor(notequalExprObj, notEqualExpression.getWhiteSpaceDescriptor());
        notequalExprObj.addProperty(BLangJSONModelConstants.EXPRESSION_TYPE, BLangJSONModelConstants
                .NOT_EQUAL_EXPRESSION);
>>>>>>> a22c28a7
        tempJsonArrayRef.push(new JsonArray());
        notEqualExpression.getLExpr().accept(this);
        notEqualExpression.getRExpr().accept(this);
        notequalExprObj.add(BLangJSONModelConstants.CHILDREN, tempJsonArrayRef.peek());
        tempJsonArrayRef.pop();
        tempJsonArrayRef.peek().add(notequalExprObj);
    }

    @Override
    public void visit(GreaterEqualExpression greaterEqualExpression) {
        JsonObject greaterEqualExprObj = new JsonObject();
        this.addPosition(greaterEqualExprObj, greaterEqualExpression.getNodeLocation());
<<<<<<< HEAD
        greaterEqualExprObj.addProperty(BLangJSONModelConstants.EXPRESSION_TYPE,
                                        BLangJSONModelConstants.GREATER_EQUAL_EXPRESSION);
=======
        this.addWhitespaceDescriptor(greaterEqualExprObj, greaterEqualExpression.getWhiteSpaceDescriptor());
        greaterEqualExprObj.addProperty(BLangJSONModelConstants.EXPRESSION_TYPE, BLangJSONModelConstants
                .GREATER_EQUAL_EXPRESSION);
>>>>>>> a22c28a7
        tempJsonArrayRef.push(new JsonArray());
        greaterEqualExpression.getLExpr().accept(this);
        greaterEqualExpression.getRExpr().accept(this);
        greaterEqualExprObj.add(BLangJSONModelConstants.CHILDREN, tempJsonArrayRef.peek());
        tempJsonArrayRef.pop();
        tempJsonArrayRef.peek().add(greaterEqualExprObj);
    }

    @Override
    public void visit(GreaterThanExpression greaterThanExpression) {
        JsonObject greaterExprObj = new JsonObject();
        this.addPosition(greaterExprObj, greaterThanExpression.getNodeLocation());
        this.addWhitespaceDescriptor(greaterExprObj, greaterThanExpression.getWhiteSpaceDescriptor());
        greaterExprObj.addProperty(BLangJSONModelConstants.EXPRESSION_TYPE, BLangJSONModelConstants
                .GREATER_THAN_EXPRESSION);
        tempJsonArrayRef.push(new JsonArray());
        greaterThanExpression.getLExpr().accept(this);
        greaterThanExpression.getRExpr().accept(this);
        greaterExprObj.add(BLangJSONModelConstants.CHILDREN, tempJsonArrayRef.peek());
        tempJsonArrayRef.pop();
        tempJsonArrayRef.peek().add(greaterExprObj);
    }

    @Override
    public void visit(LessEqualExpression lessEqualExpression) {
        JsonObject lessEqualExprObj = new JsonObject();
        this.addWhitespaceDescriptor(lessEqualExprObj, lessEqualExpression.getWhiteSpaceDescriptor());
        this.addPosition(lessEqualExprObj, lessEqualExpression.getNodeLocation());
        lessEqualExprObj.addProperty(BLangJSONModelConstants.EXPRESSION_TYPE, BLangJSONModelConstants
                .LESS_EQUAL_EXPRESSION);
        tempJsonArrayRef.push(new JsonArray());
        lessEqualExpression.getLExpr().accept(this);
        lessEqualExpression.getRExpr().accept(this);
        lessEqualExprObj.add(BLangJSONModelConstants.CHILDREN, tempJsonArrayRef.peek());
        tempJsonArrayRef.pop();
        tempJsonArrayRef.peek().add(lessEqualExprObj);
    }

    @Override
    public void visit(LessThanExpression lessThanExpression) {
        JsonObject lessExprObj = new JsonObject();
        this.addPosition(lessExprObj, lessThanExpression.getNodeLocation());
        this.addWhitespaceDescriptor(lessExprObj, lessThanExpression.getWhiteSpaceDescriptor());
        lessExprObj.addProperty(BLangJSONModelConstants.EXPRESSION_TYPE, BLangJSONModelConstants.LESS_THAN_EXPRESSION);
        tempJsonArrayRef.push(new JsonArray());
        lessThanExpression.getLExpr().accept(this);
        lessThanExpression.getRExpr().accept(this);
        lessExprObj.add(BLangJSONModelConstants.CHILDREN, tempJsonArrayRef.peek());
        tempJsonArrayRef.pop();
        tempJsonArrayRef.peek().add(lessExprObj);
    }

    @Override
    public void visit(VariableRefExpr variableRefExpr) {
        JsonObject variableRefObj = new JsonObject();
        this.addPosition(variableRefObj, variableRefExpr.getNodeLocation());
        this.addWhitespaceDescriptor(variableRefObj, variableRefExpr.getWhiteSpaceDescriptor());
        variableRefObj.addProperty(BLangJSONModelConstants.DEFINITION_TYPE,
                                   BLangJSONModelConstants.VARIABLE_REFERENCE_EXPRESSION);
        variableRefObj.addProperty(BLangJSONModelConstants.VARIABLE_REFERENCE_NAME,
                                   variableRefExpr.getSymbolName().getName());
        variableRefObj.addProperty(BLangJSONModelConstants.VARIABLE_NAME, variableRefExpr.getSymbolName().getName());
        variableRefObj.addProperty(BLangJSONModelConstants.VARIABLE_FROM_ARRAY, variableRefExpr.isFromArray());
        if (variableRefExpr.getVariableDef() != null) {
            tempJsonArrayRef.push(new JsonArray());
            variableRefExpr.getVariableDef().accept(this);
            variableRefObj.add(BLangJSONModelConstants.CHILDREN, tempJsonArrayRef.peek());
            tempJsonArrayRef.pop();
        }
        tempJsonArrayRef.peek().add(variableRefObj);

    }

    @Override
    public void visit(NullLiteral nullLiteral) {

    }

    @Override
    public void visit(TypeCastExpression typeCastExpression) {
        JsonObject typeCastEprObj = new JsonObject();
        this.addPosition(typeCastEprObj, typeCastExpression.getNodeLocation());
        this.addWhitespaceDescriptor(typeCastEprObj, typeCastExpression.getWhiteSpaceDescriptor());
        typeCastEprObj.addProperty(BLangJSONModelConstants.EXPRESSION_TYPE, BLangJSONModelConstants
                .TYPE_CAST_EXPRESSION);
        typeCastEprObj.addProperty(BLangJSONModelConstants.TARGET_TYPE, typeCastExpression.getTypeName().toString());

        tempJsonArrayRef.push(new JsonArray());
        if (typeCastExpression.getArgExprs() != null) {
            typeCastExpression.getArgExprs()[0].accept(this);
        }
        typeCastEprObj.add(BLangJSONModelConstants.CHILDREN, tempJsonArrayRef.peek());
        tempJsonArrayRef.pop();
        tempJsonArrayRef.peek().add(typeCastEprObj);
    }

    @Override
    public void visit(ArrayInitExpr arrayInitExpr) {
        JsonObject arrayInitExprObj = new JsonObject();
        this.addPosition(arrayInitExprObj, arrayInitExpr.getNodeLocation());
        this.addWhitespaceDescriptor(arrayInitExprObj, arrayInitExpr.getWhiteSpaceDescriptor());
        arrayInitExprObj.addProperty(BLangJSONModelConstants.EXPRESSION_TYPE,
                BLangJSONModelConstants.ARRAY_INIT_EXPRESSION);
        tempJsonArrayRef.push(new JsonArray());
        if (arrayInitExpr.getArgExprs() != null) {
            for (Expression expression : arrayInitExpr.getArgExprs()) {
                expression.accept(this);
            }
        }
        arrayInitExprObj.add(BLangJSONModelConstants.CHILDREN, tempJsonArrayRef.peek());
        tempJsonArrayRef.pop();
        tempJsonArrayRef.peek().add(arrayInitExprObj);
    }

    @Override
    public void visit(RefTypeInitExpr refTypeInitExpr) {
        JsonObject refTypeInitExprObj = new JsonObject();
        refTypeInitExprObj.addProperty(BLangJSONModelConstants.EXPRESSION_TYPE, BLangJSONModelConstants
                .REFERENCE_TYPE_INIT_EXPR);
        this.addWhitespaceDescriptor(refTypeInitExprObj, refTypeInitExpr.getWhiteSpaceDescriptor());
        tempJsonArrayRef.push(new JsonArray());
        if (refTypeInitExpr.getArgExprs() != null) {
            for (Expression expression : refTypeInitExpr.getArgExprs()) {
                expression.accept(this);
            }
        }
        refTypeInitExprObj.add(BLangJSONModelConstants.CHILDREN, tempJsonArrayRef.peek());
        tempJsonArrayRef.pop();
        tempJsonArrayRef.peek().add(refTypeInitExprObj);
    }

    @Override
    public void visit(BacktickExpr backtickExpr) {
        JsonObject backtickExprObj = new JsonObject();
        this.addPosition(backtickExprObj, backtickExpr.getNodeLocation());
<<<<<<< HEAD
        backtickExprObj.addProperty(BLangJSONModelConstants.EXPRESSION_TYPE,
                                    BLangJSONModelConstants.BACK_TICK_EXPRESSION);
=======
        this.addWhitespaceDescriptor(backtickExprObj, backtickExpr.getWhiteSpaceDescriptor());
        backtickExprObj.addProperty(BLangJSONModelConstants.EXPRESSION_TYPE, BLangJSONModelConstants
                .BACK_TICK_EXPRESSION);
>>>>>>> a22c28a7
        backtickExprObj.addProperty(BLangJSONModelConstants.BACK_TICK_ENCLOSED_STRING, backtickExpr.getTemplateStr());
        tempJsonArrayRef.peek().add(backtickExprObj);
    }

    @Override
    public void visit(InstanceCreationExpr instanceCreationExpr) {
        JsonObject instanceCreationExprObj = new JsonObject();
        this.addPosition(instanceCreationExprObj, instanceCreationExpr.getNodeLocation());
        this.addWhitespaceDescriptor(instanceCreationExprObj, instanceCreationExpr.getWhiteSpaceDescriptor());
        instanceCreationExprObj.addProperty(BLangJSONModelConstants.EXPRESSION_TYPE, BLangJSONModelConstants
                .INSTANCE_CREATION_EXPRESSION);
        instanceCreationExprObj.addProperty(BLangJSONModelConstants.INSTANCE_CREATION_EXPRESSION_INSTANCE_TYPE,
                instanceCreationExpr.getType().toString());
        tempJsonArrayRef.push(new JsonArray());
        instanceCreationExprObj.add(BLangJSONModelConstants.CHILDREN, tempJsonArrayRef.peek());
        tempJsonArrayRef.pop();
        tempJsonArrayRef.peek().add(instanceCreationExprObj);
    }

    @Override
    public void visit(MainInvoker mainInvoker) {
        //TODO
    }

    @Override
    public void visit(ResourceInvocationExpr resourceInvokerExpr) {
        //TODO
    }

    @Override
    public void visit(MapInitExpr mapInitExpr) {
        //TODO MapInitExpr should be removed from core/model. We can remove this method when it is done
    }

    @Override
    public void visit(KeyValueExpr keyValueExpr) {
        JsonObject keyValueEprObj = new JsonObject();
        this.addPosition(keyValueEprObj, keyValueExpr.getNodeLocation());
        this.addWhitespaceDescriptor(keyValueEprObj, keyValueExpr.getWhiteSpaceDescriptor());
        keyValueEprObj.addProperty(BLangJSONModelConstants.EXPRESSION_TYPE, BLangJSONModelConstants
                .KEY_VALUE_EXPRESSION);
        //adding key expression
        tempJsonArrayRef.push(new JsonArray());
        keyValueExpr.getKeyExpr().accept(this);
        JsonArray keyObject = tempJsonArrayRef.pop();
        //adding value expression
        tempJsonArrayRef.push(new JsonArray());
        keyValueExpr.getValueExpr().accept(this);
        tempJsonArrayRef.peek().add(keyObject);
        keyValueEprObj.add(BLangJSONModelConstants.CHILDREN, tempJsonArrayRef.peek());
        tempJsonArrayRef.pop();
        tempJsonArrayRef.peek().add(keyValueEprObj);
    }

    @Override
    public void visit(ConnectorInitExpr connectorInitExpr) {
        JsonObject connectorInitExprObj = new JsonObject();
        this.addPosition(connectorInitExprObj, connectorInitExpr.getNodeLocation());
        this.addWhitespaceDescriptor(connectorInitExprObj, connectorInitExpr.getWhiteSpaceDescriptor());
        connectorInitExprObj.addProperty(BLangJSONModelConstants.DEFINITION_TYPE, BLangJSONModelConstants
                .CONNECTOR_INIT_EXPR);
        connectorInitExprObj.addProperty(BLangJSONModelConstants.CONNECTOR_NAME, connectorInitExpr.getTypeName()
                .toString());
        tempJsonArrayRef.push(new JsonArray());
        if (connectorInitExpr.getArgExprs() != null) {
            for (Expression expression : connectorInitExpr.getArgExprs()) {
                expression.accept(this);
            }
        }
        connectorInitExprObj.add(BLangJSONModelConstants.ARGUMENTS, tempJsonArrayRef.peek());
        tempJsonArrayRef.pop();
        tempJsonArrayRef.peek().add(connectorInitExprObj);
    }

    @Override
    public void visit(ConstantLocation constantLocation) {
        //TODO
    }

    @Override
    public void visit(StackVarLocation stackVarLocation) {
        //TODO
    }

    @Override
    public void visit(ConnectorVarLocation connectorVarLocation) {
        //TODO
    }

    @Override
    public void visit(ServiceVarLocation serviceVarLocation) {
        //TODO
    }

    @Override
    public void visit(ConstDef constant) {
        JsonObject constantDefinitionDefine = new JsonObject();
        this.addPosition(constantDefinitionDefine, constant.getNodeLocation());
        this.addWhitespaceDescriptor(constantDefinitionDefine, constant.getWhiteSpaceDescriptor());
        constantDefinitionDefine.addProperty(BLangJSONModelConstants.DEFINITION_TYPE, BLangJSONModelConstants
                .CONSTANT_DEFINITION);
        constantDefinitionDefine.addProperty(BLangJSONModelConstants.CONSTANT_DEFINITION_BTYPE,
                constant.getTypeName().getName());
        constantDefinitionDefine.addProperty(BLangJSONModelConstants.CONSTANT_DEFINITION_IDENTIFIER,
                constant.getName());
        constantDefinitionDefine.addProperty(BLangJSONModelConstants.CONSTANT_DEFINITION_VALUE,
                ((BasicLiteral) constant.getRhsExpr()).getBValue().stringValue());
        tempJsonArrayRef.peek().add(constantDefinitionDefine);
    }

    @Override
    public void visit(ArrayMapAccessExpr arrayMapAccessExpr) {
        JsonObject arrayMapAccessExprObj = new JsonObject();
        this.addPosition(arrayMapAccessExprObj, arrayMapAccessExpr.getNodeLocation());
        this.addWhitespaceDescriptor(arrayMapAccessExprObj, arrayMapAccessExpr.getWhiteSpaceDescriptor());
        arrayMapAccessExprObj.addProperty(BLangJSONModelConstants.EXPRESSION_TYPE, BLangJSONModelConstants
                .ARRAY_MAP_ACCESS_EXPRESSION);
        arrayMapAccessExprObj.addProperty(BLangJSONModelConstants.ARRAY_MAP_ACCESS_EXPRESSION_NAME,
                arrayMapAccessExpr.getSymbolName().getName());

        tempJsonArrayRef.push(new JsonArray());

        Expression[] indexExprs = arrayMapAccessExpr.getIndexExprs();
        for (Expression indexExpr : indexExprs) {
            indexExpr.accept(this);
        }
        arrayMapAccessExprObj.add(BLangJSONModelConstants.CHILDREN, tempJsonArrayRef.peek());
        tempJsonArrayRef.pop();
        tempJsonArrayRef.peek().add(arrayMapAccessExprObj);
    }

    @Override
    public void visit(StructVarLocation structVarLocation) {
        // TODO
    }

    @Override
    public void visit(WorkerVarLocation workerVarLocation) {

    }

    @Override
    public void visit(StructInitExpr structInitExpr) {
        // TODO
    }

    @Override
    public void visit(FieldAccessExpr fieldAccessExpr) {
        JsonObject fieldAccessObj = new JsonObject();
<<<<<<< HEAD
        fieldAccessObj
                .addProperty(BLangJSONModelConstants.EXPRESSION_TYPE, BLangJSONModelConstants.FIELD_ACCESS_EXPRESSION);
=======
        fieldAccessObj.addProperty(BLangJSONModelConstants.EXPRESSION_TYPE, BLangJSONModelConstants
                .STRUCT_FIELD_ACCESS_EXPRESSION);
        this.addWhitespaceDescriptor(fieldAccessObj, fieldAccessExpr.getWhiteSpaceDescriptor());
>>>>>>> a22c28a7
        tempJsonArrayRef.push(new JsonArray());
        if (fieldAccessExpr.getVarRef() != null) {
            fieldAccessExpr.getVarRef().accept(this);
        }
        if (fieldAccessExpr.getFieldExpr() != null) {
            fieldAccessExpr.getFieldExpr().accept(this);
        }
        fieldAccessObj.add(BLangJSONModelConstants.CHILDREN, tempJsonArrayRef.peek());
        tempJsonArrayRef.pop();
        tempJsonArrayRef.peek().add(fieldAccessObj);
    }

    @Override
    public void visit(StructDef ballerinaStruct) {
        JsonObject structObj = new JsonObject();
        this.addPosition(structObj, ballerinaStruct.getNodeLocation());
        this.addWhitespaceDescriptor(structObj, ballerinaStruct.getWhiteSpaceDescriptor());
        structObj.addProperty(BLangJSONModelConstants.DEFINITION_TYPE, BLangJSONModelConstants.STRUCT_DEFINITION);
        structObj.addProperty(BLangJSONModelConstants.STRUCT_NAME, ballerinaStruct.getSymbolName().getName());
        tempJsonArrayRef.push(new JsonArray());

        if (ballerinaStruct.getAnnotations() != null) {
            for (AnnotationAttachment annotation : ballerinaStruct.getAnnotations()) {
                annotation.accept(this);
            }
        }
        if (ballerinaStruct.getFieldDefStmts() != null) {
            for (VariableDefStmt variableDefStmt : ballerinaStruct.getFieldDefStmts()) {
                variableDefStmt.accept(this);
            }
        }
        structObj.add(BLangJSONModelConstants.CHILDREN, tempJsonArrayRef.peek());
        tempJsonArrayRef.pop();
        tempJsonArrayRef.peek().add(structObj);
    }

    @Override
    public void visit(AnnotationAttributeDef annotationAttributeDef) {
        JsonObject annotationAttributeDefObj = new JsonObject();
        this.addPosition(annotationAttributeDefObj, annotationAttributeDef.getNodeLocation());
        this.addWhitespaceDescriptor(annotationAttributeDefObj, annotationAttributeDef.getWhiteSpaceDescriptor());
        annotationAttributeDefObj.addProperty(BLangJSONModelConstants.DEFINITION_TYPE,
                                              BLangJSONModelConstants.ANNOTATION_ATTRIBUTE_DEFINITION);
        annotationAttributeDefObj
                .addProperty(BLangJSONModelConstants.ANNOTATION_ATTRIBUTE_NAME, annotationAttributeDef.getName());
        annotationAttributeDefObj.addProperty(BLangJSONModelConstants.ANNOTATION_ATTRIBUTE_TYPE,
                                              annotationAttributeDef.getTypeName().getSymbolName().getName());
        annotationAttributeDefObj.addProperty(BLangJSONModelConstants.ANNOTATION_ATTRIBUTE_PACKAGE_PATH,
                                              annotationAttributeDef.getPackagePath());

        tempJsonArrayRef.push(new JsonArray());
        if (annotationAttributeDef.getAttributeValue() != null) {
            annotationAttributeDef.getAttributeValue().accept(this);
        }
        annotationAttributeDefObj.add(BLangJSONModelConstants.CHILDREN, tempJsonArrayRef.peek());
        tempJsonArrayRef.pop();
        tempJsonArrayRef.peek().add(annotationAttributeDefObj);
    }

    @Override
    public void visit(AnnotationDef annotationDef) {
        JsonObject annotationDefObj = new JsonObject();
        this.addPosition(annotationDefObj, annotationDef.getNodeLocation());
        this.addWhitespaceDescriptor(annotationDefObj, annotationDef.getWhiteSpaceDescriptor());
        annotationDefObj.addProperty(BLangJSONModelConstants.DEFINITION_TYPE,
                                            BLangJSONModelConstants.ANNOTATION_DEFINITION);
        annotationDefObj.addProperty(BLangJSONModelConstants.ANNOTATION_NAME,
                                            annotationDef.getSymbolName().getName());
        if (annotationDef.getAttachmentPoints().length > 0) {
            annotationDefObj.addProperty(BLangJSONModelConstants.ANNOTATION_ATTACHMENT_POINTS, StringUtil
                    .join(annotationDef.getAttachmentPoints(), ","));
        }

        tempJsonArrayRef.push(new JsonArray());
        if (annotationDef.getAnnotations() != null) {
            for (AnnotationAttachment annotationAttachment : annotationDef.getAnnotations()) {
                annotationAttachment.accept(this);
            }
        }
        annotationDefObj.add(BLangJSONModelConstants.ANNOTATION_ATTACHMENTS, this.tempJsonArrayRef.peek());
        tempJsonArrayRef.pop();

        tempJsonArrayRef.push(new JsonArray());
        if (annotationDef.getAttributeDefs() != null) {
            for (AnnotationAttributeDef annotationAttribute : annotationDef.getAttributeDefs()) {
                annotationAttribute.accept(this);
            }
        }
        annotationDefObj.add(BLangJSONModelConstants.CHILDREN, tempJsonArrayRef.peek());
        tempJsonArrayRef.pop();
        tempJsonArrayRef.peek().add(annotationDefObj);
    }

    @Override
    public void visit(VariableDefStmt varDefStmt) {
        JsonObject variableDefObj = new JsonObject();
        this.addPosition(variableDefObj, varDefStmt.getNodeLocation());
        this.addWhitespaceDescriptor(variableDefObj, varDefStmt.getWhiteSpaceDescriptor());
        variableDefObj.addProperty(BLangJSONModelConstants.DEFINITION_TYPE, BLangJSONModelConstants
                .VARIABLE_DEFINITION_STATEMENT);
        tempJsonArrayRef.push(new JsonArray());

        // Visit the left expression
        if (varDefStmt.getLExpr() != null) {
            varDefStmt.getLExpr().accept(this);
        }
        // Visit the right expression
        if (varDefStmt.getRExpr() != null) {
            varDefStmt.getRExpr().accept(this);
        }
        variableDefObj.add(BLangJSONModelConstants.CHILDREN, tempJsonArrayRef.peek());
        tempJsonArrayRef.pop();
        tempJsonArrayRef.peek().add(variableDefObj);
    }

    @Override
    public void visit(ModExpression modExpression) {
        JsonObject modExprObj = new JsonObject();
        modExprObj.addProperty(BLangJSONModelConstants.EXPRESSION_TYPE, BLangJSONModelConstants.MOD_EXPRESSION);
        this.addWhitespaceDescriptor(modExprObj, modExpression.getWhiteSpaceDescriptor());
        tempJsonArrayRef.push(new JsonArray());
        modExpression.getLExpr().accept(this);
        modExpression.getRExpr().accept(this);
        modExprObj.add(BLangJSONModelConstants.CHILDREN, tempJsonArrayRef.peek());
        tempJsonArrayRef.pop();
        tempJsonArrayRef.peek().add(modExprObj);
    }
    
    @Override
    public void visit(GlobalVariableDef globalVariableDef) {

    }

    @Override
    public void visit(GlobalVarLocation globalVarLocation) {

    }

    //    public void visit(WorkerVarLocation workerVarLocation){
    //
    //    }

    private void addPosition(JsonObject jsonObj, NodeLocation nodeLocation) {
        if (nodeLocation != null) {
            jsonObj.addProperty(BLangJSONModelConstants.LINE_NUMBER, String.valueOf(nodeLocation.getLineNumber()));
        }
    }

    private void addWhitespaceDescriptor(JsonObject jsonObj, WhiteSpaceDescriptor whiteSpaceDescriptor) {
        if (whiteSpaceDescriptor != null) {
            JsonObject wsDescriptor = whiteSpaceDescriptorToJson(whiteSpaceDescriptor);
            jsonObj.add(BLangJSONModelConstants.WHITESPACE_DESCRIPTOR, wsDescriptor);
        }
    }

    private JsonObject whiteSpaceDescriptorToJson(WhiteSpaceDescriptor whiteSpaceDescriptor) {
        JsonObject wsDescriptor = new JsonObject();
        JsonObject regions = new JsonObject();
        whiteSpaceDescriptor.getWhiteSpaceRegions().forEach(((regionID, whitespace) -> {
            regions.addProperty(regionID.toString(), whitespace);
        }));
        wsDescriptor.add(BLangJSONModelConstants.WHITESPACE_REGIONS, regions);
        if (whiteSpaceDescriptor.getChildDescriptors().size() > 0) {
            JsonObject children = new JsonObject();
            whiteSpaceDescriptor.getChildDescriptors().forEach((childID, child) -> {
                children.add(childID, whiteSpaceDescriptorToJson(child));
            });
            wsDescriptor.add(BLangJSONModelConstants.CHILD_DESCRIPTORS, children);
        }
        return wsDescriptor;
    }


    @Override
    public void visit(JSONFieldAccessExpr jsonFieldAccessExpr) {

    }

    @Override
    public void visit(JSONInitExpr jsonInitExpr) {

    }

    @Override
    public void visit(JSONArrayInitExpr jsonArrayInitExpr) {

    }

}<|MERGE_RESOLUTION|>--- conflicted
+++ resolved
@@ -779,9 +779,10 @@
     @Override
     public void visit(TransformStmt transformStmt) {
         JsonObject transformStmtObj = new JsonObject();
-        this.addPosition(transformStmtObj, transformStmt.getNodeLocation());
         transformStmtObj.addProperty(BLangJSONModelConstants.STATEMENT_TYPE, BLangJSONModelConstants
                 .TRANSFORM_STATEMENT);
+        this.addPosition(transformStmtObj, transformStmt.getNodeLocation());
+        this.addWhitespaceDescriptor(transformStmtObj, transformStmt.getWhiteSpaceDescriptor());
         tempJsonArrayRef.push(new JsonArray());
 
         tempJsonArrayRef.push(new JsonArray());
@@ -896,8 +897,8 @@
     @Override
     public void visit(ActionInvocationStmt actionInvocationStmt) {
         JsonObject actionInvocationStmtObj = new JsonObject();
-        actionInvocationStmtObj.addProperty(BLangJSONModelConstants.STATEMENT_TYPE, BLangJSONModelConstants
-                .ACTION_INVOCATION_STATEMENT);
+        actionInvocationStmtObj.addProperty(BLangJSONModelConstants.STATEMENT_TYPE,
+                                            BLangJSONModelConstants.ACTION_INVOCATION_STATEMENT);
         this.addWhitespaceDescriptor(actionInvocationStmtObj, actionInvocationStmt.getWhiteSpaceDescriptor());
         tempJsonArrayRef.push(new JsonArray());
         actionInvocationStmt.getActionInvocationExpr().accept(this);
@@ -909,18 +910,11 @@
     @Override
     public void visit(WorkerInvocationStmt workerInvocationStmt) {
         JsonObject workerInvokeStmtObj = new JsonObject();
-<<<<<<< HEAD
         workerInvokeStmtObj.addProperty(BLangJSONModelConstants.STATEMENT_TYPE,
                                         BLangJSONModelConstants.WORKER_INVOCATION_STATEMENT);
         workerInvokeStmtObj.addProperty(BLangJSONModelConstants.WORKER_NAME,
                                         workerInvocationStmt.getCallableUnitName());
-=======
-        workerInvokeStmtObj.addProperty(BLangJSONModelConstants.STATEMENT_TYPE, BLangJSONModelConstants
-                .WORKER_INVOCATION_STATEMENT);
-        workerInvokeStmtObj.addProperty(BLangJSONModelConstants.WORKER_NAME, workerInvocationStmt.getCallableUnitName
-                ());
         this.addWhitespaceDescriptor(workerInvokeStmtObj, workerInvocationStmt.getWhiteSpaceDescriptor());
->>>>>>> a22c28a7
         tempJsonArrayRef.push(new JsonArray());
         if (workerInvocationStmt.getInMsg() != null) {
             workerInvocationStmt.getInMsg().accept(this);
@@ -1034,8 +1028,8 @@
         basicLiteralObj.addProperty(BLangJSONModelConstants.EXPRESSION_TYPE,
                                     BLangJSONModelConstants.BASIC_LITERAL_EXPRESSION);
         basicLiteralObj.addProperty(BLangJSONModelConstants.BASIC_LITERAL_TYPE, basicLiteral.getTypeName().getName());
-        basicLiteralObj.addProperty(BLangJSONModelConstants.BASIC_LITERAL_VALUE,
-                                    basicLiteral.getBValue().stringValue());
+        basicLiteralObj.addProperty(BLangJSONModelConstants.BASIC_LITERAL_VALUE, basicLiteral.getBValue().stringValue
+                ());
         this.addPosition(basicLiteralObj, basicLiteral.getNodeLocation());
         this.addWhitespaceDescriptor(basicLiteralObj, basicLiteral.getWhiteSpaceDescriptor());
         tempJsonArrayRef.peek().add(basicLiteralObj);
@@ -1157,14 +1151,9 @@
     public void visit(NotEqualExpression notEqualExpression) {
         JsonObject notequalExprObj = new JsonObject();
         this.addPosition(notequalExprObj, notEqualExpression.getNodeLocation());
-<<<<<<< HEAD
+        this.addWhitespaceDescriptor(notequalExprObj, notEqualExpression.getWhiteSpaceDescriptor());
         notequalExprObj.addProperty(BLangJSONModelConstants.EXPRESSION_TYPE,
                                     BLangJSONModelConstants.NOT_EQUAL_EXPRESSION);
-=======
-        this.addWhitespaceDescriptor(notequalExprObj, notEqualExpression.getWhiteSpaceDescriptor());
-        notequalExprObj.addProperty(BLangJSONModelConstants.EXPRESSION_TYPE, BLangJSONModelConstants
-                .NOT_EQUAL_EXPRESSION);
->>>>>>> a22c28a7
         tempJsonArrayRef.push(new JsonArray());
         notEqualExpression.getLExpr().accept(this);
         notEqualExpression.getRExpr().accept(this);
@@ -1177,14 +1166,9 @@
     public void visit(GreaterEqualExpression greaterEqualExpression) {
         JsonObject greaterEqualExprObj = new JsonObject();
         this.addPosition(greaterEqualExprObj, greaterEqualExpression.getNodeLocation());
-<<<<<<< HEAD
-        greaterEqualExprObj.addProperty(BLangJSONModelConstants.EXPRESSION_TYPE,
-                                        BLangJSONModelConstants.GREATER_EQUAL_EXPRESSION);
-=======
         this.addWhitespaceDescriptor(greaterEqualExprObj, greaterEqualExpression.getWhiteSpaceDescriptor());
         greaterEqualExprObj.addProperty(BLangJSONModelConstants.EXPRESSION_TYPE, BLangJSONModelConstants
                 .GREATER_EQUAL_EXPRESSION);
->>>>>>> a22c28a7
         tempJsonArrayRef.push(new JsonArray());
         greaterEqualExpression.getLExpr().accept(this);
         greaterEqualExpression.getRExpr().accept(this);
@@ -1247,7 +1231,8 @@
         variableRefObj.addProperty(BLangJSONModelConstants.VARIABLE_REFERENCE_NAME,
                                    variableRefExpr.getSymbolName().getName());
         variableRefObj.addProperty(BLangJSONModelConstants.VARIABLE_NAME, variableRefExpr.getSymbolName().getName());
-        variableRefObj.addProperty(BLangJSONModelConstants.VARIABLE_FROM_ARRAY, variableRefExpr.isFromArray());
+        variableRefObj.addProperty(BLangJSONModelConstants.VARIABLE_IS_ARRAY_EXPRESSION,
+                                   variableRefExpr.isArrayIndexExpr());
         if (variableRefExpr.getVariableDef() != null) {
             tempJsonArrayRef.push(new JsonArray());
             variableRefExpr.getVariableDef().accept(this);
@@ -1320,14 +1305,9 @@
     public void visit(BacktickExpr backtickExpr) {
         JsonObject backtickExprObj = new JsonObject();
         this.addPosition(backtickExprObj, backtickExpr.getNodeLocation());
-<<<<<<< HEAD
+        this.addWhitespaceDescriptor(backtickExprObj, backtickExpr.getWhiteSpaceDescriptor());
         backtickExprObj.addProperty(BLangJSONModelConstants.EXPRESSION_TYPE,
                                     BLangJSONModelConstants.BACK_TICK_EXPRESSION);
-=======
-        this.addWhitespaceDescriptor(backtickExprObj, backtickExpr.getWhiteSpaceDescriptor());
-        backtickExprObj.addProperty(BLangJSONModelConstants.EXPRESSION_TYPE, BLangJSONModelConstants
-                .BACK_TICK_EXPRESSION);
->>>>>>> a22c28a7
         backtickExprObj.addProperty(BLangJSONModelConstants.BACK_TICK_ENCLOSED_STRING, backtickExpr.getTemplateStr());
         tempJsonArrayRef.peek().add(backtickExprObj);
     }
@@ -1387,10 +1367,10 @@
         JsonObject connectorInitExprObj = new JsonObject();
         this.addPosition(connectorInitExprObj, connectorInitExpr.getNodeLocation());
         this.addWhitespaceDescriptor(connectorInitExprObj, connectorInitExpr.getWhiteSpaceDescriptor());
-        connectorInitExprObj.addProperty(BLangJSONModelConstants.DEFINITION_TYPE, BLangJSONModelConstants
-                .CONNECTOR_INIT_EXPR);
-        connectorInitExprObj.addProperty(BLangJSONModelConstants.CONNECTOR_NAME, connectorInitExpr.getTypeName()
-                .toString());
+        connectorInitExprObj.addProperty(BLangJSONModelConstants.DEFINITION_TYPE,
+                                         BLangJSONModelConstants.CONNECTOR_INIT_EXPR);
+        connectorInitExprObj.addProperty(BLangJSONModelConstants.CONNECTOR_NAME,
+                                         connectorInitExpr.getTypeName().toString());
         tempJsonArrayRef.push(new JsonArray());
         if (connectorInitExpr.getArgExprs() != null) {
             for (Expression expression : connectorInitExpr.getArgExprs()) {
@@ -1443,8 +1423,8 @@
         JsonObject arrayMapAccessExprObj = new JsonObject();
         this.addPosition(arrayMapAccessExprObj, arrayMapAccessExpr.getNodeLocation());
         this.addWhitespaceDescriptor(arrayMapAccessExprObj, arrayMapAccessExpr.getWhiteSpaceDescriptor());
-        arrayMapAccessExprObj.addProperty(BLangJSONModelConstants.EXPRESSION_TYPE, BLangJSONModelConstants
-                .ARRAY_MAP_ACCESS_EXPRESSION);
+        arrayMapAccessExprObj.addProperty(BLangJSONModelConstants.EXPRESSION_TYPE,
+                                          BLangJSONModelConstants.ARRAY_MAP_ACCESS_EXPRESSION);
         arrayMapAccessExprObj.addProperty(BLangJSONModelConstants.ARRAY_MAP_ACCESS_EXPRESSION_NAME,
                 arrayMapAccessExpr.getSymbolName().getName());
 
@@ -1477,14 +1457,9 @@
     @Override
     public void visit(FieldAccessExpr fieldAccessExpr) {
         JsonObject fieldAccessObj = new JsonObject();
-<<<<<<< HEAD
-        fieldAccessObj
-                .addProperty(BLangJSONModelConstants.EXPRESSION_TYPE, BLangJSONModelConstants.FIELD_ACCESS_EXPRESSION);
-=======
         fieldAccessObj.addProperty(BLangJSONModelConstants.EXPRESSION_TYPE, BLangJSONModelConstants
-                .STRUCT_FIELD_ACCESS_EXPRESSION);
+                .FIELD_ACCESS_EXPRESSION);
         this.addWhitespaceDescriptor(fieldAccessObj, fieldAccessExpr.getWhiteSpaceDescriptor());
->>>>>>> a22c28a7
         tempJsonArrayRef.push(new JsonArray());
         if (fieldAccessExpr.getVarRef() != null) {
             fieldAccessExpr.getVarRef().accept(this);
@@ -1550,7 +1525,7 @@
         this.addPosition(annotationDefObj, annotationDef.getNodeLocation());
         this.addWhitespaceDescriptor(annotationDefObj, annotationDef.getWhiteSpaceDescriptor());
         annotationDefObj.addProperty(BLangJSONModelConstants.DEFINITION_TYPE,
-                                            BLangJSONModelConstants.ANNOTATION_DEFINITION);
+                                     BLangJSONModelConstants.ANNOTATION_DEFINITION);
         annotationDefObj.addProperty(BLangJSONModelConstants.ANNOTATION_NAME,
                                             annotationDef.getSymbolName().getName());
         if (annotationDef.getAttachmentPoints().length > 0) {
@@ -1583,8 +1558,8 @@
         JsonObject variableDefObj = new JsonObject();
         this.addPosition(variableDefObj, varDefStmt.getNodeLocation());
         this.addWhitespaceDescriptor(variableDefObj, varDefStmt.getWhiteSpaceDescriptor());
-        variableDefObj.addProperty(BLangJSONModelConstants.DEFINITION_TYPE, BLangJSONModelConstants
-                .VARIABLE_DEFINITION_STATEMENT);
+        variableDefObj.addProperty(BLangJSONModelConstants.DEFINITION_TYPE,
+                                   BLangJSONModelConstants.VARIABLE_DEFINITION_STATEMENT);
         tempJsonArrayRef.push(new JsonArray());
 
         // Visit the left expression
