--- conflicted
+++ resolved
@@ -26,11 +26,7 @@
     <test name="ballerina-sample-tests" preserve-order="true" parallel="false">
         <packages>
             <package name="org.ballerinalang.test.service.http.sample"/>
-<<<<<<< HEAD
-            <package name="org.ballerinalang.test.service.jms.sample" />
-=======
           <package name="org.ballerinalang.test.service.jms.sample" />
->>>>>>> 145d9b43
             <package name="org.ballerinalang.test.service.http2.sample" />
             <package name="org.ballerinalang.test.service.file.sample" />
         </packages>
