--- conflicted
+++ resolved
@@ -208,32 +208,6 @@
         String serverExtractedPath = new File(baseDir).getAbsolutePath() + File.separator
                                      + extractDir + File.separator +
                                      extractedCarbonDir;
-<<<<<<< HEAD
-
-        /*
-         * Copying the activemq-all jar to the bre/lib, in order to test the activemq based sample jms service.
-         */
-        Path source = Paths.get(baseDir + File.separator + Constant.ACTIVEMQ_ALL_JAR);
-        Path destination = Paths
-                .get(serverExtractedPath + File.separator + "bre" + File.separator + "lib" + File.separator
-                        + Constant.ACTIVEMQ_ALL_JAR);
-        /*
-         * Copying the jms sample to samples directory for integration testing.
-         */
-        Files.copy(source, destination, StandardCopyOption.REPLACE_EXISTING);
-        source = Paths.get(baseDir + File.separator + Constant.OTHER_SAMPLES + File.separator + "jmsWithActiveMq.bal");
-        destination = Paths
-                .get(serverExtractedPath + File.separator + "samples" + File.separator + "jmsWithActiveMq.bal");
-        Files.copy(source, destination, StandardCopyOption.REPLACE_EXISTING);
-        /*
-         * Copying the common-nets jar to the bre/lib, in order to test the ftp based sample file service.
-         */
-        source = Paths.get(baseDir + File.separator + Constant.COMMON_NETS_JAR);
-        destination = Paths.get(serverExtractedPath + File.separator + "bre" + File.separator
-                + "lib" + File.separator + Constant.COMMON_NETS_JAR);
-        Files.copy(source, destination, StandardCopyOption.REPLACE_EXISTING);
-=======
->>>>>>> 118e02b8
         return serverExtractedPath;
     }
 
