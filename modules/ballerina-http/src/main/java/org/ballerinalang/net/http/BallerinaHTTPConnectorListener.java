/*
 *  Copyright (c) 2017, WSO2 Inc. (http://www.wso2.org) All Rights Reserved.
 *
 *  WSO2 Inc. licenses this file to you under the Apache License,
 *  Version 2.0 (the "License"); you may not use this file except
 *  in compliance with the License.
 *  You may obtain a copy of the License at
 *
 *  http://www.apache.org/licenses/LICENSE-2.0
 *
 *  Unless required by applicable law or agreed to in writing,
 *  software distributed under the License is distributed on an
 *  "AS IS" BASIS, WITHOUT WARRANTIES OR CONDITIONS OF ANY
 *  KIND, either express or implied.  See the License for the
 *  specific language governing permissions and limitations
 *  under the License.
 */
package org.ballerinalang.net.http;

import org.ballerinalang.connector.api.ConnectorFuture;
import org.ballerinalang.connector.api.ConnectorFutureListener;
import org.ballerinalang.connector.api.Executor;
import org.ballerinalang.connector.api.Resource;
import org.slf4j.Logger;
import org.slf4j.LoggerFactory;
import org.wso2.carbon.transport.http.netty.contract.HttpConnectorListener;
import org.wso2.carbon.transport.http.netty.message.HTTPCarbonMessage;

/**
 * HTTP connector listener for Ballerina.
 */
public class BallerinaHTTPConnectorListener implements HttpConnectorListener {

    @Override
    public void onMessage(HTTPCarbonMessage httpCarbonMessage) {
<<<<<<< HEAD
        ConnectorFuture future = Executor.submit(HttpDispatcher.findResource(httpCarbonMessage),
                httpCarbonMessage);
        ConnectorFutureListener futureListener = new HttpConnectorFutureListener(HttpDispatcher
                .getCallback(httpCarbonMessage));
        future.setConnectorFutureListener(futureListener);
=======
        Executor.submit(HttpDispatcher.findResource(httpCarbonMessage), httpCarbonMessage,
                HttpDispatcher.getCallback(httpCarbonMessage));
        Resource resource = HttpDispatcher.findResource(httpCarbonMessage);
        Executor.submit(resource, HttpDispatcher.getSignatureParameters(resource, httpCarbonMessage));
>>>>>>> 7a90ccf9
    }

    @Override
    public void onError(Throwable throwable) {
        log.error("Error in http server connector", throwable);
    }
}<|MERGE_RESOLUTION|>--- conflicted
+++ resolved
@@ -31,20 +31,20 @@
  */
 public class BallerinaHTTPConnectorListener implements HttpConnectorListener {
 
+    private static final Logger log = LoggerFactory.getLogger(BallerinaHTTPConnectorListener.class);
+
+
     @Override
     public void onMessage(HTTPCarbonMessage httpCarbonMessage) {
-<<<<<<< HEAD
+        Executor.submit(HttpDispatcher.findResource(httpCarbonMessage), httpCarbonMessage,
+                HttpDispatcher.getCallback(httpCarbonMessage));
+        Resource resource = HttpDispatcher.findResource(httpCarbonMessage);
+        Executor.submit(resource, HttpDispatcher.getSignatureParameters(resource, httpCarbonMessage));
         ConnectorFuture future = Executor.submit(HttpDispatcher.findResource(httpCarbonMessage),
                 httpCarbonMessage);
         ConnectorFutureListener futureListener = new HttpConnectorFutureListener(HttpDispatcher
                 .getCallback(httpCarbonMessage));
         future.setConnectorFutureListener(futureListener);
-=======
-        Executor.submit(HttpDispatcher.findResource(httpCarbonMessage), httpCarbonMessage,
-                HttpDispatcher.getCallback(httpCarbonMessage));
-        Resource resource = HttpDispatcher.findResource(httpCarbonMessage);
-        Executor.submit(resource, HttpDispatcher.getSignatureParameters(resource, httpCarbonMessage));
->>>>>>> 7a90ccf9
     }
 
     @Override
