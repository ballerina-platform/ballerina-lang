--- conflicted
+++ resolved
@@ -79,17 +79,9 @@
             BStruct requestStruct) {
 
         validateParams(connector);
-<<<<<<< HEAD
 
         BStruct entity = (BStruct) requestStruct.getNativeData(MESSAGE_ENTITY);
-        HttpUtil.populateOutboundRequest(requestStruct, entity, cMsg);
-        String uri = null;
-        try {
-            uri = connector.getStringField(0) + path;
-=======
-        HttpUtil.populateOutboundRequest(requestStruct, outboundRequest);
->>>>>>> 2ef2dff0
-
+        HttpUtil.populateOutboundRequest(requestStruct, entity, outboundRequest);
         try {
             String uri = connector.getStringField(0) + path;
             URL url = new URL(uri);
@@ -263,26 +255,11 @@
 
         @Override
         public void onMessage(HTTPCarbonMessage httpCarbonMessage) {
-<<<<<<< HEAD
-            if (httpCarbonMessage.getMessagingException() == null) {
-                BStruct response = createStruct(this.context, Constants.RESPONSE);
-                BStruct entity = createStruct(this.context, Constants.ENTITY);
-                HttpUtil.setHeaderValueStructType(createStruct(this.context, HEADER_VALUE_STRUCT));
-                HttpUtil.populateInboundResponse(response, entity, httpCarbonMessage);
-                ballerinaFuture.notifyReply(response);
-            } else {
-                //TODO should we throw or should we create error struct and pass? or do we need this at all?
-                BallerinaConnectorException ex = new BallerinaConnectorException(httpCarbonMessage
-                        .getMessagingException().getMessage(), httpCarbonMessage.getMessagingException());
-                logger.error("non-blocking action invocation validation failed. ", ex);
-                ballerinaFuture.notifyFailure(ex);
-            }
-=======
             BStruct response = createStruct(this.context, Constants.RESPONSE);
-            HttpUtil.setHeaderValueStructType(createStruct(this.context, Constants.HEADER_VALUE_STRUCT));
-            HttpUtil.populateInboundResponse(response, httpCarbonMessage);
+            BStruct entity = createStruct(this.context, Constants.ENTITY);
+            HttpUtil.setHeaderValueStructType(createStruct(this.context, HEADER_VALUE_STRUCT));
+            HttpUtil.populateInboundResponse(response, entity, httpCarbonMessage);
             ballerinaFuture.notifyReply(response);
->>>>>>> 2ef2dff0
         }
 
         @Override
