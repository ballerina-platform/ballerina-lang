/*
*  Copyright (c) 2017, WSO2 Inc. (http://www.wso2.org) All Rights Reserved.
*
*  WSO2 Inc. licenses this file to you under the Apache License,
*  Version 2.0 (the "License"); you may not use this file except
*  in compliance with the License.
*  You may obtain a copy of the License at
*
*    http://www.apache.org/licenses/LICENSE-2.0
*
*  Unless required by applicable law or agreed to in writing,
*  software distributed under the License is distributed on an
*  "AS IS" BASIS, WITHOUT WARRANTIES OR CONDITIONS OF ANY
*  KIND, either express or implied.  See the License for the
*  specific language governing permissions and limitations
*  under the License.
*/
package org.ballerinalang.net.http;

import org.ballerinalang.connector.api.BallerinaConnectorException;
import org.ballerinalang.connector.api.ConnectorUtils;
import org.ballerinalang.connector.api.ParamDetail;
import org.ballerinalang.model.values.BString;
import org.ballerinalang.model.values.BStruct;
import org.ballerinalang.model.values.BValue;
import org.ballerinalang.net.uri.URIUtil;
import org.slf4j.Logger;
import org.slf4j.LoggerFactory;
import org.wso2.transport.http.netty.message.HTTPCarbonMessage;

import java.net.URI;
import java.util.List;
import java.util.Map;

import static org.ballerinalang.mime.util.Constants.HEADER_VALUE_STRUCT;
import static org.ballerinalang.mime.util.Constants.PROTOCOL_PACKAGE_MIME;

/**
 * {@code HttpDispatcher} is responsible for dispatching incoming http requests to the correct resource.
 *
 * @since 0.94
 */
public class HttpDispatcher {

    private static final Logger breLog = LoggerFactory.getLogger(HttpDispatcher.class);

    private static HttpService findService(HTTPServicesRegistry servicesRegistry, HTTPCarbonMessage cMsg) {
        try {
            String interfaceId = getInterface(cMsg);
            Map<String, HttpService> servicesOnInterface = servicesRegistry.getServicesInfoByInterface(interfaceId);
            if (servicesOnInterface == null) {
                throw new BallerinaConnectorException("No services found for interface : " + interfaceId);
            }
            String uriStr = (String) cMsg.getProperty(org.wso2.carbon.messaging.Constants.TO);
            //replace multiple slashes from single slash if exist in request path to enable
            // dispatchers when request path contains multiple slashes
            URI requestUri = URI.create(uriStr.replaceAll("//+", Constants.DEFAULT_BASE_PATH));

            // Most of the time we will find service from here
            String basePath =
                    servicesRegistry.findTheMostSpecificBasePath(requestUri.getPath(), servicesOnInterface);
            HttpService service = servicesOnInterface.get(basePath);
            if (service == null) {
                cMsg.setProperty(Constants.HTTP_STATUS_CODE, 404);
                throw new BallerinaConnectorException("no matching service found for path : " + uriStr);
            }

            String subPath = URIUtil.getSubPath(requestUri.getPath(), basePath);
            cMsg.setProperty(Constants.BASE_PATH, basePath);
            cMsg.setProperty(Constants.SUB_PATH, subPath);
            cMsg.setProperty(Constants.QUERY_STR, requestUri.getQuery());
            //store query params comes with request as it is
            cMsg.setProperty(Constants.RAW_QUERY_STR, requestUri.getRawQuery());

            return service;
        } catch (Throwable e) {
            throw new BallerinaConnectorException(e.getMessage());
        }
    }

    protected static String getInterface(HTTPCarbonMessage cMsg) {
        String interfaceId = (String) cMsg.getProperty(org.wso2.carbon.messaging.Constants.LISTENER_INTERFACE_ID);
        if (interfaceId == null) {
            if (breLog.isDebugEnabled()) {
                breLog.debug("Interface id not found on the message, hence using the default interface");
            }
            interfaceId = Constants.DEFAULT_INTERFACE;
        }

        return interfaceId;
    }

    public static void handleError(HTTPCarbonMessage cMsg, Throwable throwable) {
        String errorMsg = throwable.getMessage();

        // bre log should contain bre stack trace, not the ballerina stack trace
        breLog.error("error: " + errorMsg, throwable);
        try {
            HttpUtil.handleFailure(cMsg, new BallerinaConnectorException(errorMsg, throwable.getCause()));
        } catch (Exception e) {
            breLog.error("Cannot handle error using the error handler for: " + e.getMessage(), e);
        }
    }

    /**
     * This method finds the matching resource for the incoming request.
     *
     * @param httpCarbonMessage incoming message.
     * @return matching resource.
     */
    public static HttpResource findResource(HTTPServicesRegistry servicesRegistry,
                                            HTTPCarbonMessage httpCarbonMessage) {
        HttpResource resource = null;
        String protocol = (String) httpCarbonMessage.getProperty(org.wso2.carbon.messaging.Constants.PROTOCOL);
        if (protocol == null) {
            throw new BallerinaConnectorException("protocol not defined in the incoming request");
        }

        try {
            // Find the Service TODO can be improved
            HttpService service = HttpDispatcher.findService(servicesRegistry, httpCarbonMessage);
            if (service == null) {
                throw new BallerinaConnectorException("no Service found to handle the service request");
                // Finer details of the errors are thrown from the dispatcher itself, Ideally we shouldn't get here.
            }

            // Find the Resource
            resource = HTTPResourceDispatcher.findResource(service, httpCarbonMessage);
        } catch (Throwable throwable) {
            handleError(httpCarbonMessage, throwable);
        }
        return resource;
    }

    public static BValue[] getSignatureParameters(HttpResource httpResource, HTTPCarbonMessage httpCarbonMessage) {
        //TODO Think of keeping struct type globally rather than creating for each request
<<<<<<< HEAD
        BStruct request = ConnectorUtils
                .createStruct(httpResource.getBalResource(), Constants.PROTOCOL_PACKAGE_HTTP, Constants.REQUEST);
        BStruct response = ConnectorUtils
                .createStruct(httpResource.getBalResource(), Constants.PROTOCOL_PACKAGE_HTTP, Constants.RESPONSE);
        HttpUtil.setHeaderValueStructType(
                ConnectorUtils.createStruct(httpResource.getBalResource(), PROTOCOL_PACKAGE_MIME, HEADER_VALUE_STRUCT));
        BStruct entityForRequest = ConnectorUtils.createStruct(httpResource.getBalResource(),
                org.ballerinalang.mime.util.Constants.PROTOCOL_PACKAGE_MIME,
                org.ballerinalang.mime.util.Constants.ENTITY);

        BStruct entityForResponse = ConnectorUtils.createStruct(httpResource.getBalResource(),
                org.ballerinalang.mime.util.Constants.PROTOCOL_PACKAGE_MIME,
                org.ballerinalang.mime.util.Constants.ENTITY);

        BStruct mediaType = ConnectorUtils.createStruct(httpResource.getBalResource(),
                org.ballerinalang.mime.util.Constants.PROTOCOL_PACKAGE_MIME,
                org.ballerinalang.mime.util.Constants.MEDIA_TYPE);

        HttpUtil.populateInboundRequest(request, entityForRequest, mediaType, httpCarbonMessage);
        HttpUtil.populateOutboundResponse(response, entityForResponse, HttpUtil.createHttpCarbonMessage(false),
                httpCarbonMessage);
=======
        BStruct connection = ConnectorUtils.createStruct(httpResource.getBalResource(),
                Constants.PROTOCOL_PACKAGE_HTTP, Constants.CONNECTION);
        BStruct request = ConnectorUtils.createStruct(httpResource.getBalResource(),
                Constants.PROTOCOL_PACKAGE_HTTP, Constants.REQUEST);
        HttpUtil.setHeaderValueStructType(ConnectorUtils.createStruct(httpResource.getBalResource(),
                Constants.PROTOCOL_PACKAGE_HTTP, Constants.HEADER_VALUE_STRUCT));

        HttpUtil.populateConnection(connection, httpCarbonMessage);
        HttpUtil.populateInboundRequest(request, httpCarbonMessage);
>>>>>>> 5a266079

        List<ParamDetail> paramDetails = httpResource.getParamDetails();
        Map<String, String> resourceArgumentValues =
                (Map<String, String>) httpCarbonMessage.getProperty(Constants.RESOURCE_ARGS);

        BValue[] bValues = new BValue[paramDetails.size()];
        bValues[0] = connection;
        bValues[1] = request;
        if (paramDetails.size() <= 2) {
            return bValues;
        }
        for (int i = 2; i < paramDetails.size(); i++) {
            //No need for validation(validation already happened at deployment time),
            //only string parameters can be found here,
            bValues[i] = new BString(resourceArgumentValues.get(paramDetails.get(i).getVarName()));
        }
        return bValues;
    }
}<|MERGE_RESOLUTION|>--- conflicted
+++ resolved
@@ -134,18 +134,14 @@
 
     public static BValue[] getSignatureParameters(HttpResource httpResource, HTTPCarbonMessage httpCarbonMessage) {
         //TODO Think of keeping struct type globally rather than creating for each request
-<<<<<<< HEAD
-        BStruct request = ConnectorUtils
-                .createStruct(httpResource.getBalResource(), Constants.PROTOCOL_PACKAGE_HTTP, Constants.REQUEST);
-        BStruct response = ConnectorUtils
-                .createStruct(httpResource.getBalResource(), Constants.PROTOCOL_PACKAGE_HTTP, Constants.RESPONSE);
-        HttpUtil.setHeaderValueStructType(
-                ConnectorUtils.createStruct(httpResource.getBalResource(), PROTOCOL_PACKAGE_MIME, HEADER_VALUE_STRUCT));
+        BStruct connection = ConnectorUtils.createStruct(httpResource.getBalResource(),
+                Constants.PROTOCOL_PACKAGE_HTTP, Constants.CONNECTION);
+        BStruct request = ConnectorUtils.createStruct(httpResource.getBalResource(),
+                Constants.PROTOCOL_PACKAGE_HTTP, Constants.REQUEST);
+        HttpUtil.setHeaderValueStructType(ConnectorUtils.createStruct(httpResource.getBalResource(),
+                PROTOCOL_PACKAGE_MIME, HEADER_VALUE_STRUCT));
+
         BStruct entityForRequest = ConnectorUtils.createStruct(httpResource.getBalResource(),
-                org.ballerinalang.mime.util.Constants.PROTOCOL_PACKAGE_MIME,
-                org.ballerinalang.mime.util.Constants.ENTITY);
-
-        BStruct entityForResponse = ConnectorUtils.createStruct(httpResource.getBalResource(),
                 org.ballerinalang.mime.util.Constants.PROTOCOL_PACKAGE_MIME,
                 org.ballerinalang.mime.util.Constants.ENTITY);
 
@@ -153,20 +149,8 @@
                 org.ballerinalang.mime.util.Constants.PROTOCOL_PACKAGE_MIME,
                 org.ballerinalang.mime.util.Constants.MEDIA_TYPE);
 
+        HttpUtil.populateConnection(connection, httpCarbonMessage);
         HttpUtil.populateInboundRequest(request, entityForRequest, mediaType, httpCarbonMessage);
-        HttpUtil.populateOutboundResponse(response, entityForResponse, HttpUtil.createHttpCarbonMessage(false),
-                httpCarbonMessage);
-=======
-        BStruct connection = ConnectorUtils.createStruct(httpResource.getBalResource(),
-                Constants.PROTOCOL_PACKAGE_HTTP, Constants.CONNECTION);
-        BStruct request = ConnectorUtils.createStruct(httpResource.getBalResource(),
-                Constants.PROTOCOL_PACKAGE_HTTP, Constants.REQUEST);
-        HttpUtil.setHeaderValueStructType(ConnectorUtils.createStruct(httpResource.getBalResource(),
-                Constants.PROTOCOL_PACKAGE_HTTP, Constants.HEADER_VALUE_STRUCT));
-
-        HttpUtil.populateConnection(connection, httpCarbonMessage);
-        HttpUtil.populateInboundRequest(request, httpCarbonMessage);
->>>>>>> 5a266079
 
         List<ParamDetail> paramDetails = httpResource.getParamDetails();
         Map<String, String> resourceArgumentValues =
