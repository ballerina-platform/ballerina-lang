/*
*  Copyright (c) 2017, WSO2 Inc. (http://www.wso2.org) All Rights Reserved.
*
*  WSO2 Inc. licenses this file to you under the Apache License,
*  Version 2.0 (the "License"); you may not use this file except
*  in compliance with the License.
*  You may obtain a copy of the License at
*
*    http://www.apache.org/licenses/LICENSE-2.0
*
*  Unless required by applicable law or agreed to in writing,
*  software distributed under the License is distributed on an
*  "AS IS" BASIS, WITHOUT WARRANTIES OR CONDITIONS OF ANY
*  KIND, either express or implied.  See the License for the
*  specific language governing permissions and limitations
*  under the License.
*/
package org.ballerinalang.net.http;

import org.ballerinalang.connector.api.BallerinaConnectorException;
import org.ballerinalang.connector.api.ConnectorUtils;
import org.ballerinalang.connector.api.ParamDetail;
import org.ballerinalang.model.values.BString;
import org.ballerinalang.model.values.BStruct;
import org.ballerinalang.model.values.BValue;
import org.ballerinalang.net.uri.URIUtil;
import org.slf4j.Logger;
import org.slf4j.LoggerFactory;
import org.wso2.transport.http.netty.message.HTTPCarbonMessage;

import java.net.URI;
import java.util.List;
import java.util.Map;

import static org.ballerinalang.net.mime.util.Constants.HEADER_VALUE_STRUCT;
import static org.ballerinalang.net.mime.util.Constants.PROTOCOL_PACKAGE_MIME;

/**
 * {@code HttpDispatcher} is responsible for dispatching incoming http requests to the correct resource.
 *
 * @since 0.94
 */
public class HttpDispatcher {

    private static final Logger breLog = LoggerFactory.getLogger(HttpDispatcher.class);

    private static HttpService findService(HTTPServicesRegistry servicesRegistry, HTTPCarbonMessage cMsg) {
        try {
            String interfaceId = getInterface(cMsg);
            Map<String, HttpService> servicesOnInterface = servicesRegistry.getServicesInfoByInterface(interfaceId);
            if (servicesOnInterface == null) {
                throw new BallerinaConnectorException("No services found for interface : " + interfaceId);
            }
            String uriStr = (String) cMsg.getProperty(org.wso2.carbon.messaging.Constants.TO);
            //replace multiple slashes from single slash if exist in request path to enable
            // dispatchers when request path contains multiple slashes
            URI requestUri = URI.create(uriStr.replaceAll("//+", Constants.DEFAULT_BASE_PATH));

            // Most of the time we will find service from here
            String basePath =
                    servicesRegistry.findTheMostSpecificBasePath(requestUri.getPath(), servicesOnInterface);
            HttpService service = servicesOnInterface.get(basePath);
            if (service == null) {
                cMsg.setProperty(Constants.HTTP_STATUS_CODE, 404);
                throw new BallerinaConnectorException("no matching service found for path : " + uriStr);
            }

            String subPath = URIUtil.getSubPath(requestUri.getPath(), basePath);
            cMsg.setProperty(Constants.BASE_PATH, basePath);
            cMsg.setProperty(Constants.SUB_PATH, subPath);
            cMsg.setProperty(Constants.QUERY_STR, requestUri.getQuery());
            //store query params comes with request as it is
            cMsg.setProperty(Constants.RAW_QUERY_STR, requestUri.getRawQuery());

            return service;
        } catch (Throwable e) {
            throw new BallerinaConnectorException(e.getMessage());
        }
    }

    protected static String getInterface(HTTPCarbonMessage cMsg) {
        String interfaceId = (String) cMsg.getProperty(org.wso2.carbon.messaging.Constants.LISTENER_INTERFACE_ID);
        if (interfaceId == null) {
            if (breLog.isDebugEnabled()) {
                breLog.debug("Interface id not found on the message, hence using the default interface");
            }
            interfaceId = Constants.DEFAULT_INTERFACE;
        }

        return interfaceId;
    }

    public static void handleError(HTTPCarbonMessage cMsg, Throwable throwable) {
        String errorMsg = throwable.getMessage();

        // bre log should contain bre stack trace, not the ballerina stack trace
        breLog.error("error: " + errorMsg, throwable);
        try {
            HttpUtil.handleFailure(cMsg, new BallerinaConnectorException(errorMsg, throwable.getCause()));
        } catch (Exception e) {
            breLog.error("Cannot handle error using the error handler for: " + e.getMessage(), e);
        }
    }

    /**
     * This method finds the matching resource for the incoming request.
     *
     * @param httpCarbonMessage incoming message.
     * @return matching resource.
     */
    public static HttpResource findResource(HTTPServicesRegistry servicesRegistry,
                                            HTTPCarbonMessage httpCarbonMessage) {
        HttpResource resource = null;
        String protocol = (String) httpCarbonMessage.getProperty(org.wso2.carbon.messaging.Constants.PROTOCOL);
        if (protocol == null) {
            throw new BallerinaConnectorException("protocol not defined in the incoming request");
        }

        try {
            // Find the Service TODO can be improved
            HttpService service = HttpDispatcher.findService(servicesRegistry, httpCarbonMessage);
            if (service == null) {
                throw new BallerinaConnectorException("no Service found to handle the service request");
                // Finer details of the errors are thrown from the dispatcher itself, Ideally we shouldn't get here.
            }

            // Find the Resource
            resource = HTTPResourceDispatcher.findResource(service, httpCarbonMessage);
        } catch (Throwable throwable) {
            handleError(httpCarbonMessage, throwable);
        }
        return resource;
    }

    public static BValue[] getSignatureParameters(HttpResource httpResource, HTTPCarbonMessage httpCarbonMessage) {
        //TODO Think of keeping struct type globally rather than creating for each request
        BStruct request = ConnectorUtils
                .createStruct(httpResource.getBalResource(), Constants.PROTOCOL_PACKAGE_HTTP, Constants.REQUEST);
        BStruct response = ConnectorUtils
                .createStruct(httpResource.getBalResource(), Constants.PROTOCOL_PACKAGE_HTTP, Constants.RESPONSE);
        HttpUtil.setHeaderValueStructType(
                ConnectorUtils.createStruct(httpResource.getBalResource(), PROTOCOL_PACKAGE_MIME, HEADER_VALUE_STRUCT));
        BStruct entityForRequest = ConnectorUtils.createStruct(httpResource.getBalResource(),
                org.ballerinalang.net.mime.util.Constants.PROTOCOL_PACKAGE_MIME,
                org.ballerinalang.net.mime.util.Constants.ENTITY);

        BStruct entityForResponse = ConnectorUtils.createStruct(httpResource.getBalResource(),
                org.ballerinalang.net.mime.util.Constants.PROTOCOL_PACKAGE_MIME,
                org.ballerinalang.net.mime.util.Constants.ENTITY);

        BStruct mediaType = ConnectorUtils.createStruct(httpResource.getBalResource(),
                org.ballerinalang.net.mime.util.Constants.PROTOCOL_PACKAGE_MIME,
                org.ballerinalang.net.mime.util.Constants.MEDIA_TYPE);

        HttpUtil.populateInboundRequest(request, entityForRequest, mediaType, httpCarbonMessage);
        HttpUtil.populateOutboundResponse(response, entityForResponse, HttpUtil.createHttpCarbonMessage(false),
                httpCarbonMessage);

        List<ParamDetail> paramDetails = httpResource.getParamDetails();
<<<<<<< HEAD
        Map<String, String> resourceArgumentValues = (Map<String, String>) httpCarbonMessage
                .getProperty(org.ballerinalang.runtime.Constants.RESOURCE_ARGS);
=======
        Map<String, String> resourceArgumentValues =
                (Map<String, String>) httpCarbonMessage.getProperty(Constants.RESOURCE_ARGS);
>>>>>>> 2ef2dff0

        BValue[] bValues = new BValue[paramDetails.size()];
        bValues[0] = request;
        bValues[1] = response;
        if (paramDetails.size() <= 2) {
            return bValues;
        }
        for (int i = 2; i < paramDetails.size(); i++) {
            //No need for validation(validation already happened at deployment time),
            //only string parameters can be found here,
            bValues[i] = new BString(resourceArgumentValues.get(paramDetails.get(i).getVarName()));
        }
        return bValues;
    }
}<|MERGE_RESOLUTION|>--- conflicted
+++ resolved
@@ -157,13 +157,8 @@
                 httpCarbonMessage);
 
         List<ParamDetail> paramDetails = httpResource.getParamDetails();
-<<<<<<< HEAD
-        Map<String, String> resourceArgumentValues = (Map<String, String>) httpCarbonMessage
-                .getProperty(org.ballerinalang.runtime.Constants.RESOURCE_ARGS);
-=======
         Map<String, String> resourceArgumentValues =
                 (Map<String, String>) httpCarbonMessage.getProperty(Constants.RESOURCE_ARGS);
->>>>>>> 2ef2dff0
 
         BValue[] bValues = new BValue[paramDetails.size()];
         bValues[0] = request;
