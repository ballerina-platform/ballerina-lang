/*
 * Copyright (c) 2017, WSO2 Inc. (http://www.wso2.org) All Rights Reserved.
 *
 * WSO2 Inc. licenses this file to you under the Apache License,
 * Version 2.0 (the "License"); you may not use this file except
 * in compliance with the License.
 * You may obtain a copy of the License at
 *
 *    http://www.apache.org/licenses/LICENSE-2.0
 *
 * Unless required by applicable law or agreed to in writing,
 * software distributed under the License is distributed on an
 * "AS IS" BASIS, WITHOUT WARRANTIES OR CONDITIONS OF ANY
 * KIND, either express or implied.  See the License for the
 * specific language governing permissions and limitations
 * under the License.
 */

package org.ballerinalang.net.http;

import io.netty.buffer.Unpooled;
import io.netty.handler.codec.http.DefaultHttpRequest;
import io.netty.handler.codec.http.DefaultHttpResponse;
import io.netty.handler.codec.http.DefaultLastHttpContent;
import io.netty.handler.codec.http.HttpHeaders;
import io.netty.handler.codec.http.HttpMethod;
import io.netty.handler.codec.http.HttpResponseStatus;
import io.netty.handler.codec.http.HttpVersion;
import org.ballerinalang.bre.Context;
import org.ballerinalang.connector.api.AnnAttrValue;
import org.ballerinalang.connector.api.Annotation;
import org.ballerinalang.connector.api.BallerinaConnectorException;
import org.ballerinalang.model.util.StringUtils;
import org.ballerinalang.model.util.XMLUtils;
import org.ballerinalang.model.values.BBlob;
import org.ballerinalang.model.values.BInteger;
import org.ballerinalang.model.values.BJSON;
import org.ballerinalang.model.values.BMap;
import org.ballerinalang.model.values.BString;
import org.ballerinalang.model.values.BStruct;
import org.ballerinalang.model.values.BValue;
import org.ballerinalang.model.values.BXML;
import org.ballerinalang.natives.AbstractNativeFunction;
import org.ballerinalang.net.http.session.Session;
<<<<<<< HEAD
import org.ballerinalang.runtime.message.BallerinaMessageDataSource;
import org.ballerinalang.runtime.message.BlobDataSource;
=======
import org.ballerinalang.runtime.message.MessageDataSource;
>>>>>>> 63373962
import org.ballerinalang.runtime.message.StringDataSource;
import org.ballerinalang.services.ErrorHandlerUtils;
import org.ballerinalang.util.codegen.PackageInfo;
import org.ballerinalang.util.codegen.StructInfo;
import org.ballerinalang.util.exceptions.BallerinaException;
import org.slf4j.Logger;
import org.slf4j.LoggerFactory;
import org.wso2.carbon.messaging.exceptions.ServerConnectorException;
import org.wso2.transport.http.netty.config.ListenerConfiguration;
import org.wso2.transport.http.netty.contractimpl.HttpResponseStatusFuture;
import org.wso2.transport.http.netty.message.HTTPCarbonMessage;
import org.wso2.transport.http.netty.message.HTTPConnectorUtil;
import org.wso2.transport.http.netty.message.HttpMessageDataStreamer;

import java.io.ByteArrayOutputStream;
import java.io.IOException;
import java.io.InputStream;
import java.io.UnsupportedEncodingException;
import java.net.URLDecoder;
import java.nio.charset.Charset;
import java.util.HashMap;
import java.util.HashSet;
import java.util.Map;
import java.util.Set;

import static org.ballerinalang.net.http.Constants.MESSAGE_DATA_SOURCE;

/**
 * Utility class providing utility methods.
 */
public class HttpUtil {
    private static final Logger log = LoggerFactory.getLogger(HttpUtil.class);

    private static final String METHOD_ACCESSED = "isMethodAccessed";
    private static final String IO_EXCEPTION_OCCURED = "I/O exception occurred";

    public static BValue[] addHeader(Context context,
            AbstractNativeFunction abstractNativeFunction, boolean isRequest) {
        BStruct httpMessageStruct = ((BStruct) abstractNativeFunction.getRefArgument(context, 0));
        HTTPCarbonMessage httpCarbonMessage = HttpUtil
                .getCarbonMsg(httpMessageStruct, HttpUtil.createHttpCarbonMessage(isRequest));

        String headerName = abstractNativeFunction.getStringArgument(context, 0);
        String headerValue = abstractNativeFunction.getStringArgument(context, 1);

        HttpHeaders httpHeaders = httpCarbonMessage.getHeaders();
        httpHeaders.add(headerName, headerValue);

        if (log.isDebugEnabled()) {
            log.debug("Add " + headerName + " to header with value: " + headerValue);
        }

        return AbstractNativeFunction.VOID_RETURN;
    }

    public static BValue[] getBinaryPayload(Context context,
            AbstractNativeFunction abstractNativeFunction, boolean isRequest) {
        BBlob result;
        try {
            BStruct httpMessageStruct = (BStruct) abstractNativeFunction.getRefArgument(context, 0);
            HTTPCarbonMessage httpCarbonMessage = HttpUtil
                    .getCarbonMsg(httpMessageStruct, HttpUtil.createHttpCarbonMessage(isRequest));

            if (httpMessageStruct.getNativeData(MESSAGE_DATA_SOURCE) != null) {
                result = (BBlob) httpMessageStruct.getNativeData(MESSAGE_DATA_SOURCE);
            } else {
                result = new BBlob(toByteArray(new HttpMessageDataStreamer(httpCarbonMessage).getInputStream()));
                httpMessageStruct.addNativeData(MESSAGE_DATA_SOURCE, result);
            }
            if (log.isDebugEnabled()) {
                log.debug("Payload in String:" + result.stringValue());
            }
        } catch (Throwable e) {
            throw new BallerinaException("Error while retrieving string payload from message: " + e.getMessage());
        }
        return abstractNativeFunction.getBValues(result);
    }

    public static BValue[] setBinaryPayload(Context context, AbstractNativeFunction nativeFunction, boolean isRequest) {
        BStruct struct = (BStruct) nativeFunction.getRefArgument(context, 0);
        HTTPCarbonMessage httpCarbonMessage = HttpUtil.getCarbonMsg(struct,
                                                                    HttpUtil.createHttpCarbonMessage(isRequest));

        httpCarbonMessage.waitAndReleaseAllEntities();

        byte[] payload = nativeFunction.getBlobArgument(context, 0);
        BlobDataSource blobDataSource = new BlobDataSource(payload
                , new HttpMessageDataStreamer(httpCarbonMessage).getOutputStream());
        httpCarbonMessage.setMessageDataSource(blobDataSource);
        httpCarbonMessage.setAlreadyRead(true);
        httpCarbonMessage.setHeader(Constants.CONTENT_TYPE, Constants.APPLICATION_OCTET_STREAM);

        return AbstractNativeFunction.VOID_RETURN;
    }

    public static BValue[] getHeader(Context context,
            AbstractNativeFunction abstractNativeFunction, boolean isRequest) {
        BStruct httpMessageStruct = (BStruct) abstractNativeFunction.getRefArgument(context, 0);
        HTTPCarbonMessage httpCarbonMessage = HttpUtil
                .getCarbonMsg(httpMessageStruct, HttpUtil.createHttpCarbonMessage(isRequest));

        String headerName = abstractNativeFunction.getStringArgument(context, 0);
        String headerValue = httpCarbonMessage.getHeader(headerName);

        return abstractNativeFunction.getBValues(new BString(headerValue));
    }

    public static BValue[] getJsonPayload(Context context,
            AbstractNativeFunction abstractNativeFunction, boolean isRequest) {
        BJSON result = null;
        try {
            // Accessing First Parameter Value.
            BStruct httpMessageStruct = (BStruct) abstractNativeFunction.getRefArgument(context, 0);
            HTTPCarbonMessage httpCarbonMessage = HttpUtil
                    .getCarbonMsg(httpMessageStruct, HttpUtil.createHttpCarbonMessage(isRequest));

            MessageDataSource payload = HttpUtil.getMessageDataSource(httpMessageStruct);
            if (payload != null) {
                if (payload instanceof BJSON) {
                    result = (BJSON) payload;
                } else {
                    // else, build the JSON from the string representation of the payload.
                    result = new BJSON(payload.getMessageAsString());
                }
            } else {
                result = new BJSON(new HttpMessageDataStreamer(httpCarbonMessage).getInputStream());
                result.setOutputStream(new HttpMessageDataStreamer(httpCarbonMessage).getOutputStream());

                addMessageDataSource(httpMessageStruct, result);
            }
        } catch (Throwable e) {
            throw new BallerinaException("Error while retrieving json payload from message: " + e.getMessage());
        }
        // Setting output value.
        return abstractNativeFunction.getBValues(result);
    }

    public static BValue[] getProperty(Context context,
            AbstractNativeFunction abstractNativeFunction, boolean isRequest) {
        BStruct httpMessageStruct = (BStruct) abstractNativeFunction.getRefArgument(context, 0);
        HTTPCarbonMessage httpCarbonMessage = HttpUtil
                .getCarbonMsg(httpMessageStruct, HttpUtil.createHttpCarbonMessage(isRequest));
        String propertyName = abstractNativeFunction.getStringArgument(context, 0);

        Object propertyValue = httpCarbonMessage.getProperty(propertyName);

        if (propertyValue == null) {
            return AbstractNativeFunction.VOID_RETURN;
        }

        if (propertyValue instanceof String) {
            return abstractNativeFunction.getBValues(new BString((String) propertyValue));
        } else {
            throw new BallerinaException("Property value is of unknown type : " + propertyValue.getClass().getName());
        }
    }

    public static BValue[] getStringPayload(Context context,
            AbstractNativeFunction abstractNativeFunction, boolean isRequest) {
        BString result;
        try {
            BStruct httpMessageStruct = (BStruct) abstractNativeFunction.getRefArgument(context, 0);
            MessageDataSource messageDataSource = HttpUtil.getMessageDataSource(httpMessageStruct);
            if (messageDataSource != null) {
                result = new BString(messageDataSource.getMessageAsString());
            } else {
                HTTPCarbonMessage httpCarbonMessage = HttpUtil
                        .getCarbonMsg(httpMessageStruct, HttpUtil.createHttpCarbonMessage(isRequest));
                if (httpCarbonMessage.isEmpty() && httpCarbonMessage.isEndOfMsgAdded()) {
                    return abstractNativeFunction.getBValues(new BString(""));
                }
                String payload = StringUtils.getStringFromInputStream(new HttpMessageDataStreamer(httpCarbonMessage)
                        .getInputStream());
                result = new BString(payload);

                addMessageDataSource(httpMessageStruct, new StringDataSource(payload));
            }
            if (log.isDebugEnabled()) {
                log.debug("Payload in String:" + result.stringValue());
            }
        } catch (Throwable e) {
            throw new BallerinaException("Error while retrieving string payload from message: " + e.getMessage());
        }
        return abstractNativeFunction.getBValues(result);
    }

    public static BValue[] getXMLPayload(Context context,
            AbstractNativeFunction abstractNativeFunction, boolean isRequest) {
        BXML result;
        try {
            BStruct httpMessageStruct = (BStruct) abstractNativeFunction.getRefArgument(context, 0);

            MessageDataSource messageDataSource = HttpUtil.getMessageDataSource(httpMessageStruct);
            if (messageDataSource != null) {
                if (messageDataSource instanceof BXML) {
                    // if the payload is already xml, return it as it is.
                    result = (BXML) messageDataSource;
                } else {
                    // else, build the xml from the string representation of the payload.
                    result = XMLUtils.parse(messageDataSource.getMessageAsString());
                }
            } else {
                HTTPCarbonMessage httpCarbonMessage = HttpUtil
                        .getCarbonMsg(httpMessageStruct, HttpUtil.createHttpCarbonMessage(isRequest));
                result = XMLUtils.parse(new HttpMessageDataStreamer(httpCarbonMessage).getInputStream());

                result.setOutputStream(new HttpMessageDataStreamer(httpCarbonMessage).getOutputStream());
                addMessageDataSource(httpMessageStruct, result);
            }
        } catch (Throwable e) {
            throw new BallerinaException("Error while retrieving XML payload from message: " + e.getMessage());
        }
        // Setting output value.
        return abstractNativeFunction.getBValues(result);
    }

    private static byte[] toByteArray(InputStream input) throws IOException {
        byte[] buffer = new byte[4096];
        int n1;
        ByteArrayOutputStream output = new ByteArrayOutputStream();
        for (; -1 != (n1 = input.read(buffer)); ) {
            output.write(buffer, 0, n1);
        }
        byte[] bytes = output.toByteArray();
        output.close();
        return bytes;
    }

    public static BValue[] removeAllHeaders(Context context,
            AbstractNativeFunction abstractNativeFunction, boolean isRequest) {
        BStruct httpMessageStruct = (BStruct) abstractNativeFunction.getRefArgument(context, 0);
        HTTPCarbonMessage httpCarbonMessage = HttpUtil
                .getCarbonMsg(httpMessageStruct, HttpUtil.createHttpCarbonMessage(isRequest));
        httpCarbonMessage.getHeaders().clear();
        return AbstractNativeFunction.VOID_RETURN;
    }

    public static BValue[] removeHeader(Context context,
            AbstractNativeFunction abstractNativeFunction, boolean isRequest) {
        BStruct httpMessageStruct = (BStruct) abstractNativeFunction.getRefArgument(context, 0);
        String headerName = abstractNativeFunction.getStringArgument(context, 0);

        HTTPCarbonMessage httpCarbonMessage = HttpUtil
                .getCarbonMsg(httpMessageStruct, HttpUtil.createHttpCarbonMessage(isRequest));
        httpCarbonMessage.removeHeader(headerName);
        if (log.isDebugEnabled()) {
            log.debug("Remove header:" + headerName);
        }
        return AbstractNativeFunction.VOID_RETURN;
    }

    public static BValue[] setHeader(Context context,
            AbstractNativeFunction abstractNativeFunction, boolean isRequest) {
        BStruct httpMessageStruct = (BStruct) abstractNativeFunction.getRefArgument(context, 0);
        String headerName = abstractNativeFunction.getStringArgument(context, 0);
        String headerValue = abstractNativeFunction.getStringArgument(context, 1);

        HTTPCarbonMessage httpCarbonMessage = HttpUtil
                .getCarbonMsg(httpMessageStruct, HttpUtil.createHttpCarbonMessage(isRequest));
        httpCarbonMessage.setHeader(headerName, headerValue);

        if (log.isDebugEnabled()) {
            log.debug("Set " + headerName + " header with value: " + headerValue);
        }
        return AbstractNativeFunction.VOID_RETURN;
    }

    public static BValue[] setJsonPayload(Context context,
            AbstractNativeFunction abstractNativeFunction, boolean isRequest) {
        BStruct httpMessageStruct = (BStruct) abstractNativeFunction.getRefArgument(context, 0);
        BJSON payload = (BJSON) abstractNativeFunction.getRefArgument(context, 1);

        HTTPCarbonMessage httpCarbonMessage = HttpUtil
                .getCarbonMsg(httpMessageStruct, HttpUtil.createHttpCarbonMessage(isRequest));

        httpCarbonMessage.waitAndReleaseAllEntities();

        payload.setOutputStream(new HttpMessageDataStreamer(httpCarbonMessage).getOutputStream());
        addMessageDataSource(httpMessageStruct, payload);

        httpCarbonMessage.setHeader(Constants.CONTENT_TYPE, Constants.APPLICATION_JSON);

        return AbstractNativeFunction.VOID_RETURN;
    }

    public static BValue[] setProperty(Context context,
            AbstractNativeFunction abstractNativeFunction, boolean isRequest) {
        BStruct httpMessageStruct = (BStruct) abstractNativeFunction.getRefArgument(context, 0);
        String propertyName = abstractNativeFunction.getStringArgument(context, 0);
        String propertyValue = abstractNativeFunction.getStringArgument(context, 1);

        if (propertyName != null && propertyValue != null) {
            HTTPCarbonMessage httpCarbonMessage = HttpUtil
                    .getCarbonMsg(httpMessageStruct, HttpUtil.createHttpCarbonMessage(isRequest));
            httpCarbonMessage.setProperty(propertyName, propertyValue);
        }
        return AbstractNativeFunction.VOID_RETURN;
    }

    public static BValue[] setStringPayload(Context context,
            AbstractNativeFunction abstractNativeFunction, boolean isRequest) {
        BStruct httpMessageStruct = (BStruct) abstractNativeFunction.getRefArgument(context, 0);
        HTTPCarbonMessage httpCarbonMessage = HttpUtil
                .getCarbonMsg(httpMessageStruct, HttpUtil.createHttpCarbonMessage(isRequest));

        httpCarbonMessage.waitAndReleaseAllEntities();

        String payload = abstractNativeFunction.getStringArgument(context, 0);
        StringDataSource stringDataSource = new StringDataSource(payload
                , new HttpMessageDataStreamer(httpCarbonMessage).getOutputStream());

        addMessageDataSource(httpMessageStruct, stringDataSource);

        httpCarbonMessage.setHeader(Constants.CONTENT_TYPE, Constants.TEXT_PLAIN);
        if (log.isDebugEnabled()) {
            log.debug("Setting new payload: " + payload);
        }
        return AbstractNativeFunction.VOID_RETURN;
    }

    public static BValue[] setXMLPayload(Context context,
            AbstractNativeFunction abstractNativeFunction, boolean isRequest) {
        BStruct httpMessageStruct = (BStruct) abstractNativeFunction.getRefArgument(context, 0);
        BXML payload = (BXML) abstractNativeFunction.getRefArgument(context, 1);

        HTTPCarbonMessage httpCarbonMessage = HttpUtil
                .getCarbonMsg(httpMessageStruct, HttpUtil.createHttpCarbonMessage(isRequest));

        httpCarbonMessage.waitAndReleaseAllEntities();

        payload.setOutputStream(new HttpMessageDataStreamer(httpCarbonMessage).getOutputStream());

        addMessageDataSource(httpMessageStruct, payload);

        httpCarbonMessage.setHeader(Constants.CONTENT_TYPE, Constants.APPLICATION_XML);

        return AbstractNativeFunction.VOID_RETURN;
    }

    public static BValue[] getContentLength(Context context,
            AbstractNativeFunction abstractNativeFunction, boolean isRequest) {
        int contentLength = -1;
        BStruct httpMessageStruct = (BStruct) abstractNativeFunction.getRefArgument(context, 0);
        HTTPCarbonMessage httpCarbonMessage = HttpUtil
                .getCarbonMsg(httpMessageStruct, HttpUtil.createHttpCarbonMessage(isRequest));

        String lengthStr = httpCarbonMessage.getHeader(Constants.HTTP_CONTENT_LENGTH);
        try {
            contentLength = Integer.parseInt(lengthStr);
        } catch (NumberFormatException e) {
            throw new BallerinaException("Invalid content length");
        }
        return abstractNativeFunction.getBValues(new BInteger(contentLength));
    }

    public static BValue[] setContentLength(Context context,
            AbstractNativeFunction abstractNativeFunction, boolean isRequest) {
        try {
            BStruct httpMessageStruct = (BStruct) abstractNativeFunction.getRefArgument(context, 0);
            HTTPCarbonMessage httpCarbonMessage = HttpUtil
                    .getCarbonMsg(httpMessageStruct, HttpUtil.createHttpCarbonMessage(isRequest));
            long contentLength = abstractNativeFunction.getIntArgument(context, 0);
            httpCarbonMessage.setHeader(Constants.HTTP_CONTENT_LENGTH, String.valueOf(contentLength));
        } catch (ClassCastException e) {
            throw new BallerinaException("Invalid message or Content-Length");
        }
        return AbstractNativeFunction.VOID_RETURN;
    }

    public static BMap<String, BValue> getParamMap(String payload) throws UnsupportedEncodingException {
        BMap<String, BValue> params = new BMap<>();
        String[] entries = payload.split("&");
        for (String entry : entries) {
            int index = entry.indexOf('=');
            if (index != -1) {
                String name = entry.substring(0, index).trim();
                String value = URLDecoder.decode(entry.substring(index + 1).trim(), "UTF-8");
                if (value.matches("")) {
                    params.put(name, new BString(""));
                    continue;
                }
                params.put(name, new BString(value));
            }
        }
        return params;
    }

    /**
     * Helper method to start pending http server connectors.
     *
     * @throws BallerinaConnectorException
     */
    public static void startPendingHttpConnectors(BallerinaHttpServerConnector httpServerConnector)
            throws BallerinaConnectorException {
        try {
            // Starting up HTTP Server connectors
            HttpConnectionManager.getInstance().startPendingHTTPConnectors(httpServerConnector);
        } catch (ServerConnectorException e) {
            throw new BallerinaConnectorException(e);
        }
    }

    public static BValue[] prepareResponseAndSend(Context context, AbstractNativeFunction abstractNativeFunction
            , HTTPCarbonMessage requestMessage, HTTPCarbonMessage responseMessage,
            MessageDataSource messageDataSource) {
        addHTTPSessionAndCorsHeaders(requestMessage, responseMessage);
        HttpResponseStatusFuture statusFuture = handleResponse(requestMessage, responseMessage);
        if (messageDataSource != null) {
            messageDataSource.serializeData();
        }
        try {
            statusFuture = statusFuture.sync();
        } catch (InterruptedException e) {
            throw new BallerinaException("interrupted sync: " + e.getMessage());
        }
        if (statusFuture.getStatus().getCause() != null) {
            return abstractNativeFunction.getBValues(getServerConnectorError(context
                    , statusFuture.getStatus().getCause()));
        }
        return abstractNativeFunction.VOID_RETURN;
    }

    public static void addHTTPSessionAndCorsHeaders(HTTPCarbonMessage requestMsg, HTTPCarbonMessage responseMsg) {
        Session session = (Session) requestMsg.getProperty(Constants.HTTP_SESSION);
        if (session != null) {
            session.generateSessionHeader(responseMsg);
        }
        //Process CORS if exists.
        if (requestMsg.getHeader(Constants.ORIGIN) != null) {
            CorsHeaderGenerator.process(requestMsg, responseMsg, true);
        }
    }

    public static HttpResponseStatusFuture handleResponse(HTTPCarbonMessage requestMsg, HTTPCarbonMessage responseMsg) {
        HttpResponseStatusFuture responseFuture;
        try {
            responseFuture = requestMsg.respond(responseMsg);
        } catch (org.wso2.transport.http.netty.contract.ServerConnectorException e) {
            throw new BallerinaConnectorException("Error occurred during response", e);
        }
        return responseFuture;
    }

    public static void handleFailure(HTTPCarbonMessage requestMessage, BallerinaConnectorException ex) {
        Object carbonStatusCode = requestMessage.getProperty(Constants.HTTP_STATUS_CODE);
        int statusCode = (carbonStatusCode == null) ? 500 : Integer.parseInt(carbonStatusCode.toString());
        String errorMsg = ex.getMessage();
        log.error(errorMsg);
        ErrorHandlerUtils.printError(ex);
        if (statusCode == 404) {
            handleResponse(requestMessage, createErrorMessage(errorMsg, statusCode));
        } else {
            handleResponse(requestMessage, createErrorMessage("", statusCode));
        }
    }

    public static HTTPCarbonMessage createErrorMessage(String payload, int statusCode) {
        HTTPCarbonMessage response = HttpUtil.createHttpCarbonMessage(false);
        response.waitAndReleaseAllEntities();
        response.addHttpContent(new DefaultLastHttpContent(Unpooled.wrappedBuffer(payload.getBytes())));
        setHttpStatusCodes(payload, statusCode, response);

        return response;
    }

    private static void setHttpStatusCodes(String payload, int statusCode, HTTPCarbonMessage response) {
        HttpHeaders httpHeaders = response.getHeaders();
        httpHeaders.set(org.wso2.transport.http.netty.common.Constants.HTTP_CONTENT_TYPE,
                org.wso2.transport.http.netty.common.Constants.TEXT_PLAIN);

        byte[] errorMessageBytes = payload.getBytes(Charset.defaultCharset());
        httpHeaders.set(org.wso2.transport.http.netty.common.Constants.HTTP_CONTENT_LENGTH,
                (String.valueOf(errorMessageBytes.length)));

        response.setProperty(org.wso2.transport.http.netty.common.Constants.HTTP_STATUS_CODE, statusCode);
    }

    public static BStruct getServerConnectorError(Context context, Throwable throwable) {
        PackageInfo sessionPackageInfo = context.getProgramFile()
                .getPackageInfo(Constants.PROTOCOL_PACKAGE_HTTP);
        StructInfo sessionStructInfo = sessionPackageInfo.getStructInfo(Constants.HTTP_CONNECTOR_ERROR);
        BStruct httpConnectorError = new BStruct(sessionStructInfo.getType());
        if (throwable.getMessage() == null) {
            httpConnectorError.setStringField(0, IO_EXCEPTION_OCCURED);
        } else {
            httpConnectorError.setStringField(0, throwable.getMessage());
        }
        return httpConnectorError;
    }

    public static HTTPCarbonMessage getCarbonMsg(BStruct struct, HTTPCarbonMessage defaultMsg) {
        HTTPCarbonMessage httpCarbonMessage = (HTTPCarbonMessage) struct
                .getNativeData(Constants.TRANSPORT_MESSAGE);
        if (httpCarbonMessage != null) {
            return httpCarbonMessage;
        }
        addCarbonMsg(struct, defaultMsg);
        return defaultMsg;
    }

    public static void addCarbonMsg(BStruct struct, HTTPCarbonMessage httpCarbonMessage) {
        struct.addNativeData(Constants.TRANSPORT_MESSAGE, httpCarbonMessage);
    }

    public static void addMessageDataSource(BStruct struct, MessageDataSource messageDataSource) {
        struct.addNativeData(MESSAGE_DATA_SOURCE, messageDataSource);
    }

    public static void addRequestResponseFlag(BStruct request, BStruct response) {
        request.addNativeData(Constants.INBOUND_REQUEST, true);
        response.addNativeData(Constants.OUTBOUND_RESPONSE, true);
    }

    /**
     * Extract the listener configurations from the config annotation.
     *
     * @param annotationInfo configuration annotation info.
     * @return the set of {@link ListenerConfiguration} which were extracted from config annotation.
     */
    public static Set<ListenerConfiguration> getDefaultOrDynamicListenerConfig(Annotation annotationInfo) {
        Map<String, Map<String, String>> listenerProp = buildListenerProperties(annotationInfo);

        Set<ListenerConfiguration> listenerConfigurationSet;
        if (listenerProp == null || listenerProp.isEmpty()) {
            listenerConfigurationSet =
                    HttpConnectionManager.getInstance().getDefaultListenerConfiugrationSet();
        } else {
            listenerConfigurationSet = getListenerConfigurationsFrom(listenerProp);
        }
        return listenerConfigurationSet;
    }

    private static String getListenerInterface(Map<String, String> parameters) {
        String host = parameters.get("host") != null ? parameters.get("host") : "0.0.0.0";
        int port = Integer.parseInt(parameters.get("port"));
        return host + ":" + port;
    }

    /**
     * Method to build map of listener property maps given the service annotation attachment.
     * This will first look for the port property and if present then it will get other properties,
     * and create the property map.
     *
     * @param configInfo In which listener configurations are specified.
     * @return listenerConfMap      With required properties
     */
    private static Map<String, Map<String, String>> buildListenerProperties(Annotation configInfo) {
        if (configInfo == null) {
            return null;
        }
        //key - listenerId, value - listener config property map
        Map<String, Map<String, String>> listenerConfMap = new HashMap<>();


        AnnAttrValue hostAttrVal = configInfo.getAnnAttrValue(Constants.ANN_CONFIG_ATTR_HOST);
        AnnAttrValue portAttrVal = configInfo.getAnnAttrValue(Constants.ANN_CONFIG_ATTR_PORT);
        AnnAttrValue keepAliveAttrVal = configInfo.getAnnAttrValue(Constants.ANN_CONFIG_ATTR_KEEP_ALIVE);

        // Retrieve secure port from either http of ws configuration annotation.
        AnnAttrValue httpsPortAttrVal;
        if (configInfo.getAnnAttrValue(Constants.ANN_CONFIG_ATTR_HTTPS_PORT) == null) {
            httpsPortAttrVal =
                    configInfo.getAnnAttrValue(org.ballerinalang.net.ws.Constants.ANN_CONFIG_ATTR_WSS_PORT);
        } else {
            httpsPortAttrVal = configInfo.getAnnAttrValue(Constants.ANN_CONFIG_ATTR_HTTPS_PORT);
        }

        AnnAttrValue keyStoreFileAttrVal = configInfo.getAnnAttrValue(Constants.ANN_CONFIG_ATTR_KEY_STORE_FILE);
        AnnAttrValue keyStorePasswordAttrVal = configInfo.getAnnAttrValue(Constants.ANN_CONFIG_ATTR_KEY_STORE_PASS);
        AnnAttrValue certPasswordAttrVal = configInfo.getAnnAttrValue(Constants.ANN_CONFIG_ATTR_CERT_PASS);
        AnnAttrValue trustStoreFileAttrVal = configInfo.getAnnAttrValue(Constants.ANN_CONFIG_ATTR_TRUST_STORE_FILE);
        AnnAttrValue trustStorePasswordAttrVal = configInfo.getAnnAttrValue(Constants.ANN_CONFIG_ATTR_TRUST_STORE_PASS);
        AnnAttrValue sslVerifyClientAttrVal = configInfo.getAnnAttrValue(Constants.ANN_CONFIG_ATTR_SSL_VERIFY_CLIENT);
        AnnAttrValue sslEnabledProtocolsAttrVal = configInfo
                .getAnnAttrValue(Constants.ANN_CONFIG_ATTR_SSL_ENABLED_PROTOCOLS);
        AnnAttrValue ciphersAttrVal = configInfo.getAnnAttrValue(Constants.ANN_CONFIG_ATTR_CIPHERS);
        AnnAttrValue sslProtocolAttrVal = configInfo.getAnnAttrValue(Constants.ANN_CONFIG_ATTR_SSL_PROTOCOL);

        if (portAttrVal != null && portAttrVal.getIntValue() > 0) {
            Map<String, String> httpPropMap = new HashMap<>();
            httpPropMap.put(Constants.ANN_CONFIG_ATTR_PORT, Long.toString(portAttrVal.getIntValue()));
            httpPropMap.put(Constants.ANN_CONFIG_ATTR_SCHEME, Constants.PROTOCOL_HTTP);
            if (hostAttrVal != null && hostAttrVal.getStringValue() != null) {
                httpPropMap.put(Constants.ANN_CONFIG_ATTR_HOST, hostAttrVal.getStringValue());
            } else {
                httpPropMap.put(Constants.ANN_CONFIG_ATTR_HOST, Constants.HTTP_DEFAULT_HOST);
            }
            if (keepAliveAttrVal != null) {
                httpPropMap.put(Constants.ANN_CONFIG_ATTR_KEEP_ALIVE,
                                String.valueOf(keepAliveAttrVal.getBooleanValue()));
            } else {
                httpPropMap.put(Constants.ANN_CONFIG_ATTR_KEEP_ALIVE, Boolean.TRUE.toString());
            }
            listenerConfMap.put(buildInterfaceName(httpPropMap), httpPropMap);
        }

        if (httpsPortAttrVal != null && httpsPortAttrVal.getIntValue() > 0) {
            Map<String, String> httpsPropMap = new HashMap<>();
            httpsPropMap.put(Constants.ANN_CONFIG_ATTR_PORT, Long.toString(httpsPortAttrVal.getIntValue()));
            httpsPropMap.put(Constants.ANN_CONFIG_ATTR_SCHEME, Constants.PROTOCOL_HTTPS);
            if (hostAttrVal != null && hostAttrVal.getStringValue() != null) {
                httpsPropMap.put(Constants.ANN_CONFIG_ATTR_HOST, hostAttrVal.getStringValue());
            } else {
                httpsPropMap.put(Constants.ANN_CONFIG_ATTR_HOST, Constants.HTTP_DEFAULT_HOST);
            }
            if (keyStoreFileAttrVal == null || keyStoreFileAttrVal.getStringValue() == null) {
                //TODO get from language pack, and add location
                throw new BallerinaConnectorException("Keystore location must be provided for secure connection");
            }
            if (keyStorePasswordAttrVal == null || keyStorePasswordAttrVal.getStringValue() == null) {
                //TODO get from language pack, and add location
                throw new BallerinaConnectorException("Keystore password value must be provided for secure connection");
            }
            if (certPasswordAttrVal == null || certPasswordAttrVal.getStringValue() == null) {
                //TODO get from language pack, and add location
                throw new BallerinaConnectorException(
                        "Certificate password value must be provided for secure connection");
            }
            if ((trustStoreFileAttrVal == null || trustStoreFileAttrVal.getStringValue() == null)
                    && sslVerifyClientAttrVal != null) {
                //TODO get from language pack, and add location
                throw new BallerinaException("Truststore location must be provided to enable Mutual SSL");
            }
            if ((trustStorePasswordAttrVal == null || trustStorePasswordAttrVal.getStringValue() == null)
                    && sslVerifyClientAttrVal != null) {
                //TODO get from language pack, and add location
                throw new BallerinaException("Truststore password value must be provided to enable Mutual SSL");
            }

            httpsPropMap.put(Constants.ANN_CONFIG_ATTR_TLS_STORE_TYPE, Constants.PKCS_STORE_TYPE);
            httpsPropMap.put(Constants.ANN_CONFIG_ATTR_KEY_STORE_FILE, keyStoreFileAttrVal.getStringValue());
            httpsPropMap.put(Constants.ANN_CONFIG_ATTR_KEY_STORE_PASS, keyStorePasswordAttrVal.getStringValue());
            httpsPropMap.put(Constants.ANN_CONFIG_ATTR_CERT_PASS, certPasswordAttrVal.getStringValue());
            if (sslVerifyClientAttrVal != null) {
                httpsPropMap.put(Constants.ANN_CONFIG_ATTR_SSL_VERIFY_CLIENT, sslVerifyClientAttrVal.getStringValue());
            }
            if (trustStoreFileAttrVal != null) {
                httpsPropMap.put(Constants.ANN_CONFIG_ATTR_TRUST_STORE_FILE, trustStoreFileAttrVal.getStringValue());
            }
            if (trustStorePasswordAttrVal != null) {
                httpsPropMap
                        .put(Constants.ANN_CONFIG_ATTR_TRUST_STORE_PASS, trustStorePasswordAttrVal.getStringValue());
            }
            if (sslEnabledProtocolsAttrVal != null) {
                httpsPropMap.put(Constants.ANN_CONFIG_ATTR_SSL_ENABLED_PROTOCOLS,
                        sslEnabledProtocolsAttrVal.getStringValue());
            }
            if (ciphersAttrVal != null) {
                httpsPropMap.put(Constants.ANN_CONFIG_ATTR_CIPHERS, ciphersAttrVal.getStringValue());
            }
            if (sslProtocolAttrVal != null) {
                httpsPropMap.put(Constants.ANN_CONFIG_ATTR_SSL_PROTOCOL, sslProtocolAttrVal.getStringValue());
            }
            listenerConfMap.put(buildInterfaceName(httpsPropMap), httpsPropMap);
        }
        return listenerConfMap;
    }

    /**
     * Build interface name using schema and port.
     *
     * @param propMap which has schema and port
     * @return interfaceName
     */
    private static String buildInterfaceName(Map<String, String> propMap) {
        StringBuilder iName = new StringBuilder();
        iName.append(propMap.get(Constants.ANN_CONFIG_ATTR_SCHEME));
        iName.append("_");
        iName.append(propMap.get(Constants.ANN_CONFIG_ATTR_HOST));
        iName.append("_");
        iName.append(propMap.get(Constants.ANN_CONFIG_ATTR_PORT));
        return iName.toString();
    }

    private static Set<ListenerConfiguration> getListenerConfigurationsFrom(
            Map<String, Map<String, String>> listenerProp) {
        Set<ListenerConfiguration> listenerConfigurationSet = new HashSet<>();
        for (Map.Entry<String, Map<String, String>> entry : listenerProp.entrySet()) {
            Map<String, String> propMap = entry.getValue();
            String entryListenerInterface = getListenerInterface(propMap);
            ListenerConfiguration listenerConfiguration = HTTPConnectorUtil
                    .buildListenerConfig(entryListenerInterface, propMap);
            listenerConfigurationSet.add(listenerConfiguration);
        }
        return listenerConfigurationSet;
    }

    public static HTTPCarbonMessage createHttpCarbonMessage(boolean isRequest) {
        HTTPCarbonMessage httpCarbonMessage;
        if (isRequest) {
            httpCarbonMessage = new HTTPCarbonMessage(
                    new DefaultHttpRequest(HttpVersion.HTTP_1_1, HttpMethod.GET, ""));
            httpCarbonMessage.setEndOfMsgAdded(true);
        } else {
            httpCarbonMessage = new HTTPCarbonMessage(
                    new DefaultHttpResponse(HttpVersion.HTTP_1_1, HttpResponseStatus.OK));
            httpCarbonMessage.setEndOfMsgAdded(true);
        }
        return httpCarbonMessage;
    }

    public static String sanitizeUri(String uri) {
        if (uri.startsWith("/")) {
            return uri;
        }
        return "/".concat(uri);
    }

    public static void checkFunctionValidity(BStruct bStruct) {
        methodInvocationCheck(bStruct);
        outboundResponseStructCheck(bStruct);
    }

    public static void methodInvocationCheck(BStruct bStruct) {
        if (bStruct.getNativeData(METHOD_ACCESSED) != null) {
            throw new IllegalStateException("illegal function invocation");
        }
        bStruct.addNativeData(METHOD_ACCESSED, true);
    }

    public static void outboundResponseStructCheck(BStruct bStruct) {
        if (bStruct.getNativeData(Constants.OUTBOUND_RESPONSE) == null) {
            throw new BallerinaException("operation not allowed");
        }
    }

    public static MessageDataSource getMessageDataSource(BStruct httpMsgStruct) {
        return (MessageDataSource) httpMsgStruct.getNativeData(MESSAGE_DATA_SOURCE);
    }
}<|MERGE_RESOLUTION|>--- conflicted
+++ resolved
@@ -42,12 +42,8 @@
 import org.ballerinalang.model.values.BXML;
 import org.ballerinalang.natives.AbstractNativeFunction;
 import org.ballerinalang.net.http.session.Session;
-<<<<<<< HEAD
-import org.ballerinalang.runtime.message.BallerinaMessageDataSource;
 import org.ballerinalang.runtime.message.BlobDataSource;
-=======
 import org.ballerinalang.runtime.message.MessageDataSource;
->>>>>>> 63373962
 import org.ballerinalang.runtime.message.StringDataSource;
 import org.ballerinalang.services.ErrorHandlerUtils;
 import org.ballerinalang.util.codegen.PackageInfo;
@@ -105,30 +101,31 @@
 
     public static BValue[] getBinaryPayload(Context context,
             AbstractNativeFunction abstractNativeFunction, boolean isRequest) {
-        BBlob result;
+        BlobDataSource result;
         try {
             BStruct httpMessageStruct = (BStruct) abstractNativeFunction.getRefArgument(context, 0);
             HTTPCarbonMessage httpCarbonMessage = HttpUtil
                     .getCarbonMsg(httpMessageStruct, HttpUtil.createHttpCarbonMessage(isRequest));
 
             if (httpMessageStruct.getNativeData(MESSAGE_DATA_SOURCE) != null) {
-                result = (BBlob) httpMessageStruct.getNativeData(MESSAGE_DATA_SOURCE);
+                result = (BlobDataSource) httpMessageStruct.getNativeData(MESSAGE_DATA_SOURCE);
             } else {
-                result = new BBlob(toByteArray(new HttpMessageDataStreamer(httpCarbonMessage).getInputStream()));
+                result = new BlobDataSource(
+                        toByteArray(new HttpMessageDataStreamer(httpCarbonMessage).getInputStream()));
                 httpMessageStruct.addNativeData(MESSAGE_DATA_SOURCE, result);
             }
             if (log.isDebugEnabled()) {
-                log.debug("Payload in String:" + result.stringValue());
+                log.debug("String representation of the payload:" + result.getMessageAsString());
             }
         } catch (Throwable e) {
             throw new BallerinaException("Error while retrieving string payload from message: " + e.getMessage());
         }
-        return abstractNativeFunction.getBValues(result);
+        return abstractNativeFunction.getBValues(new BBlob(result.getValue()));
     }
 
     public static BValue[] setBinaryPayload(Context context, AbstractNativeFunction nativeFunction, boolean isRequest) {
-        BStruct struct = (BStruct) nativeFunction.getRefArgument(context, 0);
-        HTTPCarbonMessage httpCarbonMessage = HttpUtil.getCarbonMsg(struct,
+        BStruct httpMessageStruct = (BStruct) nativeFunction.getRefArgument(context, 0);
+        HTTPCarbonMessage httpCarbonMessage = HttpUtil.getCarbonMsg(httpMessageStruct,
                                                                     HttpUtil.createHttpCarbonMessage(isRequest));
 
         httpCarbonMessage.waitAndReleaseAllEntities();
@@ -136,9 +133,10 @@
         byte[] payload = nativeFunction.getBlobArgument(context, 0);
         BlobDataSource blobDataSource = new BlobDataSource(payload
                 , new HttpMessageDataStreamer(httpCarbonMessage).getOutputStream());
-        httpCarbonMessage.setMessageDataSource(blobDataSource);
-        httpCarbonMessage.setAlreadyRead(true);
-        httpCarbonMessage.setHeader(Constants.CONTENT_TYPE, Constants.APPLICATION_OCTET_STREAM);
+
+        addMessageDataSource(httpMessageStruct, blobDataSource);
+
+        httpCarbonMessage.setHeader(Constants.CONTENT_TYPE, Constants.APPLICATION_JSON);
 
         return AbstractNativeFunction.VOID_RETURN;
     }
@@ -452,7 +450,7 @@
 
     public static BValue[] prepareResponseAndSend(Context context, AbstractNativeFunction abstractNativeFunction
             , HTTPCarbonMessage requestMessage, HTTPCarbonMessage responseMessage,
-            MessageDataSource messageDataSource) {
+                                                  MessageDataSource messageDataSource) {
         addHTTPSessionAndCorsHeaders(requestMessage, responseMessage);
         HttpResponseStatusFuture statusFuture = handleResponse(requestMessage, responseMessage);
         if (messageDataSource != null) {
@@ -516,11 +514,11 @@
     private static void setHttpStatusCodes(String payload, int statusCode, HTTPCarbonMessage response) {
         HttpHeaders httpHeaders = response.getHeaders();
         httpHeaders.set(org.wso2.transport.http.netty.common.Constants.HTTP_CONTENT_TYPE,
-                org.wso2.transport.http.netty.common.Constants.TEXT_PLAIN);
+                        org.wso2.transport.http.netty.common.Constants.TEXT_PLAIN);
 
         byte[] errorMessageBytes = payload.getBytes(Charset.defaultCharset());
         httpHeaders.set(org.wso2.transport.http.netty.common.Constants.HTTP_CONTENT_LENGTH,
-                (String.valueOf(errorMessageBytes.length)));
+                        (String.valueOf(errorMessageBytes.length)));
 
         response.setProperty(org.wso2.transport.http.netty.common.Constants.HTTP_STATUS_CODE, statusCode);
     }
