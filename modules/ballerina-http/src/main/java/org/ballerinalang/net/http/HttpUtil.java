--- conflicted
+++ resolved
@@ -1104,13 +1104,8 @@
         methodInvocationCheck(connectionStruct, reqMsg);
     }
 
-<<<<<<< HEAD
     private static void methodInvocationCheck(BStruct bStruct, HTTPCarbonMessage reqMsg) {
         if (bStruct.getNativeData(METHOD_ACCESSED) != null || reqMsg == null) {
-=======
-    private static void methodInvocationCheck(BStruct bStruct, HTTPCarbonMessage httpMsg) {
-        if (bStruct.getNativeData(METHOD_ACCESSED) != null || httpMsg == null) {
->>>>>>> 9366603d
             throw new IllegalStateException("illegal function invocation");
         }
 
@@ -1119,15 +1114,9 @@
         }
     }
 
-<<<<<<< HEAD
     private static void serverConnectionStructCheck(HTTPCarbonMessage reqMsg) {
         if (reqMsg == null) {
             throw new BallerinaException("operation not allowed:invalid Connection variable");
-=======
-    private static void outboundResponseStructCheck(BStruct bStruct) {
-        if (bStruct.getNativeData(Constants.OUTBOUND_RESPONSE) == null) {
-            throw new BallerinaException("operation not allowed");
->>>>>>> 9366603d
         }
     }
 
