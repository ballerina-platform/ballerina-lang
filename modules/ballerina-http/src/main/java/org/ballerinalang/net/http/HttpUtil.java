/*
 * Copyright (c) 2017, WSO2 Inc. (http://www.wso2.org) All Rights Reserved.
 *
 * WSO2 Inc. licenses this file to you under the Apache License,
 * Version 2.0 (the "License"); you may not use this file except
 * in compliance with the License.
 * You may obtain a copy of the License at
 *
 *    http://www.apache.org/licenses/LICENSE-2.0
 *
 * Unless required by applicable law or agreed to in writing,
 * software distributed under the License is distributed on an
 * "AS IS" BASIS, WITHOUT WARRANTIES OR CONDITIONS OF ANY
 * KIND, either express or implied.  See the License for the
 * specific language governing permissions and limitations
 * under the License.
 */

package org.ballerinalang.net.http;

import io.netty.buffer.Unpooled;
import io.netty.handler.codec.http.DefaultHttpHeaders;
import io.netty.handler.codec.http.DefaultHttpRequest;
import io.netty.handler.codec.http.DefaultHttpResponse;
import io.netty.handler.codec.http.DefaultLastHttpContent;
import io.netty.handler.codec.http.HttpHeaders;
import io.netty.handler.codec.http.HttpMethod;
import io.netty.handler.codec.http.HttpResponseStatus;
import io.netty.handler.codec.http.HttpVersion;
import org.ballerinalang.bre.Context;
import org.ballerinalang.connector.api.AnnAttrValue;
import org.ballerinalang.connector.api.Annotation;
import org.ballerinalang.connector.api.BallerinaConnectorException;
import org.ballerinalang.connector.api.ConnectorUtils;
import org.ballerinalang.connector.api.Resource;
import org.ballerinalang.connector.api.Service;
import org.ballerinalang.model.types.BArrayType;
import org.ballerinalang.model.types.BStructType;
import org.ballerinalang.model.types.TypeTags;
import org.ballerinalang.model.util.StringUtils;
import org.ballerinalang.model.util.XMLUtils;
import org.ballerinalang.model.values.BBlob;
import org.ballerinalang.model.values.BInteger;
import org.ballerinalang.model.values.BJSON;
import org.ballerinalang.model.values.BMap;
import org.ballerinalang.model.values.BRefType;
import org.ballerinalang.model.values.BRefValueArray;
import org.ballerinalang.model.values.BString;
import org.ballerinalang.model.values.BStruct;
import org.ballerinalang.model.values.BValue;
import org.ballerinalang.model.values.BXML;
import org.ballerinalang.natives.AbstractNativeFunction;
import org.ballerinalang.net.http.session.Session;
import org.ballerinalang.net.mime.util.MimeUtil;
import org.ballerinalang.runtime.message.BlobDataSource;
import org.ballerinalang.runtime.message.MessageDataSource;
import org.ballerinalang.runtime.message.StringDataSource;
import org.ballerinalang.services.ErrorHandlerUtils;
import org.ballerinalang.util.codegen.PackageInfo;
import org.ballerinalang.util.codegen.StructInfo;
import org.ballerinalang.util.exceptions.BallerinaException;
import org.slf4j.Logger;
import org.slf4j.LoggerFactory;
import org.wso2.carbon.messaging.exceptions.ServerConnectorException;
import org.wso2.transport.http.netty.config.ListenerConfiguration;
import org.wso2.transport.http.netty.contractimpl.HttpResponseStatusFuture;
import org.wso2.transport.http.netty.message.HTTPCarbonMessage;
import org.wso2.transport.http.netty.message.HTTPConnectorUtil;
import org.wso2.transport.http.netty.message.HttpMessageDataStreamer;

import java.io.IOException;
import java.io.InputStream;
import java.io.OutputStream;
import java.io.UnsupportedEncodingException;
import java.net.InetSocketAddress;
import java.net.URLDecoder;
import java.nio.charset.Charset;
import java.util.ArrayList;
import java.util.Arrays;
import java.util.HashMap;
import java.util.HashSet;
import java.util.List;
import java.util.Map;
import java.util.Set;
import java.util.stream.Collectors;

import static org.ballerinalang.net.http.Constants.MESSAGE_DATA_SOURCE;
import static org.ballerinalang.net.http.Constants.MESSAGE_OUTPUT_STREAM;
import static org.ballerinalang.net.mime.util.Constants.ENTITY_HEADERS_INDEX;
import static org.ballerinalang.net.mime.util.Constants.HEADER_VALUE_STRUCT;
import static org.ballerinalang.net.mime.util.Constants.IS_ENTITY_BODY_PRESENT;
import static org.ballerinalang.net.mime.util.Constants.MEDIA_TYPE_INDEX;
import static org.ballerinalang.net.mime.util.Constants.MESSAGE_ENTITY;
import static org.ballerinalang.net.mime.util.Constants.PRIMARY_TYPE_INDEX;
import static org.ballerinalang.net.mime.util.Constants.PROTOCOL_PACKAGE_MIME;
import static org.ballerinalang.net.mime.util.Constants.SUBTYPE_INDEX;

/**
 * Utility class providing utility methods.
 */
public class HttpUtil {
    private static final Logger log = LoggerFactory.getLogger(HttpUtil.class);

    private static final String METHOD_ACCESSED = "isMethodAccessed";
    private static final String IO_EXCEPTION_OCCURED = "I/O exception occurred";
    private static BStructType headerValueStructType;

    public static BValue[] addHeader(Context context,
            AbstractNativeFunction abstractNativeFunction, boolean isRequest) {
        BStruct httpMessageStruct = ((BStruct) abstractNativeFunction.getRefArgument(context, 0));
        HTTPCarbonMessage httpCarbonMessage = HttpUtil
                .getCarbonMsg(httpMessageStruct, HttpUtil.createHttpCarbonMessage(isRequest));

        String headerName = abstractNativeFunction.getStringArgument(context, 0);
        String headerValue = abstractNativeFunction.getStringArgument(context, 1);

        HttpHeaders httpHeaders = httpCarbonMessage.getHeaders();
        httpHeaders.add(headerName, headerValue);

        if (log.isDebugEnabled()) {
            log.debug("Add " + headerName + " to header with value: " + headerValue);
        }

        return AbstractNativeFunction.VOID_RETURN;
    }

    public static BValue[] getHeader(Context context,
            AbstractNativeFunction abstractNativeFunction, boolean isRequest) {
        BStruct httpMessageStruct = (BStruct) abstractNativeFunction.getRefArgument(context, 0);
        HTTPCarbonMessage httpCarbonMessage = HttpUtil
                .getCarbonMsg(httpMessageStruct, HttpUtil.createHttpCarbonMessage(isRequest));

        String headerName = abstractNativeFunction.getStringArgument(context, 0);
        String headerValue = httpCarbonMessage.getHeader(headerName);

        return abstractNativeFunction.getBValues(new BString(headerValue));
    }

    public static BValue[] getProperty(Context context,
            AbstractNativeFunction abstractNativeFunction, boolean isRequest) {
        BStruct httpMessageStruct = (BStruct) abstractNativeFunction.getRefArgument(context, 0);
        HTTPCarbonMessage httpCarbonMessage = HttpUtil
                .getCarbonMsg(httpMessageStruct, HttpUtil.createHttpCarbonMessage(isRequest));
        String propertyName = abstractNativeFunction.getStringArgument(context, 0);

        Object propertyValue = httpCarbonMessage.getProperty(propertyName);

        if (propertyValue == null) {
            return AbstractNativeFunction.VOID_RETURN;
        }

        if (propertyValue instanceof String) {
            return abstractNativeFunction.getBValues(new BString((String) propertyValue));
        } else {
            throw new BallerinaException("Property value is of unknown type : " + propertyValue.getClass().getName());
        }
    }

    public static BValue[] removeAllHeaders(Context context,
            AbstractNativeFunction abstractNativeFunction, boolean isRequest) {
        BStruct httpMessageStruct = (BStruct) abstractNativeFunction.getRefArgument(context, 0);
        HTTPCarbonMessage httpCarbonMessage = HttpUtil
                .getCarbonMsg(httpMessageStruct, HttpUtil.createHttpCarbonMessage(isRequest));
        httpCarbonMessage.getHeaders().clear();
        return AbstractNativeFunction.VOID_RETURN;
    }

    public static BValue[] removeHeader(Context context,
            AbstractNativeFunction abstractNativeFunction, boolean isRequest) {
        BStruct httpMessageStruct = (BStruct) abstractNativeFunction.getRefArgument(context, 0);
        String headerName = abstractNativeFunction.getStringArgument(context, 0);

        HTTPCarbonMessage httpCarbonMessage = HttpUtil
                .getCarbonMsg(httpMessageStruct, HttpUtil.createHttpCarbonMessage(isRequest));
        httpCarbonMessage.removeHeader(headerName);
        if (log.isDebugEnabled()) {
            log.debug("Remove header:" + headerName);
        }
        return AbstractNativeFunction.VOID_RETURN;
    }

    public static BValue[] setHeader(Context context,
            AbstractNativeFunction abstractNativeFunction, boolean isRequest) {
        BStruct httpMessageStruct = (BStruct) abstractNativeFunction.getRefArgument(context, 0);
        String headerName = abstractNativeFunction.getStringArgument(context, 0);
        String headerValue = abstractNativeFunction.getStringArgument(context, 1);

        HTTPCarbonMessage httpCarbonMessage = HttpUtil
                .getCarbonMsg(httpMessageStruct, HttpUtil.createHttpCarbonMessage(isRequest));
        httpCarbonMessage.setHeader(headerName, headerValue);

        if (log.isDebugEnabled()) {
            log.debug("Set " + headerName + " header with value: " + headerValue);
        }
        return AbstractNativeFunction.VOID_RETURN;
    }

    public static BValue[] setProperty(Context context,
            AbstractNativeFunction abstractNativeFunction, boolean isRequest) {
        BStruct httpMessageStruct = (BStruct) abstractNativeFunction.getRefArgument(context, 0);
        String propertyName = abstractNativeFunction.getStringArgument(context, 0);
        String propertyValue = abstractNativeFunction.getStringArgument(context, 1);

        if (propertyName != null && propertyValue != null) {
            HTTPCarbonMessage httpCarbonMessage = HttpUtil
                    .getCarbonMsg(httpMessageStruct, HttpUtil.createHttpCarbonMessage(isRequest));
            httpCarbonMessage.setProperty(propertyName, propertyValue);
        }
        return AbstractNativeFunction.VOID_RETURN;
    }

    /*public static BValue[] setBinaryPayload(Context context, AbstractNativeFunction nativeFunction, boolean isRequest) {
        BStruct httpMessageStruct = (BStruct) nativeFunction.getRefArgument(context, 0);
        HTTPCarbonMessage httpCarbonMessage = HttpUtil.getCarbonMsg(httpMessageStruct,
                HttpUtil.createHttpCarbonMessage(isRequest));

        httpCarbonMessage.waitAndReleaseAllEntities();

        HttpMessageDataStreamer httpMessageDataStreamer = new HttpMessageDataStreamer(httpCarbonMessage);
        byte[] payload = nativeFunction.getBlobArgument(context, 0);
        OutputStream messageOutputStream = httpMessageDataStreamer.getOutputStream();
        BlobDataSource blobDataSource = new BlobDataSource(payload, messageOutputStream);
        addMessageDataSource(httpMessageStruct, blobDataSource);
        addMessageOutputStream(httpMessageStruct, messageOutputStream);

        httpCarbonMessage.setHeader(Constants.CONTENT_TYPE, Constants.APPLICATION_JSON);

        return AbstractNativeFunction.VOID_RETURN;
    }

    public static BValue[] setJsonPayload(Context context,
            AbstractNativeFunction abstractNativeFunction, boolean isRequest) {
        BStruct httpMessageStruct = (BStruct) abstractNativeFunction.getRefArgument(context, 0);
        HTTPCarbonMessage httpCarbonMessage = HttpUtil
                .getCarbonMsg(httpMessageStruct, HttpUtil.createHttpCarbonMessage(isRequest));

        httpCarbonMessage.waitAndReleaseAllEntities();

        BJSON payload = (BJSON) abstractNativeFunction.getRefArgument(context, 1);
        OutputStream messageOutputStream = new HttpMessageDataStreamer(httpCarbonMessage).getOutputStream();
        payload.setOutputStream(messageOutputStream);
        addMessageDataSource(httpMessageStruct, payload);
        addMessageOutputStream(httpMessageStruct, messageOutputStream);

        HttpUtil.setHeaderToStruct(context, httpMessageStruct, Constants.CONTENT_TYPE, Constants.APPLICATION_JSON);

        return AbstractNativeFunction.VOID_RETURN;
    }

    public static BValue[] setStringPayload(Context context,
            AbstractNativeFunction abstractNativeFunction, boolean isRequest) {
        BStruct httpMessageStruct = (BStruct) abstractNativeFunction.getRefArgument(context, 0);
        HTTPCarbonMessage httpCarbonMessage = HttpUtil
                .getCarbonMsg(httpMessageStruct, HttpUtil.createHttpCarbonMessage(isRequest));

        httpCarbonMessage.waitAndReleaseAllEntities();

        String payload = abstractNativeFunction.getStringArgument(context, 0);
        OutputStream messageOutputStream = new HttpMessageDataStreamer(httpCarbonMessage).getOutputStream();
        StringDataSource stringDataSource = new StringDataSource(payload, messageOutputStream);
        addMessageDataSource(httpMessageStruct, stringDataSource);
        addMessageOutputStream(httpMessageStruct, messageOutputStream);

        HttpUtil.setHeaderToStruct(context, httpMessageStruct, Constants.CONTENT_TYPE, Constants.TEXT_PLAIN);
        if (log.isDebugEnabled()) {
            log.debug("Setting new payload: " + payload);
        }
        return AbstractNativeFunction.VOID_RETURN;
    }

    public static BValue[] setXMLPayload(Context context,
            AbstractNativeFunction abstractNativeFunction, boolean isRequest) {
        BStruct httpMessageStruct = (BStruct) abstractNativeFunction.getRefArgument(context, 0);

        HTTPCarbonMessage httpCarbonMessage = HttpUtil
                .getCarbonMsg(httpMessageStruct, HttpUtil.createHttpCarbonMessage(isRequest));

        httpCarbonMessage.waitAndReleaseAllEntities();

        BXML payload = (BXML) abstractNativeFunction.getRefArgument(context, 1);
        OutputStream messageOutputStream = new HttpMessageDataStreamer(httpCarbonMessage).getOutputStream();
        payload.setOutputStream(messageOutputStream);
        addMessageDataSource(httpMessageStruct, payload);
        addMessageOutputStream(httpMessageStruct, messageOutputStream);

        HttpUtil.setHeaderToStruct(context, httpMessageStruct, Constants.CONTENT_TYPE, Constants.APPLICATION_XML);

        return AbstractNativeFunction.VOID_RETURN;
    }
*/
    /**
     * Set the given entity to request or response message.
     *
     * @param context                Ballerina context
     * @param abstractNativeFunction Reference to abstract native ballerina function
     * @param isRequest              boolean representing whether the message is a request or a response
     * @return void return
     */
    public static BValue[] setEntity(Context context, AbstractNativeFunction abstractNativeFunction,
            boolean isRequest) {
        BStruct httpMessageStruct = (BStruct) abstractNativeFunction.getRefArgument(context, 0);

        HTTPCarbonMessage httpCarbonMessage = HttpUtil
                .getCarbonMsg(httpMessageStruct, HttpUtil.createHttpCarbonMessage(isRequest));
        httpCarbonMessage.waitAndReleaseAllEntities();

        OutputStream messageOutputStream = new HttpMessageDataStreamer(httpCarbonMessage).getOutputStream();
        BStruct entity = (BStruct) abstractNativeFunction.getRefArgument(context, 1);
        String baseType = getContentType(entity);
        boolean isBodyAvailable;

        if (baseType != null) {
            switch (baseType) {
                case org.ballerinalang.net.mime.util.Constants.TEXT_PLAIN:
                    isBodyAvailable = MimeUtil.isTextBodyPresent(entity);
                    break;
                case org.ballerinalang.net.mime.util.Constants.APPLICATION_JSON:
                    isBodyAvailable = MimeUtil.isJsonBodyPresent(entity);
                    break;
                case org.ballerinalang.net.mime.util.Constants.APPLICATION_XML:
                    isBodyAvailable = MimeUtil.isXmlBodyPresent(entity);
                    break;
                default:
                    baseType = org.ballerinalang.net.mime.util.Constants.OCTET_STREAM;
                    isBodyAvailable = MimeUtil.isBinaryBodyPresent(entity);
                    break;
            }
        } else {
            baseType = org.ballerinalang.net.mime.util.Constants.OCTET_STREAM;
            isBodyAvailable = MimeUtil.isBinaryBodyPresent(entity);
        }
        HttpUtil.setHeaderToStruct(context, entity, Constants.CONTENT_TYPE, baseType);
        httpMessageStruct.addNativeData(MESSAGE_ENTITY, entity);
        if (isBodyAvailable) {
            httpMessageStruct.addNativeData(IS_ENTITY_BODY_PRESENT, true);
        }
        addMessageOutputStream(httpMessageStruct, messageOutputStream);
        return AbstractNativeFunction.VOID_RETURN;
    }

    /**
     * Get the entity from request or response.
     *
     * @param context                Ballerina context
     * @param abstractNativeFunction Reference to abstract native ballerina function
     * @param isRequest              boolean representing whether the message is a request or a response
     * @return Entity of the request or response
     */
    public static BValue[] getEntity(Context context, AbstractNativeFunction abstractNativeFunction,
            boolean isRequest) {
        BStruct httpMessageStruct = (BStruct) abstractNativeFunction.getRefArgument(context, 0);
        BStruct entity = (BStruct) httpMessageStruct.getNativeData(MESSAGE_ENTITY);
        boolean isEntityBodyRequired = abstractNativeFunction.getBooleanArgument(context, 0);

        HTTPCarbonMessage httpCarbonMessage = HttpUtil
                .getCarbonMsg(httpMessageStruct, HttpUtil.createHttpCarbonMessage(isRequest));
        boolean isEntityBodyAvailable = false;
        if (httpMessageStruct.getNativeData(IS_ENTITY_BODY_PRESENT) != null) {
            isEntityBodyAvailable = (Boolean) httpMessageStruct.getNativeData(IS_ENTITY_BODY_PRESENT);
        }
        if (entity != null && isEntityBodyRequired && !isEntityBodyAvailable) {
            HttpMessageDataStreamer httpMessageDataStreamer = new HttpMessageDataStreamer(httpCarbonMessage);
            InputStream inputStream = httpMessageDataStreamer.getInputStream();
            String baseType = getContentType(entity);
            long contentLength = entity.getIntField(0);
            if (baseType != null) {
                switch (baseType) {
                    case org.ballerinalang.net.mime.util.Constants.TEXT_PLAIN:
                        MimeUtil.readAndSetStringPayload(context, entity, inputStream, contentLength);
                        break;
                    case org.ballerinalang.net.mime.util.Constants.APPLICATION_JSON:
                        MimeUtil.readAndSetJsonPayload(context, entity, inputStream, contentLength);
                        break;
                    case org.ballerinalang.net.mime.util.Constants.APPLICATION_XML:
                        MimeUtil.readAndSetXmlPayload(context, entity, inputStream, contentLength);
                        break;
                    default:
                        MimeUtil.readAndSetBinaryPayload(context, entity, inputStream, contentLength);
                        break;
                }
            } else {
                MimeUtil.readAndSetBinaryPayload(context, entity, inputStream, contentLength);
            }
            httpMessageStruct.addNativeData(MESSAGE_ENTITY, entity);
            httpMessageStruct.addNativeData(IS_ENTITY_BODY_PRESENT, true);
            OutputStream messageOutputStream = httpMessageDataStreamer.getOutputStream();
            HttpUtil.addMessageOutputStream(httpMessageStruct, messageOutputStream);
        }
        if (entity == null) {
            entity = ConnectorUtils.createAndGetStruct(context,
                    org.ballerinalang.net.mime.util.Constants.PROTOCOL_PACKAGE_MIME,
                    org.ballerinalang.net.mime.util.Constants.ENTITY);
            entity.setRefField(ENTITY_HEADERS_INDEX, new BMap<>());
            httpMessageStruct.addNativeData(MESSAGE_ENTITY, entity);
            httpMessageStruct.addNativeData(IS_ENTITY_BODY_PRESENT, false);
        }
        return abstractNativeFunction.getBValues(entity);
    }

    private static String getContentType(BStruct entity) {
        if (entity.getRefField(MEDIA_TYPE_INDEX) != null) {
            BStruct mediaType = (BStruct) entity.getRefField(MEDIA_TYPE_INDEX);
            if (mediaType != null) {
                String baseType =
                        mediaType.getStringField(PRIMARY_TYPE_INDEX) + "/" + mediaType.getStringField(SUBTYPE_INDEX);
                return baseType;
            }
        }
        return null;
    }

   /* public static BValue[] getBinaryPayload(Context context,
            AbstractNativeFunction abstractNativeFunction, boolean isRequest) {
        BlobDataSource result;
        try {
            BStruct httpMessageStruct = (BStruct) abstractNativeFunction.getRefArgument(context, 0);
            HTTPCarbonMessage httpCarbonMessage = HttpUtil
                    .getCarbonMsg(httpMessageStruct, HttpUtil.createHttpCarbonMessage(isRequest));

            if (httpMessageStruct.getNativeData(MESSAGE_DATA_SOURCE) != null) {
                result = (BlobDataSource) httpMessageStruct.getNativeData(MESSAGE_DATA_SOURCE);
            } else {
                HttpMessageDataStreamer httpMessageDataStreamer = new HttpMessageDataStreamer(httpCarbonMessage);
                OutputStream messageOutputStream = httpMessageDataStreamer.getOutputStream();
                result = new BlobDataSource(MimeUtil.toByteArray(httpMessageDataStreamer.getInputStream()),
                        messageOutputStream);
                HttpUtil.addMessageDataSource(httpMessageStruct, result);
                HttpUtil.addMessageOutputStream(httpMessageStruct, messageOutputStream);
            }
            if (log.isDebugEnabled()) {
                log.debug("String representation of the payload:" + result.getMessageAsString());
            }
        } catch (Throwable e) {
            throw new BallerinaException("Error while retrieving string payload from message: " + e.getMessage());
        }
        return abstractNativeFunction.getBValues(new BBlob(result.getValue()));
    }

    public static BValue[] getJsonPayload(Context context,
            AbstractNativeFunction abstractNativeFunction, boolean isRequest) {
        BJSON result = null;
        try {
            // Accessing First Parameter Value.
            BStruct httpMessageStruct = (BStruct) abstractNativeFunction.getRefArgument(context, 0);
            HTTPCarbonMessage httpCarbonMessage = HttpUtil
                    .getCarbonMsg(httpMessageStruct, HttpUtil.createHttpCarbonMessage(isRequest));

            MessageDataSource payload = HttpUtil.getMessageDataSource(httpMessageStruct);
            if (payload != null) {
                if (payload instanceof BJSON) {
                    result = (BJSON) payload;
                } else {
                    // else, build the JSON from the string representation of the payload.
                    result = new BJSON(payload.getMessageAsString());
                }
            } else {
                HttpMessageDataStreamer httpMessageDataStreamer = new HttpMessageDataStreamer(httpCarbonMessage);
                result = new BJSON(httpMessageDataStreamer.getInputStream());
                OutputStream messageOutputStream = httpMessageDataStreamer.getOutputStream();
                result.setOutputStream(messageOutputStream);
                addMessageDataSource(httpMessageStruct, result);
                addMessageOutputStream(httpMessageStruct, messageOutputStream);
            }
        } catch (Throwable e) {
            throw new BallerinaException("Error while retrieving json payload from message: " + e.getMessage());
        }
        // Setting output value.
        return abstractNativeFunction.getBValues(result);
    }

    public static BValue[] getStringPayload(Context context,
            AbstractNativeFunction abstractNativeFunction, boolean isRequest) {
        BString result;
        try {
            BStruct httpMessageStruct = (BStruct) abstractNativeFunction.getRefArgument(context, 0);
            MessageDataSource messageDataSource = HttpUtil.getMessageDataSource(httpMessageStruct);
            if (messageDataSource != null) {
                result = new BString(messageDataSource.getMessageAsString());
            } else {
                HTTPCarbonMessage httpCarbonMessage = HttpUtil
                        .getCarbonMsg(httpMessageStruct, HttpUtil.createHttpCarbonMessage(isRequest));
                if (httpCarbonMessage.isEmpty() && httpCarbonMessage.isEndOfMsgAdded()) {
                    return abstractNativeFunction.getBValues(new BString(""));
                }
                HttpMessageDataStreamer httpMessageDataStreamer = new HttpMessageDataStreamer(httpCarbonMessage);
                String payload = StringUtils.getStringFromInputStream(httpMessageDataStreamer.getInputStream());
                result = new BString(payload);

                addMessageDataSource(httpMessageStruct,
                        new StringDataSource(payload, httpMessageDataStreamer.getOutputStream()));
                addMessageOutputStream(httpMessageStruct, httpMessageDataStreamer.getOutputStream());
            }
            if (log.isDebugEnabled()) {
                log.debug("Payload in String:" + result.stringValue());
            }
        } catch (Throwable e) {
            throw new BallerinaException("Error while retrieving string payload from message: " + e.getMessage());
        }
        return abstractNativeFunction.getBValues(result);
    }

    public static BValue[] getXMLPayload(Context context,
            AbstractNativeFunction abstractNativeFunction, boolean isRequest) {
        BXML result;
        try {
            BStruct httpMessageStruct = (BStruct) abstractNativeFunction.getRefArgument(context, 0);

            MessageDataSource messageDataSource = HttpUtil.getMessageDataSource(httpMessageStruct);
            if (messageDataSource != null) {
                if (messageDataSource instanceof BXML) {
                    // if the payload is already xml, return it as it is.
                    result = (BXML) messageDataSource;
                } else {
                    // else, build the xml from the string representation of the payload.
                    result = XMLUtils.parse(messageDataSource.getMessageAsString());
                }
            } else {
                HTTPCarbonMessage httpCarbonMessage = HttpUtil
                        .getCarbonMsg(httpMessageStruct, HttpUtil.createHttpCarbonMessage(isRequest));
                HttpMessageDataStreamer httpMessageDataStreamer = new HttpMessageDataStreamer(httpCarbonMessage);
                result = XMLUtils.parse(httpMessageDataStreamer.getInputStream());
                OutputStream outputStream = httpMessageDataStreamer.getOutputStream();
                result.setOutputStream(outputStream);
                addMessageDataSource(httpMessageStruct, result);
                addMessageOutputStream(httpMessageStruct, outputStream);
            }
        } catch (Throwable e) {
            throw new BallerinaException("Error while retrieving XML payload from message: " + e.getMessage());
        }
        // Setting output value.
        return abstractNativeFunction.getBValues(result);
    }*/

   /* public static void addMessageDataSource(BStruct struct, MessageDataSource messageDataSource) {
        struct.addNativeData(MESSAGE_DATA_SOURCE, messageDataSource);
    }*/

    public static void addMessageOutputStream(BStruct struct, OutputStream messageOutputStream) {
        struct.addNativeData(MESSAGE_OUTPUT_STREAM, messageOutputStream);
    }

    public static MessageDataSource getMessageDataSource(BStruct httpMsgStruct) {
        return (MessageDataSource) httpMsgStruct.getNativeData(MESSAGE_DATA_SOURCE);
    }

    public static void closeMessageOutputStream(BStruct httpMsgStruct) {
        OutputStream messageOutputStream = (OutputStream) httpMsgStruct.getNativeData(MESSAGE_OUTPUT_STREAM);
        try {
            if (messageOutputStream != null) {
                messageOutputStream.close();
            }
        } catch (IOException e) {
            log.error("Couldn't close message output stream", e);
        }
    }

    public static BValue[] getContentLength(Context context, AbstractNativeFunction abstractNativeFunction) {
        int contentLength = -1;
        BStruct requestStruct = (BStruct) abstractNativeFunction.getRefArgument(context, 0);
        String lengthStr = HttpUtil.getHeaderFromStruct(requestStruct, Constants.HTTP_CONTENT_LENGTH);
        try {
            contentLength = Integer.parseInt(lengthStr);
        } catch (NumberFormatException e) {
            throw new BallerinaException("Invalid content length");
        }
        return abstractNativeFunction.getBValues(new BInteger(contentLength));
    }

    public static BMap<String, BValue> getParamMap(String payload) throws UnsupportedEncodingException {
        BMap<String, BValue> params = new BMap<>();
        String[] entries = payload.split("&");
        for (String entry : entries) {
            int index = entry.indexOf('=');
            if (index != -1) {
                String name = entry.substring(0, index).trim();
                String value = URLDecoder.decode(entry.substring(index + 1).trim(), "UTF-8");
                if (value.matches("")) {
                    params.put(name, new BString(""));
                    continue;
                }
                params.put(name, new BString(value));
            }
        }
        return params;
    }

    /**
     * Helper method to start pending http server connectors.
     *
     * @throws BallerinaConnectorException
     */
    public static void startPendingHttpConnectors(BallerinaHttpServerConnector httpServerConnector)
            throws BallerinaConnectorException {
        try {
            // Starting up HTTP Server connectors
            HttpConnectionManager.getInstance().startPendingHTTPConnectors(httpServerConnector);
        } catch (ServerConnectorException e) {
            throw new BallerinaConnectorException(e);
        }
    }

    public static BValue[] prepareResponseAndSend(Context context, AbstractNativeFunction abstractNativeFunction
            , HTTPCarbonMessage requestMessage, HTTPCarbonMessage responseMessage, BStruct httpMessageStruct) {
        addHTTPSessionAndCorsHeaders(requestMessage, responseMessage);
        //TODO: is converting to a datasource really needed? can we directly write the output stream without loading
        // it into memory
        MessageDataSource outboundMessageSource = readMessageDataSource(httpMessageStruct);
        HttpResponseStatusFuture outboundResponseStatusFuture = sendOutboundResponse(requestMessage, responseMessage);

        if (outboundMessageSource != null) {
            outboundMessageSource.serializeData();
            HttpUtil.closeMessageOutputStream(httpMessageStruct);
        }

        try {
            outboundResponseStatusFuture = outboundResponseStatusFuture.sync();
        } catch (InterruptedException e) {
            throw new BallerinaException("interrupted sync: " + e.getMessage());
        }
        if (outboundResponseStatusFuture.getStatus().getCause() != null) {
            return abstractNativeFunction.getBValues(getServerConnectorError(context
                    , outboundResponseStatusFuture.getStatus().getCause()));
        }
        return abstractNativeFunction.VOID_RETURN;
    }

    /**
     * Extract entity body from the request/response message and construct 'MessageDataSource' with the extracted
     * content.
     *
     * @param httpMessageStruct Represent request/response struct
     * @return Newly created 'MessageDataSource' from the entity body
     */
    private static MessageDataSource readMessageDataSource(BStruct httpMessageStruct) {
        boolean isEntityBodyAvailable = (Boolean) httpMessageStruct.getNativeData(IS_ENTITY_BODY_PRESENT);

        if (isEntityBodyAvailable) {
            BStruct entity = (BStruct) httpMessageStruct.getNativeData(MESSAGE_ENTITY);
            OutputStream messageOutputStream = (OutputStream) httpMessageStruct.getNativeData(MESSAGE_OUTPUT_STREAM);
            String baseType = getContentType(entity);
            if (baseType != null) {
                switch (baseType) {
                    case org.ballerinalang.net.mime.util.Constants.TEXT_PLAIN:
                        String textPayload = MimeUtil.getTextPayload(entity);
                        return new StringDataSource(textPayload, messageOutputStream);

                    case org.ballerinalang.net.mime.util.Constants.APPLICATION_JSON:
                        BJSON jsonPayload = MimeUtil.getJsonPayload(entity);
                        jsonPayload.setOutputStream(messageOutputStream);
                        return jsonPayload;

                    case org.ballerinalang.net.mime.util.Constants.APPLICATION_XML:
                        BXML xmlPayload = MimeUtil.getXmlPayload(entity);
                        xmlPayload.setOutputStream(messageOutputStream);
                        return xmlPayload;

                    default:
                        byte[] binaryPayload = MimeUtil.getBinaryPayload(entity);
                        return new BlobDataSource(binaryPayload, messageOutputStream);
                }
            } else {
                byte[] binaryPayload = MimeUtil.getBinaryPayload(entity);
                return new BlobDataSource(binaryPayload, messageOutputStream);
            }
        }
        return null;
    }

    public static BStruct createSessionStruct(Context context, Session session) {
        BStruct sessionStruct = ConnectorUtils
                .createAndGetStruct(context, Constants.PROTOCOL_PACKAGE_HTTP, Constants.SESSION);
        //Add session to the struct as a native data
        sessionStruct.addNativeData(Constants.HTTP_SESSION, session);
        return sessionStruct;
    }

    public static String getSessionID(String cookieHeader) {
        return Arrays.stream(cookieHeader.split(";"))
                .filter(cookie -> cookie.trim().startsWith(Constants.SESSION_ID))
                .findFirst().get().trim().substring(Constants.SESSION_ID.length());
    }

    public static void addHTTPSessionAndCorsHeaders(HTTPCarbonMessage requestMsg, HTTPCarbonMessage responseMsg) {
        Session session = (Session) requestMsg.getProperty(Constants.HTTP_SESSION);
        if (session != null) {
            session.generateSessionHeader(responseMsg);
        }
        //Process CORS if exists.
        if (requestMsg.getHeader(Constants.ORIGIN) != null) {
            CorsHeaderGenerator.process(requestMsg, responseMsg, true);
        }
    }

    public static HttpResponseStatusFuture sendOutboundResponse(HTTPCarbonMessage requestMsg,
            HTTPCarbonMessage responseMsg) {
        HttpResponseStatusFuture responseFuture;
        try {
            responseFuture = requestMsg.respond(responseMsg);
        } catch (org.wso2.transport.http.netty.contract.ServerConnectorException e) {
            throw new BallerinaConnectorException("Error occurred during response", e);
        }
        return responseFuture;
    }

    public static void handleFailure(HTTPCarbonMessage requestMessage, BallerinaConnectorException ex) {
        Object carbonStatusCode = requestMessage.getProperty(Constants.HTTP_STATUS_CODE);
        int statusCode = (carbonStatusCode == null) ? 500 : Integer.parseInt(carbonStatusCode.toString());
        String errorMsg = ex.getMessage();
        log.error(errorMsg);
        ErrorHandlerUtils.printError(ex);
        if (statusCode == 404) {
            sendOutboundResponse(requestMessage, createErrorMessage(errorMsg, statusCode));
        } else {
            sendOutboundResponse(requestMessage, createErrorMessage("", statusCode));
        }
    }

    public static HTTPCarbonMessage createErrorMessage(String payload, int statusCode) {
        HTTPCarbonMessage response = HttpUtil.createHttpCarbonMessage(false);
        response.waitAndReleaseAllEntities();
        response.addHttpContent(new DefaultLastHttpContent(Unpooled.wrappedBuffer(payload.getBytes())));
        setHttpStatusCodes(payload, statusCode, response);

        return response;
    }

    private static void setHttpStatusCodes(String payload, int statusCode, HTTPCarbonMessage response) {
        HttpHeaders httpHeaders = response.getHeaders();
        httpHeaders.set(org.wso2.transport.http.netty.common.Constants.HTTP_CONTENT_TYPE,
                        org.wso2.transport.http.netty.common.Constants.TEXT_PLAIN);

        byte[] errorMessageBytes = payload.getBytes(Charset.defaultCharset());
        httpHeaders.set(org.wso2.transport.http.netty.common.Constants.HTTP_CONTENT_LENGTH,
                        (String.valueOf(errorMessageBytes.length)));

        response.setProperty(org.wso2.transport.http.netty.common.Constants.HTTP_STATUS_CODE, statusCode);
    }

    public static BStruct getServerConnectorError(Context context, Throwable throwable) {
        PackageInfo httpPackageInfo = context.getProgramFile()
                .getPackageInfo(Constants.PROTOCOL_PACKAGE_HTTP);
        StructInfo errorStructInfo = httpPackageInfo.getStructInfo(Constants.HTTP_CONNECTOR_ERROR);
        BStruct httpConnectorError = new BStruct(errorStructInfo.getType());
        if (throwable.getMessage() == null) {
            httpConnectorError.setStringField(0, IO_EXCEPTION_OCCURED);
        } else {
            httpConnectorError.setStringField(0, throwable.getMessage());
        }
        return httpConnectorError;
    }

    public static HTTPCarbonMessage getCarbonMsg(BStruct struct, HTTPCarbonMessage defaultMsg) {
        HTTPCarbonMessage httpCarbonMessage = (HTTPCarbonMessage) struct
                .getNativeData(Constants.TRANSPORT_MESSAGE);
        if (httpCarbonMessage != null) {
            return httpCarbonMessage;
        }
        addCarbonMsg(struct, defaultMsg);
        return defaultMsg;
    }

    public static void addCarbonMsg(BStruct struct, HTTPCarbonMessage httpCarbonMessage) {
        struct.addNativeData(Constants.TRANSPORT_MESSAGE, httpCarbonMessage);
    }

    public static void setHeaderValueStructType(BStruct struct) {
        headerValueStructType = struct.getType();
    }

    public static void populateInboundRequest(BStruct request, BStruct entity, BStruct mediaType,
            HTTPCarbonMessage cMsg) {
        request.addNativeData(Constants.TRANSPORT_MESSAGE, cMsg);
        request.addNativeData(Constants.INBOUND_REQUEST, true);
        request.setStringField(Constants.REQUEST_PATH_INDEX, (String) cMsg.getProperty(Constants.REQUEST_URL));
        request.setStringField(Constants.REQUEST_HOST_INDEX,
                ((InetSocketAddress) cMsg.getProperty(Constants.LOCAL_ADDRESS)).getHostName());
        request.setIntField(Constants.REQUEST_PORT_INDEX, (Integer) cMsg.getProperty(Constants.LISTENER_PORT));
        request.setStringField(Constants.REQUEST_METHOD_INDEX, (String) cMsg.getProperty(Constants.HTTP_METHOD));
        request.setStringField(Constants.REQUEST_VERSION_INDEX, (String) cMsg.getProperty(Constants.HTTP_VERSION));
        Map<String, String> resourceArgValues = (Map<String, String>) cMsg.getProperty(Constants.RESOURCE_ARGS);
        request.setStringField(Constants.REQUEST_REST_URI_POSTFIX_INDEX,
                resourceArgValues.get(Constants.REST_URI_POSTFIX));

        if (cMsg.getHeader(Constants.USER_AGENT_HEADER) != null) {
            request.setStringField(Constants.REQUEST_USER_AGENT_INDEX, cMsg.getHeader(Constants.USER_AGENT_HEADER));
            cMsg.removeHeader(Constants.USER_AGENT_HEADER);
        }
        populateEntity(entity, mediaType, cMsg);
        request.addNativeData(MESSAGE_ENTITY, entity);
        request.addNativeData(IS_ENTITY_BODY_PRESENT, false);
    }

    public static void populateInboundResponse(BStruct response, BStruct entity, HTTPCarbonMessage
            cMsg) {
        response.addNativeData(Constants.TRANSPORT_MESSAGE, cMsg);
        int statusCode = (Integer) cMsg.getProperty(Constants.HTTP_STATUS_CODE);
        response.setIntField(Constants.RESPONSE_STATUS_CODE_INDEX, statusCode);
        response.setStringField(Constants.RESPONSE_REASON_PHRASE_INDEX,
                HttpResponseStatus.valueOf(statusCode).reasonPhrase());

        if (cMsg.getHeader(Constants.SERVER_HEADER) != null) {
            response.setStringField(Constants.RESPONSE_SERVER_INDEX, cMsg.getHeader(Constants.SERVER_HEADER));
            cMsg.removeHeader(Constants.SERVER_HEADER);
        }
        entity.setRefField(ENTITY_HEADERS_INDEX, prepareHeaderMap(cMsg.getHeaders(), new BMap<>()));
        response.addNativeData(MESSAGE_ENTITY, entity);
        response.addNativeData(IS_ENTITY_BODY_PRESENT, false);
    }

    private static void populateEntity(BStruct entity, BStruct mediaType, HTTPCarbonMessage cMsg) {
        String contentType = cMsg.getHeader(org.ballerinalang.net.mime.util.Constants.CONTENT_TYPE);
            MimeUtil.setContentType(mediaType, entity, contentType);
        int contentLength = -1;
        String lengthStr = cMsg.getHeader(Constants.HTTP_CONTENT_LENGTH);
        try {
            contentLength = lengthStr != null ? Integer.parseInt(lengthStr) : contentLength;
            MimeUtil.setContentLength(entity, contentLength);
        } catch (NumberFormatException e) {
            throw new BallerinaException("Invalid content length");
        }
        entity.setRefField(ENTITY_HEADERS_INDEX, prepareHeaderMap(cMsg.getHeaders(), new BMap<>()));
    }

    @SuppressWarnings("unchecked")
    public static void populateOutboundRequest(BStruct message, BStruct entity, HTTPCarbonMessage reqMsg) {
        setHeadersToTransportMessage(reqMsg, message, entity);
    }

    public static void populateOutboundResponse(BStruct response, BStruct entity, HTTPCarbonMessage resMsg,
            HTTPCarbonMessage
            reqMsg) {
        response.addNativeData(Constants.TRANSPORT_MESSAGE, resMsg);
        response.addNativeData(Constants.INBOUND_REQUEST_MESSAGE, reqMsg);
        response.addNativeData(Constants.OUTBOUND_RESPONSE, true);
        entity.setRefField(ENTITY_HEADERS_INDEX, new BMap<>());
        response.addNativeData(MESSAGE_ENTITY, entity);
        response.addNativeData(IS_ENTITY_BODY_PRESENT, false);
    }

    private static BMap<String, BValue> prepareHeaderMap(HttpHeaders headers, BMap<String, BValue> headerMap) {
        Map<String, ArrayList> headerStructHolder = new HashMap<>();
        for (Map.Entry<String, String> headerEntry : headers) {
            String headerKey = headerEntry.getKey().trim();
            String headerValue = headerEntry.getValue().trim();
            //Get the list of HeaderStruct for a given key
            ArrayList<BStruct> headerValueList = headerStructHolder.get(headerKey) != null ?
                    headerStructHolder.get(headerKey) : new ArrayList<>();
            if (headerValue.contains(",")) {
                List<String> valueList = Arrays.stream(headerValue.split(",")).map(String::trim)
                        .collect(Collectors.toList());
                for (String value : valueList) {
                    populateHeaderStruct(headerValueList, value);
                }
            } else {
                populateHeaderStruct(headerValueList, headerValue);
            }
            headerStructHolder.put(headerKey, headerValueList);
        }
        //create BMap of BRefValueArray
        for (Map.Entry<String, ArrayList> structHolder : headerStructHolder.entrySet()) {
            headerMap.put(structHolder.getKey(), new BRefValueArray((BRefType[]) structHolder.getValue()
                    .toArray(new BRefType[0]), new BArrayType(headerValueStructType)));
        }
        return headerMap;
    }

    @SuppressWarnings("unchecked")
    private static void populateHeaderStruct(ArrayList headerValueList, String value) {
        if (value.contains(";")) {
            headerValueList.add(populateWithHeaderValueAndParams(new BStruct(headerValueStructType), value));
        } else {
            headerValueList.add(populateWithHeaderValue(new BStruct(headerValueStructType), value));
        }
    }

    private static BStruct populateWithHeaderValueAndParams(BStruct headerStruct, String headerValue) {
        String value = headerValue.substring(0, headerValue.indexOf(";")).trim();
        List<String> paramList = Arrays.stream(headerValue.substring(headerValue.indexOf(";") + 1)
                .split(";")).map(String::trim).collect(Collectors.toList());
        headerStruct.setStringField(Constants.HEADER_VALUE_INDEX, value);
        headerStruct.setRefField(Constants.HEADER_PARAM_INDEX, createParamBMap(paramList));
        return headerStruct;
    }

    private static BStruct populateWithHeaderValue(BStruct headerStruct, String headerValue) {
        headerStruct.setStringField(0, headerValue.trim());
        return headerStruct;
    }

    private static BMap<String, BValue> createParamBMap(List<String> paramList) {
        BMap<String, BValue> paramMap = new BMap<>();
        for (String param : paramList) {
            if (param.contains("=")) {
                String[] keyValuePair = param.split("=");
                paramMap.put(keyValuePair[0].trim(), new BString(keyValuePair[1].trim()));
            } else {
                //handle when parameter value is optional
                paramMap.put(param.trim(), null);
            }
        }
        return paramMap;
    }

<<<<<<< HEAD

    public static void setHeadersToTransportMessage(HTTPCarbonMessage cMsg, BStruct messageStruct, BStruct
            entityStruct) {
        cMsg.getHeaders().clear();
        HttpHeaders removedHeaders = messageStruct.getType().getName().equals(Constants.REQUEST) ?
                getRequestStructHeaders(messageStruct) : getResponseStructHeaders(messageStruct);

        BMap<String, BValue> headers = getEntityStructHeaders(entityStruct, removedHeaders);
=======
    /**
     * Set headers of request/response struct to the transport message.
     *
     * @param outboundRequest transport Http carbon message.
     * @param struct req/resp struct.
     */
    public static void setHeadersToTransportMessage(HTTPCarbonMessage outboundRequest, BStruct struct) {
        outboundRequest.getHeaders().clear();
        BMap<String, BValue> headers = struct.getType().getName().equals(Constants.REQUEST) ?
                getRequestStructHeaders(struct) : getResponseStructHeaders(struct);
>>>>>>> 2ef2dff0
        if (headers == null) {
            return;
        }
        Set<String> keys = headers.keySet();
        for (String key : keys) {
            String headerValue = buildHeaderValue(headers, key);
            outboundRequest.setHeader(key, headerValue);
        }
    }

    @SuppressWarnings("unchecked")
    private static BMap<String, BValue> getEntityStructHeaders(BStruct struct, HttpHeaders removedHeaders) {
        BMap<String, BValue> headers = (BMap) struct.getRefField(ENTITY_HEADERS_INDEX);
        if (headers == null) {
            return null;
        }
        return prepareHeaderMap(removedHeaders, headers);
    }

    @SuppressWarnings("unchecked")
    private static HttpHeaders getRequestStructHeaders(BStruct struct) {
        HttpHeaders removedHeaders = new DefaultHttpHeaders();
        if (!struct.getStringField(Constants.REQUEST_USER_AGENT_INDEX).equals("")) {
            removedHeaders.add(Constants.USER_AGENT_HEADER, struct.getStringField(Constants.REQUEST_USER_AGENT_INDEX));
        }
        return removedHeaders;
    }

    @SuppressWarnings("unchecked")
    private static HttpHeaders getResponseStructHeaders(BStruct struct) {
        HttpHeaders removedHeaders = new DefaultHttpHeaders();
        if (struct.getNativeData(Constants.OUTBOUND_RESPONSE) == null
                && !struct.getStringField(Constants.RESPONSE_SERVER_INDEX).equals("")) {
            removedHeaders.add(Constants.SERVER_HEADER, struct.getStringField(Constants.RESPONSE_SERVER_INDEX));
        }
        return removedHeaders;
    }

    private static String buildHeaderValue(BMap<String, BValue> headers, String key) {
        StringBuilder headerValue = new StringBuilder();
        if (headers.get(key).getType().getTag() != TypeTags.ARRAY_TAG) {
            throw new BallerinaException("expects an array as header value for header : " + key);
        }
        BRefValueArray headerValues = (BRefValueArray) headers.get(key);
        for (int index = 0; index < headerValues.size(); index++) {
            //TODO remove this check when map supports exact type
            if (headerValues.get(index).getType().getTag() == TypeTags.STRUCT_TAG) {
                BStruct headerStruct = (BStruct) headerValues.get(index);
                String value = headerStruct.getStringField(Constants.HEADER_VALUE_INDEX);
                headerValue.append(index > 0 ? "," + value : value);
                BMap paramMap = (BMap) headerStruct.getRefField(Constants.HEADER_PARAM_INDEX);
                headerValue = paramMap != null ? concatParams(headerValue, paramMap) : headerValue;
            } else if (headerValues.get(index).getType().getTag() == TypeTags.MAP_TAG) {
                BMap headerMap = (BMap) headerValues.get(index);
                String value = headerMap.get(Constants.HEADER_VALUE).stringValue();
                headerValue.append(index > 0 ? "," + value : value);
                BMap paramMap = (BMap) headerMap.get(Constants.HEADER_PARAM);
                headerValue = paramMap != null ? concatParams(headerValue, paramMap) : headerValue;
            } else {
                throw new BallerinaException("invalid header assignment for key : " + key);
            }
        }
        return headerValue.toString();
    }

    @SuppressWarnings("unchecked")
    private static StringBuilder concatParams(StringBuilder headerValue, BMap paramMap) {
        Set<String> paramKeys = paramMap.keySet();
        for (String paramKey : paramKeys) {
            String paramValue = paramMap.get(paramKey) != null ? paramMap.get(paramKey).stringValue() : null;
            headerValue.append(paramValue == null ? ";" + paramKey : ";" + paramKey + "=" + paramValue);
        }
        return headerValue;
    }

    private static void setHeaderToStruct(Context context, BStruct struct, String key, String value) {
        headerValueStructType = headerValueStructType == null ? ConnectorUtils.createAndGetStruct(context,
                PROTOCOL_PACKAGE_MIME, HEADER_VALUE_STRUCT).getType() : headerValueStructType;
        BMap<String, BValue> headerMap = struct.getRefField(ENTITY_HEADERS_INDEX) != null ?
                (BMap) struct.getRefField(ENTITY_HEADERS_INDEX) : new BMap<>();
        struct.setRefField(ENTITY_HEADERS_INDEX, prepareHeaderMap(new DefaultHttpHeaders().add(key, value), headerMap));
    }

    @SuppressWarnings("unchecked")
    private static String getHeaderFromStruct(BStruct struct, String key) {
        int headersIndex = struct.getType().getName().equals(Constants.REQUEST) ? Constants.REQUEST_HEADERS_INDEX :
                Constants.RESPONSE_HEADERS_INDEX;
        return struct.getRefField(headersIndex) != null ?
                buildHeaderValue((BMap) struct.getRefField(headersIndex), key) : null;
    }

    /**
     * Extract the listener configurations from the config annotation.
     *
     * @param annotationInfo configuration annotation info.
     * @return the set of {@link ListenerConfiguration} which were extracted from config annotation.
     */
    public static Set<ListenerConfiguration> getDefaultOrDynamicListenerConfig(Annotation annotationInfo) {
        Map<String, Map<String, String>> listenerProp = buildListenerProperties(annotationInfo);

        Set<ListenerConfiguration> listenerConfigurationSet;
        if (listenerProp == null || listenerProp.isEmpty()) {
            listenerConfigurationSet =
                    HttpConnectionManager.getInstance().getDefaultListenerConfiugrationSet();
        } else {
            listenerConfigurationSet = getListenerConfigurationsFrom(listenerProp);
        }
        return listenerConfigurationSet;
    }

    private static String getListenerInterface(Map<String, String> parameters) {
        String host = parameters.get("host") != null ? parameters.get("host") : "0.0.0.0";
        int port = Integer.parseInt(parameters.get("port"));
        return host + ":" + port;
    }

    /**
     * Method to build map of listener property maps given the service annotation attachment.
     * This will first look for the port property and if present then it will get other properties,
     * and create the property map.
     *
     * @param configInfo In which listener configurations are specified.
     * @return listenerConfMap      With required properties
     */
    private static Map<String, Map<String, String>> buildListenerProperties(Annotation configInfo) {
        if (configInfo == null) {
            return null;
        }
        //key - listenerId, value - listener config property map
        Map<String, Map<String, String>> listenerConfMap = new HashMap<>();


        AnnAttrValue hostAttrVal = configInfo.getAnnAttrValue(Constants.ANN_CONFIG_ATTR_HOST);
        AnnAttrValue portAttrVal = configInfo.getAnnAttrValue(Constants.ANN_CONFIG_ATTR_PORT);
        AnnAttrValue keepAliveAttrVal = configInfo.getAnnAttrValue(Constants.ANN_CONFIG_ATTR_KEEP_ALIVE);

        // Retrieve secure port from either http of ws configuration annotation.
        AnnAttrValue httpsPortAttrVal;
        if (configInfo.getAnnAttrValue(Constants.ANN_CONFIG_ATTR_HTTPS_PORT) == null) {
            httpsPortAttrVal =
                    configInfo.getAnnAttrValue(org.ballerinalang.net.ws.Constants.ANN_CONFIG_ATTR_WSS_PORT);
        } else {
            httpsPortAttrVal = configInfo.getAnnAttrValue(Constants.ANN_CONFIG_ATTR_HTTPS_PORT);
        }

        AnnAttrValue keyStoreFileAttrVal = configInfo.getAnnAttrValue(Constants.ANN_CONFIG_ATTR_KEY_STORE_FILE);
        AnnAttrValue keyStorePasswordAttrVal = configInfo.getAnnAttrValue(Constants.ANN_CONFIG_ATTR_KEY_STORE_PASS);
        AnnAttrValue certPasswordAttrVal = configInfo.getAnnAttrValue(Constants.ANN_CONFIG_ATTR_CERT_PASS);
        AnnAttrValue trustStoreFileAttrVal = configInfo.getAnnAttrValue(Constants.ANN_CONFIG_ATTR_TRUST_STORE_FILE);
        AnnAttrValue trustStorePasswordAttrVal = configInfo.getAnnAttrValue(Constants.ANN_CONFIG_ATTR_TRUST_STORE_PASS);
        AnnAttrValue sslVerifyClientAttrVal = configInfo.getAnnAttrValue(Constants.ANN_CONFIG_ATTR_SSL_VERIFY_CLIENT);
        AnnAttrValue sslEnabledProtocolsAttrVal = configInfo
                .getAnnAttrValue(Constants.ANN_CONFIG_ATTR_SSL_ENABLED_PROTOCOLS);
        AnnAttrValue ciphersAttrVal = configInfo.getAnnAttrValue(Constants.ANN_CONFIG_ATTR_CIPHERS);
        AnnAttrValue sslProtocolAttrVal = configInfo.getAnnAttrValue(Constants.ANN_CONFIG_ATTR_SSL_PROTOCOL);

        if (portAttrVal != null && portAttrVal.getIntValue() > 0) {
            Map<String, String> httpPropMap = new HashMap<>();
            httpPropMap.put(Constants.ANN_CONFIG_ATTR_PORT, Long.toString(portAttrVal.getIntValue()));
            httpPropMap.put(Constants.ANN_CONFIG_ATTR_SCHEME, Constants.PROTOCOL_HTTP);
            if (hostAttrVal != null && hostAttrVal.getStringValue() != null) {
                httpPropMap.put(Constants.ANN_CONFIG_ATTR_HOST, hostAttrVal.getStringValue());
            } else {
                httpPropMap.put(Constants.ANN_CONFIG_ATTR_HOST, Constants.HTTP_DEFAULT_HOST);
            }
            if (keepAliveAttrVal != null) {
                httpPropMap.put(Constants.ANN_CONFIG_ATTR_KEEP_ALIVE,
                                String.valueOf(keepAliveAttrVal.getBooleanValue()));
            } else {
                httpPropMap.put(Constants.ANN_CONFIG_ATTR_KEEP_ALIVE, Boolean.TRUE.toString());
            }
            listenerConfMap.put(buildInterfaceName(httpPropMap), httpPropMap);
        }

        if (httpsPortAttrVal != null && httpsPortAttrVal.getIntValue() > 0) {
            Map<String, String> httpsPropMap = new HashMap<>();
            httpsPropMap.put(Constants.ANN_CONFIG_ATTR_PORT, Long.toString(httpsPortAttrVal.getIntValue()));
            httpsPropMap.put(Constants.ANN_CONFIG_ATTR_SCHEME, Constants.PROTOCOL_HTTPS);
            if (hostAttrVal != null && hostAttrVal.getStringValue() != null) {
                httpsPropMap.put(Constants.ANN_CONFIG_ATTR_HOST, hostAttrVal.getStringValue());
            } else {
                httpsPropMap.put(Constants.ANN_CONFIG_ATTR_HOST, Constants.HTTP_DEFAULT_HOST);
            }
            if (keyStoreFileAttrVal == null || keyStoreFileAttrVal.getStringValue() == null) {
                //TODO get from language pack, and add location
                throw new BallerinaConnectorException("Keystore location must be provided for secure connection");
            }
            if (keyStorePasswordAttrVal == null || keyStorePasswordAttrVal.getStringValue() == null) {
                //TODO get from language pack, and add location
                throw new BallerinaConnectorException("Keystore password value must be provided for secure connection");
            }
            if (certPasswordAttrVal == null || certPasswordAttrVal.getStringValue() == null) {
                //TODO get from language pack, and add location
                throw new BallerinaConnectorException(
                        "Certificate password value must be provided for secure connection");
            }
            if ((trustStoreFileAttrVal == null || trustStoreFileAttrVal.getStringValue() == null)
                    && sslVerifyClientAttrVal != null) {
                //TODO get from language pack, and add location
                throw new BallerinaException("Truststore location must be provided to enable Mutual SSL");
            }
            if ((trustStorePasswordAttrVal == null || trustStorePasswordAttrVal.getStringValue() == null)
                    && sslVerifyClientAttrVal != null) {
                //TODO get from language pack, and add location
                throw new BallerinaException("Truststore password value must be provided to enable Mutual SSL");
            }

            httpsPropMap.put(Constants.ANN_CONFIG_ATTR_TLS_STORE_TYPE, Constants.PKCS_STORE_TYPE);
            httpsPropMap.put(Constants.ANN_CONFIG_ATTR_KEY_STORE_FILE, keyStoreFileAttrVal.getStringValue());
            httpsPropMap.put(Constants.ANN_CONFIG_ATTR_KEY_STORE_PASS, keyStorePasswordAttrVal.getStringValue());
            httpsPropMap.put(Constants.ANN_CONFIG_ATTR_CERT_PASS, certPasswordAttrVal.getStringValue());
            if (sslVerifyClientAttrVal != null) {
                httpsPropMap.put(Constants.ANN_CONFIG_ATTR_SSL_VERIFY_CLIENT, sslVerifyClientAttrVal.getStringValue());
            }
            if (trustStoreFileAttrVal != null) {
                httpsPropMap.put(Constants.ANN_CONFIG_ATTR_TRUST_STORE_FILE, trustStoreFileAttrVal.getStringValue());
            }
            if (trustStorePasswordAttrVal != null) {
                httpsPropMap
                        .put(Constants.ANN_CONFIG_ATTR_TRUST_STORE_PASS, trustStorePasswordAttrVal.getStringValue());
            }
            if (sslEnabledProtocolsAttrVal != null) {
                httpsPropMap.put(Constants.ANN_CONFIG_ATTR_SSL_ENABLED_PROTOCOLS,
                        sslEnabledProtocolsAttrVal.getStringValue());
            }
            if (ciphersAttrVal != null) {
                httpsPropMap.put(Constants.ANN_CONFIG_ATTR_CIPHERS, ciphersAttrVal.getStringValue());
            }
            if (sslProtocolAttrVal != null) {
                httpsPropMap.put(Constants.ANN_CONFIG_ATTR_SSL_PROTOCOL, sslProtocolAttrVal.getStringValue());
            }
            listenerConfMap.put(buildInterfaceName(httpsPropMap), httpsPropMap);
        }
        return listenerConfMap;
    }

    /**
     * Build interface name using schema and port.
     *
     * @param propMap which has schema and port
     * @return interfaceName
     */
    private static String buildInterfaceName(Map<String, String> propMap) {
        StringBuilder iName = new StringBuilder();
        iName.append(propMap.get(Constants.ANN_CONFIG_ATTR_SCHEME));
        iName.append("_");
        iName.append(propMap.get(Constants.ANN_CONFIG_ATTR_HOST));
        iName.append("_");
        iName.append(propMap.get(Constants.ANN_CONFIG_ATTR_PORT));
        return iName.toString();
    }

    private static Set<ListenerConfiguration> getListenerConfigurationsFrom(
            Map<String, Map<String, String>> listenerProp) {
        Set<ListenerConfiguration> listenerConfigurationSet = new HashSet<>();
        for (Map.Entry<String, Map<String, String>> entry : listenerProp.entrySet()) {
            Map<String, String> propMap = entry.getValue();
            String entryListenerInterface = getListenerInterface(propMap);
            ListenerConfiguration listenerConfiguration = HTTPConnectorUtil
                    .buildListenerConfig(entryListenerInterface, propMap);
            listenerConfigurationSet.add(listenerConfiguration);
        }
        return listenerConfigurationSet;
    }

    public static HTTPCarbonMessage createHttpCarbonMessage(boolean isRequest) {
        HTTPCarbonMessage httpCarbonMessage;
        if (isRequest) {
            httpCarbonMessage = new HTTPCarbonMessage(
                    new DefaultHttpRequest(HttpVersion.HTTP_1_1, HttpMethod.GET, ""));
            httpCarbonMessage.setEndOfMsgAdded(true);
        } else {
            httpCarbonMessage = new HTTPCarbonMessage(
                    new DefaultHttpResponse(HttpVersion.HTTP_1_1, HttpResponseStatus.OK));
            httpCarbonMessage.setEndOfMsgAdded(true);
        }
        return httpCarbonMessage;
    }

    public static String sanitizeUri(String uri) {
        if (uri.startsWith("/")) {
            return uri;
        }
        return "/".concat(uri);
    }

    public static void checkFunctionValidity(BStruct bStruct, HTTPCarbonMessage httpMsg) {
        methodInvocationCheck(bStruct, httpMsg);
        outboundResponseStructCheck(bStruct);
    }

    public static void methodInvocationCheck(BStruct bStruct, HTTPCarbonMessage httpMsg) {
        if (bStruct.getNativeData(METHOD_ACCESSED) != null || httpMsg == null) {
            throw new IllegalStateException("illegal function invocation");
        }

        if (!is100ContinueRequest(httpMsg)) {
            bStruct.addNativeData(METHOD_ACCESSED, true);
        }
    }

    public static void outboundResponseStructCheck(BStruct bStruct) {
        if (bStruct.getNativeData(Constants.OUTBOUND_RESPONSE) == null) {
            throw new BallerinaException("operation not allowed");
        }
    }

    private static boolean is100ContinueRequest(HTTPCarbonMessage httpMsg) {
        return Constants.HEADER_VAL_100_CONTINUE.equalsIgnoreCase(httpMsg.getHeader(Constants.EXPECT_HEADER));
    }

    public static Annotation getServiceConfigAnnotation(Service service, String pkgPath) {
        List<Annotation> annotationList = service.getAnnotationList(pkgPath, Constants.ANN_NAME_CONFIG);

        if (annotationList == null) {
            return null;
        }

        if (annotationList.size() > 1) {
            throw new BallerinaException(
                    "multiple service configuration annotations found in service: " + service.getName());
        }

        return annotationList.isEmpty() ? null : annotationList.get(0);
    }

    public static Annotation getResourceConfigAnnotation(Resource resource, String pkgPath) {
        List<Annotation> annotationList = resource.getAnnotationList(pkgPath, Constants.ANN_NAME_RESOURCE_CONFIG);

        if (annotationList == null) {
            return null;
        }

        if (annotationList.size() > 1) {
            throw new BallerinaException(
                    "multiple resource configuration annotations found in resource: " +
                            resource.getServiceName() + "." + resource.getName());
        }

        return annotationList.isEmpty() ? null : annotationList.get(0);
    }
}<|MERGE_RESOLUTION|>--- conflicted
+++ resolved
@@ -901,27 +901,13 @@
         return paramMap;
     }
 
-<<<<<<< HEAD
-
-    public static void setHeadersToTransportMessage(HTTPCarbonMessage cMsg, BStruct messageStruct, BStruct
+    public static void setHeadersToTransportMessage(HTTPCarbonMessage outboundRequest, BStruct messageStruct, BStruct
             entityStruct) {
-        cMsg.getHeaders().clear();
+        outboundRequest.getHeaders().clear();
         HttpHeaders removedHeaders = messageStruct.getType().getName().equals(Constants.REQUEST) ?
                 getRequestStructHeaders(messageStruct) : getResponseStructHeaders(messageStruct);
 
         BMap<String, BValue> headers = getEntityStructHeaders(entityStruct, removedHeaders);
-=======
-    /**
-     * Set headers of request/response struct to the transport message.
-     *
-     * @param outboundRequest transport Http carbon message.
-     * @param struct req/resp struct.
-     */
-    public static void setHeadersToTransportMessage(HTTPCarbonMessage outboundRequest, BStruct struct) {
-        outboundRequest.getHeaders().clear();
-        BMap<String, BValue> headers = struct.getType().getName().equals(Constants.REQUEST) ?
-                getRequestStructHeaders(struct) : getResponseStructHeaders(struct);
->>>>>>> 2ef2dff0
         if (headers == null) {
             return;
         }
