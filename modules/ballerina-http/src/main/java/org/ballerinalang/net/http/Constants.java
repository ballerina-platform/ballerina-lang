--- conflicted
+++ resolved
@@ -174,20 +174,10 @@
     public static final int CIPHERS_INDEX = 5;
     public static final int SSL_PROTOCOL_INDEX = 6;
 
-<<<<<<< HEAD
     public static final int HTTP_MESSAGE_INDEX = 0;
     public static final int ENTITY_INDEX = 1;
     public static final int ENTITY_BODY_REQUIRED_INDEX = 0;
 
-    //Request struct indexes
-    public static final int REQUEST_HOST_INDEX = 0;
-    public static final int REQUEST_PATH_INDEX = 1;
-    public static final int REQUEST_METHOD_INDEX = 2;
-    public static final int REQUEST_VERSION_INDEX = 3;
-    public static final int REQUEST_USER_AGENT_INDEX = 4;
-    public static final int REQUEST_REST_URI_POSTFIX_INDEX = 5;
-    public static final int REQUEST_PORT_INDEX = 0;
-=======
     //Connection struct indexes
     public static final int CONNECTION_HOST_INDEX = 0;
     public static final int CONNECTION_PORT_INDEX = 0;
@@ -197,14 +187,12 @@
     public static final int REQUEST_METHOD_INDEX = 1;
     public static final int REQUEST_VERSION_INDEX = 2;
     public static final int REQUEST_USER_AGENT_INDEX = 3;
->>>>>>> 5a266079
-    public static final int REQUEST_HEADERS_INDEX = 0;
+    public static final int REQUEST_REST_URI_POSTFIX_INDEX = 4;
 
     //Response struct indexes
     public static final int RESPONSE_STATUS_CODE_INDEX = 0;
     public static final int RESPONSE_REASON_PHRASE_INDEX = 0;
     public static final int RESPONSE_SERVER_INDEX = 1;
-    public static final int RESPONSE_HEADERS_INDEX = 0;
 
     //HeaderValue struct indexes
     public static final int HEADER_VALUE_INDEX = 0;
