--- conflicted
+++ resolved
@@ -4,7 +4,6 @@
 public struct Request {
 }
 
-<<<<<<< HEAD
 public struct Part {
     blob content;
     string fileName;
@@ -14,10 +13,7 @@
     string[] headers;
 }
 
-@Description { value:"Gets the request URL from the message"}
-=======
 @Description { value:"Gets the request URL from the request"}
->>>>>>> 8494b710
 @Param { value:"req: The request message" }
 @Return { value:"string: The request URL value" }
 public native function <Request req> getRequestURL () (string);
@@ -132,16 +128,13 @@
 @Param { value:"value: The header value" }
 public native function <Request req> setHeader (string key, string value);
 
-<<<<<<< HEAD
 @Description { value:"Get the multipart payload as an array of Part struct"}
 @Param { value:"req: A request message" }
 @Return { value:"parts: Multiparts" }
 public native function <Request req> getMultiparts () (Part[] parts);
 
-=======
 
 @Description { value:"Represents a http response message"}
->>>>>>> 8494b710
 public struct Response {
 }
 
