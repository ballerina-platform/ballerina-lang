--- conflicted
+++ resolved
@@ -11,9 +11,6 @@
 @Field {value:"userAgent: User-Agent request header"}
 @Field {value:"headers: Request headers"}
 public struct Request {
-<<<<<<< HEAD
-
-=======
 	string remoteHost;
 	int port;
 	string path;
@@ -29,10 +26,9 @@
 public struct HeaderValue {
 	string value;
 	map param;
->>>>>>> 2aac20fa
-}
-
-@Description { value:"Gets entity of the request"}
+}
+
+@Description { value:"Get the entity of the request"}
 @Param { value:"req: The request message" }
 @Return { value:"Entity of the request" }
 public native function <Request req> getEntity () (mime:Entity);
