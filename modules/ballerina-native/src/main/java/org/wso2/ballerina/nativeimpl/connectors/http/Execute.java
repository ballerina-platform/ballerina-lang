--- conflicted
+++ resolved
@@ -65,37 +65,13 @@
 
         logger.debug("Executing Native Action : Execute");
         try {
-<<<<<<< HEAD
             // Execute the operation
             return executeAction(context, createCarbonMsg(context));
         } catch (Throwable t) {
-            throw new BallerinaException("Failed to invoke 'execute' action in " + HTTPConnector.CONNECTOR_NAME
+            throw new BallerinaException("Failed to invoke 'execute' action in " + ClientConnector.CONNECTOR_NAME
                     + ". " + t.getMessage(), context);
         }
     }
-=======
-            // Extract Argument values
-            BConnector bConnector = (BConnector) getArgument(context, 0);
-            String httpVerb = getArgument(context, 1).stringValue();
-            String path = getArgument(context, 2).stringValue();
-            BMessage bMessage = (BMessage) getArgument(context, 3);
-
-            Connector connector = bConnector.value();
-            if (!(connector instanceof ClientConnector)) {
-                throw new BallerinaException("Need to use a ClientConnector as the first argument", context);
-            }
-
-            // Prepare the message
-            CarbonMessage cMsg = bMessage.value();
-            prepareRequest(connector, path, cMsg);
-
-            // If the verb is not specified, use the verb in incoming message
-            if (httpVerb == null || "".equals(httpVerb)) { 
-                httpVerb = (String) cMsg.getProperty(Constants.HTTP_METHOD);
-            }
-            cMsg.setProperty(Constants.HTTP_METHOD,
-                             httpVerb.trim().toUpperCase(Locale.getDefault()));
->>>>>>> 33a8fd06
 
     @Override
     public void execute(Context context, BalConnectorCallback connectorCallback) {
@@ -106,14 +82,13 @@
             // Execute the operation
             executeNonBlockingAction(context, createCarbonMsg(context), connectorCallback);
         } catch (ClientConnectorException | RuntimeException e) {
-            String msg = "Failed to invoke 'execute' action in " + HTTPConnector.CONNECTOR_NAME
+            String msg = "Failed to invoke 'execute' action in " + ClientConnector.CONNECTOR_NAME
                     + ". " + e.getMessage();
             BException exception = new BException(msg, Constants.HTTP_CLIENT_EXCEPTION_CATEGORY);
             context.getExecutor().handleBException(exception);
         } catch (Throwable t) {
-<<<<<<< HEAD
             // This is should be a JavaError. Need to handle this properly.
-            throw new BallerinaException("Failed to invoke 'execute' action in " + HTTPConnector.CONNECTOR_NAME
+            throw new BallerinaException("Failed to invoke 'execute' action in " + ClientConnector.CONNECTOR_NAME
                     + ". " + t.getMessage(), context);
         }
     }
@@ -126,8 +101,8 @@
         BMessage bMessage = (BMessage) getArgument(context, 3);
 
         Connector connector = bConnector.value();
-        if (!(connector instanceof HTTPConnector)) {
-            throw new BallerinaException("Need to use a HTTPConnector as the first argument", context);
+        if (!(connector instanceof ClientConnector)) {
+            throw new BallerinaException("Need to use a ClientConnector as the first argument", context);
         }
 
         // Prepare the message
@@ -137,10 +112,6 @@
         // If the verb is not specified, use the verb in incoming message
         if (httpVerb == null || "".equals(httpVerb)) {
             httpVerb = (String) cMsg.getProperty(Constants.HTTP_METHOD);
-=======
-            throw new BallerinaException("Failed to invoke 'execute' action in " + ClientConnector.CONNECTOR_NAME
-                                         + ". " + t.getMessage(), context);
->>>>>>> 33a8fd06
         }
         cMsg.setProperty(Constants.HTTP_METHOD, httpVerb.trim().toUpperCase(Locale.getDefault()));
         return cMsg;
