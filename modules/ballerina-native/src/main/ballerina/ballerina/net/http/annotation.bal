package ballerina.net.http;

import ballerina.net.ws;

<<<<<<< HEAD
=======
annotation GET attach resource {
}

annotation POST attach resource {
}

annotation PUT attach resource {
}

annotation DELETE attach resource {
}

annotation HEAD attach resource {
}

annotation CORS attach resource {
    string[] allowOrigin;
    string allowCredentials;
    string[] allowMethods;
    string[] allowHeaders;
    string maxAge;
    string[] exposeHeaders;
}

annotation Path attach resource {
    string value;
}

>>>>>>> e8650655
annotation configuration attach service<>, service<ws> {
    string host;
    int port;
    int httpsPort;
    string basePath;
    string keyStoreFile;
    string keyStorePass;
    string certPass;
    string[] allowOrigin;
    string allowCredentials;
    string[] allowMethods;
    string[] allowHeaders;
    string maxAge;
    string[] exposeHeaders;
}

annotation resourceConfig attach resource {
    string[] methods;
    string path;
    string[] consumes;
    string[] produces;
}

annotation PathParam attach parameter {
    string value;
}

annotation QueryParam attach parameter {
    string value;
}<|MERGE_RESOLUTION|>--- conflicted
+++ resolved
@@ -2,37 +2,6 @@
 
 import ballerina.net.ws;
 
-<<<<<<< HEAD
-=======
-annotation GET attach resource {
-}
-
-annotation POST attach resource {
-}
-
-annotation PUT attach resource {
-}
-
-annotation DELETE attach resource {
-}
-
-annotation HEAD attach resource {
-}
-
-annotation CORS attach resource {
-    string[] allowOrigin;
-    string allowCredentials;
-    string[] allowMethods;
-    string[] allowHeaders;
-    string maxAge;
-    string[] exposeHeaders;
-}
-
-annotation Path attach resource {
-    string value;
-}
-
->>>>>>> e8650655
 annotation configuration attach service<>, service<ws> {
     string host;
     int port;
