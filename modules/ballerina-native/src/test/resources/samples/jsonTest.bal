import ballerina.lang.jsons;
function getString(json msg, string jsonPath) (string){
    return jsons:getString(msg, jsonPath);
}

function getInt(json msg, string jsonPath) (int){
    return jsons:getInt(msg, jsonPath);
}

function getJson(json msg, string jsonPath) (json){
    return jsons:getJson(msg, jsonPath);
}

function getFloat(json msg, string jsonPath) (float){
    return jsons:getFloat(msg, jsonPath);
}

<<<<<<< HEAD
=======
function getDouble(json msg, string jsonPath) (double){
    return jsons:getDouble(msg, jsonPath);
}

>>>>>>> 7b03e37d
function getBoolean(json msg, string jsonPath) (boolean){
    return jsons:getBoolean(msg, jsonPath);
}

function setString(json msg, string jsonPath, string value) (string) {
    jsons:set(msg, jsonPath, value);
    return jsons:getString(msg, jsonPath);
}

function setInt(json msg, string jsonPath, int value) (int) {
    jsons:set(msg, jsonPath, value);
    return jsons:getInt(msg, jsonPath);
}

<<<<<<< HEAD
=======
function setDouble(json msg, string jsonPath, double value) (double) {
    jsons:set(msg, jsonPath, value);
    return jsons:getDouble(msg, jsonPath);
}

>>>>>>> 7b03e37d
function setFloat(json msg, string jsonPath, float value) (float) {
    jsons:set(msg, jsonPath, value);
    return jsons:getFloat(msg, jsonPath);
}

function setBoolean(json msg, string jsonPath, boolean value) (boolean) {
    jsons:set(msg , jsonPath , value);
    return jsons:getBoolean(msg, jsonPath);
}

function setJson(json msg, string jsonPath, json value) (json) {
    jsons:set(msg, jsonPath, value);
    return jsons:getJson(msg, jsonPath);
}


function addStringToObject(json msg, string jsonPath, string key, string value) (json) {
    jsons:add(msg, jsonPath, key, value);
    return msg;
}

function addIntToObject(json msg, string jsonPath, string key, int value) (json) {
    jsons:add(msg, jsonPath, key, value);
    return msg;
}

<<<<<<< HEAD
=======
function addDoubleToObject(json msg, string jsonPath, string key, double value) (json) {
    jsons:add(msg, jsonPath, key, value);
    return msg;
}

>>>>>>> 7b03e37d
function addFloatToObject(json msg, string jsonPath, string key, float value) (json) {
    jsons:add(msg, jsonPath, key, value);
    return msg;
}

function addBooleanToObject(json msg, string jsonPath, string key, boolean value) (json) {
    jsons:add(msg, jsonPath, key, value);
    return msg;
}

function addElementToObject(json msg, string jsonPath, string key, json value) (json) {
    jsons:add(msg, jsonPath, key, value);
    return msg;
}


function addStringToArray(json msg, string jsonPath, string value) (json){
    jsons:add(msg, jsonPath, value);
    return msg;
}

function addIntToArray(json msg, string jsonPath, int value) (json){
    jsons:add(msg, jsonPath, value);
    return msg;
}

<<<<<<< HEAD
=======
function addDoubleToArray(json msg, string jsonPath, double value) (json){
    jsons:add(msg, jsonPath, value);
    return msg;
}

>>>>>>> 7b03e37d
function addFloatToArray(json msg, string jsonPath, float value) (json){
    jsons:add(msg, jsonPath, value);
    return msg;
}

function addBooleanToArray(json msg, string jsonPath, boolean value) (json){
    jsons:add(msg, jsonPath, value);
    return msg;
}

function addElementToArray(json msg, string jsonPath, json value) (json){
    jsons:add(msg, jsonPath, value);
    return msg;
}

function remove(json msg, string jsonPath) (json){
    jsons:remove(msg, jsonPath);
    return msg;
}

function rename(json msg, string jsonPath, string oldKey, string newKey) (string){
    jsons:rename(msg, jsonPath, oldKey, newKey);
    jsonPath = "$.name.firstName";
    return jsons:getString(msg, jsonPath);
}

function toString(json msg) (string){
    return jsons:toString(msg);
}<|MERGE_RESOLUTION|>--- conflicted
+++ resolved
@@ -15,13 +15,6 @@
     return jsons:getFloat(msg, jsonPath);
 }
 
-<<<<<<< HEAD
-=======
-function getDouble(json msg, string jsonPath) (double){
-    return jsons:getDouble(msg, jsonPath);
-}
-
->>>>>>> 7b03e37d
 function getBoolean(json msg, string jsonPath) (boolean){
     return jsons:getBoolean(msg, jsonPath);
 }
@@ -36,14 +29,6 @@
     return jsons:getInt(msg, jsonPath);
 }
 
-<<<<<<< HEAD
-=======
-function setDouble(json msg, string jsonPath, double value) (double) {
-    jsons:set(msg, jsonPath, value);
-    return jsons:getDouble(msg, jsonPath);
-}
-
->>>>>>> 7b03e37d
 function setFloat(json msg, string jsonPath, float value) (float) {
     jsons:set(msg, jsonPath, value);
     return jsons:getFloat(msg, jsonPath);
@@ -70,14 +55,6 @@
     return msg;
 }
 
-<<<<<<< HEAD
-=======
-function addDoubleToObject(json msg, string jsonPath, string key, double value) (json) {
-    jsons:add(msg, jsonPath, key, value);
-    return msg;
-}
-
->>>>>>> 7b03e37d
 function addFloatToObject(json msg, string jsonPath, string key, float value) (json) {
     jsons:add(msg, jsonPath, key, value);
     return msg;
@@ -104,14 +81,6 @@
     return msg;
 }
 
-<<<<<<< HEAD
-=======
-function addDoubleToArray(json msg, string jsonPath, double value) (json){
-    jsons:add(msg, jsonPath, value);
-    return msg;
-}
-
->>>>>>> 7b03e37d
 function addFloatToArray(json msg, string jsonPath, float value) (json){
     jsons:add(msg, jsonPath, value);
     return msg;
