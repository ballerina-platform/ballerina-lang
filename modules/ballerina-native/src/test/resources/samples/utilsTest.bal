--- conflicted
+++ resolved
@@ -17,11 +17,7 @@
   return util:getHmacFromBase64(base, util:base64encode(key), algo);
 }
 
-<<<<<<< HEAD
-function testGetHash(string base, string algo)(string) {
-=======
 function testMessageDigest(string base, string algo)(string) {
->>>>>>> 34f723ed
   return util:getHash(base, algo);
 }
 
