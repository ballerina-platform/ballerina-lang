--- conflicted
+++ resolved
@@ -20,7 +20,6 @@
 import org.testng.Assert;
 import org.testng.annotations.BeforeClass;
 import org.testng.annotations.Test;
-import org.wso2.ballerina.core.message.StringDataSource;
 import org.wso2.ballerina.core.model.BallerinaFile;
 import org.wso2.ballerina.core.model.values.BJSON;
 import org.wso2.ballerina.core.model.values.BMessage;
@@ -31,7 +30,6 @@
 import org.wso2.ballerina.nativeimpl.util.ParserUtils;
 import org.wso2.carbon.messaging.DefaultCarbonMessage;
 import org.wso2.carbon.messaging.Header;
-import org.wso2.carbon.messaging.MessageDataSource;
 
 import java.util.List;
 
@@ -64,17 +62,9 @@
         final String payload = "{\"name\":\"Jack\",\"address\":\"WSO2\"}";
         BValue[] args = { new BMessage(carbonMsg), new BJSON(payload) };
         BValue[] returns = Functions.invoke(bFile, "testSetJSONPayload", args);
-<<<<<<< HEAD
-
-        MessageDataSource newPayload = ((BMessage) returns[0]).getMessageDataSource();
-        Assert.assertTrue(newPayload instanceof BJSON);
-
-        String value = newPayload.toString();
-=======
         BValue newPayload = ((BMessage) returns[0]).getBuiltPayload();
         Assert.assertTrue(newPayload instanceof BJSON);
         String value = newPayload.stringValue();
->>>>>>> ed96f558
         Assert.assertEquals(value, payload);
     }
 
@@ -160,17 +150,9 @@
         carbonMsg.setStringMessageBody(payload);
         BValue[] args = { new BMessage(carbonMsg) };
         BValue[] returns = Functions.invoke(bFile, "testGetStringPayload", args);
-<<<<<<< HEAD
-
-        MessageDataSource newPayload = ((BMessage) returns[0]).getMessageDataSource();
-        Assert.assertTrue(newPayload instanceof StringDataSource);
-
-        String value = newPayload.getMessageAsString();
-=======
         BValue newPayload = ((BMessage) returns[0]).getBuiltPayload();
         Assert.assertTrue(newPayload instanceof BString);
         String value = newPayload.stringValue();
->>>>>>> ed96f558
         Assert.assertEquals(value, payload);
     }
 
@@ -180,17 +162,9 @@
         final String payload = "Hello World...!!!";
         BValue[] args = { new BMessage(carbonMsg), new BString(payload) };
         BValue[] returns = Functions.invoke(bFile, "testSetStringPayload", args);
-<<<<<<< HEAD
-
-        MessageDataSource newPayload = ((BMessage) returns[0]).getMessageDataSource();
-        Assert.assertTrue(newPayload instanceof StringDataSource);
-
-        String value = newPayload.getMessageAsString();
-=======
         BValue newPayload = ((BMessage) returns[0]).getBuiltPayload();
         Assert.assertTrue(newPayload instanceof BString);
         String value = newPayload.stringValue();
->>>>>>> ed96f558
         Assert.assertEquals(value, payload);
     }
 
