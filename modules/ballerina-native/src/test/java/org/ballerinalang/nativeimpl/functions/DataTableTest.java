/*
 *  Copyright (c) 2017, WSO2 Inc. (http://www.wso2.org) All Rights Reserved.
 *
 *  WSO2 Inc. licenses this file to you under the Apache License,
 *  Version 2.0 (the "License"); you may not use this file except
 *  in compliance with the License.
 *  You may obtain a copy of the License at
 *
 *  http://www.apache.org/licenses/LICENSE-2.0
 *
 *  Unless required by applicable law or agreed to in writing,
 *  software distributed under the License is distributed on an
 *  "AS IS" BASIS, WITHOUT WARRANTIES OR CONDITIONS OF ANY
 *  KIND, either express or implied.  See the License for the
 *  specific language governing permissions and limitations
 *  under the License.
 */
package org.ballerinalang.nativeimpl.functions;

import org.ballerinalang.model.BLangProgram;
import org.ballerinalang.model.values.BBoolean;
import org.ballerinalang.model.values.BFloat;
import org.ballerinalang.model.values.BInteger;
import org.ballerinalang.model.values.BJSON;
import org.ballerinalang.model.values.BMap;
import org.ballerinalang.model.values.BString;
import org.ballerinalang.model.values.BValue;
import org.ballerinalang.model.values.BXML;
import org.ballerinalang.nativeimpl.util.BTestUtils;
import org.ballerinalang.nativeimpl.util.SQLDBUtils;
import org.ballerinalang.util.program.BLangFunctions;
import org.testng.Assert;
import org.testng.annotations.AfterSuite;
import org.testng.annotations.BeforeClass;
import org.testng.annotations.Test;

import java.io.File;
import java.util.Calendar;

/**
 * Test Native functions in ballerina.model.datatables.
 *
 * @since 0.8.0
 */
public class DataTableTest {

    BLangProgram bLangProgram;
    private static final String DB_NAME = "TEST_DATA_TABLE_DB";

    @BeforeClass
    public void setup() {
        bLangProgram = BTestUtils.parseBalFile("samples/datatableTest.bal");
        SQLDBUtils.deleteFiles(new File(SQLDBUtils.DB_DIRECTORY), DB_NAME);
        SQLDBUtils.initDatabase(SQLDBUtils.DB_DIRECTORY, DB_NAME, "datafiles/DataTableDataFile.sql");
    }

    @Test(description = "Check getByIndex methods for primitive types.")
    public void testGetXXXByIndex() {
        BValue[] returns = BLangFunctions.invoke(bLangProgram, "getXXXByIndex");

        Assert.assertEquals(returns.length, 6);
        Assert.assertEquals(((BInteger) returns[0]).intValue(), 1);
        Assert.assertEquals(((BInteger) returns[1]).longValue(), 9223372036854774807L);
        Assert.assertEquals(((BFloat) returns[2]).floatValue(), 123.34f);
        Assert.assertEquals(((BFloat) returns[3]).doubleValue(), 2139095039D);
        Assert.assertEquals(((BBoolean) returns[4]).booleanValue(), true);
        Assert.assertEquals(returns[5].stringValue(), "Hello");
    }

    @Test(description = "Check getByName methods for primitive types.")
    public void testGetXXXByName() {
        BValue[] returns = BLangFunctions.invoke(bLangProgram, "getXXXByName");

        Assert.assertEquals(returns.length, 6);
        Assert.assertEquals(((BInteger) returns[0]).intValue(), 1);
        Assert.assertEquals(((BInteger) returns[1]).longValue(), 9223372036854774807L);
        Assert.assertEquals(((BFloat) returns[2]).floatValue(), 123.34f);
        Assert.assertEquals(((BFloat) returns[3]).doubleValue(), 2139095039D);
        Assert.assertEquals(((BBoolean) returns[4]).booleanValue(), true);
        Assert.assertEquals(returns[5].stringValue(), "Hello");
    }

    @Test(description = "Check toJson methods.")
    public void testToJson() {
        BValue[] returns = BLangFunctions.invoke(bLangProgram, "toJson");

        Assert.assertEquals(returns.length, 1);
        Assert.assertTrue(returns[0] instanceof BJSON);
        Assert.assertEquals(returns[0].stringValue(),
                "[{\"INT_TYPE\":1,\"LONG_TYPE\":9223372036854774807,\"FLOAT_TYPE\":123.34,"
                        + "\"DOUBLE_TYPE\":2.139095039E9,\"BOOLEAN_TYPE\":true,\"STRING_TYPE\":\"Hello\"}]");
    }

    @Test(description = "Check toXml methods with wrapper element.")
    public void testToXmlWithWrapper() {
        BValue[] returns = BLangFunctions.invoke(bLangProgram, "toXmlWithWrapper");

        Assert.assertEquals(returns.length, 1);
        Assert.assertTrue(returns[0] instanceof BXML);
        Assert.assertEquals(returns[0].stringValue(),
                "<types><type><INT_TYPE>1</INT_TYPE><LONG_TYPE>9223372036854774807</LONG_TYPE>"
                        + "<FLOAT_TYPE>123.34</FLOAT_TYPE><DOUBLE_TYPE>2.139095039E9</DOUBLE_TYPE>"
                        + "<BOOLEAN_TYPE>true</BOOLEAN_TYPE><STRING_TYPE>Hello</STRING_TYPE></type></types>");
    }

    @Test(description = "Check toXml methods with complex element.")
    public void testToXmlComplex() {
        BValue[] returns = BLangFunctions.invoke(bLangProgram, "toXmlComplex");

        Assert.assertEquals(returns.length, 1);
        Assert.assertTrue(returns[0] instanceof BXML);
        Assert.assertEquals(returns[0].stringValue(),
                "<types><type><INT_TYPE>1</INT_TYPE><INT_ARRAY><element>1</element><element>2</element>"
                        + "<element>3</element></INT_ARRAY><LONG_TYPE>9223372036854774807</LONG_TYPE>"
                        + "<LONG_ARRAY><element>100000000</element><element>200000000</element>"
                        + "<element>300000000</element></LONG_ARRAY><FLOAT_TYPE>123.34</FLOAT_TYPE>"
                        + "<FLOAT_ARRAY><element>245.23</element><element>5559.49</element>"
                        + "<element>8796.123</element></FLOAT_ARRAY><DOUBLE_TYPE>2.139095039E9</DOUBLE_TYPE>"
                        + "<BOOLEAN_TYPE>true</BOOLEAN_TYPE><STRING_TYPE>Hello</STRING_TYPE><DOUBLE_ARRAY>"
                        + "<element>245.23</element><element>5559.49</element><element>8796.123</element>"
                        + "</DOUBLE_ARRAY><BOOLEAN_ARRAY><element>true</element><element>false</element>"
                        + "<element>true</element></BOOLEAN_ARRAY><STRING_ARRAY><element>Hello</element>"
                        + "<element>Ballerina</element></STRING_ARRAY></type></types>");
    }

    @Test(description = "Check getByName methods for complex types.")
    public void testGetByName() {
        BValue[] returns = BLangFunctions.invoke(bLangProgram, "getByName");

        Assert.assertEquals(returns.length, 5);
        // Create text file with some content. Generate Hex value of that. Insert to database.
        // Implementation will return base64encoded value of that text content. Verify that value.
        Assert.assertEquals((returns[0]).stringValue(), "d3NvMiBiYWxsZXJpbmEgYmxvYiB0ZXN0Lg==");
        Assert.assertEquals((returns[1]).stringValue(), "very long text");
<<<<<<< HEAD
        Assert.assertEquals(((BInteger) returns[2]).longValue(), 21945000);
        Assert.assertEquals(((BInteger) returns[3]).longValue(), 1486060200000L);
        Assert.assertEquals(((BInteger) returns[4]).longValue(), 1486102980000L);
=======
        //        Assert.assertEquals(((BLong) returns[2]).longValue(), 21945000);
        //        Assert.assertEquals(((BLong) returns[3]).longValue(), 1486060200000L);
        //        Assert.assertEquals(((BLong) returns[4]).longValue(), 1486102980000L);
>>>>>>> a0b2c679
    }

    @Test(description = "Check getByName methods for complex types.")
    public void testGetByIndex() {
        BValue[] returns = BLangFunctions.invoke(bLangProgram, "getByIndex");

        Assert.assertEquals(returns.length, 5);
        Assert.assertEquals((returns[0]).stringValue(), "d3NvMiBiYWxsZXJpbmEgYmxvYiB0ZXN0Lg==");
        Assert.assertEquals((returns[1]).stringValue(), "very long text");
<<<<<<< HEAD
        Assert.assertEquals(((BInteger) returns[2]).longValue(), 21945000);
        Assert.assertEquals(((BInteger) returns[3]).longValue(), 1486060200000L);
        Assert.assertEquals(((BInteger) returns[4]).longValue(), 1486102980000L);
=======
        //        Assert.assertEquals(((BLong) returns[2]).longValue(), 21945000);
        //        Assert.assertEquals(((BLong) returns[3]).longValue(), 1486060200000L);
        //        Assert.assertEquals(((BLong) returns[4]).longValue(), 1486102980000L);
>>>>>>> a0b2c679
    }

    @Test(description = "Check getObjectAsStringByName methods for complex types.")
    public void testGetObjectAsStringByName() {
        BValue[] returns = BLangFunctions.invoke(bLangProgram, "getObjectAsStringByName");

        Assert.assertEquals(returns.length, 5);
        Assert.assertEquals((returns[0]).stringValue(), "d3NvMiBiYWxsZXJpbmEgYmxvYiB0ZXN0Lg==");
        Assert.assertEquals((returns[1]).stringValue(), "very long text");
        //        Assert.assertEquals(returns[2].stringValue(), "21945000");
        //        Assert.assertEquals(returns[3].stringValue(), "1486060200000");
        //        Assert.assertEquals(returns[4].stringValue(), "1486102980000");
    }

    @Test(description = "Check getObjectAsStringByIndex methods for complex types.")
    public void testGetObjectAsStringByIndex() {
        BValue[] returns = BLangFunctions.invoke(bLangProgram, "getObjectAsStringByIndex");

        Assert.assertEquals(returns.length, 5);
        Assert.assertEquals((returns[0]).stringValue(), "d3NvMiBiYWxsZXJpbmEgYmxvYiB0ZXN0Lg==");
        Assert.assertEquals((returns[1]).stringValue(), "very long text");
        //        Assert.assertEquals(returns[2].stringValue(), "21945000");
        //        Assert.assertEquals(returns[3].stringValue(), "1486060200000");
        //        Assert.assertEquals(returns[4].stringValue(), "1486102980000");
    }

    @SuppressWarnings("unchecked")
    @Test(description = "Check getXXXArray methods for complex types.")
    public void testGetArrayByName() {
        BValue[] returns = BLangFunctions.invoke(bLangProgram, "getArrayByName");
        Assert.assertEquals(returns.length, 5);
        Assert.assertTrue(returns[0] instanceof BMap);
        BMap<BString, BInteger> intArray = (BMap) returns[0];
        Assert.assertTrue(intArray.get(new BString("0")) instanceof BInteger);
        Assert.assertEquals(intArray.get(new BString("0")).intValue(), 1);
        Assert.assertEquals(intArray.get(new BString("1")).intValue(), 2);
        Assert.assertEquals(intArray.get(new BString("2")).intValue(), 3);

        Assert.assertTrue(returns[1] instanceof BMap);
        BMap<BString, BInteger> longArray = (BMap) returns[1];
        Assert.assertTrue(longArray.get(new BString("0")) instanceof BInteger);
        Assert.assertEquals(longArray.get(new BString("0")).longValue(), 100000000);
        Assert.assertEquals(longArray.get(new BString("1")).longValue(), 200000000);
        Assert.assertEquals(longArray.get(new BString("2")).longValue(), 300000000);

        Assert.assertTrue(returns[2] instanceof BMap);
        BMap<BString, BFloat> doubleArray = (BMap) returns[2];
        Assert.assertTrue(doubleArray.get(new BString("0")) instanceof BFloat);
        Assert.assertEquals(doubleArray.get(new BString("0")).doubleValue(), 245.23);
        Assert.assertEquals(doubleArray.get(new BString("1")).doubleValue(), 5559.49);
        Assert.assertEquals(doubleArray.get(new BString("2")).doubleValue(), 8796.123);

        Assert.assertTrue(returns[3] instanceof BMap);
        BMap<BString, BString> stringArray = (BMap) returns[3];
        Assert.assertTrue(stringArray.get(new BString("0")) instanceof BString);
        Assert.assertEquals(stringArray.get(new BString("0")).stringValue(), "Hello");
        Assert.assertEquals(stringArray.get(new BString("1")).stringValue(), "Ballerina");

        Assert.assertTrue(returns[4] instanceof BMap);
        BMap<BString, BBoolean> booleanArray = (BMap) returns[4];
        Assert.assertTrue(booleanArray.get(new BString("0")) instanceof BBoolean);
        Assert.assertEquals(booleanArray.get(new BString("0")).booleanValue(), true);
        Assert.assertEquals(booleanArray.get(new BString("1")).booleanValue(), false);
        Assert.assertEquals(booleanArray.get(new BString("2")).booleanValue(), true);
    }

    @SuppressWarnings("unchecked")
    @Test(description = "Check getXXXArray methods for complex types.")
    public void testGetArrayByIndex() {
        BValue[] returns = BLangFunctions.invoke(bLangProgram, "getArrayByIndex");
        Assert.assertEquals(returns.length, 5);
        Assert.assertTrue(returns[0] instanceof BMap);
        BMap<BString, BInteger> intArray = (BMap) returns[0];
        Assert.assertTrue(intArray.get(new BString("0")) instanceof BInteger);
        Assert.assertEquals(intArray.get(new BString("0")).intValue(), 1);
        Assert.assertEquals(intArray.get(new BString("1")).intValue(), 2);
        Assert.assertEquals(intArray.get(new BString("2")).intValue(), 3);

        Assert.assertTrue(returns[1] instanceof BMap);
        BMap<BString, BInteger> longArray = (BMap) returns[1];
        Assert.assertTrue(longArray.get(new BString("0")) instanceof BInteger);
        Assert.assertEquals(longArray.get(new BString("0")).longValue(), 100000000);
        Assert.assertEquals(longArray.get(new BString("1")).longValue(), 200000000);
        Assert.assertEquals(longArray.get(new BString("2")).longValue(), 300000000);

        Assert.assertTrue(returns[2] instanceof BMap);
        BMap<BString, BFloat> doubleArray = (BMap) returns[2];
        Assert.assertTrue(doubleArray.get(new BString("0")) instanceof BFloat);
        Assert.assertEquals(doubleArray.get(new BString("0")).doubleValue(), 245.23);
        Assert.assertEquals(doubleArray.get(new BString("1")).doubleValue(), 5559.49);
        Assert.assertEquals(doubleArray.get(new BString("2")).doubleValue(), 8796.123);

        Assert.assertTrue(returns[3] instanceof BMap);
        BMap<BString, BString> stringArray = (BMap) returns[3];
        Assert.assertTrue(stringArray.get(new BString("0")) instanceof BString);
        Assert.assertEquals(stringArray.get(new BString("0")).stringValue(), "Hello");
        Assert.assertEquals(stringArray.get(new BString("1")).stringValue(), "Ballerina");

        Assert.assertTrue(returns[4] instanceof BMap);
        BMap<BString, BBoolean> booleanArray = (BMap) returns[4];
        Assert.assertTrue(booleanArray.get(new BString("0")) instanceof BBoolean);
        Assert.assertEquals(booleanArray.get(new BString("0")).booleanValue(), true);
        Assert.assertEquals(booleanArray.get(new BString("1")).booleanValue(), false);
        Assert.assertEquals(booleanArray.get(new BString("2")).booleanValue(), true);
    }

    @Test(description = "Check date time operation")
    public void testDateTime() {
        BValue[] args = new BValue[3];
        Calendar cal = Calendar.getInstance();
        cal.clear();
        cal.set(Calendar.HOUR, 14);
        cal.set(Calendar.MINUTE, 15);
        cal.set(Calendar.SECOND, 23);
        long time = cal.getTimeInMillis();
        args[0] = new BString(String.valueOf(time));

        cal.clear();
        cal.set(Calendar.YEAR, 2017);
        cal.set(Calendar.MONTH, 5);
        cal.set(Calendar.DAY_OF_MONTH, 23);
        long date = cal.getTimeInMillis();
        args[1] = new BString(String.valueOf(date));

        cal.clear();
        cal.set(Calendar.HOUR, 16);
        cal.set(Calendar.MINUTE, 33);
        cal.set(Calendar.SECOND, 55);
        cal.set(Calendar.YEAR, 2017);
        cal.set(Calendar.MONTH, 1);
        cal.set(Calendar.DAY_OF_MONTH, 25);
        long timestamp = cal.getTimeInMillis();
        args[2] = new BString(String.valueOf(timestamp));

        BValue[] returns = BLangFunctions.invoke(bLangProgram, "testDateTime", args);

        Assert.assertEquals(returns.length, 3);
        Assert.assertEquals(((BLong) returns[0]).longValue(), time);
        Assert.assertEquals(((BLong) returns[1]).longValue(), date);
        Assert.assertEquals(((BLong) returns[2]).longValue(), timestamp);
    }

    @AfterSuite
    public void cleanup() {
        SQLDBUtils.deleteDirectory(new File(SQLDBUtils.DB_DIRECTORY));
    }
}<|MERGE_RESOLUTION|>--- conflicted
+++ resolved
@@ -132,15 +132,9 @@
         // Implementation will return base64encoded value of that text content. Verify that value.
         Assert.assertEquals((returns[0]).stringValue(), "d3NvMiBiYWxsZXJpbmEgYmxvYiB0ZXN0Lg==");
         Assert.assertEquals((returns[1]).stringValue(), "very long text");
-<<<<<<< HEAD
-        Assert.assertEquals(((BInteger) returns[2]).longValue(), 21945000);
-        Assert.assertEquals(((BInteger) returns[3]).longValue(), 1486060200000L);
-        Assert.assertEquals(((BInteger) returns[4]).longValue(), 1486102980000L);
-=======
         //        Assert.assertEquals(((BLong) returns[2]).longValue(), 21945000);
         //        Assert.assertEquals(((BLong) returns[3]).longValue(), 1486060200000L);
         //        Assert.assertEquals(((BLong) returns[4]).longValue(), 1486102980000L);
->>>>>>> a0b2c679
     }
 
     @Test(description = "Check getByName methods for complex types.")
@@ -150,15 +144,9 @@
         Assert.assertEquals(returns.length, 5);
         Assert.assertEquals((returns[0]).stringValue(), "d3NvMiBiYWxsZXJpbmEgYmxvYiB0ZXN0Lg==");
         Assert.assertEquals((returns[1]).stringValue(), "very long text");
-<<<<<<< HEAD
-        Assert.assertEquals(((BInteger) returns[2]).longValue(), 21945000);
-        Assert.assertEquals(((BInteger) returns[3]).longValue(), 1486060200000L);
-        Assert.assertEquals(((BInteger) returns[4]).longValue(), 1486102980000L);
-=======
         //        Assert.assertEquals(((BLong) returns[2]).longValue(), 21945000);
         //        Assert.assertEquals(((BLong) returns[3]).longValue(), 1486060200000L);
         //        Assert.assertEquals(((BLong) returns[4]).longValue(), 1486102980000L);
->>>>>>> a0b2c679
     }
 
     @Test(description = "Check getObjectAsStringByName methods for complex types.")
