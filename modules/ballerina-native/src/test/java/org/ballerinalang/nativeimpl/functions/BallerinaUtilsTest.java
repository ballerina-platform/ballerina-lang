--- conflicted
+++ resolved
@@ -110,22 +110,14 @@
         argsList.add(new BValue[]{new BString("Ballerina HMAC BASE64 test"), new BString(key), new BString("MD5")});
 
         for (BValue[] args : argsList) {
-<<<<<<< HEAD
-            BValue[] returnVals = Functions.invoke(bFile, "testHmacFromBase64", args);
-=======
             BValue[] returnVals = BLangFunctions.invoke(bLangProgram, "testHmacFromBase64", args);
->>>>>>> 34f723ed
             Assert.assertFalse(returnVals == null || returnVals.length == 0 || returnVals[0] == null,
                                "Invalid Return Values for");
         }
     }
 
     @Test
-<<<<<<< HEAD
-    public void testGetHash() {
-=======
     public void testMessageDigest() {
->>>>>>> 34f723ed
         List<BValue[]> argsList = new ArrayList<>();
 
         argsList.add(new BValue[]{new BString("Ballerina HMAC BASE64 test"), new BString("SHA1")});
@@ -133,11 +125,7 @@
         argsList.add(new BValue[]{new BString("Ballerina HMAC BASE64 test"), new BString("MD5")});
 
         for (BValue[] args : argsList) {
-<<<<<<< HEAD
-            BValue[] returnVals = Functions.invoke(bFile, "testGetHash", args);
-=======
             BValue[] returnVals = BLangFunctions.invoke(bLangProgram, "testMessageDigest", args);
->>>>>>> 34f723ed
             Assert.assertFalse(returnVals == null || returnVals.length == 0 || returnVals[0] == null,
                                "Invalid Return Values for");
         }
@@ -146,11 +134,7 @@
     @Test
     public void testBase64toBase16Encode() {
         BValue[] args = new BValue[]{new BString("Ballerina HMAC BASE64 test")};
-<<<<<<< HEAD
-        BValue[] returnVals = Functions.invoke(bFile, "testBase64ToBase16Encode", args);
-=======
         BValue[] returnVals = BLangFunctions.invoke(bLangProgram, "testBase64ToBase16Encode", args);
->>>>>>> 34f723ed
         Assert.assertFalse(returnVals == null || returnVals.length == 0 || returnVals[0] == null,
                            "Invalid Return Values for");
     }
