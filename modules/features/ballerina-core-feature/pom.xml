<?xml version="1.0" encoding="UTF-8"?>
<!--
  ~ /*
  ~ * Copyright (c) 2016, WSO2 Inc. (http://www.wso2.org) All Rights Reserved.
  ~ *
  ~ * Licensed under the Apache License, Version 2.0 (the "License");
  ~ * you may not use this file except in compliance with the License.
  ~ * You may obtain a copy of the License at
  ~ *
  ~ * http://www.apache.org/licenses/LICENSE-2.0
  ~ *
  ~ * Unless required by applicable law or agreed to in writing, software
  ~ * distributed under the License is distributed on an "AS IS" BASIS,
  ~ * WITHOUT WARRANTIES OR CONDITIONS OF ANY KIND, either express or implied.
  ~ * See the License for the specific language governing permissions and
  ~ * limitations under the License.
  ~ */
  -->
<project xmlns="http://maven.apache.org/POM/4.0.0" xmlns:xsi="http://www.w3.org/2001/XMLSchema-instance"
         xsi:schemaLocation="http://maven.apache.org/POM/4.0.0 http://maven.apache.org/xsd/maven-4.0.0.xsd">
    <modelVersion>4.0.0</modelVersion>

    <parent>
        <groupId>org.wso2.ballerina</groupId>
        <artifactId>ballerina-features</artifactId>
        <version>0.8.0-SNAPSHOT</version>
        <relativePath>../pom.xml</relativePath>
    </parent>

    <artifactId>ballerina-core-feature</artifactId>
    <packaging>carbon-feature</packaging>
    <name>WSO2 Ballerina - Core Feature</name>
    <url>http://wso2.org</url>
    <description>This feature contains the bundles related to ballerina Core</description>

    <dependencies>
        <dependency>
            <groupId>org.wso2.ballerina</groupId>
            <artifactId>ballerina-core</artifactId>
        </dependency>
        <dependency>
            <groupId>org.wso2.eclipse.osgi</groupId>
            <artifactId>org.eclipse.osgi</artifactId>
        </dependency>
        <dependency>
            <groupId>org.wso2.eclipse.osgi</groupId>
            <artifactId>org.eclipse.osgi.services</artifactId>
        </dependency>
        <dependency>
            <groupId>org.slf4j</groupId>
            <artifactId>slf4j-api</artifactId>
        </dependency>
        <dependency>
            <groupId>org.slf4j</groupId>
            <artifactId>slf4j-log4j12</artifactId>
        </dependency>
        <dependency>
            <groupId>org.wso2.orbit.org.antlr</groupId>
            <artifactId>antlr4-runtime</artifactId>
        </dependency>
        <dependency>
            <groupId>com.google.code.gson</groupId>
            <artifactId>gson</artifactId>
        </dependency>
        <dependency>
            <groupId>com.jayway.jsonpath</groupId>
            <artifactId>json-path</artifactId>
        </dependency>
        <dependency>
            <groupId>org.wso2.orbit.org.apache.tapestry</groupId>
            <artifactId>tapestry-json</artifactId>
        </dependency>
        <dependency>
            <groupId>org.wso2.orbit.net.sf.saxon</groupId>
            <artifactId>Saxon-HE</artifactId>
        </dependency>
        <dependency>
            <groupId>org.apache.ws.commons.axiom</groupId>
            <artifactId>axiom-api</artifactId>
        </dependency>
        <dependency>
            <groupId>org.apache.ws.commons.axiom</groupId>
            <artifactId>axiom-impl</artifactId>
        </dependency>
        <dependency>
            <groupId>jaxen</groupId>
            <artifactId>jaxen</artifactId>
        </dependency>
        <dependency>
            <groupId>commons-logging</groupId>
            <artifactId>commons-logging</artifactId>
        </dependency>
        <dependency>
            <groupId>org.apache.geronimo.specs</groupId>
            <artifactId>geronimo-activation_1.1_spec</artifactId>
        </dependency>
        <dependency>
            <groupId>org.apache.geronimo.specs</groupId>
            <artifactId>geronimo-stax-api_1.0_spec</artifactId>
        </dependency>
        <dependency>
            <groupId>org.apache.james</groupId>
            <artifactId>apache-mime4j-core</artifactId>
        </dependency>
        <dependency>
            <groupId>org.wso2.ballerina</groupId>
            <artifactId>gson-fragment</artifactId>
        </dependency>
        <dependency>
            <groupId>com.zaxxer</groupId>
            <artifactId>HikariCP</artifactId>
        </dependency>
<<<<<<< HEAD
=======
        <dependency>
            <groupId>org.wso2.staxon</groupId>
            <artifactId>staxon-core</artifactId>
        </dependency>
>>>>>>> e3953ed4
    </dependencies>

    <build>
        <plugins>
            <plugin>
                <groupId>org.wso2.carbon.maven</groupId>
                <artifactId>carbon-feature-plugin</artifactId>
                <version>${carbon.feature.plugin.version}</version>
                <extensions>true</extensions>
                <executions>
                    <execution>
                        <id>1-p2-feature-generation</id>
                        <goals>
                            <goal>generate</goal>
                        </goals>
                        <configuration>
                            <propertyFile>../etc/feature.properties</propertyFile>
                            <adviceFileContents>
                                <advice>
                                    <name>org.wso2.carbon.p2.category.type</name>
                                    <value>server</value>
                                </advice>
                                <advice>
                                    <name>org.eclipse.equinox.p2.type.group</name>
                                    <value>false</value>
                                </advice>
                            </adviceFileContents>
                            <bundles>
                                <bundle>
                                    <symbolicName>org.eclipse.osgi</symbolicName>
                                    <version>${equinox.osgi.version}</version>
                                </bundle>
                                <bundle>
                                    <symbolicName>org.eclipse.osgi.services</symbolicName>
                                    <version>${equinox.osgi.services.version}</version>
                                </bundle>
                                <bundle>
                                    <symbolicName>slf4j.api</symbolicName>
                                    <version>${slf4j.version}</version>
                                </bundle>
                                <bundle>
                                    <symbolicName>slf4j.log4j12</symbolicName>
                                    <version>${slf4j.version}</version>
                                </bundle>
                                <bundle>
                                    <symbolicName>ballerina-core</symbolicName>
                                    <version>${ballerina.version}</version>
                                </bundle>
                                <bundle>
                                    <symbolicName>antlr4-runtime</symbolicName>
                                    <version>${antlr4.runtime.version}</version>
                                </bundle>
                                <bundle>
                                    <symbolicName>com.google.gson</symbolicName>
                                    <version>${gson.version}</version>
                                </bundle>
                                <bundle>
                                    <symbolicName>com.jayway.jsonpath.json-path</symbolicName>
                                    <version>${jayway.jsonpath.version}</version>
                                </bundle>
                                <bundle>
                                    <symbolicName>tapestry-json</symbolicName>
                                    <version>${tapestry.json.orbit.version}</version>
                                </bundle>
                                <bundle>
                                    <symbolicName> Saxon-HE</symbolicName>
                                    <version>${saxon.wso2.version}</version>
                                </bundle>
                                <bundle>
                                    <symbolicName>org.apache.ws.commons.axiom.axiom-api</symbolicName>
                                    <version>${orbit.version.axiom}</version>
                                </bundle>
                                <bundle>
                                    <symbolicName>org.apache.ws.commons.axiom.axiom-impl</symbolicName>
                                    <version>${orbit.version.axiom}</version>
                                </bundle>
                                <bundle>
                                    <symbolicName>org.apache.geronimo.specs.geronimo-activation_1.1_spec</symbolicName>
                                    <version>${geronimo.activation}</version>
                                </bundle>
                                <bundle>
                                    <symbolicName>org.apache.geronimo.specs.geronimo-stax-api_1.0_spec</symbolicName>
                                    <version>${geronimo.stax}</version>
                                </bundle>
                                <bundle>
                                    <symbolicName>jaxen</symbolicName>
                                    <version>${jaxen.version}</version>
                                </bundle>
                                <bundle>
                                    <symbolicName>org.apache.commons.logging</symbolicName>
                                    <version>${commons.logging.version}</version>
                                </bundle>
                                <bundle>
                                    <symbolicName>org.apache.james.apache-mime4j-core</symbolicName>
                                    <version>${mime4j.version}</version>
                                </bundle>
                                <bundle>
                                    <symbolicName>gson-fragment</symbolicName>
                                    <version>${ballerina.version}</version>
                                </bundle>
                                <bundle>
                                    <symbolicName>com.zaxxer.HikariCP</symbolicName>
                                    <version>${com.zaxxer.hikaricp.version}</version>
                                </bundle>
<<<<<<< HEAD
=======
                                <bundle>
                                    <symbolicName>staxon-core</symbolicName>
                                    <version>${staxon.version}</version>
                                </bundle>
>>>>>>> e3953ed4
                            </bundles>
                        </configuration>
                    </execution>
                </executions>
            </plugin>
        </plugins>
    </build>
</project><|MERGE_RESOLUTION|>--- conflicted
+++ resolved
@@ -110,13 +110,10 @@
             <groupId>com.zaxxer</groupId>
             <artifactId>HikariCP</artifactId>
         </dependency>
-<<<<<<< HEAD
-=======
         <dependency>
             <groupId>org.wso2.staxon</groupId>
             <artifactId>staxon-core</artifactId>
         </dependency>
->>>>>>> e3953ed4
     </dependencies>
 
     <build>
@@ -221,13 +218,10 @@
                                     <symbolicName>com.zaxxer.HikariCP</symbolicName>
                                     <version>${com.zaxxer.hikaricp.version}</version>
                                 </bundle>
-<<<<<<< HEAD
-=======
                                 <bundle>
                                     <symbolicName>staxon-core</symbolicName>
                                     <version>${staxon.version}</version>
                                 </bundle>
->>>>>>> e3953ed4
                             </bundles>
                         </configuration>
                     </execution>
