/*
 * Copyright (c) 2017, WSO2 Inc. (http://www.wso2.org) All Rights Reserved.
 *
 * WSO2 Inc. licenses this file to you under the Apache License,
 * Version 2.0 (the "License"); you may not use this file except
 * in compliance with the License.
 * You may obtain a copy of the License at
 *
 * http://www.apache.org/licenses/LICENSE-2.0
 *
 * Unless required by applicable law or agreed to in writing,
 * software distributed under the License is distributed on an
 * "AS IS" BASIS, WITHOUT WARRANTIES OR CONDITIONS OF ANY
 * KIND, either express or implied. See the License for the
 * specific language governing permissions and limitations
 * under the License.
 */
package org.ballerinalang.test.services.nativeimpl.response;

import org.ballerinalang.launcher.util.BCompileUtil;
import org.ballerinalang.launcher.util.BRunUtil;
import org.ballerinalang.launcher.util.BServiceUtil;
import org.ballerinalang.launcher.util.CompileResult;
import org.ballerinalang.mime.util.MimeUtil;
import org.ballerinalang.model.util.StringUtils;
import org.ballerinalang.model.values.BInteger;
import org.ballerinalang.model.values.BJSON;
import org.ballerinalang.model.values.BMap;
import org.ballerinalang.model.values.BRefValueArray;
import org.ballerinalang.model.values.BString;
import org.ballerinalang.model.values.BStruct;
import org.ballerinalang.model.values.BValue;
import org.ballerinalang.model.values.BXMLItem;
import org.ballerinalang.net.http.Constants;
import org.ballerinalang.net.http.HttpUtil;
import org.ballerinalang.runtime.message.BallerinaMessageDataSource;
import org.ballerinalang.runtime.message.StringDataSource;
import org.ballerinalang.test.services.testutils.HTTPTestRequest;
import org.ballerinalang.test.services.testutils.MessageUtils;
import org.ballerinalang.test.services.testutils.Services;
import org.slf4j.Logger;
import org.slf4j.LoggerFactory;
import org.testng.Assert;
import org.testng.annotations.BeforeClass;
import org.testng.annotations.Test;
import org.wso2.transport.http.netty.message.HTTPCarbonMessage;
import org.wso2.transport.http.netty.message.HttpMessageDataStreamer;

import java.io.BufferedWriter;
import java.io.File;
import java.io.FileWriter;
import java.io.IOException;
import java.nio.file.Files;
import java.nio.file.Paths;

import static org.ballerinalang.mime.util.Constants.APPLICATION_FORM;
import static org.ballerinalang.mime.util.Constants.APPLICATION_JSON;
import static org.ballerinalang.mime.util.Constants.APPLICATION_XML;
import static org.ballerinalang.mime.util.Constants.BYTE_DATA_INDEX;
import static org.ballerinalang.mime.util.Constants.CONTENT_TYPE;
import static org.ballerinalang.mime.util.Constants.ENTITY_HEADERS_INDEX;
import static org.ballerinalang.mime.util.Constants.FILE;
import static org.ballerinalang.mime.util.Constants.HEADER_VALUE_STRUCT;
import static org.ballerinalang.mime.util.Constants.IS_ENTITY_BODY_PRESENT;
import static org.ballerinalang.mime.util.Constants.IS_IN_MEMORY_INDEX;
import static org.ballerinalang.mime.util.Constants.JSON_DATA_INDEX;
import static org.ballerinalang.mime.util.Constants.MEDIA_TYPE;
import static org.ballerinalang.mime.util.Constants.MESSAGE_ENTITY;
import static org.ballerinalang.mime.util.Constants.OCTET_STREAM;
import static org.ballerinalang.mime.util.Constants.OVERFLOW_DATA_INDEX;
import static org.ballerinalang.mime.util.Constants.PROTOCOL_PACKAGE_FILE;
import static org.ballerinalang.mime.util.Constants.PROTOCOL_PACKAGE_MIME;
import static org.ballerinalang.mime.util.Constants.TEXT_DATA_INDEX;
import static org.ballerinalang.mime.util.Constants.TEXT_PLAIN;
import static org.ballerinalang.mime.util.Constants.UTF_8;
import static org.ballerinalang.mime.util.Constants.XML_DATA_INDEX;

/**
 * Test cases for ballerina.net.http.response success native functions.
 */
public class ResponseNativeFunctionSuccessTest {
    private static final Logger LOG = LoggerFactory.getLogger(ResponseNativeFunctionSuccessTest.class);

    private CompileResult result, serviceResult;
    private final String responseStruct = Constants.RESPONSE;
    private final String entityStruct = Constants.ENTITY;
    private final String mediaTypeStruct = MEDIA_TYPE;
    private final String headerStruct = HEADER_VALUE_STRUCT;
    private final String protocolPackageHttp = Constants.PROTOCOL_PACKAGE_HTTP;
    private final String protocolPackageFile = PROTOCOL_PACKAGE_FILE;
    private final String protocolPackageMime = PROTOCOL_PACKAGE_MIME;
    private String sourceFilePath = "test-src/statements/services/nativeimpl/response/response-native-function.bal";

    @BeforeClass
    public void setup() {
        result = BCompileUtil.compile(sourceFilePath);
        serviceResult = BServiceUtil.setupProgramFile(this, sourceFilePath);
    }

    @Test
    public void testAddHeader() {
        BStruct response = BCompileUtil.createAndGetStruct(result.getProgFile(), protocolPackageHttp, responseStruct);
        HTTPCarbonMessage cMsg = HttpUtil.createHttpCarbonMessage(false);

        HttpUtil.addCarbonMsg(response, cMsg);

        String headerName = "header1";
        String headerValue = "headerValue";
        BString key = new BString(headerName);
        BString value = new BString(headerValue);
        BValue[] inputArg = { response, key, value };
        BValue[] returnVals = BRunUtil.invoke(result, "testAddHeader", inputArg);
        Assert.assertFalse(returnVals == null || returnVals.length == 0 || returnVals[0] == null,
                "Invalid Return Values.");
        Assert.assertTrue(returnVals[0] instanceof BStruct);
        BStruct entityStruct = (BStruct) ((BStruct) returnVals[0]).getNativeData(MESSAGE_ENTITY);
        BMap map = (BMap) entityStruct.getRefField(ENTITY_HEADERS_INDEX);
        BRefValueArray array = (BRefValueArray) map.get(headerName);
        Assert.assertEquals(((BStruct) array.get(0)).getStringField(0), headerValue);

    }

    @Test(description = "Test addHeader function within a service")
    public void testServiceAddHeader() {
        String key = "lang";
        String value = "ballerina";
        String path = "/hello/addheader/" + key + "/" + value;
        HTTPTestRequest cMsg = MessageUtils.generateHTTPMessage(path, Constants.HTTP_METHOD_GET);
        HTTPCarbonMessage response = Services.invokeNew(serviceResult, cMsg);

        Assert.assertNotNull(response, "Response message not found");
        BJSON bJson = new BJSON(new HttpMessageDataStreamer(response).getInputStream());
        Assert.assertEquals(bJson.value().get(key).asText(), value);
    }

    @Test(description = "Test res struct add Header function")
    public void testStructAddHeader() {
        String value = "ballerina";
        String path = "/hello/addResHeader";
        HTTPTestRequest cMsg = MessageUtils.generateHTTPMessage(path, Constants.HTTP_METHOD_GET);
        HTTPCarbonMessage response = Services.invokeNew(serviceResult, cMsg);

        Assert.assertNotNull(response, "Response message not found");
        BJSON bJson = new BJSON(new HttpMessageDataStreamer(response).getInputStream());
        Assert.assertEquals(bJson.value().get("headerValue").asText(), value);
        Assert.assertEquals(bJson.value().get("paramValue").asText(), String.valueOf(6));
    }

    @Test(description = "Test res struct add Header function without params")
    public void testStructAddHeaderWithNoParam() {
        String value = "ballerina";
        String path = "/hello/addResHeaderWithoutParam";
        HTTPTestRequest cMsg = MessageUtils.generateHTTPMessage(path, Constants.HTTP_METHOD_GET);
        HTTPCarbonMessage response = Services.invokeNew(serviceResult, cMsg);

        Assert.assertNotNull(response, "Response message not found");
        BJSON bJson = new BJSON(new HttpMessageDataStreamer(response).getInputStream());
        Assert.assertEquals(bJson.value().get("headerValue").asText(), value);
        Assert.assertEquals(bJson.value().get("paramValue").asText(), "param is null");
    }

    @Test(description = "Test req struct add Header function")
    public void testAddHeaderViaBalFunction() {
        String path = "/hello/addResHeaderFunc";
        HTTPTestRequest cMsg = MessageUtils.generateHTTPMessage(path, Constants.HTTP_METHOD_GET);
        HTTPCarbonMessage response = Services.invokeNew(serviceResult, cMsg);

        Assert.assertNotNull(response, "Response message not found");
        BJSON bJson = new BJSON(new HttpMessageDataStreamer(response).getInputStream());
        Assert.assertEquals(bJson.value().get("headerValue").asText(), "chamil");
        Assert.assertEquals(bJson.value().get("size").asText(), String.valueOf(3));
    }

    @Test
    public void testGetBinaryPayloadMethod() {
        BStruct response = BCompileUtil.createAndGetStruct(result.getProgFile(), protocolPackageHttp, responseStruct);
        BStruct entity = BCompileUtil.createAndGetStruct(result.getProgFile(), protocolPackageMime, entityStruct);
        BStruct mediaType = BCompileUtil.createAndGetStruct(result.getProgFile(), protocolPackageMime, mediaTypeStruct);
        HTTPCarbonMessage cMsg = HttpUtil.createHttpCarbonMessage(true);

        String payload = "ballerina";
        String contentType = OCTET_STREAM;
        MimeUtil.setContentType(mediaType, entity, contentType);
        entity.setBlobField(BYTE_DATA_INDEX, payload.getBytes());
        entity.setBooleanField(IS_IN_MEMORY_INDEX, 1);
        response.addNativeData(MESSAGE_ENTITY, entity);
        response.addNativeData(IS_ENTITY_BODY_PRESENT, true);

        HttpUtil.addCarbonMsg(response, cMsg);
        BValue[] inputArg = { response };
        BValue[] returnVals = BRunUtil.invoke(result, "testGetBinaryPayload", inputArg);
        Assert.assertFalse(returnVals == null || returnVals.length == 0 || returnVals[0] == null,
                "Invalid Return Values.");
        Assert.assertEquals(returnVals[0].stringValue(), payload);
    }

    @Test
    public void testGetContentLength() {
        BStruct response = BCompileUtil.createAndGetStruct(result.getProgFile(), protocolPackageHttp, responseStruct);
        HTTPCarbonMessage cMsg = HttpUtil.createHttpCarbonMessage(false);

        String payload = "ballerina";
        BallerinaMessageDataSource dataSource = new StringDataSource(payload);
        dataSource.setOutputStream(new HttpMessageDataStreamer(cMsg).getOutputStream());

        cMsg.setHeader(Constants.HTTP_CONTENT_LENGTH, String.valueOf(payload.length()));
        cMsg.setProperty(Constants.HTTP_STATUS_CODE, 200);
        HttpUtil.addCarbonMsg(response, cMsg);

        BStruct entity = BCompileUtil.createAndGetStruct(result.getProgFile(), protocolPackageMime, entityStruct);
        BStruct mediaType = BCompileUtil.createAndGetStruct(result.getProgFile(), protocolPackageMime, mediaTypeStruct);
        HttpUtil.setHeaderValueStructType(
                BCompileUtil.createAndGetStruct(result.getProgFile(), protocolPackageMime, headerStruct));
        HttpUtil.populateInboundResponse(response, entity, mediaType, cMsg);

        BValue[] inputArg = { response };
        BValue[] returnVals = BRunUtil.invoke(result, "testGetContentLength", inputArg);
        Assert.assertFalse(returnVals == null || returnVals.length == 0 || returnVals[0] == null,
                "Invalid Return Values.");
        Assert.assertEquals(payload.length(), ((BInteger) returnVals[0]).intValue());
    }

    @Test(description = "Test GetContentLength function within a service")
    public void testServiceGetContentLength() {
        String header = "Content-Length";
        String length = "10";
        String path = "/hello/getContentLength/" + header + "/" + length;
        HTTPTestRequest cMsg = MessageUtils.generateHTTPMessage(path, Constants.HTTP_METHOD_GET);
        HTTPCarbonMessage response = Services.invokeNew(serviceResult, cMsg);

        Assert.assertNotNull(response, "Response message not found");
        BJSON bJson = new BJSON(new HttpMessageDataStreamer(response).getInputStream());
        Assert.assertEquals(bJson.value().get("value").asText(), length);
    }

    @Test
    public void testGetHeader() {
        BStruct response = BCompileUtil.createAndGetStruct(result.getProgFile(), protocolPackageHttp, responseStruct);
        HTTPCarbonMessage cMsg = HttpUtil.createHttpCarbonMessage(false);
        cMsg.setHeader(CONTENT_TYPE, APPLICATION_FORM);
        cMsg.setProperty(Constants.HTTP_STATUS_CODE, 200);
        HttpUtil.addCarbonMsg(response, cMsg);
        BStruct entity = BCompileUtil.createAndGetStruct(result.getProgFile(), protocolPackageMime, entityStruct);
        BStruct mediaType = BCompileUtil.createAndGetStruct(result.getProgFile(), protocolPackageMime, mediaTypeStruct);
        HttpUtil.setHeaderValueStructType(
                BCompileUtil.createAndGetStruct(result.getProgFile(), protocolPackageMime, headerStruct));
        HttpUtil.populateInboundResponse(response, entity, mediaType, cMsg);

        BString key = new BString(CONTENT_TYPE);

        BValue[] inputArg = { response, key };
        BValue[] returnVals = BRunUtil.invoke(result, "testGetHeader", inputArg);
        Assert.assertFalse(returnVals == null || returnVals.length == 0 || returnVals[0] == null,
                "Invalid Return Values.");
        Assert.assertEquals(returnVals[0].stringValue(), APPLICATION_FORM);
    }

    @Test(description = "Test GetHeader function within a service")
    public void testServiceGetHeader() {
        String header = CONTENT_TYPE;
        String value = "x-www-form-urlencoded";
        String path = "/hello/getHeader/" + header + "/" + value;
        HTTPTestRequest cMsg = MessageUtils.generateHTTPMessage(path, Constants.HTTP_METHOD_GET);
        HTTPCarbonMessage response = Services.invokeNew(serviceResult, cMsg);

        Assert.assertNotNull(response, "Response message not found");
        BJSON bJson = new BJSON(new HttpMessageDataStreamer(response).getInputStream());
        Assert.assertEquals(bJson.value().get("value").asText(), value);
    }

    @Test(description = "Test struct Get Header operation")
    public void testStructGetHeader() {
        String path = "/hello/getResHeader";
        HTTPTestRequest cMsg = MessageUtils.generateHTTPMessage(path, Constants.HTTP_METHOD_GET);
        HTTPCarbonMessage response = Services.invokeNew(serviceResult, cMsg);

        Assert.assertNotNull(response, "Response message not found");
        BJSON bJson = new BJSON(new HttpMessageDataStreamer(response).getInputStream());
        Assert.assertEquals(bJson.value().get("value").asText(), "ballerina");
    }

    @Test(description = "Test GetHeaders function within a function")
    public void testGetHeaders() {
        BStruct response = BCompileUtil.createAndGetStruct(result.getProgFile(), protocolPackageHttp, responseStruct);
        HTTPCarbonMessage cMsg = HttpUtil.createHttpCarbonMessage(false);
        cMsg.setHeader("test-header", APPLICATION_FORM + "," + TEXT_PLAIN + ";b=5");
        cMsg.setProperty(Constants.HTTP_STATUS_CODE, 200);
        BStruct entity = BCompileUtil.createAndGetStruct(result.getProgFile(), protocolPackageMime, entityStruct);
        BStruct mediaType = BCompileUtil.createAndGetStruct(result.getProgFile(), protocolPackageMime, mediaTypeStruct);
        HttpUtil.setHeaderValueStructType(
                BCompileUtil.createAndGetStruct(result.getProgFile(), protocolPackageMime, headerStruct));
        HttpUtil.populateInboundResponse(response, entity, mediaType, cMsg);

        BString key = new BString("test-header");
        BValue[] inputArg = { response, key };
        BValue[] returnVals = BRunUtil.invoke(result, "testGetHeaders", inputArg);
        Assert.assertFalse(returnVals == null || returnVals.length == 0 || returnVals[0] == null,
                "Invalid Return Values.");
        Assert.assertEquals(returnVals[0].stringValue(), TEXT_PLAIN);
    }

    @Test(description = "Test GetHeaders function within a service")
    public void testServiceGetHeaders() {
        String path = "/hello/getHeaders";
        HTTPTestRequest cMsg = MessageUtils.generateHTTPMessage(path, Constants.HTTP_METHOD_GET);
        HTTPCarbonMessage response = Services.invokeNew(serviceResult, cMsg);

        Assert.assertNotNull(response, "Response message not found");
        BJSON bJson = new BJSON(new HttpMessageDataStreamer(response).getInputStream());
        Assert.assertEquals(bJson.value().get("value").asText(), "transport");
        Assert.assertEquals(bJson.value().get("paramValue").asText(), String.valueOf(6));
    }

    @Test
    public void testGetJsonPayload() {
        BStruct response = BCompileUtil.createAndGetStruct(result.getProgFile(), protocolPackageHttp, responseStruct);
        BStruct entity = BCompileUtil.createAndGetStruct(result.getProgFile(), protocolPackageMime, entityStruct);
        BStruct mediaType = BCompileUtil.createAndGetStruct(result.getProgFile(), protocolPackageMime, mediaTypeStruct);
        HTTPCarbonMessage cMsg = HttpUtil.createHttpCarbonMessage(false);
        String payload = "{'code':'123'}";
        cMsg.setHeader(CONTENT_TYPE, APPLICATION_JSON);
        HttpUtil.addCarbonMsg(response, cMsg);
        MimeUtil.setContentType(mediaType, entity, APPLICATION_JSON);
        entity.setRefField(JSON_DATA_INDEX, new BJSON(payload));
        entity.setBooleanField(IS_IN_MEMORY_INDEX, 1);
        response.addNativeData(MESSAGE_ENTITY, entity);
        response.addNativeData(IS_ENTITY_BODY_PRESENT, true);
        BValue[] inputArg = { response };
        BValue[] returnVals = BRunUtil.invoke(result, "testGetJsonPayload", inputArg);
        Assert.assertFalse(returnVals == null || returnVals.length == 0 || returnVals[0] == null,
                "Invalid Return Values.");
        Assert.assertEquals(((BJSON) returnVals[0]).value().get("code").asText(), "123");
    }

    @Test(description = "Test GetJsonPayload function within a service")
    public void testServiceGetJsonPayload() {
        String value = "ballerina";
        String path = "/hello/getJsonPayload/" + value;
        HTTPTestRequest requestMsg = MessageUtils.generateHTTPMessage(path, Constants.HTTP_METHOD_GET);
        HTTPCarbonMessage responseMsg = Services.invokeNew(serviceResult, requestMsg);

        Assert.assertNotNull(responseMsg, "Response message not found");
        Assert.assertEquals(new BJSON(new HttpMessageDataStreamer(responseMsg).getInputStream()).stringValue(), value);
    }

    @Test
    public void testGetProperty() {
        BStruct response = BCompileUtil.createAndGetStruct(result.getProgFile(), protocolPackageHttp, responseStruct);
        HTTPCarbonMessage cMsg = HttpUtil.createHttpCarbonMessage(false);
        String propertyName = "wso2";
        String propertyValue = "Ballerina";
        cMsg.setProperty(propertyName, propertyValue);
        HttpUtil.addCarbonMsg(response, cMsg);
        BString name = new BString(propertyName);
        BValue[] inputArg = { response, name };
        BValue[] returnVals = BRunUtil.invoke(result, "testGetProperty", inputArg);
        Assert.assertFalse(returnVals == null || returnVals.length == 0 || returnVals[0] == null,
                "Invalid Return Values.");
        Assert.assertEquals(returnVals[0].stringValue(), propertyValue);
    }

    @Test(description = "Test GetProperty function within a service")
    public void testServiceGetProperty() {
        String propertyName = "wso2";
        String propertyValue = "Ballerina";
        String path = "/hello/GetProperty/" + propertyName + "/" + propertyValue;
        HTTPTestRequest cMsg = MessageUtils.generateHTTPMessage(path, Constants.HTTP_METHOD_GET);
        HTTPCarbonMessage response = Services.invokeNew(serviceResult, cMsg);

        Assert.assertNotNull(response, "Response message not found");
        BJSON bJson = new BJSON(new HttpMessageDataStreamer(response).getInputStream());
        Assert.assertEquals(bJson.value().get("value").asText(), propertyValue);
    }

    @Test
    public void testGetStringPayload() {
        BStruct response = BCompileUtil.createAndGetStruct(result.getProgFile(), protocolPackageHttp, responseStruct);
        BStruct entity = BCompileUtil.createAndGetStruct(result.getProgFile(), protocolPackageMime, entityStruct);
        BStruct mediaType = BCompileUtil.createAndGetStruct(result.getProgFile(), protocolPackageMime, mediaTypeStruct);
        HTTPCarbonMessage cMsg = HttpUtil.createHttpCarbonMessage(false);
        String payload = "ballerina";
        HttpUtil.addCarbonMsg(response, cMsg);
        String contentType = TEXT_PLAIN;
        MimeUtil.setContentType(mediaType, entity, contentType);
        entity.setStringField(TEXT_DATA_INDEX, payload);
        entity.setBooleanField(IS_IN_MEMORY_INDEX, 1);
        response.addNativeData(MESSAGE_ENTITY, entity);
        response.addNativeData(IS_ENTITY_BODY_PRESENT, true);
        BValue[] inputArg = { response };
        BValue[] returnVals = BRunUtil.invoke(result, "testGetStringPayload", inputArg);
        Assert.assertFalse(returnVals == null || returnVals.length == 0 || returnVals[0] == null,
                "Invalid Return Values.");
        Assert.assertEquals(returnVals[0].stringValue(), payload);
    }

    @Test(description = "Test GetStringPayload function within a service")
    public void testServiceGetStringPayload() {
        String value = "ballerina";
        String path = "/hello/GetStringPayload/" + value;
        HTTPTestRequest cMsg = MessageUtils.generateHTTPMessage(path, Constants.HTTP_METHOD_GET);
        HTTPCarbonMessage response = Services.invokeNew(serviceResult, cMsg);

        Assert.assertNotNull(response, "Response message not found");
        Assert.assertEquals(
                StringUtils.getStringFromInputStream(new HttpMessageDataStreamer(response).getInputStream()), value);
    }

    @Test
    public void testGetXmlPayload() {
        BStruct response = BCompileUtil.createAndGetStruct(result.getProgFile(), protocolPackageHttp, responseStruct);
        BStruct entity = BCompileUtil.createAndGetStruct(result.getProgFile(), protocolPackageMime, entityStruct);
        BStruct mediaType = BCompileUtil.createAndGetStruct(result.getProgFile(), protocolPackageMime, mediaTypeStruct);
        HTTPCarbonMessage cMsg = HttpUtil.createHttpCarbonMessage(false);
        String payload = "<name>ballerina</name>";
        HttpUtil.addCarbonMsg(response, cMsg);
        String contentType = APPLICATION_XML;
        MimeUtil.setContentType(mediaType, entity, contentType);
        entity.setRefField(XML_DATA_INDEX, new BXMLItem(payload));
        entity.setBooleanField(IS_IN_MEMORY_INDEX, 1);
        response.addNativeData(MESSAGE_ENTITY, entity);
        response.addNativeData(IS_ENTITY_BODY_PRESENT, true);
        BValue[] inputArg = { response };
        BValue[] returnVals = BRunUtil.invoke(result, "testGetXmlPayload", inputArg);
        Assert.assertFalse(returnVals == null || returnVals.length == 0 || returnVals[0] == null,
                "Invalid Return Values.");
        Assert.assertEquals(((BXMLItem) returnVals[0]).getTextValue().stringValue(), "ballerina");
    }

    @Test(description = "Test GetXmlPayload function within a service")
    public void testServiceGetXmlPayload() {
        String value = "ballerina";
        String path = "/hello/GetXmlPayload";
        HTTPTestRequest cMsg = MessageUtils.generateHTTPMessage(path, Constants.HTTP_METHOD_GET);
        HTTPCarbonMessage response = Services.invokeNew(serviceResult, cMsg);

        Assert.assertNotNull(response, "Response message not found");
        Assert.assertEquals(
                StringUtils.getStringFromInputStream(new HttpMessageDataStreamer(response).getInputStream()), value);
    }

    @Test
    public void testRemoveHeader() {
        BStruct response = BCompileUtil.createAndGetStruct(result.getProgFile(), protocolPackageHttp, responseStruct);
        HTTPCarbonMessage cMsg = HttpUtil.createHttpCarbonMessage(false);
        String expect = "Expect";
        cMsg.setHeader(expect, "100-continue");
        HttpUtil.addCarbonMsg(response, cMsg);
        BString key = new BString(expect);
        BValue[] inputArg = { response, key };
        BValue[] returnVals = BRunUtil.invoke(result, "testRemoveHeader", inputArg);
        Assert.assertFalse(returnVals == null || returnVals.length == 0 || returnVals[0] == null,
                "Invalid Return Values.");
        Assert.assertTrue(returnVals[0] instanceof BStruct);
        BStruct entityStruct = (BStruct) ((BStruct) returnVals[0]).getNativeData(MESSAGE_ENTITY);
        BMap map = (BMap) entityStruct.getRefField(ENTITY_HEADERS_INDEX);
        Assert.assertNull(map.get("100-continue"));
    }

    @Test(description = "Test RemoveHeader function within a service")
    public void testServiceRemoveHeader() {
        String key = CONTENT_TYPE;
        String value = "x-www-form-urlencoded";
        String path = "/hello/RemoveHeader/" + key + "/" + value;
        HTTPTestRequest cMsg = MessageUtils.generateHTTPMessage(path, Constants.HTTP_METHOD_GET);
        HTTPCarbonMessage response = Services.invokeNew(serviceResult, cMsg);

        Assert.assertNotNull(response, "Response message not found");
        BJSON bJson = new BJSON(new HttpMessageDataStreamer(response).getInputStream());
        Assert.assertEquals(bJson.value().get("value").asText(), "value is null");
    }

    @Test
    public void testRemoveAllHeaders() {
        BStruct response = BCompileUtil.createAndGetStruct(result.getProgFile(), protocolPackageHttp, responseStruct);
        HTTPCarbonMessage cMsg = HttpUtil.createHttpCarbonMessage(false);
        String expect = "Expect";
        String range = "Range";
        cMsg.setHeader(expect, "100-continue");
        cMsg.setHeader(range, "bytes=500-999");
        HttpUtil.addCarbonMsg(response, cMsg);
        BValue[] inputArg = { response };
        BValue[] returnVals = BRunUtil.invoke(result, "testRemoveAllHeaders", inputArg);
        Assert.assertFalse(returnVals == null || returnVals.length == 0 || returnVals[0] == null,
                "Invalid Return Values.");
        Assert.assertTrue(returnVals[0] instanceof BStruct);
        BStruct entityStruct = (BStruct) ((BStruct) returnVals[0]).getNativeData(MESSAGE_ENTITY);
        BMap map = (BMap) entityStruct.getRefField(ENTITY_HEADERS_INDEX);
        Assert.assertNull(map.get(expect));
        Assert.assertNull(map.get(range));
    }

    @Test(description = "Test RemoveAllHeaders function within a service")
    public void testServiceRemoveAllHeaders() {
        String path = "/hello/RemoveAllHeaders";
        HTTPTestRequest cMsg = MessageUtils.generateHTTPMessage(path, Constants.HTTP_METHOD_GET);
        HTTPCarbonMessage response = Services.invokeNew(serviceResult, cMsg);

        Assert.assertNotNull(response, "Response message not found");
        BJSON bJson = new BJSON(new HttpMessageDataStreamer(response).getInputStream());
        Assert.assertEquals(bJson.value().get("value").asText(), "value is null");
    }

    @Test
    public void testSendMethod() {
        String path = "/hello/11";
        HTTPTestRequest cMsg = MessageUtils.generateHTTPMessage(path, Constants.HTTP_METHOD_GET);
        HTTPCarbonMessage response = Services.invokeNew(serviceResult, cMsg);

        Assert.assertNotNull(response, "Response message not found");
    }

    @Test
    public void testSetHeader() {
        BStruct response = BCompileUtil.createAndGetStruct(result.getProgFile(), protocolPackageHttp, responseStruct);
        HTTPCarbonMessage cMsg = HttpUtil.createHttpCarbonMessage(false);
        HttpUtil.addCarbonMsg(response, cMsg);
        String range = "Range";
        String rangeValue = "bytes=500-999";
        BString key = new BString(range);
        BString value = new BString(rangeValue);
        BValue[] inputArg = { response, key, value };
        BValue[] returnVals = BRunUtil.invoke(result, "testSetHeader", inputArg);
        Assert.assertFalse(returnVals == null || returnVals.length == 0 || returnVals[0] == null,
                "Invalid Return Values.");
        Assert.assertTrue(returnVals[0] instanceof BStruct);
        BStruct entityStruct = (BStruct) ((BStruct) returnVals[0]).getNativeData(MESSAGE_ENTITY);
        BMap map = (BMap) entityStruct.getRefField(ENTITY_HEADERS_INDEX);
        BRefValueArray array = (BRefValueArray) map.get(range);
        Assert.assertEquals(((BStruct) array.get(0)).getStringField(0), rangeValue);
    }

    @Test
    public void testSetHeaderStruct() {
        BStruct response = BCompileUtil.createAndGetStruct(result.getProgFile(), protocolPackageHttp, responseStruct);
        HTTPTestRequest cMsg = MessageUtils.generateHTTPMessage("", Constants.HTTP_METHOD_GET);
        cMsg.setProperty(Constants.HTTP_STATUS_CODE, 200);
        HttpUtil.addCarbonMsg(response, cMsg);
        BStruct entity = BCompileUtil.createAndGetStruct(result.getProgFile(), protocolPackageMime, entityStruct);
        BStruct mediaType = BCompileUtil.createAndGetStruct(result.getProgFile(), protocolPackageMime, mediaTypeStruct);
        HttpUtil.setHeaderValueStructType(
                BCompileUtil.createAndGetStruct(result.getProgFile(), protocolPackageMime, headerStruct));
        HttpUtil.populateInboundResponse(response, entity, mediaType, cMsg);

        String range = "Range";
        String rangeValue = "bytes=500-999";
        BString key = new BString(range);
        BString value = new BString(rangeValue);
        BValue[] inputArg = { response, key, value };
        BValue[] returnVals = BRunUtil.invoke(result, "testSetHeaderStruct", inputArg);
        Assert.assertFalse(returnVals == null || returnVals.length == 0 || returnVals[0] == null,
                "Invalid Return Values.");
        Assert.assertTrue(returnVals[0] instanceof BStruct);
        BStruct entityStruct = (BStruct) ((BStruct) returnVals[0]).getNativeData(MESSAGE_ENTITY);
        BMap map = (BMap) entityStruct.getRefField(ENTITY_HEADERS_INDEX);
        BRefValueArray array = (BRefValueArray) map.get(range);
        Assert.assertEquals(((BStruct) array.get(0)).getStringField(0), rangeValue);
    }

    @Test
    public void testSetJsonPayload() {
        BStruct response = BCompileUtil.createAndGetStruct(result.getProgFile(), protocolPackageHttp, responseStruct);
        HTTPCarbonMessage cMsg = HttpUtil.createHttpCarbonMessage(false);
        HttpUtil.addCarbonMsg(response, cMsg);

        BJSON value = new BJSON("{'name':'wso2'}");
        BValue[] inputArg = { response, value };
        BValue[] returnVals = BRunUtil.invoke(result, "testSetJsonPayload", inputArg);
        Assert.assertFalse(returnVals == null || returnVals.length == 0 || returnVals[0] == null,
                "Invalid Return Values.");
        Assert.assertTrue(returnVals[0] instanceof BStruct);

        BStruct entity = (BStruct) ((BStruct) returnVals[0]).getNativeData(MESSAGE_ENTITY);
        BJSON bJson = (BJSON) entity.getRefField(JSON_DATA_INDEX);
        Assert.assertEquals(bJson.value().get("name").asText(), "wso2", "Payload is not set properly");
    }

    @Test
    public void testSetProperty() {
        BStruct response = BCompileUtil.createAndGetStruct(result.getProgFile(), protocolPackageHttp, responseStruct);
        HTTPCarbonMessage cMsg = HttpUtil.createHttpCarbonMessage(false);
        HttpUtil.addCarbonMsg(response, cMsg);
        String propertyName = "wso2";
        String propertyValue = "Ballerina";
        BString name = new BString(propertyName);
        BString value = new BString(propertyValue);
        BValue[] inputArg = { response, name, value };
        BValue[] returnVals = BRunUtil.invoke(result, "testSetProperty", inputArg);
        Assert.assertFalse(returnVals == null || returnVals.length == 0 || returnVals[0] == null,
                "Invalid Return Values.");
        Assert.assertTrue(returnVals[0] instanceof BStruct);
        HTTPCarbonMessage responseMsg = HttpUtil.getCarbonMsg((BStruct) returnVals[0], null);
        Assert.assertEquals(responseMsg.getProperty(propertyName), propertyValue);
    }

    @Test
    public void testSetReasonPhase() {
        String phase = "ballerina";
        String path = "/hello/12/" + phase;
        HTTPTestRequest cMsg = MessageUtils.generateHTTPMessage(path, Constants.HTTP_METHOD_GET);
        HTTPCarbonMessage response = Services.invokeNew(serviceResult, cMsg);

        Assert.assertNotNull(response, "Response message not found");
        Assert.assertEquals(response.getProperty(Constants.HTTP_REASON_PHRASE), phase);
    }

    @Test
    public void testSetStatusCode() {
        String path = "/hello/13";
        HTTPTestRequest cMsg = MessageUtils.generateHTTPMessage(path, Constants.HTTP_METHOD_GET);
        HTTPCarbonMessage response = Services.invokeNew(serviceResult, cMsg);

        Assert.assertNotNull(response, "Response message not found");
        Assert.assertEquals(response.getProperty(Constants.HTTP_STATUS_CODE), 203);
    }

    @Test
    public void testSetStringPayload() {
        BStruct response = BCompileUtil.createAndGetStruct(result.getProgFile(), protocolPackageHttp, responseStruct);
        HTTPCarbonMessage cMsg = HttpUtil.createHttpCarbonMessage(false);
        HttpUtil.addCarbonMsg(response, cMsg);

        BString value = new BString("Ballerina");
        BValue[] inputArg = { response, value };
        BValue[] returnVals = BRunUtil.invoke(result, "testSetStringPayload", inputArg);
        Assert.assertFalse(returnVals == null || returnVals.length == 0 || returnVals[0] == null,
                "Invalid Return Values.");
        Assert.assertTrue(returnVals[0] instanceof BStruct);

        BStruct entity = (BStruct) ((BStruct) returnVals[0]).getNativeData(MESSAGE_ENTITY);
        String stringValue = entity.getStringField(TEXT_DATA_INDEX);
        Assert.assertEquals(stringValue, "Ballerina", "Payload is not set properly");
    }

    @Test
    public void testSetXmlPayload() {
        BStruct response = BCompileUtil.createAndGetStruct(result.getProgFile(), protocolPackageHttp, responseStruct);
        HTTPCarbonMessage cMsg = HttpUtil.createHttpCarbonMessage(false);
        HttpUtil.addCarbonMsg(response, cMsg);

        BXMLItem value = new BXMLItem("<name>Ballerina</name>");
        BValue[] inputArg = { response, value };
        BValue[] returnVals = BRunUtil.invoke(result, "testSetXmlPayload", inputArg);
        Assert.assertFalse(returnVals == null || returnVals.length == 0 || returnVals[0] == null,
                "Invalid Return Values.");
        Assert.assertTrue(returnVals[0] instanceof BStruct);

        BStruct entity = (BStruct) ((BStruct) returnVals[0]).getNativeData(MESSAGE_ENTITY);
        BXMLItem xmlValue = (BXMLItem) entity.getRefField(XML_DATA_INDEX);
        Assert.assertEquals(xmlValue.getTextValue().stringValue(), "Ballerina", "Payload is not set properly");
    }
<<<<<<< HEAD

    @Test
    public void testForwardMethod() {
        String path = "/hello/14";
        HTTPTestRequest cMsg = MessageUtils.generateHTTPMessage(path, Constants.HTTP_METHOD_GET);
        HTTPCarbonMessage response = Services.invokeNew(serviceResult, cMsg);

        Assert.assertNotNull(response, "Response message not found");
        Assert.assertEquals(
                StringUtils.getStringFromInputStream(new HttpMessageDataStreamer(response).getInputStream()), "hello",
                "Payload is not set properly");
    }

    @Test (description = "Test setEntityBody() function")
    public void testSetEntityBody() {
        BStruct response = BCompileUtil.createAndGetStruct(result.getProgFile(), protocolPackageHttp, responseStruct);
        HTTPCarbonMessage requestMsg = HttpUtil.createHttpCarbonMessage(true);
        HttpUtil.addCarbonMsg(response, requestMsg);

        try {
            File file = File.createTempFile("testresponse", ".json");
            file.deleteOnExit();
            BufferedWriter bufferedWriter = new BufferedWriter(new FileWriter(file));
            bufferedWriter.write("{'name':'wso2'}");
            bufferedWriter.close();

            BStruct fileStruct = BCompileUtil.createAndGetStruct(result.getProgFile(), protocolPackageFile, FILE);
            fileStruct.setStringField(0, file.getAbsolutePath());
            BValue[] inputArg = { response, fileStruct, new BString(APPLICATION_JSON) };
            BValue[] returnVals = BRunUtil.invoke(result, "testSetEntityBody", inputArg);
            Assert.assertFalse(returnVals == null || returnVals.length == 0 || returnVals[0] == null,
                    "Invalid Return Values.");
            Assert.assertTrue(returnVals[0] instanceof BStruct);
            BStruct entity = (BStruct) ((BStruct) returnVals[0]).getNativeData(MESSAGE_ENTITY);
            BStruct returnFileStruct = (BStruct) entity.getRefField(OVERFLOW_DATA_INDEX);

            String returnJsonValue = new String (Files.readAllBytes(Paths.get(returnFileStruct.getStringField(0))),
                    UTF_8);
            BJSON bJson = new BJSON(returnJsonValue);
            Assert.assertEquals(bJson.value().get("name").asText(), "wso2", "Payload is not set properly");
        } catch (IOException e) {
            LOG.error("Error occured while creating a temporary file in testSetEntityBody", e.getMessage());
        }
    }
=======
>>>>>>> 5a266079
}<|MERGE_RESOLUTION|>--- conflicted
+++ resolved
@@ -46,20 +46,12 @@
 import org.wso2.transport.http.netty.message.HTTPCarbonMessage;
 import org.wso2.transport.http.netty.message.HttpMessageDataStreamer;
 
-import java.io.BufferedWriter;
-import java.io.File;
-import java.io.FileWriter;
-import java.io.IOException;
-import java.nio.file.Files;
-import java.nio.file.Paths;
-
 import static org.ballerinalang.mime.util.Constants.APPLICATION_FORM;
 import static org.ballerinalang.mime.util.Constants.APPLICATION_JSON;
 import static org.ballerinalang.mime.util.Constants.APPLICATION_XML;
 import static org.ballerinalang.mime.util.Constants.BYTE_DATA_INDEX;
 import static org.ballerinalang.mime.util.Constants.CONTENT_TYPE;
 import static org.ballerinalang.mime.util.Constants.ENTITY_HEADERS_INDEX;
-import static org.ballerinalang.mime.util.Constants.FILE;
 import static org.ballerinalang.mime.util.Constants.HEADER_VALUE_STRUCT;
 import static org.ballerinalang.mime.util.Constants.IS_ENTITY_BODY_PRESENT;
 import static org.ballerinalang.mime.util.Constants.IS_IN_MEMORY_INDEX;
@@ -67,12 +59,10 @@
 import static org.ballerinalang.mime.util.Constants.MEDIA_TYPE;
 import static org.ballerinalang.mime.util.Constants.MESSAGE_ENTITY;
 import static org.ballerinalang.mime.util.Constants.OCTET_STREAM;
-import static org.ballerinalang.mime.util.Constants.OVERFLOW_DATA_INDEX;
 import static org.ballerinalang.mime.util.Constants.PROTOCOL_PACKAGE_FILE;
 import static org.ballerinalang.mime.util.Constants.PROTOCOL_PACKAGE_MIME;
 import static org.ballerinalang.mime.util.Constants.TEXT_DATA_INDEX;
 import static org.ballerinalang.mime.util.Constants.TEXT_PLAIN;
-import static org.ballerinalang.mime.util.Constants.UTF_8;
 import static org.ballerinalang.mime.util.Constants.XML_DATA_INDEX;
 
 /**
@@ -648,51 +638,4 @@
         BXMLItem xmlValue = (BXMLItem) entity.getRefField(XML_DATA_INDEX);
         Assert.assertEquals(xmlValue.getTextValue().stringValue(), "Ballerina", "Payload is not set properly");
     }
-<<<<<<< HEAD
-
-    @Test
-    public void testForwardMethod() {
-        String path = "/hello/14";
-        HTTPTestRequest cMsg = MessageUtils.generateHTTPMessage(path, Constants.HTTP_METHOD_GET);
-        HTTPCarbonMessage response = Services.invokeNew(serviceResult, cMsg);
-
-        Assert.assertNotNull(response, "Response message not found");
-        Assert.assertEquals(
-                StringUtils.getStringFromInputStream(new HttpMessageDataStreamer(response).getInputStream()), "hello",
-                "Payload is not set properly");
-    }
-
-    @Test (description = "Test setEntityBody() function")
-    public void testSetEntityBody() {
-        BStruct response = BCompileUtil.createAndGetStruct(result.getProgFile(), protocolPackageHttp, responseStruct);
-        HTTPCarbonMessage requestMsg = HttpUtil.createHttpCarbonMessage(true);
-        HttpUtil.addCarbonMsg(response, requestMsg);
-
-        try {
-            File file = File.createTempFile("testresponse", ".json");
-            file.deleteOnExit();
-            BufferedWriter bufferedWriter = new BufferedWriter(new FileWriter(file));
-            bufferedWriter.write("{'name':'wso2'}");
-            bufferedWriter.close();
-
-            BStruct fileStruct = BCompileUtil.createAndGetStruct(result.getProgFile(), protocolPackageFile, FILE);
-            fileStruct.setStringField(0, file.getAbsolutePath());
-            BValue[] inputArg = { response, fileStruct, new BString(APPLICATION_JSON) };
-            BValue[] returnVals = BRunUtil.invoke(result, "testSetEntityBody", inputArg);
-            Assert.assertFalse(returnVals == null || returnVals.length == 0 || returnVals[0] == null,
-                    "Invalid Return Values.");
-            Assert.assertTrue(returnVals[0] instanceof BStruct);
-            BStruct entity = (BStruct) ((BStruct) returnVals[0]).getNativeData(MESSAGE_ENTITY);
-            BStruct returnFileStruct = (BStruct) entity.getRefField(OVERFLOW_DATA_INDEX);
-
-            String returnJsonValue = new String (Files.readAllBytes(Paths.get(returnFileStruct.getStringField(0))),
-                    UTF_8);
-            BJSON bJson = new BJSON(returnJsonValue);
-            Assert.assertEquals(bJson.value().get("name").asText(), "wso2", "Payload is not set properly");
-        } catch (IOException e) {
-            LOG.error("Error occured while creating a temporary file in testSetEntityBody", e.getMessage());
-        }
-    }
-=======
->>>>>>> 5a266079
 }