--- conflicted
+++ resolved
@@ -65,6 +65,7 @@
     public void testAddHeader() {
         BStruct request = BCompileUtil.createAndGetStruct(result.getProgFile(), protocolPackageHttp, requestStruct);
         HTTPCarbonMessage cMsg = HttpUtil.createHttpCarbonMessage(true);
+
         HttpUtil.addCarbonMsg(request, cMsg);
 
         String headerName = "header1";
@@ -389,43 +390,7 @@
 
         Assert.assertNotNull(response, "Response message not found");
         BJSON bJson = new BJSON(new HttpMessageDataStreamer(response).getInputStream());
-<<<<<<< HEAD
         Assert.assertEquals(bJson.value().get("value").asText(), "value is null");
-=======
-        Assert.assertNull(bJson.value().get("value").stringValue());
-    }
-
-    @Test
-    public void testSetContentLength() {
-        BStruct request = BCompileUtil.createAndGetStruct(result.getProgFile(), protocolPackageHttp, requestStruct);
-        HTTPCarbonMessage cMsg = HttpUtil.createHttpCarbonMessage(true);
-        HttpUtil.addCarbonMsg(request, cMsg);
-        BInteger length = new BInteger(10);
-        BValue[] inputArg = {request, length};
-        BValue[] returnVals = BRunUtil.invoke(result, "testSetContentLength", inputArg);
-        Assert.assertFalse(returnVals == null || returnVals.length == 0 || returnVals[0] == null,
-                "Invalid Return Values.");
-        Assert.assertTrue(returnVals[0] instanceof BStruct);
-        HTTPCarbonMessage response = HttpUtil.getCarbonMsg((BStruct) returnVals[0], null);
-        Assert.assertEquals(response.getHeader(Constants.HTTP_CONTENT_LENGTH), "10");
-    }
-
-    @Test(description = "Test SetContentLength function within a service")
-    public void testServiceSetContentLength() {
-        String key = "lang";
-        String value = "ballerina";
-        String path = "/hello/setContentLength";
-        String jsonString = "{\"" + key + "\":\"" + value + "\"}";
-        int length = jsonString.length();
-        HTTPTestRequest cMsg = MessageUtils.generateHTTPMessage(path, Constants.HTTP_METHOD_POST, jsonString);
-        cMsg.setHeader(Constants.HTTP_CONTENT_LENGTH, String.valueOf(length));
-
-        HTTPCarbonMessage response = Services.invokeNew(serviceResult, cMsg);
-
-        Assert.assertNotNull(response, "Response message not found");
-        BJSON bJson = new BJSON(new HttpMessageDataStreamer(response).getInputStream());
-        Assert.assertEquals(bJson.value().get("value").asText(), String.valueOf(100));
->>>>>>> 63373962
     }
 
     @Test
