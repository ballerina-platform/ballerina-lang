/*
*  Copyright (c) 2016, WSO2 Inc. (http://www.wso2.org) All Rights Reserved.
*
*  WSO2 Inc. licenses this file to you under the Apache License,
*  Version 2.0 (the "License"); you may not use this file except
*  in compliance with the License.
*  You may obtain a copy of the License at
*
*    http://www.apache.org/licenses/LICENSE-2.0
*
*  Unless required by applicable law or agreed to in writing,
*  software distributed under the License is distributed on an
*  "AS IS" BASIS, WITHOUT WARRANTIES OR CONDITIONS OF ANY
*  KIND, either express or implied.  See the License for the
*  specific language governing permissions and limitations
*  under the License.
*/
package org.ballerinalang.test.nativeimpl.functions;

import org.ballerinalang.launcher.util.BCompileUtil;
import org.ballerinalang.launcher.util.BRunUtil;
import org.ballerinalang.launcher.util.CompileResult;
import org.ballerinalang.model.values.BBoolean;
import org.ballerinalang.model.values.BFloat;
import org.ballerinalang.model.values.BInteger;
import org.ballerinalang.model.values.BString;
import org.ballerinalang.model.values.BValue;
import org.ballerinalang.model.values.BValueType;
import org.testng.Assert;
import org.testng.annotations.AfterClass;
import org.testng.annotations.BeforeClass;
import org.testng.annotations.Test;

import java.io.ByteArrayOutputStream;
import java.io.IOException;
import java.io.PrintStream;

/**
 * Test Native functions in ballerina.model.system.
 */
public class SystemTest {

    private CompileResult compileResult;
    private final String printFuncName = "testPrintAndPrintln";

    private PrintStream original;

    @BeforeClass(alwaysRun = true)
    public void setup() {
        original = System.out;
        compileResult = BCompileUtil.compile("test-src/nativeimpl/functions/systemTest.bal");
    }

    @AfterClass(alwaysRun = true)
    public void cleanup() throws IOException {
        System.setOut(original);
    }

    @Test
    public void testStringPrintAndPrintln() throws IOException {
        ByteArrayOutputStream outContent = new ByteArrayOutputStream();
        try {
            System.setOut(new PrintStream(outContent));
            final String s1 = "Hello World...!!!";
            final String s2 = "A Greeting from Ballerina...!!!";
            final String expected = s1 + "\n" + s2;

            BValueType[] args = {new BString(s1), new BString(s2)};
            BRunUtil.invoke(compileResult, printFuncName + "String", args);
            Assert.assertEquals(outContent.toString().replace("\r", ""), expected);
        } finally {
            outContent.close();
            System.setOut(original);
        }
    }

    @Test
    public void testSleep() {
        BValueType[] args = {new BInteger(5000)};
        long start = System.currentTimeMillis();
        BRunUtil.invoke(compileResult, "testSleep", args);
        long end = System.currentTimeMillis();
        Assert.assertTrue(end - start >= 5000);
    }

    @Test
    public void testIntPrintAndPrintln() throws IOException {
        ByteArrayOutputStream outContent = new ByteArrayOutputStream();
        try {
            System.setOut(new PrintStream(outContent));
            final int v1 = 1000;
            final int v2 = 1;
            final String expected = v1 + "\n" + v2;

            BValueType[] args = {new BInteger(v1), new BInteger(v2)};
            BRunUtil.invoke(compileResult, printFuncName + "Int", args);
            Assert.assertEquals(outContent.toString().replace("\r", ""), expected);
        } finally {
            outContent.close();
            System.setOut(original);
        }
    }

    @Test
    public void testFloatPrintAndPrintln() throws IOException {
        ByteArrayOutputStream outContent = new ByteArrayOutputStream();
        try {
            System.setOut(new PrintStream(outContent));
            final float v1 = 1000;
            final float v2 = 1;
            final String expected = v1 + "\n" + v2;

            BValueType[] args = {new BFloat(v1), new BFloat(v2)};
            BRunUtil.invoke(compileResult, printFuncName + "Float", args);
            Assert.assertEquals(outContent.toString().replace("\r", ""), expected);
        } finally {
            outContent.close();
            System.setOut(original);
        }
    }

    @Test
    public void testBooleanPrintAndPrintln() throws IOException {
        ByteArrayOutputStream outContent = new ByteArrayOutputStream();
        try {
            System.setOut(new PrintStream(outContent));
            final boolean v1 = false;
            final boolean v2 = true;
            final String expected = v1 + "\n" + v2;

            BValueType[] args = {new BBoolean(v1), new BBoolean(v2)};
            BRunUtil.invoke(compileResult, printFuncName + "Boolean", args);
            Assert.assertEquals(outContent.toString().replace("\r", ""), expected);
        } finally {
            outContent.close();
            System.setOut(original);
        }
    }

<<<<<<< HEAD
    @Test
    public void testConnectorPrintAndPrintln() throws IOException {
        ByteArrayOutputStream outContent = new ByteArrayOutputStream();
        try {
            System.setOut(new PrintStream(outContent));
            final String expected = "\n";

            BRunUtil.invoke(compileResult, printFuncName + "Connector");
            Assert.assertEquals(outContent.toString().replace("\r", ""), expected);
        } finally {
            outContent.close();
            System.setOut(original);
        }
    }

    @Test
    public void testFunctionPointerPrintAndPrintln() throws IOException {
        ByteArrayOutputStream outContent = new ByteArrayOutputStream();
        try {
            System.setOut(new PrintStream(outContent));
            final String expected = "\n";

            BRunUtil.invoke(compileResult, printFuncName + "FunctionPointer");
            Assert.assertEquals(outContent.toString().replace("\r", ""), expected);
        } finally {
            outContent.close();
            System.setOut(original);
        }
    }

    @Test
    public void testFunctionTimes() {
        BValue[] args = {};
        BValue[] bValues = BRunUtil.invoke(compileResult, "testTimeFunctions", args);
        // We are not expecting boolean log in event list.
        Assert.assertEquals(bValues.length, 3, "Return values didn't match.");
        Assert.assertTrue(bValues[0] != null);
        Assert.assertTrue(bValues[1] != null);
        Assert.assertTrue(bValues[2] != null);
    }

    @Test
    public void testFunctionDate() {
        BValue[] args = {};
        BValue[] bValues = BRunUtil.invoke(compileResult, "testDateFunction", args);
        // We are not expecting boolean log in event list.
        Assert.assertEquals(bValues.length, 1, "Return values didn't match.");
        Assert.assertTrue(bValues[0] != null);
    }

=======
>>>>>>> 18d76327
    @Test(description = "Test new line character in string")
    public void testNewlineCharacter() {
        ByteArrayOutputStream out = null;
        PrintStream mainStream = System.out;
        try {
            out = new ByteArrayOutputStream();
            System.setOut(new PrintStream(out));
            BValue[] args = {};
            BRunUtil.invoke(compileResult, "printNewline", args);
            String outPut = out.toString();
            Assert.assertNotNull(outPut, "string is not printed");
            //getting the last new line character
            Assert.assertEquals(outPut.charAt(outPut.length() - 1), '\n'
                    , "New line character not found in output string");
        } finally {
            System.setOut(mainStream);
            try {
                out.close();
            } catch (IOException e) {
                //ignore
            }
        }

    }

//    @Test(expectedExceptions = BallerinaException.class)
//    public void testGetEnvNonExisting() throws IOException {
//        try (ByteArrayOutputStream outContent = new ByteArrayOutputStream()) {
//            System.setOut(new PrintStream(outContent));
//            BValueType[] args = {new BString("PATH2")};
//            BLangFunctions.invokeNew(compileResult, "getEnvVar", args);
//            outContent.toString();
//        } finally {
//            System.setOut(original);
//        }
//    }

//    @Test(expectedExceptions = BLangRuntimeException.class)
//    public void testGetEnvEmptyKey() throws IOException {
//        try (ByteArrayOutputStream outContent = new ByteArrayOutputStream()) {
//            System.setOut(new PrintStream(outContent));
//            BValueType[] args = {new BString("")};
//            BLangFunctions.invokeNew(compileResult, "getEnvVar", args);
//            outContent.toString();
//        } finally {
//            System.setOut(original);
//        }
//    }
}<|MERGE_RESOLUTION|>--- conflicted
+++ resolved
@@ -137,7 +137,6 @@
         }
     }
 
-<<<<<<< HEAD
     @Test
     public void testConnectorPrintAndPrintln() throws IOException {
         ByteArrayOutputStream outContent = new ByteArrayOutputStream();
@@ -168,28 +167,6 @@
         }
     }
 
-    @Test
-    public void testFunctionTimes() {
-        BValue[] args = {};
-        BValue[] bValues = BRunUtil.invoke(compileResult, "testTimeFunctions", args);
-        // We are not expecting boolean log in event list.
-        Assert.assertEquals(bValues.length, 3, "Return values didn't match.");
-        Assert.assertTrue(bValues[0] != null);
-        Assert.assertTrue(bValues[1] != null);
-        Assert.assertTrue(bValues[2] != null);
-    }
-
-    @Test
-    public void testFunctionDate() {
-        BValue[] args = {};
-        BValue[] bValues = BRunUtil.invoke(compileResult, "testDateFunction", args);
-        // We are not expecting boolean log in event list.
-        Assert.assertEquals(bValues.length, 1, "Return values didn't match.");
-        Assert.assertTrue(bValues[0] != null);
-    }
-
-=======
->>>>>>> 18d76327
     @Test(description = "Test new line character in string")
     public void testNewlineCharacter() {
         ByteArrayOutputStream out = null;
