/*
 *  Copyright (c) 2017, WSO2 Inc. (http://www.wso2.org) All Rights Reserved.
 *
 *  WSO2 Inc. licenses this file to you under the Apache License,
 *  Version 2.0 (the "License"); you may not use this file except
 *  in compliance with the License.
 *  You may obtain a copy of the License at
 *
 *  http://www.apache.org/licenses/LICENSE-2.0
 *
 *  Unless required by applicable law or agreed to in writing,
 *  software distributed under the License is distributed on an
 *  "AS IS" BASIS, WITHOUT WARRANTIES OR CONDITIONS OF ANY
 *  KIND, either express or implied.  See the License for the
 *  specific language governing permissions and limitations
 *  under the License.
 */
package org.ballerinalang.test.statements.packageimport;

import org.ballerinalang.test.utils.BTestUtils;
import org.ballerinalang.test.utils.CompileResult;
import org.testng.Assert;
import org.testng.annotations.Test;

/**
 * Tests covering package imports.
 */
public class PackageImportTest {

    @Test
    public void testDuplicatePackageImports() {
        CompileResult result = BTestUtils.compile("test-src/statements/package/imports/duplicate-import-negative.bal");
        Assert.assertTrue(result.getDiagnostics().length > 0);
        BTestUtils.validateWarning(result, 0, "redeclared import package 'ballerina.lang.system'", 4, 1);
    }

    @Test
<<<<<<< HEAD
    public void testInvalidPackageDeclr() {
        CompileResult result = BTestUtils.compile("test-src/statements/package", "a.b");
        Assert.assertTrue(result.getDiagnostics().length > 0);
        BTestUtils.validateError(result, 0,
                "invalid package in 'invalid-package-declr-negative.bal': expected 'a.b', found 'x.y'", 1, 1);
    }

    @Test
    public void testMissingPackageDeclr() {
        CompileResult result = BTestUtils.compile("test-src/statements/package", "c.d");
        Assert.assertTrue(result.getDiagnostics().length > 0);
        BTestUtils.validateError(result, 0,
                "missing package declaration in 'missing-package-declr-negative.bal': expected 'c.d'", 1, 1);
    }

    @Test
    public void testExtraneousPackageDeclr() {
        CompileResult result = BTestUtils.compile("test-src/statements/package/extraneous-package-declr-negative.bal");
        Assert.assertTrue(result.getDiagnostics().length > 0);
        BTestUtils.validateError(result, 0, "invalid package declaration 'x.y.z' in " + 
                "'extraneous-package-declr-negative.bal'. no package declaration is needed for default package", 1, 1);
=======
    public void testImportSamePkgWithDifferentAlias() {
        CompileResult result =
                BTestUtils.compile("test-src/statements/packageimport/import-same-pkg-with-different-alias.bal");
        Assert.assertEquals(result.getDiagnostics().length, 0);
    }

    @Test
    public void testImportDifferentPkgsWithSameAlias() {
        CompileResult result = BTestUtils
                .compile("test-src/statements/packageimport/import-different-pkgs-with-same-alias-negative.bal");
        Assert.assertEquals(result.getErrorCount(), 2);
        BTestUtils.validateError(result, 0, "redeclared symbol 'x'", 4, 1);
        BTestUtils.validateError(result, 1, "undefined function 'pow'", 8, 5);
>>>>>>> 5ad992b7
    }
}<|MERGE_RESOLUTION|>--- conflicted
+++ resolved
@@ -35,7 +35,22 @@
     }
 
     @Test
-<<<<<<< HEAD
+    public void testImportSamePkgWithDifferentAlias() {
+        CompileResult result =
+                BTestUtils.compile("test-src/statements/packageimport/import-same-pkg-with-different-alias.bal");
+        Assert.assertEquals(result.getDiagnostics().length, 0);
+    }
+
+    @Test
+    public void testImportDifferentPkgsWithSameAlias() {
+        CompileResult result = BTestUtils
+                .compile("test-src/statements/packageimport/import-different-pkgs-with-same-alias-negative.bal");
+        Assert.assertEquals(result.getErrorCount(), 2);
+        BTestUtils.validateError(result, 0, "redeclared symbol 'x'", 2, 1);
+        BTestUtils.validateError(result, 1, "undefined function 'pow'", 6, 5);
+    }
+
+    @Test
     public void testInvalidPackageDeclr() {
         CompileResult result = BTestUtils.compile("test-src/statements/package", "a.b");
         Assert.assertTrue(result.getDiagnostics().length > 0);
@@ -57,20 +72,5 @@
         Assert.assertTrue(result.getDiagnostics().length > 0);
         BTestUtils.validateError(result, 0, "invalid package declaration 'x.y.z' in " + 
                 "'extraneous-package-declr-negative.bal'. no package declaration is needed for default package", 1, 1);
-=======
-    public void testImportSamePkgWithDifferentAlias() {
-        CompileResult result =
-                BTestUtils.compile("test-src/statements/packageimport/import-same-pkg-with-different-alias.bal");
-        Assert.assertEquals(result.getDiagnostics().length, 0);
-    }
-
-    @Test
-    public void testImportDifferentPkgsWithSameAlias() {
-        CompileResult result = BTestUtils
-                .compile("test-src/statements/packageimport/import-different-pkgs-with-same-alias-negative.bal");
-        Assert.assertEquals(result.getErrorCount(), 2);
-        BTestUtils.validateError(result, 0, "redeclared symbol 'x'", 4, 1);
-        BTestUtils.validateError(result, 1, "undefined function 'pow'", 8, 5);
->>>>>>> 5ad992b7
     }
 }