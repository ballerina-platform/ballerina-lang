<?xml version="1.0" encoding="UTF-8"?>
<!--
Copyright (c) 2017, WSO2 Inc. (http://www.wso2.org) All Rights Reserved.

WSO2 Inc. licenses this file to you under the Apache License,
Version 2.0 (the "License"); you may not use this file except
in compliance with the License.
You may obtain a copy of the License at

http://www.apache.org/licenses/LICENSE-2.0

Unless required by applicable law or agreed to in writing,
software distributed under the License is distributed on an
"AS IS" BASIS, WITHOUT WARRANTIES OR CONDITIONS OF ANY
KIND, either express or implied.  See the License for the
specific language governing permissions and limitations
under the License.
-->

<!DOCTYPE suite SYSTEM "http://testng.org/testng-1.0.dtd" >

<suite name="ballerina-test-suite">
    
    <!-- Ballerina language Test Cases. -->
    <test name="ballerina-lang-test-suite" preserve-order="true" parallel="false">
        <packages>
            <package name="org.ballerinalang.test.expressions.*"/>
            <package name="org.ballerinalang.test.statements.*"/>
            <package name="org.ballerinalang.test.types.*"/>
            <package name="org.ballerinalang.test.nativeImpl.*"/>
            <package name="org.ballerinalang.test.net.*"/>
<<<<<<< HEAD
            <package name="org.ballerinalang.test.services.*"/>
=======
            <package name="org.ballerinalang.test.connectors.*"/>
            <package name="org.ballerinalang.test.debugger.*"/>
>>>>>>> 582cd2a5
        </packages>
    </test>
</suite><|MERGE_RESOLUTION|>--- conflicted
+++ resolved
@@ -29,12 +29,9 @@
             <package name="org.ballerinalang.test.types.*"/>
             <package name="org.ballerinalang.test.nativeImpl.*"/>
             <package name="org.ballerinalang.test.net.*"/>
-<<<<<<< HEAD
-            <package name="org.ballerinalang.test.services.*"/>
-=======
             <package name="org.ballerinalang.test.connectors.*"/>
             <package name="org.ballerinalang.test.debugger.*"/>
->>>>>>> 582cd2a5
+            <package name="org.ballerinalang.test.services.*"/>
         </packages>
     </test>
 </suite>