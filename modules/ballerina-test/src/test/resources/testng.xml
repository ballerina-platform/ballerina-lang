<?xml version="1.0" encoding="UTF-8"?>
<!--
Copyright (c) 2017, WSO2 Inc. (http://www.wso2.org) All Rights Reserved.

WSO2 Inc. licenses this file to you under the Apache License,
Version 2.0 (the "License"); you may not use this file except
in compliance with the License.
You may obtain a copy of the License at

http://www.apache.org/licenses/LICENSE-2.0

Unless required by applicable law or agreed to in writing,
software distributed under the License is distributed on an
"AS IS" BASIS, WITHOUT WARRANTIES OR CONDITIONS OF ANY
KIND, either express or implied.  See the License for the
specific language governing permissions and limitations
under the License.
-->

<!DOCTYPE suite SYSTEM "http://testng.org/testng-1.0.dtd" >

<suite name="ballerina-test-suite">
    
    <!-- Ballerina language Test Cases. -->
    <test name="ballerina-lang-test-suite" preserve-order="true" parallel="false">
        <packages>
            <package name="org.ballerinalang.test.annotations.*"/>
            <package name="org.ballerinalang.test.expressions.*"/>
            <package name="org.ballerinalang.test.statements.*"/>
            <package name="org.ballerinalang.test.types.*"/>
            <package name="org.ballerinalang.test.functions.*"/>
            <package name="org.ballerinalang.test.worker.*"/>
            <package name="org.ballerinalang.test.nativeimpl.*"/>
            <package name="org.ballerinalang.test.net.*"/>
            <package name="org.ballerinalang.test.connectors.*"/>
            <package name="org.ballerinalang.test.debugger.*"/>
            <package name="org.ballerinalang.test.structs.*"/>
            <package name="org.ballerinalang.test.services.*"/>
            <package name="org.ballerinalang.test.natives.*"/>
            <package name="org.ballerinalang.test.parser.*"/>
<<<<<<< HEAD
            <package name="org.ballerinalang.test.task"/>
=======
            <package name="org.ballerinalang.test.launch.*"/>
>>>>>>> 021a3164
        </packages>
    </test>
</suite><|MERGE_RESOLUTION|>--- conflicted
+++ resolved
@@ -38,11 +38,8 @@
             <package name="org.ballerinalang.test.services.*"/>
             <package name="org.ballerinalang.test.natives.*"/>
             <package name="org.ballerinalang.test.parser.*"/>
-<<<<<<< HEAD
+            <package name="org.ballerinalang.test.launch.*"/>
             <package name="org.ballerinalang.test.task"/>
-=======
-            <package name="org.ballerinalang.test.launch.*"/>
->>>>>>> 021a3164
         </packages>
     </test>
 </suite>