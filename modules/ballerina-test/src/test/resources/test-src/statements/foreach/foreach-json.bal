--- conflicted
+++ resolved
@@ -67,7 +67,6 @@
     return output;
 }
 
-<<<<<<< HEAD
 struct Protocols {
     string data;
     Protocol[] plist;
@@ -84,7 +83,10 @@
     output = "";
     foreach protocol in protocolsData.plist {
         concatString(protocol.name + "-" + protocol.url);
-=======
+    }
+    return output;
+}
+
 function testAddWhileIteration () (string) {
     output = "";
     foreach j in j1 {
@@ -109,7 +111,6 @@
     }
     foreach j in j1 {
         concatString(j.toString());
->>>>>>> 50cc6cb0
     }
     return output;
 }