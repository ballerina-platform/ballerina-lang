--- conflicted
+++ resolved
@@ -1,9 +1,5 @@
 body {
     background: #232323;
-}
-
-input[type=text]{
-    border: 0 !important;
 }
 
 #alerts-container {
@@ -938,11 +934,7 @@
     left: 68px;
     position: relative;
     float: left;
-<<<<<<< HEAD
-    border-radius: 0 10px 10px 0;
-=======
     border-radius: 0 5px 5px 0;
->>>>>>> 2aa75b9c
     min-height: 34px;
 }
 
@@ -1433,11 +1425,6 @@
     width: 69px;
     color: #fff;
     padding: 8px 10px;
-<<<<<<< HEAD
-    border-radius: 10px 0 0 10px;
-    height: 34px;
-}
-=======
     border-radius: 5px 0 0 5px;
     height: 34px;
 }
@@ -1454,4 +1441,3 @@
     padding: 9px 3px 0 8px;
 }
 
->>>>>>> 2aa75b9c
