
.tool-palette-container{
    border-right: 1px solid #c9c9c9;
    position: absolute;
    width: 200px;
    left: 0;
    top: 0;
    background-color: #fff;
    height: calc(100% - 80px);
}

.tool-group{
    width: 100%;
    border-bottom: 1px solid #e4e4e4;
}

.tool-group-header{
    cursor: pointer;
    padding: 5px 1px;
    background: #fff;
    border-bottom: 1px solid #e4e4e4;
}

.tool-group-header-title{
    padding:5px;
    width: 100%;
}

.tool-group-header-title:hover{
    cursor: pointer;
    color: black;
}

.tool-group-header-collapse-icon{

}

.tool-group-body{
    overflow: hidden;
    padding:10px 9px;
}

.collapse-icon{
    float: right;
    padding-top: 3px;
    font-size: 10px;
    margin-right: 10px;
    color: #8d8d8d;
}

.tool-container {
    width: 39px;
    height: 39px;
    margin: 3px;
    float: left;
    cursor: pointer;
    border:1px solid #ccc;
    padding: 3px;
    white-space: nowrap;
    text-align: center;
}

.tool-container-vertical {
    width: 100%;
    height: 25px;
    margin: 3px;
    cursor: pointer;
}

.tool-container-vertical-title {
    float: left;
    margin-left: 10px;
    margin-top: 2px;
}

.tool-container-vertical-icon {
    width: 25px;
    height: 25px;
    cursor: pointer;
    border:1px solid #ccc;
    padding: 3px;
    white-space: nowrap;
    text-align: center;
    float: left;
}

.tool-title {
    padding-top:0px;
    color: white;
    display : none;
    margin : auto;
}
.tool-validator{
    height: 40px;
    color: darkred;
    display:none;
}
.search-bar{
    width: 100%;
    border-bottom: 1px solid #e4e4e4;
    padding:10px;
    display: none;
}
.search-input{
    background-color: #f0f0f0;
    font-size: 12px;
    padding:5px;
    border: 1px solid #d9d9d9;
    width: 100%;
}
.searchIcon{
    position: absolute;
    right: 17px;
    top: 18px;
    color: #7b7b7b;
}

.tool-drag-container{
    position: relative;
}

.tool-disabled-icon{
    color: red;
}

.disabled-icon-container{
    display: none;
    position: absolute;
    right: 0px;
    top: 0px;
}
.tool-container > .tool-image{
    max-width: 23px;
    max-height: 24px;
    display: block;
    margin: 4px 0 0 4px;
    opacity: 0.7;
}
.tool-container > .tool-image:hover {
    opacity: 1;
}

.tool-connector-action {
    margin-left: 17px;
}

.tool-group-import-header{
    cursor: pointer;
    padding: 5px 1px;
    background: #333;
    border-bottom: 1px solid #e4e4e4;
}
.tool-group-body > .ui-draggable-handle > .tool-container-vertical{
<<<<<<< HEAD
    margin-bottom: 10px;
=======
    margin-bottom: 5px;
>>>>>>> 2aa75b9c
}

.tool-group-body > .ui-draggable-handle > .tool-container-vertical > div{
    margin-bottom: 1px;
}

.tool-group-import-header a{
    font-weight: bold;
}

.tool-group-import-header span{
    float: right;
    font-size: 10px;
    margin-right: 5px;
    color: #fff;
    padding: 4px;
    border: 1px solid #777;
}<|MERGE_RESOLUTION|>--- conflicted
+++ resolved
@@ -151,11 +151,7 @@
     border-bottom: 1px solid #e4e4e4;
 }
 .tool-group-body > .ui-draggable-handle > .tool-container-vertical{
-<<<<<<< HEAD
-    margin-bottom: 10px;
-=======
     margin-bottom: 5px;
->>>>>>> 2aa75b9c
 }
 
 .tool-group-body > .ui-draggable-handle > .tool-container-vertical > div{
