--- conflicted
+++ resolved
@@ -41,18 +41,8 @@
     <link href="css/fileDialog.css" rel="stylesheet" type="text/css"/>
     <link href="lib/nanoscroller_0.8.7/nanoscroller.css" rel="stylesheet" type="text/css"/>
     <link href="lib/mCustomScrollbar_v3.1.5/css/jquery.mCustomScrollbar.css" rel="stylesheet" type="text/css"/>
-<<<<<<< HEAD
-    
-=======
     <link href="lib/context-menu_v2.4.2/jquery.contextMenu.min.css" rel="stylesheet" type="text/css"/>
 
-    <!-- HTML5 shim and Respond.js for IE8 support of HTML5 elements and media queries -->
-    <!-- WARNING: Respond.js doesn't work if you view the page via file:// -->
-    <!--[if lt IE 9]>
-    <script src="lib/html5shiv_3.7.2/html5shiv.min.js"></script>
-    <script src="lib/respond_1.4.2/respond.min.js"></script>
-    <![endif]-->
->>>>>>> 2d2ddd0a
     <link rel="stylesheet" type="text/css" href="css/sequence_diagram/sequenced-styles.css"/>
     <link rel="stylesheet" type="text/css" href="css/ballerina-file-editor.css"/>
     <link rel="stylesheet" type="text/css" href="css/menu-bar.css"/>
