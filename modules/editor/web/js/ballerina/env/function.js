--- conflicted
+++ resolved
@@ -30,11 +30,8 @@
             EventChannel.call(this, args);
             this._name = _.get(args, 'name', '');
             this._id = _.get(args, 'id', '');
-<<<<<<< HEAD
-=======
             this._parameters = _.get(args, 'parameters', []);
             this._returnParams = _.get(args, 'returnParams', []);
->>>>>>> 2aa75b9c
         };
 
         Function.prototype = Object.create(EventChannel.prototype);
@@ -75,8 +72,6 @@
         };
 
         /**
-<<<<<<< HEAD
-=======
          * sets the parameters
          * @param [object] parameters
          */
@@ -109,18 +104,14 @@
            };
 
         /**
->>>>>>> 2aa75b9c
          * sets values from a json object
          * @param {Object} jsonNode
          */
         Function.prototype.initFromJson = function (jsonNode) {
             this.setName(jsonNode.name);
             this.setId(jsonNode.name);
-<<<<<<< HEAD
-=======
             this.setParameters(jsonNode.parameters);
             this.setReturnParams(jsonNode.returnParams);
->>>>>>> 2aa75b9c
         };
 
         return Function;
