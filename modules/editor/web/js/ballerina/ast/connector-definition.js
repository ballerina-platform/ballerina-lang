/**
 * Copyright (c) 2016, WSO2 Inc. (http://www.wso2.org) All Rights Reserved.
 *
 * WSO2 Inc. licenses this file to you under the Apache License,
 * Version 2.0 (the "License"); you may not use this file except
 * in compliance with the License.
 * You may obtain a copy of the License at
 *
 *     http://www.apache.org/licenses/LICENSE-2.0
 *
 * Unless required by applicable law or agreed to in writing,
 * software distributed under the License is distributed on an
 * "AS IS" BASIS, WITHOUT WARRANTIES OR CONDITIONS OF ANY
 * KIND, either express or implied. See the License for the
 * specific language governing permissions and limitations
 * under the License.
 */
define(['lodash', './node', 'log'], function(_, ASTNode, log){

    /**
     * Constructor for ConnectorDefinition
     * @param {object} args - Constructor arguments
     * @constructor
     */
    var ConnectorDefinition = function(args) {
        ASTNode.call(this, "ConnectorDefinition");
        this.BallerinaASTFactory = this.getFactory();
        this.connector_name = _.get(args, 'connector_name', 'newConnector');
        this.annotations = _.get(args, 'annotations', []);
        this.arguments = _.get(args, 'arguments', []);
    };

    ConnectorDefinition.prototype = Object.create(ASTNode.prototype);
    ConnectorDefinition.prototype.constructor = ConnectorDefinition;

    /**
     * Get the name of connector
     * @return {string} connector_name - Connector Name
     */
    ConnectorDefinition.prototype.getConnectorName = function () {
        return this.connector_name
    };

    /**
     * Get the annotations
     * @return {string[]} annotations - Connector Annotations
     */
    ConnectorDefinition.prototype.getAnnotations = function () {
        return this.annotations
    };

    /**
     * Get the connector Arguments
     * @return {Object[]} arguments - Connector Arguments
     */
    ConnectorDefinition.prototype.getArguments = function () {
        var argumentsList = [];
        var self = this;
        _.forEach(this.getChildren(), function (child) {
            if (self.BallerinaASTFactory.isArgument(child)) {
                argumentsList.push(child);
            }
        });
        return argumentsList;
    };

    /**
     * Adds new argument to the connector definition.
     * @param type - The type of the argument.
     * @param identifier - The identifier of the argument.
     */
    ConnectorDefinition.prototype.addArgument = function(type, identifier) {
        //creating argument
        var newArgument = this.BallerinaASTFactory.createArgument();
        newArgument.setType(type);
        newArgument.setIdentifier(identifier);

        var self = this;

        // Get the index of the last argument declaration.
        var index = _.findLastIndex(this.getChildren(), function (child) {
            return self.BallerinaASTFactory.isArgument(child);
        });

        this.addChild(newArgument, index + 1);
    };

    /**
     * Set the Connector name
     * @param {string} name - Connector Name
     */
    ConnectorDefinition.prototype.setConnectorName = function (name) {
        if (!_.isNil(name) && ASTNode.isValidIdentifier(name)) {
<<<<<<< HEAD
            this.connector_name = name;
=======
            this.setAttribute('connector_name', name);
>>>>>>> 8e84d4b8
        } else {
            var errorString = "Invalid connector name: " + name;
            log.error(errorString);
            throw errorString;
        }
    };

    /**
     * Set the connector annotations
     * @param {string[]} annotations - Connector Annotations
     */
    ConnectorDefinition.prototype.setAnnotations = function (annotations) {
        if (!_.isNil(annotations)) {
            this.setAttribute('annotations', annotations);
        } else {
            log.warn('Trying to set a null or undefined array to annotations');
        }
    };

    /**
     * Set the Connector Arguments
     * @param {object[]} arguments - Connector Arguments
     */
    ConnectorDefinition.prototype.setArguments = function (arguments) {
        if (!_.isNil(arguments)) {
            this.setAttribute('arguments', arguments);
        } else {
            log.warn('Trying to set a null or undefined array to arguments');
        }
    };

    /**
     * Get the variable declarations
     * @return {VariableDeclaration[]}
     */
    ConnectorDefinition.prototype.getVariableDeclarations = function () {
        var variableDeclarations = [];
        var self = this;

        _.forEach(this.getChildren(), function (child) {
            if (self.BallerinaASTFactory.isVariableDeclaration(child)) {
                variableDeclarations.push(child);
            }
        });
        return variableDeclarations;
    };

    /**
     * Adds new variable declaration.
     */
    ConnectorDefinition.prototype.addVariableDeclaration = function (newVariableDeclaration) {
        var self = this;

        // Get the index of the last variable declaration.
        var index = _.findLastIndex(this.getChildren(), function (child) {
            return self.BallerinaASTFactory.isVariableDeclaration(child);
        });

        // index = -1 when there are not any variable declarations, hence get the index for connector
        // declarations.
        if (index == -1) {
            index = _.findLastIndex(this.getChildren(), function (child) {
                return self.BallerinaASTFactory.isConnectorDeclaration(child);
            });
        }

        this.addChild(newVariableDeclaration, index + 1);
    };

    /**
     * Remove a variable declaration.
     */
    ConnectorDefinition.prototype.removeVariableDeclaration = function (variableDeclaration) {
        this.removeChild(variableDeclaration)
    };

    /**
     * initialize ConnectorDefinition from json object
     * @param {Object} jsonNode to initialize from
     * @param {string} [jsonNode.connector_name] - Name of the service definition
     * @param {string} [jsonNode.annotations] - Annotations of the function definition
     */
    ConnectorDefinition.prototype.initFromJson = function (jsonNode) {
        var self = this;
        this.connector_name = jsonNode.connector_name;

        // Populate the annotations array
        for (var itr = 0; itr < this.getAnnotations().length; itr ++) {
            var key = this.getAnnotations()[itr].key;
            for (var itrInner = 0; itrInner < jsonNode.annotations.length; itrInner ++) {
                if (jsonNode.annotations[itrInner].annotation_name === key) {
                    this._annotations[itr].value = jsonNode.annotations[itrInner].annotation_value;
                }
            }
        }
        _.each(jsonNode.children, function (childNode) {
            var child = self.BallerinaASTFactory.createFromJson(childNode);
            self.addChild(child);
            child.initFromJson(childNode);
        });
    };

    /**
     * Validates possible immediate child types.
     * @override
     * @param node
     * @return {boolean}
     */
    ConnectorDefinition.prototype.canBeParentOf = function (node) {
        return this.BallerinaASTFactory.isConnectorAction(node)
            || this.BallerinaASTFactory.isVariableDeclaration(node)
            || this.BallerinaASTFactory.isConnectorDeclaration(node);
    };

    return ConnectorDefinition;
});<|MERGE_RESOLUTION|>--- conflicted
+++ resolved
@@ -91,11 +91,7 @@
      */
     ConnectorDefinition.prototype.setConnectorName = function (name) {
         if (!_.isNil(name) && ASTNode.isValidIdentifier(name)) {
-<<<<<<< HEAD
-            this.connector_name = name;
-=======
             this.setAttribute('connector_name', name);
->>>>>>> 8e84d4b8
         } else {
             var errorString = "Invalid connector name: " + name;
             log.error(errorString);
