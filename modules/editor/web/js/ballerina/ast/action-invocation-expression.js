--- conflicted
+++ resolved
@@ -74,7 +74,7 @@
      * @param {string} actionConnectorName
      */
     ActionInvocationExpression.prototype.setActionConnectorName = function (actionConnectorName) {
-        this.setAttribute('_actionPackageName', actionConnectorName);
+        this.setAttribute('_actionConnectorName', actionConnectorName);
     };
     /**
      * Get action connector Name
@@ -110,27 +110,10 @@
         return this._connector;
     };
 
-<<<<<<< HEAD
     ActionInvocationExpression.prototype.setConnector = function(connector){
         if(!_.isNil(connector)){
             this._connector = connector;
         }
-=======
-    /**
-     * Set Message Variable Reference
-     * @param {string} messageVariableReference
-     */
-    ActionInvocationExpression.prototype.setMessageVariableReference = function (messageVariableReference) {
-        this.setAttribute('_messageVariableReference', messageVariableReference);
-    };
-
-    /**
-     * Get Message variable reference
-     * @returns {string}
-     */
-    ActionInvocationExpression.prototype.getMessageVariableReference = function () {
-        return this._messageVariableReference;
->>>>>>> 15b9e470
     };
 
     /**
