/**
 * Copyright (c) 2016, WSO2 Inc. (http://www.wso2.org) All Rights Reserved.
 *
 * WSO2 Inc. licenses this file to you under the Apache License,
 * Version 2.0 (the "License"); you may not use this file except
 * in compliance with the License.
 * You may obtain a copy of the License at
 *
 *     http://www.apache.org/licenses/LICENSE-2.0
 *
 * Unless required by applicable law or agreed to in writing,
 * software distributed under the License is distributed on an
 * "AS IS" BASIS, WITHOUT WARRANTIES OR CONDITIONS OF ANY
 * KIND, either express or implied. See the License for the
 * specific language governing permissions and limitations
 * under the License.
 */
define(['lodash', 'd3','log', './simple-statement-view', './../ast/action-invocation-expression', './point', 'd3utils', './../ast/ballerina-ast-factory'],
    function (_, d3, log, SimpleStatementView, ActionInvocationExpression, Point, D3Utils, BallerinaASTFactory) {

        var ActionInvocationStatementView = function (args) {
            SimpleStatementView.call(this, args);
            this._connectorView = {};

            if (_.isNil(this._container)) {
                log.error("Container for action statement is undefined." + this._container);
                throw "Container for action statement is undefined." + this._container;
            }

            this.getBoundingBox().fromTopCenter(this._topCenter, this._viewOptions.width, this._viewOptions.height);
            this._processorConnector = undefined;
            this._processorConnector2 = undefined;
            this._forwardArrowHead = undefined;
            this._backArrowHead = undefined;
            this._arrowGroup = undefined;

        };

        ActionInvocationStatementView.prototype = Object.create(SimpleStatementView.prototype);
        ActionInvocationStatementView.prototype.constructor = ActionInvocationStatementView;


        ActionInvocationStatementView.prototype.init = function(){
            this.getModel().on("drawConnectionForAction",this.drawActionConnections,this);
            Object.getPrototypeOf(this.constructor.prototype).init.call(this);
        };
        ActionInvocationStatementView.prototype.setDiagramRenderingContext = function(context){
            this._diagramRenderingContext = context;
        };
        ActionInvocationStatementView.prototype.getDiagramRenderingContext = function(){
            return this._diagramRenderingContext;
        };

        // TODO : Please revisit this method. Needs a refactor
        ActionInvocationStatementView.prototype.drawActionConnections = function(startPoint){
            // Action invocation model is the child of the right operand
            var actionInvocationModel = this._model.getChildren()[1].getChildren()[0];
            log.debug("Drawing connections for http connector actions");
            // TODO : Please alter this logic
            if(!_.isNil(this.getModel().getConnector())) {
                var connector = this.getDiagramRenderingContext().getViewModelMap()[this.messageManager.getActivatedDropTarget().id];
                actionInvocationModel.setConnector(this.messageManager.getActivatedDropTarget());
                this.renderArrows(this.getDiagramRenderingContext());
            }
        };

        ActionInvocationStatementView.prototype.setModel = function (model) {
            var actionInvocationModel = this._model.getChildren()[1].getChildren()[0];
            if (!_.isNil(model) && model instanceof ActionInvocationExpression) {
                actionInvocationModel = model;
            } else {
                log.error("Action statement definition is undefined or is of different type." + model);
                throw "Action statement definition is undefined or is of different type." + model;
            }
        };

        ActionInvocationStatementView.prototype.setConnectorView = function(view){
            this._connectorView = view;
        };
        ActionInvocationStatementView.prototype.getConnectorView = function(){
            return this._connectorView;
        };


        /**
         * Rendering the view for get-Action statement.
         * @returns {group} The svg group which contains the elements of the action statement view.
         */
        ActionInvocationStatementView.prototype.render = function (renderingContext) {
            var self = this;
            var model = this.getModel();
            // Calling super class's render function.
            (this.__proto__.__proto__).render.call(this, renderingContext);
            // Setting display text.
            this.renderDisplayText(model.getStatementString());

            /* Action invocation statement is generally an assignment statement, where the action invocation model is
             the child of the right operand. */
            var actionInvocationModel = model.getChildren()[1].getChildren()[0];
            var connectorModel = actionInvocationModel.getConnector();
            actionInvocationModel.accept(this);
            if (!_.isUndefined(connectorModel)) {
                this.connector = this.getDiagramRenderingContext().getViewOfModel(connectorModel);
            }
            else {
                var siblingConnectors = this._parent._model.children;
                _.some(siblingConnectors, function (key, i) {
                    if (BallerinaASTFactory.isConnectorDeclaration(siblingConnectors[i])) {
                        var connectorReference = siblingConnectors[i];
                        actionInvocationModel._connector = connectorReference;
                        self.messageManager.setMessageSource(actionInvocationModel);
                        self.messageManager.updateActivatedTarget(connectorReference);
                        return true;
                    }
                });
            }

            this.renderProcessorConnectPoint(renderingContext);
            this.renderArrows(renderingContext);

            // Creating property pane
            var editableProperty = {
                    propertyType: "text",
                    key: "Action Invocation",
                    model: model,
                    getterMethod: model.getStatementString,
                    setterMethod: model.setStatementString
            };

            this._createPropertyPane({
<<<<<<< HEAD
                model: this._model,
                statementGroup: assignmentStatementGroup,
=======
                model: model,
                statementGroup: this.getStatementGroup(),
>>>>>>> ab67ffc2
                editableProperties: editableProperty
            });
            this.listenTo(model, 'update-property-text', this.updateStatementText);

            // mouse events for 'processorConnectPoint'
            this.processorConnectPoint.on("mousedown", function () {
                d3.event.preventDefault();
                d3.event.stopPropagation();
                var x =  parseFloat(self.processorConnectPoint.attr('cx'));
                var y =  parseFloat(self.processorConnectPoint.attr('cy'));
                var sourcePoint = self.toGlobalCoordinates(new Point(x, y));

                self.messageManager.startDrawMessage(actionInvocationModel, sourcePoint);
                self.messageManager.setTypeBeingDragged(true);
            });
            this.processorConnectPoint.on("mouseover", function () {
                self.processorConnectorPoint
                    .style("fill", "#444")
                    .style("fill-opacity", 0.5)
                    .style("cursor", 'url(images/BlackHandwriting.cur), pointer');
            });
            this.processorConnectPoint.on("mouseout", function () {
                self.processorConnectorPoint.style("fill-opacity", 0.01);
            });

            this.getBoundingBox().on('top-edge-moved', function(dy){
                self.processorConnectorPoint.attr('cy',  parseFloat(self.processorConnectorPoint.attr('cy')) + dy);
            });
        };

        ActionInvocationStatementView.prototype.renderArrows = function (context) {
            this.setDiagramRenderingContext(context);
            var actionInvocationModel = this._model.getChildren()[1].getChildren()[0];
            var connectorModel = actionInvocationModel.getConnector();

            if(!_.isUndefined(connectorModel)) {
                this.connector = this.getDiagramRenderingContext().getViewOfModel(connectorModel);
            }

            if(!_.isUndefined(this.connector)) {
                var parent = this.getStatementGroup();
                this._arrowGroup = D3Utils.group(parent).attr("transform", "translate(0,0)");
                var width = this.getBoundingBox().w();
                var height = this.getBoundingBox().h();
                var x = this.getBoundingBox().getLeft();
                var y = this.getBoundingBox().getTop();
                var sourcePointX = x + width;
                var sourcePointY = y + height / 2;

                var startPoint = new Point(sourcePointX, sourcePointY);
                var connectorCenterPointX = this.connector.getMiddleLineCenter().x();
                var connectorCenterPointY = this.connector.getMiddleLineCenter().y();
                var startX = Math.round(startPoint.x());
                this._processorConnector = D3Utils.line(Math.round(startPoint.x()), Math.round(startPoint.y()), Math.round(connectorCenterPointX),
                    Math.round(startPoint.y()), this._arrowGroup).classed("action-line", true);
                this._forwardArrowHead = D3Utils.inputTriangle(Math.round(connectorCenterPointX) - 5, Math.round(startPoint.y()), this._arrowGroup).classed("action-arrow", true);
                this._processorConnector2 = D3Utils.line(Math.round(startPoint.x()), Math.round(startPoint.y()) + 8, Math.round(connectorCenterPointX),
                    Math.round(startPoint.y()) + 8, this._arrowGroup).classed("action-dash-line", true);
                this._backArrowHead = D3Utils.outputTriangle(Math.round(startPoint.x()), Math.round(startPoint.y()) + 8, this._arrowGroup).classed("action-arrow", true);

                this.getBoundingBox().on('moved', function (offset) {
                    var transformX = this._arrowGroup.node().transform.baseVal.consolidate().matrix.e;
                    var transformY = this._arrowGroup.node().transform.baseVal.consolidate().matrix.f;
                    this._arrowGroup.node().transform.baseVal.getItem(0).setTranslate(transformX + offset.dx, transformY + offset.dy);
                }, this);

                this.processorConnectPoint.style("display", "none");

                var arrowHeadEnd = D3Utils.circle(Math.round(connectorCenterPointX) - 5, Math.round(startPoint.y()), 10, parent);
                arrowHeadEnd
                    .attr("fill-opacity", 0.01)
                    .style("fill", "#444");

                this.arrowHeadEndPoint = arrowHeadEnd;

                var self = this;

                this.arrowHeadEndPoint.on("mousedown", function () {
                    d3.event.preventDefault();
                    d3.event.stopPropagation();

                    var x =  parseFloat(self.arrowHeadEndPoint.attr('cx'));
                    var y =  parseFloat(self.arrowHeadEndPoint.attr('cy'));
                    var x1 =  parseFloat(self._processorConnector.attr('x1'));
                    var y1 =  parseFloat(self._processorConnector.attr('y1'));

                    var sourcePoint = self.toGlobalCoordinates(new Point(x, y));
                    var connectorPoint = self.toGlobalCoordinates(new Point(x1, y1));

                    self.messageManager.startDrawMessage(actionInvocationModel, sourcePoint, connectorPoint);
                    self.messageManager.setTypeBeingDragged(true);

                    self._forwardArrowHead.remove();
                    self._processorConnector.remove();
                    self._processorConnector2.remove();
                    self._backArrowHead.remove();
                    self.arrowHeadEndPoint.remove();
                });

                this.arrowHeadEndPoint.on("mouseover", function () {
                    arrowHeadEnd
                        .style("fill-opacity", 0.5)
                        .style("cursor", 'url(images/BlackHandwriting.cur), pointer');
                });

                this.arrowHeadEndPoint.on("mouseout", function () {
                    arrowHeadEnd.style("fill-opacity", 0.01);
                });
            }
        };

        ActionInvocationStatementView.prototype.renderProcessorConnectPoint = function (renderingContext) {
            var boundingBox = this.getBoundingBox();
            var width = boundingBox.w();
            var height = boundingBox.h();
            var x = boundingBox.getLeft();
            var y = boundingBox.getTop();

            var processorConnectPoint = D3Utils.circle((x + width), ((y + height / 2)), 10, this.getStatementGroup());
            processorConnectPoint.attr("fill-opacity", 0.01);
            this.processorConnectPoint = processorConnectPoint;
        };

        /**
         * Remove the forward and the backward arrow heads
         */
        ActionInvocationStatementView.prototype.removeArrows = function () {
            if (!_.isNil(this._arrowGroup) && !_.isNil(this._arrowGroup.node())) {
                d3.select(this._arrowGroup).node().remove();
            }
        };

        /**
         * Covert a point in user space Coordinates to client viewport Coordinates.
         * @param {Point} point a point in current user coordinate system
         */
        ActionInvocationStatementView.prototype.toGlobalCoordinates = function (point) {
            var pt = this.processorConnectPoint.node().ownerSVGElement.createSVGPoint();
            pt.x = point.x();
            pt.y = point.y();
            pt = pt.matrixTransform(this.processorConnectPoint.node().getCTM());
            return new Point(pt.x, pt.y);
        };

        /**
         * Remove statement view callback
         */
        ActionInvocationStatementView.prototype.onBeforeModelRemove = function () {
            this.stopListening(this.getBoundingBox());
            d3.select("#_" +this._model.id).remove();
            this.getDiagramRenderingContext().getViewOfModel(this._model.getParent()).getStatementContainer()
                .removeInnerDropZone(this._model);
            this.removeArrows();
            // resize the bounding box in order to the other objects to resize
            var moveOffset = -this.getBoundingBox().h() - 30;
            this.getBoundingBox().move(0, moveOffset);

        };

        ActionInvocationStatementView.prototype.updateStatementText = function (newStatementText, propertyKey) {
            this._model.setStatementString(newStatementText);
            var displayText = this._model.getStatementString();
            this.renderDisplayText(displayText);
        };

        return ActionInvocationStatementView;

    });<|MERGE_RESOLUTION|>--- conflicted
+++ resolved
@@ -128,13 +128,8 @@
             };
 
             this._createPropertyPane({
-<<<<<<< HEAD
-                model: this._model,
-                statementGroup: assignmentStatementGroup,
-=======
                 model: model,
                 statementGroup: this.getStatementGroup(),
->>>>>>> ab67ffc2
                 editableProperties: editableProperty
             });
             this.listenTo(model, 'update-property-text', this.updateStatementText);
