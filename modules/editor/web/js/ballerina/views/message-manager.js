/**
 * Copyright (c) 2016, WSO2 Inc. (http://www.wso2.org) All Rights Reserved.
 *
 * WSO2 Inc. licenses this file to you under the Apache License,
 * Version 2.0 (the "License"); you may not use this file except
 * in compliance with the License.
 * You may obtain a copy of the License at
 *
 *     http://www.apache.org/licenses/LICENSE-2.0
 *
 * Unless required by applicable law or agreed to in writing,
 * software distributed under the License is distributed on an
 * "AS IS" BASIS, WITHOUT WARRANTIES OR CONDITIONS OF ANY
 * KIND, either express or implied. See the License for the
 * specific language governing permissions and limitations
 * under the License.
 */
define(['log', 'lodash','d3','./point', 'backbone','event_channel', 'ballerina/ast/ballerina-ast-factory'],
    function (log, _, d3,Point, Backbone, EventChannel, BallerinaASTFactory) {

    var MessageManager = function(args) {
        log.debug("Initialising Message Manager");
        this.typeBeingDragged = undefined;
        this._canvas = _.get(args, 'canvas');
    };

    MessageManager.prototype = Object.create(EventChannel.prototype);
    MessageManager.prototype.constructor = MessageManager;

     MessageManager.prototype.setMessageSource = function(source){
         if (!_.isUndefined(source)) {
             this.messageSource = source;
         }
     };
    MessageManager.prototype.getMessageSource = function(){
       return this.messageSource;
    };

    MessageManager.prototype.setMessageTarget = function(destination){
        if (!_.isUndefined(destination)) {
            this.messageTarget = destination;
        }
    };
    MessageManager.prototype.getMessageTarget = function(){
        return this.messageTarget;
    };


    MessageManager.prototype.setActivatedDropTarget = function (dropTarget) {
        if (!_.isUndefined(dropTarget)) {
            this.activatedDropTarget = dropTarget;
        }
    };

    MessageManager.prototype.getActivatedDropTarget = function () {
        return this.activatedDropTarget;
    };
    MessageManager.prototype.setValidateCallBack = function (callBackMethod) {
        if (!_.isUndefined(callBackMethod)) {
            this.validateCallBack = callBackMethod;
        }
    };

    MessageManager.prototype.getValidateCallBack = function () {
        return this.validateCallBack;
    };

    MessageManager.prototype.setActivatedDropTarget = function (activatedDropTarget,validateCallBack) {
        if (!_.isUndefined(activatedDropTarget)) {
            if (!_.isEqual(activatedDropTarget, this.getActivatedDropTarget())){
                /**
                 * @eventMessageManager#drop-target-changed
                 * @type ASTNode
                 */
                // this.trigger('drop-target-changed', activatedDropTarget);
            }
            this.activatedDropTarget = activatedDropTarget;
        }
        if (!_.isUndefined(validateCallBack)) {
            this.setValidateCallBack(validateCallBack);
        }
    };

    /**
     * Set the type being dragged at a given moment.
     * @param type being dragged
     * @param validateDropTargetCallback {DragDropManager~validateDropTargetCallback} - call back to do additional validations on drop target
     *
     */
    MessageManager.prototype.setTypeBeingDragged = function (type, validateDropTargetCallback) {
        if (!_.isUndefined(type)) {
            this.typeBeingDragged = type;
        }
        if (!_.isUndefined(validateDropTargetCallback)) {
            this.validateDropTargetCallback = validateDropTargetCallback;
        }
    };

    /**
     * Gets the type which is being dragged at a given moment - if any.
     * @return type
     */
    MessageManager.prototype.getTypeBeingDragged = function () {
        return this.typeBeingDragged;
    };

    MessageManager.prototype.isOnDrag = function () {
        return !_.isNil(this.typeBeingDragged);
    };

    MessageManager.prototype.isAtValidDropTarget = function(){
        return BallerinaASTFactory.isConnectorDeclaration(this.getActivatedDropTarget());
    };

    MessageManager.prototype.reset = function(){
        /**
         * @event MessageManager#drag-stop
         * @type {ASTNode}
         */
        this.setMessageSource(undefined);
        this.setValidateCallBack( undefined);
        this.setActivatedDropTarget(undefined);
        this.typeBeingDragged = undefined;
    };

    MessageManager.prototype.startDrawMessage = function(source, sourcePoint, connectorPoint){
        var connectorStartPoint,
            connectorEndPoint;

        if(connectorPoint){
            connectorStartPoint = connectorPoint.x();
            connectorEndPoint = connectorPoint.y();
        }
        else{
            connectorStartPoint = sourcePoint.x();
            connectorEndPoint = sourcePoint.y();
        }
        this.setMessageSource(source);
        var self = this,
            container = d3.select(this._canvas.getSVG().get(0));
        var tempLine = container.append("line")
            .attr("x1",connectorStartPoint )
            .attr("y1",connectorEndPoint )
            .attr("x2",sourcePoint.x() )
            .attr("y2",sourcePoint.y() )
            .attr("stroke","#9d9d9d");
        var points = "" +  sourcePoint.x() + "," + (sourcePoint.y() - 5) + " " + ( sourcePoint.x() + 5) + ","
            + (sourcePoint.y()) + " " + sourcePoint.x() + "," + (sourcePoint.y() + 5);
        var arrowPoint = container.append("polyline")
            .attr("points", points);

        container.on("mousemove", function () {
            var m = d3.mouse(this);
            //setting an offset of 5 to avoid the mouse pointer overlapping with the arrow
            tempLine.attr("x2", m[0] - 5);
            tempLine.attr("y2", sourcePoint.y());
            var newPoints = "" +  (m[0] - 5) + "," + (sourcePoint.y() - 5) + " " + ( m[0]) + ","
                + (sourcePoint.y()) + " " +  (m[0]- 5) + "," + ( sourcePoint.y() + 5);
            arrowPoint.attr("points",newPoints);
        });

        container.on("mouseup", function () {
            // unbind current listeners
            container.on("mousemove", null);
            container.on("mouseup", null);

            var startPoint = new Point(tempLine.attr("x1"),tempLine.attr("y1"));
            var endPoint = new Point(tempLine.attr("x2"),tempLine.attr("y2"));

            if(self.isAtValidDropTarget()){
                var connectorReference = self.getActivatedDropTarget();
                self.getMessageSource().setConnector(connectorReference);
<<<<<<< HEAD
=======
                self.getMessageSource().setActionName(self.getMessageSource().getActionName());
>>>>>>> f68d95e0
                self.getMessageSource().setActionPackageName(connectorReference.getConnectorPkgName());
                self.getMessageSource().setActionConnectorName(connectorReference.getConnectorName());
                self.getMessageSource().setConnectorVariableReference(connectorReference.getConnectorVariable());
                //set the right hand expression to set the statement string of the assignment-statement containing the
                //action invocation expression. This is to keep action invocation statement UI and source-gen in sync
                //when action invocation is configured
                if (BallerinaASTFactory.isRightOperandExpression(rightOp = self.getMessageSource().getParent())){
                    rightOp.setRightOperandExpressionString(self.getMessageSource().getExpression());
                }
            }
            tempLine.remove();
            arrowPoint.remove();
            self.getMessageSource().trigger("drawConnectionForAction",startPoint, container);
            self.trigger('drop-target-changed', undefined);
            self.reset();
        });
    };

    return MessageManager;
});
<|MERGE_RESOLUTION|>--- conflicted
+++ resolved
@@ -170,10 +170,6 @@
             if(self.isAtValidDropTarget()){
                 var connectorReference = self.getActivatedDropTarget();
                 self.getMessageSource().setConnector(connectorReference);
-<<<<<<< HEAD
-=======
-                self.getMessageSource().setActionName(self.getMessageSource().getActionName());
->>>>>>> f68d95e0
                 self.getMessageSource().setActionPackageName(connectorReference.getConnectorPkgName());
                 self.getMessageSource().setActionConnectorName(connectorReference.getConnectorName());
                 self.getMessageSource().setConnectorVariableReference(connectorReference.getConnectorVariable());
