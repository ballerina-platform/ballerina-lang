--- conflicted
+++ resolved
@@ -1220,14 +1220,6 @@
             var lastChildArr = [];
 
             this.getConnectorWorkerViewList().forEach(function (worker) {
-<<<<<<< HEAD
-                if (worker.getModel().id === currentWorker.getModel().id && dy < 0) {
-                    // TODO: Refactor logic
-                    // Child we are removing, have not removed from the view list yet
-                    lastChildArr.push(worker.getStatementContainer().getManagedStatements()[worker.getStatementContainer().getManagedStatements() - 2]);
-                } else {
-                    lastChildArr.push(_.last(worker.getStatementContainer().getManagedStatements()));
-=======
                 if (worker instanceof WorkerDeclarationView) {
                     if (worker.getModel().id === currentWorker.getModel().id && dy < 0) {
                         // TODO: Refactor logic
@@ -1236,7 +1228,6 @@
                     } else {
                         lastChildArr.push(_.last(worker.getStatementContainer().getManagedStatements()));
                     }
->>>>>>> 2aa75b9c
                 }
             });
 
