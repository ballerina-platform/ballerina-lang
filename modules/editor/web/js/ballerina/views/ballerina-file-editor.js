/**
 * Copyright (c) 2016, WSO2 Inc. (http://www.wso2.org) All Rights Reserved.
 *
 * WSO2 Inc. licenses this file to you under the Apache License,
 * Version 2.0 (the "License"); you may not use this file except
 * in compliance with the License.
 * You may obtain a copy of the License at
 *
 *     http://www.apache.org/licenses/LICENSE-2.0
 *
 * Unless required by applicable law or agreed to in writing,
 * software distributed under the License is distributed on an
 * "AS IS" BASIS, WITHOUT WARRANTIES OR CONDITIONS OF ANY
 * KIND, either express or implied. See the License for the
 * specific language governing permissions and limitations
 * under the License.
 */
define(['lodash', 'jquery', 'log', './ballerina-view', './service-definition-view',  './function-definition-view', './../ast/ballerina-ast-root',
        './../ast/ballerina-ast-factory', './../ast/package-definition', './source-view', '../swagger/swagger-view',
        './../visitors/source-gen/ballerina-ast-root-visitor','./../visitors/symbol-table/ballerina-ast-root-visitor', './../tool-palette/tool-palette',
        './../undo-manager/undo-manager','./backend', './../ast/ballerina-ast-deserializer', './connector-definition-view', './struct-definition-view',
        './../env/package', './../env/package-scoped-environment', './../env/environment', './constant-definitions-pane-view', './../item-provider/tool-palette-item-provider',
        './package-definition-pane-view','./type-mapper-definition-view'],
    function (_, $, log, BallerinaView, ServiceDefinitionView, FunctionDefinitionView, BallerinaASTRoot, BallerinaASTFactory,
              PackageDefinition, SourceView, SwaggerView, SourceGenVisitor, SymbolTableGenVisitor, ToolPalette, UndoManager, Backend, BallerinaASTDeserializer,
              ConnectorDefinitionView, StructDefinitionView, Package, PackageScopedEnvironment, BallerinaEnvironment,
              ConstantsDefinitionsPaneView, ToolPaletteItemProvider, PackageDefinitionView,TypeMapperDefinitionView) {

        /**
         * The view to represent a ballerina file editor which is an AST visitor.
         * @param {Object} args - Arguments for creating the view.
         * @param {BallerinaASTRoot} args.model - The model for ballerina file editor.
         * @param {Object} args.container - The HTML container to which the view should be added to.
         * @param {Object} [args.viewOptions={}] - Configuration values for the view.
         * @constructor
         */
        var BallerinaFileEditor = function (args) {
            BallerinaView.call(this, args);
            this._canvasList = _.get(args, 'canvasList', []);
            this._debugger = _.get(args, 'debugger'); 
            this._file = _.get(args, 'file');
            this._id = _.get(args, "id", "Ballerina File Editor");

            if (_.isNil(this._model) || !(this._model instanceof BallerinaASTRoot)) {
                log.error("Ballerina AST Root is undefined or is of different type." + this._model);
                throw "Ballerina AST Root is undefined or is of different type." + this._model;
            }


            if (!_.has(args, 'viewOptions.backend')){
                log.error("Backend is not defined.");
                // not throwing an exception for now since we need to work without a backend.
            }
            this.backend = new Backend(_.get(args, 'viewOptions.backend', {}));
            this._isInSourceView = false;
            this._isInSwaggerView = false;
            this._constantDefinitionsPane = undefined;
            this.deserializer = BallerinaASTDeserializer;
            this.init();
        };

        BallerinaFileEditor.prototype = Object.create(BallerinaView.prototype);
        BallerinaFileEditor.prototype.constructor = BallerinaFileEditor;

        BallerinaFileEditor.prototype.getContent = function(){
            if (this.isInSourceView()) {
                return this._sourceView.getContent();
            } else if (this.isInSwaggerView()) {
             return this._swaggerView.getContent();
            } else {
                return this.generateSource();
            }
        };

        BallerinaFileEditor.prototype.isInSourceView = function(){
            return this._isInSourceView;
        };

        BallerinaFileEditor.prototype.setInSourceView = function(isInSourceView){
            this._isInSourceView = isInSourceView;
            if(isInSourceView){
                this.trigger('source-view-activated');
                this.trigger('design-view-deactivated');
                this.trigger('swagger-view-deactivated');
            } else {
                this.trigger('design-view-activated');
                this.trigger('source-view-deactivated');
                this.trigger('swagger-view-deactivated');
            }
        };

        BallerinaFileEditor.prototype.isInSwaggerView = function(){
            return this._isInSwaggerView;
        };

        BallerinaFileEditor.prototype.setInSwaggerView = function(isInSwaggerView){
            this._isInSwaggerView = isInSwaggerView;
            if(isInSwaggerView){
                this.trigger('source-view-deactivated');
                this.trigger('design-view-deactivated');
                this.trigger('swagger-view-activated');
            } else {
                this.trigger('design-view-activated');
                this.trigger('source-view-deactivated');
                this.trigger('swagger-view-deactivated');
            }
        };

        BallerinaFileEditor.prototype.setModel = function (model) {
            if (!_.isNil(model) && model instanceof BallerinaASTRoot) {
                this._model = model;
                //Registering event listeners
                this._model.on('child-removed', this.childViewRemovedCallback, this);
                this._model.on('child-added', function(child){
                     this.visit(child);
                }, this);
                // make undo-manager capture all tree modifications after initial rendering
                this._model.on('tree-modified', function(event){
                    this.getUndoManager().onUndoableOperation(event);
                    this.trigger("content-modified");
                }, this);
            } else {
                log.error("Ballerina AST Root is undefined or is of different type." + model);
                throw "Ballerina AST Root is undefined or is of different type." + model;
            }
        };

        BallerinaFileEditor.prototype.setCanvasList = function (canvases) {
            if (!_.isNil(canvases)) {
                this._canvasList = canvases;
            } else {
                log.error("Canvas list cannot be undefined or empty." + canvases);
                throw "Canvas list cannot be undefined or empty." + canvases;
            }
        };

        BallerinaFileEditor.prototype.setId = function (id) {
            this._id = id;
        };

        BallerinaFileEditor.prototype.setViewOptions = function (viewOptions) {
            this._viewOptions = viewOptions;
        };

        BallerinaFileEditor.prototype.getModel = function () {
            return this._model;
        };

        BallerinaFileEditor.prototype.getCanvasList = function () {
            return this._canvasList;
        };

        BallerinaFileEditor.prototype.getId = function () {
            return this._id;
        };

        BallerinaFileEditor.prototype.getViewOptions = function () {
            return this._viewOptions;
        };

        BallerinaFileEditor.prototype.canVisitBallerinaASTRoot = function (ballerinaASTRoot) {
            return true;
        };
        BallerinaFileEditor.prototype.visitBallerinaASTRoot = function (ballerinaASTRoot) {

        };

        BallerinaFileEditor.prototype.canVisitServiceDefinition = function (serviceDefinition) {
            return false;
        };

        BallerinaFileEditor.prototype.canVisitFunctionDefinition = function (functionDefinition) {
            return false;
        };

        BallerinaFileEditor.prototype.canVisitPackageDefinition = function (packageDefinition) {
            return false;
        };

        BallerinaFileEditor.prototype.visitPackageDefinition = function (packageDefinition) {
            return true;
        };

        /**
         * Creates a packge definition view for a package definition model and calls it's render.
         * @param packageDefinition
         */
        BallerinaFileEditor.prototype.visitPackageDefinition = function (packageDefinition) {
            var packageDefinitionView = new PackageDefinitionView({
                viewOptions: this._viewOptions,
                container: this._$canvasContainer,
                model: packageDefinition,
                parentView: this,
                toolPalette: this.toolPalette
            });
            this.diagramRenderingContext.getViewModelMap()[packageDefinition.id] = packageDefinitionView;
            packageDefinitionView.render(this.diagramRenderingContext);
        };

        /**
         * Creates a service definition view for a service definition model and calls it's render.
         * @param serviceDefinition
         */
        BallerinaFileEditor.prototype.visitServiceDefinition = function (serviceDefinition) {
            var serviceDefinitionView = new ServiceDefinitionView({
                viewOptions: this._viewOptions,
                container: this._$canvasContainer,
                model: serviceDefinition,
                parentView: this,
                toolPalette: this.toolPalette
            });
            this.diagramRenderingContext.getViewModelMap()[serviceDefinition.id] = serviceDefinitionView;
            serviceDefinitionView.render(this.diagramRenderingContext);

        };

        /**
         * Creates a connector definition view for a connector definition model and calls it's render.
         * @param connectorDefinition
         */
        BallerinaFileEditor.prototype.visitConnectorDefinition = function (connectorDefinition) {
            var connectorDefinitionView = new ConnectorDefinitionView({
                viewOptions: this._viewOptions,
                container: this._$canvasContainer,
                model: connectorDefinition,
                parentView: this,
                toolPalette: this.toolPalette
            });
            this.diagramRenderingContext.getViewModelMap()[connectorDefinition.id] = connectorDefinitionView;
            connectorDefinitionView.render(this.diagramRenderingContext);
        };

        /**
         * Visits FunctionDefinition
         * @param functionDefinition
         */
        BallerinaFileEditor.prototype.visitFunctionDefinition = function (functionDefinition) {
            var functionDefinitionView = new FunctionDefinitionView({
                viewOptions: this._viewOptions,
                container: this._$canvasContainer,
                model: functionDefinition,
                parentView: this,
                toolPalette: this.toolPalette
            });
            this.diagramRenderingContext.getViewModelMap()[functionDefinition.id] = functionDefinitionView;
            functionDefinitionView.render(this.diagramRenderingContext);
        };

        BallerinaFileEditor.prototype.visitStructDefinition = function (structDefinition) {
            var structDefinitionView = new StructDefinitionView({
                viewOptions: this._viewOptions,
                container: this._$canvasContainer,
                model: structDefinition,
                parentView: this,
                toolPalette: this.toolPalette
            });
            this.diagramRenderingContext.getViewModelMap()[structDefinition.id] = structDefinitionView;
            structDefinitionView.render(this.diagramRenderingContext);
        };

        /**
         * Creates a TypeMapperDefinition view for a TypeMapper Definition model and calls it's render.
         * @param typeMapperDefinition
         */
        BallerinaFileEditor.prototype.visitTypeMapperDefinition = function (typeMapperDefinition) {
            var typeMapperDefinitionView = new TypeMapperDefinitionView({
                viewOptions: this._viewOptions,
                container: this._$canvasContainer,
                model: typeMapperDefinition,
                parentView: this,
                toolPalette: this.toolPalette
            });
            typeMapperDefinitionView.render(this.diagramRenderingContext);
            this.diagramRenderingContext.getViewModelMap()[typeMapperDefinition.id] = typeMapperDefinitionView;
        };

        /**
         * Adds the service definitions, function definitions and connector definitions to
         * {@link BallerinaFileEditor#_canvasList} and calls {@link BallerinaFileEditor#render}.
         */
        BallerinaFileEditor.prototype.init = function () {
            var errMsg;
            if (!_.has(this._viewOptions, 'design_view.container')) {
                errMsg = 'unable to find configuration for container';
                log.error(errMsg);
                throw errMsg;
            }
            // this._viewOptions.container is the root div for tab content
            var container = $(this._container).find(_.get(this._viewOptions, 'design_view.container'));
            this._$designViewContainer = container;
            var canvasContainer = $('<div></div>');
            canvasContainer.addClass(_.get(this._viewOptions, 'cssClass.canvas_container'));
            this._$designViewContainer.append(canvasContainer);
            this._$canvasContainer = canvasContainer;
            // check whether container element exists in dom
            if (!container.length > 0) {
                errMsg = 'unable to find container for file editor with selector: ' + _.get(this._viewOptions, 'design_view.container');
                log.error(errMsg);
                throw errMsg;
            }

            var toolPaletteItemProvider = new ToolPaletteItemProvider();
            var toolPaletteContainer = $(this._container).find(_.get(this._viewOptions, 'design_view.tool_palette.container')).get(0);
            var toolPaletteOpts = _.clone(_.get(this._viewOptions, 'design_view.tool_palette'));
            toolPaletteOpts.itemProvider = toolPaletteItemProvider;
            toolPaletteOpts.container = toolPaletteContainer;
            toolPaletteOpts.ballerinaFileEditor = this;
            this.toolPalette = new ToolPalette(toolPaletteOpts);

            this._createPackagePropertyPane(canvasContainer);

            // init undo manager
            this._undoManager = new UndoManager();

            this._environment =  new PackageScopedEnvironment();
            this._package = this._environment.getCurrentPackage();
        };

        /**
         * Rendering the view for each canvas in {@link BallerinaFileEditor#_canvasList}.
         * @param parent - The parent container.
         * @param options - View options of the file editor.
         */
        BallerinaFileEditor.prototype.render = function (diagramRenderingContext, parent, options) {
            this.diagramRenderingContext = diagramRenderingContext;
            //TODO remove this for adding filecontext to the map
            this.diagramRenderingContext.ballerinaFileEditor = this;
            this.diagramRenderingContext.packagedScopedEnvironemnt = this._environment;
            // adding current package to the tool palette with functions, connectors, actions etc. of the current package
            this.addCurrentPackageToToolPalette();

            //adding default packages TODO : this needs to be rendered by referring to imports in the model
            var httpPackage = BallerinaEnvironment.searchPackage("ballerina.net.http");
            this.toolPalette.getItemProvider().addImport(httpPackage[0]);

            // render tool palette
            this.toolPalette.render();

            // Creating the constants view.
            this._createConstantDefinitionsView(this._$canvasContainer);

            this._model.accept(this);

            var self = this;

            // container for per-tab source view TODO improve source view to wrap this logic
            var sourceViewContainer = $(this._container).find(_.get(this._viewOptions, 'source_view.container'));
            var aceEditorContainer = $('<div></div>');
            aceEditorContainer.addClass(_.get(this._viewOptions, 'cssClass.text_editor_class'));
            sourceViewContainer.append(aceEditorContainer);
            var sourceViewOpts = _.clone(_.get(this._viewOptions, 'source_view'));
            _.set(sourceViewOpts, 'container', aceEditorContainer.get(0));
            _.set(sourceViewOpts, 'content', "");
            _.set(sourceViewOpts, 'debugger', this._debugger);
            this._sourceView = new SourceView(sourceViewOpts);

            this._sourceView.on('add-breakpoint', function (row) {
                self.trigger('add-breakpoint', row);
            });
          
            this._sourceView.on('modified', function () {
                self._undoManager.reset();
                self.trigger('content-modified');
            });

            this._sourceView.on('remove-breakpoint', function (row) {
                self.trigger('remove-breakpoint', row);
            });

            this._sourceView.on('dispatch-command', function (id) {
                self.trigger('dispatch-command', id);
            });

            this._sourceView.render();

<<<<<<< HEAD
            // container for per-tab swagger view TODO improve swagger view to wrap this logic
            var swaggerViewContainer = $(this._container).find(_.get(this._viewOptions, 'swagger_view.container'));
            var swaggerEditorContainer = $('<div></div>');
            swaggerViewContainer.append(swaggerEditorContainer);
            var swaggerViewOpts = _.clone(_.get(this._viewOptions, 'swagger_view'));
            _.set(swaggerViewOpts, 'container', swaggerEditorContainer.get(0));
            _.set(swaggerViewOpts, 'content', "");
            this._swaggerView = new SwaggerView(swaggerViewOpts);
            this._swaggerView.render();
=======
            var lastRenderedTimestamp = this._file.getLastPersisted();
>>>>>>> 9519b8cf

            var sourceViewBtn = $(this._container).find(_.get(this._viewOptions, 'controls.view_source_btn'));
            sourceViewBtn.click(function () {
                lastRenderedTimestamp = self._file.getLastPersisted();
                var generatedSource = self.generateSource();
                self.toolPalette.hide();
                // Get the generated source and append it to the source view container's content
                self._sourceView.setContent(generatedSource);
                sourceViewContainer.show();
                self._$designViewContainer.hide();
                designViewBtn.show();
                swaggerViewBtn.show();
                sourceViewBtn.hide();
                self.setInSourceView(true);
                self.setInSwaggerView(false);
         });

             var swaggerViewBtn = $(this._container).find(_.get(this._viewOptions, 'controls.view_swagger_btn'));
             swaggerViewBtn.click(function () {
                 self.toolPalette.hide();
                 var generatedSource = self.generateSource();
                 var generatedSwagger = {swagger: 2.0, info: {title: "Ballerina Default API", version : ""}, paths: {}};

                 var backend = new Backend({url : "http://localhost:8289/services/convert-ballerina"});
                 var response = backend.call("POST", {
                     "name": "CalculatorService",
                     "description": "null",
                     "swaggerDefinition": "null",
                     "ballerinaDefinition": generatedSource
                 }, [{name: "expectedType", value: "ballerina"}]);

                 if (!response.error) {
                     generatedSwagger = response.swaggerDefinition;
                 }

                 self.toolPalette.hide();
                 // Get the generated swagger and append it to the swagger view container's content
                 self._swaggerView.setContent(generatedSwagger);
    
                 swaggerViewContainer.show();
                 sourceViewContainer.hide();
                 self._$designViewContainer.hide();
                 designViewBtn.show();
                 swaggerViewBtn.hide();
                 self.setInSwaggerView(true);
                 self.setInSourceView(false);
            });

            var designViewBtn = $(this._container).find(_.get(this._viewOptions, 'controls.view_design_btn'));
            designViewBtn.click(function () {
                // re-parse if there are modifications to source
<<<<<<< HEAD
                var isSourceChanged = !self._sourceView.isClean();
                if (isSourceChanged) {
                    var source = self.getContent();
=======
                var isSourceChanged = !self._sourceView.isClean(),
                    savedWhileInSourceView = lastRenderedTimestamp < self._file.getLastPersisted();
                if (isSourceChanged || savedWhileInSourceView) {
                    var source = self._sourceView.getContent();
>>>>>>> 9519b8cf
                    var response = self.backend.parse(source);
                    //if there are errors display the error.
                    //@todo: proper error handling need to get the service specs
                    if (response.error != undefined && response.error) {
                        $(_.get(self._viewOptions, 'dialog_boxes.parser_error')).modal();
                        return;
                    }
                    //if no errors display the design.
                    //@todo
                    var root = self.deserializer.getASTModel(response);
                    self.setModel(root);
                    // reset source editor delta stack
                    self._sourceView.markClean();
                }
                //canvas should be visible before you can call reDraw. drawing dependednt on attr:offsetWidth
                self.toolPalette.show();
                sourceViewContainer.hide();
                swaggerViewContainer.hide();
                self._$designViewContainer.show();
                sourceViewBtn.show();
                swaggerViewBtn.show();
                designViewBtn.hide();
                self.setInSourceView(false);
<<<<<<< HEAD
                self.setInSwaggerView(false);
                if(isSourceChanged){
=======
                if(isSourceChanged || savedWhileInSourceView){
>>>>>>> 9519b8cf
                    // reset undo manager for the design view
                    self.getUndoManager().reset();
                    self.reDraw();
                }
            });
            // activate design view by default
            designViewBtn.hide();
            sourceViewContainer.hide();
            swaggerViewContainer.hide();
            this.initDropTarget();
    };

        /**
         * Returns a package object with functions, connectors,
         * actions etc. of the current package
         * @returns {Object}
         */
        BallerinaFileEditor.prototype.generateCurrentPackage = function () {
            var symbolTableGenVisitor = new SymbolTableGenVisitor(this._package, this._model);
            this._model.accept(symbolTableGenVisitor);
            return symbolTableGenVisitor.getPackage();
        };

        /**
         * adding current package to the tool palette with functions, connectors,
         * actions etc. of the current package
         */
        BallerinaFileEditor.prototype.addCurrentPackageToToolPalette = function () {
            this.toolPalette.getItemProvider().addImport(this.generateCurrentPackage());
        };

    BallerinaFileEditor.prototype.initDropTarget = function() {
        var self = this,
            dropActiveClass = _.get(this._viewOptions, 'cssClass.design_view_drop');

        // on hover over canvas area
        this._$canvasContainer
            .mouseover(function(event){

            //if someone is dragging a tool from tool-palette
            if(self.toolPalette.dragDropManager.isOnDrag()){

                if(_.isEqual(self.toolPalette.dragDropManager.getActivatedDropTarget(), self)){
                    return;
                }

                // register this as a drop target and validate possible types of nodes to drop - second arg is a call back to validate
                // tool view will use this to provide feedback on impossible drop zones
                self.toolPalette.dragDropManager.setActivatedDropTarget(self._model);

                // indicate drop area
                self._$canvasContainer.addClass(dropActiveClass);

                // reset ui feed back on drop target change
                self.toolPalette.dragDropManager.once("drop-target-changed", function(){
                    self._$canvasContainer.removeClass(dropActiveClass);
                });
            }
            event.stopPropagation();
        }).mouseout(function(event){
            // reset ui feed back on hover out
            if(self.toolPalette.dragDropManager.isOnDrag()){
                if(_.isEqual(self.toolPalette.dragDropManager.getActivatedDropTarget(), self._model)){
                    self.toolPalette.dragDropManager.clearActivatedDropTarget();
                }
            }
            event.stopPropagation();
        })
    };

        /**
         * generate Ballerina source for this editor page
         * @returns {*}
         */
        BallerinaFileEditor.prototype.generateSource = function () {
            // Visit the ast model and generate the source
            var sourceGenVisitor = new SourceGenVisitor();
            this._model.accept(sourceGenVisitor);
            return sourceGenVisitor.getGeneratedSource();
        };

        /**
         * Creating the package view of a ballerina-file-editor.
         * @param canvasContainer - The canvas container.
         * @private
         */
        BallerinaFileEditor.prototype._createPackagePropertyPane = function (canvasContainer) {
            var self = this;
            var topRightControlsContainer = $(canvasContainer).siblings(".top-right-controls-container");
            var propertyPane = topRightControlsContainer.children(".top-right-controls-container-editor-pane");

            var packageButton = $(propertyPane).parent().find(".package-btn");

            // Package button click event.
            $(packageButton).click(function (event) {
                // If property pane is already shown, cancel this event.
                if (!(propertyPane.css("display") == "none")) {
                    return;
                }

                // Stopping propagation for the package button.
                event.stopPropagation();

                // Darkening the package button.
                packageButton.css("opacity", 1);

                // Showing the property pane.
                propertyPane.show();

                // Cancelling all event propagation when clicked on the property pane.
                $(propertyPane).click(function (event) {
                    log.debug("Property pane clicked");
                    event.stopPropagation();
                });

                var importPackageTextBox = propertyPane.find(".action-content-wrapper-heading input[type=text]");
                var addImportButton = $(propertyPane).find(".action-icon-wrapper");

                // Click event for adding an import.
                $(addImportButton).click(function () {
                    // TODO : Validate new import package name.
                    if (importPackageTextBox.val() != "") {
                        var currentASTRoot = self.getModel();
                        log.debug("Adding new import");

                        // Creating new import.
                        var newImportDeclaration = BallerinaASTFactory.createImportDeclaration();
                        newImportDeclaration.setPackageName(importPackageTextBox.val());

                        currentASTRoot.addImport(newImportDeclaration);

                        //Clear the import value box
                        importPackageTextBox.val("");

                        // Updating current imports view.
                        addImportsToView(currentASTRoot, propertyPane.find(".imports-wrapper"));
                    }
                });

                // Add new import upon enter key.
                $(importPackageTextBox).on("change paste keydown", function (e) {
                    if (e.which == 13) {
                        addImportButton.click();
                    }
                });

                $(importPackageTextBox).focus();

                var importsWrapper = propertyPane.find(".imports-wrapper");

                // Adding current imports to view.
                addImportsToView(self.getModel(), importsWrapper);

                // When clicked outside of the property pane.
                $(window).click(function () {
                    log.debug("Window Click");
                    propertyPane.hide();

                    // Unbinding all events.
                    $(this).unbind("click");
                    $(addImportButton).unbind("click");
                    $(propertyPane).unbind("click");

                    // Resetting import text box.
                    $(importPackageTextBox).val("");

                    // Resetting the opacity of the package button.
                    packageButton.removeAttr("style");
                });

                /**
                 * Removes the existing imports in the "Current imports" section and recreating them.
                 * @param {BallerinaASTRoot} model - The ballerina ast root model.
                 * @param importsWrapper - The html <div> tag to which an import view to be appended to.
                 */
                function addImportsToView(model, importsWrapper) {
                    // Removing existing imports.
                    $(importsWrapper).children("div").each(function () {
                        $(this).remove();
                    });

                    // Creating the imports according to the model.
                    _.forEach(model.getImportDeclarations(), function (importDeclaration) {
                        // Adding the imports.
                        var importWrapper = $("<div/>").appendTo(importsWrapper);
                        var importPackageNameSpan = $("<span>" + importDeclaration.getPackageName() + "</span>").appendTo(importWrapper);
                        var importDelete = $("<i class='fw fw-cancel'></i>").appendTo(importWrapper);

                        // Creating import delete event.
                        $(importDelete).click({
                            model: model,
                            wrapper: importWrapper,
                            packageName: importDeclaration.getPackageName()
                        }, function (event) {
                            log.debug("Delete import clicked :" + event.data.packageName);
                            $(event.data.wrapper).remove();
                            event.data.model.deleteImport(event.data.packageName);
                        });
                    });
                }
            });
        };

        BallerinaFileEditor.prototype.reDraw = function (args) {
            if (!_.has(this._viewOptions, 'design_view.container')) {
                errMsg = 'unable to find configuration for container';
                log.error(errMsg);
                throw errMsg;
            }
            // this._viewOptions.container is the root div for tab content
            var container = $(this._container).find(_.get(this._viewOptions, 'design_view.container'));
            //remove the old canves before creating a new one.
            var canvas = container.find('div.canvas-container');
            canvas.remove();

            this._$designViewContainer = container;
            var canvasContainer = $('<div></div>');
            canvasContainer.addClass(_.get(this._viewOptions, 'cssClass.canvas_container'));
            this._$designViewContainer.append(canvasContainer);
            this._$canvasContainer = canvasContainer;
            // check whether container element exists in dom
            if (!container.length > 0) {
                errMsg = 'unable to find container for file editor with selector: ' + _.get(this._viewOptions, 'design_view.container');
                log.error(errMsg);
                throw errMsg;
            }
            // Creating the constants view.
            this._createConstantDefinitionsView(this._$canvasContainer);

            // adding current package to the tool palette with functions, connectors, actions etc. of the current package
            this.addCurrentPackageToToolPalette();
            this._model.accept(this);
            this.initDropTarget();
            this.trigger('redraw');
        };

        BallerinaFileEditor.prototype.getUndoManager = function(){
            return this._undoManager;
        };

        BallerinaFileEditor.prototype.getSourceView = function(){
            return this._sourceView;
        };

        BallerinaFileEditor.prototype._createConstantDefinitionsView = function(container) {

            var constantsWrapper = $("<div/>",{
                class: "constant-definition-main-wrapper"
            }).appendTo(container);

            var constantsDefinitionPaneProperties = {
                model: this.getModel(),
                paneAppendElement: constantsWrapper,
                view: this
            };

            this._constantDefinitionsPane = new ConstantsDefinitionsPaneView(constantsDefinitionPaneProperties);

            this._constantDefinitionsPane.createConstantDefinitionPane();
        };

        BallerinaFileEditor.prototype.highlightExecutionPoint = function () {
            this._sourceView._editor.selection.moveCursorToPosition({row: 1, column: 0});
            this._sourceView._editor.selection.selectLine();
        };


        BallerinaFileEditor.prototype.debugHit = function (position) {
            this._sourceView.debugHit(position);
        };        

        return BallerinaFileEditor;
    });
<|MERGE_RESOLUTION|>--- conflicted
+++ resolved
@@ -373,7 +373,8 @@
 
             this._sourceView.render();
 
-<<<<<<< HEAD
+            var lastRenderedTimestamp = this._file.getLastPersisted();
+
             // container for per-tab swagger view TODO improve swagger view to wrap this logic
             var swaggerViewContainer = $(this._container).find(_.get(this._viewOptions, 'swagger_view.container'));
             var swaggerEditorContainer = $('<div></div>');
@@ -383,10 +384,7 @@
             _.set(swaggerViewOpts, 'content', "");
             this._swaggerView = new SwaggerView(swaggerViewOpts);
             this._swaggerView.render();
-=======
-            var lastRenderedTimestamp = this._file.getLastPersisted();
->>>>>>> 9519b8cf
-
+            
             var sourceViewBtn = $(this._container).find(_.get(this._viewOptions, 'controls.view_source_btn'));
             sourceViewBtn.click(function () {
                 lastRenderedTimestamp = self._file.getLastPersisted();
@@ -437,16 +435,10 @@
             var designViewBtn = $(this._container).find(_.get(this._viewOptions, 'controls.view_design_btn'));
             designViewBtn.click(function () {
                 // re-parse if there are modifications to source
-<<<<<<< HEAD
-                var isSourceChanged = !self._sourceView.isClean();
-                if (isSourceChanged) {
-                    var source = self.getContent();
-=======
                 var isSourceChanged = !self._sourceView.isClean(),
                     savedWhileInSourceView = lastRenderedTimestamp < self._file.getLastPersisted();
                 if (isSourceChanged || savedWhileInSourceView) {
-                    var source = self._sourceView.getContent();
->>>>>>> 9519b8cf
+                    var source = self.getContent();
                     var response = self.backend.parse(source);
                     //if there are errors display the error.
                     //@todo: proper error handling need to get the service specs
@@ -470,12 +462,8 @@
                 swaggerViewBtn.show();
                 designViewBtn.hide();
                 self.setInSourceView(false);
-<<<<<<< HEAD
                 self.setInSwaggerView(false);
-                if(isSourceChanged){
-=======
                 if(isSourceChanged || savedWhileInSourceView){
->>>>>>> 9519b8cf
                     // reset undo manager for the design view
                     self.getUndoManager().reset();
                     self.reDraw();
