--- conflicted
+++ resolved
@@ -52,15 +52,11 @@
             var packageDefinitionsButton = $("<div class='package-name-btn'></div>")
                                                 .appendTo(packageWrapper);
 
-<<<<<<< HEAD
-            var packageButtonIcon = $("<span class='' data-toggle='tooltip' title='Package Name' data-placement='bottom'>Package</span>")
-=======
             var collpaser = $("<div class='package-add-icon-wrapper btn-icon'/>").appendTo(packageWrapper);
 
             $("<i class='fw fw-right'></i>").appendTo(collpaser);
 
             var packageButtonIcon = $("<span class='btn-icon' data-toggle='tooltip' title='Package Name' data-placement='bottom'>Package</span>")
->>>>>>> 2aa75b9c
                 .appendTo(packageDefinitionsButton).tooltip();
 
             var packageDefinitionsMainWrapper = $("<span class='package-pane'/>")
