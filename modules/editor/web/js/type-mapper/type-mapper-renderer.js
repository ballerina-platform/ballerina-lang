--- conflicted
+++ resolved
@@ -42,15 +42,9 @@
 
 
         this.jsPlumbInstance = jsPlumb.getInstance({
-<<<<<<< HEAD
-            Connector :  self.getConnectorConfig(self.midpoint),
-            Container :this.placeHolderName ,
-            PaintStyle : {
-=======
             Connector: ["Flowchart", {midpoint: self.midpoint}],
             Container: this.placeHolderName,
             PaintStyle: {
->>>>>>> cfcc09cb
                 strokeWidth: 2,
                 //todo : load colors from css
                 stroke: "#3d3d3d",
@@ -58,17 +52,7 @@
                 outlineStroke: "#F7F7F7",
                 outlineWidth: 2
             },
-<<<<<<< HEAD
-            HoverPaintStyle : {
-                strokeWidth: 3,
-                stroke: "#216477",
-                outlineWidth: 4,
-                outlineStroke: "white"
-            },
-            EndpointStyle : { radius:1 },
-=======
             EndpointStyle: {radius: 1},
->>>>>>> cfcc09cb
             ConnectionOverlays: [
                 ["Arrow", {
                     location: 1,
@@ -159,25 +143,6 @@
         return structId.split(this.viewIdSeperator)[0];
     };
 
-<<<<<<< HEAD
-            var PropertyConnection = {
-                sourceStruct: sourceParts[0],
-                sourceProperty: sourceParts[6],
-                sourceType: sourceParts[7],
-                sourceReference: sourceRefObj,
-                targetStruct: targetParts[0],
-                targetProperty: targetParts[6],
-                targetType: targetParts[7],
-                targetReference: targetRefObj
-            };
-
-            self.midpoint= self.midpoint - self.midpointVariance;
-            self.jsPlumbInstance.importDefaults({ Connector : self.getConnectorConfig(self.midpoint)});
-
-            jsPlumbInst.detach(connection);
-            positionFunc(viewId, jsPlumbInst);
-            onDisconnectCallback(PropertyConnection);
-=======
     /**
      * Get the type of the property from the property ID
      * @param propertyId
@@ -215,7 +180,6 @@
             } else {
                 elementId++;
             }
->>>>>>> cfcc09cb
         });
         return propertyNames;
     };
@@ -495,13 +459,8 @@
                 var isValidTypes = self.getPropertyType(params.sourceId) == self.getPropertyType(params.targetId);
                 var connection = self.getConnectionObject(params.sourceId, params.targetId);
                 if (isValidTypes) {
-<<<<<<< HEAD
-                    self.midpoint= self.midpoint + self.midpointVariance;
-                    self.jsPlumbInstance.importDefaults({ Connector : self.getConnectorConfig(self.midpoint)});
-=======
                     self.midpoint = self.midpoint + self.midpointVariance;
                     self.jsPlumbInstance.importDefaults({Connector: ["Flowchart", {midpoint: self.midpoint}]});
->>>>>>> cfcc09cb
                     callback(connection);
                 } else {
                     var compatibleTypeConverters = self.getExistingTypeMappers(typeConverterObj,
@@ -590,18 +549,5 @@
         }
     };
 
-<<<<<<< HEAD
-    /**
-     * Give the flow chart object array for given midpoint
-     * @param {int} midPoint point which flow chart connection should bend
-     * @returns {*[]} flow chart object array
-     */
-    TypeMapperRenderer.prototype.getConnectorConfig = function (midPoint) {
-        return [ "Flowchart", { midpoint: midPoint,
-            stub: [40, 60], cornerRadius: 5, alwaysRespectStubs: true }]
-    }
-
-=======
->>>>>>> cfcc09cb
     return TypeMapperRenderer;
 });