--- conflicted
+++ resolved
@@ -23,12 +23,6 @@
 
     <!-- Ballerina language Test Cases. -->
     <test name="ballerina-lang-test-suite" preserve-order="true" parallel="false">
-<<<<<<< HEAD
-        <packages>
-            <package name="org.wso2.ballerina.lang.expressions"/>
-            <package name="org.wso2.ballerina.lang.statements"/>
-        </packages>
-=======
         <classes>
             <!-- Statements -->
             <class name="org.wso2.ballerina.lang.values.BArrayValueTest"/>
@@ -56,9 +50,8 @@
 
             <!-- Service-->
             <class name="org.wso2.ballerina.lang.service.ServiceTest"/>
-            
+
         </classes>
->>>>>>> 2d0ddc12
     </test>
 
     <!-- Parser Level Test Cases -->
