<?xml version="1.0" encoding="UTF-8"?>
<!--
Copyright (c) 2016, WSO2 Inc. (http://www.wso2.org) All Rights Reserved.

WSO2 Inc. licenses this file to you under the Apache License,
Version 2.0 (the "License"); you may not use this file except
in compliance with the License.
You may obtain a copy of the License at

http://www.apache.org/licenses/LICENSE-2.0

Unless required by applicable law or agreed to in writing,
software distributed under the License is distributed on an
"AS IS" BASIS, WITHOUT WARRANTIES OR CONDITIONS OF ANY
KIND, either express or implied.  See the License for the
specific language governing permissions and limitations
under the License.
-->

<!DOCTYPE suite SYSTEM "http://testng.org/testng-1.0.dtd" >

<suite name="ballerina-test-suite">

    <!-- Ballerina language Test Cases. -->
    <test name="ballerina-lang-test-suite" preserve-order="true" parallel="false">
        <classes>
            <!-- Statements -->
            <class name="org.wso2.ballerina.lang.values.BArrayValueTest"/>

            <!-- Expressions -->
            <class name="org.wso2.ballerina.lang.expressions.FuncInvocationExprTest"/>
            <class name="org.wso2.ballerina.lang.expressions.ArrayAccessExprTest"/>
            <class name="org.wso2.ballerina.lang.expressions.ArrayInitializerExprTest"/>
            <class name="org.wso2.ballerina.lang.expressions.UnaryExprTest"/>
            <class name="org.wso2.ballerina.lang.expressions.InstanceCreationExprTest"/>
            <class name="org.wso2.ballerina.lang.expressions.AddExprTest"/>
            <class name="org.wso2.ballerina.lang.expressions.GreaterLessThanExprTest"/>
            <class name="org.wso2.ballerina.lang.expressions.DivideExprTest"/>
            <class name="org.wso2.ballerina.lang.expressions.MultiplyExprTest"/>
            <class name="org.wso2.ballerina.lang.expressions.BinaryExprTest"/>
            <class name="org.wso2.ballerina.lang.expressions.MapInitializerExprTest"/>
            <class name="org.wso2.ballerina.lang.expressions.MapAccessExprTest"/>
            <class name="org.wso2.ballerina.lang.expressions.NotEqualExprTest"/>

            <!-- Statements -->
            <class name="org.wso2.ballerina.lang.statements.FunctionStmtTest"/>
            <class name="org.wso2.ballerina.lang.statements.WhileStmtTest"/>
            <class name="org.wso2.ballerina.lang.statements.IfElseStmtTest"/>
<<<<<<< HEAD

            <!-- Service-->
            <class name="org.wso2.ballerina.lang.service.ServiceTest"/>
            
=======
            <class name="org.wso2.ballerina.lang.statements.AssignStmtTest"/>
>>>>>>> 76506e81
        </classes>
    </test>

    <!-- Parser Level Test Cases -->
    <test name="ballerina-parser-unit-tests" preserve-order="true" parallel="false">
        <classes>
            <!-- Statements -->
            <class name="org.wso2.ballerina.core.parser.statements.WhileStatementParserTest"/>
            <class name="org.wso2.ballerina.core.parser.statements.IfElseParserTest"/>
            <!-- Negative Test cases -->
            <class name="org.wso2.ballerina.core.parser.negative.InvalidSyntaxParserTest"/>
            <class name="org.wso2.ballerina.core.parser.negative.InvalidSemanticParserTest"/>
        </classes>
    </test>

    <!-- Native Function Related Test Cases. -->
    <test name="ballerina-native-functions-unit-tests" preserve-order="true" parallel="false">
        <packages>
            <package name="org.wso2.ballerina.core.nativeimpl.functions" />
            <package name="org.wso2.ballerina.core.nativeimpl.lang" />
        </packages>
    </test>

    <!-- Native Connectors Related Test Cases -->
    <test name="ballerina-native-connectors-unit-tests" preserve-order="true" parallel="false">
        <packages>
            <package name="org.wso2.ballerina.core.behaviour.nativeimpl.connectors"/>
        </packages>
    </test>
    
    <!-- Runtime Test Cases -->
    <test name="ballerina-runtime-unit-tests" preserve-order="true" parallel="false">
        <packages>
            <package name="org.wso2.ballerina.core.runtime.RuntimeErrorsTest"/>
        </packages>
    </test>
</suite><|MERGE_RESOLUTION|>--- conflicted
+++ resolved
@@ -46,14 +46,11 @@
             <class name="org.wso2.ballerina.lang.statements.FunctionStmtTest"/>
             <class name="org.wso2.ballerina.lang.statements.WhileStmtTest"/>
             <class name="org.wso2.ballerina.lang.statements.IfElseStmtTest"/>
-<<<<<<< HEAD
+            <class name="org.wso2.ballerina.lang.statements.AssignStmtTest"/>
 
             <!-- Service-->
             <class name="org.wso2.ballerina.lang.service.ServiceTest"/>
             
-=======
-            <class name="org.wso2.ballerina.lang.statements.AssignStmtTest"/>
->>>>>>> 76506e81
         </classes>
     </test>
 
