--- conflicted
+++ resolved
@@ -74,13 +74,8 @@
         // Create a global symbol scope
         SymScope symScope = new SymScope(null);
 
-<<<<<<< HEAD
         //        Println println = new Println();
         //        SymbolName symbolName = SymbolUtils.getSymNameWithParams(
-=======
-        //        PrintlnString println = new PrintlnString();
-        //        SymbolName symbolName = SymbolUtils.generateSymbolName(
->>>>>>> 9f94d6fd
         //                "ballerina.lang.system:println",
         //                println.getParameters());
         //
@@ -94,13 +89,8 @@
                 post.getReturnTypesC());
 
 
-<<<<<<< HEAD
 //        Println println = new Println();
 //        SymbolName symbolName = SymbolUtils.getSymNameWithParams(
-=======
-//        PrintlnString println = new PrintlnString();
-//        SymbolName symbolName = SymbolUtils.generateSymbolName(
->>>>>>> 9f94d6fd
 //                "ballerina.lang.system:println",
 //                println.getParameters());
 //
@@ -110,13 +100,8 @@
 
         symScope.insert(symbolName, symbol);
 
-<<<<<<< HEAD
-        Log log = new Log();
+        LogString log = new LogString();
         symbolName = LangModelUtils.getSymNameWithParams(
-=======
-        LogString log = new LogString();
-        symbolName = SymbolUtils.generateSymbolName(
->>>>>>> 9f94d6fd
                 "ballerina.lang.system:log",
                 log.getParameters());
 
