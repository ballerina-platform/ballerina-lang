/*
 *  Copyright (c) 2017, WSO2 Inc. (http://www.wso2.org) All Rights Reserved.
 *
 *  WSO2 Inc. licenses this file to you under the Apache License,
 *  Version 2.0 (the "License"); you may not use this file except
 *  in compliance with the License.
 *  You may obtain a copy of the License at
 *
 *  http://www.apache.org/licenses/LICENSE-2.0
 *
 *  Unless required by applicable law or agreed to in writing,
 *  software distributed under the License is distributed on an
 *  "AS IS" BASIS, WITHOUT WARRANTIES OR CONDITIONS OF ANY
 *  KIND, either express or implied.  See the License for the
 *  specific language governing permissions and limitations
 *  under the License.
 */
package org.ballerinalang.natives.connectors;

import org.ballerinalang.services.MessageProcessor;
import org.ballerinalang.services.dispatchers.DispatcherRegistry;
import org.ballerinalang.services.dispatchers.ResourceDispatcher;
import org.ballerinalang.services.dispatchers.ServiceDispatcher;
import org.ballerinalang.services.dispatchers.http.BallerinaHTTPConnectorListener;
import org.ballerinalang.services.dispatchers.ws.BallerinaWebSocketConnectorListener;
import org.ballerinalang.util.exceptions.BallerinaException;
import org.wso2.carbon.connector.framework.ConnectorManager;
import org.wso2.carbon.messaging.CarbonMessageProcessor;
import org.wso2.carbon.messaging.ClientConnector;
import org.wso2.carbon.messaging.ServerConnector;
import org.wso2.carbon.messaging.ServerConnectorErrorHandler;
import org.wso2.carbon.messaging.exceptions.ServerConnectorException;
import org.wso2.carbon.transport.http.netty.config.ConfigurationBuilder;
import org.wso2.carbon.transport.http.netty.config.ListenerConfiguration;
import org.wso2.carbon.transport.http.netty.config.SenderConfiguration;
import org.wso2.carbon.transport.http.netty.config.TransportsConfiguration;
import org.wso2.carbon.transport.http.netty.contract.HTTPClientConnector;
import org.wso2.carbon.transport.http.netty.contract.HTTPConnectorFactory;
import org.wso2.carbon.transport.http.netty.contract.ServerConnectorFuture;
import org.wso2.carbon.transport.http.netty.contractimpl.HTTPConnectorFactoryImpl;
import org.wso2.carbon.transport.http.netty.listener.ServerBootstrapConfiguration;
import org.wso2.carbon.transport.http.netty.message.HTTPMessageUtil;

import java.io.File;
import java.util.ArrayList;
import java.util.HashMap;
import java.util.List;
import java.util.Map;
import java.util.Optional;
import java.util.ServiceLoader;
import java.util.Set;

/**
 * {@code BallerinaConnectorManager} is responsible for managing all the server connectors with ballerina runtime.
 *
 * @since 0.89
 */
public class BallerinaConnectorManager {

    private ConnectorManager connectorManager = new ConnectorManager();

    private static BallerinaConnectorManager instance = new BallerinaConnectorManager();
    private boolean connectorsInitialized = false;
    private Map<String, ServerConnector> startupDelayedServerConnectors = new HashMap<>();
    private Map<String, org.wso2.carbon.transport.http.netty.contract.ServerConnector>
            startupDelayedHTTPServerConnectors = new HashMap<>();
    private ServerBootstrapConfiguration serverBootstrapConfiguration;
    private TransportsConfiguration trpConfig;
    private CarbonMessageProcessor messageProcessor;

    private final String nettyConfigFile = System.getProperty(HTTP_TRANSPORT_CONF,
                                                              "conf" + File.separator + "transports" +
                                                                      File.separator + "netty-transports.yml");

    HTTPConnectorFactory httpConnectorFactory = new HTTPConnectorFactoryImpl();
    private static final String HTTP_TRANSPORT_CONF = "transports.netty.conf";

    private BallerinaConnectorManager() {
        trpConfig = ConfigurationBuilder.getInstance().getConfiguration(nettyConfigFile);
        serverBootstrapConfiguration = HTTPMessageUtil
                .getServerBootstrapConfiguration(trpConfig.getTransportProperties());
        Set<ListenerConfiguration> listenerConfigurationSet = trpConfig.getListenerConfigurations();

        org.wso2.carbon.transport.http.netty.contract.ServerConnector serverConnector;
        for (ListenerConfiguration listenerConfiguration : listenerConfigurationSet) {
            serverConnector = httpConnectorFactory
                    .getServerConnector(serverBootstrapConfiguration, listenerConfiguration);
            addStartupDelayedHTTPServerConnector(listenerConfiguration.getId(), serverConnector);
        }
    }

    public static BallerinaConnectorManager getInstance() {
        return instance;
    }

    /**
     * Returns the server connector instance associated with the given protocol.
     * 
     * @param id the identifier of the server connector.
     * @return server connector instance.
     */
    public ServerConnector getServerConnector(String id) {
        return connectorManager.getServerConnector(id);
    }

    /**
     * Returns the client connector instance associated with the given protocol.
     * 
     * @param protocol of the client connector.
     * @return client connector instance.
     */
    public ClientConnector getClientConnector(String protocol) {
        return connectorManager.getClientConnector(protocol);
    }

    /**
     * Creates and return a server connector using the given protocol and id. The protocol is used with acquiring the
     * correct server connector provider. An error will be thrown, if there are no server connector provider registered
     * for the given protocol. Throws {@code BallerinaException} error if there were any issues trying to create a new
     * connector instance.
     *
     * @param protocol transport protocol used with finding the correct server connector provider.
     * @param id unique id to use when creating the server connector instance.
     * @param parameters Required parameters to create a server connector
     * @return returns the newly created instance.
     */
    public ServerConnector createServerConnector(String protocol, String id, Map<String, String> parameters) {
        ServerConnector serverConnector;
        try {
            serverConnector = connectorManager.createServerConnector(protocol, id, parameters);
            //TODO: Look at the possibility of moving the error handler assignment code from dispatcher to here
        } catch (ServerConnectorException e) {
            throw new BallerinaException("Error occurred while creating a server connector for protocol : '" +
                    protocol + "' with the given id : '" + id + "'", e);
        }
        return serverConnector;
    }

    public org.wso2.carbon.transport.http.netty.contract.ServerConnector
    createHTTPServerConnector(String id, Map<String, String> parameters) {
<<<<<<< HEAD
=======
        org.wso2.carbon.transport.http.netty.contract.ServerConnector serverConnector;
>>>>>>> 4e4b6319

        ListenerConfiguration listenerConfig = HTTPMessageUtil.buildListenerConfig(id, parameters);
        ServerBootstrapConfiguration serverBootstrapConfiguration = HTTPMessageUtil
                .getServerBootstrapConfiguration(trpConfig.getTransportProperties());

        if (startupDelayedHTTPServerConnectors.containsKey(id)) {
            return startupDelayedHTTPServerConnectors.get(id);
        }
<<<<<<< HEAD
        org.wso2.carbon.transport.http.netty.contract.ServerConnector serverConnector =
                httpConnectorFactory.getServerConnector(serverBootstrapConfiguration, listenerConfig);
=======
        serverConnector = httpConnectorFactory.getServerConnector(serverBootstrapConfiguration, listenerConfig);
        startupDelayedHTTPServerConnectors.put(id, serverConnector);
>>>>>>> 4e4b6319
        return serverConnector;
    }

    /**
     * Register the given server connector error handler instance with the manager. Protocol of the handler will be
     * used with registering the handler.
     * 
     * @param serverConnectorErrorHandler handler instance to register.
     */
    public void registerServerConnectorErrorHandler(ServerConnectorErrorHandler serverConnectorErrorHandler) {
        connectorManager.registerServerConnectorErrorHandler(serverConnectorErrorHandler);
    }

    /**
     * Returns an {@code Optional} value of the server connector error handler registered against the given transport
     * protocol.
     * 
     * @param protocol the transport protocol associated with the error handler.
     * @return error handler instance.
     */
    public Optional<ServerConnectorErrorHandler> getServerConnectorErrorHandler(String protocol) {
        return connectorManager.getServerConnectorErrorHandler(protocol);
    }

    /**
     * Initialize and load all the server and client connectors. The given instance of the message processor will
     * be used to initialize all the default server connectors and it will be used with subsequent new connector
     * creation as-well.
     *
     * @param messageProcessor message processor instance used with initializing the server connectors.
     */
    public void initialize(MessageProcessor messageProcessor) {
        if (connectorsInitialized) {
            return;
        }
        //1. Loading service and resource dispatchers related to transports
        loadDispatchers();

        //2. Initialize server connectors
        try {
            connectorManager.initializeServerConnectors(messageProcessor);
        } catch (ServerConnectorException e) {
            throw new BallerinaException("Error occurred while initializing all server connectors", e);
        }

        //3. Initialize client connectors
        connectorManager.initializeClientConnectors(messageProcessor);

        connectorsInitialized = true;
    }

    /**
     * Initialize and load client connectors. The given instance of the message processor will
     * be used to initialize all the client connectors and it will be used with subsequent new connector
     * creation as-well.
     *
     * @param messageProcessor message processor instance used with initializing the server connectors.
     */
    public void initializeClientConnectors(MessageProcessor messageProcessor) {
        connectorManager.initializeClientConnectors(messageProcessor);
    }

    /**
     * Add a ServerConnector which startup is delayed at the service deployment time.
     *
     * @param serverConnector ServerConnector
     */
    public void addStartupDelayedServerConnector(ServerConnector serverConnector) {
        startupDelayedServerConnectors.put(serverConnector.getId(), serverConnector);
    }

    /**
     * Add a HTTP ServerConnector which startup is delayed at the service deployment time.
     *
     * @param serverConnector ServerConnector
     */
    public void addStartupDelayedHTTPServerConnector(String id,
            org.wso2.carbon.transport.http.netty.contract.ServerConnector serverConnector) {
        startupDelayedHTTPServerConnectors.put(id, serverConnector);
    }

    /**
     * Start all the ServerConnectors which startup is delayed at the service deployment time.
     *
     * @return the list of started server connectors.
     * @throws ServerConnectorException if exception occurs while starting at least one connector.
     */
    public List<ServerConnector> startPendingConnectors() throws ServerConnectorException {
        List<ServerConnector> startedConnectors = new ArrayList<>();
        for (Map.Entry<String, ServerConnector> serverConnectorEntry: startupDelayedServerConnectors.entrySet()) {
            ServerConnector serverConnector = serverConnectorEntry.getValue();
            serverConnector.start();
            startedConnectors.add(serverConnector);
        }
        startupDelayedServerConnectors.clear();
        return startedConnectors;
    }

    /**
     * Start all the ServerConnectors which startup is delayed at the service deployment time.
     *
     * @return the list of started server connectors.
     * @throws ServerConnectorException if exception occurs while starting at least one connector.
     */
    public List<org.wso2.carbon.transport.http.netty.contract.ServerConnector> startPendingHTTPConnectors()
            throws ServerConnectorException {
        List<org.wso2.carbon.transport.http.netty.contract.ServerConnector> startedConnectors = new ArrayList<>();
        for (Map.Entry<String, org.wso2.carbon.transport.http.netty.contract.ServerConnector>
                serverConnectorEntry: startupDelayedHTTPServerConnectors.entrySet()) {
            org.wso2.carbon.transport.http.netty.contract.ServerConnector serverConnector =
                    serverConnectorEntry.getValue();
            ServerConnectorFuture connectorFuture = serverConnector.start();
            connectorFuture.setHTTPConnectorListener(new BallerinaHTTPConnectorListener());
            connectorFuture.setWSConnectorListener(new BallerinaWebSocketConnectorListener());
            startedConnectors.add(serverConnector);
        }
        startupDelayedServerConnectors.clear();
        return startedConnectors;
    }

    private void loadDispatchers() {
        ServiceLoader<ResourceDispatcher> resourceDispatcherServiceLoader =
                ServiceLoader.load(ResourceDispatcher.class);
        resourceDispatcherServiceLoader.forEach(resourceDispatcher ->
                DispatcherRegistry.getInstance().registerResourceDispatcher(resourceDispatcher));

        ServiceLoader<ServiceDispatcher> serviceDispatcherServiceLoader = ServiceLoader.load(ServiceDispatcher.class);
        serviceDispatcherServiceLoader.forEach(serviceDispatcher ->
                DispatcherRegistry.getInstance().registerServiceDispatcher(serviceDispatcher));
    }

    public void setMessageProcessor(CarbonMessageProcessor messageProcessor) {
        this.messageProcessor = messageProcessor;
    }

    public CarbonMessageProcessor getMessageProcessor() {
        return this.messageProcessor;
    }

    public void registerClientConnector(ClientConnector clientConnector) {
        this.connectorManager.registerClientConnector(clientConnector);
    }

    public HTTPClientConnector getHTTPHttpClientConnector() {
        Map<String, Object> properties = HTTPMessageUtil.getTransportProperties(trpConfig);
        SenderConfiguration senderConfiguration =
                HTTPMessageUtil.getSenderConfiguration(trpConfig);
        return httpConnectorFactory.getHTTPClientConnector(properties, senderConfiguration);
    }
}<|MERGE_RESOLUTION|>--- conflicted
+++ resolved
@@ -138,10 +138,6 @@
 
     public org.wso2.carbon.transport.http.netty.contract.ServerConnector
     createHTTPServerConnector(String id, Map<String, String> parameters) {
-<<<<<<< HEAD
-=======
-        org.wso2.carbon.transport.http.netty.contract.ServerConnector serverConnector;
->>>>>>> 4e4b6319
 
         ListenerConfiguration listenerConfig = HTTPMessageUtil.buildListenerConfig(id, parameters);
         ServerBootstrapConfiguration serverBootstrapConfiguration = HTTPMessageUtil
@@ -150,13 +146,8 @@
         if (startupDelayedHTTPServerConnectors.containsKey(id)) {
             return startupDelayedHTTPServerConnectors.get(id);
         }
-<<<<<<< HEAD
         org.wso2.carbon.transport.http.netty.contract.ServerConnector serverConnector =
                 httpConnectorFactory.getServerConnector(serverBootstrapConfiguration, listenerConfig);
-=======
-        serverConnector = httpConnectorFactory.getServerConnector(serverBootstrapConfiguration, listenerConfig);
-        startupDelayedHTTPServerConnectors.put(id, serverConnector);
->>>>>>> 4e4b6319
         return serverConnector;
     }
 
