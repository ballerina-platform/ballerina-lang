/*
 *  Copyright (c) 2017, WSO2 Inc. (http://www.wso2.org) All Rights Reserved.
 *
 *  WSO2 Inc. licenses this file to you under the Apache License,
 *  Version 2.0 (the "License"); you may not use this file except
 *  in compliance with the License.
 *  You may obtain a copy of the License at
 *
 *  http://www.apache.org/licenses/LICENSE-2.0
 *
 *  Unless required by applicable law or agreed to in writing,
 *  software distributed under the License is distributed on an
 *  "AS IS" BASIS, WITHOUT WARRANTIES OR CONDITIONS OF ANY
 *  KIND, either express or implied.  See the License for the
 *  specific language governing permissions and limitations
 *  under the License.
 */
package org.ballerinalang.natives.connectors;

import org.ballerinalang.logging.BLogManager;
import org.ballerinalang.services.MessageProcessor;
import org.ballerinalang.services.dispatchers.DispatcherRegistry;
import org.ballerinalang.services.dispatchers.ResourceDispatcher;
import org.ballerinalang.services.dispatchers.ServiceDispatcher;
import org.ballerinalang.services.dispatchers.http.BallerinaHTTPConnectorListener;
import org.ballerinalang.services.dispatchers.ws.BallerinaWebSocketConnectorListener;
import org.ballerinalang.util.exceptions.BallerinaException;
import org.wso2.carbon.connector.framework.ConnectorManager;
import org.wso2.carbon.messaging.CarbonMessageProcessor;
import org.wso2.carbon.messaging.ClientConnector;
import org.wso2.carbon.messaging.ServerConnector;
import org.wso2.carbon.messaging.ServerConnectorErrorHandler;
import org.wso2.carbon.messaging.exceptions.ServerConnectorException;
import org.wso2.carbon.transport.http.netty.config.ConfigurationBuilder;
import org.wso2.carbon.transport.http.netty.config.ListenerConfiguration;
import org.wso2.carbon.transport.http.netty.config.SenderConfiguration;
import org.wso2.carbon.transport.http.netty.config.TransportsConfiguration;
import org.wso2.carbon.transport.http.netty.contract.HttpClientConnector;
import org.wso2.carbon.transport.http.netty.contract.HttpWsConnectorFactory;
import org.wso2.carbon.transport.http.netty.contract.ServerConnectorFuture;
import org.wso2.carbon.transport.http.netty.contract.websocket.WebSocketClientConnector;
import org.wso2.carbon.transport.http.netty.contractimpl.HttpWsConnectorFactoryImpl;
import org.wso2.carbon.transport.http.netty.listener.ServerBootstrapConfiguration;
import org.wso2.carbon.transport.http.netty.message.HTTPMessageUtil;

import java.io.File;
import java.io.IOException;
import java.util.ArrayList;
import java.util.HashMap;
import java.util.List;
import java.util.Map;
import java.util.Optional;
import java.util.ServiceLoader;
import java.util.Set;

/**
 * {@code BallerinaConnectorManager} is responsible for managing all the server connectors with ballerina runtime.
 *
 * @since 0.89
 */
public class BallerinaConnectorManager {

    private ConnectorManager connectorManager = new ConnectorManager();

    private static BallerinaConnectorManager instance = new BallerinaConnectorManager();
    private boolean connectorsInitialized = false;
    private Map<String, ServerConnector> startupDelayedServerConnectors = new HashMap<>();
    private Map<String, org.wso2.carbon.transport.http.netty.contract.ServerConnector>
            startupDelayedHTTPServerConnectors = new HashMap<>();
    private Map<String, org.wso2.carbon.transport.http.netty.contract.ServerConnector>
            startedHTTPServerConnectors = new HashMap<>();
    private Map<String, HttpServerConnectorContext>
            serverConnectorPool = new HashMap<>();
    private ServerBootstrapConfiguration serverBootstrapConfiguration;
    private TransportsConfiguration trpConfig;
    private CarbonMessageProcessor messageProcessor;

    private final String nettyConfigFile = System.getProperty(HTTP_TRANSPORT_CONF,
                                                              "conf" + File.separator + "transports" +
                                                                      File.separator + "netty-transports.yml");

    HttpWsConnectorFactory httpConnectorFactory = new HttpWsConnectorFactoryImpl();
    private static final String HTTP_TRANSPORT_CONF = "transports.netty.conf";

    private BallerinaConnectorManager() {
        trpConfig = ConfigurationBuilder.getInstance().getConfiguration(nettyConfigFile);
        serverBootstrapConfiguration = HTTPMessageUtil
                .getServerBootstrapConfiguration(trpConfig.getTransportProperties());
        Set<ListenerConfiguration> listenerConfigurationSet = trpConfig.getListenerConfigurations();

        org.wso2.carbon.transport.http.netty.contract.ServerConnector serverConnector;
        for (ListenerConfiguration listenerConfiguration : listenerConfigurationSet) {
<<<<<<< HEAD
            serverConnector = httpConnectorFactory
                    .createServerConnector(serverBootstrapConfiguration, listenerConfiguration);
=======
            serverConnector = createHTTPServerConnector(listenerConfiguration.getId(), listenerConfiguration);
>>>>>>> 8be749be
            addStartupDelayedHTTPServerConnector(listenerConfiguration.getId(), serverConnector);
        }
    }

    public static BallerinaConnectorManager getInstance() {
        return instance;
    }

    /**
     * Returns the server connector instance associated with the given protocol.
     * 
     * @param id the identifier of the server connector.
     * @return server connector instance.
     */
    public ServerConnector getServerConnector(String id) {
        return connectorManager.getServerConnector(id);
    }

    /**
     * Returns the client connector instance associated with the given protocol.
     * 
     * @param protocol of the client connector.
     * @return client connector instance.
     */
    public ClientConnector getClientConnector(String protocol) {
        return connectorManager.getClientConnector(protocol);
    }

    /**
     * Creates and return a server connector using the given protocol and id. The protocol is used with acquiring the
     * correct server connector provider. An error will be thrown, if there are no server connector provider registered
     * for the given protocol. Throws {@code BallerinaException} error if there were any issues trying to create a new
     * connector instance.
     *
     * @param protocol transport protocol used with finding the correct server connector provider.
     * @param id unique id to use when creating the server connector instance.
     * @param parameters Required parameters to create a server connector
     * @return returns the newly created instance.
     */
    public ServerConnector createServerConnector(String protocol, String id, Map<String, String> parameters) {
        ServerConnector serverConnector;
        try {
            serverConnector = connectorManager.createServerConnector(protocol, id, parameters);
            //TODO: Look at the possibility of moving the error handler assignment code from dispatcher to here
        } catch (ServerConnectorException e) {
            throw new BallerinaException("Error occurred while creating a server connector for protocol : '" +
                    protocol + "' with the given id : '" + id + "'", e);
        }
        return serverConnector;
    }

    public org.wso2.carbon.transport.http.netty.contract.ServerConnector
    createHTTPServerConnector(String id, Map<String, String> parameters) {
        ListenerConfiguration listenerConfig = HTTPMessageUtil.buildListenerConfig(id, parameters);
<<<<<<< HEAD
        if (System.getProperty("wirelog") != null) {
            try {
                ((BLogManager) BLogManager.getLogManager()).setWirelogHandler(System.getProperty("wirelog"));
                listenerConfig.setHttpTraceLog(true);
            } catch (IOException e) {
                throw new BallerinaException("Error in configuring wire log file");
            }
        }
        ServerBootstrapConfiguration serverBootstrapConfiguration = HTTPMessageUtil
                .getServerBootstrapConfiguration(trpConfig.getTransportProperties());
=======
        return createHTTPServerConnector(id, listenerConfig);
    }

    private org.wso2.carbon.transport.http.netty.contract.ServerConnector
    createHTTPServerConnector(String id, ListenerConfiguration listenerConfig) {
        HttpServerConnectorContext httpServerConnectorContext =
                serverConnectorPool.get(listenerConfig.getHost() + ":" + listenerConfig.getPort());
        if (httpServerConnectorContext != null) {
            if (checkForConflicts(listenerConfig, httpServerConnectorContext)) {
                throw new BallerinaException("Conflicting configuration detected for listener configuration id "
                        + listenerConfig.getId());
            } else {
                httpServerConnectorContext.incrementReferenceCount();
                return httpServerConnectorContext.getServerConnector();
            }
        }
>>>>>>> 8be749be

        if (startupDelayedHTTPServerConnectors.containsKey(id)) {
            return startupDelayedHTTPServerConnectors.get(id);
        }

        ServerBootstrapConfiguration serverBootstrapConfiguration = HTTPMessageUtil
                .getServerBootstrapConfiguration(trpConfig.getTransportProperties());
        org.wso2.carbon.transport.http.netty.contract.ServerConnector serverConnector =
                httpConnectorFactory.createServerConnector(serverBootstrapConfiguration, listenerConfig);
<<<<<<< HEAD
=======

        serverConnectorPool.put(serverConnector.getConnectorID(),
                new HttpServerConnectorContext(serverConnector, listenerConfig));
>>>>>>> 8be749be
        return serverConnector;
    }

    public org.wso2.carbon.transport.http.netty.contract.ServerConnector
    getStartedHTTPServerConnector(String id) {
        return startedHTTPServerConnectors.get(id);
    }
    /**
     * Register the given server connector error handler instance with the manager. Protocol of the handler will be
     * used with registering the handler.
     * 
     * @param serverConnectorErrorHandler handler instance to register.
     */
    public void registerServerConnectorErrorHandler(ServerConnectorErrorHandler serverConnectorErrorHandler) {
        connectorManager.registerServerConnectorErrorHandler(serverConnectorErrorHandler);
    }

    /**
     * Returns an {@code Optional} value of the server connector error handler registered against the given transport
     * protocol.
     * 
     * @param protocol the transport protocol associated with the error handler.
     * @return error handler instance.
     */
    public Optional<ServerConnectorErrorHandler> getServerConnectorErrorHandler(String protocol) {
        return connectorManager.getServerConnectorErrorHandler(protocol);
    }

    /**
     * Initialize and load all the server and client connectors. The given instance of the message processor will
     * be used to initialize all the default server connectors and it will be used with subsequent new connector
     * creation as-well.
     *
     * @param messageProcessor message processor instance used with initializing the server connectors.
     */
    public void initialize(MessageProcessor messageProcessor) {
        if (connectorsInitialized) {
            return;
        }
        //1. Loading service and resource dispatchers related to transports
        loadDispatchers();

        //2. Initialize server connectors
        try {
            connectorManager.initializeServerConnectors(messageProcessor);
        } catch (ServerConnectorException e) {
            throw new BallerinaException("Error occurred while initializing all server connectors", e);
        }

        //3. Initialize client connectors
        connectorManager.initializeClientConnectors(messageProcessor);

        connectorsInitialized = true;
    }

    /**
     * Initialize and load client connectors. The given instance of the message processor will
     * be used to initialize all the client connectors and it will be used with subsequent new connector
     * creation as-well.
     *
     * @param messageProcessor message processor instance used with initializing the server connectors.
     */
    public void initializeClientConnectors(MessageProcessor messageProcessor) {
        connectorManager.initializeClientConnectors(messageProcessor);
    }

    /**
     * Add a ServerConnector which startup is delayed at the service deployment time.
     *
     * @param serverConnector ServerConnector
     */
    public void addStartupDelayedServerConnector(ServerConnector serverConnector) {
        startupDelayedServerConnectors.put(serverConnector.getId(), serverConnector);
    }

    /**
     * Add a HTTP ServerConnector which startup is delayed at the service deployment time.
     *
     * @param serverConnector ServerConnector
     */
    public void addStartupDelayedHTTPServerConnector(String id,
            org.wso2.carbon.transport.http.netty.contract.ServerConnector serverConnector) {
        startupDelayedHTTPServerConnectors.put(id, serverConnector);
    }

    /**
     * Start all the ServerConnectors which startup is delayed at the service deployment time.
     *
     * @return the list of started server connectors.
     * @throws ServerConnectorException if exception occurs while starting at least one connector.
     */
    public List<ServerConnector> startPendingConnectors() throws ServerConnectorException {
        List<ServerConnector> startedConnectors = new ArrayList<>();
        for (Map.Entry<String, ServerConnector> serverConnectorEntry: startupDelayedServerConnectors.entrySet()) {
            ServerConnector serverConnector = serverConnectorEntry.getValue();
            serverConnector.start();
            startedConnectors.add(serverConnector);
        }
        startupDelayedServerConnectors.clear();
        return startedConnectors;
    }

    /**
     * Start all the ServerConnectors which startup is delayed at the service deployment time.
     *
     * @return the list of started server connectors.
     * @throws ServerConnectorException if exception occurs while starting at least one connector.
     */
    public List<org.wso2.carbon.transport.http.netty.contract.ServerConnector> startPendingHTTPConnectors()
            throws ServerConnectorException {
        List<org.wso2.carbon.transport.http.netty.contract.ServerConnector> startedConnectors = new ArrayList<>();
        for (Map.Entry<String, org.wso2.carbon.transport.http.netty.contract.ServerConnector>
                serverConnectorEntry: startupDelayedHTTPServerConnectors.entrySet()) {
            org.wso2.carbon.transport.http.netty.contract.ServerConnector serverConnector =
                    serverConnectorEntry.getValue();
            ServerConnectorFuture connectorFuture = serverConnector.start();
            connectorFuture.setHTTPConnectorListener(new BallerinaHTTPConnectorListener());
            connectorFuture.setWSConnectorListener(new BallerinaWebSocketConnectorListener());
            startedConnectors.add(serverConnector);
            startedHTTPServerConnectors.put(serverConnector.getConnectorID(), serverConnector);
        }
        startupDelayedServerConnectors.clear();
        return startedConnectors;
    }

    private void loadDispatchers() {
        ServiceLoader<ResourceDispatcher> resourceDispatcherServiceLoader =
                ServiceLoader.load(ResourceDispatcher.class);
        resourceDispatcherServiceLoader.forEach(resourceDispatcher ->
                DispatcherRegistry.getInstance().registerResourceDispatcher(resourceDispatcher));

        ServiceLoader<ServiceDispatcher> serviceDispatcherServiceLoader = ServiceLoader.load(ServiceDispatcher.class);
        serviceDispatcherServiceLoader.forEach(serviceDispatcher ->
                DispatcherRegistry.getInstance().registerServiceDispatcher(serviceDispatcher));
    }

    public void setMessageProcessor(CarbonMessageProcessor messageProcessor) {
        this.messageProcessor = messageProcessor;
    }

    public CarbonMessageProcessor getMessageProcessor() {
        return this.messageProcessor;
    }

    public void registerClientConnector(ClientConnector clientConnector) {
        this.connectorManager.registerClientConnector(clientConnector);
    }

    public HttpClientConnector getHTTPHttpClientConnector() {
        Map<String, Object> properties = HTTPMessageUtil.getTransportProperties(trpConfig);
        SenderConfiguration senderConfiguration =
                HTTPMessageUtil.getSenderConfiguration(trpConfig);
<<<<<<< HEAD
        if(System.getProperty("wirelog") != null) {
            try {
                ((BLogManager) BLogManager.getLogManager()).setWirelogHandler(System.getProperty("wirelog"));
                senderConfiguration.setHttpTraceLog(true);
            } catch (IOException e) {
                throw new BallerinaException("Error in configuring HTTP trace log");
            }
        }
=======
>>>>>>> 8be749be
        return httpConnectorFactory.createHttpClientConnector(properties, senderConfiguration);
    }

    public WebSocketClientConnector getWebSocketClientConnector(Map<String, Object> properties) {
        return  httpConnectorFactory.createWsClientConnector(properties);
<<<<<<< HEAD
=======
    }

    private static class HttpServerConnectorContext {
        private org.wso2.carbon.transport.http.netty.contract.ServerConnector serverConnector;
        private ListenerConfiguration listenerConfiguration;
        private int referenceCount = 0;

        public HttpServerConnectorContext(org.wso2.carbon.transport.http.netty.contract.ServerConnector
                serverConnector, ListenerConfiguration listenerConfiguration) {
            this.serverConnector = serverConnector;
            this.listenerConfiguration = listenerConfiguration;
            this.referenceCount++;
        }

        public void incrementReferenceCount() {
            this.referenceCount++;
        }

        public void decrementReferenceCount() {
            this.referenceCount--;
        }

        public org.wso2.carbon.transport.http.netty.contract.ServerConnector getServerConnector() {
            return this.serverConnector;
        }

        public ListenerConfiguration getListenerConfiguration() {
            return this.listenerConfiguration;
        }

        public int getReferenceCount() {
            return this.referenceCount;
        }
    }

    private boolean checkForConflicts(ListenerConfiguration listenerConfiguration,
            HttpServerConnectorContext context) {
        if (context != null) {
            if (listenerConfiguration.getScheme().equalsIgnoreCase("https")) {
                ListenerConfiguration config = context.getListenerConfiguration();
                if (!listenerConfiguration.getKeyStoreFile().equals(config.getKeyStoreFile())
                        || !listenerConfiguration.getKeyStorePass().equals(config.getKeyStorePass())
                        || !listenerConfiguration.getCertPass().equals(config.getCertPass())) {
                    return true;
                }
            } else {
                return false;
            }
        }
        return false;
>>>>>>> 8be749be
    }
}<|MERGE_RESOLUTION|>--- conflicted
+++ resolved
@@ -90,12 +90,7 @@
 
         org.wso2.carbon.transport.http.netty.contract.ServerConnector serverConnector;
         for (ListenerConfiguration listenerConfiguration : listenerConfigurationSet) {
-<<<<<<< HEAD
-            serverConnector = httpConnectorFactory
-                    .createServerConnector(serverBootstrapConfiguration, listenerConfiguration);
-=======
             serverConnector = createHTTPServerConnector(listenerConfiguration.getId(), listenerConfiguration);
->>>>>>> 8be749be
             addStartupDelayedHTTPServerConnector(listenerConfiguration.getId(), serverConnector);
         }
     }
@@ -150,18 +145,6 @@
     public org.wso2.carbon.transport.http.netty.contract.ServerConnector
     createHTTPServerConnector(String id, Map<String, String> parameters) {
         ListenerConfiguration listenerConfig = HTTPMessageUtil.buildListenerConfig(id, parameters);
-<<<<<<< HEAD
-        if (System.getProperty("wirelog") != null) {
-            try {
-                ((BLogManager) BLogManager.getLogManager()).setWirelogHandler(System.getProperty("wirelog"));
-                listenerConfig.setHttpTraceLog(true);
-            } catch (IOException e) {
-                throw new BallerinaException("Error in configuring wire log file");
-            }
-        }
-        ServerBootstrapConfiguration serverBootstrapConfiguration = HTTPMessageUtil
-                .getServerBootstrapConfiguration(trpConfig.getTransportProperties());
-=======
         return createHTTPServerConnector(id, listenerConfig);
     }
 
@@ -172,13 +155,22 @@
         if (httpServerConnectorContext != null) {
             if (checkForConflicts(listenerConfig, httpServerConnectorContext)) {
                 throw new BallerinaException("Conflicting configuration detected for listener configuration id "
-                        + listenerConfig.getId());
+                                                     + listenerConfig.getId());
             } else {
                 httpServerConnectorContext.incrementReferenceCount();
                 return httpServerConnectorContext.getServerConnector();
             }
         }
->>>>>>> 8be749be
+
+        if (System.getProperty("wirelog") != null) {
+            try {
+                ((BLogManager) BLogManager.getLogManager()).setWirelogHandler(System.getProperty("wirelog"));
+                listenerConfig.setHttpTraceLog(true);
+            } catch (IOException e) {
+                throw new BallerinaException(
+                        "Error in configuring HTTP trace log for listener configuration id " + listenerConfig.getId());
+            }
+        }
 
         if (startupDelayedHTTPServerConnectors.containsKey(id)) {
             return startupDelayedHTTPServerConnectors.get(id);
@@ -188,12 +180,9 @@
                 .getServerBootstrapConfiguration(trpConfig.getTransportProperties());
         org.wso2.carbon.transport.http.netty.contract.ServerConnector serverConnector =
                 httpConnectorFactory.createServerConnector(serverBootstrapConfiguration, listenerConfig);
-<<<<<<< HEAD
-=======
 
         serverConnectorPool.put(serverConnector.getConnectorID(),
-                new HttpServerConnectorContext(serverConnector, listenerConfig));
->>>>>>> 8be749be
+                                new HttpServerConnectorContext(serverConnector, listenerConfig));
         return serverConnector;
     }
 
@@ -346,24 +335,20 @@
         Map<String, Object> properties = HTTPMessageUtil.getTransportProperties(trpConfig);
         SenderConfiguration senderConfiguration =
                 HTTPMessageUtil.getSenderConfiguration(trpConfig);
-<<<<<<< HEAD
         if(System.getProperty("wirelog") != null) {
             try {
                 ((BLogManager) BLogManager.getLogManager()).setWirelogHandler(System.getProperty("wirelog"));
                 senderConfiguration.setHttpTraceLog(true);
             } catch (IOException e) {
-                throw new BallerinaException("Error in configuring HTTP trace log");
+                throw new BallerinaException("Error in configuring HTTP trace log for sender configuration id " +
+                                                     senderConfiguration.getId());
             }
         }
-=======
->>>>>>> 8be749be
         return httpConnectorFactory.createHttpClientConnector(properties, senderConfiguration);
     }
 
     public WebSocketClientConnector getWebSocketClientConnector(Map<String, Object> properties) {
         return  httpConnectorFactory.createWsClientConnector(properties);
-<<<<<<< HEAD
-=======
     }
 
     private static class HttpServerConnectorContext {
@@ -372,7 +357,7 @@
         private int referenceCount = 0;
 
         public HttpServerConnectorContext(org.wso2.carbon.transport.http.netty.contract.ServerConnector
-                serverConnector, ListenerConfiguration listenerConfiguration) {
+                                                  serverConnector, ListenerConfiguration listenerConfiguration) {
             this.serverConnector = serverConnector;
             this.listenerConfiguration = listenerConfiguration;
             this.referenceCount++;
@@ -400,7 +385,7 @@
     }
 
     private boolean checkForConflicts(ListenerConfiguration listenerConfiguration,
-            HttpServerConnectorContext context) {
+                                      HttpServerConnectorContext context) {
         if (context != null) {
             if (listenerConfiguration.getScheme().equalsIgnoreCase("https")) {
                 ListenerConfiguration config = context.getListenerConfiguration();
@@ -414,6 +399,5 @@
             }
         }
         return false;
->>>>>>> 8be749be
     }
 }