/*
 *  Copyright (c) 2016, WSO2 Inc. (http://www.wso2.org) All Rights Reserved.
 *
 *  WSO2 Inc. licenses this file to you under the Apache License,
 *  Version 2.0 (the "License"); you may not use this file except
 *  in compliance with the License.
 *  You may obtain a copy of the License at
 *
 *  http://www.apache.org/licenses/LICENSE-2.0
 *
 *  Unless required by applicable law or agreed to in writing,
 *  software distributed under the License is distributed on an
 *  "AS IS" BASIS, WITHOUT WARRANTIES OR CONDITIONS OF ANY
 *  KIND, either express or implied.  See the License for the
 *  specific language governing permissions and limitations
 *  under the License.
 */

package org.ballerinalang.model.util;

import org.ballerinalang.util.exceptions.BallerinaException;

import java.io.BufferedInputStream;
import java.io.ByteArrayOutputStream;
import java.io.IOException;
import java.io.InputStream;

/**
 * Common Utils methods used in Message.
 */
public class MessageUtils {

    /**
     * Convert input stream to String.
     *
     * @param in Message payload as an input stream
     * @return Message payload as string
     */
    public static String getStringFromInputStream(InputStream in) {
        BufferedInputStream bis = new BufferedInputStream(in);
        ByteArrayOutputStream bos = new ByteArrayOutputStream();
        String result;
        try {
            int data = bis.read();
            while (data != -1) {
                bos.write((byte) data);
                data = bis.read();
            }
            result = bos.toString();
        } catch (IOException ioe) {
            throw new BallerinaException("Error occurred when reading input stream", ioe);
        } finally {
            try {
                bis.close();
                bos.close();
            } catch (IOException ignored) {
<<<<<<< HEAD
                //ignored
=======
>>>>>>> a4de74ef
            }
        }
        return result;
    }

    /**
     * This method will return new copy of BValue.
     *
     * @param orgBValue The original BValue instance
     * @return Duplicate BValue instance
     */
//    public static BValue getBValueCopy(BValue orgBValue) {
//        BValue bValue;
//        if (orgBValue instanceof StringValue) {
//            String value = (String) orgBValue.getValue();
//            bValue = new StringValue(value);
//        } else if (orgBValue instanceof IntValue) {
//            Integer value = (Integer) orgBValue.getValue();
//            bValue = new IntValue(value);
//        } else if (orgBValue instanceof LongType) {
//            Long value = (Long) orgBValue.getValue();
//            bValue = new LongValue(value);
//        } else if (orgBValue instanceof FloatValue) {
//            Float value = (Float) orgBValue.getValue();
//            bValue = new FloatValue(value);
//        } else if (orgBValue instanceof DoubleValue) {
//            Double value = (Double) orgBValue.getValue();
//            bValue = new DoubleValue(value);
//        } else if (orgBValue instanceof BooleanValue) {
//            Boolean value = (Boolean) orgBValue.getValue();
//            bValue = new BooleanValue(value);
//        } else if (orgBValue instanceof JSONValue) {
//            JsonElement value = (JsonElement) orgBValue.getValue();
//            bValue = new JSONValue(value);
//        } else if (orgBValue instanceof MessageValue) {
//            CarbonMessage value = (CarbonMessage) orgBValue.getValue();
//            bValue = new MessageValue(value);
//        } else {
//            throw new BallerinaException("Unsupported orgBValue: " + orgBValue.getValue());
//        }
//        return bValue;
//    }
}<|MERGE_RESOLUTION|>--- conflicted
+++ resolved
@@ -54,10 +54,6 @@
                 bis.close();
                 bos.close();
             } catch (IOException ignored) {
-<<<<<<< HEAD
-                //ignored
-=======
->>>>>>> a4de74ef
             }
         }
         return result;
