/*
 * Copyright (c) 2017, WSO2 Inc. (http://wso2.com) All Rights Reserved.
 * <p>
 * WSO2 Inc. licenses this file to you under the Apache License,
 * Version 2.0 (the "License"); you may not use this file except
 * in compliance with the License.
 * You may obtain a copy of the License at
 * <p>
 * http://www.apache.org/licenses/LICENSE-2.0
 * <p>
 * Unless required by applicable law or agreed to in writing,
 * software distributed under the License is distributed on an
 * "AS IS" BASIS, WITHOUT WARRANTIES OR CONDITIONS OF ANY
 * KIND, either express or implied.  See the License for the
 * specific language governing permissions and limitations
 * under the License.
 */
package org.ballerinalang.model.types;

import org.ballerinalang.bre.StructVarLocation;
import org.ballerinalang.model.BLangPackage;
import org.ballerinalang.model.StructDef;
import org.ballerinalang.model.SymbolName;
import org.ballerinalang.model.SymbolScope;
import org.ballerinalang.model.VariableDef;
import org.ballerinalang.model.statements.VariableDefStmt;
import org.ballerinalang.model.symbols.BLangSymbol;
import org.ballerinalang.natives.typemappers.NativeCastMapper;
import org.ballerinalang.natives.typemappers.NativeConversionMapper;
import org.ballerinalang.natives.typemappers.TriFunction;
import org.ballerinalang.natives.typemappers.TypeMappingUtils;
import org.ballerinalang.util.codegen.InstructionCodes;

import java.util.HashMap;
import java.util.HashSet;
import java.util.Map.Entry;
import java.util.Set;

/**
 * Class to hold the types and their connections within ballerina.
 */
public class TypeLattice {

    private static boolean[] errorReturnStates = {true, false};
    
    protected final HashMap<String, TypeVertex> vertices = new HashMap<>();
    protected final HashMap<Integer, TypeEdge> edges = new HashMap<>();
    private static TypeLattice explicitCastLattice = new TypeLattice();
    private static TypeLattice implicitCastLattice = new TypeLattice();
    private static TypeLattice conversionLattice = new TypeLattice();

    public static TypeLattice getExplicitCastLattice() {
        return explicitCastLattice;
    }

    public static TypeLattice getImplicitCastLattice() {
        return implicitCastLattice;
    }
    
    public static TypeLattice getTransformLattice() {
        return conversionLattice;
    }

    public static void loadImplicitCastLattice(SymbolScope scope) {

        TypeVertex intV = new TypeVertex(scope.resolve(new SymbolName(TypeConstants.INT_TNAME)));
        TypeVertex floatV = new TypeVertex(scope.resolve(new SymbolName(TypeConstants.FLOAT_TNAME)));
        TypeVertex stringV = new TypeVertex(scope.resolve(new SymbolName(TypeConstants.STRING_TNAME)));
        TypeVertex booleanV = new TypeVertex(scope.resolve(new SymbolName(TypeConstants.BOOLEAN_TNAME)));
        TypeVertex jsonV = new TypeVertex(scope.resolve(new SymbolName(TypeConstants.JSON_TNAME)));
        TypeVertex anyV = new TypeVertex(scope.resolve(new SymbolName(TypeConstants.ANY_TNAME)));
        TypeVertex nullV = new TypeVertex(scope.resolve(new SymbolName(TypeConstants.NULL_TNAME)));

        implicitCastLattice.addVertex(intV, false);
        implicitCastLattice.addVertex(floatV, false);
        implicitCastLattice.addVertex(stringV, false);
        implicitCastLattice.addEdge(stringV, jsonV, NativeConversionMapper.STRING_TO_JSON_FUNC,
                InstructionCodes.S2JSON);
        
        implicitCastLattice.addEdge(intV, floatV, NativeConversionMapper.INT_TO_FLOAT_FUNC, InstructionCodes.I2F);
        implicitCastLattice.addEdge(intV, stringV, NativeConversionMapper.INT_TO_STRING_FUNC, InstructionCodes.I2S);
        implicitCastLattice.addEdge(intV, jsonV, NativeConversionMapper.INT_TO_JSON_FUNC, InstructionCodes.I2JSON);
        
        implicitCastLattice.addEdge(floatV, stringV, NativeConversionMapper.FLOAT_TO_STRING_FUNC, InstructionCodes.F2S);
        implicitCastLattice.addEdge(floatV, jsonV, NativeConversionMapper.FLOAT_TO_JSON_FUNC, InstructionCodes.F2JSON);
        
        implicitCastLattice.addEdge(intV, anyV, NativeCastMapper.INT_TO_ANY_FUNC, InstructionCodes.I2ANY);
        implicitCastLattice.addEdge(floatV, anyV, NativeCastMapper.FLOAT_TO_ANY_FUNC, InstructionCodes.F2ANY);
        implicitCastLattice.addEdge(stringV, anyV, NativeCastMapper.STRING_TO_ANY_FUNC, InstructionCodes.S2ANY);
        implicitCastLattice.addEdge(booleanV, anyV, NativeCastMapper.BOOLEAN_TO_ANY_FUNC, InstructionCodes.B2ANY);

        implicitCastLattice.addEdge(booleanV, stringV, NativeConversionMapper.BOOLEAN_TO_STRING_FUNC,
                InstructionCodes.B2S);
        implicitCastLattice.addEdge(booleanV, intV, NativeConversionMapper.BOOLEAN_TO_INT_FUNC, InstructionCodes.B2I);
        implicitCastLattice.addEdge(booleanV, floatV, NativeConversionMapper.BOOLEAN_TO_FLOAT_FUNC,
                InstructionCodes.B2F);
        implicitCastLattice.addEdge(booleanV, jsonV, NativeConversionMapper.BOOLEAN_TO_JSON_FUNC,
                InstructionCodes.B2JSON);

        implicitCastLattice.addEdge(nullV, jsonV, NativeConversionMapper.NULL_TO_JSON_FUNC,
                InstructionCodes.NULL2JSON);
    }

    public static void loadExplicitCastLattice(SymbolScope scope) {

        TypeVertex intV = new TypeVertex(scope.resolve(new SymbolName(TypeConstants.INT_TNAME)));
        TypeVertex floatV = new TypeVertex(scope.resolve(new SymbolName(TypeConstants.FLOAT_TNAME)));
        TypeVertex stringV = new TypeVertex(scope.resolve(new SymbolName(TypeConstants.STRING_TNAME)));
        TypeVertex booleanV = new TypeVertex(scope.resolve(new SymbolName(TypeConstants.BOOLEAN_TNAME)));
        TypeVertex xmlV = new TypeVertex(scope.resolve(new SymbolName(TypeConstants.XML_TNAME)));
        TypeVertex jsonV = new TypeVertex(scope.resolve(new SymbolName(TypeConstants.JSON_TNAME)));
        TypeVertex anyV = new TypeVertex(scope.resolve(new SymbolName(TypeConstants.ANY_TNAME)));
        TypeVertex connectorV = new TypeVertex(scope.resolve(new SymbolName(TypeConstants.CONNECTOR_TNAME)));
        TypeVertex mapV = new TypeVertex(scope.resolve(new SymbolName(TypeConstants.MAP_TNAME)));
        TypeVertex messageV = new TypeVertex(scope.resolve(new SymbolName(TypeConstants.MESSAGE_TNAME)));
        
        explicitCastLattice.addVertex(intV, false);
        explicitCastLattice.addVertex(floatV, false);
        explicitCastLattice.addVertex(booleanV, false);
        explicitCastLattice.addVertex(stringV, false);
        explicitCastLattice.addVertex(xmlV, false);
        explicitCastLattice.addVertex(jsonV, false);
        explicitCastLattice.addVertex(anyV, false);
        explicitCastLattice.addVertex(connectorV, false);
        explicitCastLattice.addVertex(messageV, false);

        explicitCastLattice.addEdge(intV, intV, NativeConversionMapper.INT_TO_INT_FUNC, InstructionCodes.NOP);
        explicitCastLattice.addEdge(intV, floatV, NativeConversionMapper.INT_TO_FLOAT_FUNC, InstructionCodes.I2F);
        explicitCastLattice.addEdge(intV, stringV, NativeConversionMapper.INT_TO_STRING_FUNC, InstructionCodes.I2S);
        explicitCastLattice.addEdge(intV, booleanV, NativeConversionMapper.INT_TO_BOOLEAN_FUNC, InstructionCodes.I2B);
        explicitCastLattice.addEdge(intV, anyV, NativeCastMapper.INT_TO_ANY_FUNC, InstructionCodes.I2ANY);
        explicitCastLattice.addEdge(intV, jsonV, NativeConversionMapper.INT_TO_JSON_FUNC, InstructionCodes.I2JSON);

        explicitCastLattice.addEdge(floatV, floatV, NativeConversionMapper.FLOAT_TO_FLOAT_FUNC, InstructionCodes.NOP);
        explicitCastLattice.addEdge(floatV, stringV, NativeConversionMapper.FLOAT_TO_STRING_FUNC, InstructionCodes.F2S);
        explicitCastLattice.addEdge(floatV, booleanV, NativeConversionMapper.FLOAT_TO_BOOLEAN_FUNC,
                InstructionCodes.F2B);
        explicitCastLattice.addEdge(floatV, intV, NativeConversionMapper.FLOAT_TO_INT_FUNC, InstructionCodes.F2I);
        explicitCastLattice.addEdge(floatV, anyV, NativeCastMapper.FLOAT_TO_ANY_FUNC, InstructionCodes.F2ANY);
        explicitCastLattice.addEdge(floatV, jsonV, NativeConversionMapper.FLOAT_TO_JSON_FUNC, InstructionCodes.F2JSON);

        explicitCastLattice.addEdge(stringV, stringV, NativeConversionMapper.STRING_TO_STRING_FUNC,
                InstructionCodes.NOP);
        explicitCastLattice.addEdge(stringV, floatV, NativeConversionMapper.STRING_TO_FLOAT_FUNC, InstructionCodes.S2F);
        explicitCastLattice.addEdge(stringV, intV, NativeConversionMapper.STRING_TO_INT_FUNC, InstructionCodes.S2I);
        explicitCastLattice.addEdge(stringV, anyV, NativeCastMapper.STRING_TO_ANY_FUNC, InstructionCodes.S2ANY);
        explicitCastLattice.addEdge(stringV, jsonV, NativeConversionMapper.STRING_TO_JSON_FUNC,
                InstructionCodes.S2JSON);
        explicitCastLattice.addEdge(stringV, xmlV, NativeConversionMapper.STRING_TO_XML_FUNC);

        explicitCastLattice.addEdge(booleanV, booleanV, NativeConversionMapper.BOOLEAN_TO_BOOLEAN_FUNC,
                InstructionCodes.NOP);
        explicitCastLattice.addEdge(booleanV, stringV, NativeConversionMapper.BOOLEAN_TO_STRING_FUNC,
                InstructionCodes.B2S);
        explicitCastLattice.addEdge(booleanV, intV, NativeConversionMapper.BOOLEAN_TO_INT_FUNC, InstructionCodes.B2I);
        explicitCastLattice.addEdge(booleanV, floatV, NativeConversionMapper.BOOLEAN_TO_FLOAT_FUNC,
                InstructionCodes.B2F);
        explicitCastLattice.addEdge(booleanV, anyV, NativeCastMapper.BOOLEAN_TO_ANY_FUNC, InstructionCodes.B2ANY);
        explicitCastLattice.addEdge(booleanV, jsonV, NativeConversionMapper.BOOLEAN_TO_JSON_FUNC,
                InstructionCodes.B2JSON);

        explicitCastLattice.addEdge(connectorV, anyV, NativeCastMapper.CONNECTOR_TO_ANY_FUNC, InstructionCodes.NOP);

        explicitCastLattice.addEdge(anyV, floatV, NativeCastMapper.ANY_TO_FLOAT_FUNC, InstructionCodes.ANY2F);
        explicitCastLattice.addEdge(anyV, stringV, NativeCastMapper.ANY_TO_STRING_FUNC, InstructionCodes.ANY2S);
        explicitCastLattice.addEdge(anyV, booleanV, NativeCastMapper.ANY_TO_BOOLEAN_FUNC, InstructionCodes.ANY2B);
        explicitCastLattice.addEdge(anyV, intV, NativeCastMapper.ANY_TO_INT_FUNC, InstructionCodes.ANY2I);
        explicitCastLattice.addEdge(anyV, jsonV, NativeCastMapper.ANY_TO_JSON_FUNC, InstructionCodes.ANY2JSON);
        explicitCastLattice.addEdge(anyV, xmlV, NativeCastMapper.ANY_TO_XML_FUNC);
        explicitCastLattice.addEdge(anyV, connectorV, NativeCastMapper.ANY_TO_CONNECTOR_FUNC);
<<<<<<< HEAD
        explicitCastLattice.addEdge(anyV, anyV, NativeCastMapper.ANY_TO_ANY_FUNC, InstructionCodes.NOP);
        explicitCastLattice.addEdge(anyV, mapV, NativeCastMapper.ANY_TO_MAP_FUNC, InstructionCodes.ANY2MAP);

        explicitCastLattice.addEdge(jsonV, jsonV, NativeCastMapper.JSON_TO_JSON_FUNC, InstructionCodes.NOP);
        explicitCastLattice.addEdge(jsonV, anyV, NativeCastMapper.JSON_TO_ANY_FUNC, InstructionCodes.NOP);
        explicitCastLattice.addEdge(jsonV, stringV, NativeConversionMapper.JSON_TO_STRING_FUNC,
                InstructionCodes.JSON2S);
        explicitCastLattice.addEdge(jsonV, intV, NativeConversionMapper.JSON_TO_INT_FUNC, InstructionCodes.JSON2I);
        explicitCastLattice.addEdge(jsonV, floatV, NativeConversionMapper.JSON_TO_FLOAT_FUNC, InstructionCodes.JSON2F);
        explicitCastLattice.addEdge(jsonV, booleanV, NativeConversionMapper.JSON_TO_BOOLEAN_FUNC,
                InstructionCodes.JSON2B);
=======
        explicitCastLattice.addEdge(anyV, anyV, NativeCastMapper.ANY_TO_ANY_FUNC);
        explicitCastLattice.addEdge(anyV, mapV, NativeCastMapper.ANY_TO_MAP_FUNC);
        explicitCastLattice.addEdge(anyV, messageV, NativeCastMapper.ANY_TO_MESSAGE_FUNC);

        explicitCastLattice.addEdge(jsonV, jsonV, NativeCastMapper.JSON_TO_JSON_FUNC);
        explicitCastLattice.addEdge(jsonV, anyV, NativeCastMapper.JSON_TO_ANY_FUNC);
        explicitCastLattice.addEdge(jsonV, stringV, NativeConversionMapper.JSON_TO_STRING_FUNC);
        explicitCastLattice.addEdge(jsonV, intV, NativeConversionMapper.JSON_TO_INT_FUNC);
        explicitCastLattice.addEdge(jsonV, floatV, NativeConversionMapper.JSON_TO_FLOAT_FUNC);
        explicitCastLattice.addEdge(jsonV, booleanV, NativeConversionMapper.JSON_TO_BOOLEAN_FUNC);
>>>>>>> 582074a9
        // explicitCastLattice.addEdge(jsonV, mapV, NativeCastMapper.JSON_TO_MAP_FUNC);

        explicitCastLattice.addEdge(xmlV, xmlV, NativeCastMapper.XML_TO_XML_FUNC);
        explicitCastLattice.addEdge(xmlV, anyV, NativeCastMapper.XML_TO_ANY_FUNC, InstructionCodes.NOP);
        explicitCastLattice.addEdge(xmlV, stringV, NativeConversionMapper.XML_TO_STRING_FUNC);

        explicitCastLattice.addEdge(mapV, mapV, NativeCastMapper.MAP_TO_MAP_FUNC);
        explicitCastLattice.addEdge(mapV, anyV, NativeCastMapper.MAP_TO_ANY_FUNC, InstructionCodes.NOP);
        // explicitCastLattice.addEdge(mapV, jsonV, NativeCastMapper.MAP_TO_JSON_FUNC);
    }

    public static void loadConversionLattice(SymbolScope scope) {

        TypeVertex intV = new TypeVertex(scope.resolve(new SymbolName(TypeConstants.INT_TNAME)));
        TypeVertex floatV = new TypeVertex(scope.resolve(new SymbolName(TypeConstants.FLOAT_TNAME)));
        TypeVertex stringV = new TypeVertex(scope.resolve(new SymbolName(TypeConstants.STRING_TNAME)));
        TypeVertex booleanV = new TypeVertex(scope.resolve(new SymbolName(TypeConstants.BOOLEAN_TNAME)));
        TypeVertex xmlV = new TypeVertex(scope.resolve(new SymbolName(TypeConstants.XML_TNAME)));
        TypeVertex jsonV = new TypeVertex(scope.resolve(new SymbolName(TypeConstants.JSON_TNAME)));
        TypeVertex connectorV = new TypeVertex(scope.resolve(new SymbolName(TypeConstants.CONNECTOR_TNAME)));
        
        conversionLattice.addVertex(intV, false);
        conversionLattice.addVertex(floatV, false);
        conversionLattice.addVertex(booleanV, false);
        conversionLattice.addVertex(stringV, false);
        conversionLattice.addVertex(xmlV, false);
        conversionLattice.addVertex(jsonV, false);
        conversionLattice.addVertex(connectorV, false);

        conversionLattice.addEdge(intV, intV, NativeConversionMapper.INT_TO_INT_FUNC, InstructionCodes.NOP);
        conversionLattice.addEdge(intV, floatV, NativeConversionMapper.INT_TO_FLOAT_FUNC, InstructionCodes.I2F);
        conversionLattice.addEdge(intV, stringV, NativeConversionMapper.INT_TO_STRING_FUNC, InstructionCodes.I2S);
        conversionLattice.addEdge(intV, booleanV, NativeConversionMapper.INT_TO_BOOLEAN_FUNC, InstructionCodes.I2B);
        conversionLattice.addEdge(intV, jsonV, NativeConversionMapper.INT_TO_JSON_FUNC, InstructionCodes.I2JSON);

        conversionLattice.addEdge(floatV, floatV, NativeConversionMapper.FLOAT_TO_FLOAT_FUNC, InstructionCodes.NOP);
        conversionLattice.addEdge(floatV, stringV, NativeConversionMapper.FLOAT_TO_STRING_FUNC, InstructionCodes.F2S);
        conversionLattice.addEdge(floatV, booleanV, NativeConversionMapper.FLOAT_TO_BOOLEAN_FUNC, InstructionCodes.F2B);
        conversionLattice.addEdge(floatV, intV, NativeConversionMapper.FLOAT_TO_INT_FUNC, InstructionCodes.F2I);
        conversionLattice.addEdge(floatV, jsonV, NativeConversionMapper.FLOAT_TO_JSON_FUNC, InstructionCodes.F2JSON);

        conversionLattice.addEdge(stringV, stringV, NativeConversionMapper.STRING_TO_STRING_FUNC,
                InstructionCodes.NOP);
        conversionLattice.addEdge(stringV, floatV, NativeConversionMapper.STRING_TO_FLOAT_FUNC, InstructionCodes.S2F);
        conversionLattice.addEdge(stringV, intV, NativeConversionMapper.STRING_TO_INT_FUNC, InstructionCodes.S2I);
        conversionLattice.addEdge(stringV, booleanV, NativeConversionMapper.STRING_TO_BOOLEAN_FUNC,
                InstructionCodes.S2B);
        conversionLattice.addEdge(stringV, jsonV, NativeConversionMapper.STRING_TO_JSON_FUNC, InstructionCodes.S2JSON);
        conversionLattice.addEdge(stringV, xmlV, NativeConversionMapper.STRING_TO_XML_FUNC);

        conversionLattice.addEdge(booleanV, booleanV, NativeConversionMapper.BOOLEAN_TO_BOOLEAN_FUNC,
                InstructionCodes.NOP);
        conversionLattice.addEdge(booleanV, stringV, NativeConversionMapper.BOOLEAN_TO_STRING_FUNC,
                InstructionCodes.B2S);
        conversionLattice.addEdge(booleanV, intV, NativeConversionMapper.BOOLEAN_TO_INT_FUNC, InstructionCodes.B2I);
        conversionLattice.addEdge(booleanV, floatV, NativeConversionMapper.BOOLEAN_TO_FLOAT_FUNC,
                InstructionCodes.B2F);
        conversionLattice.addEdge(booleanV, jsonV, NativeConversionMapper.BOOLEAN_TO_JSON_FUNC,
                InstructionCodes.B2JSON);

        conversionLattice.addEdge(jsonV, stringV, NativeConversionMapper.JSON_TO_STRING_FUNC, InstructionCodes.JSON2S);
        conversionLattice.addEdge(jsonV, intV, NativeConversionMapper.JSON_TO_INT_FUNC, InstructionCodes.JSON2I);
        conversionLattice.addEdge(jsonV, floatV, NativeConversionMapper.JSON_TO_FLOAT_FUNC, InstructionCodes.JSON2F);
        conversionLattice.addEdge(jsonV, booleanV, NativeConversionMapper.JSON_TO_BOOLEAN_FUNC,
                InstructionCodes.JSON2B);
        conversionLattice.addEdge(jsonV, xmlV, NativeConversionMapper.JSON_TO_XML_FUNC);

        conversionLattice.addEdge(xmlV, jsonV, NativeConversionMapper.XML_TO_JSON_FUNC);
        conversionLattice.addEdge(xmlV, stringV, NativeConversionMapper.XML_TO_STRING_FUNC);
    }
    
    /**
     * Merges a given type lattice with the current type lattice
     * @param typeLattice given type lattice
     * @param packageName package name to be merged into
     */
    public void merge(TypeLattice typeLattice, String packageName) {
        for (TypeVertex typeVertex : typeLattice.getVertices()) {
            this.addVertex(typeVertex, false);
        }

        for (TypeEdge typeEdge : typeLattice.getEdges()) {
            this.addEdge(typeEdge.getSource(), typeEdge.getTarget(), typeEdge.getTypeMapperFunction());
        }
    }

    /**
     * Accepts two vertices and a weight, and adds the edge
     * ({one, two}, weight) iff no TypeEdge relating one and two
     * exists in the Graph.
     *
     * @param one The first TypeVertex of the TypeEdge
     * @param two The second TypeVertex of the TypeEdge
     * @param mappingFunction The weight of the TypeEdge
     * @return true iff no TypeEdge already exists in the Graph
     */
    public boolean addEdge(TypeVertex one, TypeVertex two, TriFunction mappingFunction, int instructionCode) {

        //ensures the TypeEdge is not in the Graph
        TypeEdge e = new TypeEdge(one, two, mappingFunction, instructionCode);
        if (this.edges.containsKey(e.hashCode())) {
            return false;
        } else if (one.containsNeighbor(e) || two.containsNeighbor(e)) {
            return false;
        }

        this.edges.put(e.hashCode(), e);
        one.addNeighbor(e);
        two.addNeighbor(e);
        return true;
    }

    /**
     * Accepts two vertices and a weight, and adds the edge
     * ({one, two}, weight) iff no TypeEdge relating one and two
     * exists in the Graph.
     *
     * @param one The first TypeVertex of the TypeEdge
     * @param two The second TypeVertex of the TypeEdge
     * @param mappingFunction The weight of the TypeEdge
     * @return true iff no TypeEdge already exists in the Graph
     */
    public boolean addEdge(TypeVertex one, TypeVertex two, TriFunction mappingFunction) {

        //ensures the TypeEdge is not in the Graph
        TypeEdge e = new TypeEdge(one, two, mappingFunction);
        if (this.edges.containsKey(e.hashCode())) {
            return false;
        } else if (one.containsNeighbor(e) || two.containsNeighbor(e)) {
            return false;
        }

        this.edges.put(e.hashCode(), e);
        one.addNeighbor(e);
        two.addNeighbor(e);
        return true;
    }

    public TypeEdge getEdgeFromTypes(BLangSymbol source, BLangSymbol target, String packageName) {
        TypeEdge result;
        // First check within the package
        result = this.edges.get((source.toString() + target.toString() + packageName).hashCode());
        if (result == null) {
            result = this.edges.get((packageName + ":" + source.toString() + packageName + ":" +
                    target.toString() + packageName).hashCode());
        }
        if (result == null) {
            // If not found, check in native type typemappers
            packageName = TypeConstants.NATIVE_PACKAGE;
            result = this.edges.get((source.toString() + target.toString() + packageName)
                    .hashCode());
        }
        return result;
    }

    /**
     * This method removes the specified TypeEdge from the Graph,
     * including as each vertex's incidence neighborhood.
     *
     * @param e The TypeEdge to remove from the Graph
     * @return TypeEdge The TypeEdge removed from the Graph
     */
    public TypeEdge removeEdge(TypeEdge e) {
        e.getSource().removeNeighbor(e);
        e.getTarget().removeNeighbor(e);
        return this.edges.remove(e.hashCode());
    }

    /**
     * This method adds a TypeVertex to the graph. If a TypeVertex with the same label
     * as the parameter exists in the Graph, the existing TypeVertex is overwritten
     * only if overwriteExisting is true. If the existing TypeVertex is overwritten,
     * the Edges incident to it are all removed from the Graph.
     *
     * @param vertex {@link TypeVertex} to add
     * @param overwriteExisting flag indicating whetehr to overide the vertex, if already exists with the same name
     * @return true iff vertex was added to the Graph
     */
    public boolean addVertex(TypeVertex vertex, boolean overwriteExisting) {
        TypeVertex current = this.vertices.get(vertex.toString());
        if (current != null) {
            if (!overwriteExisting) {
                return false;
            }

            while (current.getNeighborCount() > 0) {
                removeEdge(current.getNeighbor(0));
            }
        }

        this.vertices.put(vertex.toString(), vertex);
        return true;
    }

    /**
     * @return Set &lt;TypeEdge&gt; The Edges of this graph
     */
    public Set<TypeEdge> getEdges() {
        return new HashSet<TypeEdge>(this.edges.values());
    }

    /**
     * @return Set &lt;TypeVertex&gt; The Vertices of this graph
     */
    public Set<TypeVertex> getVertices() {
        return new HashSet<TypeVertex>(this.vertices.values());
    }
    
    /**
     * Add edges to type cast lattice for dynamically defined types structs.
     * This method will add edges from the current struct to map-type, json-type,
     * and all other struct-types, and the vice-versa.
     * 
     * @param structDef {@link StructDef} of the dynamically defined struct type
     * @param scope scope of the defined type
     */
    public static void addStructEdges(StructDef structDef, SymbolScope scope) {
        addExplicitCastingLatticeEdges(structDef, scope);
        addConversionLatticeEdges(structDef, scope);
    }
    
    private static void addExplicitCastingLatticeEdges(StructDef structDef, SymbolScope scope) {
        TypeVertex structV = new TypeVertex(structDef);
        TypeVertex anyV = new TypeVertex(scope.resolve(new SymbolName(TypeConstants.ANY_TNAME)));
        
        explicitCastLattice.addVertex(structV, false);
        explicitCastLattice.addEdge(anyV, structV, NativeCastMapper.ANY_TO_STRUCT_FUNC);
        explicitCastLattice.addEdge(structV, anyV, NativeCastMapper.STRUCT_TO_ANY_FUNC);
        
        // For all the structs in all the packages imported, check for possibility of casting.
        // Add an edge to the lattice, if casting is possible.
        for (Entry<SymbolName, BLangSymbol> pkg : scope.getEnclosingScope().getSymbolMap().entrySet()) {
            BLangSymbol pkgSymbol = pkg.getValue();
            if (!(pkgSymbol instanceof BLangPackage)) {
                continue;
            }
            for (Entry<SymbolName, BLangSymbol> entry : ((BLangPackage) pkgSymbol).getSymbolMap().entrySet()) {
                BLangSymbol symbol = entry.getValue();
                if (symbol instanceof StructDef && symbol != structDef) {
                    TypeVertex otherStructV = new TypeVertex(symbol);
                    
                    if (isAssignCompatible(structDef, (StructDef) symbol)) {
                        explicitCastLattice.addEdge(otherStructV, structV, NativeCastMapper.STRUCT_TO_STRUCT_SAFE_FUNC);
                    }
                    
                    if (isAssignCompatible((StructDef) symbol, structDef)) {
                        explicitCastLattice.addEdge(structV, otherStructV, NativeCastMapper.STRUCT_TO_STRUCT_SAFE_FUNC);
                    }
                }
            }
        }
    }
    
    /**
     * Add conversion edges for structs
     * 
     * @param structDef Struct definition
     * @param scope scope of the struct
     */
    private static void addConversionLatticeEdges(StructDef structDef, SymbolScope scope) {
        TypeVertex structV = new TypeVertex(structDef);
        TypeVertex mapV = new TypeVertex(scope.resolve(new SymbolName(TypeConstants.MAP_TNAME)));
        TypeVertex jsonV = new TypeVertex(scope.resolve(new SymbolName(TypeConstants.JSON_TNAME)));
        
        conversionLattice.addVertex(structV, false);
        
            conversionLattice.addEdge(structV, mapV, NativeConversionMapper.STRUCT_TO_MAP_FUNC);
            conversionLattice.addEdge(structV, jsonV, NativeConversionMapper.STRUCT_TO_JSON_FUNC);
            conversionLattice.addEdge(jsonV, structV, NativeConversionMapper.JSON_TO_STRUCT_FUNC);
            conversionLattice.addEdge(mapV, structV, NativeConversionMapper.MAP_TO_STRUCT_FUNC);
    }
    
    public static boolean isAssignCompatible(StructDef targetStructDef, StructDef sourceStructDef) {
        if (targetStructDef == sourceStructDef) {
            return true;
        }
        
        for (VariableDefStmt fieldDef : targetStructDef.getFieldDefStmts()) {
            VariableDef targetFieldDef = fieldDef.getVariableDef();
            BType targetFieldType = targetFieldDef.getType();
            SymbolName fieldSymbolName = targetFieldDef.getSymbolName();
            VariableDef sourceFieldDef = (VariableDef) sourceStructDef
                    .resolveMembers(new SymbolName(fieldSymbolName.getName(), sourceStructDef.getPackagePath()));

            // field has to exists
            if (sourceFieldDef == null) {
                return false;
            }
            
            // struct memory index of both the fields has to be same. i.e: order of the fields
            // must be same in the target and the source structs
            if (((StructVarLocation) targetFieldDef.getMemoryLocation()).getStructMemAddrOffset() != 
                    ((StructVarLocation) sourceFieldDef.getMemoryLocation()).getStructMemAddrOffset()) {
                return false;
            }
            
            BType sourceFieldType = sourceFieldDef.getType();
            if (!TypeMappingUtils.isCompatible(targetFieldType, sourceFieldType)) {
                return false;
            }
        }
        return true;
    }
}<|MERGE_RESOLUTION|>--- conflicted
+++ resolved
@@ -168,7 +168,6 @@
         explicitCastLattice.addEdge(anyV, jsonV, NativeCastMapper.ANY_TO_JSON_FUNC, InstructionCodes.ANY2JSON);
         explicitCastLattice.addEdge(anyV, xmlV, NativeCastMapper.ANY_TO_XML_FUNC);
         explicitCastLattice.addEdge(anyV, connectorV, NativeCastMapper.ANY_TO_CONNECTOR_FUNC);
-<<<<<<< HEAD
         explicitCastLattice.addEdge(anyV, anyV, NativeCastMapper.ANY_TO_ANY_FUNC, InstructionCodes.NOP);
         explicitCastLattice.addEdge(anyV, mapV, NativeCastMapper.ANY_TO_MAP_FUNC, InstructionCodes.ANY2MAP);
 
@@ -180,18 +179,7 @@
         explicitCastLattice.addEdge(jsonV, floatV, NativeConversionMapper.JSON_TO_FLOAT_FUNC, InstructionCodes.JSON2F);
         explicitCastLattice.addEdge(jsonV, booleanV, NativeConversionMapper.JSON_TO_BOOLEAN_FUNC,
                 InstructionCodes.JSON2B);
-=======
-        explicitCastLattice.addEdge(anyV, anyV, NativeCastMapper.ANY_TO_ANY_FUNC);
-        explicitCastLattice.addEdge(anyV, mapV, NativeCastMapper.ANY_TO_MAP_FUNC);
-        explicitCastLattice.addEdge(anyV, messageV, NativeCastMapper.ANY_TO_MESSAGE_FUNC);
-
-        explicitCastLattice.addEdge(jsonV, jsonV, NativeCastMapper.JSON_TO_JSON_FUNC);
-        explicitCastLattice.addEdge(jsonV, anyV, NativeCastMapper.JSON_TO_ANY_FUNC);
-        explicitCastLattice.addEdge(jsonV, stringV, NativeConversionMapper.JSON_TO_STRING_FUNC);
-        explicitCastLattice.addEdge(jsonV, intV, NativeConversionMapper.JSON_TO_INT_FUNC);
-        explicitCastLattice.addEdge(jsonV, floatV, NativeConversionMapper.JSON_TO_FLOAT_FUNC);
-        explicitCastLattice.addEdge(jsonV, booleanV, NativeConversionMapper.JSON_TO_BOOLEAN_FUNC);
->>>>>>> 582074a9
+
         // explicitCastLattice.addEdge(jsonV, mapV, NativeCastMapper.JSON_TO_MAP_FUNC);
 
         explicitCastLattice.addEdge(xmlV, xmlV, NativeCastMapper.XML_TO_XML_FUNC);
