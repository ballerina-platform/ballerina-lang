/*
*  Copyright (c) 2016, WSO2 Inc. (http://www.wso2.org) All Rights Reserved.
*
*  WSO2 Inc. licenses this file to you under the Apache License,
*  Version 2.0 (the "License"); you may not use this file except
*  in compliance with the License.
*  You may obtain a copy of the License at
*
*    http://www.apache.org/licenses/LICENSE-2.0
*
*  Unless required by applicable law or agreed to in writing,
*  software distributed under the License is distributed on an
*  "AS IS" BASIS, WITHOUT WARRANTIES OR CONDITIONS OF ANY
*  KIND, either express or implied.  See the License for the
*  specific language governing permissions and limitations
*  under the License.
*/
package org.ballerinalang.model.values;

<<<<<<< HEAD
import org.ballerinalang.model.types.BJSONType;
import org.ballerinalang.model.types.BStructType;
import org.ballerinalang.model.types.BStructType.StructField;
=======
import org.ballerinalang.model.types.BArrayType;
>>>>>>> a528dae0
import org.ballerinalang.model.types.BType;
import org.ballerinalang.model.types.BTypes;
import org.ballerinalang.model.util.JsonGenerator;
import org.ballerinalang.model.util.JsonNode;
import org.ballerinalang.model.util.JsonNode.Type;
import org.ballerinalang.model.util.JsonParser;
import org.ballerinalang.runtime.message.BallerinaMessageDataSource;
import org.ballerinalang.util.exceptions.BallerinaException;

import java.io.ByteArrayInputStream;
import java.io.ByteArrayOutputStream;
import java.io.IOException;
import java.io.InputStream;
import java.io.OutputStream;
import java.util.StringJoiner;

/**
 * {@code BJSON} represents a JSON value in Ballerina.
 *
 * @since 0.8.0
 */
public final class BJSON extends BallerinaMessageDataSource implements BRefType<JsonNode> {

    private BJSONType type = (BJSONType) BTypes.typeJSON;

    // The streaming JSON data source object
    private JSONDataSource datasource;

    // json object model associated with this JSONType object
    private JsonNode value;

    // Schema of this JSONType object model
    private JsonNode schema;

    // Output stream to write message out to the socket
    private OutputStream outputStream;

    /**
     * Initialize a {@link BJSON} from a {@link JsonNode} object.
     *
     * @param json json object
     */
    public BJSON(JsonNode json) {
        this.value = json;
        setType();
    }

    /**
     * Initialize a {@link BJSON} from a JSON string.
     *
     * @param jsonString A JSON string
     */
    public BJSON(String jsonString) {
        this(jsonString, null);
    }

    /**
     * Initialize a {@link BJSON} from a streaming datasource.
     * 
     * @param datasource Datasource of this json
     */
    public BJSON(JSONDataSource datasource) {
        this.datasource = datasource;
    }

    /**
     * Initialize a {@link BJSON} from a string, with a specified schema.
     * JSON will not be validated against the given schema.
     *
     * @param jsonString JSON String
     * @param schema     Schema of the provided JSON, as a string
     */
    public BJSON(String jsonString, String schema) {
        if (jsonString == null) {
            this.value = new JsonNode(Type.NULL);
            type = BTypes.typeNull;
            return;
        }

        try {
            this.value = JsonParser.parse(jsonString);
            setType();
            if (schema != null) {
                this.schema = JsonParser.parse(schema);
            }
        } catch (Throwable t) {
            handleJsonException(t);
        } 
    }

    /**
     * Create a {@link BJSON} from a {@link InputStream}.
     *
     * @param in Input Stream
     */
    public BJSON(InputStream in) {
        this(in, null);
    }

    /**
     * Create a {@link BJSON} from a {@link InputStream}.
     *
     * @param in InputStream of the json content
     * @param schema Schema of the json
     */
    public BJSON(InputStream in, String schema) {
        try {
            this.value = JsonParser.parse(in);
            if (schema != null) {
                this.schema = JsonParser.parse(schema);
            }
        } catch (Throwable t) {
            handleJsonException("failed to create json: ", t);
        }
    }

    /**
     * Return the string representation of this json object.
     */
    public String toString() {
        return this.stringValue();
    }

    /**
     * Set the value associated with this {@link BJSON} object.
     *
     * @param value Value associated with this {@link BJSON} object.
     */
    public void setValue(JsonNode value) {
        this.value = value;
    }

    /**
     * Get the schema associated with this {@link BJSON} object.
     *
     * @return Schema associated with this {@link BJSON} object
     */
    public JsonNode getSchema() {
        return this.schema;
    }

    /**
     * Set the schema associated with this {@link BJSON} object.
     *
     * @param schema Schema associated with this {@link BJSON} object.
     */
    public void setSchema(JsonNode schema) {
        this.schema = schema;
    }

    @Override
    public void serializeData() {
        try {
            /* the below order is important, where if the value is generated from a streaming data source,
             * it should be able to serialize the data out again using the value */
            if (this.value != null) {
                this.value.serialize(this.outputStream);
            } else {
                JsonGenerator gen = new JsonGenerator(this.outputStream);
                this.datasource.serialize(gen);
                gen.flush();
            }
        } catch (Throwable t) {
            handleJsonException("error occurred during writing the message to the output stream: ", t);
        }
    }

    @Override
    public void setOutputStream(OutputStream outputStream) {
        this.outputStream = outputStream;
    }

    /**
     * Get value associated with this {@link BJSON} object.
     *
     * @return JSON object associated with this {@link BJSON} object
     */
    @Override
    public JsonNode value() {
        if (this.value == null) {
            ByteArrayOutputStream byteOut = new ByteArrayOutputStream();
            try {
                JsonGenerator gen = new JsonGenerator(byteOut);
                this.datasource.serialize(gen);
                gen.flush();
                this.value = JsonParser.parse(new ByteArrayInputStream(byteOut.toByteArray()));
            } catch (Throwable t) {
                handleJsonException("Error in building JSON node: ", t);
            }
        }
        return this.value;
    }

    @Override
    public String stringValue() {
        JsonNode node = this.value();
        if (node.isValueNode()) {
            return this.value().asText();
        }

        BStructType constrainedType = (BStructType) this.type.getConstrainedType();
        if (constrainedType == null) {
            return node.toString();
        }

        // If constrained JSON, print the only the fields in the constrained type.
        StringJoiner sj = new StringJoiner(", ", "{", "}");
        for (StructField field : constrainedType.getStructFields()) {
            String key = field.fieldName;
            String stringValue = this.value().get(key).toString();
            sj.add(key + ":" + stringValue);
        }
        return sj.toString();
    }

    @Override
    public BType getType() {
        return this.type;
    }

    public void setType(BType type) {
        this.type = (BJSONType) type;
    }

    @Override
    public String getMessageAsString() {
        try {
            return this.value.toString();
        } catch (Throwable t) {
            handleJsonException("failed to get json as string: ", t);
        }
        return null;
    }

    private static void handleJsonException(Throwable t) {
        if (t.getCause() != null) {
            throw new BallerinaException(t.getCause().getMessage());
        } else {
            throw new BallerinaException(t.getMessage());
        }
    }

    private static void handleJsonException(String message, Throwable t) {
        // Here local message of the cause is logged whenever possible, to avoid java class being logged
        // along with the error message.
        if (t.getCause() != null) {
            throw new BallerinaException(message + t.getCause().getMessage());
        } else {
            throw new BallerinaException(message + t.getMessage());
        }
    }

    @Override
    public BallerinaMessageDataSource clone() {
        BJSON clonedMessage = new BJSON("{}");
        try {
            String elementString = this.getMessageAsString();
            JsonNode clonedContent = JsonParser.parse(elementString);
            clonedMessage.setValue(clonedContent);
        } catch (Throwable t) {
            handleJsonException("failed to clone the json message: ", t);
        }
        return clonedMessage;
    }

    /**
     * This represents a JSON data source implementation, which should be used for custom JSON
     * streaming implementations.
     */
    public static interface JSONDataSource {

        /**
         * Serializes the current representation of the JSON data source to the given {@link JsonGenerator}.
         * @param gen The {@link JsonGenerator} object to write the data to
         * @throws IOException Error occurs while serializing
         */
        void serialize(JsonGenerator gen) throws IOException;

    }
    
    @Override
    public BValue copy() {
        return new BJSON(this.stringValue());
    }
    
    private void setType() {
        switch (this.value.getType()) {
            case ARRAY:
                this.type = new BArrayType(BTypes.typeJSON);
                break;
            case BOOLEAN:
                this.type =  BTypes.typeBoolean;
                break;
            case DOUBLE:
                this.type =  BTypes.typeFloat;
                break;
            case LONG:
                this.type =  BTypes.typeInt;
                break;
            case NULL:
                this.type =  BTypes.typeNull;
                break;
            case STRING:
                this.type =  BTypes.typeString;
                break;
            default:
                this.type = BTypes.typeJSON;
        }
    }
}<|MERGE_RESOLUTION|>--- conflicted
+++ resolved
@@ -17,13 +17,10 @@
 */
 package org.ballerinalang.model.values;
 
-<<<<<<< HEAD
+import org.ballerinalang.model.types.BArrayType;
 import org.ballerinalang.model.types.BJSONType;
 import org.ballerinalang.model.types.BStructType;
 import org.ballerinalang.model.types.BStructType.StructField;
-=======
-import org.ballerinalang.model.types.BArrayType;
->>>>>>> a528dae0
 import org.ballerinalang.model.types.BType;
 import org.ballerinalang.model.types.BTypes;
 import org.ballerinalang.model.util.JsonGenerator;
@@ -47,16 +44,13 @@
  */
 public final class BJSON extends BallerinaMessageDataSource implements BRefType<JsonNode> {
 
-    private BJSONType type = (BJSONType) BTypes.typeJSON;
+    private BType type = BTypes.typeJSON;
 
     // The streaming JSON data source object
     private JSONDataSource datasource;
 
     // json object model associated with this JSONType object
     private JsonNode value;
-
-    // Schema of this JSONType object model
-    private JsonNode schema;
 
     // Output stream to write message out to the socket
     private OutputStream outputStream;
@@ -75,9 +69,11 @@
      * Initialize a {@link BJSON} from a JSON string.
      *
      * @param jsonString A JSON string
-     */
-    public BJSON(String jsonString) {
-        this(jsonString, null);
+     * @param type of the JSON
+     */
+    public BJSON(String jsonString, BType type) {
+        this(jsonString);
+        this.type = type;
     }
 
     /**
@@ -94,9 +90,8 @@
      * JSON will not be validated against the given schema.
      *
      * @param jsonString JSON String
-     * @param schema     Schema of the provided JSON, as a string
-     */
-    public BJSON(String jsonString, String schema) {
+     */
+    public BJSON(String jsonString) {
         if (jsonString == null) {
             this.value = new JsonNode(Type.NULL);
             type = BTypes.typeNull;
@@ -106,9 +101,6 @@
         try {
             this.value = JsonParser.parse(jsonString);
             setType();
-            if (schema != null) {
-                this.schema = JsonParser.parse(schema);
-            }
         } catch (Throwable t) {
             handleJsonException(t);
         } 
@@ -132,9 +124,6 @@
     public BJSON(InputStream in, String schema) {
         try {
             this.value = JsonParser.parse(in);
-            if (schema != null) {
-                this.schema = JsonParser.parse(schema);
-            }
         } catch (Throwable t) {
             handleJsonException("failed to create json: ", t);
         }
@@ -154,24 +143,6 @@
      */
     public void setValue(JsonNode value) {
         this.value = value;
-    }
-
-    /**
-     * Get the schema associated with this {@link BJSON} object.
-     *
-     * @return Schema associated with this {@link BJSON} object
-     */
-    public JsonNode getSchema() {
-        return this.schema;
-    }
-
-    /**
-     * Set the schema associated with this {@link BJSON} object.
-     *
-     * @param schema Schema associated with this {@link BJSON} object.
-     */
-    public void setSchema(JsonNode schema) {
-        this.schema = schema;
     }
 
     @Override
@@ -222,19 +193,21 @@
         JsonNode node = this.value();
         if (node.isValueNode()) {
             return this.value().asText();
-        }
-
-        BStructType constrainedType = (BStructType) this.type.getConstrainedType();
+        } else if (!node.isObject()) {
+            return node.toString();
+        }
+
+        BStructType constrainedType = (BStructType) ((BJSONType) this.type).getConstrainedType();
         if (constrainedType == null) {
             return node.toString();
         }
 
         // If constrained JSON, print the only the fields in the constrained type.
-        StringJoiner sj = new StringJoiner(", ", "{", "}");
+        StringJoiner sj = new StringJoiner(",", "{", "}");
         for (StructField field : constrainedType.getStructFields()) {
             String key = field.fieldName;
             String stringValue = this.value().get(key).toString();
-            sj.add(key + ":" + stringValue);
+            sj.add("\"" + key + "\":" + stringValue);
         }
         return sj.toString();
     }
