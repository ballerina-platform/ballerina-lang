/*
*  Copyright (c) 2016, WSO2 Inc. (http://www.wso2.org) All Rights Reserved.
*
*  WSO2 Inc. licenses this file to you under the Apache License,
*  Version 2.0 (the "License"); you may not use this file except
*  in compliance with the License.
*  You may obtain a copy of the License at
*
*    http://www.apache.org/licenses/LICENSE-2.0
*
*  Unless required by applicable law or agreed to in writing,
*  software distributed under the License is distributed on an
*  "AS IS" BASIS, WITHOUT WARRANTIES OR CONDITIONS OF ANY
*  KIND, either express or implied.  See the License for the
*  specific language governing permissions and limitations
*  under the License.
*/
package org.ballerinalang.model.types;

import org.ballerinalang.model.GlobalScope;
import org.ballerinalang.model.NodeLocation;
import org.ballerinalang.model.SymbolName;
import org.ballerinalang.model.SymbolScope;
import org.ballerinalang.model.symbols.BLangSymbol;
import org.ballerinalang.util.exceptions.SemanticException;

import java.util.HashSet;
import java.util.Set;

import static org.ballerinalang.model.util.LangModelUtils.getNodeLocationStr;

/**
 * This class contains various methods manipulate {@link BType}s in Ballerina.
 *
 * @since 0.8.0
 */
public class BTypes {
    public static BType typeInt;
    public static BType typeLong;
    public static BType typeFloat;
    public static BType typeDouble;
    public static BType typeBoolean;
    public static BType typeString;
    public static BType typeXML;
    public static BType typeJSON;
    public static BType typeMessage;
    public static BType typeMap;
    public static BType typeException;
    public static BType typeDatatable;
    public static BType typeAny;
    public static BType typeConnector;

    private static boolean initialized = false;
    private static Set<String> builtInTypeNames = new HashSet<>();

    private BTypes() {
    }

    public static synchronized void loadBuiltInTypes(GlobalScope globalScope) {
        if (!initialized) {
            createBuiltInTypes(globalScope);
        }

        globalScope.define(typeInt.getSymbolName(), typeInt);
        globalScope.define(typeLong.getSymbolName(), typeLong);
        globalScope.define(typeFloat.getSymbolName(), typeFloat);
        globalScope.define(typeDouble.getSymbolName(), typeDouble);
        globalScope.define(typeBoolean.getSymbolName(), typeBoolean);
        globalScope.define(typeString.getSymbolName(), typeString);
        globalScope.define(typeXML.getSymbolName(), typeXML);
        globalScope.define(typeJSON.getSymbolName(), typeJSON);
        globalScope.define(typeMessage.getSymbolName(), typeMessage);
        globalScope.define(typeMap.getSymbolName(), typeMap);
        globalScope.define(typeException.getSymbolName(), typeException);
        globalScope.define(typeDatatable.getSymbolName(), typeDatatable);
        globalScope.define(typeAny.getSymbolName(), typeAny);
        globalScope.define(typeConnector.getSymbolName(), typeConnector);

        builtInTypeNames.add(TypeConstants.INT_TNAME);
        builtInTypeNames.add(TypeConstants.STRING_TNAME);
        builtInTypeNames.add(TypeConstants.FLOAT_TNAME);
        builtInTypeNames.add(TypeConstants.BOOLEAN_TNAME);
        builtInTypeNames.add(TypeConstants.MESSAGE_TNAME);
        builtInTypeNames.add(TypeConstants.EXCEPTION_TNAME);
        builtInTypeNames.add(TypeConstants.XML_TNAME);
        builtInTypeNames.add(TypeConstants.JSON_TNAME);
        builtInTypeNames.add(TypeConstants.MAP_TNAME);
        builtInTypeNames.add(TypeConstants.DATATABLE_TNAME);
        builtInTypeNames.add(TypeConstants.CONNECTOR_TNAME);
        builtInTypeNames.add(TypeConstants.STRUCT_TNAME);
        builtInTypeNames.add(TypeConstants.ANY_TNAME);

        TypeLattice.loadImplicitCastLattice(globalScope);
        TypeLattice.loadExplicitCastLattice(globalScope);

    }

    private static void createBuiltInTypes(GlobalScope globalScope) {
        typeInt = new BIntegerType(TypeConstants.INT_TNAME, null, globalScope);
        typeLong = new BLongType(TypeConstants.LONG_TNAME, null, globalScope);
        typeFloat = new BFloatType(TypeConstants.FLOAT_TNAME, null, globalScope);
        typeDouble = new BDoubleType(TypeConstants.DOUBLE_TNAME, null, globalScope);
        typeBoolean = new BBooleanType(TypeConstants.BOOLEAN_TNAME, null, globalScope);
        typeString = new BStringType(TypeConstants.STRING_TNAME, null, globalScope);
        typeXML = new BXMLType(TypeConstants.XML_TNAME, null, globalScope);
        typeJSON = new BJSONType(TypeConstants.JSON_TNAME, null, globalScope);
        typeMessage = new BMessageType(TypeConstants.MESSAGE_TNAME, null, globalScope);
        typeMap = new BMapType(TypeConstants.MAP_TNAME, null, globalScope);
        typeException = new BExceptionType(TypeConstants.EXCEPTION_TNAME, null, globalScope);
        typeDatatable = new BDataTableType(TypeConstants.DATATABLE_TNAME, null, globalScope);
        typeAny = new BAnyType(TypeConstants.ANY_TNAME, null, globalScope);
        typeConnector = new BConnectorType(TypeConstants.CONNECTOR_TNAME, null, globalScope);
        initialized = true;
    }

    public static BArrayType getArrayType(String elementTypeName) {
        return null;
    }

    public static BType resolveType(SimpleTypeName typeName, SymbolScope symbolScope, NodeLocation location) {
        BType bType = null;
        BLangSymbol symbol = symbolScope.resolve(typeName.getSymbolName());
        if (symbol instanceof BType) {
            bType = (BType) symbol;
        }

        if (bType != null) {
            return bType;
        }

        // Now check whether this is an arrays type
        if (typeName.isArrayType()) {
            BLangSymbol bTypeSymbol = symbolScope.resolve(new SymbolName(typeName.getName(), 
                    typeName.getPackagePath()));
            if (bTypeSymbol instanceof BType) {
                bType = (BType) bTypeSymbol;
            }
        }

        // If bType is not null, then element type of this arrays type is available.
        // We should define the arrays type here.
        if (bType != null) {
<<<<<<< HEAD
            BArrayType bArrayType = new BArrayType(typeName.getSymbolName().getName(),
                    bType, bType.getPackagePath(), bType.getSymbolScope());
            bType.getSymbolScope().define(typeName.getSymbolName(), bArrayType);
            return bArrayType;
=======
            if (typeName.getDimensions() == 1) {
                BArrayType bArrayType = new BArrayType(typeName.getSymbolName().getName(),
                        bType, typeName.getPackagePath(), bType.getSymbolScope(), typeName.getDimensions());
                bType.getSymbolScope().define(typeName.getSymbolName(), bArrayType);
                return bArrayType;
            } else {
                SimpleTypeName childSimpleType = new SimpleTypeName(typeName.getName(),
                        typeName.getPackagePath(), true);
                childSimpleType.setPkgPath(typeName.getPackagePath());
                childSimpleType.setArrayType(typeName.getDimensions() - 1);

                BArrayType bArrayType = new BArrayType(typeName.getSymbolName().getName(),
                        BTypes.resolveType(childSimpleType, symbolScope, location), typeName.getPackagePath(),
                        bType.getSymbolScope(), typeName.getDimensions());
                bType.getSymbolScope().define(typeName.getSymbolName(), bArrayType);

                return bArrayType;
            }
>>>>>>> 5995484d
        }


        throw new SemanticException(getNodeLocationStr(location) + "undefined type '" + typeName + "'");
    }

    public static boolean isValueType(BType type) {
        if (type == BTypes.typeInt ||
                type == BTypes.typeString ||
                type == BTypes.typeLong ||
                type == BTypes.typeFloat ||
                type == BTypes.typeDouble ||
                type == BTypes.typeBoolean) {
            return true;
        }

        return false;
    }

    public static boolean isBuiltInTypeName(String paramName) {
        return builtInTypeNames.contains(paramName);
    }
}<|MERGE_RESOLUTION|>--- conflicted
+++ resolved
@@ -140,12 +140,6 @@
         // If bType is not null, then element type of this arrays type is available.
         // We should define the arrays type here.
         if (bType != null) {
-<<<<<<< HEAD
-            BArrayType bArrayType = new BArrayType(typeName.getSymbolName().getName(),
-                    bType, bType.getPackagePath(), bType.getSymbolScope());
-            bType.getSymbolScope().define(typeName.getSymbolName(), bArrayType);
-            return bArrayType;
-=======
             if (typeName.getDimensions() == 1) {
                 BArrayType bArrayType = new BArrayType(typeName.getSymbolName().getName(),
                         bType, typeName.getPackagePath(), bType.getSymbolScope(), typeName.getDimensions());
@@ -164,7 +158,6 @@
 
                 return bArrayType;
             }
->>>>>>> 5995484d
         }
 
 
