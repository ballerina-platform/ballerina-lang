/*
 *  Copyright (c) 2017, WSO2 Inc. (http://www.wso2.org) All Rights Reserved.
 *
 *  WSO2 Inc. licenses this file to you under the Apache License,
 *  Version 2.0 (the "License"); you may not use this file except
 *  in compliance with the License.
 *  You may obtain a copy of the License at
 *
 *  http://www.apache.org/licenses/LICENSE-2.0
 *
 *  Unless required by applicable law or agreed to in writing,
 *  software distributed under the License is distributed on an
 *  "AS IS" BASIS, WITHOUT WARRANTIES OR CONDITIONS OF ANY
 *  KIND, either express or implied.  See the License for the
 *  specific language governing permissions and limitations
 *  under the License.
 */

package org.ballerinalang.model.util;

import com.fasterxml.jackson.core.JsonParser.NumberType;
import com.fasterxml.jackson.databind.JsonNode;
import com.fasterxml.jackson.databind.node.ArrayNode;
import com.fasterxml.jackson.databind.node.JsonNodeType;
import com.fasterxml.jackson.databind.node.NullNode;
import com.fasterxml.jackson.databind.node.ObjectNode;

import org.ballerinalang.model.DataTableJSONDataSource;
import org.ballerinalang.model.types.BAnyType;
import org.ballerinalang.model.types.BArrayType;
import org.ballerinalang.model.types.BJSONType;
import org.ballerinalang.model.types.BMapType;
import org.ballerinalang.model.types.BStructType;
import org.ballerinalang.model.types.BType;
import org.ballerinalang.model.types.BTypes;
import org.ballerinalang.model.types.TypeTags;
import org.ballerinalang.model.values.BBoolean;
import org.ballerinalang.model.values.BBooleanArray;
import org.ballerinalang.model.values.BDataTable;
import org.ballerinalang.model.values.BFloat;
import org.ballerinalang.model.values.BFloatArray;
import org.ballerinalang.model.values.BIntArray;
import org.ballerinalang.model.values.BInteger;
import org.ballerinalang.model.values.BJSON;
import org.ballerinalang.model.values.BMap;
import org.ballerinalang.model.values.BNewArray;
import org.ballerinalang.model.values.BRefType;
import org.ballerinalang.model.values.BRefValueArray;
import org.ballerinalang.model.values.BString;
import org.ballerinalang.model.values.BStringArray;
import org.ballerinalang.model.values.BStruct;
import org.ballerinalang.model.values.BValue;
import org.ballerinalang.util.exceptions.BLangExceptionHelper;
import org.ballerinalang.util.exceptions.BallerinaException;
import org.ballerinalang.util.exceptions.RuntimeErrors;

import java.util.ArrayList;
import java.util.Iterator;
import java.util.List;
import java.util.Map.Entry;
import java.util.Set;

/**
 * Common utility methods used for JSON manipulation.
 * 
 * @since 0.87
 */
public class JSONUtils {

    private static final String NULL = "null";

    /**
     * Convert {@link BMap} to {@link BJSON}.
     *
     * @param map {@link BMap} to be converted to {@link BJSON}
     * @return JSON representation of the provided map
     */
    public static BJSON convertMapToJSON(BMap<String, BValue> map) {
        Set<String> keys = map.keySet();
        BJSON bjson = new BJSON("{}");
        ObjectNode jsonNode = (ObjectNode) bjson.value();
        for (String key : keys) {
            try {
                BValue bvalue = map.get(key);
                if (bvalue == null) {
                    jsonNode.set(key, new BJSON(NULL).value());
                } else if (bvalue.getType() == BTypes.typeString) {
                    jsonNode.put(key, bvalue.stringValue());
                } else if (bvalue.getType() == BTypes.typeInt) {
                    jsonNode.put(key, ((BInteger) bvalue).intValue());
                } else if (bvalue.getType() == BTypes.typeFloat) {
                    jsonNode.put(key, ((BFloat) bvalue).floatValue());
                } else if (bvalue.getType() == BTypes.typeBoolean) {
                    jsonNode.put(key, ((BBoolean) bvalue).booleanValue());
                } else if (bvalue.getType() == BTypes.typeMap) {
                    jsonNode.set(key, convertMapToJSON((BMap<String, BValue>) bvalue).value());
                } else if (bvalue.getType() == BTypes.typeJSON) {
                    jsonNode.set(key, ((BJSON) bvalue).value());
                } else if (bvalue instanceof BNewArray) {
                    jsonNode.set(key, convertArrayToJSON((BNewArray) bvalue).value());
                } else if (bvalue instanceof BStruct) {
                    jsonNode.set(key, convertStructToJSON((BStruct) bvalue).value());
                } else {
                    throw BLangExceptionHelper.getRuntimeException(RuntimeErrors.INCOMPATIBLE_TYPE_FOR_CASTING,
                            BTypes.typeJSON, bvalue.getType());
                }
            } catch (BallerinaException e) {
                handleError(e, key);
            }
        }
        return bjson;
    }

    /**
     * Convert {@link BIntArray} to {@link BJSON}.
     *
     * @param intArray {@link BIntArray} to be converted to {@link BJSON}
     * @return JSON representation of the provided intArray
     */
    public static BJSON convertArrayToJSON(BIntArray intArray) {
        BJSON bjson = new BJSON("[]");
        ArrayNode arrayNode = (ArrayNode) bjson.value();
        for (int i = 0; i < intArray.size(); i++) {
            long value = intArray.get(i);
            arrayNode.add(value);
        }
        return bjson;
    }

    /**
     * Convert {@link BFloatArray} to {@link BJSON}.
     *
     * @param floatArray {@link BFloatArray} to be converted to {@link BJSON}
     * @return JSON representation of the provided floatArray
     */
    public static BJSON convertArrayToJSON(BFloatArray floatArray) {
        BJSON bjson = new BJSON("[]");
        ArrayNode arrayNode = (ArrayNode) bjson.value();
        for (int i = 0; i < floatArray.size(); i++) {
            double value = floatArray.get(i);
            arrayNode.add(value);
        }
        return bjson;
    }

    /**
     * Convert {@link BStringArray} to {@link BJSON}.
     *
     * @param stringArray {@link BStringArray} to be converted to {@link BJSON}
     * @return JSON representation of the provided stringArray
     */
    public static BJSON convertArrayToJSON(BStringArray stringArray) {
        BJSON bjson = new BJSON("[]");
        ArrayNode arrayNode = (ArrayNode) bjson.value();
        for (int i = 0; i < stringArray.size(); i++) {
            String value = stringArray.get(i);
            arrayNode.add(value);
        }
        return bjson;
    }

    /**
     * Convert {@link BBooleanArray} to {@link BJSON}.
     *
     * @param booleanArray {@link BBooleanArray} to be converted to {@link BJSON}
     * @return JSON representation of the provided booleanArray
     */
    public static BJSON convertArrayToJSON(BBooleanArray booleanArray) {
        BJSON bjson = new BJSON("[]");
        ArrayNode arrayNode = (ArrayNode) bjson.value();
        for (int i = 0; i < booleanArray.size(); i++) {
            int value = booleanArray.get(i);
            arrayNode.add(value == 1);
        }
        return bjson;
    }

    /**
     * Convert {@link BNewArray} to {@link BJSON}.
     *
     * @param bArray {@link BNewArray} to be converted to {@link BJSON}
     * @return JSON representation of the provided bArray
     */
    public static BJSON convertArrayToJSON(BNewArray bArray) {
        if (bArray instanceof BIntArray) {
            return convertArrayToJSON((BIntArray) bArray);
        } else if (bArray instanceof BFloatArray) {
            convertArrayToJSON((BFloatArray) bArray);
        } else if (bArray instanceof BStringArray) {
            convertArrayToJSON((BStringArray) bArray);
        } else if (bArray instanceof BBooleanArray) {
            convertArrayToJSON((BBooleanArray) bArray);
        } else if (bArray instanceof BRefValueArray) {
            convertArrayToJSON((BRefValueArray) bArray);
        }

        throw BLangExceptionHelper.getRuntimeException(RuntimeErrors.INCOMPATIBLE_TYPE_FOR_CASTING,
                BTypes.typeJSON, BTypes.typeBlob);
    }

    /**
     * Convert {@link BRefValueArray} to {@link BJSON}.
     *
     * @param refValueArray {@link BRefValueArray} to be converted to {@link BJSON}
     * @return JSON representation of the provided refValueArray
     */
    public static BJSON convertArrayToJSON(BRefValueArray refValueArray) {
        BJSON bjson = new BJSON("[]");
        ArrayNode arrayNode = (ArrayNode) bjson.value();
        for (int i = 0; i < refValueArray.size(); i++) {
            BRefType value = refValueArray.get(i);
            if (value == null) {
                arrayNode.add(new BJSON(NULL).value());
            } else if (value.getType() == BTypes.typeMap) {
                arrayNode.add(convertMapToJSON((BMap<String, BValue>) value).value());
            } else if (value.getType() == BTypes.typeJSON) {
                arrayNode.add(((BJSON) value).value());
            } else if (value instanceof BStruct) {
                arrayNode.add(convertStructToJSON((BStruct) value).value());
            } else if (value instanceof BNewArray) {
                arrayNode.add(convertArrayToJSON((BNewArray) value).value());
            } else {
                throw BLangExceptionHelper.getRuntimeException(RuntimeErrors.INCOMPATIBLE_TYPE_FOR_CASTING,
                        BTypes.typeJSON, value.getType());
            }
        }
        return bjson;
    }

    /**
     * Convert {@link BStruct} to {@link BJSON}.
     *
     * @param struct {@link BStruct} to be converted to {@link BJSON}
     * @return JSON representation of the provided array
     */
    public static BJSON convertStructToJSON(BStruct struct) {
        BJSON bjson = new BJSON("{}");
        ObjectNode jsonNode = (ObjectNode) bjson.value();
        BStructType structType = (BStructType) struct.getType();

        int longRegIndex = -1;
        int doubleRegIndex = -1;
        int stringRegIndex = -1;
        int booleanRegIndex = -1;
        int refRegIndex = -1;
        for (BStructType.StructField structField : structType.getStructFields()) {
            String key = structField.getFieldName();
            BType fieldType = structField.getFieldType();
            try {
                switch (fieldType.getTag()) {
                    case TypeTags.INT_TAG:
                        jsonNode.put(key, struct.getIntField(++longRegIndex));
                        break;
                    case TypeTags.FLOAT_TAG:
                        jsonNode.put(key, struct.getFloatField(++doubleRegIndex));
                        break;
                    case TypeTags.STRING_TAG:
                        jsonNode.put(key, struct.getStringField(++stringRegIndex));
                        break;
                    case TypeTags.BOOLEAN_TAG:
                        jsonNode.put(key, struct.getBooleanField(++booleanRegIndex) == 1);
                        break;
                    default:
                        BValue value = struct.getRefField(++refRegIndex);
                        if (value == null) {
                            jsonNode.set(key, new BJSON(NULL).value());
                        } else if (value.getType() == BTypes.typeMap) {
                            jsonNode.set(key, convertMapToJSON((BMap<String, BValue>) value).value());
                        } else if (value.getType() == BTypes.typeJSON) {
                            jsonNode.set(key, ((BJSON) value).value());
                        } else if (value instanceof BNewArray) {
                            jsonNode.set(key, convertArrayToJSON((BNewArray) value).value());
                        } else if (value instanceof BStruct) {
                            jsonNode.set(key, convertStructToJSON((BStruct) value).value());
                        } else {
                            throw BLangExceptionHelper.getRuntimeException(RuntimeErrors.INCOMPATIBLE_TYPE_FOR_CASTING,
                                    BTypes.typeJSON, value.getType());
                        }
                }
            } catch (BallerinaException e) {
                handleError(e, key);
            }
        }

        return bjson;
    }

    /**
     * Convert {@link BDataTable} to {@link BJSON}.
     *
     * @param dataTable {@link BDataTable} to be converted to {@link BJSON}
     * @param isInTransaction   Within a transaction or not
     * @return JSON representation of the provided datatable
     */
    public static BJSON toJSON(BDataTable dataTable, boolean isInTransaction) {
        return new BJSON(new DataTableJSONDataSource(dataTable, isInTransaction));
    }
    
    /**
     * Get an element from a JSON.
     * 
     * @param json JSON object to get the element from
     * @param elementName Name of the element to be retrieved
     * @return Element of JSON having the provided name
     */
    public static BJSON getElement(BJSON json, String elementName) {
        JsonNode jsonNode = json.value();
        
        if (!jsonNode.isObject()) {
            throw BLangExceptionHelper.getRuntimeException(RuntimeErrors.CANNOT_GET_VALUE_INCOMPATIBLE_TYPES,
                    elementName, getComplexObjectTypeName(JsonNodeType.OBJECT), getTypeName(jsonNode));
        }
        
        try {
            JsonNode element = jsonNode.get(elementName);
            if (element == null || element.isNull()) {
                return null;
            }
            return new BJSON(element);
        } catch (Throwable t) {
            throw BLangExceptionHelper.getRuntimeException(RuntimeErrors.JSON_GET_ERROR, t.getMessage());
        }
    }
    
    /**
     * Set an element in a JSON. If an element with the given name already exists,
     * this method will update the existing element. Otherwise, a new element with
     * the given name will be added.
     * 
     * @param json JSON object to set the element
     * @param elementName Name of the element to be set
     * @param element json element
     */
    public static void setElement(BJSON json, String elementName, BJSON element) {
        if (json == null) {
            return;
        }

        JsonNode jsonNode = json.value();
        JsonNode jsonElement = element == null ? null : element.value();

        if (!jsonNode.isObject()) {
            throw BLangExceptionHelper.getRuntimeException(RuntimeErrors.CANNOT_SET_VALUE_INCOMPATIBLE_TYPES,
                    elementName, getComplexObjectTypeName(JsonNodeType.OBJECT), getTypeName(jsonNode));
        }

        try {
            ((ObjectNode) jsonNode).set(elementName, jsonElement);
        } catch (Throwable t) {
            throw BLangExceptionHelper.getRuntimeException(RuntimeErrors.JSON_SET_ERROR, t.getMessage());
        }
    }

    /**
     * Check whether provided JSON object is a JSON Array.
     *
     * @param json JSON to execute array condition.
     * @return returns true if provided JSON is a JSON Array.
     */
    public static boolean isJSONArray(BJSON json) {
        JsonNode jsonNode = json.value();
        return jsonNode.isArray();
    }

    /**
     * Returns the size of JSON Array.
     *
     * @param json JSON to calculate array size.
     * @return returns integer that represents size of JSON Array.
     */
    public static int getJSONArrayLength(BJSON json) {
        JsonNode jsonNode = json.value();
        return jsonNode.size();
    }
    
    /**
     * Get an element from a JSON array.
     * 
     * @param json JSON array to get the element from
     * @param index Index of the element needed
     * @return Element at the given index, if the provided JSON is an array. Error, otherwise. 
     */
    public static BJSON getArrayElement(BJSON json, long index) {
        JsonNode jsonNode = json.value();

        if (!jsonNode.isArray()) {
            throw BLangExceptionHelper.getRuntimeException(RuntimeErrors.CANNOT_GET_VALUE_INCOMPATIBLE_TYPES,
                    index, getComplexObjectTypeName(JsonNodeType.ARRAY), getTypeName(jsonNode));
        }

        try {
            if (jsonNode.size() <= index) {
                throw BLangExceptionHelper.getRuntimeException(RuntimeErrors.ARRAY_INDEX_OUT_OF_RANGE,
                    index, jsonNode.size());
            }
            JsonNode element = jsonNode.get((int) index);
            if (element == null || element.isNull()) {
                return null;
            }
            return new BJSON(element);
        } catch (Throwable t) {
            throw BLangExceptionHelper.getRuntimeException(RuntimeErrors.JSON_GET_ERROR, t.getMessage());
        }
    }
    
    /**
     * Set an element in the given position of a JSON array. This method will update the existing value.
     * 
     * @param json JSON array to set the element
     * @param index Index of the element to be set
     * @param element Element to be set
     */
    public static void setArrayElement(BJSON json, long index, BJSON element) {
        JsonNode jsonNode = json.value();
        
        if (!jsonNode.isArray()) {
            throw BLangExceptionHelper.getRuntimeException(RuntimeErrors.CANNOT_SET_VALUE_INCOMPATIBLE_TYPES,
                    index, getComplexObjectTypeName(JsonNodeType.ARRAY), getTypeName(jsonNode));
        }
        
        JsonNode jsonElement = element == null ? null : element.value();
        ArrayNode arrayNode = ((ArrayNode) jsonNode);
        try {
            if (arrayNode.size() <= index) {
                // auto-grow the array
                for (int i = arrayNode.size(); i < index; i++) {
                    arrayNode.add(NullNode.getInstance());
                }
                arrayNode.add(jsonElement);
            } else {
                arrayNode.set((int) index, jsonElement);
            }
        } catch (Throwable t) {
            throw BLangExceptionHelper.getRuntimeException(RuntimeErrors.JSON_SET_ERROR, t.getMessage());
        }
    }
    
    /**
     * Convert {@link JsonNode} to {@link BInteger}.
     * 
     * @param jsonNode {@link JsonNode} to be converted
     * @return BInteger value of the JSON, if its a integer or a long JSON node. Error, otherwise.
     */
    private static BInteger jsonNodeToInteger(JsonNode jsonNode) {
        if (jsonNode.isInt() || jsonNode.isLong()) {
            return new BInteger(jsonNode.longValue());
        }
        
        throw BLangExceptionHelper.getRuntimeException(RuntimeErrors.INCOMPATIBLE_TYPE_FOR_CASTING_JSON,
            BTypes.typeInt, getTypeName(jsonNode));
    }

    /**
     * Convert {@link JsonNode} to int.
     *
     * @param jsonNode {@link JsonNode} to be converted
     * @return BInteger value of the JSON, if its a integer or a long JSON node. Error, otherwise.
     */
    private static long jsonNodeToInt(JsonNode jsonNode) {
        if (jsonNode.isInt() || jsonNode.isLong()) {
            return jsonNode.longValue();
        }

        throw BLangExceptionHelper.getRuntimeException(RuntimeErrors.INCOMPATIBLE_TYPE_FOR_CASTING_JSON,
                BTypes.typeInt, getTypeName(jsonNode));
    }

    /**
     * Convert {@link JsonNode} to {@link BFloat}.
     * 
     * @param jsonNode {@link JsonNode} to be converted
     * @return BFloat value of the JSON, if its a double or a float JSON node. Error, otherwise.
     */
    private static BFloat jsonNodeToBFloat(JsonNode jsonNode) {
        if (jsonNode.isFloat() || jsonNode.isDouble()) {
            return new BFloat(jsonNode.doubleValue());
        }
        
        throw BLangExceptionHelper.getRuntimeException(RuntimeErrors.INCOMPATIBLE_TYPE_FOR_CASTING_JSON,
            BTypes.typeFloat, getTypeName(jsonNode));
    }

    /**
     * Convert {@link JsonNode} to float.
     *
     * @param jsonNode {@link JsonNode} to be converted
     * @return BFloat value of the JSON, if its a double or a float JSON node. Error, otherwise.
     */
    private static double jsonNodeToFloat(JsonNode jsonNode) {
        if (jsonNode.isFloat() || jsonNode.isDouble()) {
            return jsonNode.doubleValue();
        }

        throw BLangExceptionHelper.getRuntimeException(RuntimeErrors.INCOMPATIBLE_TYPE_FOR_CASTING_JSON,
                BTypes.typeFloat, getTypeName(jsonNode));
    }

    /**
     * Convert {@link JsonNode} to {@link BBoolean}. 
     * 
     * @param jsonNode {@link JsonNode} to be converted
     * @return BBoolean value of the JSON, if its a boolean node. Error, otherwise.
     */
    private static BBoolean jsonNodeToBoolean(JsonNode jsonNode) {
        if (jsonNode.isBoolean()) {
            return new BBoolean(jsonNode.booleanValue());
        }
        
        throw BLangExceptionHelper.getRuntimeException(RuntimeErrors.INCOMPATIBLE_TYPE_FOR_CASTING_JSON,
            BTypes.typeBoolean, getTypeName(jsonNode));
    }

    /**
     * Convert {@link JsonNode} to boolean.
     *
     * @param jsonNode {@link JsonNode} to be converted
     * @return BBoolean value of the JSON, if its a boolean node. Error, otherwise.
     */
    private static boolean jsonNodeToBool(JsonNode jsonNode) {
        if (jsonNode.isBoolean()) {
            return jsonNode.booleanValue();
        }

        throw BLangExceptionHelper.getRuntimeException(RuntimeErrors.INCOMPATIBLE_TYPE_FOR_CASTING_JSON,
                BTypes.typeBoolean, getTypeName(jsonNode));
    }

    /**
     * Convert a JSON node to a map.
     * 
     * @param jsonNode JSON to convert
     * @return If the provided JSON is of object-type, this method will return a {@link BMap} containing the values 
     * of the JSON object. Otherwise a {@link BallerinaException} will be thrown.
     */
    private static BMap<BString, ?> jsonNodeToMap(JsonNode jsonNode) {
        BMap<BString, BValue> map = BTypes.typeMap.getEmptyValue();

        if (!jsonNode.isObject()) {
            throw BLangExceptionHelper.getRuntimeException(RuntimeErrors.INCOMPATIBLE_TYPE_FOR_CASTING,
                    getComplexObjectTypeName(JsonNodeType.OBJECT), getTypeName(jsonNode));
        }

        Iterator<Entry<String, JsonNode>> fields = jsonNode.fields();
        while (fields.hasNext()) {
            Entry<String, JsonNode> field = fields.next();
            map.put(new BString(field.getKey()), getBValue(field.getValue()));
        }
        return map;
    }

    /**
     * Convert a JSON node to a map.
     *
     * @param jsonNode JSON to convert
     * @return If the provided JSON is of object-type, this method will return a {@link BMap} containing the values
     * of the JSON object. Otherwise a {@link BallerinaException} will be thrown.
     */
    private static BMap<String, ?> jsonNodeToBMap(JsonNode jsonNode) {
        BMap<String, BValue> map = BTypes.typeMap.getEmptyValue();
        if (!jsonNode.isObject()) {
            throw BLangExceptionHelper.getRuntimeException(RuntimeErrors.INCOMPATIBLE_TYPE_FOR_CASTING,
                    getComplexObjectTypeName(JsonNodeType.OBJECT), getTypeName(jsonNode));
        }

        Iterator<Entry<String, JsonNode>> fields = jsonNode.fields();
        while (fields.hasNext()) {
            Entry<String, JsonNode> field = fields.next();
            map.put(field.getKey(), getBValue(field.getValue()));
        }
        return map;
    }

    /**
     * Convert a BJSON to a user defined struct.
     *
     * @param bjson      JSON to convert
     * @param structType Type (definition) of the target struct
     * @return If the provided JSON is of object-type, this method will return a {@link BStruct} containing the values
     * of the JSON object. Otherwise the method will throw a {@link BallerinaException}.
     */
    public static BStruct convertJSONToStruct(BJSON bjson, BStructType structType) {
        return convertJSONNodeToStruct(bjson.value(), structType);
    }

    /**
     * Convert a BJSON to a user defined struct.
     *
     * @param jsonNode   JSON to convert
     * @param structType Type (definition) of the target struct
     * @return If the provided JSON is of object-type, this method will return a {@link BStruct} containing the values
     * of the JSON object. Otherwise the method will throw a {@link BallerinaException}.
     */
    public static BStruct convertJSONNodeToStruct(JsonNode jsonNode, BStructType structType) {
        if (!jsonNode.isObject()) {
            throw BLangExceptionHelper.getRuntimeException(RuntimeErrors.INCOMPATIBLE_TYPE_FOR_CASTING,
                    getComplexObjectTypeName(JsonNodeType.OBJECT), getTypeName(jsonNode));
        }

        int longRegIndex = -1;
        int doubleRegIndex = -1;
        int stringRegIndex = -1;
        int booleanRegIndex = -1;
        int refRegIndex = -1;

        BStruct bStruct = new BStruct(structType);
        for (BStructType.StructField structField : structType.getStructFields()) {
            BType fieldType = structField.getFieldType();
            String fieldName = structField.fieldName;
            if (!jsonNode.has(fieldName)) {
                throw BLangExceptionHelper.getRuntimeException(RuntimeErrors.MISSING_FIELD, fieldName);
            }

            try {
                JsonNode jsonValue = jsonNode.get(fieldName);
                switch (fieldType.getTag()) {
                    case TypeTags.INT_TAG:
                        bStruct.setIntField(++longRegIndex, jsonNodeToInt(jsonValue));
                        break;
                    case TypeTags.FLOAT_TAG:
                        bStruct.setFloatField(++doubleRegIndex, jsonNodeToFloat(jsonValue));
                        break;
                    case TypeTags.STRING_TAG:
                        String stringVal;
                        if (jsonValue.isTextual()) {
                            stringVal = jsonValue.textValue();
                        } else {
                            stringVal = jsonValue.toString();
                        }
                        bStruct.setStringField(++stringRegIndex, stringVal);
                        break;
                    case TypeTags.BOOLEAN_TAG:
                        bStruct.setBooleanField(++booleanRegIndex, jsonNodeToBool(jsonValue) ? 1 : 0);
                        jsonNodeToBoolean(jsonValue);
                        break;
                    default:
                        if ((jsonValue == null || jsonValue.isNull())) {
                            bStruct.setRefField(++refRegIndex, null);
                        } else if (fieldType instanceof BJSONType || fieldType instanceof BAnyType) {
                            bStruct.setRefField(++refRegIndex, new BJSON(jsonValue));
                        } else if (fieldType instanceof BMapType) {
                            bStruct.setRefField(++refRegIndex, jsonNodeToBMap(jsonValue));
                        } else if (fieldType instanceof BStructType) {
                            bStruct.setRefField(++refRegIndex,
                                    convertJSONNodeToStruct(jsonValue, (BStructType) fieldType));
                        } else if (fieldType instanceof BArrayType) {
                            bStruct.setRefField(++refRegIndex, jsonNodeToBArray(jsonValue, (BArrayType) fieldType));
                        } else {
                            throw BLangExceptionHelper.getRuntimeException(RuntimeErrors.INCOMPATIBLE_TYPE_FOR_CASTING,
                                    fieldName, getTypeName(jsonValue));
                        }

                }
            } catch (BallerinaException e) {
                handleError(e, fieldName);
            }
        }

        return bStruct;
    }

    /**
<<<<<<< HEAD
     * Check the compatibility of casting a JSON to a target type.
     * 
     * @param json json to cast
     * @param targetType Target type
     * @return Runtime compatibility for casting
     */
    public static boolean checkJSONCast(JsonNode json, BType targetType) {
        switch (targetType.getTag()) {
            case TypeTags.STRING_TAG:
                return json.isTextual();
            case TypeTags.INT_TAG:
                return json.isInt() || json.isLong();
            case TypeTags.FLOAT_TAG:
                return json.isFloat() || json.isDouble();
            case TypeTags.ARRAY_TAG:
                if (!json.isArray()) {
                    return false;
                }

                boolean castable;
                BArrayType arrayType = (BArrayType) targetType;
                ArrayNode array = (ArrayNode) json;
                for (int i = 0; i < array.size(); i++) {
                    castable = checkJSONCast(array.get(i), arrayType.getElementType());
                    if (!castable) {
                        return false;
                    }
                }
                return true;
            default:
                return true;
        }
=======
     * Returns the keys of a JSON as a {@link BStringArray}.
     * 
     * @param json {@link BJSON} to get the keys
     * @return Keys of the JSON as a {@link BStringArray}
     */
    public static BStringArray getKeys(BJSON json) {
        if (json == null) {
            return new BStringArray();
        }

        JsonNode node = json.value();

        if (node.getNodeType() != JsonNodeType.OBJECT) {
            return new BStringArray();
        }

        List<String> keys = new ArrayList<String>();
        Iterator<String> keysItr = ((ObjectNode) node).fieldNames();
        while (keysItr.hasNext()) {
            keys.add(keysItr.next());
        }
        return new BStringArray(keys.toArray(new String[keys.size()]));
>>>>>>> 803b7108
    }

    /**
     * Convert a JSON node to an array.
     *
     * @param jsonNode JSON to convert
     * @param targetArrayType Type of the target array
     * @return If the provided JSON is of array type, this method will return a {@link BArrayType} containing the values
     *         of the JSON array. Otherwise the method will throw a {@link BallerinaException}.
     */
    private static BNewArray jsonNodeToBArray(JsonNode jsonNode, BArrayType targetArrayType) {
        if (!jsonNode.isArray()) {
            throw BLangExceptionHelper.getRuntimeException(RuntimeErrors.INCOMPATIBLE_TYPE_FOR_CASTING,
                    getComplexObjectTypeName(JsonNodeType.ARRAY), getTypeName(jsonNode));
        }

        BType elementType = targetArrayType.getElementType();
        BRefValueArray refValueArray;

        ArrayNode arrayNode = (ArrayNode) jsonNode;
        switch (elementType.getTag()) {
            case TypeTags.INT_TAG:
                return jsonNodeToBIntArray(arrayNode);
            case TypeTags.FLOAT_TAG:
                return jsonNodeToBFloatArray(arrayNode);
            case TypeTags.STRING_TAG:
                return jsonNodeToBStringArray(arrayNode);
            case TypeTags.BOOLEAN_TAG:
                return jsonNodeToBBooleanArray(arrayNode);
            case TypeTags.ANY_TAG:
                refValueArray = new BRefValueArray(elementType);
                for (int i = 0; i < arrayNode.size(); i++) {
                    JsonNode element = arrayNode.get(i);
                    refValueArray.add(i, (BRefType) getBValue(element));
                }
                return refValueArray;
            default:
                refValueArray = new BRefValueArray(elementType);
                for (int i = 0; i < arrayNode.size(); i++) {
                    JsonNode element = arrayNode.get(i);
                    if (elementType == BTypes.typeMap) {
                        refValueArray.add(i, jsonNodeToBMap(element));
                    } else if (elementType instanceof BStructType) {
                        refValueArray.add(i, convertJSONNodeToStruct(element, (BStructType) elementType));
                    } else if (elementType instanceof BArrayType) {
                        refValueArray.add(i, jsonNodeToBArray(element, (BArrayType) elementType));
                    } else {
                        throw BLangExceptionHelper.getRuntimeException(RuntimeErrors.INCOMPATIBLE_TYPE_FOR_CASTING,
                                elementType, getTypeName(element));
                    }
                }
                return refValueArray;
        }
    }

    private static BIntArray jsonNodeToBIntArray(ArrayNode arrayNode) {
        BIntArray intArray = new BIntArray();
        for (int i = 0; i < arrayNode.size(); i++) {
            JsonNode jsonValue = arrayNode.get(i);
            intArray.add(i, jsonNodeToInt(jsonValue));
        }
        return intArray;
    }

    private static BFloatArray jsonNodeToBFloatArray(ArrayNode arrayNode) {
        BFloatArray floatArray = new BFloatArray();
        for (int i = 0; i < arrayNode.size(); i++) {
            JsonNode jsonValue = arrayNode.get(i);
            floatArray.add(i, jsonNodeToFloat(jsonValue));
        }
        return floatArray;
    }

    private static BStringArray jsonNodeToBStringArray(ArrayNode arrayNode) {
        BStringArray stringArray = new BStringArray();
        for (int i = 0; i < arrayNode.size(); i++) {
            JsonNode jsonValue = arrayNode.get(i);
            String value;
            if (jsonValue.isTextual()) {
                value = jsonValue.textValue();
            } else {
                value = jsonValue.toString();
            }
            stringArray.add(i, value);
        }
        return stringArray;
    }

    private static BBooleanArray jsonNodeToBBooleanArray(ArrayNode arrayNode) {
        BBooleanArray booleanArray = new BBooleanArray();
        for (int i = 0; i < arrayNode.size(); i++) {
            JsonNode jsonValue = arrayNode.get(i);
            booleanArray.add(i, jsonNodeToBool(jsonValue) ? 1 : 0);
        }
        return booleanArray;
    }

    /**
     * Get the corresponding BValue to hold the json-value, depending on its type.
     * 
     * @param json json node to get the BValue
     * @return BValue represents provided json
     */
    private static BValue getBValue(JsonNode json) {
        if (json == null || json.isNull()) {
            return null;
        } else if (json.isTextual()) {
            return new BString(json.textValue());
        } else if (json.isInt() || json.isLong()) {
            return new BInteger(json.longValue());
        } else if (json.isFloat() || json.isDouble()) {
            return new BFloat(json.doubleValue());
        } else if (json.isBoolean()) {
            return new BBoolean(json.booleanValue());
        }
        
        return new BJSON(json);
    }
    
    public static String getTypeName(JsonNode jsonValue) {
        JsonNodeType nodeType = jsonValue.getNodeType();
        switch(nodeType) {
            case NUMBER:
                NumberType numberType = jsonValue.numberType();
                switch(numberType) {
                    case DOUBLE:
                        return NumberType.FLOAT.name().toLowerCase();
                    case LONG:
                        return NumberType.INT.name().toLowerCase();
                    default:
                        return numberType.name().toLowerCase();
                }
            case ARRAY:
            case OBJECT:
                return getComplexObjectTypeName(nodeType);
            default:
                return nodeType.name().toLowerCase();
        }
    }
    
    private static String getComplexObjectTypeName(JsonNodeType nodeType) {
        return "json-" + nodeType.name().toLowerCase();
    }
    
    private static void handleError(BallerinaException e, String fieldName) {
        String errorMsg = e.getCause() == null ? "error while mapping '" + fieldName + "': " : "";
        throw new BallerinaException(errorMsg + e.getMessage(), e);
    }
}<|MERGE_RESOLUTION|>--- conflicted
+++ resolved
@@ -659,7 +659,6 @@
     }
 
     /**
-<<<<<<< HEAD
      * Check the compatibility of casting a JSON to a target type.
      * 
      * @param json json to cast
@@ -692,7 +691,9 @@
             default:
                 return true;
         }
-=======
+    }
+
+    /**
      * Returns the keys of a JSON as a {@link BStringArray}.
      * 
      * @param json {@link BJSON} to get the keys
@@ -715,7 +716,6 @@
             keys.add(keysItr.next());
         }
         return new BStringArray(keys.toArray(new String[keys.size()]));
->>>>>>> 803b7108
     }
 
     /**
