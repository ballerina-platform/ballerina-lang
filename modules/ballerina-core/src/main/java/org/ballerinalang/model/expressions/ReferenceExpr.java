/*
*  Copyright (c) 2017, WSO2 Inc. (http://www.wso2.org) All Rights Reserved.
*
*  WSO2 Inc. licenses this file to you under the Apache License,
*  Version 2.0 (the "License"); you may not use this file except
*  in compliance with the License.
*  You may obtain a copy of the License at
*
*    http://www.apache.org/licenses/LICENSE-2.0
*
*  Unless required by applicable law or agreed to in writing,
*  software distributed under the License is distributed on an
*  "AS IS" BASIS, WITHOUT WARRANTIES OR CONDITIONS OF ANY
*  KIND, either express or implied.  See the License for the
*  specific language governing permissions and limitations
*  under the License.
*/
package org.ballerinalang.model.expressions;

import org.ballerinalang.model.SymbolName;

/**
 * {@code ReferenceExpr} represents a variable reference in Ballerina.
 *
 * @since 1.0.0
 */
public interface ReferenceExpr extends Expression {

    /**
     * Return the name of the variable reference.
     *
     * @return  variable name
     */
    String getVarName();

    /**
     * Get the symbol name of the reference expression.
     * 
     * @return  Symbolic name
     */
    SymbolName getSymbolName();

<<<<<<< HEAD
    boolean isLHSExpr();

    void setLHSExpr(boolean lhsExpr);
=======
    String getPkgName();

    String getPkgPath();
>>>>>>> e83ef9d0
}<|MERGE_RESOLUTION|>--- conflicted
+++ resolved
@@ -40,13 +40,11 @@
      */
     SymbolName getSymbolName();
 
-<<<<<<< HEAD
     boolean isLHSExpr();
 
     void setLHSExpr(boolean lhsExpr);
-=======
+
     String getPkgName();
 
     String getPkgPath();
->>>>>>> e83ef9d0
 }