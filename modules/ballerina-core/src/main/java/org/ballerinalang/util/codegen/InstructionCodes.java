--- conflicted
+++ resolved
@@ -254,7 +254,6 @@
     int XMLATTRSTORE = 241;
     int S2QNAME = 242;
     int NEWQNAME = 243;
-<<<<<<< HEAD
     int NEWXMLELEMENT = 244;
     int NEWXMLCOMMENT = 245;
     int NEWXMLTEXT = 246;
@@ -262,8 +261,4 @@
     int XMLSTORE = 248;
 
     int INSTRUCTION_CODE_COUNT = 249;
-=======
-
-    int INSTRUCTION_CODE_COUNT = 244;
->>>>>>> 1ad52083
 }