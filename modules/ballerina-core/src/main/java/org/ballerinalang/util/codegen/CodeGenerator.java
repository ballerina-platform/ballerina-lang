/*
*  Copyright (c) 2017, WSO2 Inc. (http://www.wso2.org) All Rights Reserved.
*
*  WSO2 Inc. licenses this file to you under the Apache License,
*  Version 2.0 (the "License"); you may not use this file except
*  in compliance with the License.
*  You may obtain a copy of the License at
*
*    http://www.apache.org/licenses/LICENSE-2.0
*
*  Unless required by applicable law or agreed to in writing,
*  software distributed under the License is distributed on an
*  "AS IS" BASIS, WITHOUT WARRANTIES OR CONDITIONS OF ANY
*  KIND, either express or implied.  See the License for the
*  specific language governing permissions and limitations
*  under the License.
*/
package org.ballerinalang.util.codegen;

import org.ballerinalang.bre.ConnectorVarLocation;
import org.ballerinalang.bre.ConstantLocation;
import org.ballerinalang.bre.GlobalVarLocation;
import org.ballerinalang.bre.MemoryLocation;
import org.ballerinalang.bre.ServiceVarLocation;
import org.ballerinalang.bre.StackVarLocation;
import org.ballerinalang.bre.StructVarLocation;
import org.ballerinalang.bre.WorkerVarLocation;
import org.ballerinalang.model.Action;
import org.ballerinalang.model.AnnotationAttachment;
import org.ballerinalang.model.AnnotationAttributeDef;
import org.ballerinalang.model.AnnotationDef;
import org.ballerinalang.model.BLangPackage;
import org.ballerinalang.model.BLangProgram;
import org.ballerinalang.model.BTypeMapper;
import org.ballerinalang.model.BallerinaAction;
import org.ballerinalang.model.BallerinaConnectorDef;
import org.ballerinalang.model.BallerinaFile;
import org.ballerinalang.model.BallerinaFunction;
import org.ballerinalang.model.CallableUnit;
import org.ballerinalang.model.CompilationUnit;
import org.ballerinalang.model.ConstDef;
import org.ballerinalang.model.ExecutableMultiReturnExpr;
import org.ballerinalang.model.Function;
import org.ballerinalang.model.GlobalVariableDef;
import org.ballerinalang.model.ImportPackage;
import org.ballerinalang.model.NodeLocation;
import org.ballerinalang.model.NodeVisitor;
import org.ballerinalang.model.Operator;
import org.ballerinalang.model.ParameterDef;
import org.ballerinalang.model.Resource;
import org.ballerinalang.model.Service;
import org.ballerinalang.model.StructDef;
import org.ballerinalang.model.VariableDef;
import org.ballerinalang.model.Worker;
import org.ballerinalang.model.expressions.ActionInvocationExpr;
import org.ballerinalang.model.expressions.AddExpression;
import org.ballerinalang.model.expressions.AndExpression;
import org.ballerinalang.model.expressions.ArrayInitExpr;
import org.ballerinalang.model.expressions.ArrayLengthExpression;
import org.ballerinalang.model.expressions.ArrayMapAccessExpr;
import org.ballerinalang.model.expressions.BacktickExpr;
import org.ballerinalang.model.expressions.BasicLiteral;
import org.ballerinalang.model.expressions.BinaryArithmeticExpression;
import org.ballerinalang.model.expressions.BinaryExpression;
import org.ballerinalang.model.expressions.CallableUnitInvocationExpr;
import org.ballerinalang.model.expressions.ConnectorInitExpr;
import org.ballerinalang.model.expressions.DivideExpr;
import org.ballerinalang.model.expressions.EqualExpression;
import org.ballerinalang.model.expressions.Expression;
import org.ballerinalang.model.expressions.FieldAccessExpr;
import org.ballerinalang.model.expressions.FunctionInvocationExpr;
import org.ballerinalang.model.expressions.GreaterEqualExpression;
import org.ballerinalang.model.expressions.GreaterThanExpression;
import org.ballerinalang.model.expressions.InstanceCreationExpr;
import org.ballerinalang.model.expressions.JSONArrayInitExpr;
import org.ballerinalang.model.expressions.JSONFieldAccessExpr;
import org.ballerinalang.model.expressions.JSONInitExpr;
import org.ballerinalang.model.expressions.KeyValueExpr;
import org.ballerinalang.model.expressions.LessEqualExpression;
import org.ballerinalang.model.expressions.LessThanExpression;
import org.ballerinalang.model.expressions.MapInitExpr;
import org.ballerinalang.model.expressions.ModExpression;
import org.ballerinalang.model.expressions.MultExpression;
import org.ballerinalang.model.expressions.NotEqualExpression;
import org.ballerinalang.model.expressions.NullLiteral;
import org.ballerinalang.model.expressions.OrExpression;
import org.ballerinalang.model.expressions.RefTypeInitExpr;
import org.ballerinalang.model.expressions.ReferenceExpr;
import org.ballerinalang.model.expressions.ResourceInvocationExpr;
import org.ballerinalang.model.expressions.StructInitExpr;
import org.ballerinalang.model.expressions.SubtractExpression;
import org.ballerinalang.model.expressions.TypeCastExpression;
import org.ballerinalang.model.expressions.TypeConversionExpr;
import org.ballerinalang.model.expressions.UnaryExpression;
import org.ballerinalang.model.expressions.VariableRefExpr;
import org.ballerinalang.model.invokers.MainInvoker;
import org.ballerinalang.model.statements.AbortStmt;
import org.ballerinalang.model.statements.ActionInvocationStmt;
import org.ballerinalang.model.statements.AssignStmt;
import org.ballerinalang.model.statements.BlockStmt;
import org.ballerinalang.model.statements.BreakStmt;
import org.ballerinalang.model.statements.CommentStmt;
import org.ballerinalang.model.statements.ForkJoinStmt;
import org.ballerinalang.model.statements.FunctionInvocationStmt;
import org.ballerinalang.model.statements.IfElseStmt;
import org.ballerinalang.model.statements.ReplyStmt;
import org.ballerinalang.model.statements.ReturnStmt;
import org.ballerinalang.model.statements.Statement;
import org.ballerinalang.model.statements.ThrowStmt;
import org.ballerinalang.model.statements.TransactionRollbackStmt;
import org.ballerinalang.model.statements.TransformStmt;
import org.ballerinalang.model.statements.TryCatchStmt;
import org.ballerinalang.model.statements.VariableDefStmt;
import org.ballerinalang.model.statements.WhileStmt;
import org.ballerinalang.model.statements.WorkerInvocationStmt;
import org.ballerinalang.model.statements.WorkerReplyStmt;
import org.ballerinalang.model.types.BArrayType;
import org.ballerinalang.model.types.BConnectorType;
import org.ballerinalang.model.types.BStructType;
import org.ballerinalang.model.types.BType;
import org.ballerinalang.model.types.BTypes;
import org.ballerinalang.model.types.TypeEnum;
import org.ballerinalang.model.types.TypeSignature;
import org.ballerinalang.model.types.TypeTags;
import org.ballerinalang.model.values.BBoolean;
import org.ballerinalang.model.values.BFloat;
import org.ballerinalang.model.values.BInteger;
import org.ballerinalang.model.values.BValue;
import org.ballerinalang.natives.AbstractNativeFunction;
import org.ballerinalang.natives.connectors.AbstractNativeAction;
import org.ballerinalang.runtime.worker.WorkerDataChannel;
import org.ballerinalang.util.codegen.cpentries.ActionRefCPEntry;
import org.ballerinalang.util.codegen.cpentries.FloatCPEntry;
import org.ballerinalang.util.codegen.cpentries.ForkJoinCPEntry;
import org.ballerinalang.util.codegen.cpentries.FunctionCallCPEntry;
import org.ballerinalang.util.codegen.cpentries.FunctionRefCPEntry;
import org.ballerinalang.util.codegen.cpentries.IntegerCPEntry;
import org.ballerinalang.util.codegen.cpentries.PackageRefCPEntry;
import org.ballerinalang.util.codegen.cpentries.StringCPEntry;
import org.ballerinalang.util.codegen.cpentries.StructureRefCPEntry;
import org.ballerinalang.util.codegen.cpentries.TypeCPEntry;
import org.ballerinalang.util.codegen.cpentries.UTF8CPEntry;
import org.ballerinalang.util.codegen.cpentries.WorkerDataChannelRefCPEntry;
import org.ballerinalang.util.codegen.cpentries.WorkerInvokeCPEntry;
import org.ballerinalang.util.codegen.cpentries.WorkerReplyCPEntry;
import org.ballerinalang.util.exceptions.BallerinaException;

import java.util.ArrayList;
import java.util.Arrays;
import java.util.List;
import java.util.Stack;

/**
 * Generates Ballerina bytecode instructions.
 *
 * @since 0.87
 */
public class CodeGenerator implements NodeVisitor {
    private static final int INT_OFFSET = 0;
    private static final int FLOAT_OFFSET = 1;
    private static final int STRING_OFFSET = 2;
    private static final int BOOL_OFFSET = 3;
    private static final int BLOB_OFFSET = 4;
    private static final int REF_OFFSET = 5;

    private int[] maxRegIndexes = {-1, -1, -1, -1, -1, -1};

    // This int array hold then current local variable index of following types
    // index 0 - int, 1 - float, 2 - string, 3 - boolean, 4 - reference(BValue)
    private int[] lvIndexes = {-1, -1, -1, -1, -1, -1};

    // This int array hold then current register index of following types
    // index 0 - int, 1 - float, 2 - string, 3 - boolean, 4 - reference(BValue)
    private int[] regIndexes = {-1, -1, -1, -1, -1, -1};

    // This int array hold then current register index of following types
    // index 0 - int, 1 - float, 2 - string, 3 - boolean, 4 - reference(BValue)
    private int[] fieldIndexes = {-1, -1, -1, -1, -1, -1};

    // Package level variable indexes. This includes package constants, package level variables and
    //  service level variables
    private int[] gvIndexes = {-1, -1, -1, -1, -1, -1};

    private ProgramFile programFile = new ProgramFile();
    private String currentPkgPath;
    private int currentPkgCPIndex = -1;
    private PackageInfo currentPkgInfo;

    private ServiceInfo currentServiceInfo;
<<<<<<< HEAD
    private WorkerInfo currentWorkerInfo;
=======
    private LocalVariableAttributeInfo currentlLocalVarAttribInfo;
>>>>>>> e67681ec

    // Required variables to generate code for assignment statements
    private int rhsExprRegIndex = -1;
    private boolean varAssignment;
    private boolean arrayMapAssignment;
    private boolean structAssignment;

    private Stack<List<Instruction>> breakInstructions = new Stack<>();
    private Stack<TryCatchStmt.FinallyBlock> finallyBlocks = new Stack<>();

    public ProgramFile getProgramFile() {
        return programFile;
    }

    @Override
    public void visit(BLangProgram bLangProgram) {
        for (BLangPackage bLangPackage : bLangProgram.getPackages()) {
            bLangPackage.setSymbolsDefined(false);
        }

        BLangPackage mainPkg = bLangProgram.getMainPackage();

        if (bLangProgram.getProgramCategory() == BLangProgram.Category.MAIN_PROGRAM) {
            mainPkg.accept(this);
            programFile.setMainPackageName(mainPkg.getName());
        } else if (bLangProgram.getProgramCategory() == BLangProgram.Category.SERVICE_PROGRAM) {
            BLangPackage[] servicePackages = bLangProgram.getServicePackages();
            for (BLangPackage servicePkg : servicePackages) {
                servicePkg.accept(this);
                programFile.addServicePackage(servicePkg.getName());
            }
        } else {
            BLangPackage[] libraryPackages = bLangProgram.getLibraryPackages();
            for (BLangPackage libraryPkg : libraryPackages) {
                libraryPkg.accept(this);
            }
        }

        // Add global variable indexes to the ProgramFile
        prepareIndexes(gvIndexes);
        programFile.setGlobalVarIndexes(gvIndexes);
    }

    @Override
    public void visit(BLangPackage bLangPackage) {
        for (BLangPackage dependentPkg : bLangPackage.getDependentPackages()) {
            // TODO Validate the following logic
            if (dependentPkg.isSymbolsDefined()) {
                continue;
            }

            dependentPkg.accept(this);
        }

        String currentPkgPath = bLangPackage.getPackagePath();
        UTF8CPEntry pkgPathCPEntry = new UTF8CPEntry(currentPkgPath);
        currentPkgInfo = new PackageInfo(currentPkgPath);
        currentPkgInfo.setProgramFile(programFile);
        programFile.addPackageInfo(currentPkgPath, currentPkgInfo);

        // Insert the package reference to the constant pool of the Ballerina program
        int pkgNameCPIndex = programFile.addCPEntry(pkgPathCPEntry);
        PackageRefCPEntry packageRefCPEntry = new PackageRefCPEntry(pkgNameCPIndex);
        packageRefCPEntry.setPackageInfo(currentPkgInfo);
        programFile.addCPEntry(new PackageRefCPEntry(pkgNameCPIndex));

        // Insert the package reference to current package's constant pool
        pkgNameCPIndex = currentPkgInfo.addCPEntry(pkgPathCPEntry);
        packageRefCPEntry = new PackageRefCPEntry(pkgNameCPIndex);
        packageRefCPEntry.setPackageInfo(currentPkgInfo);
        currentPkgCPIndex = currentPkgInfo.addCPEntry(packageRefCPEntry);

        visitConstants(bLangPackage.getConsts());
        visitGlobalVariables(bLangPackage.getGlobalVariables());
        createStructInfoEntries(bLangPackage.getStructDefs());
        createConnectorInfoEntries(bLangPackage.getConnectors());
        createServiceInfoEntries(bLangPackage.getServices());
        createFunctionInfoEntries(bLangPackage.getFunctions());

        // Create function info for the package function
        BallerinaFunction pkgInitFunction = bLangPackage.getInitFunction();
        createFunctionInfoEntries(new Function[]{pkgInitFunction});

        for (CompilationUnit compilationUnit : bLangPackage.getCompilationUnits()) {
            compilationUnit.accept(this);
        }

        // Visit package init function
        pkgInitFunction.accept(this);
        currentPkgInfo.setInitFunctionInfo(currentPkgInfo.getFunctionInfo(pkgInitFunction.getName()));

        currentPkgInfo.complete();
        currentPkgCPIndex = -1;
        currentPkgPath = null;
    }

    private void visitConstants(ConstDef[] constDefs) {
        for (ConstDef constDef : constDefs) {
            BType varType = constDef.getType();
            int regIndex = getNextIndex(varType.getTag(), gvIndexes);
            GlobalVarLocation globalVarLocation = new GlobalVarLocation(regIndex);
            constDef.setMemoryLocation(globalVarLocation);
        }
    }

    private void visitGlobalVariables(GlobalVariableDef[] globalVariableDefs) {
        for (GlobalVariableDef varDef : globalVariableDefs) {
            BType varType = varDef.getType();
            int regIndex = getNextIndex(varType.getTag(), gvIndexes);
            GlobalVarLocation globalVarLocation = new GlobalVarLocation(regIndex);
            varDef.setMemoryLocation(globalVarLocation);
        }
    }

    private void createServiceInfoEntries(Service[] services) {
        for (Service service : services) {
            // Add Connector name as an UTFCPEntry to the constant pool
            UTF8CPEntry serviceNameCPEntry = new UTF8CPEntry(service.getName());
            int serviceNameCPIndex = currentPkgInfo.addCPEntry(serviceNameCPEntry);

            ServiceInfo serviceInfo = new ServiceInfo(currentPkgCPIndex, serviceNameCPIndex);
            currentPkgInfo.addServiceInfo(service.getName(), serviceInfo);

            // Assign field indexes for Connector variables
            for (VariableDefStmt varDefStmt : service.getVariableDefStmts()) {
                VariableDef varDef = varDefStmt.getVariableDef();
                BType fieldType = varDef.getType();

                int fieldIndex = getNextIndex(fieldType.getTag(), gvIndexes);
                GlobalVarLocation globalVarLocation = new GlobalVarLocation(fieldIndex);
                varDef.setMemoryLocation(globalVarLocation);
            }

            // Create the init function info
            createFunctionInfoEntries(new Function[]{service.getInitFunction()});
            serviceInfo.setInitFunctionInfo(currentPkgInfo.getFunctionInfo(service.getInitFunction().getName()));

            // Create resource info entries for all resource
            createResourceInfoEntries(service.getResources(), serviceInfo);
        }
    }

    private void createResourceInfoEntries(Resource[] resources, ServiceInfo serviceInfo) {
        for (Resource resource : resources) {

            // Add resource name as an UTFCPEntry to the constant pool
            UTF8CPEntry resourceNameCPEntry = new UTF8CPEntry(resource.getName());
            int resourceNameCPIndex = currentPkgInfo.addCPEntry(resourceNameCPEntry);

            ResourceInfo resourceInfo = new ResourceInfo(currentPkgPath, currentPkgCPIndex,
                    resource.getName(), resourceNameCPIndex);
            resourceInfo.setParamTypes(getParamTypes(resource.getParameterDefs()));
            resourceInfo.setParamNames(getParameterNames(resource.getParameterDefs()));
            resourceInfo.setPackageInfo(currentPkgInfo);
            addWorkerInfoEntries(resourceInfo, resource.getWorkers());

            serviceInfo.addResourceInfo(resource.getName(), resourceInfo);
            resourceInfo.setServiceInfo(serviceInfo);
        }
    }

    // TODO We need to create StructInfoEntry
    private void createStructInfoEntries(StructDef[] structDefs) {
        for (StructDef structDef : structDefs) {

            // Add Struct name as an UTFCPEntry to the constant pool
            UTF8CPEntry structNameCPEntry = new UTF8CPEntry(structDef.getName());
            int structNameCPIndex = currentPkgInfo.addCPEntry(structNameCPEntry);

            StructInfo structInfo = new StructInfo(currentPkgCPIndex, structNameCPIndex);
            currentPkgInfo.addStructInfo(structDef.getName(), structInfo);
            structInfo.setPackageInfo(currentPkgInfo);

            BStructType structType = new BStructType(structDef.getName(), structDef.getPackagePath());
            structInfo.setType(structType);

        }

        for (StructDef structDef : structDefs) {
            StructInfo structInfo = currentPkgInfo.getStructInfo(structDef.getName());

            VariableDefStmt[] fieldDefStmts = structDef.getFieldDefStmts();
            // TODO Remove
            BType[] structFieldTypes = new BType[fieldDefStmts.length];
            BStructType.StructField[] structFields = new BStructType.StructField[fieldDefStmts.length];
            for (int i = 0; i < fieldDefStmts.length; i++) {
                VariableDefStmt fieldDefStmt = fieldDefStmts[i];
                VariableDef fieldDef = fieldDefStmt.getVariableDef();

                // Get the VM type -
                BType fieldType = getVMTypeFromSig(fieldDef.getType().getSig());
                structFieldTypes[i] = fieldType;

                int fieldIndex = getNextIndex(fieldType.getTag(), fieldIndexes);
                StructVarLocation structVarLocation = new StructVarLocation(fieldIndex);
                fieldDef.setMemoryLocation(structVarLocation);

                // Add struct field to the BStructType
                BStructType.StructField structField = new BStructType.StructField(fieldType, fieldDef.getName());
                structFields[i] = structField;
            }

            structInfo.setFieldCount(Arrays.copyOf(prepareIndexes(fieldIndexes), fieldIndexes.length));
            // TODO Remove
            structInfo.setFieldTypes(structFieldTypes);
            ((BStructType) structInfo.getType()).setStructFields(structFields);
            resetIndexes(fieldIndexes);
        }
    }

    private void createConnectorInfoEntries(BallerinaConnectorDef[] connectorDefs) {
        for (BallerinaConnectorDef connectorDef : connectorDefs) {
            // Add Connector name as an UTFCPEntry to the constant pool
            UTF8CPEntry connectorNameCPEntry = new UTF8CPEntry(connectorDef.getName());
            int connectorNameCPIndex = currentPkgInfo.addCPEntry(connectorNameCPEntry);

            ConnectorInfo connectorInfo = new ConnectorInfo(currentPkgCPIndex, connectorNameCPIndex);
            currentPkgInfo.addConnectorInfo(connectorDef.getName(), connectorInfo);

            BConnectorType connectorType = new BConnectorType(connectorDef.getName(), connectorDef.getPackagePath());
            connectorInfo.setType(connectorType);

            // TODO Temporary solution to get both executors working
            int fieldTypeCount = 0;
            BType[] connectorFieldTypes = new BType[connectorDef.getParameterDefs().length +
                    connectorDef.getVariableDefStmts().length];

            // Assign field indexes for Connector parameters
            for (ParameterDef parameterDef : connectorDef.getParameterDefs()) {
                BType fieldType = parameterDef.getType();
                connectorFieldTypes[fieldTypeCount++] = fieldType;

                int fieldIndex = getNextIndex(fieldType.getTag(), fieldIndexes);
                ConnectorVarLocation connectorVarLocation = new ConnectorVarLocation(fieldIndex);
                parameterDef.setMemoryLocation(connectorVarLocation);
            }

            // Assign field indexes for Connector variables
            for (VariableDefStmt varDefStmt : connectorDef.getVariableDefStmts()) {
                VariableDef varDef = varDefStmt.getVariableDef();
                BType fieldType = varDef.getType();
                connectorFieldTypes[fieldTypeCount++] = fieldType;

                int fieldIndex = getNextIndex(fieldType.getTag(), fieldIndexes);
                ConnectorVarLocation connectorVarLocation = new ConnectorVarLocation(fieldIndex);
                varDef.setMemoryLocation(connectorVarLocation);
            }

            connectorInfo.setFieldCount(Arrays.copyOf(prepareIndexes(fieldIndexes), fieldIndexes.length));
            connectorInfo.setFieldTypes(connectorFieldTypes);
            resetIndexes(fieldIndexes);

            // Create the init function info
            createFunctionInfoEntries(new Function[]{connectorDef.getInitFunction()});

            // Create function info entries for all actions
            createActionInfoEntries(connectorDef.getActions(), connectorInfo);

            // Create the init native action info
            if (connectorDef.getInitAction() != null) {
                createActionInfoEntries(new Action[]{connectorDef.getInitAction()}, connectorInfo);
            }
        }
    }

    private void createActionInfoEntries(Action[] actions, ConnectorInfo connectorInfo) {
        for (Action action : actions) {
            // Add action name as an UTFCPEntry to the constant pool
            UTF8CPEntry actionNameCPEntry = new UTF8CPEntry(action.getName());
            int actionNameCPIndex = currentPkgInfo.addCPEntry(actionNameCPEntry);

            ActionInfo actionInfo = new ActionInfo(currentPkgPath, currentPkgCPIndex,
                    action.getName(), actionNameCPIndex);
            actionInfo.setParamTypes(getParamTypes(action.getParameterDefs()));
            actionInfo.setRetParamTypes(getParamTypes(action.getReturnParameters()));
            actionInfo.setPackageInfo(currentPkgInfo);
            actionInfo.setNative(action.isNative());

            if (action instanceof BallerinaAction) {
                addWorkerInfoEntries(actionInfo, ((BallerinaAction) action).getWorkers());
            }

            connectorInfo.addActionInfo(action.getName(), actionInfo);
            actionInfo.setConnectorInfo(connectorInfo);
        }
    }

    private void createFunctionInfoEntries(Function[] functions) {
        for (Function function : functions) {

            // Add function name as an UTFCPEntry to the constant pool
            UTF8CPEntry funcNameCPEntry = new UTF8CPEntry(function.getName());
            int funcNameCPIndex = currentPkgInfo.addCPEntry(funcNameCPEntry);

            FunctionInfo funcInfo = new FunctionInfo(currentPkgPath, currentPkgCPIndex,
                    function.getName(), funcNameCPIndex);
            funcInfo.setParamTypes(getParamTypes(function.getParameterDefs()));
            funcInfo.setRetParamTypes(getParamTypes(function.getReturnParameters()));
            funcInfo.setPackageInfo(currentPkgInfo);
            funcInfo.setNative(function.isNative());

            if (function instanceof BallerinaFunction) {
                addWorkerInfoEntries(funcInfo, ((BallerinaFunction) function).getWorkers());
            }

            currentPkgInfo.addFunctionInfo(function.getName(), funcInfo);
        }
    }

    private void addWorkerInfoEntries(CallableUnitInfo callableUnitInfo, Worker[] workers) {
        // Create default worker
        UTF8CPEntry workerNameCPEntry = new UTF8CPEntry("default");
        int workerNameCPIndex = currentPkgInfo.addCPEntry(workerNameCPEntry);
        WorkerInfo defaultWorkerInfo = new WorkerInfo("default", workerNameCPIndex);
        callableUnitInfo.setDefaultWorkerInfo(defaultWorkerInfo);

        // Create other workers if any
        for (Worker worker : workers) {
            workerNameCPEntry = new UTF8CPEntry(worker.getName());
            workerNameCPIndex = currentPkgInfo.addCPEntry(workerNameCPEntry);
            WorkerInfo workerInfo = new WorkerInfo(worker.getName(), workerNameCPIndex);
            callableUnitInfo.addWorkerInfo(worker.getName(), workerInfo);
        }
    }

    @Override
    public void visit(BallerinaFile bFile) {

    }

    @Override
    public void visit(ImportPackage importPkg) {

    }

    @Override
    public void visit(ConstDef constant) {

    }

    @Override
    public void visit(GlobalVariableDef globalVar) {

    }

    @Override
    public void visit(Service service) {
        BallerinaFunction initFunction = service.getInitFunction();
        visit(initFunction);

        currentServiceInfo = currentPkgInfo.getServiceInfo(service.getName());
        AnnotationAttachment[] annotationAttachments = service.getAnnotations();
        if (annotationAttachments.length > 0) {
            AnnotationAttributeInfo annotationsAttribute = getAnnotationAttributeInfo(annotationAttachments);
            currentServiceInfo.addAttributeInfo(AttributeInfo.ANNOTATIONS_ATTRIBUTE, annotationsAttribute);
        }

        for (Resource resource : service.getResources()) {
            resource.accept(this);
        }
    }

    @Override
    public void visit(BallerinaConnectorDef connectorDef) {
        BallerinaFunction initFunction = connectorDef.getInitFunction();
        visit(initFunction);

        ConnectorInfo connectorInfo = currentPkgInfo.getConnectorInfo(connectorDef.getName());
        AnnotationAttachment[] annotationAttachments = connectorDef.getAnnotations();
        if (annotationAttachments.length > 0) {
            AnnotationAttributeInfo annotationsAttribute = getAnnotationAttributeInfo(annotationAttachments);
            connectorInfo.addAttributeInfo(AttributeInfo.ANNOTATIONS_ATTRIBUTE, annotationsAttribute);
        }

        for (BallerinaAction action : connectorDef.getActions()) {
            action.accept(this);
        }
    }

    @Override
    public void visit(Resource resource) {
        ResourceInfo resourceInfo = currentServiceInfo.getResourceInfo(resource.getName());
        visitCallableUnit(resource, resourceInfo, resource.getWorkers());
    }

    @Override
    public void visit(BallerinaFunction function) {
        visitCallableUnit(function, currentPkgInfo.getFunctionInfo(function.getName()), function.getWorkers());
    }

    @Override
    public void visit(BTypeMapper typeMapper) {

    }

    @Override
    public void visit(BallerinaAction action) {
        ConnectorInfo connectorInfo = currentPkgInfo.getConnectorInfo(action.getConnectorDef().getName());

        // Now find out the ActionInfo

        ActionInfo actionInfo = connectorInfo.getActionInfo(action.getName());
        visitCallableUnit(action, actionInfo, action.getWorkers());
    }

    @Override
    public void visit(Worker worker) {
//        callableUnitInfo = currentPkgInfo.getWorkerInfo(worker.getName());
//
//        UTF8CPEntry codeUTF8CPEntry = new UTF8CPEntry(AttributeInfo.CODE_ATTRIBUTE);
//        int codeAttribNameIndex = currentPkgInfo.addCPEntry(codeUTF8CPEntry);
//        callableUnitInfo.codeAttributeInfo.setAttributeNameIndex(codeAttribNameIndex);
//        callableUnitInfo.codeAttributeInfo.setCodeAddrs(nextIP());
//
//        // Read annotations attached to this function
//        AnnotationAttachment[] annotationAttachments = worker.getAnnotations();
//        if (annotationAttachments.length > 0) {
//            AnnotationAttributeInfo annotationsAttribute = getAnnotationAttributeInfo(annotationAttachments);
//            callableUnitInfo.addAttributeInfo(AttributeInfo.ANNOTATIONS_ATTRIBUTE, annotationsAttribute);
//        }
//
//        // Add local variable indexes to the parameters and return parameters
//        visitCallableUnitParameterDefs(worker.getParameterDefs(), callableUnitInfo);
//
//        // Visit return parameter defs
//        for (ParameterDef parameterDef : worker.getReturnParameters()) {
//            // Check whether these are unnamed set of return types.
//            // If so break the loop. You can't have a mix of unnamed and named returns parameters.
//            if (parameterDef.getName() != null) {
//                int lvIndex = getNextIndex(parameterDef.getType().getTag(), lvIndexes);
//                parameterDef.setMemoryLocation(new StackVarLocation(lvIndex));
//            }
//
//            parameterDef.accept(this);
//        }
//
//        worker.getCallableUnitBody().accept(this);
//
//        endCallableUnit();

    }

    @Override
    public void visit(AnnotationAttachment annotation) {

    }

    @Override
    public void visit(ParameterDef parameterDef) {

    }

    @Override
    public void visit(VariableDef variableDef) {

    }

    @Override
    public void visit(StructDef structDef) {

    }

    @Override
    public void visit(AnnotationAttributeDef annotationAttributeDef) {

    }

    @Override
    public void visit(AnnotationDef annotationDef) {
    }

    @Override
    public void visit(VariableDefStmt varDefStmt) {
        int opcode;
        int lvIndex;

        Expression rhsExpr = varDefStmt.getRExpr();
        if (rhsExpr != null) {
            rhsExpr.accept(this);
            rhsExprRegIndex = rhsExpr.getTempOffset();
        } else {
            // TODO get the default value;
        }

        MemoryLocation stackVarLocation;
        VariableDef variableDef = varDefStmt.getVariableDef();

        MemoryLocation memoryLocation = varDefStmt.getVariableDef().getMemoryLocation();
        if (memoryLocation instanceof StackVarLocation || memoryLocation instanceof WorkerVarLocation) {
            OpcodeAndIndex opcodeAndIndex = getOpcodeAndIndex(variableDef.getType().getTag(),
                    InstructionCodes.ISTORE, lvIndexes);
            opcode = opcodeAndIndex.opcode;
            lvIndex = opcodeAndIndex.index;
            stackVarLocation = new StackVarLocation(lvIndex);
            variableDef.setMemoryLocation(stackVarLocation);
            if (rhsExpr != null) {
                emit(opcode, rhsExpr.getTempOffset(), lvIndex);
            }

            LocalVariableInfo localVarInfo = getLocalVarAttributeInfo(variableDef);
            currentlLocalVarAttribInfo.addLocalVarInfo(localVarInfo);
        } else {
            // TODO
        }
    }

    @Override
    public void visit(AssignStmt assignStmt) {
        // Evaluate the rhs expression
        Expression rExpr = assignStmt.getRExpr();
        if (rExpr == null) {
            return;
        }

        rExpr.accept(this);

        int[] rhsExprRegIndexes;
        if (assignStmt.getRExpr() instanceof ExecutableMultiReturnExpr) {
            rhsExprRegIndexes = ((ExecutableMultiReturnExpr) assignStmt.getRExpr()).getOffsets();
        } else {
            rhsExprRegIndexes = new int[]{assignStmt.getRExpr().getTempOffset()};
        }

        Expression[] lhsExprs = assignStmt.getLExprs();
        for (int i = 0; i < lhsExprs.length; i++) {
            rhsExprRegIndex = rhsExprRegIndexes[i];
            Expression lExpr = lhsExprs[i];

            if (lExpr instanceof VariableRefExpr) {
                if (((VariableRefExpr) lExpr).getVarName().equals("_")) {
                    continue;
                }
                varAssignment = true;
                lExpr.accept(this);
                varAssignment = false;
            } else if (lExpr instanceof ArrayMapAccessExpr) {
                arrayMapAssignment = true;
                lExpr.accept(this);
                arrayMapAssignment = false;
            } else if (lExpr instanceof FieldAccessExpr) {
                structAssignment = true;
                lExpr.accept(this);
                structAssignment = false;
            }
        }
    }

    @Override
    public void visit(BlockStmt blockStmt) {
        for (Statement stmt : blockStmt.getStatements()) {
            addLineNumberInfo(stmt.getNodeLocation());
            stmt.accept(this);

            for (int i = 0; i < maxRegIndexes.length; i++) {
                if (maxRegIndexes[i] < regIndexes[i]) {
                    maxRegIndexes[i] = regIndexes[i];
                }
            }

            resetIndexes(regIndexes);
        }
    }

    @Override
    public void visit(CommentStmt commentStmt) {

    }

    @Override
    public void visit(IfElseStmt ifElseStmt) {
        Expression ifCondExpr = ifElseStmt.getCondition();
        ifCondExpr.accept(this);
        List<Instruction> gotoInstructionList = new ArrayList<>();

        // Operand2 should be the jump address  else-if or else or to the next instruction after then block
        Instruction ifInstruction = InstructionFactory.get(InstructionCodes.BR_FALSE,
                ifCondExpr.getTempOffset(), -1);
        emit(ifInstruction);

        ifElseStmt.getThenBody().accept(this);

        // Check whether this then block is the last block of code
        Instruction gotoInstruction = InstructionFactory.get(InstructionCodes.GOTO, -1);
        emit(gotoInstruction);
        gotoInstructionList.add(gotoInstruction);

        ifInstruction.setOperand(1, nextIP());

        // Process else-if parts
        for (IfElseStmt.ElseIfBlock elseIfBlock : ifElseStmt.getElseIfBlocks()) {
            Expression elseIfCondition = elseIfBlock.getElseIfCondition();
            elseIfCondition.accept(this);
            ifInstruction = InstructionFactory.get(InstructionCodes.BR_FALSE,
                    elseIfCondition.getTempOffset(), -1);
            emit(ifInstruction);

            elseIfBlock.getElseIfBody().accept(this);
            gotoInstruction = new Instruction(InstructionCodes.GOTO, -1);
            emit(gotoInstruction);
            gotoInstructionList.add(gotoInstruction);
            ifInstruction.setOperand(1, nextIP());
        }

        Statement elseBody = ifElseStmt.getElseBody();
        if (elseBody != null) {
            elseBody.accept(this);
        }

        int nextIP = nextIP();
        for (Instruction instruction : gotoInstructionList) {
            instruction.setOperand(0, nextIP);
        }
    }

    @Override
    public void visit(ReplyStmt replyStmt) {
        if (replyStmt.getReplyExpr() != null) {
            replyStmt.getReplyExpr().accept(this);
            emit(InstructionCodes.REP, replyStmt.getReplyExpr().getTempOffset());
        } else {
            emit(InstructionCodes.REP, -1);
        }
    }

    @Override
    public void visit(ReturnStmt returnStmt) {
        int[] regIndexes;
        if (returnStmt.getExprs().length == 1 &&
                returnStmt.getExprs()[0] instanceof ExecutableMultiReturnExpr &&
                !(returnStmt.getExprs()[0] instanceof TypeCastExpression
                        || returnStmt.getExprs()[0] instanceof TypeConversionExpr)) {
            ExecutableMultiReturnExpr multiReturnExpr = (ExecutableMultiReturnExpr) returnStmt.getExprs()[0];
            returnStmt.getExprs()[0].accept(this);
            regIndexes = multiReturnExpr.getOffsets();
            BType[] retTypes = multiReturnExpr.getTypes();
            for (int i = 0; i < regIndexes.length; i++) {
                // 1: return value position; 2:callee's value index;
                emit(new Instruction(getOpcode(retTypes[i].getTag(), InstructionCodes.IRET), i, regIndexes[i]));
            }
        } else {
            regIndexes = new int[returnStmt.getExprs().length];
            for (int i = 0; i < returnStmt.getExprs().length; i++) {
                Expression expr = returnStmt.getExprs()[i];
                expr.accept(this);
                regIndexes[i] = expr.getTempOffset();
                emit(new Instruction(getOpcode(expr.getType().getTag(), InstructionCodes.IRET), i, regIndexes[i]));
            }
        }
        if (finallyBlocks.size() > 0) {
            resetIndexes(this.regIndexes);
            Stack<TryCatchStmt.FinallyBlock> original = (Stack<TryCatchStmt.FinallyBlock>) finallyBlocks.clone();
            while (!finallyBlocks.empty()) {
                TryCatchStmt.FinallyBlock finallyBlock = finallyBlocks.pop();
                finallyBlock.getFinallyBlockStmt().accept(this);
            }
            // restore.
            finallyBlocks = original;
        }
        emit(InstructionCodes.RET);
    }

    @Override
    public void visit(WhileStmt whileStmt) {
        Expression conditionExpr = whileStmt.getCondition();
        Instruction gotoInstruction = InstructionFactory.get(InstructionCodes.GOTO, nextIP());

        conditionExpr.accept(this);
        Instruction ifInstruction = new Instruction(InstructionCodes.BR_FALSE,
                conditionExpr.getTempOffset(), -1);
        emit(ifInstruction);

        breakInstructions.push(new ArrayList<>());
        whileStmt.getBody().accept(this);

        emit(gotoInstruction);
        int nextIP = nextIP();
        ifInstruction.setOperand(1, nextIP);
        List<Instruction> brkInstructions = breakInstructions.pop();
        for (Instruction instruction : brkInstructions) {
            instruction.setOperand(0, nextIP);
        }
    }

    @Override
    public void visit(BreakStmt breakStmt) {
        Instruction gotoInstruction = new Instruction(InstructionCodes.GOTO, 0);
        emit(gotoInstruction);
        breakInstructions.peek().add(gotoInstruction);
    }

    @Override
    public void visit(TryCatchStmt tryCatchStmt) {
        resetIndexes(regIndexes);
        Instruction gotoEndOfTryCatchBlock = new Instruction(InstructionCodes.GOTO, -1);
        if (tryCatchStmt.getFinallyBlock() != null) {
            finallyBlocks.push(tryCatchStmt.getFinallyBlock());
        }
        List<int[]> unhandledErrorRangeList = new ArrayList<>();
        // Handle try block.
        int fromIP = nextIP();
        tryCatchStmt.getTryBlock().accept(this);
        int toIP = nextIP() - 1;
        // Append finally block instructions.
        if (tryCatchStmt.getFinallyBlock() != null) {
            tryCatchStmt.getFinallyBlock().getFinallyBlockStmt().accept(this);
        }
        emit(gotoEndOfTryCatchBlock);
        unhandledErrorRangeList.add(new int[]{fromIP, toIP});
        // Handle catch blocks.
        int order = 0;
        for (TryCatchStmt.CatchBlock catchBlock : tryCatchStmt.getCatchBlocks()) {
            int targetIP = nextIP();
            // Define local variable index for Error.
            ParameterDef paramDef = catchBlock.getParameterDef();
            int lvIndex = ++lvIndexes[REF_OFFSET];
            paramDef.setMemoryLocation(new StackVarLocation(lvIndex));
            emit(new Instruction(InstructionCodes.ERRSTORE, lvIndex));
            // Visit Catch Block.
            catchBlock.getCatchBlockStmt().accept(this);
            unhandledErrorRangeList.add(new int[]{targetIP, nextIP() - 1});
            // Append finally block instructions.
            if (tryCatchStmt.getFinallyBlock() != null) {
                tryCatchStmt.getFinallyBlock().getFinallyBlockStmt().accept(this);
            }
            emit(gotoEndOfTryCatchBlock);
            // Create Error table entry for this catch block
            StructDef structDef = (StructDef) catchBlock.getParameterDef().getType();
            int pkgCPIndex = addPackageCPEntry(structDef.getPackagePath());
            UTF8CPEntry structNameCPEntry = new UTF8CPEntry(structDef.getName());
            int structNameCPIndex = currentPkgInfo.addCPEntry(structNameCPEntry);
            StructureRefCPEntry structureRefCPEntry = new StructureRefCPEntry(pkgCPIndex, structNameCPIndex);
            PackageRefCPEntry packageRefCPEntry = (PackageRefCPEntry) currentPkgInfo.getCPEntry(pkgCPIndex);
            structureRefCPEntry.setStructureTypeInfo(
                    packageRefCPEntry.getPackageInfo().getStructInfo(structDef.getName()));

            int structCPEntryIndex = currentPkgInfo.addCPEntry(structureRefCPEntry);
            ErrorTableEntry errorTableEntry = new ErrorTableEntry(fromIP, toIP, targetIP, order++, structCPEntryIndex);
            currentPkgInfo.addErrorTableEntry(errorTableEntry);
            errorTableEntry.setPackageInfo(currentPkgInfo);
        }
        if (tryCatchStmt.getFinallyBlock() != null) {
            // Create Error table entry for unhandled errors in try and catch(s) blocks
            for (int[] range : unhandledErrorRangeList) {
                ErrorTableEntry errorTableEntry = new ErrorTableEntry(range[0], range[1], nextIP(), order++, -1);
                currentPkgInfo.addErrorTableEntry(errorTableEntry);
                errorTableEntry.setPackageInfo(currentPkgInfo);
            }
            // Append finally block instruction.
            finallyBlocks.pop();
            tryCatchStmt.getFinallyBlock().getFinallyBlockStmt().accept(this);
            emit(new Instruction(InstructionCodes.THROW, -1));
        }
        gotoEndOfTryCatchBlock.setOperand(0, nextIP());
    }

    @Override
    public void visit(ThrowStmt throwStmt) {
        throwStmt.getExpr().accept(this);
        Instruction throwInstruction = new Instruction(InstructionCodes.THROW, throwStmt.getExpr().getTempOffset());
        emit(throwInstruction);
    }

    @Override
    public void visit(FunctionInvocationStmt functionIStmt) {
        visit(functionIStmt.getFunctionInvocationExpr());
    }

    @Override
    public void visit(ActionInvocationStmt actionIStmt) {
        visit(actionIStmt.getActionInvocationExpr());
    }

    @Override
    public void visit(WorkerInvocationStmt workerInvocationStmt) {
        int pkgCPIndex = addPackageCPEntry(workerInvocationStmt.getPackagePath());
        WorkerDataChannel workerDataChannel = workerInvocationStmt.getWorkerDataChannel();
        BType[] types = workerInvocationStmt.getTypes();
        StringBuilder sb = new StringBuilder();
        for (BType type : types) {
            sb.append(type.getSig().getName());
        }
        String workerInvocationName;
        if (workerDataChannel != null) {
            workerInvocationName = workerInvocationStmt.getEnclosingCallableUnitName() + "." +
                    workerDataChannel.getChannelName() + "." + sb.toString();
            if (currentWorkerInfo != null) {
                currentWorkerInfo.setWorkerDataChannelForForkJoin(workerDataChannel);
            }
        } else {
            workerInvocationName = workerInvocationStmt.getEnclosingCallableUnitName() + "." +
                    "default -> fork" + "." + sb.toString();
        }
        UTF8CPEntry funcNameCPEntry = new UTF8CPEntry(workerInvocationName);
        int workerInvocationNameCPIndex = currentPkgInfo.addCPEntry(funcNameCPEntry);
        WorkerDataChannelRefCPEntry workerInvocationRefCPEntry =
                new WorkerDataChannelRefCPEntry(pkgCPIndex, workerInvocationNameCPIndex);
        workerInvocationRefCPEntry.setTypes(types);
        if (workerDataChannel != null) {
            workerInvocationRefCPEntry.setWorkerDataChannel(workerDataChannel);
        }
        int workerInvocationRefCPIndex = currentPkgInfo.addCPEntry(workerInvocationRefCPEntry);
        int workerInvocationIndex = getWorkerInvocationCPIndex(workerInvocationStmt);
        emit(InstructionCodes.WRKINVOKE, workerInvocationRefCPIndex, workerInvocationIndex);
    }

    @Override
    public void visit(WorkerReplyStmt workerReplyStmt) {
        int pkgCPIndex = addPackageCPEntry(workerReplyStmt.getPackagePath());
        BType[] types = workerReplyStmt.getTypes();
        StringBuilder sb = new StringBuilder();
        for (BType type : types) {
            sb.append(type.getSig().getName());
        }
        String workerReplyName = workerReplyStmt.getEnclosingCallableUnitName() + "." +
                workerReplyStmt.getWorkerDataChannel().getChannelName() + "." + sb.toString();
        UTF8CPEntry workerReplyNameCPEntry = new UTF8CPEntry(workerReplyName);
        int workerReplyNameCPIndex = currentPkgInfo.addCPEntry(workerReplyNameCPEntry);

        WorkerDataChannel workerDataChannel = workerReplyStmt.getWorkerDataChannel();

        WorkerDataChannelRefCPEntry workerReplyRefCPEntry =
                new WorkerDataChannelRefCPEntry(pkgCPIndex, workerReplyNameCPIndex);
        workerReplyRefCPEntry.setTypes(types);
        workerReplyRefCPEntry.setWorkerDataChannel(workerDataChannel);
        int workerReplyRefCPIndex = currentPkgInfo.addCPEntry(workerReplyRefCPEntry);
        int workerReplyIndex = getWorkerReplyCPIndex(workerReplyStmt);
        emit(InstructionCodes.WRKREPLY, workerReplyRefCPIndex, workerReplyIndex);
        // Generate store instructions to store the values.
        int[] rhsExprRegIndexes = workerReplyStmt.getOffsets();
        Expression[] lhsExprs = workerReplyStmt.getExpressionList();
        for (int i = 0; i < lhsExprs.length; i++) {
            rhsExprRegIndex = rhsExprRegIndexes[i];
            Expression lExpr = lhsExprs[i];

            if (lExpr instanceof VariableRefExpr) {
                varAssignment = true;
                lExpr.accept(this);
                varAssignment = false;
            } else if (lExpr instanceof ArrayMapAccessExpr) {
                arrayMapAssignment = true;
                lExpr.accept(this);
                arrayMapAssignment = false;
            } else if (lExpr instanceof FieldAccessExpr) {
                structAssignment = true;
                lExpr.accept(this);
                structAssignment = false;
            }
        }
//        int pkgCPIndex = addPackageCPEntry(workerReplyStmt.getPackagePath());
//
//        String workerName = workerReplyStmt.getWorkerName();
//        UTF8CPEntry workerNameCPEntry = new UTF8CPEntry(workerName);
//        int workerNameCPIndex = currentPkgInfo.addCPEntry(workerNameCPEntry);
//
//        // Find the package info entry of the function and from the package info entry find the function info entry
//        String pkgPath = workerReplyStmt.getPackagePath();
//        PackageInfo workerPackageInfo = programFile.getPackageInfo(pkgPath);
//        WorkerInfo workerInfo = workerPackageInfo.getWorkerInfo(workerName);
//
//        WorkerDataChannelRefCPEntry funcRefCPEntry = new WorkerDataChannelRefCPEntry(pkgCPIndex, workerNameCPIndex);
//        funcRefCPEntry.setWorkerInfo(workerInfo);
//        int funcRefCPIndex = currentPkgInfo.addCPEntry(funcRefCPEntry);
//        int funcCallIndex = getCallableUnitCallCPIndex(workerReplyStmt);
//        emit(InstructionCodes.WRKREPLY, funcRefCPIndex, funcCallIndex);

    }

    @Override
    public void visit(ForkJoinStmt forkJoinStmt) {
        getForkJoinCPIndex(forkJoinStmt);

    }

    @Override
    public void visit(TransformStmt transformStmt) {
        transformStmt.getBody().accept(this);
    }

    @Override
    public void visit(TransactionRollbackStmt transactionRollbackStmt) {

    }

    @Override
    public void visit(AbortStmt abortStmt) {

    }


    // Expressions

    @Override
    public void visit(BasicLiteral basicLiteral) {
        int opcode;
        int typeTag = basicLiteral.getType().getTag();

        switch (typeTag) {
            case TypeTags.INT_TAG:
                basicLiteral.setTempOffset(++regIndexes[INT_OFFSET]);
                long intVal = basicLiteral.getBValue().intValue();
                if (intVal >= 0 && intVal <= 5) {
                    opcode = InstructionCodes.ICONST_0 + (int) intVal;
                    emit(opcode, basicLiteral.getTempOffset());
                } else {
                    IntegerCPEntry intCPEntry = new IntegerCPEntry(basicLiteral.getBValue().intValue());
                    int intCPEntryIndex = currentPkgInfo.addCPEntry(intCPEntry);
                    emit(InstructionCodes.ICONST, intCPEntryIndex, basicLiteral.getTempOffset());
                }
                break;

            case TypeTags.FLOAT_TAG:
                basicLiteral.setTempOffset(++regIndexes[FLOAT_OFFSET]);
                double floatVal = basicLiteral.getBValue().floatValue();
                if (floatVal == 0 || floatVal == 1 || floatVal == 2 ||
                        floatVal == 3 || floatVal == 4 || floatVal == 5) {
                    opcode = InstructionCodes.FCONST_0 + (int) floatVal;
                    emit(opcode, basicLiteral.getTempOffset());
                } else {
                    FloatCPEntry floatCPEntry = new FloatCPEntry(basicLiteral.getBValue().floatValue());
                    int floatCPEntryIndex = currentPkgInfo.addCPEntry(floatCPEntry);
                    emit(InstructionCodes.FCONST, floatCPEntryIndex, basicLiteral.getTempOffset());
                }
                break;

            case TypeTags.STRING_TAG:
                basicLiteral.setTempOffset(++regIndexes[STRING_OFFSET]);
                String strValue = basicLiteral.getBValue().stringValue();
                UTF8CPEntry utf8CPEntry = new UTF8CPEntry(strValue);
                int stringValCPIndex = currentPkgInfo.addCPEntry(utf8CPEntry);

                StringCPEntry stringCPEntry = new StringCPEntry(stringValCPIndex, strValue);
                int strCPIndex = currentPkgInfo.addCPEntry(stringCPEntry);

                emit(InstructionCodes.SCONST, strCPIndex, basicLiteral.getTempOffset());
                break;

            case TypeTags.BOOLEAN_TAG:
                basicLiteral.setTempOffset(++regIndexes[BOOL_OFFSET]);
                boolean booleanVal = basicLiteral.getBValue().booleanValue();
                if (!booleanVal) {
                    opcode = InstructionCodes.BCONST_0;
                } else {
                    opcode = InstructionCodes.BCONST_1;
                }
                emit(opcode, basicLiteral.getTempOffset());
                break;
        }
    }

    @Override
    public void visit(NullLiteral nullLiteral) {
        int regIndex = ++regIndexes[REF_OFFSET];
        nullLiteral.setTempOffset(regIndex);
        emit(InstructionCodes.RCONST_NULL, regIndex);
    }

    @Override
    public void visit(UnaryExpression unaryExpr) {
        Expression rExpr = unaryExpr.getRExpr();
        rExpr.accept(this);

        OpcodeAndIndex opcodeAndIndex;
        int opcode;
        int exprIndex;
        if (Operator.SUB.equals(unaryExpr.getOperator())) {
            opcodeAndIndex = getOpcodeAndIndex(unaryExpr.getType().getTag(),
                    InstructionCodes.INEG, regIndexes);
            opcode = opcodeAndIndex.opcode;
            exprIndex = opcodeAndIndex.index;
            emit(opcode, rExpr.getTempOffset(), exprIndex);

        } else if (Operator.NOT.equals(unaryExpr.getOperator())) {
            opcode = InstructionCodes.BNOT;
            exprIndex = ++regIndexes[BOOL_OFFSET];
            emit(opcode, rExpr.getTempOffset(), exprIndex);
        } else {
            // "+" operator
            // Nothing to do
            exprIndex = rExpr.getTempOffset();
        }

        unaryExpr.setTempOffset(exprIndex);
    }


    // Binary arithmetic expressions

    @Override
    public void visit(AddExpression addExpr) {
        emitBinaryArithmeticExpr(addExpr, InstructionCodes.IADD);
    }

    @Override
    public void visit(SubtractExpression subtractExpr) {
        emitBinaryArithmeticExpr(subtractExpr, InstructionCodes.ISUB);
    }

    @Override
    public void visit(MultExpression multExpr) {
        emitBinaryArithmeticExpr(multExpr, InstructionCodes.IMUL);
    }

    @Override
    public void visit(DivideExpr divideExpr) {
        emitBinaryArithmeticExpr(divideExpr, InstructionCodes.IDIV);
    }

    @Override
    public void visit(ModExpression modExpr) {
        emitBinaryArithmeticExpr(modExpr, InstructionCodes.IMOD);
    }


    // Binary logical expressions

    @Override
    public void visit(AndExpression andExpr) {
        // Generate code for the left hand side
        Expression lExpr = andExpr.getLExpr();
        lExpr.accept(this);

        // Last operand will be filled later.
        Instruction lEvalInstruction = InstructionFactory.get(InstructionCodes.BR_FALSE,
                lExpr.getTempOffset(), -1);
        emit(lEvalInstruction);

        // Generate code for the right hand side
        Expression rExpr = andExpr.getRExpr();
        rExpr.accept(this);

        // Last operand will be filled later.
        Instruction rEvalInstruction = InstructionFactory.get(InstructionCodes.BR_FALSE,
                rExpr.getTempOffset(), -1);
        emit(rEvalInstruction);

        // If both l and r conditions are true, then load 'true'
        int exprRegIndex = ++regIndexes[BOOL_OFFSET];
        andExpr.setTempOffset(exprRegIndex);
        emit(InstructionCodes.BCONST_1, exprRegIndex);

        Instruction goToIns = InstructionFactory.get(InstructionCodes.GOTO, -1);
        emit(goToIns);

        int loadFalseIP = nextIP();
        lEvalInstruction.setOperand(1, loadFalseIP);
        rEvalInstruction.setOperand(1, loadFalseIP);

        // Load 'false' if the both conditions are false;
        emit(InstructionCodes.BCONST_0, exprRegIndex);
        goToIns.setOperand(0, nextIP());
    }

    @Override
    public void visit(OrExpression orExpr) {
        // Generate code for the left hand side
        Expression lExpr = orExpr.getLExpr();
        lExpr.accept(this);

        // Last operand will be filled later.
        Instruction lEvalInstruction = InstructionFactory.get(InstructionCodes.BR_TRUE,
                lExpr.getTempOffset(), -1);
        emit(lEvalInstruction);

        // Generate code for the right hand side
        Expression rExpr = orExpr.getRExpr();
        rExpr.accept(this);

        // Last operand will be filled later.
        Instruction rEvalInstruction = InstructionFactory.get(InstructionCodes.BR_FALSE,
                rExpr.getTempOffset(), -1);
        emit(rEvalInstruction);

        // If either l and r conditions are true, then load 'true'
        lEvalInstruction.setOperand(1, nextIP());
        int exprRegIndex = ++regIndexes[BOOL_OFFSET];
        orExpr.setTempOffset(exprRegIndex);
        emit(InstructionCodes.BCONST_1, exprRegIndex);

        Instruction goToIns = InstructionFactory.get(InstructionCodes.GOTO, -1);
        emit(goToIns);
        rEvalInstruction.setOperand(1, nextIP());

        // Load 'false' if the both conditions are false;
        emit(InstructionCodes.BCONST_0, exprRegIndex);
        goToIns.setOperand(0, nextIP());
    }


    // Binary equality expressions

    @Override
    public void visit(EqualExpression equalExpr) {
        emitBinaryCompareAndEqualityExpr(equalExpr, InstructionCodes.IEQ);
    }

    @Override
    public void visit(NotEqualExpression notEqualExpr) {
        emitBinaryCompareAndEqualityExpr(notEqualExpr, InstructionCodes.INE);
    }


    // Binary comparison expressions

    @Override
    public void visit(GreaterEqualExpression greaterEqualExpr) {
        emitBinaryCompareAndEqualityExpr(greaterEqualExpr, InstructionCodes.IGE);
    }

    @Override
    public void visit(GreaterThanExpression greaterThanExpr) {
        emitBinaryCompareAndEqualityExpr(greaterThanExpr, InstructionCodes.IGT);
    }

    @Override
    public void visit(LessEqualExpression lessEqualExpr) {
        emitBinaryCompareAndEqualityExpr(lessEqualExpr, InstructionCodes.ILE);
    }

    @Override
    public void visit(LessThanExpression lessThanExpr) {
        emitBinaryCompareAndEqualityExpr(lessThanExpr, InstructionCodes.ILT);
    }


    // Callable unit invocation expressions

    @Override
    public void visit(FunctionInvocationExpr funcIExpr) {
        int pkgCPIndex = addPackageCPEntry(funcIExpr.getPackagePath());

        String funcName = funcIExpr.getName();
        UTF8CPEntry funcNameCPEntry = new UTF8CPEntry(funcName);
        int funcNameCPIndex = currentPkgInfo.addCPEntry(funcNameCPEntry);

        // Find the package info entry of the function and from the package info entry find the function info entry
        String pkgPath = funcIExpr.getPackagePath();
        PackageInfo funcPackageInfo = programFile.getPackageInfo(pkgPath);
        FunctionInfo functionInfo = funcPackageInfo.getFunctionInfo(funcName);

        FunctionRefCPEntry funcRefCPEntry = new FunctionRefCPEntry(pkgCPIndex, funcNameCPIndex);
        funcRefCPEntry.setFunctionInfo(functionInfo);
        int funcRefCPIndex = currentPkgInfo.addCPEntry(funcRefCPEntry);
        int funcCallIndex = getCallableUnitCallCPIndex(funcIExpr);

        if (functionInfo.isNative()) {
            // TODO Move this to the place where we create function info entry
            functionInfo.setNativeFunction((AbstractNativeFunction) funcIExpr.getCallableUnit());
            emit(InstructionCodes.NCALL, funcRefCPIndex, funcCallIndex);
        } else {
            emit(InstructionCodes.CALL, funcRefCPIndex, funcCallIndex);
        }
    }

    @Override
    public void visit(ActionInvocationExpr actionIExpr) {
        int pkgCPIndex = addPackageCPEntry(actionIExpr.getPackagePath());
        BallerinaConnectorDef connectorDef = (BallerinaConnectorDef) actionIExpr.getArgExprs()[0].getType();

        String pkgPath = actionIExpr.getPackagePath();
        PackageInfo actionPackageInfo = programFile.getPackageInfo(pkgPath);

        // Get the connector ref CP index
        ConnectorInfo connectorInfo = actionPackageInfo.getConnectorInfo(connectorDef.getName());
        int connectorRefCPIndex = getConnectorRefCPIndex(connectorDef);

        String actionName = actionIExpr.getName();
        UTF8CPEntry actionNameCPEntry = new UTF8CPEntry(actionName);
        int actionNameCPIndex = currentPkgInfo.addCPEntry(actionNameCPEntry);

        ActionRefCPEntry actionRefCPEntry = new ActionRefCPEntry(pkgCPIndex, connectorRefCPIndex, actionNameCPIndex);
        ActionInfo actionInfo = connectorInfo.getActionInfo(actionName);
        actionRefCPEntry.setActionInfo(actionInfo);
        int actionRefCPIndex = currentPkgInfo.addCPEntry(actionRefCPEntry);
        int actionCallIndex = getCallableUnitCallCPIndex(actionIExpr);

        if (actionInfo.isNative()) {
            // TODO Move this to the place where we create action info entry
            actionInfo.setNativeAction((AbstractNativeAction) actionIExpr.getCallableUnit());
            emit(InstructionCodes.NACALL, actionRefCPIndex, actionCallIndex);
        } else {
            emit(InstructionCodes.ACALL, actionRefCPIndex, actionCallIndex);
        }
    }

    @Override
    public void visit(InstanceCreationExpr instanceCreationExpr) {

    }

    @Override
    public void visit(TypeCastExpression typeCastExpr) {
        Expression rExpr = typeCastExpr.getRExpr();
        rExpr.accept(this);

        // TODO Improve following logic
        int opCode = typeCastExpr.getOpcode();

        // Ignore NOP opcode
        if (opCode == InstructionCodes.CHECKCAST) {
            TypeCPEntry typeCPEntry = new TypeCPEntry(getVMTypeFromSig(typeCastExpr.getType().getSig()));
            int typeCPindex = currentPkgInfo.addCPEntry(typeCPEntry);
            int targetRegIndex = getNextIndex(typeCastExpr.getType().getTag(), regIndexes);

            if (typeCastExpr.isMultiReturnExpr()) {
                typeCastExpr.setOffsets(new int[]{targetRegIndex, ++regIndexes[REF_OFFSET]});
            } else {
                typeCastExpr.setOffsets(new int[]{targetRegIndex});
            }
            emit(opCode, rExpr.getTempOffset(), typeCPindex, targetRegIndex);

        } else if (opCode != 0) {
            int targetRegIndex = getNextIndex(typeCastExpr.getType().getTag(), regIndexes);

            int errorRegIndex = -1;
            if (typeCastExpr.isMultiReturnExpr()) {
                errorRegIndex = ++regIndexes[REF_OFFSET];
                typeCastExpr.setOffsets(new int[]{targetRegIndex, errorRegIndex});
            } else {
                typeCastExpr.setOffsets(new int[]{targetRegIndex});
            }
            emit(opCode, rExpr.getTempOffset(), targetRegIndex, errorRegIndex);

        } else {
            if (typeCastExpr.isMultiReturnExpr()) {
                typeCastExpr.setOffsets(new int[]{rExpr.getTempOffset(), -1});
            } else {
                typeCastExpr.setOffsets(new int[]{rExpr.getTempOffset()});
            }
        }
    }

    @Override
    public void visit(TypeConversionExpr typeConversionExpr) {
        Expression rExpr = typeConversionExpr.getRExpr();
        rExpr.accept(this);

        // TODO Handle multi-return support

        int opCode = typeConversionExpr.getOpcode();
//        if (opCode < 0) {
//            throw new IllegalStateException("Instruction not supported");
//        }

        // Ignore  NOP opcode
        if (opCode != 0) {
            int targetRegIndex = getNextIndex(typeConversionExpr.getType().getTag(), regIndexes);
            typeConversionExpr.setTempOffset(targetRegIndex);
            typeConversionExpr.setOffsets(new int[]{targetRegIndex});
            emit(opCode, rExpr.getTempOffset(), targetRegIndex, -1);
        } else {
            // TODO improve
            typeConversionExpr.setTempOffset(rExpr.getTempOffset());
            typeConversionExpr.setOffsets(new int[]{rExpr.getTempOffset()});
        }
    }

    @Override
    public void visit(BacktickExpr backtickExpr) {

    }


    // Init expressions

    @Override
    public void visit(ArrayInitExpr arrayInitExpr) {
        BType elementType = ((BArrayType) arrayInitExpr.getType()).getElementType();

        TypeCPEntry typeCPEntry = new TypeCPEntry(getVMTypeFromSig(arrayInitExpr.getType().getSig()));
        int typeCPindex = currentPkgInfo.addCPEntry(typeCPEntry);

        // Emit create array instruction
        int opcode = getOpcode(elementType.getTag(), InstructionCodes.INEWARRAY);
        int arrayVarRegIndex = ++regIndexes[REF_OFFSET];
        arrayInitExpr.setTempOffset(arrayVarRegIndex);
        emit(opcode, arrayVarRegIndex, typeCPindex);

        // Emit instructions populate initial array values;
        Expression[] argExprs = arrayInitExpr.getArgExprs();
        for (int i = 0; i < argExprs.length; i++) {
            Expression argExpr = argExprs[i];
            argExpr.accept(this);

            BasicLiteral indexLiteral = new BasicLiteral(arrayInitExpr.getNodeLocation(),
                    null, new BInteger(i));
            indexLiteral.setType(BTypes.typeInt);
            indexLiteral.accept(this);

            opcode = getOpcode(argExpr.getType().getTag(), InstructionCodes.IASTORE);
            emit(opcode, arrayVarRegIndex, indexLiteral.getTempOffset(), argExpr.getTempOffset());
        }
    }

    @Override
    public void visit(RefTypeInitExpr refTypeInitExpr) {
        int varRegIndex = ++regIndexes[REF_OFFSET];
        refTypeInitExpr.setTempOffset(varRegIndex);

        BType bType = refTypeInitExpr.getType();
        if (bType == BTypes.typeMessage) {
            emit(InstructionCodes.NEWMESSAGE, varRegIndex);
        } else if (bType == BTypes.typeDatatable) {
            emit(InstructionCodes.NEWDATATABLE, varRegIndex);
        }
    }

    @Override
    public void visit(ConnectorInitExpr connectorInitExpr) {
        BallerinaConnectorDef connectorDef = (BallerinaConnectorDef) connectorInitExpr.getType();
        PackageInfo connectorPkgInfo = programFile.getPackageInfo(connectorDef.getPackagePath());
        int pkgCPIndex = addPackageCPEntry(connectorDef.getPackagePath());

        UTF8CPEntry nameUTF8CPEntry = new UTF8CPEntry(connectorDef.getName());
        int nameIndex = currentPkgInfo.getCPEntryIndex(nameUTF8CPEntry);

        StructureRefCPEntry structureRefCPEntry = new StructureRefCPEntry(pkgCPIndex, nameIndex);
        ConnectorInfo connectorInfo = connectorPkgInfo.getConnectorInfo(connectorDef.getName());
        structureRefCPEntry.setStructureTypeInfo(connectorInfo);
        int structureRefCPIndex = currentPkgInfo.addCPEntry(structureRefCPEntry);

        //Emit an instruction to create a new connector.
        int connectorRegIndex = ++regIndexes[REF_OFFSET];
        emit(InstructionCodes.NEWCONNECTOR, structureRefCPIndex, connectorRegIndex);
        connectorInitExpr.setTempOffset(connectorRegIndex);

        // Set all the connector arguments
        Expression[] argExprs = connectorInitExpr.getArgExprs();
        for (int i = 0; i < argExprs.length; i++) {
            Expression argExpr = argExprs[i];
            argExpr.accept(this);

            ParameterDef paramDef = connectorDef.getParameterDefs()[i];
            int fieldIndex = ((ConnectorVarLocation) paramDef.getMemoryLocation()).getConnectorMemAddrOffset();

            int opcode = getOpcode(paramDef.getType().getTag(), InstructionCodes.IFIELDSTORE);
            emit(opcode, connectorRegIndex, fieldIndex, argExpr.getTempOffset());
        }

        // Invoke Connector init function
        Function initFunction = connectorDef.getInitFunction();

        UTF8CPEntry nameCPEntry = new UTF8CPEntry(initFunction.getName());
        int initFuncNameIndex = currentPkgInfo.addCPEntry(nameCPEntry);

        FunctionRefCPEntry funcRefCPEntry = new FunctionRefCPEntry(pkgCPIndex, initFuncNameIndex);
        funcRefCPEntry.setFunctionInfo(connectorPkgInfo.getFunctionInfo(initFunction.getName()));
        int initFuncRefCPIndex = currentPkgInfo.addCPEntry(funcRefCPEntry);

        FunctionCallCPEntry initFuncCallCPEntry = new FunctionCallCPEntry(new int[]{connectorRegIndex}, new int[0]);
        int initFuncCallIndex = currentPkgInfo.addCPEntry(initFuncCallCPEntry);

        emit(InstructionCodes.CALL, initFuncRefCPIndex, initFuncCallIndex);

        // Invoke Connector init native action if any
        Action action = connectorDef.getInitAction();
        if (action == null) {
            return;
        }

        String actionName = action.getName();
        UTF8CPEntry actionNameCPEntry = new UTF8CPEntry(actionName);
        int actionNameCPIndex = currentPkgInfo.addCPEntry(actionNameCPEntry);
        int connectorRefCPIndex = getConnectorRefCPIndex(connectorDef);
        ActionRefCPEntry actionRefCPEntry = new ActionRefCPEntry(pkgCPIndex, connectorRefCPIndex, actionNameCPIndex);

        ActionInfo actionInfo = connectorInfo.getActionInfo(actionName);
        actionRefCPEntry.setActionInfo(actionInfo);
        int actionRefCPIndex = currentPkgInfo.addCPEntry(actionRefCPEntry);

        actionInfo.setNativeAction((AbstractNativeAction) action);
        emit(InstructionCodes.NACALL, actionRefCPIndex, initFuncCallIndex);
    }

    @Override
    public void visit(StructInitExpr structInitExpr) {
        StructDef structDef = (StructDef) structInitExpr.getType();
        int pkgCPIndex = addPackageCPEntry(structDef.getPackagePath());
        PackageInfo structDefPkgInfo = programFile.getPackageInfo(structDef.getPackagePath());

        UTF8CPEntry structNameCPEntry = new UTF8CPEntry(structDef.getName());
        int structNameCPIndex = currentPkgInfo.addCPEntry(structNameCPEntry);

        StructureRefCPEntry structureRefCPEntry = new StructureRefCPEntry(pkgCPIndex, structNameCPIndex);
        StructInfo structInfo = structDefPkgInfo.getStructInfo(structDef.getName());
        structureRefCPEntry.setStructureTypeInfo(structInfo);
        int structCPEntryIndex = currentPkgInfo.addCPEntry(structureRefCPEntry);

        //Emit an instruction to create a new struct.
        int structRegIndex = ++regIndexes[REF_OFFSET];
        emit(InstructionCodes.NEWSTRUCT, structCPEntryIndex, structRegIndex);
        structInitExpr.setTempOffset(structRegIndex);

        List<String> initializedFieldNameList = new ArrayList<>(structDef.getFieldDefStmts().length);

        for (Expression expr : structInitExpr.getArgExprs()) {
            KeyValueExpr keyValueExpr = (KeyValueExpr) expr;
            VariableRefExpr varRefExpr = (VariableRefExpr) keyValueExpr.getKeyExpr();
            int fieldIndex = ((StructVarLocation) varRefExpr.getMemoryLocation()).getStructMemAddrOffset();

            Expression valueExpr = keyValueExpr.getValueExpr();
            valueExpr.accept(this);

            int opcode = getOpcode(varRefExpr.getType().getTag(), InstructionCodes.IFIELDSTORE);
            emit(opcode, structRegIndex, fieldIndex, valueExpr.getTempOffset());
            initializedFieldNameList.add(varRefExpr.getVarName());
        }

        // Initialize default values in a struct definition
        for (VariableDefStmt fieldDefStmt : structDef.getFieldDefStmts()) {
            VariableRefExpr varRefExpr = (VariableRefExpr) fieldDefStmt.getLExpr();
            if (fieldDefStmt.getRExpr() == null || initializedFieldNameList.contains(varRefExpr.getVarName())) {
                continue;
            }

            int fieldIndex = ((StructVarLocation) varRefExpr.getMemoryLocation()).getStructMemAddrOffset();
            fieldDefStmt.getRExpr().accept(this);

            int opcode = getOpcode(varRefExpr.getType().getTag(), InstructionCodes.IFIELDSTORE);
            emit(opcode, structRegIndex, fieldIndex, fieldDefStmt.getRExpr().getTempOffset());
        }
    }

    @Override
    public void visit(MapInitExpr mapInitExpr) {
        int mapVarRegIndex = ++regIndexes[REF_OFFSET];
        mapInitExpr.setTempOffset(mapVarRegIndex);
        emit(InstructionCodes.NEWMAP, mapVarRegIndex);

        // Handle Map init stuff
        Expression[] argExprs = mapInitExpr.getArgExprs();
        for (Expression argExpr : argExprs) {
            KeyValueExpr keyValueExpr = (KeyValueExpr) argExpr;

            Expression keyExpr = keyValueExpr.getKeyExpr();
            keyExpr.accept(this);

            Expression valueExpr = keyValueExpr.getValueExpr();
            valueExpr.accept(this);

            emit(InstructionCodes.MAPSTORE, mapVarRegIndex, keyExpr.getTempOffset(), valueExpr.getTempOffset());
        }
    }

    @Override
    public void visit(JSONInitExpr jsonInitExpr) {
        int jsonVarRegIndex = ++regIndexes[REF_OFFSET];
        jsonInitExpr.setTempOffset(jsonVarRegIndex);
        emit(InstructionCodes.NEWJSON, jsonVarRegIndex);

        Expression[] argExprs = jsonInitExpr.getArgExprs();
        for (Expression argExpr : argExprs) {
            KeyValueExpr keyValueExpr = (KeyValueExpr) argExpr;

            Expression keyExpr = keyValueExpr.getKeyExpr();
            keyExpr.accept(this);

            Expression valueExpr = keyValueExpr.getValueExpr();
            valueExpr.accept(this);

            emit(InstructionCodes.JSONSTORE, jsonVarRegIndex, keyExpr.getTempOffset(), valueExpr.getTempOffset());
        }

    }

    @Override
    public void visit(JSONArrayInitExpr jsonArrayInitExpr) {
        int jsonVarRegIndex = ++regIndexes[REF_OFFSET];
        jsonArrayInitExpr.setTempOffset(jsonVarRegIndex);
        Expression[] argExprs = jsonArrayInitExpr.getArgExprs();

        BasicLiteral arraySizeLiteral = new BasicLiteral(jsonArrayInitExpr.getNodeLocation(),
                null, new BInteger(argExprs.length));
        arraySizeLiteral.setType(BTypes.typeInt);
        arraySizeLiteral.accept(this);

        emit(InstructionCodes.JSONNEWARRAY, jsonVarRegIndex, arraySizeLiteral.getTempOffset());

        for (int i = 0; i < argExprs.length; i++) {
            Expression argExpr = argExprs[i];
            argExpr.accept(this);

            BasicLiteral indexLiteral = new BasicLiteral(jsonArrayInitExpr.getNodeLocation(),
                    null, new BInteger(i));
            indexLiteral.setType(BTypes.typeInt);
            indexLiteral.accept(this);

            emit(InstructionCodes.JSONASTORE, jsonVarRegIndex, indexLiteral.getTempOffset(), argExpr.getTempOffset());
        }
    }

    @Override
    public void visit(KeyValueExpr keyValueExpr) {

    }


    // Variable reference expressions

    @Override
    public void visit(FieldAccessExpr fieldAccessExpr) {
        FieldAccessExpr childSFAccessExpr = fieldAccessExpr;

        while (true) {
            boolean isAssignment = childSFAccessExpr.getFieldExpr() == null && structAssignment;

            int regIndex = -1;
            if (childSFAccessExpr instanceof JSONFieldAccessExpr) {
                Expression varRef = childSFAccessExpr.getVarRef();
                int jsonValueRegIndex = regIndexes[REF_OFFSET];
                varRef.accept(this);

                if (varRef.getType() == BTypes.typeString) {
                    if (isAssignment) {
                        emit(InstructionCodes.JSONSTORE, jsonValueRegIndex, varRef.getTempOffset(), rhsExprRegIndex);
                    } else {
                        regIndex = ++regIndexes[REF_OFFSET];
                        emit(InstructionCodes.JSONLOAD, jsonValueRegIndex, varRef.getTempOffset(), regIndex);
                    }
                } else if (varRef.getType() == BTypes.typeInt) {
                    // JSON array access
                    if (isAssignment) {
                        emit(InstructionCodes.JSONASTORE, jsonValueRegIndex, varRef.getTempOffset(), rhsExprRegIndex);
                    } else {
                        regIndex = ++regIndexes[REF_OFFSET];
                        emit(InstructionCodes.JSONALOAD, jsonValueRegIndex, varRef.getTempOffset(), regIndex);
                    }
                } else {
                    throw new BallerinaException("Invalid json access field type: " + varRef.getType());
                }

            } else {
                //handle ArrayLengthExpression separately, once done break out of the loop
                //if not handle other cases
                if (childSFAccessExpr.getVarRef() instanceof ArrayLengthExpression) {
                    childSFAccessExpr.getVarRef().accept(this);
                    fieldAccessExpr.setTempOffset(childSFAccessExpr.getVarRef().getTempOffset());
                    break;
                }

                ReferenceExpr referenceExpr = (ReferenceExpr) childSFAccessExpr.getVarRef();
                if (referenceExpr instanceof VariableRefExpr) {
                    varAssignment = isAssignment;
                    referenceExpr.accept(this);
                    varAssignment = false;

                } else if (referenceExpr instanceof ArrayMapAccessExpr) {
                    arrayMapAssignment = isAssignment;
                    referenceExpr.accept(this);
                    arrayMapAssignment = false;
                }
                regIndex = referenceExpr.getTempOffset();
            }

            if (isAssignment || childSFAccessExpr.getFieldExpr() == null) {
                fieldAccessExpr.setTempOffset(regIndex);
                break;
            }
            childSFAccessExpr = childSFAccessExpr.getFieldExpr();
        }
    }

    @Override
    public void visit(ArrayLengthExpression arrayLengthExpression) {
        int arrayLengthIndex = ++regIndexes[INT_OFFSET];
        arrayLengthExpression.setTempOffset(arrayLengthIndex);
        emit(InstructionCodes.ARRAYLEN, arrayLengthExpression.getRExpr().getTempOffset(), arrayLengthIndex);
    }

    @Override
    public void visit(ArrayMapAccessExpr arrayMapAccessExpr) {
        Expression arrayMapVarExpr = arrayMapAccessExpr.getRExpr();
        arrayMapVarExpr.accept(this);

        Expression[] indexExprs = arrayMapAccessExpr.getIndexExprs();
        if (arrayMapVarExpr.getType() == BTypes.typeMap) {
            // This is a map access expression
            Expression indexExpr = indexExprs[0];
            indexExpr.accept(this);

            if (arrayMapAssignment) {
                emit(InstructionCodes.MAPSTORE, arrayMapVarExpr.getTempOffset(),
                        indexExpr.getTempOffset(), rhsExprRegIndex);
            } else {
                int mapValueRegIndex = ++regIndexes[REF_OFFSET];
                emit(InstructionCodes.MAPLOAD, arrayMapVarExpr.getTempOffset(),
                        indexExpr.getTempOffset(), mapValueRegIndex);
                arrayMapAccessExpr.setTempOffset(mapValueRegIndex);
            }
            return;
        }

        // This is an array access expression
        for (int i = indexExprs.length - 1; i >= 0; i--) {
            // Here we assume that the array reference is stored in the current reference register;
            int arrayRegIndex = regIndexes[REF_OFFSET];

            Expression indexExpr = indexExprs[i];
            indexExpr.accept(this);

            if (i == 0) {
                if (arrayMapAssignment) {
                    int opcode = getOpcode(arrayMapAccessExpr.getType().getTag(), InstructionCodes.IASTORE);
                    emit(opcode, arrayRegIndex, indexExpr.getTempOffset(), rhsExprRegIndex);
                } else {
                    OpcodeAndIndex opcodeAndIndex = getOpcodeAndIndex(arrayMapAccessExpr.getType().getTag(),
                            InstructionCodes.IALOAD, regIndexes);
                    arrayMapAccessExpr.setTempOffset(opcodeAndIndex.index);
                    emit(opcodeAndIndex.opcode, arrayRegIndex, indexExpr.getTempOffset(), opcodeAndIndex.index);
                }
            } else {
                // reg, index, reg
                emit(InstructionCodes.RALOAD, arrayRegIndex,
                        indexExpr.getTempOffset(), ++regIndexes[REF_OFFSET]);
            }
        }
    }

    @Override
    public void visit(JSONFieldAccessExpr jsonPathExpr) {

    }

    @Override
    public void visit(VariableRefExpr variableRefExpr) {
        int opcode;
        int exprRegIndex;

        MemoryLocation memoryLocation = variableRefExpr.getVariableDef().getMemoryLocation();
        if (memoryLocation instanceof StackVarLocation) {
            int lvIndex = ((StackVarLocation) memoryLocation).getStackFrameOffset();
            if (varAssignment) {
                opcode = getOpcode(variableRefExpr.getType().getTag(),
                        InstructionCodes.ISTORE);

                emit(opcode, rhsExprRegIndex, lvIndex);
            } else {
                OpcodeAndIndex opcodeAndIndex = getOpcodeAndIndex(variableRefExpr.getType().getTag(),
                        InstructionCodes.ILOAD, regIndexes);
                opcode = opcodeAndIndex.opcode;
                exprRegIndex = opcodeAndIndex.index;
                emit(opcode, lvIndex, exprRegIndex);
                variableRefExpr.setTempOffset(exprRegIndex);
            }

        } else if (memoryLocation instanceof StructVarLocation) {
            int fieldIndex = ((StructVarLocation) memoryLocation).getStructMemAddrOffset();

            // Since we are processing a struct field here, the struct reference must be stored in the current
            //  reference register index.
            int structRegIndex = regIndexes[REF_OFFSET];

            if (varAssignment) {
                opcode = getOpcode(variableRefExpr.getType().getTag(),
                        InstructionCodes.IFIELDSTORE);
                emit(opcode, structRegIndex, fieldIndex, rhsExprRegIndex);
            } else {
                OpcodeAndIndex opcodeAndIndex = getOpcodeAndIndex(variableRefExpr.getType().getTag(),
                        InstructionCodes.IFIELDLOAD, regIndexes);
                opcode = opcodeAndIndex.opcode;
                exprRegIndex = opcodeAndIndex.index;

                emit(opcode, structRegIndex, fieldIndex, exprRegIndex);
                variableRefExpr.setTempOffset(exprRegIndex);
            }

        } else if (memoryLocation instanceof ConnectorVarLocation) {
            int fieldIndex = ((ConnectorVarLocation) memoryLocation).getConnectorMemAddrOffset();

            // Since we are processing a connector field here, the connector reference must be stored in the current
            //  reference register index.
            int connectorRegIndex = ++regIndexes[REF_OFFSET];

            // The connector is always the first parameter of the action
            emit(InstructionCodes.RLOAD, 0, connectorRegIndex);

            if (varAssignment) {
                opcode = getOpcode(variableRefExpr.getType().getTag(),
                        InstructionCodes.IFIELDSTORE);
                emit(opcode, connectorRegIndex, fieldIndex, rhsExprRegIndex);
            } else {
                OpcodeAndIndex opcodeAndIndex = getOpcodeAndIndex(variableRefExpr.getType().getTag(),
                        InstructionCodes.IFIELDLOAD, regIndexes);
                opcode = opcodeAndIndex.opcode;
                exprRegIndex = opcodeAndIndex.index;

                emit(opcode, connectorRegIndex, fieldIndex, exprRegIndex);
                variableRefExpr.setTempOffset(exprRegIndex);
            }

        } else if (memoryLocation instanceof GlobalVarLocation) {
            int gvIndex = ((GlobalVarLocation) memoryLocation).getStaticMemAddrOffset();

            if (varAssignment) {
                opcode = getOpcode(variableRefExpr.getType().getTag(),
                        InstructionCodes.IGSTORE);

                emit(opcode, rhsExprRegIndex, gvIndex);
            } else {
                OpcodeAndIndex opcodeAndIndex = getOpcodeAndIndex(variableRefExpr.getType().getTag(),
                        InstructionCodes.IGLOAD, regIndexes);
                opcode = opcodeAndIndex.opcode;
                exprRegIndex = opcodeAndIndex.index;
                emit(opcode, gvIndex, exprRegIndex);
                variableRefExpr.setTempOffset(exprRegIndex);
            }
        }
    }

    @Override
    public void visit(StackVarLocation stackVarLocation) {

    }

    @Override
    public void visit(ServiceVarLocation serviceVarLocation) {

    }

    @Override
    public void visit(GlobalVarLocation globalVarLocation) {

    }

    @Override
    public void visit(ConnectorVarLocation connectorVarLocation) {

    }

    @Override
    public void visit(ConstantLocation constantLocation) {

    }

    @Override
    public void visit(StructVarLocation structVarLocation) {

    }

    @Override
    public void visit(ResourceInvocationExpr resourceIExpr) {

    }

    @Override
    public void visit(MainInvoker mainInvoker) {

    }

    @Override
    public void visit(WorkerVarLocation workerVarLocation) {

    }


    // Private methods

    private void endWorkerInfoUnit(CodeAttributeInfo codeAttributeInfo) {
        codeAttributeInfo.setMaxLongLocalVars(lvIndexes[INT_OFFSET] + 1);
        codeAttributeInfo.setMaxDoubleLocalVars(lvIndexes[FLOAT_OFFSET] + 1);
        codeAttributeInfo.setMaxStringLocalVars(lvIndexes[STRING_OFFSET] + 1);
        codeAttributeInfo.setMaxIntLocalVars(lvIndexes[BOOL_OFFSET] + 1);
        codeAttributeInfo.setMaxByteLocalVars(lvIndexes[BLOB_OFFSET] + 1);
        codeAttributeInfo.setMaxBValueLocalVars(lvIndexes[REF_OFFSET] + 1);

        codeAttributeInfo.setMaxLongRegs(maxRegIndexes[INT_OFFSET] + 1);
        codeAttributeInfo.setMaxDoubleRegs(maxRegIndexes[FLOAT_OFFSET] + 1);
        codeAttributeInfo.setMaxStringRegs(maxRegIndexes[STRING_OFFSET] + 1);
        codeAttributeInfo.setMaxIntRegs(maxRegIndexes[BOOL_OFFSET] + 1);
        codeAttributeInfo.setMaxByteRegs(maxRegIndexes[BLOB_OFFSET] + 1);
        codeAttributeInfo.setMaxBValueRegs(maxRegIndexes[REF_OFFSET] + 1);

        resetIndexes(lvIndexes);
        resetIndexes(regIndexes);
    }

    private void resetIndexes(int[] indexes) {
        for (int i = 0; i < indexes.length; i++) {
            indexes[i] = -1;
        }
    }

    private int[] prepareIndexes(int[] indexes) {
        for (int i = 0; i < indexes.length; i++) {
            indexes[i] += 1;
        }
        return indexes;
    }

    private OpcodeAndIndex getOpcodeAndIndex(int typeTag, int baseOpcode, int[] indexes) {
        int index;
        int opcode;
        switch (typeTag) {
            case TypeTags.INT_TAG:
                opcode = baseOpcode;
                index = ++indexes[INT_OFFSET];
                break;
            case TypeTags.FLOAT_TAG:
                opcode = baseOpcode + FLOAT_OFFSET;
                index = ++indexes[FLOAT_OFFSET];
                break;
            case TypeTags.STRING_TAG:
                opcode = baseOpcode + STRING_OFFSET;
                index = ++indexes[STRING_OFFSET];
                break;
            case TypeTags.BOOLEAN_TAG:
                opcode = baseOpcode + BOOL_OFFSET;
                index = ++indexes[BOOL_OFFSET];
                break;
            case TypeTags.BLOB_TAG:
                opcode = baseOpcode + BLOB_OFFSET;
                index = ++indexes[BLOB_OFFSET];
                break;
            default:
                opcode = baseOpcode + REF_OFFSET;
                index = ++indexes[REF_OFFSET];
                break;
        }

        return new OpcodeAndIndex(opcode, index);
    }

    private int getNextIndex(int typeTag, int[] indexes) {
        return getOpcodeAndIndex(typeTag, -1, indexes).index;
    }

    private int getOpcode(int typeTag, int baseOpcode) {
        int opcode;
        switch (typeTag) {
            case TypeTags.INT_TAG:
                opcode = baseOpcode;
                break;
            case TypeTags.FLOAT_TAG:
                opcode = baseOpcode + FLOAT_OFFSET;
                break;
            case TypeTags.STRING_TAG:
                opcode = baseOpcode + STRING_OFFSET;
                break;
            case TypeTags.BOOLEAN_TAG:
                opcode = baseOpcode + BOOL_OFFSET;
                break;
            case TypeTags.BLOB_TAG:
                opcode = baseOpcode + BLOB_OFFSET;
                break;
            default:
                opcode = baseOpcode + REF_OFFSET;
                break;
        }

        return opcode;
    }

    private String getFunctionDescriptor(Function function) {
        StringBuilder sb = new StringBuilder("(");
        ParameterDef[] paramDefs = function.getParameterDefs();
        sb.append(getParamDefSig(paramDefs));
        sb.append(")");

        ParameterDef[] retParamDefs = function.getReturnParameters();
        sb.append(getParamDefSig(retParamDefs));
        return sb.toString();
    }

    private String getParamDefSig(ParameterDef[] paramDefs) {
        StringBuilder sb = new StringBuilder();
        if (paramDefs.length == 0) {
            sb.append(TypeEnum.VOID.getSig());
        } else {
            for (int i = 0; i < paramDefs.length; i++) {
                sb.append(paramDefs[i].getType().getSig());
            }
        }
        return sb.toString();
    }

    private BType[] getParamTypes(ParameterDef[] paramDefs) {
        if (paramDefs.length == 0) {
            return new BType[0];
        }

        BType[] types = new BType[paramDefs.length];
        for (int i = 0; i < paramDefs.length; i++) {
            types[i] = getVMTypeFromSig(paramDefs[i].getType().getSig());
        }

        return types;
    }

    private String[] getParameterNames(ParameterDef[] paramDefs) {
        if (paramDefs.length == 0) {
            return new String[0];
        }

        String[] names = new String[paramDefs.length];
        AnnotationAttachment[] annotationAttachments;
        for (int i = 0; i < paramDefs.length; i++) {
            annotationAttachments = paramDefs[i].getAnnotations();
            boolean isAnnotated = false;
            // TODO: We need to support Matrix Param as well
            for (AnnotationAttachment annotationAttachment : annotationAttachments) {
                if ("PathParam".equalsIgnoreCase(annotationAttachment.getName())
                        || "QueryParam".equalsIgnoreCase(annotationAttachment.getName())) {
                    names[i] = annotationAttachment.getAttributeNameValuePairs()
                            .get("value").getLiteralValue().stringValue();
                    isAnnotated = true;
                    break;
                }
            }
            if (!isAnnotated) {
                names[i] = paramDefs[i].getName();
            }
        }

        return names;
    }

    private int nextIP() {
        return currentPkgInfo.getInstructionCount();
    }

    private void emitBinaryArithmeticExpr(BinaryArithmeticExpression expr, int baseOpcode) {
        expr.getLExpr().accept(this);
        expr.getRExpr().accept(this);

        OpcodeAndIndex opcodeAndIndex = getOpcodeAndIndex(expr.getType().getTag(), baseOpcode, regIndexes);
        int opcode = opcodeAndIndex.opcode;
        int exprIndex = opcodeAndIndex.index;

        expr.setTempOffset(exprIndex);
        emit(opcode, expr.getLExpr().getTempOffset(), expr.getRExpr().getTempOffset(), exprIndex);
    }

    private void emitBinaryCompareAndEqualityExpr(BinaryExpression binaryExpr, int baseOpcode) {
        Expression lExpr = binaryExpr.getLExpr();
        lExpr.accept(this);

        Expression rExpr = binaryExpr.getRExpr();
        rExpr.accept(this);

        // TODO Verify NPE Checks
//        if (isNullCheckAvailable(binaryExpr)) {
//            if (lExpr.getType() == BTypes.typeNull) {
//                binaryExpr.setTempOffset(rExpr.getTempOffset());
//            } else {
//                binaryExpr.setTempOffset(lExpr.getTempOffset());
//            }
//            return;
//        }

        int opcode = getOpcode(lExpr.getType().getTag(), baseOpcode);
        int exprIndex = ++regIndexes[BOOL_OFFSET];
        binaryExpr.setTempOffset(exprIndex);
        emit(opcode, lExpr.getTempOffset(), rExpr.getTempOffset(), exprIndex);
    }

    // TODO Remove this method.
    private boolean isNullCheckAvailable(BinaryExpression expr) {
        if (expr.getLExpr().getType() == BTypes.typeNull || expr.getRExpr().getType() == BTypes.typeNull) {
            return true;
        }
        return false;
    }

    private int emit(int opcode, int... operands) {
        return currentPkgInfo.addInstruction(InstructionFactory.get(opcode, operands));
    }

    private int emit(Instruction instruction) {
        return currentPkgInfo.addInstruction(instruction);
    }

    private BType getVMTypeFromSig(TypeSignature typeSig) {
        PackageInfo packageInfo;

        switch (typeSig.getSigChar()) {
            case TypeSignature.SIG_INT:
                return BTypes.typeInt;
            case TypeSignature.SIG_FLOAT:
                return BTypes.typeFloat;
            case TypeSignature.SIG_STRING:
                return BTypes.typeString;
            case TypeSignature.SIG_BOOLEAN:
                return BTypes.typeBoolean;
            case TypeSignature.SIG_BLOB:
                return BTypes.typeBlob;
            case TypeSignature.SIG_REFTYPE:
                return BTypes.getTypeFromName(typeSig.getName());
            case TypeSignature.SIG_ANY:
                return BTypes.typeAny;
            case TypeSignature.SIG_STRUCT:
                packageInfo = programFile.getPackageInfo(typeSig.getPkgPath());
                StructInfo structInfo = packageInfo.getStructInfo(typeSig.getName());
                return structInfo.getType();
            case TypeSignature.SIG_CONNECTOR:
                packageInfo = programFile.getPackageInfo(typeSig.getPkgPath());
                ConnectorInfo connectorInfo = packageInfo.getConnectorInfo(typeSig.getName());
                return connectorInfo.getType();
            case TypeSignature.SIG_ARRAY:
                TypeSignature elementTypeSig = typeSig.getElementTypeSig();
                BType elementType = getVMTypeFromSig(elementTypeSig);
                return new BArrayType(elementType);
            default:
                throw new IllegalStateException("Unknown type signature");
        }
    }

    private int addPackageCPEntry(String pkgPath) {
        pkgPath = (pkgPath != null) ? pkgPath : ".";
        UTF8CPEntry pkgNameCPEntry = new UTF8CPEntry(pkgPath);
        int pkgNameIndex = currentPkgInfo.addCPEntry(pkgNameCPEntry);

        PackageRefCPEntry pkgCPEntry = new PackageRefCPEntry(pkgNameIndex);
        // Cache Value.
        pkgCPEntry.setPackageInfo(programFile.getPackageInfo(pkgPath));
        return currentPkgInfo.addCPEntry(pkgCPEntry);
    }

    private int getWorkerInvocationCPIndex(WorkerInvocationStmt workerInvocationStmt) {
        Expression[] argExprs = workerInvocationStmt.getExpressionList();
        int[] argRegs = new int[argExprs.length];
        for (int i = 0; i < argExprs.length; i++) {
            Expression argExpr = argExprs[i];
            argExpr.accept(this);
            argRegs[i] = argExpr.getTempOffset();
        }

        int[] retRegs = new int[0];
        WorkerInvokeCPEntry workerInvokeCPEntry = new WorkerInvokeCPEntry
                (argRegs, retRegs, workerInvocationStmt.getTypes());
        return currentPkgInfo.addCPEntry(workerInvokeCPEntry);
    }

    private int getWorkerReplyCPIndex(WorkerReplyStmt workerReplyStmt) {

        int[] retRegs = new int[0];
        // Calculate registers to store return values
        BType[] retTypes = workerReplyStmt.getTypes();
        int[] argRegs = new int[retTypes.length];
        for (int i = 0; i < retTypes.length; i++) {
            BType retType = retTypes[i];
            argRegs[i] = getNextIndex(retType.getTag(), regIndexes);
        }

        workerReplyStmt.setOffsets(argRegs);
        WorkerReplyCPEntry workerReplyCPEntry = new WorkerReplyCPEntry(argRegs, retRegs, workerReplyStmt.getTypes());
        return currentPkgInfo.addCPEntry(workerReplyCPEntry);
    }

    private int getCallableUnitCallCPIndex(CallableUnitInvocationExpr invocationExpr) {
        Expression[] argExprs = invocationExpr.getArgExprs();
        int[] argRegs = new int[argExprs.length];
        for (int i = 0; i < argExprs.length; i++) {
            Expression argExpr = argExprs[i];
            argExpr.accept(this);
            argRegs[i] = argExpr.getTempOffset();
        }

        // Calculate registers to store return values
        BType[] retTypes = invocationExpr.getTypes();
        int[] retRegs = new int[retTypes.length];
        for (int i = 0; i < retTypes.length; i++) {
            BType retType = retTypes[i];
            retRegs[i] = getNextIndex(retType.getTag(), regIndexes);
        }

        invocationExpr.setOffsets(retRegs);
        if (retRegs.length > 0) {
            ((Expression) invocationExpr).setTempOffset(retRegs[0]);
        }

        FunctionCallCPEntry funcCallCPEntry = new FunctionCallCPEntry(argRegs, retRegs);
        return currentPkgInfo.addCPEntry(funcCallCPEntry);
    }

    private void getForkJoinCPIndex(ForkJoinStmt forkJoinStmt) {
        Expression argExpr = forkJoinStmt.getTimeout().getTimeoutExpression();
        int[] argRegs;
        if (argExpr != null) {
            argRegs = new int[1];
            argExpr.accept(this);
            argRegs[0] = argExpr.getTempOffset();
        } else {
            argRegs = new int[0];
        }

        int[] retRegs = new int[0];
        ForkJoinCPEntry forkJoinCPEntry = new ForkJoinCPEntry(argRegs, retRegs, forkJoinStmt);
        if (argExpr != null) {
            forkJoinCPEntry.setTimeoutAvailable(true);
        }
        for (Worker worker : forkJoinStmt.getWorkers()) {
            UTF8CPEntry workerNameCPEntry = new UTF8CPEntry(worker.getName());
            int workerNameCPIndex = currentPkgInfo.addCPEntry(workerNameCPEntry);
            WorkerInfo workerInfo = new WorkerInfo(worker.getName(), workerNameCPIndex);
            forkJoinCPEntry.addWorkerInfo(worker.getName(), workerInfo);
        }
        int forkJoinIndex = currentPkgInfo.addCPEntry(forkJoinCPEntry);
        emit(InstructionCodes.FORKJOIN, forkJoinIndex);
        // visit the workers within fork-join block
        // Now visit each Worker
        UTF8CPEntry codeUTF8CPEntry = new UTF8CPEntry(AttributeInfo.CODE_ATTRIBUTE);
        int codeAttribNameIndex = currentPkgInfo.addCPEntry(codeUTF8CPEntry);
        int[] lvIndexesCopy = lvIndexes.clone();
        int[] regIndexesCopy = regIndexes.clone();
        for (Worker worker : forkJoinStmt.getWorkers()) {
            WorkerInfo workerInfo = forkJoinCPEntry.getWorkerInfo(worker.getName());
            workerInfo.getCodeAttributeInfo().setAttributeNameIndex(codeAttribNameIndex);
            workerInfo.getCodeAttributeInfo().setCodeAddrs(nextIP());
            currentWorkerInfo = workerInfo;
            lvIndexes = lvIndexesCopy.clone();
            worker.getCallableUnitBody().accept(this);
            workerInfo.setWorkerEndIP(nextIP());
            endWorkerInfoUnit(workerInfo.getCodeAttributeInfo());
        }

        lvIndexes = lvIndexesCopy;
        regIndexes = regIndexesCopy;
        
        // Generate code for Join block
        ForkJoinStmt.Join join = forkJoinStmt.getJoin();
        join.setIp(nextIP());
        if (join.getJoinResult() != null) {
            visitForkJoinParameterDefs(join.getJoinResult());
        }
        if (join.getJoinBlock() != null) {
            join.getJoinBlock().accept(this);
        }

        // Generate code for timeout block
        ForkJoinStmt.Timeout timeout = forkJoinStmt.getTimeout();
        timeout.setIp(nextIP());
        if (timeout.getTimeoutResult() != null) {
            visitForkJoinParameterDefs(timeout.getTimeoutResult());
        }
        if (timeout.getTimeoutBlock() != null) {
            timeout.getTimeoutBlock().accept(this);
        }
    }


    private int getConnectorRefCPIndex(BallerinaConnectorDef connectorDef) {
        UTF8CPEntry connectorNameCPEntry = new UTF8CPEntry(connectorDef.getName());
        int connectorNameCPIndex = currentPkgInfo.addCPEntry(connectorNameCPEntry);

        // Add FunctionCPEntry to constant pool
        StructureRefCPEntry structureRefCPEntry = new StructureRefCPEntry(currentPkgCPIndex, connectorNameCPIndex);
        return currentPkgInfo.addCPEntry(structureRefCPEntry);
    }

    private AnnotationAttributeInfo getAnnotationAttributeInfo(AnnotationAttachment[] annotationAttachments) {
        AnnotationAttributeInfo attributeInfo = new AnnotationAttributeInfo();
        for (AnnotationAttachment attachment : annotationAttachments) {
            AnnotationAttachmentInfo attachmentInfo = getAnnotationAttachmentInfo(attachment);
            attributeInfo.addAnnotationAttachmentInfo(attachmentInfo);
        }

        return attributeInfo;
    }

    private AnnotationAttachmentInfo getAnnotationAttachmentInfo(AnnotationAttachment attachment) {
        int pkgPathCPIndex = addPackageCPEntry(attachment.getPkgPath());
        UTF8CPEntry annotationNameCPEntry = new UTF8CPEntry(attachment.getName());
        int annotationNameCPIndex = currentPkgInfo.addCPEntry(annotationNameCPEntry);

        AnnotationAttachmentInfo attachmentInfo = new AnnotationAttachmentInfo(attachment.getPkgPath(),
                pkgPathCPIndex, attachment.getName(), annotationNameCPIndex);

        attachment.getAttributeNameValuePairs()
                .forEach((attributeName, attributeValue) -> {
                    AnnotationAttributeValue annotationAttribValue = getAnnotationAttributeValue(attributeValue);
                    attachmentInfo.addAnnotationAttribute(attributeName, annotationAttribValue);
                });

        return attachmentInfo;
    }

    private AnnotationAttributeValue getAnnotationAttributeValue(
            org.ballerinalang.model.AnnotationAttributeValue attributeValue) {
        AnnotationAttributeValue annotationAttribValue = new AnnotationAttributeValue();

        // TODO Annotation attribute value should store the type of the value;
        // With the above improvement, following code can be improved a lot

        if (attributeValue.getLiteralValue() != null) {
            // Annotation attribute value is a literal value
            BValue literalValue = attributeValue.getLiteralValue();
            int typeTag = literalValue.getType().getTag();
            annotationAttribValue.setTypeTag(typeTag);
            switch (typeTag) {
                case TypeTags.INT_TAG:
                    annotationAttribValue.setIntValue(((BInteger) literalValue).intValue());
                    break;
                case TypeTags.FLOAT_TAG:
                    annotationAttribValue.setFloatValue(((BFloat) literalValue).floatValue());
                    break;
                case TypeTags.STRING_TAG:
                    annotationAttribValue.setStringValue(literalValue.stringValue());
                    break;
                case TypeTags.BOOLEAN_TAG:
                    annotationAttribValue.setBooleanValue(((BBoolean) literalValue).booleanValue());
                    break;
            }

        } else if (attributeValue.getAnnotationValue() != null) {
            // Annotation attribute value is another annotation attachment
            annotationAttribValue.setTypeTag(TypeTags.ANNOTATION_TAG);
            AnnotationAttachment attachment = attributeValue.getAnnotationValue();
            AnnotationAttachmentInfo attachmentInfo = getAnnotationAttachmentInfo(attachment);
            annotationAttribValue.setAnnotationAttachmentValue(attachmentInfo);

        } else {
            annotationAttribValue.setTypeTag(TypeTags.ARRAY_TAG);
            org.ballerinalang.model.AnnotationAttributeValue[] attributeValues = attributeValue.getValueArray();
            AnnotationAttributeValue[] annotationAttribValues = new AnnotationAttributeValue[attributeValues.length];
            for (int i = 0; i < attributeValues.length; i++) {
                annotationAttribValues[i] = getAnnotationAttributeValue(attributeValues[i]);
            }

            annotationAttribValue.setAttributeValueArray(annotationAttribValues);
        }

        return annotationAttribValue;
    }

<<<<<<< HEAD
    private void visitForkJoinParameterDefs(ParameterDef parameterDef) {
        LocalVariableAttributeInfo localVariableAttributeInfo = new LocalVariableAttributeInfo(1);
        int lvIndex = getNextIndex(parameterDef.getType().getTag(), lvIndexes);
        parameterDef.setMemoryLocation(new StackVarLocation(lvIndex));
        parameterDef.accept(this);
        LocalVariableInfo localVariableDetails = getLocalVariableAttributeInfo(parameterDef);
        localVariableAttributeInfo.addLocaleVaraibleDetails(localVariableDetails);
        //callableUnitInfo.addAttributeInfo(AttributeInfo.LOCALVARIABLES_ATTRIBUTE, localVariableAttributeInfo);

    }

    private void visitCallableUnitParameterDefs(ParameterDef[] parameterDefs, CallableUnitInfo callableUnitInfo) {
=======
    private void visitCallableUnitParameterDefs(ParameterDef[] parameterDefs, CallableUnitInfo callableUnitInfo,
                                                LocalVariableAttributeInfo localVarAttributeInfo) {
>>>>>>> e67681ec
        boolean paramAnnotationFound = false;
        ParamAnnotationAttributeInfo paramAttributeInfo = new ParamAnnotationAttributeInfo(
                parameterDefs.length);

        for (int i = 0; i < parameterDefs.length; i++) {
            ParameterDef parameterDef = parameterDefs[i];
            int lvIndex = getNextIndex(parameterDef.getType().getTag(), lvIndexes);
            parameterDef.setMemoryLocation(new StackVarLocation(lvIndex));
            parameterDef.accept(this);
            LocalVariableInfo localVarInfo = getLocalVarAttributeInfo(parameterDef);
            localVarAttributeInfo.addLocalVarInfo(localVarInfo);

            AnnotationAttachment[] paramAnnotationAttachments = parameterDef.getAnnotations();
            if (paramAnnotationAttachments.length == 0) {
                continue;
            }

            paramAnnotationFound = true;
            ParamAnnotationAttachmentInfo paramAttachmentInfo = new ParamAnnotationAttachmentInfo(i);
            for (AnnotationAttachment annotationAttachment : paramAnnotationAttachments) {
                AnnotationAttachmentInfo attachmentInfo = getAnnotationAttachmentInfo(annotationAttachment);
                paramAttachmentInfo.addAnnotationAttachmentInfo(attachmentInfo);
                localVarInfo.addAttachmentIndex(attachmentInfo.nameCPIndex);
            }

            paramAttributeInfo.addParamAnnotationAttachmentInfo(i, paramAttachmentInfo);
        }

        callableUnitInfo.addAttributeInfo(AttributeInfo.LOCAL_VARIABLES_ATTRIBUTE, localVarAttributeInfo);
        if (paramAnnotationFound) {
            callableUnitInfo.addAttributeInfo(AttributeInfo.PARAMETER_ANNOTATIONS_ATTRIBUTE, paramAttributeInfo);
        }
    }

    private void visitCallableUnit(CallableUnit callableUnit, CallableUnitInfo callableUnitInfo, Worker[] workers) {
        UTF8CPEntry codeAttribUTF8CPEntry = new UTF8CPEntry(AttributeInfo.CODE_ATTRIBUTE);
        int codeAttribNameIndex = currentPkgInfo.addCPEntry(codeAttribUTF8CPEntry);

        UTF8CPEntry localVarAttribUTF8CPEntry = new UTF8CPEntry(AttributeInfo.LOCAL_VARIABLES_ATTRIBUTE);
        int localVarAttribNameIndex = currentPkgInfo.addCPEntry(localVarAttribUTF8CPEntry);
        LocalVariableAttributeInfo localVarAttributeInfo = new LocalVariableAttributeInfo(localVarAttribNameIndex);

        // Read annotations attached to this callableUnit
        AnnotationAttachment[] annotationAttachments = callableUnit.getAnnotations();
        if (annotationAttachments.length > 0) {
            AnnotationAttributeInfo annotationsAttribute = getAnnotationAttributeInfo(annotationAttachments);
            callableUnitInfo.addAttributeInfo(AttributeInfo.ANNOTATIONS_ATTRIBUTE, annotationsAttribute);
        }

        // Add local variable indexes to the parameters and return parameters
        visitCallableUnitParameterDefs(callableUnit.getParameterDefs(), callableUnitInfo, localVarAttributeInfo);

        // Visit return parameter defs
        for (ParameterDef parameterDef : callableUnit.getReturnParameters()) {
            // Check whether these are unnamed set of return types.
            // If so break the loop. You can't have a mix of unnamed and named returns parameters.
            if (parameterDef.getName() != null) {
                int lvIndex = getNextIndex(parameterDef.getType().getTag(), lvIndexes);
                parameterDef.setMemoryLocation(new StackVarLocation(lvIndex));
            }

            parameterDef.accept(this);
        }

        if (!callableUnit.isNative()) {
            // Clone lvIndex array here. This array contain local variable indexes of the input and out parameters
            //  and they are common for all the workers.
            int[] lvIndexesCopy = lvIndexes.clone();

            WorkerInfo defaultWorker = callableUnitInfo.getDefaultWorkerInfo();
            defaultWorker.getCodeAttributeInfo().setAttributeNameIndex(codeAttribNameIndex);
            defaultWorker.getCodeAttributeInfo().setCodeAddrs(nextIP());

            currentlLocalVarAttribInfo = new LocalVariableAttributeInfo(localVarAttribNameIndex);
            currentlLocalVarAttribInfo.setLocalVariables(new ArrayList<>(localVarAttributeInfo.getLocalVariables()));
            defaultWorker.addAttributeInfo(AttributeInfo.LOCAL_VARIABLES_ATTRIBUTE, currentlLocalVarAttribInfo);

            // Visit the callableUnit body
            callableUnit.getCallableUnitBody().accept(this);

            // Set local variables and reg indexes and reset instance variables to defaults
            endWorkerInfoUnit(defaultWorker.getCodeAttributeInfo());

            // Now visit each Worker
            for (Worker worker : workers) {
                WorkerInfo workerInfo = callableUnitInfo.getWorkerInfo(worker.getName());
                workerInfo.getCodeAttributeInfo().setAttributeNameIndex(codeAttribNameIndex);
                workerInfo.getCodeAttributeInfo().setCodeAddrs(nextIP());
<<<<<<< HEAD
=======

                currentlLocalVarAttribInfo = new LocalVariableAttributeInfo(localVarAttribNameIndex);
                currentlLocalVarAttribInfo.setLocalVariables(
                        new ArrayList<>(localVarAttributeInfo.getLocalVariables()));
                workerInfo.addAttributeInfo(AttributeInfo.LOCAL_VARIABLES_ATTRIBUTE, currentlLocalVarAttribInfo);

>>>>>>> e67681ec
                lvIndexes = lvIndexesCopy.clone();
                worker.getCallableUnitBody().accept(this);
                workerInfo.setWorkerEndIP(nextIP());
                endWorkerInfoUnit(workerInfo.getCodeAttributeInfo());
            }

        } else {
            WorkerInfo defaultWorker = callableUnitInfo.getDefaultWorkerInfo();
            defaultWorker.getCodeAttributeInfo().setAttributeNameIndex(codeAttribNameIndex);
            defaultWorker.addAttributeInfo(AttributeInfo.LOCAL_VARIABLES_ATTRIBUTE, localVarAttributeInfo);

            endWorkerInfoUnit(defaultWorker.getCodeAttributeInfo());
        }

        currentlLocalVarAttribInfo = null;
    }

    private void addLineNumberInfo(NodeLocation nodeLocation) {
        if (nodeLocation == null) {
            return;
        }
        LineNumberInfo lineNumberInfo = LineNumberInfo.Factory.create(nodeLocation, currentPkgInfo,
                currentPkgInfo.getInstructionCount());
        currentPkgInfo.addLineNumberInfo(lineNumberInfo);
    }

    private LocalVariableInfo getLocalVarAttributeInfo(VariableDef variableDef) {
        UTF8CPEntry annotationNameCPEntry = new UTF8CPEntry(variableDef.getName());
        int varNameCPIndex = currentPkgInfo.addCPEntry(annotationNameCPEntry);
        
        // TODO Support other variable memory locations
        int stackFrameOffset = ((StackVarLocation) variableDef.getMemoryLocation()).getStackFrameOffset();
        return new LocalVariableInfo(variableDef.getName(), varNameCPIndex, stackFrameOffset, variableDef.getType());
    }

    /**
     * @since 0.87
     */
    public static class OpcodeAndIndex {
        int opcode;
        int index;

        public OpcodeAndIndex(int opcode, int index) {
            this.opcode = opcode;
            this.index = index;
        }
    }
}<|MERGE_RESOLUTION|>--- conflicted
+++ resolved
@@ -187,11 +187,8 @@
     private PackageInfo currentPkgInfo;
 
     private ServiceInfo currentServiceInfo;
-<<<<<<< HEAD
     private WorkerInfo currentWorkerInfo;
-=======
     private LocalVariableAttributeInfo currentlLocalVarAttribInfo;
->>>>>>> e67681ec
 
     // Required variables to generate code for assignment statements
     private int rhsExprRegIndex = -1;
@@ -2415,23 +2412,19 @@
         return annotationAttribValue;
     }
 
-<<<<<<< HEAD
     private void visitForkJoinParameterDefs(ParameterDef parameterDef) {
         LocalVariableAttributeInfo localVariableAttributeInfo = new LocalVariableAttributeInfo(1);
         int lvIndex = getNextIndex(parameterDef.getType().getTag(), lvIndexes);
         parameterDef.setMemoryLocation(new StackVarLocation(lvIndex));
         parameterDef.accept(this);
-        LocalVariableInfo localVariableDetails = getLocalVariableAttributeInfo(parameterDef);
-        localVariableAttributeInfo.addLocaleVaraibleDetails(localVariableDetails);
+        LocalVariableInfo localVariableDetails = getLocalVarAttributeInfo(parameterDef);
+        localVariableAttributeInfo.addLocalVarInfo(localVariableDetails);
         //callableUnitInfo.addAttributeInfo(AttributeInfo.LOCALVARIABLES_ATTRIBUTE, localVariableAttributeInfo);
 
     }
 
-    private void visitCallableUnitParameterDefs(ParameterDef[] parameterDefs, CallableUnitInfo callableUnitInfo) {
-=======
     private void visitCallableUnitParameterDefs(ParameterDef[] parameterDefs, CallableUnitInfo callableUnitInfo,
                                                 LocalVariableAttributeInfo localVarAttributeInfo) {
->>>>>>> e67681ec
         boolean paramAnnotationFound = false;
         ParamAnnotationAttributeInfo paramAttributeInfo = new ParamAnnotationAttributeInfo(
                 parameterDefs.length);
@@ -2520,15 +2513,12 @@
                 WorkerInfo workerInfo = callableUnitInfo.getWorkerInfo(worker.getName());
                 workerInfo.getCodeAttributeInfo().setAttributeNameIndex(codeAttribNameIndex);
                 workerInfo.getCodeAttributeInfo().setCodeAddrs(nextIP());
-<<<<<<< HEAD
-=======
 
                 currentlLocalVarAttribInfo = new LocalVariableAttributeInfo(localVarAttribNameIndex);
                 currentlLocalVarAttribInfo.setLocalVariables(
                         new ArrayList<>(localVarAttributeInfo.getLocalVariables()));
                 workerInfo.addAttributeInfo(AttributeInfo.LOCAL_VARIABLES_ATTRIBUTE, currentlLocalVarAttribInfo);
 
->>>>>>> e67681ec
                 lvIndexes = lvIndexesCopy.clone();
                 worker.getCallableUnitBody().accept(this);
                 workerInfo.setWorkerEndIP(nextIP());
