--- conflicted
+++ resolved
@@ -2297,18 +2297,8 @@
             TypeVertex targetV = new TypeVertex(targetBType);
             typeMapper.setReturnParamTypes(new BType[] { targetBType });
 
-<<<<<<< HEAD
-            packageTypeLattice.addVertex(sourceV, true);
-            packageTypeLattice.addVertex(targetV, true);
-            packageTypeLattice.addEdge(sourceV, targetV, typeMapper, null);
-
-            SymbolName symbolName = LangModelUtils.getTypeMapperSymName(null, sourceBType, targetBType);
-            typeMapper.setSymbolName(symbolName);
-=======
             SymbolName symbolName = LangModelUtils
                         .getTypeMapperSymName(typeMapper.getPackagePath(), sourceBType, targetBType);
->>>>>>> cbb4c86d
-
             typeMapper.setSymbolName(symbolName);
             BLangSymbol typConvertorSymbol = currentScope.resolve(symbolName);
 
