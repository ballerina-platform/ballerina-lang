--- conflicted
+++ resolved
@@ -2766,11 +2766,7 @@
 
             function.setParameterTypes(paramTypes);
             FunctionSymbolName symbolName = LangModelUtils.getFuncSymNameWithParams(function.getName(),
-<<<<<<< HEAD
-                    function.getPackagePath(), paramTypes);
-=======
                                                                             null, paramTypes);
->>>>>>> 2d68c91f
             function.setSymbolName(symbolName);
 
             BLangSymbol functionSymbol = currentScope.resolve(symbolName);
