--- conflicted
+++ resolved
@@ -2469,18 +2469,19 @@
         }
     }
 
-<<<<<<< HEAD
     private void checkTypeReferenced(Expression expr) {
         if (BTypes.isValueType(expr.getType())) {
             throw new SemanticException(
                     LangModelUtils.getNodeLocationStr(expr.getNodeLocation()) + expr.getType() + " cannot be null");
         }
     }
+
     private void checkTypeReferenced(BType type, NodeLocation nodeLocation) {
         if (BTypes.isValueType(type)) {
-            throw new SemanticException(
-                    LangModelUtils.getNodeLocationStr(nodeLocation) + type + " cannot be null");
-=======
+            throw new SemanticException(LangModelUtils.getNodeLocationStr(nodeLocation) + type + " cannot be null");
+        }
+    }
+
     private void checkUnreachableStmt(Statement[] stmts, int stmtIndex) {
         if (stmts.length > stmtIndex) {
             //skip comment statement.
@@ -2489,7 +2490,6 @@
             } else {
                 BLangExceptionHelper.throwSemanticError(stmts[stmtIndex], SemanticErrors.UNREACHABLE_STATEMENT);
             }
->>>>>>> e6d59154
         }
     }
 }