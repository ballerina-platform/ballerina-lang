/*
*  Copyright (c) 2017, WSO2 Inc. (http://www.wso2.org) All Rights Reserved.
*
*  WSO2 Inc. licenses this file to you under the Apache License,
*  Version 2.0 (the "License"); you may not use this file except
*  in compliance with the License.
*  You may obtain a copy of the License at
*
*    http://www.apache.org/licenses/LICENSE-2.0
*
*  Unless required by applicable law or agreed to in writing,
*  software distributed under the License is distributed on an
*  "AS IS" BASIS, WITHOUT WARRANTIES OR CONDITIONS OF ANY
*  KIND, either express or implied.  See the License for the
*  specific language governing permissions and limitations
*  under the License.
*/
package org.ballerinalang.util.codegen;

import org.ballerinalang.model.types.BStructType;
import org.ballerinalang.model.values.BStruct;
import org.ballerinalang.model.values.StructureType;
import org.ballerinalang.util.codegen.attributes.AttributeInfo;
import org.ballerinalang.util.codegen.attributes.AttributeInfoPool;
import org.ballerinalang.util.codegen.attributes.VarTypeCountAttributeInfo;
import org.ballerinalang.util.codegen.cpentries.ConstantPool;
import org.ballerinalang.util.codegen.cpentries.ConstantPoolEntry;

import java.nio.file.Path;
import java.util.ArrayList;
import java.util.HashMap;
import java.util.LinkedHashMap;
import java.util.List;
import java.util.Map;

import static org.ballerinalang.util.BLangConstants.MAGIC_NUMBER;
import static org.ballerinalang.util.BLangConstants.VERSION_NUMBER;

/**
 * {@code ProgramFile} is the runtime representation of a compiled Ballerina program.
 *
 * @since 0.87
 */
public class ProgramFile implements ConstantPool, AttributeInfoPool {
    // Entry point flags
    public static final int EP_MAIN_FLAG = 1;
    public static final int EP_SERVICE_FLAG = 2;

    private int magicValue = MAGIC_NUMBER;
    // TODO Finalize the version number;
    private short version = VERSION_NUMBER;

    private List<ConstantPoolEntry> constPool = new ArrayList<>();
    private Map<String, PackageInfo> packageInfoMap = new LinkedHashMap<>();

    private int entryPkgCPIndex;
    private String entryPkgName;
    private PackageInfo entryPackage;
    private boolean mainFucAvailable = false;
    private boolean servicesAvailable = false;

    // Cached values.
    // This is the actual path given by the user and this is used primarily for error reporting
    private Path programFilePath;

    private StructureType globalMemoryBlock;

    private Map<AttributeInfo.Kind, AttributeInfo> attributeInfoMap = new HashMap<>();

<<<<<<< HEAD
    private MethodTable methodTable = MethodTable.getInstance();
=======
    private List<AnnAttributeValue> unresolvedAnnAttrValues = new ArrayList<>();
>>>>>>> 0606a7e4

    public int getMagicValue() {
        return magicValue;
    }

    public short getVersion() {
        return version;
    }

    public void setVersion(short version) {
        this.version = version;
    }

    public int getEntryPkgCPIndex() {
        return entryPkgCPIndex;
    }

    public void setEntryPkgCPIndex(int entryPkgCPIndex) {
        this.entryPkgCPIndex = entryPkgCPIndex;
    }

    public String getEntryPkgName() {
        return entryPkgName;
    }

    public void setEntryPkgName(String entryPkgName) {
        this.entryPkgName = entryPkgName;
    }

    public PackageInfo getEntryPackage() {
        return entryPackage;
    }

    public void setEntryPackage(PackageInfo entryPackage) {
        this.entryPackage = entryPackage;
    }

    public boolean isMainEPAvailable() {
        return mainFucAvailable;
    }

    public void setMainEPAvailable(boolean mainFuncAvailable) {
        this.mainFucAvailable = mainFuncAvailable;
    }

    public boolean isServiceEPAvailable() {
        return servicesAvailable;
    }

    public void setServiceEPAvailable(boolean servicesAvailable) {
        this.servicesAvailable = servicesAvailable;
    }

    public MethodTable getMethodTable() {
        return methodTable;
    }

    // CP
    @Override
    public int addCPEntry(ConstantPoolEntry cpEntry) {
        if (constPool.contains(cpEntry)) {
            return constPool.indexOf(cpEntry);
        }

        constPool.add(cpEntry);
        return constPool.size() - 1;
    }

    @Override
    public ConstantPoolEntry getCPEntry(int index) {
        return constPool.get(index);
    }

    @Override
    public int getCPEntryIndex(ConstantPoolEntry cpEntry) {
        return constPool.indexOf(cpEntry);
    }

    @Override
    public ConstantPoolEntry[] getConstPoolEntries() {
        return constPool.toArray(new ConstantPoolEntry[0]);
    }

    // PackageInfo

    public PackageInfo getPackageInfo(String packageName) {
        return packageInfoMap.get(packageName);
    }

    public PackageInfo[] getPackageInfoEntries() {
        return packageInfoMap.values().toArray(new PackageInfo[0]);
    }

    public void addPackageInfo(String packageName, PackageInfo packageInfo) {
        packageInfoMap.put(packageName, packageInfo);
    }

    public StructureType getGlobalMemoryBlock() {
        return globalMemoryBlock;
    }

    // Information about ProgramFile, which are set from outside.

    public Path getProgramFilePath() {
        return programFilePath;
    }

    public void setProgramFilePath(Path programFilePath) {
        this.programFilePath = programFilePath;
    }

    @Override
    public AttributeInfo getAttributeInfo(AttributeInfo.Kind attributeKind) {
        return attributeInfoMap.get(attributeKind);
    }

    @Override
    public void addAttributeInfo(AttributeInfo.Kind attributeKind, AttributeInfo attributeInfo) {
        attributeInfoMap.put(attributeKind, attributeInfo);
        if (attributeKind == AttributeInfo.Kind.VARIABLE_TYPE_COUNT_ATTRIBUTE) {
            // TODO Move this out of the program file to a program context.. Runtime representation of a program.
            // TODO ProgramFile is the static program data.
            VarTypeCountAttributeInfo varTypeCountAttribInfo = (VarTypeCountAttributeInfo) attributeInfo;
            int[] globalVarCount = varTypeCountAttribInfo.getVarTypeCount();

            // Initialize global memory block
            BStructType dummyType = new BStructType("", "");
            dummyType.setFieldTypeCount(globalVarCount);
            this.globalMemoryBlock = new BStruct(dummyType);
        }
    }

    @Override
    public AttributeInfo[] getAttributeInfoEntries() {
        return attributeInfoMap.values().toArray(new AttributeInfo[0]);
    }

    public List<AnnAttributeValue> getUnresolvedAnnAttrValues() {
        return unresolvedAnnAttrValues;
    }

    public void setUnresolvedAnnAttrValues(List<AnnAttributeValue> unresolvedAnnAttrValues) {
        this.unresolvedAnnAttrValues = unresolvedAnnAttrValues;
    }

    public void addUnresolvedAnnAttrValue(AnnAttributeValue annAttributeValue) {
        unresolvedAnnAttrValues.add(annAttributeValue);
    }
}<|MERGE_RESOLUTION|>--- conflicted
+++ resolved
@@ -67,11 +67,9 @@
 
     private Map<AttributeInfo.Kind, AttributeInfo> attributeInfoMap = new HashMap<>();
 
-<<<<<<< HEAD
-    private MethodTable methodTable = MethodTable.getInstance();
-=======
+    private MethodTable methodTable;
+
     private List<AnnAttributeValue> unresolvedAnnAttrValues = new ArrayList<>();
->>>>>>> 0606a7e4
 
     public int getMagicValue() {
         return magicValue;
@@ -126,6 +124,9 @@
     }
 
     public MethodTable getMethodTable() {
+        if (methodTable == null) {
+            methodTable = new MethodTable();
+        }
         return methodTable;
     }
 
