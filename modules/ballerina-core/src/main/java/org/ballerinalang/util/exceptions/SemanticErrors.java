/*
 * Copyright (c) 2017, WSO2 Inc. (http://www.wso2.org) All Rights Reserved.
 *
 * WSO2 Inc. licenses this file to you under the Apache License,
 * Version 2.0 (the "License"); you may not use this file except
 * in compliance with the License.
 * You may obtain a copy of the License at
 *
 *    http://www.apache.org/licenses/LICENSE-2.0
 *
 * Unless required by applicable law or agreed to in writing,
 * software distributed under the License is distributed on an
 * "AS IS" BASIS, WITHOUT WARRANTIES OR CONDITIONS OF ANY
 * KIND, either express or implied.  See the License for the
 * specific language governing permissions and limitations
 * under the License.
 */

package org.ballerinalang.util.exceptions;

/**
 * Error codes and Error keys to represent the semantic errors.
 */
public enum SemanticErrors {

    INVALID_TYPE("invalid.type", "SEMANTIC_0001"),
    INCOMPATIBLE_TYPES("incompatible.types", "SEMANTIC_0002"),
    REDECLARED_SYMBOL("redeclared.symbol", "SEMANTIC_0003"),
    INCOMPATIBLE_TYPES_CANNOT_CONVERT("incompatible.types.cannot.convert", "SEMANTIC_0004"),
    INCOMPATIBLE_TYPES_CANNOT_CAST("incompatible.types.cannot.cast", "SEMANTIC_0005"),
    UNREACHABLE_STATEMENT("unreachable.statement", "SEMANTIC_0006"),
    INCOMPATIBLE_TYPES_BOOLEAN_EXPECTED("incompatible.types.boolean.expected", "SEMANTIC_0007"),
    NO_STATEMENTS_WHILE_LOOP("no.statements.while.loop", "SEMANTIC_0008"),
    UNKNOWN_OPERATOR_IN_UNARY("unknown.operator.in.unary", "SEMANTIC_0009"),
    REF_TYPE_INTI_NOT_ALLOWED_HERE("ref.type.inti.not.allowed.here", "SEMANTIC_0010"),
    STRUCT_MAP_INIT_NOT_ALLOWED("struct.map.init.not.allowed", "SEMANTIC_0011"),
    CONNECTOR_INIT_NOT_ALLOWED("connector.init.not.allowed", "SEMANTIC_0012"),
    ARRAY_INIT_NOT_ALLOWED_HERE("array.init.not.allowed.here", "SEMANTIC_0013"),
    INVALID_FIELD_NAME_STRUCT_INIT("invalid.field.name.struct.init", "SEMANTIC_0014"),
    UNKNOWN_FIELD_IN_STRUCT("unknown.field.in.struct", "SEMANTIC_0015"),
    INVALID_TYPE_IN_MAP_INDEX_EXPECTED_STRING("invalid.type.in.map.index.expected.string", "SEMANTIC_0016"),
    UNDEFINED_SYMBOL("undefined.symbol", "SEMANTIC_0017"),
    NON_INTEGER_ARRAY_INDEX("non.integer.array.index", "SEMANTIC_0018"),
    NON_STRING_MAP_INDEX("non.string.map.index", "SEMANTIC_0019"),
    INVALID_OPERATION_NOT_SUPPORT_INDEXING("invalid.operation.not.support.indexing", "SEMANTIC_0020"),
    MULTIPLE_VALUE_IN_SINGLE_VALUE_CONTEXT("multiple.value.in.single.value.context", "SEMANTIC_0021"),
    REPLY_STATEMENT_CANNOT_USED_IN_FUNCTION("reply.statement.cannot.used.in.function", "SEMANTIC_0022"),
    REPLY_STATEMENT_CANNOT_USED_IN_ACTION("reply.statement.cannot.used.in.action", "SEMANTIC_0023"),
    ACTION_INVOCATION_NOT_ALLOWED_IN_REPLY("action.invocation.not.allowed.in.reply", "SEMANTIC_0024"),
    ACTION_INVOCATION_NOT_ALLOWED_IN_RETURN("action.invocation.not.allowed.in.return", "SEMANTIC_0025"),
    RETURN_CANNOT_USED_IN_RESOURCE("return.cannot.used.in.resource",  "SEMANTIC_0026"),
    NOT_ENOUGH_ARGUMENTS_TO_RETURN("not.enough.arguments.to.return", "SEMANTIC_0027"),
    TOO_MANY_ARGUMENTS_TO_RETURN("too.many.arguments.to.return", "SEMANTIC_0028"),
    CANNOT_USE_TYPE_IN_RETURN_STATEMENT("cannot.use.type.in.return.statement", "SEMANTIC_0029"),
    CANNOT_USE_CREATE_FOR_VALUE_TYPES("cannot.use.create.for.value.types", "SEMANTIC_0030"),
    INCOMPATIBLE_TYPES_EXPECTED_JSON_XML("incompatible.types.expected.json.xml", "SEMANTIC_0031"),
    CANNOT_ASSIGN_VALUE_CONSTANT("cannot.assign.value.constant", "SEMANTIC_0032"),
    ASSIGNMENT_COUNT_MISMATCH("assignment.count.mismatch", "SEMANTIC_0033"),
    CANNOT_ASSIGN_IN_MULTIPLE_ASSIGNMENT("cannot.assign.in.multiple.assignment", "SEMANTIC_0034"),
    VAR_IS_REPEATED_ON_LEFT_SIDE_ASSIGNMENT("var.is.repeated.on.left.side.assignment", "SEMANTIC_0035"),
    UNDEFINED_FUNCTION("undefined.function", "SEMANTIC_0036"),
    UNDEFINED_CONNECTOR("undefined.connector", "SEMANTIC_0037"),
    UNDEFINED_ACTION("undefined.action", "SEMANTIC_0038"),
    INVALID_OPERATION_OPERATOR_NOT_DEFINED("invalid.operation.operator.not.defined", "SEMANTIC_0039"),
    STRUCT_NOT_FOUND("struct.not.found", "SEMANTIC_0040"),
    MUST_BE_STRUCT_TYPE("must.be.struct.type", "SEMANTIC_0041"),
    INVALID_OPERATION_INCOMPATIBLE_TYPES("invalid.operation.incompatible.types", "SEMANTIC_0042"),
    UNUSED_IMPORT_PACKAGE("unused.import.package", "SEMANTIC_0043"),
    REDECLARED_IMPORT_PACKAGE("redeclared.import.package", "SEMANTIC_0044"),
    UNSUPPORTED_OPERATOR("unsupported.operator", "SEMANTIC_0045"),
    ACTION_INVOCATION_NOT_ALLOWED_HERE("action.invocation.not.allowed.here", "SEMANTIC_0046"),
    REF_TYPE_MESSAGE_ALLOWED("ref.type.message.allowed", "SEMANTIC_0047"),
    UNDEFINED_PACKAGE_NAME("undefined.package.name", "SEMANTIC_0048"),
    TEMPLATE_EXPRESSION_NOT_ALLOWED_HERE("template.expression.not.allowed.here", "SEMANTIC_0049"),
    CONNECTOR_INIT_NOT_ALLOWED_HERE("connector.init.not.allowed.here", "SEMANTIC_0050"),
    ONLY_COUNT_1_ALLOWED_THIS_VERSION("only.count.1.allowed.this.version", "SEMANTIC_0051"),
    ONLY_EXCEPTION_TYPE_HERE("only.exception.type.here", "SEMANTIC_0052"),
    BREAK_STMT_NOT_ALLOWED_HERE("break.stmt.not.allowed.here", "SEMANTIC_0053"),
    UNDEFINED_TYPE_MAPPER("undefined.type.mapper", "SEMANTIC_0054"),
    UNDEFINED_ACTION_IN_CONNECTOR("undefined.action.in.connector", "SEMANTIC_0055"),
    INCOMPATIBLE_TYPES_UNKNOWN_FOUND("incompatible.types.unknown.found", "SEMANTIC_0056"),
    BUILT_IN_TYPE_NAMES_NOT_ALLOWED_AS_IDENTIFIER("built.in.type.names.not.allowed.as.identifier", "SEMANTIC_0057"),
    INCOMPATIBLE_TYPES_CONNECTOR_EXPECTED("incompatible.types.connector.expected", "SEMANTIC_0058"),
    AMBIGUOUS_FUNCTIONS("ambiguous.functions", "SEMANTIC_0059"),
    UNSUPPORTED_ANNOTATION_ATTRIBUTE_VALUE("unsupported.annotation.attribute.value", "SEMANTIC_0060"),
    UNDEFINED_ANNOTATION("undefined.annotation", "SEMANTIC_0061"),
    ANNOTATION_NOT_ALLOWED("annotation.not.allowed", "SEMANTIC_0062"),
    NO_SUCH_ATTRIBUTE("no.such.attribute", "SEMANTIC_0063"),
    INVALID_DEFAULT_VALUE("invalid.default.value", "SEMANTIC_0064"),
    INVALID_ATTRIBUTE_TYPE("invalid.attribute.type", "SEMANTIC_0065"),
    INCOMPATIBLE_TYPES_ARRAY_FOUND("incompatible.types.array.found", "SEMANTIC_0066"),
<<<<<<< HEAD
    MUST_BE_ARRAY_TYPE("must.be.array.type", "SEMANTIC_0067");

=======
    INCOMPATIBLE_ASSIGNMENT("incompatible.assignment", "SEMANTIC_0067");
    
>>>>>>> 8887f7a0
    private String errorMsgKey;
    private String errorCode;

    SemanticErrors(String errorMessageKey, String errorCode) {
        this.errorMsgKey = errorMessageKey;
        this.errorCode = errorCode;
    }

    public String getErrorMsgKey() {
        return errorMsgKey;
    }

    public void setErrorMsgKey(String errorMsgKey) {
        this.errorMsgKey = errorMsgKey;
    }

    public String getErrorCode() {
        return errorCode;
    }

    public void setErrorCode(String errorCode) {
        this.errorCode = errorCode;
    }
}<|MERGE_RESOLUTION|>--- conflicted
+++ resolved
@@ -89,13 +89,9 @@
     INVALID_DEFAULT_VALUE("invalid.default.value", "SEMANTIC_0064"),
     INVALID_ATTRIBUTE_TYPE("invalid.attribute.type", "SEMANTIC_0065"),
     INCOMPATIBLE_TYPES_ARRAY_FOUND("incompatible.types.array.found", "SEMANTIC_0066"),
-<<<<<<< HEAD
-    MUST_BE_ARRAY_TYPE("must.be.array.type", "SEMANTIC_0067");
+    INCOMPATIBLE_ASSIGNMENT("incompatible.assignment", "SEMANTIC_0067"),
+    MUST_BE_ARRAY_TYPE("must.be.array.type", "SEMANTIC_0068");
 
-=======
-    INCOMPATIBLE_ASSIGNMENT("incompatible.assignment", "SEMANTIC_0067");
-    
->>>>>>> 8887f7a0
     private String errorMsgKey;
     private String errorCode;
 
