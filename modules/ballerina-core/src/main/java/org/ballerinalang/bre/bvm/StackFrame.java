--- conflicted
+++ resolved
@@ -100,10 +100,10 @@
         this.returnValues = returnValues;
     }
 
-<<<<<<< HEAD
     public CallableUnitInfo getCallableUnitInfo() {
         return callableUnitInfo;
-=======
+    }
+
     public StackFrame(CallableUnitInfo callableUnitInfo, WorkerInfo workerInfo, int retAddrs, int[] retRegIndexes,
                       BValue[] returnValues) {
         this.callableUnitInfo = callableUnitInfo;
@@ -130,7 +130,6 @@
         this.retAddrs = retAddrs;
         this.retRegIndexes = retRegIndexes;
         this.returnValues = returnValues;
->>>>>>> 71bdb9ab
     }
 
     public long[] getLongLocalVars() {
