/*
*  Copyright (c) 2016, WSO2 Inc. (http://www.wso2.org) All Rights Reserved.
*
*  WSO2 Inc. licenses this file to you under the Apache License,
*  Version 2.0 (the "License"); you may not use this file except
*  in compliance with the License.
*  You may obtain a copy of the License at
*
*    http://www.apache.org/licenses/LICENSE-2.0
*
*  Unless required by applicable law or agreed to in writing,
*  software distributed under the License is distributed on an
*  "AS IS" BASIS, WITHOUT WARRANTIES OR CONDITIONS OF ANY
*  KIND, either express or implied.  See the License for the
*  specific language governing permissions and limitations
*  under the License.
*/
package org.ballerinalang.bre;

import org.ballerinalang.bre.bvm.ControlStackNew;
import org.ballerinalang.runtime.BalCallback;
import org.ballerinalang.util.codegen.ProgramFile;
import org.wso2.carbon.messaging.CarbonMessage;

import java.util.HashMap;
import java.util.Map;

/**
 * {@code Context} represents the runtime state of a program.
 *
 * @since 0.8.0
 */
public class Context {

    //TODO: Rename this into BContext and move this to runtime package
    private ControlStack controlStack;
    private ControlStackNew controlStackNew;
    private CarbonMessage cMsg;
    private BalCallback balCallback;
    protected Map<String, Object> properties = new HashMap();
    private CallableUnitInfo serviceInfo;
    private Object serverConnectorProtocol;
    private BallerinaTransactionManager ballerinaTransactionManager;

    // TODO Temporary solution mark the executor. Tree interpreter or instruction based executor
    private boolean vmBasedExecutor = false;

<<<<<<< HEAD
    private StructureType globalMemoryBlock;
    private BStruct errorThrown;

=======
>>>>>>> 51673470
    public Context() {
        this.controlStack = new ControlStack();
        this.controlStackNew = new ControlStackNew();
    }

    public Context(CarbonMessage cMsg) {
        this.cMsg = cMsg;
        this.controlStack = new ControlStack();
        this.controlStackNew = new ControlStackNew();
    }

    public Context(ProgramFile programFile) {
        this.controlStack = new ControlStack();
        this.controlStackNew = new ControlStackNew();
    }

    public ControlStack getControlStack() {
        return this.controlStack;
    }

    public ControlStackNew getControlStackNew() {
        return controlStackNew;
    }

    public CarbonMessage getCarbonMessage() {
        return this.cMsg;
    }

    public Object getProperty(String key) {
        return this.properties.get(key);
    }

    public Map<String, Object> getProperties() {
        return this.properties;
    }

    public void setProperty(String key, Object value) {
        this.properties.put(key, value);
    }

    public BalCallback getBalCallback() {
        return this.balCallback;
    }

    public void setBalCallback(BalCallback balCallback) {
        this.balCallback = balCallback;
    }
    
    public CallableUnitInfo getServiceInfo() {
        return this.serviceInfo;
    }

    public void setServiceInfo(CallableUnitInfo serviceInfo) {
        this.serviceInfo = serviceInfo;
    }

    public Object getServerConnectorProtocol() {
        return serverConnectorProtocol;
    }

    public void setServerConnectorProtocol(Object serverConnectorProtocol) {
        this.serverConnectorProtocol = serverConnectorProtocol;
    }

    public void setBallerinaTransactionManager(BallerinaTransactionManager ballerinaTransactionManager) {
        this.ballerinaTransactionManager = ballerinaTransactionManager;
    }

    public BallerinaTransactionManager getBallerinaTransactionManager() {
        return this.ballerinaTransactionManager;
    }

    public boolean isInTransaction() {
        return this.ballerinaTransactionManager != null;
    }

    public boolean isVMBasedExecutor() {
        return vmBasedExecutor;
    }

    public void setVMBasedExecutor(boolean vmBasedExecutor) {
        this.vmBasedExecutor = vmBasedExecutor;
    }
<<<<<<< HEAD

    public StructureType getGlobalMemoryBlock() {
        return globalMemoryBlock;
    }

    public BStruct getError() {
        return errorThrown;
    }

    public void setError(BStruct error) {
        this.errorThrown = error;
    }
=======
>>>>>>> 51673470
}<|MERGE_RESOLUTION|>--- conflicted
+++ resolved
@@ -18,6 +18,7 @@
 package org.ballerinalang.bre;
 
 import org.ballerinalang.bre.bvm.ControlStackNew;
+import org.ballerinalang.model.values.BStruct;
 import org.ballerinalang.runtime.BalCallback;
 import org.ballerinalang.util.codegen.ProgramFile;
 import org.wso2.carbon.messaging.CarbonMessage;
@@ -45,12 +46,8 @@
     // TODO Temporary solution mark the executor. Tree interpreter or instruction based executor
     private boolean vmBasedExecutor = false;
 
-<<<<<<< HEAD
-    private StructureType globalMemoryBlock;
     private BStruct errorThrown;
 
-=======
->>>>>>> 51673470
     public Context() {
         this.controlStack = new ControlStack();
         this.controlStackNew = new ControlStackNew();
@@ -134,11 +131,6 @@
     public void setVMBasedExecutor(boolean vmBasedExecutor) {
         this.vmBasedExecutor = vmBasedExecutor;
     }
-<<<<<<< HEAD
-
-    public StructureType getGlobalMemoryBlock() {
-        return globalMemoryBlock;
-    }
 
     public BStruct getError() {
         return errorThrown;
@@ -147,6 +139,4 @@
     public void setError(BStruct error) {
         this.errorThrown = error;
     }
-=======
->>>>>>> 51673470
 }