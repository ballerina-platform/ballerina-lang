/*
*  Copyright (c) 2017, WSO2 Inc. (http://www.wso2.org) All Rights Reserved.
*
*  WSO2 Inc. licenses this file to you under the Apache License,
*  Version 2.0 (the "License"); you may not use this file except
*  in compliance with the License.
*  You may obtain a copy of the License at
*
*    http://www.apache.org/licenses/LICENSE-2.0
*
*  Unless required by applicable law or agreed to in writing,
*  software distributed under the License is distributed on an
*  "AS IS" BASIS, WITHOUT WARRANTIES OR CONDITIONS OF ANY
*  KIND, either express or implied.  See the License for the
*  specific language governing permissions and limitations
*  under the License.
*/
package org.ballerinalang.bre;

import org.ballerinalang.model.Action;
import org.ballerinalang.model.BTypeMapper;
import org.ballerinalang.model.BallerinaAction;
import org.ballerinalang.model.BallerinaConnectorDef;
import org.ballerinalang.model.BallerinaFunction;
import org.ballerinalang.model.Function;
import org.ballerinalang.model.GlobalScope;
import org.ballerinalang.model.NodeExecutor;
import org.ballerinalang.model.ParameterDef;
import org.ballerinalang.model.Resource;
import org.ballerinalang.model.StructDef;
import org.ballerinalang.model.SymbolName;
import org.ballerinalang.model.TypeMapper;
import org.ballerinalang.model.Worker;
import org.ballerinalang.model.expressions.ActionInvocationExpr;
import org.ballerinalang.model.expressions.ArrayInitExpr;
import org.ballerinalang.model.expressions.ArrayMapAccessExpr;
import org.ballerinalang.model.expressions.BacktickExpr;
import org.ballerinalang.model.expressions.BasicLiteral;
import org.ballerinalang.model.expressions.BinaryEqualityExpression;
import org.ballerinalang.model.expressions.BinaryExpression;
import org.ballerinalang.model.expressions.CallableUnitInvocationExpr;
import org.ballerinalang.model.expressions.ConnectorInitExpr;
import org.ballerinalang.model.expressions.Expression;
import org.ballerinalang.model.expressions.FieldAccessExpr;
import org.ballerinalang.model.expressions.FunctionInvocationExpr;
import org.ballerinalang.model.expressions.InstanceCreationExpr;
import org.ballerinalang.model.expressions.JSONArrayInitExpr;
import org.ballerinalang.model.expressions.JSONFieldAccessExpr;
import org.ballerinalang.model.expressions.JSONInitExpr;
import org.ballerinalang.model.expressions.KeyValueExpr;
import org.ballerinalang.model.expressions.MapInitExpr;
import org.ballerinalang.model.expressions.NullLiteral;
import org.ballerinalang.model.expressions.RefTypeInitExpr;
import org.ballerinalang.model.expressions.ReferenceExpr;
import org.ballerinalang.model.expressions.ResourceInvocationExpr;
import org.ballerinalang.model.expressions.StructInitExpr;
import org.ballerinalang.model.expressions.TypeCastExpression;
import org.ballerinalang.model.expressions.UnaryExpression;
import org.ballerinalang.model.expressions.VariableRefExpr;
import org.ballerinalang.model.statements.AbortStmt;
import org.ballerinalang.model.statements.ActionInvocationStmt;
import org.ballerinalang.model.statements.AssignStmt;
import org.ballerinalang.model.statements.BlockStmt;
import org.ballerinalang.model.statements.BreakStmt;
import org.ballerinalang.model.statements.ForkJoinStmt;
import org.ballerinalang.model.statements.FunctionInvocationStmt;
import org.ballerinalang.model.statements.IfElseStmt;
import org.ballerinalang.model.statements.ReplyStmt;
import org.ballerinalang.model.statements.ReturnStmt;
import org.ballerinalang.model.statements.Statement;
import org.ballerinalang.model.statements.ThrowStmt;
import org.ballerinalang.model.statements.TransactionRollbackStmt;
import org.ballerinalang.model.statements.TransformStmt;
import org.ballerinalang.model.statements.TryCatchStmt;
import org.ballerinalang.model.statements.VariableDefStmt;
import org.ballerinalang.model.statements.WhileStmt;
import org.ballerinalang.model.statements.WorkerInvocationStmt;
import org.ballerinalang.model.statements.WorkerReplyStmt;
import org.ballerinalang.model.types.BType;
import org.ballerinalang.model.types.BTypes;
import org.ballerinalang.model.types.TypeLattice;
import org.ballerinalang.model.util.BValueUtils;
import org.ballerinalang.model.util.JSONUtils;
import org.ballerinalang.model.values.BArray;
import org.ballerinalang.model.values.BBoolean;
import org.ballerinalang.model.values.BConnector;
import org.ballerinalang.model.values.BInteger;
import org.ballerinalang.model.values.BJSON;
import org.ballerinalang.model.values.BMap;
import org.ballerinalang.model.values.BMessage;
import org.ballerinalang.model.values.BString;
import org.ballerinalang.model.values.BStruct;
import org.ballerinalang.model.values.BValue;
import org.ballerinalang.model.values.BValueType;
import org.ballerinalang.model.values.BXML;
import org.ballerinalang.natives.AbstractNativeFunction;
import org.ballerinalang.natives.AbstractNativeTypeMapper;
import org.ballerinalang.natives.connectors.AbstractNativeAction;
import org.ballerinalang.runtime.threadpool.BLangThreadFactory;
import org.ballerinalang.runtime.worker.WorkerCallback;
import org.ballerinalang.util.exceptions.BLangRuntimeException;
import org.ballerinalang.util.exceptions.BallerinaException;

import java.util.ArrayList;
import java.util.HashMap;
import java.util.List;
import java.util.Map;
import java.util.Stack;
import java.util.StringJoiner;
import java.util.concurrent.CancellationException;
import java.util.concurrent.ExecutionException;
import java.util.concurrent.ExecutorService;
import java.util.concurrent.Executors;
import java.util.concurrent.Future;
import java.util.concurrent.TimeUnit;
import java.util.concurrent.TimeoutException;

/**
 * {@code BLangExecutor} executes a Ballerina application.
 *
 * @since 0.8.0
 */
public class BLangExecutor implements NodeExecutor {

    private RuntimeEnvironment runtimeEnv;
    private Context bContext;
    private ControlStack controlStack;
    private boolean returnedOrReplied;
    private boolean isForkJoinTimedOut;
    private boolean isBreakCalled;
    private boolean isAbortCalled;
    private ExecutorService executor;
    public BStruct thrownError;
    public boolean isErrorThrown;
    private boolean inFinalBlock;

    private StructDef error;

    public BLangExecutor(RuntimeEnvironment runtimeEnv, Context bContext) {
        this.runtimeEnv = runtimeEnv;
        this.bContext = bContext;
        this.controlStack = bContext.getControlStack();
    }

    @Override
    public void visit(BlockStmt blockStmt) {
        Statement[] stmts = blockStmt.getStatements();
        for (Statement stmt : stmts) {
<<<<<<< HEAD
            if (!inFinalBlock && (returnedOrReplied || isErrorThrown) || isBreakCalled) {
=======
            if (returnedOrReplied || isBreakCalled || isAbortCalled) {
>>>>>>> 709097b2
                break;
            }
            stmt.execute(this);
        }
    }

    @Override
    public void visit(VariableDefStmt varDefStmt) {
        // TODO This variable definition statement can be modeled exactly same as the assignment statement.
        // TODO Remove the following duplicate code segments soon.
        BValue rValue;
        Expression lExpr = varDefStmt.getLExpr();
        Expression rExpr = varDefStmt.getRExpr();
        if (rExpr == null) {
            rValue = lExpr.getType().getZeroValue();
        } else {
            rValue = rExpr.execute(this);
        }

        if (lExpr instanceof VariableRefExpr) {
            assignValueToVarRefExpr(rValue, (VariableRefExpr) lExpr);
        } else if (lExpr instanceof ArrayMapAccessExpr) {
            assignValueToArrayMapAccessExpr(rValue, (ArrayMapAccessExpr) lExpr);
        } else if (lExpr instanceof FieldAccessExpr) {
            assignValueToFieldAccessExpr(rValue, (FieldAccessExpr) lExpr);
        }
    }

    @Override
    public void visit(AssignStmt assignStmt) {
        // TODO WARN: Implementation of this method is inefficient
        // TODO We are in the process of refactoring this method, please bear with us.
        BValue[] rValues;
        Expression rExpr = assignStmt.getRExpr();

        Expression[] lExprs = assignStmt.getLExprs();
        if (lExprs.length > 1) {
            // This statement contains multiple assignments
            rValues = ((CallableUnitInvocationExpr) rExpr).executeMultiReturn(this);
        } else {
            rValues = new BValue[]{rExpr.execute(this)};
        }

        for (int i = 0; i < lExprs.length; i++) {
            Expression lExpr = lExprs[i];
            BValue rValue = rValues[i];
            if (lExpr instanceof VariableRefExpr) {
                if ("_".equals(((VariableRefExpr) lExpr).getVarName())) {
                    continue;
                }
                assignValueToVarRefExpr(rValue, (VariableRefExpr) lExpr);
            } else if (lExpr instanceof ArrayMapAccessExpr) {
                assignValueToArrayMapAccessExpr(rValue, (ArrayMapAccessExpr) lExpr);
            } else if (lExpr instanceof FieldAccessExpr) {
                assignValueToFieldAccessExpr(rValue, (FieldAccessExpr) lExpr);
            }
        }
    }

    @Override
    public void visit(IfElseStmt ifElseStmt) {
        Expression expr = ifElseStmt.getCondition();
        BBoolean condition = (BBoolean) expr.execute(this);

        if (condition.booleanValue()) {
            ifElseStmt.getThenBody().execute(this);
            return;
        }

        for (IfElseStmt.ElseIfBlock elseIfBlock : ifElseStmt.getElseIfBlocks()) {
            Expression elseIfCondition = elseIfBlock.getElseIfCondition();
            condition = (BBoolean) elseIfCondition.execute(this);

            if (condition.booleanValue()) {
                elseIfBlock.getElseIfBody().execute(this);
                return;
            }
        }

        Statement elseBody = ifElseStmt.getElseBody();
        if (elseBody != null) {
            elseBody.execute(this);
        }
    }

    @Override
    public void visit(WhileStmt whileStmt) {
        Expression expr = whileStmt.getCondition();
        BBoolean condition = (BBoolean) expr.execute(this);

        while (condition.booleanValue()) {
            // Interpret the statements in the while body.
            whileStmt.getBody().execute(this);
            if (!inFinalBlock && (returnedOrReplied  || isErrorThrown) || isBreakCalled) {
                break;
            }
            // Now evaluate the condition again to decide whether to continue the loop or not.
            condition = (BBoolean) expr.execute(this);
        }
        isBreakCalled = false;
    }

    @Override
    public void visit(BreakStmt breakStmt) {
        isBreakCalled = true;
    }

    @Override
    public void visit(TryCatchStmt tryCatchStmt) {
        StackFrame current = bContext.getControlStack().getCurrentFrame();
        try {
            tryCatchStmt.getTryBlock().execute(this);
        } catch (RuntimeException be) {
            if (error == null) {
                error = (StructDef) GlobalScope.getInstance().resolve(new SymbolName("Error", "ballerina.lang.errors"));
                if (error == null) {
                    throw new BLangRuntimeException("Unresolved type error");
                }
            }
            BString msg = new BString(be.getMessage());
            thrownError = new BStruct(error, new BValue[]{msg});
            isErrorThrown = true;
        }
        // Engage Catch statement.
        if (isErrorThrown) {
            TryCatchStmt.CatchBlock equalCatchType = null;
            TryCatchStmt.CatchBlock equivalentCatchBlock = null;
            for (TryCatchStmt.CatchBlock catchBlock : tryCatchStmt.getCatchBlocks()) {
                if (thrownError.getType().equals(catchBlock.getParameterDef().getType())) {
                    equalCatchType = catchBlock;
                    break;
                }
                if (equivalentCatchBlock == null && (TypeLattice.getExplicitCastLattice().getEdgeFromTypes
                        (thrownError.getType(), catchBlock.getParameterDef().getType(), null) != null)) {
                    equivalentCatchBlock = catchBlock;
                }
            }
            if (equalCatchType != null || equivalentCatchBlock != null) {
                handleError(equalCatchType != null ? equalCatchType : equivalentCatchBlock, current);
            }
        }
        // Invoke Finally Block.
        TryCatchStmt.FinallyBlock finallyBlock = tryCatchStmt.getFinallyBlock();
        if (finallyBlock != null) {
            inFinalBlock = true;
            finallyBlock.getFinallyBlockStmt().execute(this);
            inFinalBlock = false;
        }
    }

    @Override
    public void visit(ThrowStmt throwStmt) {
        thrownError = (BStruct) throwStmt.getExpr().execute(this);
        thrownError.setStackTrace(generateStackTrace());
        isErrorThrown = true;
    }

    private BStruct generateStackTrace() {
        StructDef stackTraceItemDef = (StructDef) GlobalScope.getInstance().resolve(new SymbolName("StackTraceItem",
                "ballerina.lang.errors"));
        StructDef stackTraceDef = (StructDef) GlobalScope.getInstance().resolve(new SymbolName("StackTrace",
                "ballerina.lang.errors"));

        BArray<BStruct> bArray = new BArray<>(BStruct.class);
        bArray.setType(stackTraceItemDef);
        Stack<StackFrame> stack = bContext.getControlStack().getStack();
        BStruct stackTrace = new BStruct(stackTraceDef, new BValue[]{bArray});
        for (int i = stack.size(); i > 0; i--) {
            StackFrame currentFrame = stack.get(i - 1);
            BValue[] structInfo = {
                    new BString(currentFrame.getNodeInfo().getName()),
                    new BString(currentFrame.getNodeInfo().getPackage()),
                    new BString(currentFrame.getNodeInfo().getNodeLocation().getFileName()),
                    new BInteger(currentFrame.getNodeInfo().getNodeLocation().getLineNumber()),
            };
            BStruct frameItem = new BStruct(stackTraceItemDef, structInfo);
            bArray.add((stack.size() - i), frameItem);
        }
        return stackTrace;
    }

    @Override
    public void visit(FunctionInvocationStmt funcIStmt) {
        funcIStmt.getFunctionInvocationExpr().executeMultiReturn(this);
    }

    @Override
    public void visit(ActionInvocationStmt actionIStmt) {
        actionIStmt.getActionInvocationExpr().executeMultiReturn(this);
    }

    @Override
    public void visit(WorkerInvocationStmt workerInvocationStmt) {
        // Create the Stack frame
        Worker worker = workerInvocationStmt.getCallableUnit();

        int sizeOfValueArray = worker.getStackFrameSize();
        BValue[] localVals = new BValue[sizeOfValueArray];

        // Evaluate the argument expression
        BValue argValue = workerInvocationStmt.getInMsg().execute(this);

        if (argValue instanceof BMessage) {
            argValue = ((BMessage) argValue).clone();
        }

        // Setting argument value in the stack frame
        localVals[0] = argValue;

        // Get values for all the worker arguments
        int valueCounter = 1;

        for (ParameterDef returnParam : worker.getReturnParameters()) {
            // Check whether these are unnamed set of return types.
            // If so break the loop. You can't have a mix of unnamed and named returns parameters.
            if (returnParam.getName() == null) {
                break;
            }

            localVals[valueCounter] = returnParam.getType().getZeroValue();
            valueCounter++;
        }


        // Create an arrays in the stack frame to hold return values;
        BValue[] returnVals = new BValue[1];

        // Create a new stack frame with memory locations to hold parameters, local values, temp expression value,
        // return values and worker invocation location;
        CallableUnitInfo functionInfo = new CallableUnitInfo(worker.getName(), worker.getPackagePath(),
                workerInvocationStmt.getNodeLocation());

        StackFrame stackFrame = new StackFrame(localVals, returnVals, functionInfo);
        Context workerContext = new Context();
        workerContext.getControlStack().pushFrame(stackFrame);
        WorkerCallback workerCallback = new WorkerCallback(workerContext);
        workerContext.setBalCallback(workerCallback);
        BLangExecutor workerExecutor = new BLangExecutor(runtimeEnv, workerContext);

        executor = Executors.newSingleThreadExecutor(new BLangThreadFactory(worker.getName()));
        WorkerRunner workerRunner = new WorkerRunner(workerExecutor, workerContext, worker);
        Future<BMessage> future = executor.submit(workerRunner);
        worker.setResultFuture(future);


        //controlStack.popFrame();
    }

    @Override
    public void visit(WorkerReplyStmt workerReplyStmt) {
        Worker worker = workerReplyStmt.getWorker();
        Future<BMessage> future = worker.getResultFuture();
        try {
            // TODO: Make this value configurable - need grammar level rethink
            BMessage result = future.get(60, TimeUnit.SECONDS);
            VariableRefExpr variableRefExpr = workerReplyStmt.getReceiveExpr();
            assignValueToVarRefExpr(result, variableRefExpr);
            executor.shutdown();
            if (!executor.awaitTermination(10, TimeUnit.SECONDS)) {
                executor.shutdownNow();
            }
        } catch (Exception e) {
            // If there is an exception in the worker, set an empty value to the return variable
            BMessage result = BTypes.typeMessage.getEmptyValue();
            VariableRefExpr variableRefExpr = workerReplyStmt.getReceiveExpr();
            assignValueToVarRefExpr(result, variableRefExpr);
        } finally {
            // Finally, try again to shutdown if not done already
            executor.shutdownNow();
        }
    }

    @Override
    public void visit(ReturnStmt returnStmt) {
        Expression[] exprs = returnStmt.getExprs();

        // Check whether the first argument is a multi-return function
        if (exprs.length == 1 && exprs[0] instanceof FunctionInvocationExpr) {
            FunctionInvocationExpr funcIExpr = (FunctionInvocationExpr) exprs[0];
            if (funcIExpr.getTypes().length > 1) {
                BValue[] returnVals = funcIExpr.executeMultiReturn(this);
                for (int i = 0; i < returnVals.length; i++) {
                    controlStack.setReturnValue(i, returnVals[i]);
                }
                returnedOrReplied = true;
                return;
            }
        }

        for (int i = 0; i < exprs.length; i++) {
            Expression expr = exprs[i];
            BValue returnVal = expr.execute(this);
            controlStack.setReturnValue(i, returnVal);
        }

        returnedOrReplied = true;
    }

    @Override
    public void visit(ReplyStmt replyStmt) {
        // TODO revisit this logic
        Expression expr = replyStmt.getReplyExpr();
        BMessage bMessage = (BMessage) expr.execute(this);
        bContext.getBalCallback().done(bMessage != null ? bMessage.value() : null);
        returnedOrReplied = true;
    }

    @Override
    public void visit(ForkJoinStmt forkJoinStmt) {
        VariableRefExpr expr = forkJoinStmt.getMessageReference();
        BMessage inMsg = (BMessage) expr.execute(this);
        List<WorkerRunner> workerRunnerList = new ArrayList<>();
        List<BMessage> resultMsgs = new ArrayList<>();
        long timeout = ((BInteger) forkJoinStmt.getTimeout().getTimeoutExpression().execute(this)).intValue();

        Worker[] workers = forkJoinStmt.getWorkers();
        Map<String, WorkerRunner> triggeredWorkers = new HashMap<>();
        for (Worker worker : workers) {
            int sizeOfValueArray = worker.getStackFrameSize();
            BValue[] localVals = new BValue[sizeOfValueArray];

            BValue argValue = inMsg != null ? inMsg.clone() : null;
            // Setting argument value in the stack frame
            localVals[0] = argValue;

            // Get values for all the worker arguments
            int valueCounter = 1;

            // Create default values for all declared local variables
            for (ParameterDef variableDcl : worker.getParameterDefs()) {
                localVals[valueCounter] = variableDcl.getType().getZeroValue();
                valueCounter++;
            }

            // Create an arrays in the stack frame to hold return values;
            BValue[] returnVals = new BValue[1];

            // Create a new stack frame with memory locations to hold parameters, local values, temp expression value,
            // return values and worker invocation location;
            SymbolName functionSymbolName = worker.getSymbolName();
            CallableUnitInfo functionInfo = new CallableUnitInfo(functionSymbolName.getName(),
                    functionSymbolName.getPkgPath(), worker.getNodeLocation());

            StackFrame stackFrame = new StackFrame(localVals, returnVals, functionInfo);
            Context workerContext = new Context();
            workerContext.getControlStack().pushFrame(stackFrame);
            WorkerCallback workerCallback = new WorkerCallback(workerContext);
            workerContext.setBalCallback(workerCallback);
            BLangExecutor workerExecutor = new BLangExecutor(runtimeEnv, workerContext);
            WorkerRunner workerRunner = new WorkerRunner(workerExecutor, workerContext, worker);
            workerRunnerList.add(workerRunner);
            triggeredWorkers.put(worker.getName(), workerRunner);
        }

        if (forkJoinStmt.getJoin().getJoinType().equalsIgnoreCase("any")) {
            String[] joinWorkerNames = forkJoinStmt.getJoin().getJoinWorkers();
            if (joinWorkerNames.length == 0) {
                // If there are no workers specified, wait for any of all the workers
                BMessage res = invokeAnyWorker(workerRunnerList, timeout);
                resultMsgs.add(res);
            } else {
                List<WorkerRunner> workerRunnersSpecified = new ArrayList<>();
                for (String workerName : joinWorkerNames) {
                    workerRunnersSpecified.add(triggeredWorkers.get(workerName));
                }
                BMessage res = invokeAnyWorker(workerRunnersSpecified, timeout);
                resultMsgs.add(res);
            }
        } else {
            String[] joinWorkerNames = forkJoinStmt.getJoin().getJoinWorkers();
            if (joinWorkerNames.length == 0) {
                // If there are no workers specified, wait for all of all the workers
                resultMsgs.addAll(invokeAllWorkers(workerRunnerList, timeout));
            } else {
                List<WorkerRunner> workerRunnersSpecified = new ArrayList<>();
                for (String workerName : joinWorkerNames) {
                    workerRunnersSpecified.add(triggeredWorkers.get(workerName));
                }
                resultMsgs.addAll(invokeAllWorkers(workerRunnersSpecified, timeout));
            }
        }

        if (isForkJoinTimedOut) {
            // Execute the timeout block

            // Creating a new arrays
            BArray bArray = forkJoinStmt.getJoin().getJoinResult().getType().getEmptyValue();

            for (int i = 0; i < resultMsgs.size(); i++) {
                BValue value = resultMsgs.get(i);
                bArray.add(i, value);
            }

            int offsetJoin = ((StackVarLocation) forkJoinStmt.getTimeout().getTimeoutResult().getMemoryLocation()).
                    getStackFrameOffset();

            controlStack.setValue(offsetJoin, bArray);
            forkJoinStmt.getTimeout().getTimeoutBlock().execute(this);
            isForkJoinTimedOut = false;

        } else {
            // Assign values to join block message arrays

            // Creating a new arrays
            BArray bArray = forkJoinStmt.getJoin().getJoinResult().getType().getEmptyValue();
            for (int i = 0; i < resultMsgs.size(); i++) {
                BValue value = resultMsgs.get(i);
                bArray.add(i, value);
            }

            int offsetJoin = ((StackVarLocation) forkJoinStmt.getJoin().getJoinResult().getMemoryLocation()).
                    getStackFrameOffset();
            controlStack.setValue(offsetJoin, bArray);
            forkJoinStmt.getJoin().getJoinBlock().execute(this);
        }

    }

    @Override
    public void visit(TransformStmt transformStmt) {
        transformStmt.getBody().execute(this);
    }

    @Override
    public void visit(TransactionRollbackStmt transactionRollbackStmt) {
        BallerinaTransactionManager ballerinaTransactionManager = bContext.getBallerinaTransactionManager();
        if (ballerinaTransactionManager == null) {
            ballerinaTransactionManager = new BallerinaTransactionManager();
            bContext.setBallerinaTransactionManager(ballerinaTransactionManager);
        }
        StackFrame current = bContext.getControlStack().getCurrentFrame();
        //execute transaction block
        ballerinaTransactionManager.beginTransactionBlock();
        try {
            transactionRollbackStmt.getTransactionBlock().execute(this);
            ballerinaTransactionManager.commitTransactionBlock();
        } catch (Exception e) {
            ballerinaTransactionManager.setTransactionError(true);
            while (bContext.getControlStack().getCurrentFrame() != current) {
                if (controlStack.getStack().size() > 0) {
                    controlStack.popFrame();
                } else {
                    throw new BallerinaException(e);
                }
            }
        }
        isAbortCalled = false;
        //execute onRollback if necessary
        try {
            if (ballerinaTransactionManager.isTransactionError()) {
                ballerinaTransactionManager.rollbackTransactionBlock();
                transactionRollbackStmt.getRollbackBlock().getRollbackBlockStmt().execute(this);
            }
        } catch (Exception e) {
            throw new BallerinaException(e);
        } finally {
            ballerinaTransactionManager.endTransactionBlock();
            if (ballerinaTransactionManager.isOuterTransaction()) {
                bContext.setBallerinaTransactionManager(null);
            }
        }
    }

    @Override
    public void visit(AbortStmt abortStmt) {
        isAbortCalled = true;
        BallerinaTransactionManager ballerinaTransactionManager = bContext.getBallerinaTransactionManager();
        if (ballerinaTransactionManager != null) {
            ballerinaTransactionManager.setTransactionError(true);
        }
    }

    private BMessage invokeAnyWorker(List<WorkerRunner> workerRunnerList, long timeout) {
        ExecutorService anyExecutor = Executors.newWorkStealingPool();
        BMessage result;
        try {
            result = anyExecutor.invokeAny(workerRunnerList, timeout, TimeUnit.SECONDS);
        } catch (InterruptedException | ExecutionException e) {
            return null;
        } catch (TimeoutException e) {
            isForkJoinTimedOut = true;
            return null;
        }
        return result;
    }

    private List<BMessage> invokeAllWorkers(List<WorkerRunner> workerRunnerList, long timeout) {
        ExecutorService allExecutor = Executors.newWorkStealingPool();
        List<BMessage> result = new ArrayList<>();
        try {
            allExecutor.invokeAll(workerRunnerList, timeout, TimeUnit.SECONDS).stream().map(bMessageFuture -> {
                try {
                    return bMessageFuture.get();
                } catch (CancellationException e) {
                    // This means task has been timedout and cancelled by system.
                    isForkJoinTimedOut = true;
                    return null;
                } catch (Exception e) {
                    return null;
                }

            }).forEach((BMessage b) -> {
                result.add(b);
            });
        } catch (InterruptedException e) {
            return result;
        }
        return result;
    }

    @Override
    public BValue[] visit(FunctionInvocationExpr funcIExpr) {

        // Create the Stack frame
        Function function = funcIExpr.getCallableUnit();

        int sizeOfValueArray = function.getStackFrameSize();
        BValue[] localVals = new BValue[sizeOfValueArray];

        // Get values for all the function arguments
        int valueCounter = populateArgumentValues(funcIExpr.getArgExprs(), localVals);

        for (ParameterDef returnParam : function.getReturnParameters()) {
            // Check whether these are unnamed set of return types.
            // If so break the loop. You can't have a mix of unnamed and named returns parameters.
            if (returnParam.getName() == null) {
                break;
            }

            localVals[valueCounter] = returnParam.getType().getZeroValue();
            valueCounter++;
        }

        // Create an arrays in the stack frame to hold return values;
        BValue[] returnVals = new BValue[function.getReturnParamTypes().length];

        // Create a new stack frame with memory locations to hold parameters, local values, temp expression value,
        // return values and function invocation location;
        CallableUnitInfo functionInfo = new CallableUnitInfo(function.getName(), function.getPackagePath(),
                funcIExpr.getNodeLocation());

        StackFrame stackFrame = new StackFrame(localVals, returnVals, functionInfo);
        controlStack.pushFrame(stackFrame);

        // Check whether we are invoking a native function or not.
        if (function instanceof BallerinaFunction) {
            BallerinaFunction bFunction = (BallerinaFunction) function;
            bFunction.getCallableUnitBody().execute(this);
        } else {
            AbstractNativeFunction nativeFunction = (AbstractNativeFunction) function;
            nativeFunction.executeNative(bContext);
        }

        controlStack.popFrame();

        // Setting return values to function invocation expression
        returnedOrReplied = false;
        return returnVals;
    }

    @Override
    public BValue[] visit(ActionInvocationExpr actionIExpr) {
        // Create the Stack frame
        Action action = actionIExpr.getCallableUnit();

        BValue[] localVals = new BValue[action.getStackFrameSize()];

        // Create default values for all declared local variables
        int valueCounter = populateArgumentValues(actionIExpr.getArgExprs(), localVals);

        for (ParameterDef returnParam : action.getReturnParameters()) {
            // Check whether these are unnamed set of return types.
            // If so break the loop. You can't have a mix of unnamed and named returns parameters.
            if (returnParam.getName() == null) {
                break;
            }

            localVals[valueCounter] = returnParam.getType().getZeroValue();
            valueCounter++;
        }

        // Create an arrays in the stack frame to hold return values;
        BValue[] returnVals = new BValue[action.getReturnParamTypes().length];

        // Create a new stack frame with memory locations to hold parameters, local values, temp expression values and
        // return values;
        CallableUnitInfo actionInfo = new CallableUnitInfo(action.getName(), action.getPackagePath(),
                actionIExpr.getNodeLocation());
        StackFrame stackFrame = new StackFrame(localVals, returnVals, actionInfo);
        controlStack.pushFrame(stackFrame);

        // Check whether we are invoking a native action or not.
        if (action instanceof BallerinaAction) {
            BallerinaAction bAction = (BallerinaAction) action;
            bAction.getCallableUnitBody().execute(this);
        } else {
            AbstractNativeAction nativeAction = (AbstractNativeAction) action;
            nativeAction.execute(bContext);
        }

        controlStack.popFrame();

        // Setting return values to function invocation expression
        returnedOrReplied = false;
        return returnVals;
    }

    // TODO Check the possibility of removing this from the executor since this is not part of the executor.
    @Override
    public BValue[] visit(ResourceInvocationExpr resourceIExpr) {

        Resource resource = resourceIExpr.getResource();

        ControlStack controlStack = bContext.getControlStack();
        BValue[] valueParams = new BValue[resource.getStackFrameSize()];

        int valueCounter = populateArgumentValues(resourceIExpr.getArgExprs(), valueParams);
        // Populate values for Connector declarations
//        valueCounter = populateConnectorDclValues(resource.getConnectorDcls(), valueParams, valueCounter);

        // Create default values for all declared local variables
//        VariableDef[] variableDefs = resource.getVariableDefs();
//        for (VariableDef variableDef : variableDefs) {
//            valueParams[valueCounter] = variableDef.getType().getDefaultValue();
//            valueCounter++;
//        }

        BValue[] ret = new BValue[1];

        CallableUnitInfo resourceInfo = new CallableUnitInfo(resource.getName(), resource.getPackagePath(),
                resource.getNodeLocation());
        StackFrame stackFrame = new StackFrame(valueParams, ret, resourceInfo);
        controlStack.pushFrame(stackFrame);

        resource.getResourceBody().execute(this);

        return ret;
    }

    @Override
    public BValue visit(InstanceCreationExpr instanceCreationExpr) {
        return instanceCreationExpr.getType().getZeroValue();
    }

    @Override
    public BValue visit(UnaryExpression unaryExpr) {
        Expression rExpr = unaryExpr.getRExpr();
        BValueType rValue = (BValueType) rExpr.execute(this);
        //ToDO this has to be improved property in UnaryExpression class since Unary does not need BiFunction
        return unaryExpr.getEvalFunc().apply(null, rValue);
    }

    @Override
    public BValue visit(BinaryExpression binaryExpr) {
        Expression rExpr = binaryExpr.getRExpr();
        BValueType rValue = (BValueType) rExpr.execute(this);

        Expression lExpr = binaryExpr.getLExpr();
        BValueType lValue = (BValueType) lExpr.execute(this);

        return binaryExpr.getEvalFunc().apply(lValue, rValue);
    }

    @Override
    public BValue visit(BinaryEqualityExpression binaryEqualityExpr) {
        Expression rExpr = binaryEqualityExpr.getRExpr();
        Expression lExpr = binaryEqualityExpr.getLExpr();

        BValue rValue = rExpr.execute(this);
        BValue lValue = lExpr.execute(this);

        // if this is a null check, then need to pass the BValue
        if (rExpr.getType() == BTypes.typeNull || lExpr.getType() == BTypes.typeNull) {
            return binaryEqualityExpr.getRefTypeEvalFunc().apply(lValue, rValue);
        }

        return binaryEqualityExpr.getEvalFunc().apply((BValueType) lValue, (BValueType) rValue);
    }

    @Override
    public BValue visit(ArrayMapAccessExpr arrayMapAccessExpr) {
        VariableRefExpr arrayVarRefExpr = (VariableRefExpr) arrayMapAccessExpr.getRExpr();
        BValue collectionValue = arrayVarRefExpr.execute(this);

        if (collectionValue == null) {
            throw new BallerinaException("variable '" + arrayVarRefExpr.getSymbolName() + "' is null");
        }

        Expression[] indexExprs = arrayMapAccessExpr.getIndexExprs();

        // Check whether this collection access expression is in the left hand of an assignment expression
        // If yes skip setting the value;
        if (!arrayMapAccessExpr.isLHSExpr()) {

            if (arrayMapAccessExpr.getRExpr().getType() != BTypes.typeMap) {
                // Get the value stored in the index
                if (collectionValue instanceof BArray) {
                    BArray bArray = (BArray) collectionValue;
                    bArray = retrieveArray(bArray, indexExprs);
                    return bArray.get(((BInteger) indexExprs[0].execute(this)).intValue());
                } else {
                    return collectionValue;
                }
            } else {
                // Get the value stored in the index
                BValue indexValue = indexExprs[0].execute(this);
                if (indexValue instanceof BString) {
                    return ((BMap) collectionValue).get(indexValue);
                } else {
                    throw new IllegalStateException("Index of a map should be string type");
                }
            }
        } else {
            throw new IllegalStateException("This branch shouldn't be executed. ");
        }
    }

    @Override
    public BValue visit(ArrayInitExpr arrayInitExpr) {
        Expression[] argExprs = arrayInitExpr.getArgExprs();

        // Creating a new arrays
        BArray bArray = arrayInitExpr.getType().getEmptyValue();

        for (int i = 0; i < argExprs.length; i++) {
            Expression expr = argExprs[i];
            BValue value = expr.execute(this);
            bArray.add(i, value);
        }

        return bArray;
    }

    @Override
    public BValue visit(MapInitExpr mapInitExpr) {
        Expression[] argExprs = mapInitExpr.getArgExprs();

        // Creating a new map
        BMap bMap = mapInitExpr.getType().getEmptyValue();

        for (int i = 0; i < argExprs.length; i++) {
            KeyValueExpr expr = (KeyValueExpr) argExprs[i];
            BValue keyVal = expr.getKeyExpr().execute(this);
            BValue value = expr.getValueExpr().execute(this);
            bMap.put(keyVal, value);
        }
        return bMap;
    }

    @Override
    public BValue visit(JSONInitExpr jsonInitExpr) {
        Expression[] argExprs = jsonInitExpr.getArgExprs();
        StringJoiner stringJoiner = new StringJoiner(",", "{", "}");
        for (int i = 0; i < argExprs.length; i++) {
            KeyValueExpr expr = (KeyValueExpr) argExprs[i];
            BValue keyVal = expr.getKeyExpr().execute(this);
            BValue value = expr.getValueExpr().execute(this);
            String stringVal;
            if (value == null) {
                stringVal = null;
            } else if (value instanceof BString) {
                stringVal = "\"" + value.stringValue() + "\"";
            } else  {
                stringVal = value.stringValue();
            }
            stringJoiner.add("\"" + keyVal.stringValue() + "\" : " + stringVal + "");
        }
        return new BJSON(stringJoiner.toString());
    }

    @Override
    public BValue visit(JSONArrayInitExpr jsonArrayInitExpr) {
        Expression[] argExprs = jsonArrayInitExpr.getArgExprs();
        StringJoiner stringJoiner = new StringJoiner(",", "[", "]");
        for (int i = 0; i < argExprs.length; i++) {
            BValue value = argExprs[i].execute(this);
            String stringVal;
            if (value == null) {
                stringVal = null;
            } else if (value instanceof BString) {
                stringVal = "\"" + value.stringValue() + "\"";
            } else  {
                stringVal = value.stringValue();
            }
            stringJoiner.add(stringVal);
        }
        return new BJSON(stringJoiner.toString());
    }

    @Override
    public BValue visit(RefTypeInitExpr refTypeInitExpr) {
        BType bType = refTypeInitExpr.getType();
        return bType.getEmptyValue();
    }

    @Override
    public BValue visit(ConnectorInitExpr connectorInitExpr) {
        BConnector bConnector;
        BValue[] connectorMemBlock;
        BallerinaConnectorDef connectorDef = (BallerinaConnectorDef) connectorInitExpr.getType();

        int offset = 0;
        connectorMemBlock = new BValue[connectorDef.getSizeOfConnectorMem()];
        for (Expression expr : connectorInitExpr.getArgExprs()) {
            connectorMemBlock[offset] = expr.execute(this);
            offset++;
        }

        bConnector = new BConnector(connectorDef, connectorMemBlock);

        // Invoke the <init> function
        invokeConnectorInitFunction(connectorDef, bConnector);

        // Invoke the <init> action
        invokeConnectorInitAction(connectorDef, bConnector);
        return bConnector;
    }

    @Override
    public BValue visit(BacktickExpr backtickExpr) {
        // Evaluate the variable references before creating objects
        String evaluatedString = evaluteBacktickString(backtickExpr);
        if (backtickExpr.getType() == BTypes.typeJSON) {
            return new BJSON(evaluatedString);

        } else {
            return new BXML(evaluatedString);
        }
    }

    @Override
    public BValue visit(VariableRefExpr variableRefExpr) {
        MemoryLocation memoryLocation = variableRefExpr.getMemoryLocation();
        return memoryLocation.execute(this);
    }

    @Override
    public BValue visit(TypeCastExpression typeCastExpression) {
        // Check for native type casting
        if (typeCastExpression.getEvalFunc() != null) {
            BValue result = (BValue) typeCastExpression.getRExpr().execute(this);
            return typeCastExpression.getEvalFunc().apply(result, typeCastExpression.getTargetType());
        } else {
            TypeMapper typeMapper = typeCastExpression.getCallableUnit();

            int sizeOfValueArray = typeMapper.getStackFrameSize();
            BValue[] localVals = new BValue[sizeOfValueArray];

            // Get values for all the function arguments
            int valueCounter = populateArgumentValues(typeCastExpression.getArgExprs(), localVals);

//            // Create default values for all declared local variables
//            for (VariableDef variableDef : typeMapper.getVariableDefs()) {
//                localVals[valueCounter] = variableDef.getType().getDefaultValue();
//                valueCounter++;
//            }

            for (ParameterDef returnParam : typeMapper.getReturnParameters()) {
                // Check whether these are unnamed set of return types.
                // If so break the loop. You can't have a mix of unnamed and named returns parameters.
                if (returnParam.getName() == null) {
                    break;
                }

                localVals[valueCounter] = returnParam.getType().getZeroValue();
                valueCounter++;
            }

            // Create an arrays in the stack frame to hold return values;
            BValue[] returnVals = new BValue[1];

            // Create a new stack frame with memory locations to hold parameters, local values, temp expression value,
            // return values and function invocation location;
            CallableUnitInfo functionInfo = new CallableUnitInfo(typeMapper.getTypeMapperName(),
                    typeMapper.getPackagePath(), typeCastExpression.getNodeLocation());

            StackFrame stackFrame = new StackFrame(localVals, returnVals, functionInfo);
            controlStack.pushFrame(stackFrame);

            // Check whether we are invoking a native function or not.
            if (typeMapper instanceof BTypeMapper) {
                BTypeMapper bTypeMapper = (BTypeMapper) typeMapper;
                bTypeMapper.getCallableUnitBody().execute(this);
            } else {
                AbstractNativeTypeMapper nativeTypeMapper = (AbstractNativeTypeMapper) typeMapper;
                nativeTypeMapper.convertNative(bContext);
            }

            controlStack.popFrame();

            // Setting return values to function invocation expression
            returnedOrReplied = false;
            return returnVals[0];
        }
    }

    @Override
    public BValue visit(BasicLiteral basicLiteral) {
        return basicLiteral.getBValue();
    }

    @Override
    public BValue visit(NullLiteral nullLiteral) {
        return nullLiteral.getBValue();
    }

    @Override
    public BValue visit(StackVarLocation stackVarLocation) {
        int offset = stackVarLocation.getStackFrameOffset();
        return controlStack.getValue(offset);
    }

    @Override
    public BValue visit(ConstantLocation constantLocation) {
        int offset = constantLocation.getStaticMemAddrOffset();
        RuntimeEnvironment.StaticMemory staticMemory = runtimeEnv.getStaticMemory();
        return staticMemory.getValue(offset);
    }

    @Override
    public BValue visit(ServiceVarLocation serviceVarLocation) {
        int offset = serviceVarLocation.getStaticMemAddrOffset();
        RuntimeEnvironment.StaticMemory staticMemory = runtimeEnv.getStaticMemory();
        return staticMemory.getValue(offset);
    }

    @Override
    public BValue visit(GlobalVarLocation globalVarLocation) {
        int offset = globalVarLocation.getStaticMemAddrOffset();
        RuntimeEnvironment.StaticMemory staticMemory = runtimeEnv.getStaticMemory();
        return staticMemory.getValue(offset);
    }

    @Override
    public BValue visit(StructVarLocation structLocation) {
        throw new IllegalArgumentException("struct value is required to get the value of a field");
    }

    @Override
    public BValue visit(ConnectorVarLocation connectorVarLocation) {
        // Fist the get the BConnector object. In an action invocation first argument is always the connector
        BConnector bConnector = (BConnector) controlStack.getValue(0);
        if (bConnector == null) {
            throw new BallerinaException("connector argument value is null");
        }

        // Now get the connector variable value from the memory block allocated to the BConnector instance.
        return bConnector.getValue(connectorVarLocation.getConnectorMemAddrOffset());
    }


    // Private methods

    private int populateArgumentValues(Expression[] expressions, BValue[] localVals) {
        int i = 0;
        for (Expression arg : expressions) {
            // Evaluate the argument expression
            BValue argValue = arg.execute(this);
            BType argType = arg.getType();

            // Here we need to handle value types differently from reference types
            // Value types need to be cloned before passing ot the function : pass by value.
            // TODO Implement copy-on-write mechanism to improve performance
            if (BTypes.isValueType(argType)) {
                argValue = BValueUtils.clone(argType, argValue);
            }

            // Setting argument value in the stack frame
            localVals[i] = argValue;

            i++;
        }
        return i;
    }

    private String evaluteBacktickString(BacktickExpr backtickExpr) {
        StringBuilder builder = new StringBuilder();
        boolean isJson = backtickExpr.getType() == BTypes.typeJSON;
        String strVal;
        BValue bVal;
        for (Expression expression : backtickExpr.getArgExprs()) {
            bVal = expression.execute(this);
            strVal = bVal.stringValue();
            if (isJson && bVal instanceof BString && expression instanceof ReferenceExpr) {
                builder.append("\"" + strVal + "\"");
            } else {
                builder.append(strVal);
            }
        }
        return builder.toString();
    }

    private void assignValueToArrayMapAccessExpr(BValue rValue, ArrayMapAccessExpr lExpr) {
        ArrayMapAccessExpr accessExpr = lExpr;
        if (!(accessExpr.getRExpr().getType() == BTypes.typeMap)) {
            BArray arrayVal = (BArray) accessExpr.getRExpr().execute(this);

            Expression[] indexExprs = accessExpr.getIndexExprs();
            if (indexExprs.length > 1) {
                arrayVal = retrieveArray(arrayVal, indexExprs);
            }

            BInteger indexVal = (BInteger) indexExprs[0].execute(this);
            arrayVal.add(indexVal.intValue(), rValue);

        } else {
            BMap<BString, BValue> mapVal = (BMap<BString, BValue>) accessExpr.getRExpr().execute(this);
            BString indexVal = (BString) accessExpr.getIndexExprs()[0].execute(this);
            mapVal.put(indexVal, rValue);
            // set the type of this expression here
            // accessExpr.setType(rExpr.getType());
        }
    }

    private void assignValueToVarRefExpr(BValue rValue, VariableRefExpr lExpr) {
        VariableRefExpr variableRefExpr = lExpr;
        MemoryLocation memoryLocation = variableRefExpr.getMemoryLocation();
        if (memoryLocation instanceof StackVarLocation) {
            int stackFrameOffset = ((StackVarLocation) memoryLocation).getStackFrameOffset();
            controlStack.setValue(stackFrameOffset, rValue);
        } else if (memoryLocation instanceof ServiceVarLocation) {
            int staticMemOffset = ((ServiceVarLocation) memoryLocation).getStaticMemAddrOffset();
            runtimeEnv.getStaticMemory().setValue(staticMemOffset, rValue);

        } else if (memoryLocation instanceof ConnectorVarLocation) {
            // Fist the get the BConnector object. In an action invocation first argument is always the connector
            BConnector bConnector = (BConnector) controlStack.getValue(0);
            if (bConnector == null) {
                throw new BallerinaException("connector argument value is null");
            }

            int connectorMemOffset = ((ConnectorVarLocation) memoryLocation).getConnectorMemAddrOffset();
            bConnector.setValue(connectorMemOffset, rValue);
        } else if (memoryLocation instanceof WorkerVarLocation) {
            int stackFrameOffset = ((WorkerVarLocation) memoryLocation).getworkerMemAddrOffset();
            controlStack.setValue(stackFrameOffset, rValue);
        } else if (memoryLocation instanceof StructVarLocation) {
            int structMemOffset = ((StructVarLocation) memoryLocation).getStructMemAddrOffset();
            controlStack.setValue(structMemOffset, rValue);
        } else if (memoryLocation instanceof GlobalVarLocation) {
            int globalMemOffset = ((GlobalVarLocation) memoryLocation).getStaticMemAddrOffset();
            runtimeEnv.getStaticMemory().setValue(globalMemOffset, rValue);
        } else if (memoryLocation instanceof ConstantLocation) {
            // This is invoked only during the package.<init> function
            int constMemOffset = ((ConstantLocation) memoryLocation).getStaticMemAddrOffset();
            runtimeEnv.getStaticMemory().setValue(constMemOffset, rValue);
        }
    }

    /**
     * Initialize a user defined struct type.
     */
    @Override
    public BValue visit(StructInitExpr structInitExpr) {
        StructDef structDef = (StructDef) structInitExpr.getType();
        BValue[] structMemBlock;
        structMemBlock = new BValue[structDef.getStructMemorySize()];

        // Invoke the <init> function
        invokeStructInitFunction(structDef, structMemBlock);

        // iterate through initialized values and re-populate the memory block
        Expression[] argExprs = structInitExpr.getArgExprs();
        for (int i = 0; i < argExprs.length; i++) {
            KeyValueExpr expr = (KeyValueExpr) argExprs[i];
            VariableRefExpr varRefExpr = (VariableRefExpr) expr.getKeyExpr();
            StructVarLocation structVarLoc = (StructVarLocation) (varRefExpr).getVariableDef().getMemoryLocation();
            structMemBlock[structVarLoc.getStructMemAddrOffset()] = expr.getValueExpr().execute(this);
        }

        return new BStruct(structDef, structMemBlock);
    }

    /**
     * Evaluate and return the value of a struct field accessing expression.
     */
    @Override
    public BValue visit(FieldAccessExpr fieldAccessExpr) {
        Expression varRef = fieldAccessExpr.getVarRef();
        BValue value = varRef.execute(this);
        return getFieldExprValue(fieldAccessExpr, value);
    }

    @Override
    public BValue visit(JSONFieldAccessExpr jsonFieldExpr) {
        FieldAccessExpr varRefExpr = (FieldAccessExpr) jsonFieldExpr.getVarRef();
        Expression jsonVarRef = varRefExpr.getVarRef();
        BValue json = jsonVarRef.execute(this);

        return getJSONElementValue((BJSON) json, varRefExpr.getFieldExpr());
    }

    @Override
    public BValue visit(WorkerVarLocation workerVarLocation) {
        int offset = workerVarLocation.getworkerMemAddrOffset();
        return controlStack.getValue(offset);
    }

    /**
     * Assign a value to a field of a struct, represented by a {@link FieldAccessExpr}.
     *
     * @param rValue Value to be assigned
     * @param lExpr  {@link FieldAccessExpr} which represents the field of the struct
     */
    private void assignValueToFieldAccessExpr(BValue rValue, FieldAccessExpr lExpr) {
        Expression lExprVarRef = lExpr.getVarRef();

        if (lExprVarRef instanceof ArrayMapAccessExpr) {
            assignValueToArrayMapAccessExpr(rValue, (ArrayMapAccessExpr) lExprVarRef);
            return;
        }

        BValue value = lExprVarRef.execute(this);
        setFieldValue(rValue, lExpr, value);
    }

    /**
     * Recursively traverse and set the value of the access expression of a field of a struct.
     *
     * @param rValue Value to be set
     * @param currentExpr StructFieldAccessExpr of the current field
     * @param currentVal Value of the expression evaluated so far.
     */
    private void setFieldValue(BValue rValue, FieldAccessExpr currentExpr, BValue currentVal) {
        // currentVal is a unitValue or a array/map. hence get the element value of it.
        BValue unitVal = getUnitValue(currentVal, currentExpr);

        if (unitVal == null) {
            throw new BallerinaException("field '" + currentExpr.getSymbolName() + "' is null");
        }

        if (currentExpr.getRefVarType() == BTypes.typeJSON) {
            setJSONElementValue((BJSON) unitVal, currentExpr.getFieldExpr(), rValue);
            return;
        }

        BStruct currentStructVal = (BStruct) unitVal;
        FieldAccessExpr fieldExpr = (FieldAccessExpr) currentExpr.getFieldExpr();
        int fieldLocation = ((StructVarLocation) getMemoryLocation(fieldExpr)).getStructMemAddrOffset();

        if (fieldExpr.getFieldExpr() == null) {
            setStructFieldValue(rValue, currentStructVal, fieldLocation, fieldExpr);
            return;
        }

        // At this point, field of the field is not null. Means current element,
        // and its field are both complex (struct/map/json) types.
        BValue value = currentStructVal.getValue(fieldLocation);

        setFieldValue(rValue, fieldExpr, value);
    }

    /**
     * Get the memory location for a expression.
     *
     * @param expression Expression to get the memory location
     * @return Memory location of the expression
     */
    private MemoryLocation getMemoryLocation(Expression expression) {
        // If the expression is an arrays-map expression, then get the location of the variable-reference-expression
        // of the arrays-map-access-expression.
        if (expression instanceof ArrayMapAccessExpr) {
            return getMemoryLocation(((ArrayMapAccessExpr) expression).getRExpr());
        }

        // If the expression is a struct-field-access-expression, then get the memory location of the variable
        // referenced by the struct-field-access-expression
        if (expression instanceof FieldAccessExpr) {
            return getMemoryLocation(((FieldAccessExpr) expression).getVarRef());
        }

        // Set the memory location of the variable-reference-expression
        return ((VariableRefExpr) expression).getMemoryLocation();
    }

    /**
     * Set the unit value of the struct field.
     * <br/>
     * i.e: Value represented by a field-access-expression can be one of:
     * <ul>
     * <li>A variable</li>
     * <li>An element of an arrays/map variable.</li>
     * </ul>
     * But the value get after evaluating the field-access-expression (<b>lExprValue</b>) contains the whole
     * variable. This methods set the unit value (either the complete arrays/map or the referenced element of an
     * arrays/map), using the index expression of the 'fieldExpr'.
     *
     * @param rValue         Value to be set
     * @param lExprValue     Value of the field access expression evaluated so far. This is always of struct
     *                       type.
     * @param memoryLocation Location of the field to be set, in the struct 'lExprValue'
     * @param fieldExpr      Field Access Expression of the current field
     */
    private void setStructFieldValue(BValue rValue, BStruct lExprValue, int memoryLocation,
                              FieldAccessExpr fieldExpr) {

        if (!(fieldExpr.getVarRef() instanceof ArrayMapAccessExpr)) {
            // If the lExprValue value is not a struct array/map, then set the value to the struct field
            lExprValue.setValue(memoryLocation, rValue);
            return;
        }

        ArrayMapAccessExpr varRef = (ArrayMapAccessExpr) fieldExpr.getVarRef();
        Expression[] indexExprs = varRef.getIndexExprs();

        // Get the arrays/map value from the mermory location
        BValue arrayMapValue = lExprValue.getValue(memoryLocation);
        if (arrayMapValue == null) {
            throw new BallerinaException("field '" + varRef.getSymbolName() + " is null");
        }

        // Set the value to arrays/map's index location

        if (varRef.getRExpr().getType() == BTypes.typeMap) {
            BValue indexValue = indexExprs[0].execute(this);
            ((BMap) arrayMapValue).put(indexValue, rValue);
        } else {
            BArray arrayVal = (BArray) arrayMapValue;
            if (indexExprs.length > 1) {
                arrayVal = retrieveArray(arrayVal, indexExprs);
            }

            BInteger indexVal = (BInteger) indexExprs[0].execute(this);
            arrayVal.add(indexVal.intValue(), rValue);
        }
    }

    /**
     * Recursively traverse and get the value of the access expression of a field.
     *
     * @param currentExpr FieldAccessExpr of the current field
     * @param currentVal Value of the expression evaluated so far.
     * @return Value of the expression after evaluating the current field.
     */
    private BValue getFieldExprValue(FieldAccessExpr currentExpr, BValue currentVal) {
        FieldAccessExpr fieldExpr = currentExpr.getFieldExpr();
        if (fieldExpr == null) {
            return currentVal;
        }

        if (currentExpr.getRefVarType() == BTypes.typeJSON) {
            return getJSONElementValue((BJSON) currentVal, fieldExpr);
        }

        // currentVal could be a value type or a array/map. Hence get the single element value of it.
        BValue unitVal = getUnitValue(currentVal, currentExpr);

        if (unitVal == null) {
            throw new BallerinaException("field '" + currentExpr.getVarName() + "' is null");
        }

        // if fieldExpr exist means this is a struct.
        BStruct currentStructVal = (BStruct) unitVal;

        int fieldLocation = ((StructVarLocation) getMemoryLocation(fieldExpr)).getStructMemAddrOffset();

        // If this is the last field, return the value from memory location
        FieldAccessExpr nestedFieldExpr = fieldExpr.getFieldExpr();
        if (nestedFieldExpr == null) {
            // Value stored in the struct can be also an array. Hence if its an array access,
            // get the array element value
            return getUnitValue(currentStructVal.getValue(fieldLocation), fieldExpr);
        }

        BValue value = currentStructVal.getValue(fieldLocation);

        // Recursively travel through the struct and get the value
        return getFieldExprValue(fieldExpr, value);
    }

    /**
     * Get the unit value of the current value.
     * <br/>
     * i.e: Value represented by a field-access-expression can be one of:
     * <ul>
     * <li>A variable</li>
     * <li>An element of an array/map variable.</li>
     * </ul>
     * But the value stored in memory (<b>currentVal</b>) contains the entire variable. This methods
     * retrieves the unit value (either the complete arrays/map or the referenced element of an arrays/map),
     * using the index expression of the 'fieldExpr'.
     *
     * @param currentVal Value of the field expression evaluated so far
     * @param currentExpr  Field access expression for the current value
     * @return Unit value of the current value
     */
    private BValue getUnitValue(BValue currentVal, FieldAccessExpr currentExpr) {
        ReferenceExpr currentVarRefExpr = (ReferenceExpr) currentExpr.getVarRef();
        //if (currentVal == null) {
        //    throw new BallerinaException("field '" + generateErrorSymbolName(currentVarRefExpr.getSymbolName())
        //            + "' is null");
        //}


        if (!(currentVal instanceof BArray || currentVal instanceof BMap<?, ?>)) {
            return currentVal;
        }

        // If the lExprValue value is not a array/map, then the unit value is same as the struct
        Expression[] indexExprs;
        if (currentVarRefExpr instanceof ArrayMapAccessExpr) {
            indexExprs = ((ArrayMapAccessExpr) currentVarRefExpr).getIndexExprs();
        } else {
            return currentVal;
        }

        // Evaluate the index expression and get the value
        BValue indexValue;
        BValue unitVal;
        // Get the value from arrays/map's index location
        ArrayMapAccessExpr varRef = (ArrayMapAccessExpr) currentExpr.getVarRef();
        if (varRef.getRExpr().getType() == BTypes.typeMap) {
            indexValue = indexExprs[0].execute(this);
            unitVal = ((BMap) currentVal).get(indexValue);
        } else {
            BArray bArray = (BArray) currentVal;
            for (int i = indexExprs.length - 1; i >= 1; i--) {
                indexValue = indexExprs[i].execute(this);
                bArray = (BArray) bArray.get(((BInteger) indexValue).intValue());
            }
            indexValue = indexExprs[0].execute(this);
            unitVal = bArray.get(((BInteger) indexValue).intValue());
        }

        if (unitVal == null && currentExpr.getFieldExpr() != null) {
            throw new BallerinaException("field '" + currentVarRefExpr.getSymbolName().getName() + "[" +
                    indexValue.stringValue() + "]' is null");
        }

        return unitVal;
    }

    private void invokeConnectorInitFunction(BallerinaConnectorDef connectorDef, BConnector bConnector) {
        // Create the Stack frame
        Function initFunction = connectorDef.getInitFunction();
        BValue[] localVals = new BValue[1];
        localVals[0] = bConnector;

        // Create an arrays in the stack frame to hold return values;
        BValue[] returnVals = new BValue[0];

        // Create a new stack frame with memory locations to hold parameters, local values, temp expression value,
        // return values and function invocation location;
        CallableUnitInfo functionInfo = new CallableUnitInfo(initFunction.getName(), initFunction.getPackagePath(),
                initFunction.getNodeLocation());

        StackFrame stackFrame = new StackFrame(localVals, returnVals, functionInfo);
        controlStack.pushFrame(stackFrame);
        initFunction.getCallableUnitBody().execute(this);
        controlStack.popFrame();
    }

    private void invokeConnectorInitAction(BallerinaConnectorDef connectorDef, BConnector bConnector) {
        Action action = connectorDef.getInitAction();
        if (action == null) {
            return;
        }

        BValue[] localVals = new BValue[1];
        localVals[0] = bConnector;

        BValue[] returnVals = new BValue[0];

        CallableUnitInfo functionInfo = new CallableUnitInfo(action.getName(), action.getPackagePath(),
                action.getNodeLocation());

        StackFrame stackFrame = new StackFrame(localVals, returnVals, functionInfo);
        controlStack.pushFrame(stackFrame);
        AbstractNativeAction nativeAction = (AbstractNativeAction) action;
        nativeAction.execute(bContext);
        controlStack.popFrame();
    }

    private BArray retrieveArray(BArray arrayVal, Expression[] exprs) {
        for (int i = exprs.length - 1; i >= 1; i--) {
            BInteger indexVal = (BInteger) exprs[i].execute(this);

            // TODO: Remove this part if we don't need dynamically create arrays
            // Will have to dynamically populate
//            while (arrayVal.size() <= indexVal.intValue()) {
//                if (i != 1 || rValue instanceof BArray) {
//                    BArray newBArray = new BArray<>(BArray.class);
//                    arrayVal.add(arrayVal.size(), newBArray);
//                } else {
//                    BArray bArray = new BArray<>(rValue.getClass());
//                    arrayVal.add(arrayVal.size(), bArray);
//                }
//            }

            arrayVal = (BArray) arrayVal.get(indexVal.intValue());
        }

        return arrayVal;
    }
    
    /**
     * Invoke the init function of the struct. This will populate the default values for struct fields.
     * 
     * @param structDef Struct definition
     * @param structMemBlock Memory block to be assigned for the new struct instance
     */
    private void invokeStructInitFunction(StructDef structDef, BValue[] structMemBlock) {
        Function initFunction = structDef.getInitFunction();
        CallableUnitInfo functionInfo = new CallableUnitInfo(initFunction.getName(), initFunction.getPackagePath(),
            initFunction.getNodeLocation());
        StackFrame stackFrame = new StackFrame(structMemBlock, null, functionInfo);
        controlStack.pushFrame(stackFrame);
        initFunction.getCallableUnitBody().execute(this);
        controlStack.popFrame();
    }

    /**
     * Get the value of element from a given json object.
     *
     * @param json JSON to get the value
     * @param fieldExpr Field expression represent the element of the json to be extracted
     * @return value of the element represented by the field expression
     */
    private BValue getJSONElementValue(BJSON json, FieldAccessExpr fieldExpr) {
        if (fieldExpr == null) {
            return json;
        }

        BJSON jsonElement;
        BValue elementIndex = fieldExpr.getVarRef().execute(this);
        if (json == null) {
            throw new BallerinaException("cannot get '" + elementIndex.stringValue() + "' from null");
        }

        if (elementIndex.getType() == BTypes.typeInt) {
            jsonElement = JSONUtils.getArrayElement(json, ((BInteger) elementIndex).intValue());
        } else {
            jsonElement = JSONUtils.getElement(json, elementIndex.stringValue());
        }
        return getJSONElementValue(jsonElement, fieldExpr.getFieldExpr());
    }

    /**
     * Recursively traverse and set the value of the access expression of a field of a json.
     *
     * @param json JSON to set the value
     * @param fieldExpr Expression represents the field
     * @param rValue Value to be set
     */
    private void setJSONElementValue(BJSON json, FieldAccessExpr fieldExpr, BValue rValue) {
        BValue elementIndex = fieldExpr.getVarRef().execute(this);
        if (json == null) {
            throw new BallerinaException("cannot set '" + elementIndex.stringValue() + "' of null");
        }

        FieldAccessExpr childField = fieldExpr.getFieldExpr();
        BJSON jsonElement;

        if (childField == null) {
            if (elementIndex.getType() == BTypes.typeInt) {
                JSONUtils.setArrayElement(json, ((BInteger) elementIndex).intValue(), (BJSON) rValue);
            } else {
                JSONUtils.setElement(json, elementIndex.stringValue(), (BJSON) rValue);
            }
            return;
        }

        if (elementIndex.getType() == BTypes.typeInt) {
            jsonElement = JSONUtils.getArrayElement(json, ((BInteger) elementIndex).intValue());
        } else {
            jsonElement = JSONUtils.getElement(json, elementIndex.stringValue());
        }
        setJSONElementValue(jsonElement, childField, rValue);
    }

    private void handleError(TryCatchStmt.CatchBlock catchBlock, StackFrame tryCatchScope) {
        while (bContext.getControlStack().getCurrentFrame() != tryCatchScope) {
            if (controlStack.getStack().size() > 0) {
                controlStack.popFrame();
            } else {
                // Something wrong. This shouldn't execute.
                throw new BallerinaException("fatal : unexpected error occurred. No stack frame found.");
            }
        }
        // Assign Exception value.
        MemoryLocation memoryLocation = catchBlock.getParameterDef().getMemoryLocation();
        if (memoryLocation instanceof StackVarLocation) {
            int stackFrameOffset = ((StackVarLocation) memoryLocation).getStackFrameOffset();
            controlStack.setValue(stackFrameOffset, thrownError);
        }
        thrownError = null;
        isErrorThrown = false;
        // Invoke Catch Block.
        catchBlock.getCatchBlockStmt().execute(this);
    }
}<|MERGE_RESOLUTION|>--- conflicted
+++ resolved
@@ -146,11 +146,7 @@
     public void visit(BlockStmt blockStmt) {
         Statement[] stmts = blockStmt.getStatements();
         for (Statement stmt : stmts) {
-<<<<<<< HEAD
-            if (!inFinalBlock && (returnedOrReplied || isErrorThrown) || isBreakCalled) {
-=======
-            if (returnedOrReplied || isBreakCalled || isAbortCalled) {
->>>>>>> 709097b2
+            if (!inFinalBlock && (returnedOrReplied || isErrorThrown) || isBreakCalled || isAbortCalled) {
                 break;
             }
             stmt.execute(this);
@@ -244,7 +240,7 @@
         while (condition.booleanValue()) {
             // Interpret the statements in the while body.
             whileStmt.getBody().execute(this);
-            if (!inFinalBlock && (returnedOrReplied  || isErrorThrown) || isBreakCalled) {
+            if (!inFinalBlock && (returnedOrReplied || isErrorThrown) || isBreakCalled || isAbortCalled) {
                 break;
             }
             // Now evaluate the condition again to decide whether to continue the loop or not.
