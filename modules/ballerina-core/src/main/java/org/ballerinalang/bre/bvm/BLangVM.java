/*
 *  Copyright (c) 2017, WSO2 Inc. (http://www.wso2.org) All Rights Reserved.
 *
 *  WSO2 Inc. licenses this file to you under the Apache License,
 *  Version 2.0 (the "License"); you may not use this file except
 *  in compliance with the License.
 *  You may obtain a copy of the License at
 *
 *    http://www.apache.org/licenses/LICENSE-2.0
 *
 *  Unless required by applicable law or agreed to in writing,
 *  software distributed under the License is distributed on an
 *  "AS IS" BASIS, WITHOUT WARRANTIES OR CONDITIONS OF ANY
 *  KIND, either express or implied.  See the License for the
 *  specific language governing permissions and limitations
 *  under the License.
 */
package org.ballerinalang.bre.bvm;

import org.apache.commons.lang3.StringEscapeUtils;
import org.ballerinalang.bre.BallerinaTransactionManager;
import org.ballerinalang.bre.Context;
import org.ballerinalang.connector.api.AbstractNativeAction;
import org.ballerinalang.connector.api.ConnectorFuture;
import org.ballerinalang.connector.impl.BClientConnectorFutureListener;
import org.ballerinalang.connector.impl.BServerConnectorFuture;
import org.ballerinalang.model.types.BArrayType;
import org.ballerinalang.model.types.BConnectorType;
import org.ballerinalang.model.types.BEnumType;
import org.ballerinalang.model.types.BFunctionType;
import org.ballerinalang.model.types.BJSONType;
import org.ballerinalang.model.types.BStructType;
import org.ballerinalang.model.types.BType;
import org.ballerinalang.model.types.BTypes;
import org.ballerinalang.model.types.TypeConstants;
import org.ballerinalang.model.types.TypeTags;
import org.ballerinalang.model.util.Flags;
import org.ballerinalang.model.util.JSONUtils;
import org.ballerinalang.model.util.JsonNode;
import org.ballerinalang.model.util.StringUtils;
import org.ballerinalang.model.util.XMLUtils;
import org.ballerinalang.model.values.BBlob;
import org.ballerinalang.model.values.BBlobArray;
import org.ballerinalang.model.values.BBoolean;
import org.ballerinalang.model.values.BBooleanArray;
import org.ballerinalang.model.values.BCollection;
import org.ballerinalang.model.values.BConnector;
import org.ballerinalang.model.values.BDataTable;
import org.ballerinalang.model.values.BFloat;
import org.ballerinalang.model.values.BFloatArray;
import org.ballerinalang.model.values.BFunctionPointer;
import org.ballerinalang.model.values.BIntArray;
import org.ballerinalang.model.values.BIntRange;
import org.ballerinalang.model.values.BInteger;
import org.ballerinalang.model.values.BIterator;
import org.ballerinalang.model.values.BJSON;
import org.ballerinalang.model.values.BMap;
import org.ballerinalang.model.values.BNewArray;
import org.ballerinalang.model.values.BRefType;
import org.ballerinalang.model.values.BRefValueArray;
import org.ballerinalang.model.values.BString;
import org.ballerinalang.model.values.BStringArray;
import org.ballerinalang.model.values.BStruct;
import org.ballerinalang.model.values.BTypeValue;
import org.ballerinalang.model.values.BValue;
import org.ballerinalang.model.values.BXML;
import org.ballerinalang.model.values.BXMLAttributes;
import org.ballerinalang.model.values.BXMLQName;
import org.ballerinalang.model.values.StructureType;
import org.ballerinalang.natives.AbstractNativeFunction;
import org.ballerinalang.runtime.threadpool.ThreadPoolFactory;
import org.ballerinalang.util.TransactionStatus;
import org.ballerinalang.util.codegen.ActionInfo;
import org.ballerinalang.util.codegen.CallableUnitInfo;
import org.ballerinalang.util.codegen.ConnectorInfo;
import org.ballerinalang.util.codegen.ErrorTableEntry;
import org.ballerinalang.util.codegen.ForkjoinInfo;
import org.ballerinalang.util.codegen.FunctionInfo;
import org.ballerinalang.util.codegen.Instruction;
import org.ballerinalang.util.codegen.Instruction.InstructionACALL;
import org.ballerinalang.util.codegen.Instruction.InstructionCALL;
import org.ballerinalang.util.codegen.Instruction.InstructionFORKJOIN;
import org.ballerinalang.util.codegen.Instruction.InstructionIteratorNext;
import org.ballerinalang.util.codegen.Instruction.InstructionTCALL;
import org.ballerinalang.util.codegen.Instruction.InstructionWRKSendReceive;
import org.ballerinalang.util.codegen.InstructionCodes;
import org.ballerinalang.util.codegen.LineNumberInfo;
import org.ballerinalang.util.codegen.PackageInfo;
import org.ballerinalang.util.codegen.ProgramFile;
import org.ballerinalang.util.codegen.StructFieldInfo;
import org.ballerinalang.util.codegen.StructInfo;
import org.ballerinalang.util.codegen.WorkerDataChannelInfo;
import org.ballerinalang.util.codegen.WorkerInfo;
import org.ballerinalang.util.codegen.attributes.AttributeInfo;
import org.ballerinalang.util.codegen.attributes.AttributeInfoPool;
import org.ballerinalang.util.codegen.attributes.CodeAttributeInfo;
import org.ballerinalang.util.codegen.attributes.DefaultValueAttributeInfo;
import org.ballerinalang.util.codegen.cpentries.ConstantPoolEntry;
import org.ballerinalang.util.codegen.cpentries.FloatCPEntry;
import org.ballerinalang.util.codegen.cpentries.FunctionCallCPEntry;
import org.ballerinalang.util.codegen.cpentries.FunctionRefCPEntry;
import org.ballerinalang.util.codegen.cpentries.IntegerCPEntry;
import org.ballerinalang.util.codegen.cpentries.StringCPEntry;
import org.ballerinalang.util.codegen.cpentries.StructureRefCPEntry;
import org.ballerinalang.util.codegen.cpentries.TypeRefCPEntry;
import org.ballerinalang.util.debugger.DebugCommand;
import org.ballerinalang.util.debugger.DebugContext;
import org.ballerinalang.util.debugger.Debugger;
import org.ballerinalang.util.debugger.DebuggerUtil;
import org.ballerinalang.util.exceptions.BLangExceptionHelper;
import org.ballerinalang.util.exceptions.BLangNullReferenceException;
import org.ballerinalang.util.exceptions.BallerinaException;
import org.ballerinalang.util.exceptions.RuntimeErrors;
import org.slf4j.Logger;
import org.slf4j.LoggerFactory;
import org.wso2.ballerinalang.util.Lists;

import java.io.PrintStream;
import java.util.ArrayList;
import java.util.Arrays;
import java.util.HashMap;
import java.util.LinkedHashSet;
import java.util.List;
import java.util.Map;
import java.util.Queue;
import java.util.Set;
import java.util.StringJoiner;
import java.util.concurrent.ConcurrentLinkedQueue;
import java.util.concurrent.ExecutorService;
import java.util.concurrent.Semaphore;
import java.util.concurrent.TimeUnit;

import static org.ballerinalang.util.BLangConstants.STRING_NULL_VALUE;

/**
 * This class executes Ballerina instruction codes.
 *
 * @since 0.88
 */
public class BLangVM {

    private static final String JOIN_TYPE_SOME = "some";
    private static final Logger logger = LoggerFactory.getLogger(BLangVM.class);
    private Context context;
    private ControlStack controlStack;
    private ProgramFile programFile;
    private ConstantPoolEntry[] constPool;
    // Instruction pointer;
    private int ip = 0;
    private Instruction[] code;

    private StructureType globalMemBlock;

    public BLangVM(ProgramFile programFile) {
        this.programFile = programFile;
        this.globalMemBlock = programFile.getGlobalMemoryBlock();
    }

    private void traceCode(PackageInfo packageInfo) {
        PrintStream printStream = System.out;
        for (int i = 0; i < code.length; i++) {
            printStream.println(i + ": " + code[i].toString());
        }
    }

    public void run(Context ctx) {
        StackFrame currentFrame = ctx.getControlStack().getCurrentFrame();
        this.constPool = currentFrame.packageInfo.getConstPoolEntries();
        this.code = currentFrame.packageInfo.getInstructions();

        this.context = ctx;
        this.controlStack = context.getControlStack();
        this.ip = context.getStartIP();

        if (context.getError() != null) {
            handleError();
        } else if (isWaitingOnNonBlockingAction()) {
            // // TODO : Temporary to solution make non-blocking working.
            BType[] retTypes = context.nonBlockingContext.actionInfo.getRetParamTypes();
            StackFrame calleeSF = controlStack.popFrame();
            this.constPool = controlStack.currentFrame.packageInfo.getConstPoolEntries();
            this.code = controlStack.currentFrame.packageInfo.getInstructions();
            handleReturnFromNativeCallableUnit(controlStack.currentFrame, context.nonBlockingContext.retRegs,
                    calleeSF.returnValues, retTypes);
            context.nonBlockingContext = null;
        }

        try {
            exec();
        } catch (Throwable e) {
            String message;
            if (e.getMessage() == null) {
                message = "unknown error occurred";
            } else {
                message = e.getMessage();
            }
            context.setError(BLangVMErrors.createError(context, ip, message));
            handleError();
        } finally {
            Debugger debugger = programFile.getDebugger();
            if (debugger.isDebugEnabled() && debugger.isClientSessionActive() && context.getDebugContext().isAtive()) {
                context.getDebugContext().setActive(false);
                debugger.releaseDebugSessionLock();
            }
            if (!isWaitingOnNonBlockingAction() || context.getError() != null) {
                // end of the active worker from the VM. ( graceful or forced exit on unhandled error. )
                // Doesn't count non-blocking action invocation.
                ctx.endTrackWorker();
            }
        }
    }

    public void execWorker(Context context, int startIP) {
        context.setStartIP(startIP);
        Debugger debugger = programFile.getDebugger();
        if (debugger.isDebugEnabled() && debugger.isClientSessionActive()) {
            DebuggerUtil.initDebugContext(context, debugger);
        }
        run(context);
    }

    /**
     * Act as a virtual CPU.
     */
    private void exec() {
        int i;
        int j;
        int cpIndex; // Index of the constant pool
        FunctionCallCPEntry funcCallCPEntry;
        FunctionRefCPEntry funcRefCPEntry;
        TypeRefCPEntry typeRefCPEntry;
        FunctionInfo functionInfo;
        InstructionCALL callIns;

        boolean debugEnabled = programFile.getDebugger().isDebugEnabled();

        StackFrame currentSF, callersSF;
        int callersRetRegIndex;

        while (ip >= 0 && ip < code.length && controlStack.currentFrame != null) {

            if (debugEnabled) {
                debug();
            }
            Instruction instruction = code[ip];
            int opcode = instruction.getOpcode();
            int[] operands = instruction.getOperands();
            ip++;
            StackFrame sf = controlStack.currentFrame;

            switch (opcode) {
                case InstructionCodes.ICONST:
                    cpIndex = operands[0];
                    i = operands[1];
                    sf.longRegs[i] = ((IntegerCPEntry) constPool[cpIndex]).getValue();
                    break;
                case InstructionCodes.FCONST:
                    cpIndex = operands[0];
                    i = operands[1];
                    sf.doubleRegs[i] = ((FloatCPEntry) constPool[cpIndex]).getValue();
                    break;
                case InstructionCodes.SCONST:
                    cpIndex = operands[0];
                    i = operands[1];
                    sf.stringRegs[i] = ((StringCPEntry) constPool[cpIndex]).getValue();
                    break;
                case InstructionCodes.ICONST_0:
                    i = operands[0];
                    sf.longRegs[i] = 0;
                    break;
                case InstructionCodes.ICONST_1:
                    i = operands[0];
                    sf.longRegs[i] = 1;
                    break;
                case InstructionCodes.ICONST_2:
                    i = operands[0];
                    sf.longRegs[i] = 2;
                    break;
                case InstructionCodes.ICONST_3:
                    i = operands[0];
                    sf.longRegs[i] = 3;
                    break;
                case InstructionCodes.ICONST_4:
                    i = operands[0];
                    sf.longRegs[i] = 4;
                    break;
                case InstructionCodes.ICONST_5:
                    i = operands[0];
                    sf.longRegs[i] = 5;
                    break;
                case InstructionCodes.FCONST_0:
                    i = operands[0];
                    sf.doubleRegs[i] = 0;
                    break;
                case InstructionCodes.FCONST_1:
                    i = operands[0];
                    sf.doubleRegs[i] = 1;
                    break;
                case InstructionCodes.FCONST_2:
                    i = operands[0];
                    sf.doubleRegs[i] = 2;
                    break;
                case InstructionCodes.FCONST_3:
                    i = operands[0];
                    sf.doubleRegs[i] = 3;
                    break;
                case InstructionCodes.FCONST_4:
                    i = operands[0];
                    sf.doubleRegs[i] = 4;
                    break;
                case InstructionCodes.FCONST_5:
                    i = operands[0];
                    sf.doubleRegs[i] = 5;
                    break;
                case InstructionCodes.BCONST_0:
                    i = operands[0];
                    sf.intRegs[i] = 0;
                    break;
                case InstructionCodes.BCONST_1:
                    i = operands[0];
                    sf.intRegs[i] = 1;
                    break;
                case InstructionCodes.RCONST_NULL:
                    i = operands[0];
                    sf.refRegs[i] = null;
                    break;

                case InstructionCodes.IMOVE:
                case InstructionCodes.FMOVE:
                case InstructionCodes.SMOVE:
                case InstructionCodes.BMOVE:
                case InstructionCodes.LMOVE:
                case InstructionCodes.RMOVE:
                case InstructionCodes.IALOAD:
                case InstructionCodes.FALOAD:
                case InstructionCodes.SALOAD:
                case InstructionCodes.BALOAD:
                case InstructionCodes.LALOAD:
                case InstructionCodes.RALOAD:
                case InstructionCodes.JSONALOAD:
                case InstructionCodes.IGLOAD:
                case InstructionCodes.FGLOAD:
                case InstructionCodes.SGLOAD:
                case InstructionCodes.BGLOAD:
                case InstructionCodes.LGLOAD:
                case InstructionCodes.RGLOAD:
                case InstructionCodes.IFIELDLOAD:
                case InstructionCodes.FFIELDLOAD:
                case InstructionCodes.SFIELDLOAD:
                case InstructionCodes.BFIELDLOAD:
                case InstructionCodes.LFIELDLOAD:
                case InstructionCodes.RFIELDLOAD:
                case InstructionCodes.MAPLOAD:
                case InstructionCodes.JSONLOAD:
                case InstructionCodes.ENUMERATORLOAD:
                    execLoadOpcodes(sf, opcode, operands);
                    break;

                case InstructionCodes.ISTORE:
                case InstructionCodes.FSTORE:
                case InstructionCodes.SSTORE:
                case InstructionCodes.BSTORE:
                case InstructionCodes.LSTORE:
                case InstructionCodes.RSTORE:
                case InstructionCodes.IASTORE:
                case InstructionCodes.FASTORE:
                case InstructionCodes.SASTORE:
                case InstructionCodes.BASTORE:
                case InstructionCodes.LASTORE:
                case InstructionCodes.RASTORE:
                case InstructionCodes.JSONASTORE:
                case InstructionCodes.IGSTORE:
                case InstructionCodes.FGSTORE:
                case InstructionCodes.SGSTORE:
                case InstructionCodes.BGSTORE:
                case InstructionCodes.LGSTORE:
                case InstructionCodes.RGSTORE:
                case InstructionCodes.IFIELDSTORE:
                case InstructionCodes.FFIELDSTORE:
                case InstructionCodes.SFIELDSTORE:
                case InstructionCodes.BFIELDSTORE:
                case InstructionCodes.LFIELDSTORE:
                case InstructionCodes.RFIELDSTORE:
                case InstructionCodes.MAPSTORE:
                case InstructionCodes.JSONSTORE:
                    execStoreOpcodes(sf, opcode, operands);
                    break;

                case InstructionCodes.IADD:
                case InstructionCodes.FADD:
                case InstructionCodes.SADD:
                case InstructionCodes.XMLADD:
                case InstructionCodes.ISUB:
                case InstructionCodes.FSUB:
                case InstructionCodes.IMUL:
                case InstructionCodes.FMUL:
                case InstructionCodes.IDIV:
                case InstructionCodes.FDIV:
                case InstructionCodes.IMOD:
                case InstructionCodes.FMOD:
                case InstructionCodes.INEG:
                case InstructionCodes.FNEG:
                case InstructionCodes.BNOT:
                case InstructionCodes.IEQ:
                case InstructionCodes.FEQ:
                case InstructionCodes.SEQ:
                case InstructionCodes.BEQ:
                case InstructionCodes.REQ:
                case InstructionCodes.TEQ:
                case InstructionCodes.INE:
                case InstructionCodes.FNE:
                case InstructionCodes.SNE:
                case InstructionCodes.BNE:
                case InstructionCodes.RNE:
                case InstructionCodes.TNE:
                    execBinaryOpCodes(sf, opcode, operands);
                    break;

                case InstructionCodes.LENGTHOF:
                    calculateLength(operands, sf);
                    break;
                case InstructionCodes.TYPELOAD:
                    cpIndex = operands[0];
                    j = operands[1];
                    TypeRefCPEntry typeEntry = (TypeRefCPEntry) constPool[cpIndex];
                    sf.refRegs[j] = new BTypeValue(typeEntry.getType());
                    break;
                case InstructionCodes.TYPEOF:
                    i = operands[0];
                    j = operands[1];
                    if (sf.refRegs[i] == null) {
                        handleNullRefError();
                        break;
                    }
                    sf.refRegs[j] = new BTypeValue(sf.refRegs[i].getType());
                    break;

                case InstructionCodes.IGT:
                case InstructionCodes.FGT:
                case InstructionCodes.IGE:
                case InstructionCodes.FGE:
                case InstructionCodes.ILT:
                case InstructionCodes.FLT:
                case InstructionCodes.ILE:
                case InstructionCodes.FLE:
                case InstructionCodes.REQ_NULL:
                case InstructionCodes.RNE_NULL:
                case InstructionCodes.BR_TRUE:
                case InstructionCodes.BR_FALSE:
                case InstructionCodes.GOTO:
                case InstructionCodes.HALT:
                case InstructionCodes.SEQ_NULL:
                case InstructionCodes.SNE_NULL:
                    execCmpAndBranchOpcodes(sf, opcode, operands);
                    break;

                case InstructionCodes.TR_RETRY:
                    i = operands[0];
                    j = operands[1];
                    retryTransaction(i, j);
                    break;
                case InstructionCodes.CALL:
                    callIns = (InstructionCALL) instruction;
                    invokeCallableUnit(callIns.functionInfo, callIns.argRegs, callIns.retRegs);
                    break;
                case InstructionCodes.NCALL:
                    callIns = (InstructionCALL) instruction;
                    invokeNativeFunction(callIns.functionInfo, callIns.argRegs, callIns.retRegs);
                    break;
                case InstructionCodes.ACALL:
                    InstructionACALL acallIns = (InstructionACALL) instruction;
                    invokeAction(acallIns.actionName, acallIns.argRegs, acallIns.retRegs);
                    break;
                case InstructionCodes.TCALL:
                    InstructionTCALL tcallIns = (InstructionTCALL) instruction;
                    invokeCallableUnit(tcallIns.transformerInfo, tcallIns.argRegs, tcallIns.retRegs);
                    break;
                case InstructionCodes.TR_BEGIN:
                    i = operands[0];
                    j = operands[1];
                    beginTransaction(i, j);
                    break;
                case InstructionCodes.TR_END:
                    i = operands[0];
                    endTransaction(i);
                    break;
                case InstructionCodes.WRKSEND:
                    InstructionWRKSendReceive wrkSendIns = (InstructionWRKSendReceive) instruction;
                    handleWorkerSend(wrkSendIns.dataChannelInfo, wrkSendIns.types, wrkSendIns.regs);
                    break;
                case InstructionCodes.WRKRECEIVE:
                    InstructionWRKSendReceive wrkReceiveIns = (InstructionWRKSendReceive) instruction;
                    handleWorkerReceive(wrkReceiveIns.dataChannelInfo, wrkReceiveIns.types, wrkReceiveIns.regs);
                    break;
                case InstructionCodes.FORKJOIN:
                    InstructionFORKJOIN forkJoinIns = (InstructionFORKJOIN) instruction;
                    invokeForkJoin(forkJoinIns);
                    break;
                case InstructionCodes.WRKSTART:
                    startWorkers();
                    break;
                case InstructionCodes.WRKRETURN:
                    handleWorkerReturn();
                    break;
                case InstructionCodes.THROW:
                    i = operands[0];
                    if (i >= 0) {
                        BStruct error = (BStruct) sf.refRegs[i];
                        if (error == null) {
                            handleNullRefError();
                            break;
                        }

                        BLangVMErrors.setStackTrace(context, ip, error);
                        context.setError(error);
                    }
                    handleError();
                    break;
                case InstructionCodes.ERRSTORE:
                    i = operands[0];
                    sf.refRegs[i] = context.getError();
                    // clear error.
                    context.setError(null);
                    break;
                case InstructionCodes.FPCALL:
                    i = operands[0];
                    if (sf.refRegs[i] == null) {
                        handleNullRefError();
                        break;
                    }
                    cpIndex = operands[1];
                    funcCallCPEntry = (FunctionCallCPEntry) constPool[cpIndex];
                    funcRefCPEntry = ((BFunctionPointer) sf.refRegs[i]).value();
                    functionInfo = funcRefCPEntry.getFunctionInfo();
                    if (functionInfo.isNative()) {
                        invokeNativeFunction(functionInfo, funcCallCPEntry.getArgRegs(), funcCallCPEntry.getRetRegs());
                    } else {
                        invokeCallableUnit(functionInfo, funcCallCPEntry.getArgRegs(), funcCallCPEntry.getRetRegs());
                    }
                    break;
                case InstructionCodes.FPLOAD:
                    i = operands[0];
                    j = operands[1];
                    funcRefCPEntry = (FunctionRefCPEntry) constPool[i];
                    sf.refRegs[j] = new BFunctionPointer(funcRefCPEntry);
                    break;

                case InstructionCodes.I2ANY:
                case InstructionCodes.F2ANY:
                case InstructionCodes.S2ANY:
                case InstructionCodes.B2ANY:
                case InstructionCodes.L2ANY:
                case InstructionCodes.ANY2I:
                case InstructionCodes.ANY2F:
                case InstructionCodes.ANY2S:
                case InstructionCodes.ANY2B:
                case InstructionCodes.ANY2L:
                case InstructionCodes.ANY2JSON:
                case InstructionCodes.ANY2XML:
                case InstructionCodes.ANY2MAP:
                case InstructionCodes.ANY2TYPE:
                case InstructionCodes.ANY2E:
                case InstructionCodes.ANY2T:
                case InstructionCodes.ANY2C:
                case InstructionCodes.NULL2JSON:
                case InstructionCodes.CHECKCAST:
                case InstructionCodes.B2JSON:
                case InstructionCodes.JSON2I:
                case InstructionCodes.JSON2F:
                case InstructionCodes.JSON2S:
                case InstructionCodes.JSON2B:
                case InstructionCodes.NULL2S:
                    execTypeCastOpcodes(sf, opcode, operands);
                    break;

                case InstructionCodes.I2F:
                case InstructionCodes.I2S:
                case InstructionCodes.I2B:
                case InstructionCodes.I2JSON:
                case InstructionCodes.F2I:
                case InstructionCodes.F2S:
                case InstructionCodes.F2B:
                case InstructionCodes.F2JSON:
                case InstructionCodes.S2I:
                case InstructionCodes.S2F:
                case InstructionCodes.S2B:
                case InstructionCodes.S2JSON:
                case InstructionCodes.B2I:
                case InstructionCodes.B2F:
                case InstructionCodes.B2S:
                case InstructionCodes.DT2XML:
                case InstructionCodes.DT2JSON:
                case InstructionCodes.T2MAP:
                case InstructionCodes.T2JSON:
                case InstructionCodes.MAP2T:
                case InstructionCodes.JSON2T:
                case InstructionCodes.XMLATTRS2MAP:
                case InstructionCodes.S2XML:
                case InstructionCodes.S2JSONX:
                case InstructionCodes.XML2S:
                    execTypeConversionOpcodes(sf, opcode, operands);
                    break;

                case InstructionCodes.INEWARRAY:
                    i = operands[0];
                    sf.refRegs[i] = new BIntArray();
                    break;
                case InstructionCodes.ARRAYLEN:
                    i = operands[0];
                    j = operands[1];

                    BValue value = sf.refRegs[i];

                    if (value == null) {
                        handleNullRefError();
                        break;
                    }

                    if (value.getType().getTag() == TypeTags.JSON_TAG) {
                        sf.longRegs[j] = ((BJSON) value).value().size();
                        break;
                    }

                    sf.longRegs[j] = ((BNewArray) value).size();
                    break;
                case InstructionCodes.FNEWARRAY:
                    i = operands[0];
                    sf.refRegs[i] = new BFloatArray();
                    break;
                case InstructionCodes.SNEWARRAY:
                    i = operands[0];
                    sf.refRegs[i] = new BStringArray();
                    break;
                case InstructionCodes.BNEWARRAY:
                    i = operands[0];
                    sf.refRegs[i] = new BBooleanArray();
                    break;
                case InstructionCodes.LNEWARRAY:
                    i = operands[0];
                    sf.refRegs[i] = new BBlobArray();
                    break;
                case InstructionCodes.RNEWARRAY:
                    i = operands[0];
                    cpIndex = operands[1];
                    typeRefCPEntry = (TypeRefCPEntry) constPool[cpIndex];
                    sf.refRegs[i] = new BRefValueArray(typeRefCPEntry.getType());
                    break;
                case InstructionCodes.JSONNEWARRAY:
                    i = operands[0];
                    j = operands[1];
                    // This is a temporary solution to create n-valued JSON array
                    StringJoiner stringJoiner = new StringJoiner(",", "[", "]");
                    for (int index = 0; index < sf.longRegs[j]; index++) {
                        stringJoiner.add(null);
                    }
                    sf.refRegs[i] = new BJSON(stringJoiner.toString());
                    break;

                case InstructionCodes.NEWSTRUCT:
                    createNewStruct(operands, sf);
                    break;
                case InstructionCodes.NEWCONNECTOR:
                    createNewConnector(operands, sf);
                    break;
                case InstructionCodes.NEWMAP:
                    i = operands[0];
                    sf.refRegs[i] = new BMap<String, BRefType>();
                    break;
                case InstructionCodes.NEWJSON:
                    i = operands[0];
                    cpIndex = operands[1];
                    typeRefCPEntry = (TypeRefCPEntry) constPool[cpIndex];
                    sf.refRegs[i] = new BJSON("{}", typeRefCPEntry.getType());
                    break;
                case InstructionCodes.NEWDATATABLE:
                    i = operands[0];
                    sf.refRegs[i] = new BDataTable(null);
                    break;
                case InstructionCodes.NEW_INT_RANGE:
                    createNewIntRange(operands, sf);
                    break;
                case InstructionCodes.IRET:
                    i = operands[0];
                    j = operands[1];
                    currentSF = controlStack.currentFrame;
                    callersSF = controlStack.currentFrame.prevStackFrame;
                    callersRetRegIndex = currentSF.retRegIndexes[i];
                    callersSF.longRegs[callersRetRegIndex] = currentSF.longRegs[j];
                    break;
                case InstructionCodes.FRET:
                    i = operands[0];
                    j = operands[1];
                    currentSF = controlStack.currentFrame;
                    callersSF = controlStack.currentFrame.prevStackFrame;
                    callersRetRegIndex = currentSF.retRegIndexes[i];
                    callersSF.doubleRegs[callersRetRegIndex] = currentSF.doubleRegs[j];
                    break;
                case InstructionCodes.SRET:
                    i = operands[0];
                    j = operands[1];
                    currentSF = controlStack.currentFrame;
                    callersSF = controlStack.currentFrame.prevStackFrame;
                    callersRetRegIndex = currentSF.retRegIndexes[i];
                    callersSF.stringRegs[callersRetRegIndex] = currentSF.stringRegs[j];
                    break;
                case InstructionCodes.BRET:
                    i = operands[0];
                    j = operands[1];
                    currentSF = controlStack.currentFrame;
                    callersSF = controlStack.currentFrame.prevStackFrame;
                    callersRetRegIndex = currentSF.retRegIndexes[i];
                    callersSF.intRegs[callersRetRegIndex] = currentSF.intRegs[j];
                    break;
                case InstructionCodes.LRET:
                    i = operands[0];
                    j = operands[1];
                    currentSF = controlStack.currentFrame;
                    callersSF = controlStack.currentFrame.prevStackFrame;
                    callersRetRegIndex = currentSF.retRegIndexes[i];
                    callersSF.byteRegs[callersRetRegIndex] = currentSF.byteRegs[j];
                    break;
                case InstructionCodes.RRET:
                    i = operands[0];
                    j = operands[1];
                    currentSF = controlStack.currentFrame;
                    callersSF = controlStack.currentFrame.prevStackFrame;
                    callersRetRegIndex = currentSF.retRegIndexes[i];
                    callersSF.refRegs[callersRetRegIndex] = currentSF.refRegs[j];
                    break;
                case InstructionCodes.RET:
                    handleReturn();
                    break;
                case InstructionCodes.XMLATTRSTORE:
                case InstructionCodes.XMLATTRLOAD:
                case InstructionCodes.XML2XMLATTRS:
                case InstructionCodes.S2QNAME:
                case InstructionCodes.NEWQNAME:
                case InstructionCodes.NEWXMLELEMENT:
                case InstructionCodes.NEWXMLCOMMENT:
                case InstructionCodes.NEWXMLTEXT:
                case InstructionCodes.NEWXMLPI:
                case InstructionCodes.XMLSTORE:
                case InstructionCodes.XMLLOAD:
                    execXMLOpcodes(sf, opcode, operands);
                    break;
                case InstructionCodes.ITR_NEW:
                case InstructionCodes.ITR_NEXT:
                case InstructionCodes.ITR_HAS_NEXT:
                    execIteratorOperation(sf, instruction);
                    break;
                default:
                    throw new UnsupportedOperationException();
            }
        }
    }

    private void execCmpAndBranchOpcodes(StackFrame sf, int opcode, int[] operands) {
        int i;
        int j;
        int k;
        switch (opcode) {
            case InstructionCodes.IGT:
                i = operands[0];
                j = operands[1];
                k = operands[2];
                sf.intRegs[k] = sf.longRegs[i] > sf.longRegs[j] ? 1 : 0;
                break;
            case InstructionCodes.FGT:
                i = operands[0];
                j = operands[1];
                k = operands[2];
                sf.intRegs[k] = sf.doubleRegs[i] > sf.doubleRegs[j] ? 1 : 0;
                break;

            case InstructionCodes.IGE:
                i = operands[0];
                j = operands[1];
                k = operands[2];
                sf.intRegs[k] = sf.longRegs[i] >= sf.longRegs[j] ? 1 : 0;
                break;
            case InstructionCodes.FGE:
                i = operands[0];
                j = operands[1];
                k = operands[2];
                sf.intRegs[k] = sf.doubleRegs[i] >= sf.doubleRegs[j] ? 1 : 0;
                break;

            case InstructionCodes.ILT:
                i = operands[0];
                j = operands[1];
                k = operands[2];
                sf.intRegs[k] = sf.longRegs[i] < sf.longRegs[j] ? 1 : 0;
                break;
            case InstructionCodes.FLT:
                i = operands[0];
                j = operands[1];
                k = operands[2];
                sf.intRegs[k] = sf.doubleRegs[i] < sf.doubleRegs[j] ? 1 : 0;
                break;

            case InstructionCodes.ILE:
                i = operands[0];
                j = operands[1];
                k = operands[2];
                sf.intRegs[k] = sf.longRegs[i] <= sf.longRegs[j] ? 1 : 0;
                break;
            case InstructionCodes.FLE:
                i = operands[0];
                j = operands[1];
                k = operands[2];
                sf.intRegs[k] = sf.doubleRegs[i] <= sf.doubleRegs[j] ? 1 : 0;
                break;

            case InstructionCodes.REQ_NULL:
                i = operands[0];
                j = operands[1];
                if (sf.refRegs[i] == null) {
                    sf.intRegs[j] = 1;
                } else {
                    sf.intRegs[j] = 0;
                }
                break;
            case InstructionCodes.RNE_NULL:
                i = operands[0];
                j = operands[1];
                if (sf.refRegs[i] != null) {
                    sf.intRegs[j] = 1;
                } else {
                    sf.intRegs[j] = 0;
                }
                break;
            case InstructionCodes.SEQ_NULL:
                i = operands[0];
                j = operands[1];
                if (sf.stringRegs[i] == null) {
                    sf.intRegs[j] = 1;
                } else {
                    sf.intRegs[j] = 0;
                }
                break;
            case InstructionCodes.SNE_NULL:
                i = operands[0];
                j = operands[1];
                if (sf.stringRegs[i] != null) {
                    sf.intRegs[j] = 1;
                } else {
                    sf.intRegs[j] = 0;
                }
                break;
            case InstructionCodes.BR_TRUE:
                i = operands[0];
                j = operands[1];
                if (sf.intRegs[i] == 1) {
                    ip = j;
                }
                break;
            case InstructionCodes.BR_FALSE:
                i = operands[0];
                j = operands[1];
                if (sf.intRegs[i] == 0) {
                    ip = j;
                }
                break;
            case InstructionCodes.GOTO:
                i = operands[0];
                ip = i;
                break;
            case InstructionCodes.HALT:
                ip = -1;
                break;
            default:
                throw new UnsupportedOperationException();
        }
    }

    private void execLoadOpcodes(StackFrame sf, int opcode, int[] operands) {
        int i;
        int j;
        int k;
        int lvIndex; // Index of the local variable
        int fieldIndex;

        BIntArray bIntArray;
        BFloatArray bFloatArray;
        BStringArray bStringArray;
        BBooleanArray bBooleanArray;
        BBlobArray bBlobArray;
        BRefValueArray bArray;
        StructureType structureType;
        BMap<String, BRefType> bMap;
        BJSON jsonVal;
        switch (opcode) {
            case InstructionCodes.IMOVE:
                lvIndex = operands[0];
                i = operands[1];
                sf.longRegs[i] = sf.longRegs[lvIndex];
                break;
            case InstructionCodes.FMOVE:
                lvIndex = operands[0];
                i = operands[1];
                sf.doubleRegs[i] = sf.doubleRegs[lvIndex];
                break;
            case InstructionCodes.SMOVE:
                lvIndex = operands[0];
                i = operands[1];
                sf.stringRegs[i] = sf.stringRegs[lvIndex];
                break;
            case InstructionCodes.BMOVE:
                lvIndex = operands[0];
                i = operands[1];
                sf.intRegs[i] = sf.intRegs[lvIndex];
                break;
            case InstructionCodes.LMOVE:
                lvIndex = operands[0];
                i = operands[1];
                sf.byteRegs[i] = sf.byteRegs[lvIndex];
                break;
            case InstructionCodes.RMOVE:
                lvIndex = operands[0];
                i = operands[1];
                sf.refRegs[i] = sf.refRegs[lvIndex];
                break;
            case InstructionCodes.IALOAD:
                i = operands[0];
                j = operands[1];
                k = operands[2];
                bIntArray = (BIntArray) sf.refRegs[i];
                if (bIntArray == null) {
                    handleNullRefError();
                    break;
                }

                try {
                    sf.longRegs[k] = bIntArray.get(sf.longRegs[j]);
                } catch (Exception e) {
                    context.setError(BLangVMErrors.createError(context, ip, e.getMessage()));
                    handleError();
                }
                break;
            case InstructionCodes.FALOAD:
                i = operands[0];
                j = operands[1];
                k = operands[2];
                bFloatArray = (BFloatArray) sf.refRegs[i];
                if (bFloatArray == null) {
                    handleNullRefError();
                    break;
                }

                try {
                    sf.doubleRegs[k] = bFloatArray.get(sf.longRegs[j]);
                } catch (Exception e) {
                    context.setError(BLangVMErrors.createError(context, ip, e.getMessage()));
                    handleError();
                }
                break;
            case InstructionCodes.SALOAD:
                i = operands[0];
                j = operands[1];
                k = operands[2];
                bStringArray = (BStringArray) sf.refRegs[i];
                if (bStringArray == null) {
                    handleNullRefError();
                    break;
                }

                try {
                    sf.stringRegs[k] = bStringArray.get(sf.longRegs[j]);
                } catch (Exception e) {
                    context.setError(BLangVMErrors.createError(context, ip, e.getMessage()));
                    handleError();
                }
                break;
            case InstructionCodes.BALOAD:
                i = operands[0];
                j = operands[1];
                k = operands[2];
                bBooleanArray = (BBooleanArray) sf.refRegs[i];
                if (bBooleanArray == null) {
                    handleNullRefError();
                    break;
                }

                try {
                    sf.intRegs[k] = bBooleanArray.get(sf.longRegs[j]);
                } catch (Exception e) {
                    context.setError(BLangVMErrors.createError(context, ip, e.getMessage()));
                    handleError();
                }
                break;
            case InstructionCodes.LALOAD:
                i = operands[0];
                j = operands[1];
                k = operands[2];
                bBlobArray = (BBlobArray) sf.refRegs[i];
                if (bBlobArray == null) {
                    handleNullRefError();
                    break;
                }

                try {
                    sf.byteRegs[k] = bBlobArray.get(sf.longRegs[j]);
                } catch (Exception e) {
                    context.setError(BLangVMErrors.createError(context, ip, e.getMessage()));
                    handleError();
                }
                break;
            case InstructionCodes.RALOAD:
                i = operands[0];
                j = operands[1];
                k = operands[2];
                bArray = (BRefValueArray) sf.refRegs[i];
                if (bArray == null) {
                    handleNullRefError();
                    break;
                }

                try {
                    sf.refRegs[k] = bArray.get(sf.longRegs[j]);
                } catch (Exception e) {
                    context.setError(BLangVMErrors.createError(context, ip, e.getMessage()));
                    handleError();
                }
                break;
            case InstructionCodes.JSONALOAD:
                i = operands[0];
                j = operands[1];
                k = operands[2];
                jsonVal = (BJSON) sf.refRegs[i];
                if (jsonVal == null) {
                    handleNullRefError();
                    break;
                }

                try {
                    sf.refRegs[k] = JSONUtils.getArrayElement(jsonVal, sf.longRegs[j]);
                } catch (Exception e) {
                    context.setError(BLangVMErrors.createError(context, ip, e.getMessage()));
                    handleError();
                }
                break;
            case InstructionCodes.IGLOAD:
                // Global variable index
                i = operands[0];
                // Stack registry index
                j = operands[1];
                sf.longRegs[j] = globalMemBlock.getIntField(i);
                break;
            case InstructionCodes.FGLOAD:
                i = operands[0];
                j = operands[1];
                sf.doubleRegs[j] = globalMemBlock.getFloatField(i);
                break;
            case InstructionCodes.SGLOAD:
                i = operands[0];
                j = operands[1];
                sf.stringRegs[j] = globalMemBlock.getStringField(i);
                break;
            case InstructionCodes.BGLOAD:
                i = operands[0];
                j = operands[1];
                sf.intRegs[j] = globalMemBlock.getBooleanField(i);
                break;
            case InstructionCodes.LGLOAD:
                i = operands[0];
                j = operands[1];
                sf.byteRegs[j] = globalMemBlock.getBlobField(i);
                break;
            case InstructionCodes.RGLOAD:
                i = operands[0];
                j = operands[1];
                sf.refRegs[j] = globalMemBlock.getRefField(i);
                break;

            case InstructionCodes.IFIELDLOAD:
                i = operands[0];
                fieldIndex = operands[1];
                j = operands[2];
                structureType = (StructureType) sf.refRegs[i];
                if (structureType == null) {
                    handleNullRefError();
                    break;
                }

                sf.longRegs[j] = structureType.getIntField(fieldIndex);
                break;
            case InstructionCodes.FFIELDLOAD:
                i = operands[0];
                fieldIndex = operands[1];
                j = operands[2];
                structureType = (StructureType) sf.refRegs[i];
                if (structureType == null) {
                    handleNullRefError();
                    break;
                }

                sf.doubleRegs[j] = structureType.getFloatField(fieldIndex);
                break;
            case InstructionCodes.SFIELDLOAD:
                i = operands[0];
                fieldIndex = operands[1];
                j = operands[2];
                structureType = (StructureType) sf.refRegs[i];
                if (structureType == null) {
                    handleNullRefError();
                    break;
                }

                sf.stringRegs[j] = structureType.getStringField(fieldIndex);
                break;
            case InstructionCodes.BFIELDLOAD:
                i = operands[0];
                fieldIndex = operands[1];
                j = operands[2];
                structureType = (StructureType) sf.refRegs[i];
                if (structureType == null) {
                    handleNullRefError();
                    break;
                }

                sf.intRegs[j] = structureType.getBooleanField(fieldIndex);
                break;
            case InstructionCodes.LFIELDLOAD:
                i = operands[0];
                fieldIndex = operands[1];
                j = operands[2];
                structureType = (StructureType) sf.refRegs[i];
                if (structureType == null) {
                    handleNullRefError();
                    break;
                }

                sf.byteRegs[j] = structureType.getBlobField(fieldIndex);
                break;
            case InstructionCodes.RFIELDLOAD:
                i = operands[0];
                fieldIndex = operands[1];
                j = operands[2];
                structureType = (StructureType) sf.refRegs[i];
                if (structureType == null) {
                    handleNullRefError();
                    break;
                }

                sf.refRegs[j] = structureType.getRefField(fieldIndex);
                break;

            case InstructionCodes.MAPLOAD:
                i = operands[0];
                j = operands[1];
                k = operands[2];
                bMap = (BMap<String, BRefType>) sf.refRegs[i];
                if (bMap == null) {
                    handleNullRefError();
                    break;
                }

                sf.refRegs[k] = bMap.get(sf.stringRegs[j]);
                break;

            case InstructionCodes.JSONLOAD:
                i = operands[0];
                j = operands[1];
                k = operands[2];
                jsonVal = (BJSON) sf.refRegs[i];
                if (jsonVal == null) {
                    handleNullRefError();
                    break;
                }

                sf.refRegs[k] = JSONUtils.getElement(jsonVal, sf.stringRegs[j]);
                break;
            case InstructionCodes.ENUMERATORLOAD:
                i = operands[0];
                j = operands[1];
                k = operands[2];
                TypeRefCPEntry typeRefCPEntry = (TypeRefCPEntry) constPool[i];
                BEnumType enumType = (BEnumType) typeRefCPEntry.getType();
                sf.refRegs[k] = enumType.getEnumerator(j);
                break;
            default:
                throw new UnsupportedOperationException();
        }
    }

    private void execStoreOpcodes(StackFrame sf, int opcode, int[] operands) {
        int i;
        int j;
        int k;
        int lvIndex; // Index of the local variable
        int fieldIndex;

        BIntArray bIntArray;
        BFloatArray bFloatArray;
        BStringArray bStringArray;
        BBooleanArray bBooleanArray;
        BBlobArray bBlobArray;
        BRefValueArray bArray;
        StructureType structureType;
        BMap<String, BRefType> bMap;
        BJSON jsonVal;
        switch (opcode) {
            case InstructionCodes.ISTORE:
                i = operands[0];
                lvIndex = operands[1];
                sf.longRegs[lvIndex] = sf.longRegs[i];
                break;
            case InstructionCodes.FSTORE:
                i = operands[0];
                lvIndex = operands[1];
                sf.doubleRegs[lvIndex] = sf.doubleRegs[i];
                break;
            case InstructionCodes.SSTORE:
                i = operands[0];
                lvIndex = operands[1];
                sf.stringRegs[lvIndex] = sf.stringRegs[i];
                break;
            case InstructionCodes.BSTORE:
                i = operands[0];
                lvIndex = operands[1];
                sf.intRegs[lvIndex] = sf.intRegs[i];
                break;
            case InstructionCodes.LSTORE:
                i = operands[0];
                lvIndex = operands[1];
                sf.byteRegs[lvIndex] = sf.byteRegs[i];
                break;
            case InstructionCodes.RSTORE:
                i = operands[0];
                lvIndex = operands[1];
                sf.refRegs[lvIndex] = sf.refRegs[i];
                break;
            case InstructionCodes.IASTORE:
                i = operands[0];
                j = operands[1];
                k = operands[2];
                bIntArray = (BIntArray) sf.refRegs[i];
                if (bIntArray == null) {
                    handleNullRefError();
                    break;
                }

                try {
                    bIntArray.add(sf.longRegs[j], sf.longRegs[k]);
                } catch (Exception e) {
                    context.setError(BLangVMErrors.createError(context, ip, e.getMessage()));
                    handleError();
                }
                break;
            case InstructionCodes.FASTORE:
                i = operands[0];
                j = operands[1];
                k = operands[2];
                bFloatArray = (BFloatArray) sf.refRegs[i];
                if (bFloatArray == null) {
                    handleNullRefError();
                    break;
                }

                try {
                    bFloatArray.add(sf.longRegs[j], sf.doubleRegs[k]);
                } catch (Exception e) {
                    context.setError(BLangVMErrors.createError(context, ip, e.getMessage()));
                    handleError();
                }
                break;
            case InstructionCodes.SASTORE:
                i = operands[0];
                j = operands[1];
                k = operands[2];
                bStringArray = (BStringArray) sf.refRegs[i];
                if (bStringArray == null) {
                    handleNullRefError();
                    break;
                }

                try {
                    bStringArray.add(sf.longRegs[j], sf.stringRegs[k]);
                } catch (Exception e) {
                    context.setError(BLangVMErrors.createError(context, ip, e.getMessage()));
                    handleError();
                }
                break;
            case InstructionCodes.BASTORE:
                i = operands[0];
                j = operands[1];
                k = operands[2];
                bBooleanArray = (BBooleanArray) sf.refRegs[i];
                if (bBooleanArray == null) {
                    handleNullRefError();
                    break;
                }

                try {
                    bBooleanArray.add(sf.longRegs[j], sf.intRegs[k]);
                } catch (Exception e) {
                    context.setError(BLangVMErrors.createError(context, ip, e.getMessage()));
                    handleError();
                }
                break;
            case InstructionCodes.LASTORE:
                i = operands[0];
                j = operands[1];
                k = operands[2];
                bBlobArray = (BBlobArray) sf.refRegs[i];
                if (bBlobArray == null) {
                    handleNullRefError();
                    break;
                }

                try {
                    bBlobArray.add(sf.longRegs[j], sf.byteRegs[k]);
                } catch (Exception e) {
                    context.setError(BLangVMErrors.createError(context, ip, e.getMessage()));
                    handleError();
                }
                break;
            case InstructionCodes.RASTORE:
                i = operands[0];
                j = operands[1];
                k = operands[2];
                bArray = (BRefValueArray) sf.refRegs[i];
                if (bArray == null) {
                    handleNullRefError();
                    break;
                }

                try {
                    bArray.add(sf.longRegs[j], sf.refRegs[k]);
                } catch (Exception e) {
                    context.setError(BLangVMErrors.createError(context, ip, e.getMessage()));
                    handleError();
                }
                break;
            case InstructionCodes.JSONASTORE:
                i = operands[0];
                j = operands[1];
                k = operands[2];
                jsonVal = (BJSON) sf.refRegs[i];
                if (jsonVal == null) {
                    handleNullRefError();
                    break;
                }

                try {
                    JSONUtils.setArrayElement(jsonVal, sf.longRegs[j], (BJSON) sf.refRegs[k]);
                } catch (Exception e) {
                    context.setError(BLangVMErrors.createError(context, ip, e.getMessage()));
                    handleError();
                }
                break;
            case InstructionCodes.IGSTORE:
                // Stack reg index
                i = operands[0];
                // Global var index
                j = operands[1];
                globalMemBlock.setIntField(j, sf.longRegs[i]);
                break;
            case InstructionCodes.FGSTORE:
                i = operands[0];
                j = operands[1];
                globalMemBlock.setFloatField(j, sf.doubleRegs[i]);
                break;
            case InstructionCodes.SGSTORE:
                i = operands[0];
                j = operands[1];
                globalMemBlock.setStringField(j, sf.stringRegs[i]);
                break;
            case InstructionCodes.BGSTORE:
                i = operands[0];
                j = operands[1];
                globalMemBlock.setBooleanField(j, sf.intRegs[i]);
                break;
            case InstructionCodes.LGSTORE:
                i = operands[0];
                j = operands[1];
                globalMemBlock.setBlobField(j, sf.byteRegs[i]);
                break;
            case InstructionCodes.RGSTORE:
                i = operands[0];
                j = operands[1];
                globalMemBlock.setRefField(j, sf.refRegs[i]);
                break;

            case InstructionCodes.IFIELDSTORE:
                i = operands[0];
                fieldIndex = operands[1];
                j = operands[2];
                structureType = (StructureType) sf.refRegs[i];
                if (structureType == null) {
                    handleNullRefError();
                    break;
                }

                structureType.setIntField(fieldIndex, sf.longRegs[j]);
                break;
            case InstructionCodes.FFIELDSTORE:
                i = operands[0];
                fieldIndex = operands[1];
                j = operands[2];
                structureType = (StructureType) sf.refRegs[i];
                if (structureType == null) {
                    handleNullRefError();
                    break;
                }

                structureType.setFloatField(fieldIndex, sf.doubleRegs[j]);
                break;
            case InstructionCodes.SFIELDSTORE:
                i = operands[0];
                fieldIndex = operands[1];
                j = operands[2];
                structureType = (StructureType) sf.refRegs[i];
                if (structureType == null) {
                    handleNullRefError();
                    break;
                }

                structureType.setStringField(fieldIndex, sf.stringRegs[j]);
                break;
            case InstructionCodes.BFIELDSTORE:
                i = operands[0];
                fieldIndex = operands[1];
                j = operands[2];
                structureType = (StructureType) sf.refRegs[i];
                if (structureType == null) {
                    handleNullRefError();
                    break;
                }

                structureType.setBooleanField(fieldIndex, sf.intRegs[j]);
                break;
            case InstructionCodes.LFIELDSTORE:
                i = operands[0];
                fieldIndex = operands[1];
                j = operands[2];
                structureType = (StructureType) sf.refRegs[i];
                if (structureType == null) {
                    handleNullRefError();
                    break;
                }

                structureType.setBlobField(fieldIndex, sf.byteRegs[j]);
                break;
            case InstructionCodes.RFIELDSTORE:
                i = operands[0];
                fieldIndex = operands[1];
                j = operands[2];
                structureType = (StructureType) sf.refRegs[i];
                if (structureType == null) {
                    handleNullRefError();
                    break;
                }

                structureType.setRefField(fieldIndex, sf.refRegs[j]);
                break;


            case InstructionCodes.MAPSTORE:
                i = operands[0];
                j = operands[1];
                k = operands[2];
                bMap = (BMap<String, BRefType>) sf.refRegs[i];
                if (bMap == null) {
                    handleNullRefError();
                    break;
                }

                bMap.put(sf.stringRegs[j], sf.refRegs[k]);
                break;


            case InstructionCodes.JSONSTORE:
                i = operands[0];
                j = operands[1];
                k = operands[2];
                jsonVal = (BJSON) sf.refRegs[i];
                if (jsonVal == null) {
                    handleNullRefError();
                    break;
                }
                JSONUtils.setElement(jsonVal, sf.stringRegs[j], (BJSON) sf.refRegs[k]);
                break;
            default:
                throw new UnsupportedOperationException();
        }
    }

    private void execBinaryOpCodes(StackFrame sf, int opcode, int[] operands) {
        int i;
        int j;
        int k;
        switch (opcode) {
            case InstructionCodes.IADD:
                i = operands[0];
                j = operands[1];
                k = operands[2];
                sf.longRegs[k] = sf.longRegs[i] + sf.longRegs[j];
                break;
            case InstructionCodes.FADD:
                i = operands[0];
                j = operands[1];
                k = operands[2];
                sf.doubleRegs[k] = sf.doubleRegs[i] + sf.doubleRegs[j];
                break;
            case InstructionCodes.SADD:
                i = operands[0];
                j = operands[1];
                k = operands[2];
                sf.stringRegs[k] = sf.stringRegs[i] + sf.stringRegs[j];
                break;
            case InstructionCodes.XMLADD:
                i = operands[0];
                j = operands[1];
                k = operands[2];
                BXML lhsXMLVal = (BXML) sf.refRegs[i];
                BXML rhsXMLVal = (BXML) sf.refRegs[j];
                if (lhsXMLVal == null || rhsXMLVal == null) {
                    handleNullRefError();
                    break;
                }

                // Here it is assumed that a refType addition can only be a xml-concat.
                sf.refRegs[k] = XMLUtils.concatenate(lhsXMLVal, rhsXMLVal);
                break;
            case InstructionCodes.ISUB:
                i = operands[0];
                j = operands[1];
                k = operands[2];
                sf.longRegs[k] = sf.longRegs[i] - sf.longRegs[j];
                break;
            case InstructionCodes.FSUB:
                i = operands[0];
                j = operands[1];
                k = operands[2];
                sf.doubleRegs[k] = sf.doubleRegs[i] - sf.doubleRegs[j];
                break;
            case InstructionCodes.IMUL:
                i = operands[0];
                j = operands[1];
                k = operands[2];
                sf.longRegs[k] = sf.longRegs[i] * sf.longRegs[j];
                break;
            case InstructionCodes.FMUL:
                i = operands[0];
                j = operands[1];
                k = operands[2];
                sf.doubleRegs[k] = sf.doubleRegs[i] * sf.doubleRegs[j];
                break;
            case InstructionCodes.IDIV:
                i = operands[0];
                j = operands[1];
                k = operands[2];
                if (sf.longRegs[j] == 0) {
                    context.setError(BLangVMErrors.createError(context, ip, " / by zero"));
                    handleError();
                    break;
                }

                sf.longRegs[k] = sf.longRegs[i] / sf.longRegs[j];
                break;
            case InstructionCodes.FDIV:
                i = operands[0];
                j = operands[1];
                k = operands[2];
                if (sf.doubleRegs[j] == 0) {
                    context.setError(BLangVMErrors.createError(context, ip, " / by zero"));
                    handleError();
                    break;
                }

                sf.doubleRegs[k] = sf.doubleRegs[i] / sf.doubleRegs[j];
                break;
            case InstructionCodes.IMOD:
                i = operands[0];
                j = operands[1];
                k = operands[2];
                if (sf.longRegs[j] == 0) {
                    context.setError(BLangVMErrors.createError(context, ip, " / by zero"));
                    handleError();
                    break;
                }

                sf.longRegs[k] = sf.longRegs[i] % sf.longRegs[j];
                break;
            case InstructionCodes.FMOD:
                i = operands[0];
                j = operands[1];
                k = operands[2];
                if (sf.doubleRegs[j] == 0) {
                    context.setError(BLangVMErrors.createError(context, ip, " / by zero"));
                    handleError();
                    break;
                }

                sf.doubleRegs[k] = sf.doubleRegs[i] % sf.doubleRegs[j];
                break;
            case InstructionCodes.INEG:
                i = operands[0];
                j = operands[1];
                sf.longRegs[j] = -sf.longRegs[i];
                break;
            case InstructionCodes.FNEG:
                i = operands[0];
                j = operands[1];
                sf.doubleRegs[j] = -sf.doubleRegs[i];
                break;
            case InstructionCodes.BNOT:
                i = operands[0];
                j = operands[1];
                sf.intRegs[j] = sf.intRegs[i] == 0 ? 1 : 0;
                break;
            case InstructionCodes.IEQ:
                i = operands[0];
                j = operands[1];
                k = operands[2];
                sf.intRegs[k] = sf.longRegs[i] == sf.longRegs[j] ? 1 : 0;
                break;
            case InstructionCodes.FEQ:
                i = operands[0];
                j = operands[1];
                k = operands[2];
                sf.intRegs[k] = sf.doubleRegs[i] == sf.doubleRegs[j] ? 1 : 0;
                break;
            case InstructionCodes.SEQ:
                i = operands[0];
                j = operands[1];
                k = operands[2];
                sf.intRegs[k] = StringUtils.isEqual(sf.stringRegs[i], sf.stringRegs[j]) ? 1 : 0;
                break;
            case InstructionCodes.BEQ:
                i = operands[0];
                j = operands[1];
                k = operands[2];
                sf.intRegs[k] = sf.intRegs[i] == sf.intRegs[j] ? 1 : 0;
                break;
            case InstructionCodes.REQ:
                i = operands[0];
                j = operands[1];
                k = operands[2];
                sf.intRegs[k] = sf.refRegs[i] == sf.refRegs[j] ? 1 : 0;
                break;
            case InstructionCodes.TEQ:
                i = operands[0];
                j = operands[1];
                k = operands[2];
                if (sf.refRegs[i] == null || sf.refRegs[j] == null) {
                    handleNullRefError();
                }
                sf.intRegs[k] = sf.refRegs[i].equals(sf.refRegs[j]) ? 1 : 0;
                break;

            case InstructionCodes.INE:
                i = operands[0];
                j = operands[1];
                k = operands[2];
                sf.intRegs[k] = sf.longRegs[i] != sf.longRegs[j] ? 1 : 0;
                break;
            case InstructionCodes.FNE:
                i = operands[0];
                j = operands[1];
                k = operands[2];
                sf.intRegs[k] = sf.doubleRegs[i] != sf.doubleRegs[j] ? 1 : 0;
                break;
            case InstructionCodes.SNE:
                i = operands[0];
                j = operands[1];
                k = operands[2];
                sf.intRegs[k] = !StringUtils.isEqual(sf.stringRegs[i], sf.stringRegs[j]) ? 1 : 0;
                break;
            case InstructionCodes.BNE:
                i = operands[0];
                j = operands[1];
                k = operands[2];
                sf.intRegs[k] = sf.intRegs[i] != sf.intRegs[j] ? 1 : 0;
                break;
            case InstructionCodes.RNE:
                i = operands[0];
                j = operands[1];
                k = operands[2];
                sf.intRegs[k] = sf.refRegs[i] != sf.refRegs[j] ? 1 : 0;
                break;
            case InstructionCodes.TNE:
                i = operands[0];
                j = operands[1];
                k = operands[2];
                if (sf.refRegs[i] == null || sf.refRegs[j] == null) {
                    handleNullRefError();
                }
                sf.intRegs[k] = (!sf.refRegs[i].equals(sf.refRegs[j])) ? 1 : 0;
                break;
            default:
                throw new UnsupportedOperationException();
        }
    }

    private void execXMLOpcodes(StackFrame sf, int opcode, int[] operands) {
        int i;
        int j;
        int k;
        int localNameIndex;
        int uriIndex;
        int prefixIndex;

        BXML<?> xmlVal;
        BXMLQName xmlQName;

        switch (opcode) {
            case InstructionCodes.XMLATTRSTORE:
                i = operands[0];
                j = operands[1];
                k = operands[2];

                xmlVal = (BXML) sf.refRegs[i];
                if (xmlVal == null) {
                    handleNullRefError();
                    break;
                }

                xmlQName = (BXMLQName) sf.refRegs[j];
                if (xmlQName == null) {
                    handleNullRefError();
                    break;
                }

                xmlVal.setAttribute(xmlQName.getLocalName(), xmlQName.getUri(), xmlQName.getPrefix(),
                        sf.stringRegs[k]);
                break;
            case InstructionCodes.XMLATTRLOAD:
                i = operands[0];
                j = operands[1];
                k = operands[2];

                xmlVal = (BXML) sf.refRegs[i];
                if (xmlVal == null) {
                    handleNullRefError();
                    break;
                }

                xmlQName = (BXMLQName) sf.refRegs[j];
                if (xmlQName == null) {
                    handleNullRefError();
                    break;
                }

                sf.stringRegs[k] = xmlVal.getAttribute(xmlQName.getLocalName(), xmlQName.getUri(),
                        xmlQName.getPrefix());
                break;
            case InstructionCodes.XML2XMLATTRS:
                i = operands[0];
                j = operands[1];

                xmlVal = (BXML) sf.refRegs[i];
                if (xmlVal == null) {
                    sf.refRegs[j] = null;
                    break;
                }

                sf.refRegs[j] = new BXMLAttributes(xmlVal);
                break;
            case InstructionCodes.S2QNAME:
                i = operands[0];
                j = operands[1];
                k = operands[2];

                String qNameStr = sf.stringRegs[i];
                int parenEndIndex = qNameStr.indexOf('}');

                if (qNameStr.startsWith("{") && parenEndIndex > 0) {
                    sf.stringRegs[j] = qNameStr.substring(parenEndIndex + 1, qNameStr.length());
                    sf.stringRegs[k] = qNameStr.substring(1, parenEndIndex);
                } else {
                    sf.stringRegs[j] = qNameStr;
                    sf.stringRegs[k] = STRING_NULL_VALUE;
                }

                break;
            case InstructionCodes.NEWQNAME:
                localNameIndex = operands[0];
                uriIndex = operands[1];
                prefixIndex = operands[2];
                i = operands[3];

                String localname = sf.stringRegs[localNameIndex];
                localname = StringEscapeUtils.escapeXml11(localname);

                String prefix = sf.stringRegs[prefixIndex];
                prefix = StringEscapeUtils.escapeXml11(prefix);

                sf.refRegs[i] = new BXMLQName(localname, sf.stringRegs[uriIndex], prefix);
                break;
            case InstructionCodes.XMLLOAD:
                i = operands[0];
                j = operands[1];
                k = operands[2];

                xmlVal = (BXML) sf.refRegs[i];
                if (xmlVal == null) {
                    handleNullRefError();
                    break;
                }

                long index = sf.longRegs[j];
                sf.refRegs[k] = xmlVal.getItem(index);
                break;
            case InstructionCodes.NEWXMLELEMENT:
            case InstructionCodes.NEWXMLCOMMENT:
            case InstructionCodes.NEWXMLTEXT:
            case InstructionCodes.NEWXMLPI:
            case InstructionCodes.XMLSTORE:
                execXMLCreationOpcodes(sf, opcode, operands);
                break;
            default:
                throw new UnsupportedOperationException();
        }
    }

    private void execTypeCastOpcodes(StackFrame sf, int opcode, int[] operands) {
        int i;
        int j;
        int k;
        int cpIndex; // Index of the constant pool

        BRefType bRefType;
        TypeRefCPEntry typeRefCPEntry;

        switch (opcode) {
            case InstructionCodes.I2ANY:
                i = operands[0];
                j = operands[1];
                sf.refRegs[j] = new BInteger(sf.longRegs[i]);
                break;
            case InstructionCodes.F2ANY:
                i = operands[0];
                j = operands[1];
                sf.refRegs[j] = new BFloat(sf.doubleRegs[i]);
                break;
            case InstructionCodes.S2ANY:
                i = operands[0];
                j = operands[1];
                sf.refRegs[j] = new BString(sf.stringRegs[i]);
                break;
            case InstructionCodes.B2ANY:
                i = operands[0];
                j = operands[1];
                sf.refRegs[j] = new BBoolean(sf.intRegs[i] == 1);
                break;
            case InstructionCodes.L2ANY:
                i = operands[0];
                j = operands[1];
                sf.refRegs[j] = new BBlob(sf.byteRegs[i]);
                break;
            case InstructionCodes.ANY2I:
                i = operands[0];
                j = operands[1];
                k = operands[2];

                bRefType = sf.refRegs[i];
                if (bRefType == null) {
                    sf.longRegs[j] = 0;
                    handleTypeCastError(sf, k, BTypes.typeNull, BTypes.typeInt);
                } else if (bRefType.getType() == BTypes.typeInt) {
                    sf.refRegs[k] = null;
                    sf.longRegs[j] = ((BInteger) bRefType).intValue();
                } else {
                    sf.longRegs[j] = 0;
                    handleTypeCastError(sf, k, bRefType.getType(), BTypes.typeInt);
                }
                break;
            case InstructionCodes.ANY2F:
                i = operands[0];
                j = operands[1];
                k = operands[2];

                bRefType = sf.refRegs[i];
                if (bRefType == null) {
                    sf.doubleRegs[j] = 0;
                    handleTypeCastError(sf, k, BTypes.typeNull, BTypes.typeFloat);
                } else if (bRefType.getType() == BTypes.typeFloat) {
                    sf.refRegs[k] = null;
                    sf.doubleRegs[j] = ((BFloat) bRefType).floatValue();
                } else {
                    sf.doubleRegs[j] = 0;
                    handleTypeCastError(sf, k, bRefType.getType(), BTypes.typeFloat);
                }
                break;
            case InstructionCodes.ANY2S:
                i = operands[0];
                j = operands[1];
                k = operands[2];

                bRefType = sf.refRegs[i];
                if (bRefType == null) {
                    sf.stringRegs[j] = STRING_NULL_VALUE;
                    handleTypeCastError(sf, k, BTypes.typeNull, BTypes.typeString);
                } else if (bRefType.getType() == BTypes.typeString) {
                    sf.refRegs[k] = null;
                    sf.stringRegs[j] = bRefType.stringValue();
                } else {
                    sf.stringRegs[j] = STRING_NULL_VALUE;
                    handleTypeCastError(sf, k, bRefType.getType(), BTypes.typeString);
                }
                break;
            case InstructionCodes.ANY2B:
                i = operands[0];
                j = operands[1];
                k = operands[2];

                bRefType = sf.refRegs[i];
                if (bRefType == null) {
                    sf.intRegs[j] = 0;
                    handleTypeCastError(sf, k, BTypes.typeNull, BTypes.typeBoolean);
                } else if (bRefType.getType() == BTypes.typeBoolean) {
                    sf.refRegs[k] = null;
                    sf.intRegs[j] = ((BBoolean) bRefType).booleanValue() ? 1 : 0;
                } else {
                    sf.intRegs[j] = 0;
                    handleTypeCastError(sf, k, bRefType.getType(), BTypes.typeBoolean);
                }
                break;
            case InstructionCodes.ANY2L:
                i = operands[0];
                j = operands[1];
                k = operands[2];

                bRefType = sf.refRegs[i];
                if (bRefType == null) {
                    sf.byteRegs[j] = new byte[0];
                    handleTypeCastError(sf, k, BTypes.typeNull, BTypes.typeBlob);
                } else if (bRefType.getType() == BTypes.typeBlob) {
                    sf.refRegs[k] = null;
                    sf.byteRegs[j] = ((BBlob) bRefType).blobValue();
                } else {
                    sf.byteRegs[j] = new byte[0];
                    handleTypeCastError(sf, k, bRefType.getType(), BTypes.typeBlob);
                }
                break;
            case InstructionCodes.ANY2JSON:
                handleAnyToRefTypeCast(sf, operands, BTypes.typeJSON);
                break;
            case InstructionCodes.ANY2XML:
                handleAnyToRefTypeCast(sf, operands, BTypes.typeXML);
                break;
            case InstructionCodes.ANY2MAP:
                handleAnyToRefTypeCast(sf, operands, BTypes.typeMap);
                break;
            case InstructionCodes.ANY2TYPE:
                handleAnyToRefTypeCast(sf, operands, BTypes.typeType);
                break;
            case InstructionCodes.ANY2DT:
                handleAnyToRefTypeCast(sf, operands, BTypes.typeDatatable);
                break;
            case InstructionCodes.ANY2E:
            case InstructionCodes.ANY2T:
            case InstructionCodes.ANY2C:
            case InstructionCodes.CHECKCAST:
                i = operands[0];
                cpIndex = operands[1];
                j = operands[2];
                k = operands[3];
                typeRefCPEntry = (TypeRefCPEntry) constPool[cpIndex];

                bRefType = sf.refRegs[i];

                if (bRefType == null) {
                    sf.refRegs[j] = null;
                    sf.refRegs[k] = null;
                } else if (checkCast(bRefType, typeRefCPEntry.getType())) {
                    sf.refRegs[j] = sf.refRegs[i];
                    sf.refRegs[k] = null;
                } else {
                    sf.refRegs[j] = null;
                    handleTypeCastError(sf, k, bRefType.getType(), typeRefCPEntry.getType());
                }
                break;
            case InstructionCodes.NULL2JSON:
                j = operands[1];
                sf.refRegs[j] = new BJSON("null");
                break;
            case InstructionCodes.B2JSON:
                i = operands[0];
                j = operands[1];
                sf.refRegs[j] = new BJSON(sf.intRegs[i] == 1 ? "true" : "false");
                break;
            case InstructionCodes.JSON2I:
                castJSONToInt(operands, sf);
                break;
            case InstructionCodes.JSON2F:
                castJSONToFloat(operands, sf);
                break;
            case InstructionCodes.JSON2S:
                castJSONToString(operands, sf);
                break;
            case InstructionCodes.JSON2B:
                castJSONToBoolean(operands, sf);
                break;
            case InstructionCodes.NULL2S:
                j = operands[1];
                sf.stringRegs[j] = null;
                break;
            default:
                throw new UnsupportedOperationException();
        }
    }

    private void execTypeConversionOpcodes(StackFrame sf, int opcode, int[] operands) {
        int i;
        int j;
        int k;
        BRefType bRefType;
        String str;

        switch (opcode) {
            case InstructionCodes.I2F:
                i = operands[0];
                j = operands[1];
                sf.doubleRegs[j] = (double) sf.longRegs[i];
                break;
            case InstructionCodes.I2S:
                i = operands[0];
                j = operands[1];
                sf.stringRegs[j] = Long.toString(sf.longRegs[i]);
                break;
            case InstructionCodes.I2B:
                i = operands[0];
                j = operands[1];
                sf.intRegs[j] = sf.longRegs[i] != 0 ? 1 : 0;
                break;
            case InstructionCodes.I2JSON:
                i = operands[0];
                j = operands[1];
                sf.refRegs[j] = new BJSON(Long.toString(sf.longRegs[i]));
                break;
            case InstructionCodes.F2I:
                i = operands[0];
                j = operands[1];
                sf.longRegs[j] = (long) sf.doubleRegs[i];
                break;
            case InstructionCodes.F2S:
                i = operands[0];
                j = operands[1];
                sf.stringRegs[j] = Double.toString(sf.doubleRegs[i]);
                break;
            case InstructionCodes.F2B:
                i = operands[0];
                j = operands[1];
                sf.intRegs[j] = sf.doubleRegs[i] != 0.0 ? 1 : 0;
                break;
            case InstructionCodes.F2JSON:
                i = operands[0];
                j = operands[1];
                sf.refRegs[j] = new BJSON(Double.toString(sf.doubleRegs[i]));
                break;
            case InstructionCodes.S2I:
                i = operands[0];
                j = operands[1];
                k = operands[2];

                str = sf.stringRegs[i];
                if (str == null) {
                    sf.longRegs[j] = 0;
                    handleTypeConversionError(sf, k, null, TypeConstants.INT_TNAME);
                    break;
                }

                try {
                    sf.longRegs[j] = Long.parseLong(str);
                    sf.refRegs[k] = null;
                } catch (NumberFormatException e) {
                    sf.longRegs[j] = 0;
                    handleTypeConversionError(sf, k, TypeConstants.STRING_TNAME, TypeConstants.INT_TNAME);
                }
                break;
            case InstructionCodes.S2F:
                i = operands[0];
                j = operands[1];
                k = operands[2];

                str = sf.stringRegs[i];
                if (str == null) {
                    sf.doubleRegs[j] = 0;
                    handleTypeConversionError(sf, k, null, TypeConstants.FLOAT_TNAME);
                    break;
                }

                try {
                    sf.doubleRegs[j] = Double.parseDouble(str);
                    sf.refRegs[k] = null;
                } catch (NumberFormatException e) {
                    sf.doubleRegs[j] = 0;
                    handleTypeConversionError(sf, k, TypeConstants.STRING_TNAME, TypeConstants.FLOAT_TNAME);
                }
                break;
            case InstructionCodes.S2B:
                i = operands[0];
                j = operands[1];
                k = operands[2];
                sf.intRegs[j] = Boolean.parseBoolean(sf.stringRegs[i]) ? 1 : 0;
                sf.refRegs[k] = null;
                break;
            case InstructionCodes.S2JSON:
                i = operands[0];
                j = operands[1];
                str = StringEscapeUtils.escapeJson(sf.stringRegs[i]);
                sf.refRegs[j] = str == null ? null : new BJSON("\"" + str + "\"");
                break;
            case InstructionCodes.B2I:
                i = operands[0];
                j = operands[1];
                sf.longRegs[j] = sf.intRegs[i];
                break;
            case InstructionCodes.B2F:
                i = operands[0];
                j = operands[1];
                sf.doubleRegs[j] = sf.intRegs[i];
                break;
            case InstructionCodes.B2S:
                i = operands[0];
                j = operands[1];
                sf.stringRegs[j] = sf.intRegs[i] == 1 ? "true" : "false";
                break;
            case InstructionCodes.DT2XML:
                i = operands[0];
                j = operands[1];
                k = operands[2];

                bRefType = sf.refRegs[i];
                if (bRefType == null) {
                    handleNullRefError();
                    break;
                }

                try {
                    sf.refRegs[j] = XMLUtils.datatableToXML((BDataTable) bRefType, context.isInTransaction());
                    sf.refRegs[k] = null;
                } catch (Exception e) {
                    sf.refRegs[j] = null;
                    handleTypeConversionError(sf, k, TypeConstants.DATATABLE_TNAME, TypeConstants.XML_TNAME);
                }
                break;
            case InstructionCodes.DT2JSON:
                i = operands[0];
                j = operands[1];
                k = operands[2];

                bRefType = sf.refRegs[i];
                if (bRefType == null) {
                    handleNullRefError();
                    break;
                }

                try {
                    sf.refRegs[j] = JSONUtils.toJSON((BDataTable) bRefType, context.isInTransaction());
                    sf.refRegs[k] = null;
                } catch (Exception e) {
                    sf.refRegs[j] = null;
                    handleTypeConversionError(sf, k, TypeConstants.DATATABLE_TNAME, TypeConstants.XML_TNAME);
                }
                break;
            case InstructionCodes.T2MAP:
                convertStructToMap(operands, sf);
                break;
            case InstructionCodes.T2JSON:
                convertStructToJSON(operands, sf);
                break;
            case InstructionCodes.MAP2T:
                convertMapToStruct(operands, sf);
                break;
            case InstructionCodes.JSON2T:
                convertJSONToStruct(operands, sf);
                break;
            case InstructionCodes.XMLATTRS2MAP:
                i = operands[0];
                j = operands[1];

                bRefType = sf.refRegs[i];
                if (bRefType == null) {
                    sf.refRegs[j] = null;
                    break;
                }

                sf.refRegs[j] = ((BXMLAttributes) sf.refRegs[i]).value();
                break;
            case InstructionCodes.S2XML:
                i = operands[0];
                j = operands[1];
                k = operands[2];

                str = sf.stringRegs[i];
                if (str == null) {
                    sf.refRegs[j] = null;
                    sf.refRegs[k] = null;
                    break;
                }

                try {
                    sf.refRegs[j] = XMLUtils.parse(str);
                    sf.refRegs[k] = null;
                } catch (BallerinaException e) {
                    sf.refRegs[j] = null;
                    handleTypeConversionError(sf, k, e.getMessage(), TypeConstants.STRING_TNAME,
                            TypeConstants.XML_TNAME);
                }
                break;
            case InstructionCodes.S2JSONX:
                i = operands[0];
                j = operands[1];
                k = operands[2];
                str = sf.stringRegs[i];

                try {
                    sf.refRegs[j] = str == null ? null : new BJSON(str);
                    sf.refRegs[k] = null;
                } catch (BallerinaException e) {
                    sf.refRegs[j] = null;
                    handleTypeConversionError(sf, k, e.getMessage(), TypeConstants.STRING_TNAME,
                            TypeConstants.JSON_TNAME);
                }
                break;
            case InstructionCodes.XML2S:
                i = operands[0];
                j = operands[1];
                sf.stringRegs[j] = sf.refRegs[i].stringValue();
                break;
            default:
                throw new UnsupportedOperationException();
        }
    }

    private void execIteratorOperation(StackFrame sf, Instruction instruction) {
        int i, j;
        BCollection collection;
        BIterator iterator;
        InstructionIteratorNext nextInstruction;
        switch (instruction.getOpcode()) {
            case InstructionCodes.ITR_NEW:
                i = instruction.getOperands()[0];   // collection
                j = instruction.getOperands()[1];   // iterator variable (ref) index.
                collection = (BCollection) sf.refRegs[i];
                if (collection == null) {
                    handleNullRefError();
                    return;
                }
                sf.refRegs[j] = collection.newIterator();
                break;
            case InstructionCodes.ITR_HAS_NEXT:
                i = instruction.getOperands()[0];   // iterator
                j = instruction.getOperands()[1];   // boolean variable index to store has next result
                iterator = (BIterator) sf.refRegs[i];
                if (iterator == null) {
                    sf.intRegs[j] = 0;
                    return;
                }
                sf.intRegs[j] = iterator.hasNext() ? 1 : 0;
                break;
            case InstructionCodes.ITR_NEXT:
                nextInstruction = (InstructionIteratorNext) instruction;
                iterator = (BIterator) sf.refRegs[nextInstruction.iteratorIndex];
                if (iterator == null) {
                    return;
                }
                BValue[] values = iterator.getNext(nextInstruction.arity);
                copyValuesToRegistries(nextInstruction.typeTags, nextInstruction.retRegs, values, sf);
                break;
        }
    }

    private void copyValuesToRegistries(int[] typeTags, int[] targetReg, BValue[] values, StackFrame sf) {
        for (int i = 0; i < typeTags.length; i++) {
            BValue source = values[i];
            int target = targetReg[i];
            switch (typeTags[i]) {
                case TypeTags.INT_TAG:
                    sf.longRegs[target] = ((BInteger) source).intValue();
                    break;
                case TypeTags.FLOAT_TAG:
                    sf.doubleRegs[target] = ((BFloat) source).floatValue();
                    break;
                case TypeTags.STRING_TAG:
                    sf.stringRegs[target] = source.stringValue();
                    break;
                case TypeTags.BOOLEAN_TAG:
                    sf.intRegs[target] = ((BBoolean) source).booleanValue() ? 1 : 0;
                    break;
                case TypeTags.BLOB_TAG:
                    sf.byteRegs[target] = ((BBlob) source).blobValue();
                    break;
                default:
                    sf.refRegs[target] = (BRefType) source;
            }
        }
    }

    private void execXMLCreationOpcodes(StackFrame sf, int opcode, int[] operands) {
        int i;
        int j;
        int k;
        int l;
        BXML<?> xmlVal;

        switch (opcode) {
            case InstructionCodes.NEWXMLELEMENT:
                i = operands[0];
                j = operands[1];
                k = operands[2];
                l = operands[3];

                BXMLQName startTagName = (BXMLQName) sf.refRegs[j];
                BXMLQName endTagName = (BXMLQName) sf.refRegs[k];

                try {
                    sf.refRegs[i] = XMLUtils.createXMLElement(startTagName, endTagName, sf.stringRegs[l]);
                } catch (Exception e) {
                    context.setError(BLangVMErrors.createError(context, ip, e.getMessage()));
                    handleError();
                }
                break;
            case InstructionCodes.NEWXMLCOMMENT:
                i = operands[0];
                j = operands[1];

                try {
                    sf.refRegs[i] = XMLUtils.createXMLComment(sf.stringRegs[j]);
                } catch (Exception e) {
                    context.setError(BLangVMErrors.createError(context, ip, e.getMessage()));
                    handleError();
                }
                break;
            case InstructionCodes.NEWXMLTEXT:
                i = operands[0];
                j = operands[1];

                try {
                    sf.refRegs[i] = XMLUtils.createXMLText(sf.stringRegs[j]);
                } catch (Exception e) {
                    context.setError(BLangVMErrors.createError(context, ip, e.getMessage()));
                    handleError();
                }
                break;
            case InstructionCodes.NEWXMLPI:
                i = operands[0];
                j = operands[1];
                k = operands[2];

                try {
                    sf.refRegs[i] = XMLUtils.createXMLProcessingInstruction(sf.stringRegs[j], sf.stringRegs[k]);
                } catch (Exception e) {
                    context.setError(BLangVMErrors.createError(context, ip, e.getMessage()));
                    handleError();
                }
                break;
            case InstructionCodes.XMLSTORE:
                i = operands[0];
                j = operands[1];

                xmlVal = (BXML<?>) sf.refRegs[i];
                BXML<?> child = (BXML<?>) sf.refRegs[j];
                xmlVal.addChildren(child);
                break;
        }
    }

    /**
     * Method to calculate and detect debug points when the instruction point is given.
     */
    private void debug() {
        Debugger debugger = programFile.getDebugger();
        if (!debugger.isClientSessionActive()) {
            return;
        }
<<<<<<< HEAD
=======
    }

    /**
     * Method which process debug related operations.
     *
     * @param cp           Current cp.
     * @param debugManager Debug manager object.
     */
    private void processDebugging(int cp, VMDebugManager debugManager) {
>>>>>>> 045f660e
        DebugContext debugContext = context.getDebugContext();

        LineNumberInfo currentExecLine = debugger
                .getLineNumber(controlStack.currentFrame.packageInfo.getPkgPath(), ip);
        /*
         Below if check stops hitting the same debug line again and again in case that single line has
         multiple instructions.
         */
        if (currentExecLine.equals(debugContext.getLastLine())
                || debugPointCheck(currentExecLine, debugger, debugContext)) {
            return;
        }

        switch (debugContext.getCurrentCommand()) {
            case RESUME:
                /*
                 In case of a for loop, need to clear the last hit line, so that, same line can get hit again.
                 */
                debugContext.clearLastDebugLine();
                break;
            case STEP_IN:
                debugHit(currentExecLine, debugger, debugContext);
                break;
            case STEP_OVER:
                if (controlStack.currentFrame == debugContext.getStackFrame()) {
                    debugHit(currentExecLine, debugger, debugContext);
                    return;
                }
                /*
                 This is either,
                 1) function call (instruction of the next function)
                 2) returning to the previous function
                 below if condition checks the 2nd possibility, and if that's the case, then it's a debug hit.
                 To check that, it needs to check whether last line contains return instruction or not. (return
                 line may have multiple instructions, ex - return v1 + v2 * v3 + v4;
                 */
                if (debugContext.getLastLine().checkIpRangeForInstructionCode(code, InstructionCodes.RET)
                        && controlStack.currentFrame == debugContext.getStackFrame().prevStackFrame) {
                    debugHit(currentExecLine, debugger, debugContext);
                    return;
                }
                /*
                 This means it's a function call. So using intermediate step to wait until
                 returning from that function call.
                 */
                debugContext.setCurrentCommand(DebugCommand.STEP_OVER_INTMDT);
                break;
            case STEP_OVER_INTMDT:
                /*
                 Here it checks whether it has returned to the previous stack frame (that is previous function) if so,
                 then debug hit.
                 */
                interMediateDebugCheck(currentExecLine, debugger, debugContext);
                break;
            case STEP_OUT:
                /*
                 This is the first instruction of immediate next line of the last debug hit point. So next debug hit
                 point should be when it comes to the "previousStackFrame" of the "stackFrame" relevant to the
                 last debug hit point. So here that stack frame is saved and using intermediate step to wait until
                 a instruction for that stack frame.
                 */
                debugContext.setCurrentCommand(DebugCommand.STEP_OUT_INTMDT);
                debugContext.setStackFrame(debugContext.getStackFrame().prevStackFrame);
                interMediateDebugCheck(currentExecLine, debugger, debugContext);
                break;
            case STEP_OUT_INTMDT:
                interMediateDebugCheck(currentExecLine, debugger, debugContext);
                break;
            default:
                logger.warn("invalid debug command, exiting from debugging");
                debugger.notifyExit();
                debugger.stopDebugging();
        }
    }

    /**
     * Inter mediate debug check to avoid switch case falling through.
     *
<<<<<<< HEAD
     * @param currentExecLine   Current execution line.
     * @param debugger          Debugger object.
     * @param debugContext      Current debug context.
=======
     * @param currentExecLine Current execution line.
     * @param debugManager    Debug manager object.
     * @param debugContext    Current debug context.
>>>>>>> 045f660e
     */
    private void interMediateDebugCheck(LineNumberInfo currentExecLine, Debugger debugger,
                                        DebugContext debugContext) {
        if (controlStack.currentFrame != debugContext.getStackFrame()) {
            return;
        }
        debugHit(currentExecLine, debugger, debugContext);
    }

    /**
     * Helper method to check whether given point is a debug point or not.
     * If it's a debug point, then notify the debugger.
     *
<<<<<<< HEAD
     * @param currentExecLine   Current execution line.
     * @param debugger          Debugger object.
     * @param debugContext      Current debug context.
=======
     * @param currentExecLine Current execution line.
     * @param debugManager    Debug manager object.
     * @param debugContext    Current debug context.
>>>>>>> 045f660e
     * @return Boolean true if it's a debug point, false otherwise.
     */
    private boolean debugPointCheck(LineNumberInfo currentExecLine, Debugger debugger, DebugContext debugContext) {
        if (!currentExecLine.isDebugPoint()) {
            return false;
        }
        debugHit(currentExecLine, debugger, debugContext);
        return true;
    }

    /**
     * Helper method to set required details when a debug point hits.
     * And also to notify the debugger.
     *
<<<<<<< HEAD
     * @param currentExecLine   Current execution line.
     * @param debugger          Debugger object.
     * @param debugContext      Current debug context.
=======
     * @param currentExecLine Current execution line.
     * @param debugManager    Debug manager object.
     * @param debugContext    Current debug context.
>>>>>>> 045f660e
     */
    private void debugHit(LineNumberInfo currentExecLine, Debugger debugger, DebugContext debugContext) {
        if (!debugContext.isAtive() && !debugger.tryAcquireDebugSessionLock()) {
            return;
        }
        debugContext.setActive(true);
        debugContext.setLastLine(currentExecLine);
<<<<<<< HEAD
        debugContext.setStackFrame(controlStack.currentFrame);
        debugger.notifyDebugHit(controlStack.currentFrame, currentExecLine, debugContext.getThreadId());
        debugger.waitTillDebuggeeResponds();
        if (debugContext.getCurrentCommand() == DebugCommand.RESUME && debugContext.isAtive()) {
            debugContext.setActive(false);
            debugger.releaseDebugSessionLock();
=======
        debugContext.setSF(controlStack.currentFrame);
        debugManager.notifyDebugHit(getBreakPointInfo(currentExecLine, debugManager, debugContext));
        debugManager.waitTillDebuggeeResponds();
    }

    /**
     * Helper method to get breakpoint information.
     *
     * @param currentExecLine Current execution line.
     * @param debugManager    Debug manager object.
     * @param debugContext    Current debug context.
     * @return
     */
    private BreakPointInfo getBreakPointInfo(LineNumberInfo currentExecLine, VMDebugManager debugManager,
                                             DebugContext debugContext) {
        NodeLocation location = new NodeLocation(currentExecLine.getPackageInfo().getPkgPath(),
                currentExecLine.getFileName(), currentExecLine.getLineNumber());
        BreakPointInfo breakPointInfo = new BreakPointInfo(location);
        breakPointInfo.setThreadId(debugContext.getThreadId());

        int callingIp = currentExecLine.getIp();
        StackFrame frame = controlStack.currentFrame;
        while (frame != null) {
            String pck = frame.packageInfo.getPkgPath();
            String functionName = frame.callableUnitInfo.getName();
            LineNumberInfo callingLine = debugManager.getLineNumber(frame.packageInfo.getPkgPath(), callingIp);
            FrameInfo frameInfo = new FrameInfo(pck, functionName, callingLine.getFileName(),
                    callingLine.getLineNumber());
            LocalVariableAttributeInfo localVarAttrInfo = (LocalVariableAttributeInfo) frame.callableUnitInfo
                    .getDefaultWorkerInfo().getAttributeInfo(AttributeInfo.Kind.LOCAL_VARIABLES_ATTRIBUTE);
            if (localVarAttrInfo == null) {
                frame = frame.prevStackFrame;
                continue;
            }
            final StackFrame fcp = frame;
            localVarAttrInfo.getLocalVariables().forEach(localVarInfo -> {
                VariableInfo variableInfo = new VariableInfo(localVarInfo.getVariableName(), "Local");
                if (BTypes.typeInt.equals(localVarInfo.getVariableType())) {
                    variableInfo.setBValue(new BInteger(fcp.longRegs[localVarInfo.getVariableIndex()]));
                } else if (BTypes.typeFloat.equals(localVarInfo.getVariableType())) {
                    variableInfo.setBValue(new BFloat(fcp.doubleRegs[localVarInfo.getVariableIndex()]));
                } else if (BTypes.typeString.equals(localVarInfo.getVariableType())) {
                    variableInfo.setBValue(new BString(fcp.stringRegs[localVarInfo.getVariableIndex()]));
                } else if (BTypes.typeBoolean.equals(localVarInfo.getVariableType())) {
                    variableInfo.setBValue(new BBoolean(fcp.intRegs[localVarInfo
                            .getVariableIndex()] == 1 ? true : false));
                } else if (BTypes.typeBlob.equals(localVarInfo.getVariableType())) {
                    variableInfo.setBValue(new BBlob(fcp.byteRegs[localVarInfo.getVariableIndex()]));
                } else {
                    variableInfo.setBValue(fcp.refRegs[localVarInfo.getVariableIndex()]);
                }
                frameInfo.addVariableInfo(variableInfo);
            });
            callingIp = frame.retAddrs - 1;
            if (callingIp < 0) {
                callingIp = 0;
            }
            breakPointInfo.addFrameInfo(frameInfo);
            frame = frame.prevStackFrame;
>>>>>>> 045f660e
        }
    }

    private void handleAnyToRefTypeCast(StackFrame sf, int[] operands, BType targetType) {
        int i = operands[0];
        int j = operands[1];
        int k = operands[2];

        BRefType bRefType = sf.refRegs[i];
        if (bRefType == null) {
            sf.refRegs[j] = null;
            sf.refRegs[k] = null;
        } else if (bRefType.getType() == targetType) {
            sf.refRegs[j] = bRefType;
            sf.refRegs[k] = null;
        } else {
            sf.refRegs[j] = null;
            handleTypeCastError(sf, k, bRefType.getType(), targetType);
        }
    }

    private void handleTypeCastError(StackFrame sf, int errorRegIndex, BType sourceType, BType targetType) {
        handleTypeCastError(sf, errorRegIndex, sourceType.toString(), targetType.toString());
    }

    private void handleTypeCastError(StackFrame sf, int errorRegIndex, String sourceType, String targetType) {
        BStruct errorVal;
        errorVal = BLangVMErrors.createTypeCastError(context, ip, sourceType.toString(), targetType.toString());
        if (errorRegIndex == -1) {
            context.setError(errorVal);
            handleError();
            return;
        }

        sf.refRegs[errorRegIndex] = errorVal;
    }

    private void handleTypeConversionError(StackFrame sf, int errorRegIndex,
                                           String sourceTypeName, String targetTypeName) {
        String errorMsg = "'" + sourceTypeName + "' cannot be converted to '" + targetTypeName + "'";
        handleTypeConversionError(sf, errorRegIndex, errorMsg, sourceTypeName, targetTypeName);
    }

    private void handleTypeConversionError(StackFrame sf, int errorRegIndex, String errorMessage,
                                           String sourceTypeName, String targetTypeName) {
        BStruct errorVal;
        errorVal = BLangVMErrors.createTypeConversionError(context, ip, errorMessage, sourceTypeName, targetTypeName);
        if (errorRegIndex == -1) {
            context.setError(errorVal);
            handleError();
            return;
        }

        sf.refRegs[errorRegIndex] = errorVal;
    }

    private void createNewIntRange(int[] operands, StackFrame sf) {
        long startValue = sf.longRegs[operands[0]];
        long endValue = sf.longRegs[operands[1]];
        sf.refRegs[operands[2]] = new BIntRange(startValue, endValue);
    }

    private void createNewConnector(int[] operands, StackFrame sf) {
        int cpIndex = operands[0];
        int i = operands[1];
        StructureRefCPEntry structureRefCPEntry = (StructureRefCPEntry) constPool[cpIndex];
        ConnectorInfo connectorInfo = (ConnectorInfo) structureRefCPEntry.getStructureTypeInfo();
        BConnector bConnector = new BConnector(connectorInfo.getType());
        sf.refRegs[i] = bConnector;
    }

    private void createNewStruct(int[] operands, StackFrame sf) {
        int cpIndex = operands[0];
        int i = operands[1];
        StructureRefCPEntry structureRefCPEntry = (StructureRefCPEntry) constPool[cpIndex];
        StructInfo structInfo = (StructInfo) structureRefCPEntry.getStructureTypeInfo();
        BStruct bStruct = new BStruct(structInfo.getType());

        // Populate default values
        int longRegIndex = -1;
        int doubleRegIndex = -1;
        int stringRegIndex = -1;
        int booleanRegIndex = -1;
        for (StructFieldInfo fieldInfo : structInfo.getFieldInfoEntries()) {
            DefaultValueAttributeInfo defaultValueInfo =
                    (DefaultValueAttributeInfo) fieldInfo.getAttributeInfo(AttributeInfo.Kind.DEFAULT_VALUE_ATTRIBUTE);
            switch (fieldInfo.getFieldType().getTag()) {
                case TypeTags.INT_TAG:
                    longRegIndex++;
                    if (defaultValueInfo != null) {
                        bStruct.setIntField(longRegIndex, defaultValueInfo.getDefaultValue().getIntValue());
                    }
                    break;
                case TypeTags.FLOAT_TAG:
                    doubleRegIndex++;
                    if (defaultValueInfo != null) {
                        bStruct.setFloatField(doubleRegIndex, defaultValueInfo.getDefaultValue().getFloatValue());
                    }
                    break;
                case TypeTags.STRING_TAG:
                    stringRegIndex++;
                    if (defaultValueInfo != null) {
                        bStruct.setStringField(stringRegIndex, defaultValueInfo.getDefaultValue().getStringValue());
                    }
                    break;
                case TypeTags.BOOLEAN_TAG:
                    booleanRegIndex++;
                    if (defaultValueInfo != null) {
                        bStruct.setBooleanField(booleanRegIndex,
                                defaultValueInfo.getDefaultValue().getBooleanValue() ? 1 : 0);
                    }
                    break;
            }
        }

        sf.refRegs[i] = bStruct;
    }

    private void endTransaction(int status) {
        BallerinaTransactionManager ballerinaTransactionManager = context.getBallerinaTransactionManager();
        if (ballerinaTransactionManager != null) {
            try {
                if (status == TransactionStatus.SUCCESS.value()) {
                    ballerinaTransactionManager.commitTransactionBlock();
                } else if (status == TransactionStatus.FAILED.value()) {
                    ballerinaTransactionManager.rollbackTransactionBlock();
                } else { //status = 1 Transaction end
                    ballerinaTransactionManager.endTransactionBlock();
                    if (ballerinaTransactionManager.isOuterTransaction()) {
                        context.setBallerinaTransactionManager(null);
                    }
                }
            } catch (Throwable e) {
                context.setError(BLangVMErrors.createError(this.context, ip, e.getMessage()));
                handleError();
                return;
            }
        }
    }

    private void beginTransaction(int transactionId, int retryCountRegIndex) {
        //Transaction is attempted three times by default to improve resiliency
        int retryCount = 3;
        if (retryCountRegIndex != -1) {
            retryCount = (int) controlStack.currentFrame.getLongRegs()[retryCountRegIndex];
            if (retryCount < 0) {
                context.setError(BLangVMErrors.createError(this.context, ip,
                        BLangExceptionHelper.getErrorMessage(RuntimeErrors.INVALID_RETRY_COUNT)));
                handleError();
                return;
            }
        }
        BallerinaTransactionManager ballerinaTransactionManager = context.getBallerinaTransactionManager();
        if (ballerinaTransactionManager == null) {
            ballerinaTransactionManager = new BallerinaTransactionManager();
            context.setBallerinaTransactionManager(ballerinaTransactionManager);
        }
        ballerinaTransactionManager.beginTransactionBlock(transactionId, retryCount);

    }

    private void retryTransaction(int transactionId, int startOfAbortIP) {
        BallerinaTransactionManager ballerinaTransactionManager = context.getBallerinaTransactionManager();
        int allowedRetryCount = ballerinaTransactionManager.getAllowedRetryCount(transactionId);
        int currentRetryCount = ballerinaTransactionManager.getCurrentRetryCount(transactionId);
        if (currentRetryCount >= allowedRetryCount) {
            if (currentRetryCount != 0) {
                ip = startOfAbortIP;
            }
        }
        ballerinaTransactionManager.incrementCurrentRetryCount(transactionId);
    }

    public void invokeCallableUnit(CallableUnitInfo callableUnitInfo, int[] argRegs, int[] retRegs) {
        BType[] paramTypes = callableUnitInfo.getParamTypes();
        StackFrame callerSF = controlStack.currentFrame;

        WorkerInfo defaultWorkerInfo = callableUnitInfo.getDefaultWorkerInfo();
        StackFrame calleeSF = new StackFrame(callableUnitInfo, defaultWorkerInfo, ip, retRegs);
        controlStack.pushFrame(calleeSF);

        // Copy arg values from the current StackFrame to the new StackFrame
        copyArgValues(callerSF, calleeSF, argRegs, paramTypes);

        // TODO Improve following two lines
        this.constPool = calleeSF.packageInfo.getConstPoolEntries();
        this.code = calleeSF.packageInfo.getInstructions();
        ip = defaultWorkerInfo.getCodeAttributeInfo().getCodeAddrs();
    }

    public void invokeAction(String actionName, int[] argRegs, int[] retRegs) {
        StackFrame callerSF = controlStack.currentFrame;
        if (callerSF.refRegs[argRegs[0]] == null) {
            context.setError(BLangVMErrors.createNullRefError(this.context, ip));
            handleError();
            return;
        }

        BConnectorType actualCon = (BConnectorType) ((BConnector) callerSF.refRegs[argRegs[0]]).getConnectorType();
        //TODO find a way to change this to method table
        ActionInfo newActionInfo = programFile.getPackageInfo(actualCon.getPackagePath())
                .getConnectorInfo(actualCon.getName()).getActionInfo(actionName);

        if (newActionInfo.isNative()) {
            invokeNativeAction(newActionInfo, argRegs, retRegs);
        } else {
            invokeCallableUnit(newActionInfo, argRegs, retRegs);
        }
    }

    public void handleWorkerSend(WorkerDataChannelInfo workerDataChannel, BType[] types, int[] regs) {
        StackFrame currentFrame = controlStack.currentFrame;

        // Extract the outgoing expressions
        BValue[] arguments = new BValue[types.length];
        copyArgValuesForWorkerSend(currentFrame, regs, types, arguments);

        //populateArgumentValuesForWorker(expressions, arguments);
        workerDataChannel.setTypes(types);
        workerDataChannel.putData(arguments);
    }

    public void invokeForkJoin(InstructionFORKJOIN forkJoinIns) {
        ForkjoinInfo forkjoinInfo = forkJoinIns.forkJoinCPEntry.getForkjoinInfo();
        List<BLangVMWorkers.WorkerExecutor> workerRunnerList = new ArrayList<>();
        long timeout = Long.MAX_VALUE;
        if (forkjoinInfo.isTimeoutAvailable()) {
            timeout = this.controlStack.currentFrame.getLongRegs()[forkJoinIns.timeoutRegIndex];
        }
        Queue<WorkerResult> resultMsgs = new ConcurrentLinkedQueue<>();
        Map<String, BLangVMWorkers.WorkerExecutor> workers = new HashMap<>();
        for (WorkerInfo workerInfo : forkjoinInfo.getWorkerInfoMap().values()) {
            Context workerContext = new WorkerContext(this.programFile, context);
            workerContext.blockingInvocation = true;
            StackFrame callerSF = this.controlStack.currentFrame;
            int[] argRegs = forkjoinInfo.getArgRegs();
            ControlStack workerControlStack = workerContext.getControlStack();
            StackFrame calleeSF = new StackFrame(this.controlStack.currentFrame.getCallableUnitInfo(),
                    workerInfo, -1, new int[1]);
            workerControlStack.pushFrame(calleeSF);
            BLangVM.copyValuesForForkJoin(callerSF, calleeSF, argRegs);
            BLangVM bLangVM = new BLangVM(this.programFile);
            BLangVMWorkers.WorkerExecutor workerRunner = new BLangVMWorkers.WorkerExecutor(bLangVM,
                    workerContext, workerInfo, resultMsgs);
            workerRunnerList.add(workerRunner);
            workerContext.startTrackWorker();
            workers.put(workerInfo.getWorkerName(), workerRunner);
        }
        Set<String> joinWorkerNames = new LinkedHashSet<>(Lists.of(forkjoinInfo.getJoinWorkerNames()));
        if (joinWorkerNames.isEmpty()) {
            /* if no join workers are specified, that means, all should be considered */
            joinWorkerNames.addAll(workers.keySet());
        }
        int workerCount;
        if (forkjoinInfo.getJoinType().equalsIgnoreCase(JOIN_TYPE_SOME)) {
            workerCount = forkjoinInfo.getWorkerCount();
        } else {
            workerCount = joinWorkerNames.size();
        }
        boolean success = this.invokeJoinWorkers(workers, joinWorkerNames, workerCount, timeout);
        if (success) {
            this.ip = forkJoinIns.joinBlockAddr;
            /* assign values to join block message arrays */

            int offsetJoin = forkJoinIns.joinVarRegIndex;
            BMap<String, BRefValueArray> mbMap = new BMap<>();
            for (WorkerResult workerResult : resultMsgs) {
                mbMap.put(workerResult.getWorkerName(), workerResult.getResult());
            }
            this.controlStack.currentFrame.getRefRegs()[offsetJoin] = mbMap;
        } else {
            /* timed out */
            this.ip = forkJoinIns.timeoutBlockAddr;
            /* execute the timeout block */

            int offsetTimeout = forkJoinIns.timeoutVarRegIndex;
            BMap<String, BRefValueArray> mbMap = new BMap<>();
            for (WorkerResult workerResult : resultMsgs) {
                mbMap.put(workerResult.getWorkerName(), workerResult.getResult());
            }
            this.controlStack.currentFrame.getRefRegs()[offsetTimeout] = mbMap;
        }
    }

    private boolean invokeJoinWorkers(Map<String, BLangVMWorkers.WorkerExecutor> workers,
                                      Set<String> joinWorkerNames, int joinCount, long timeout) {
        ExecutorService exec = ThreadPoolFactory.getInstance().getWorkerExecutor();
        Semaphore resultCounter = new Semaphore(-joinCount + 1);
        workers.forEach((k, v) -> {
            if (joinWorkerNames.contains(k)) {
                v.setResultCounterSemaphore(resultCounter);
            }
            exec.submit(v);
        });
        try {
            return resultCounter.tryAcquire(timeout, TimeUnit.SECONDS);
        } catch (InterruptedException ignore) {
            return false;
        }
    }

    private void startWorkers() {
        CallableUnitInfo callableUnitInfo = this.controlStack.currentFrame.callableUnitInfo;
        BLangVMWorkers.invoke(programFile, callableUnitInfo, this.context);
    }

    private void handleWorkerReturn() {
        WorkerContext workerContext = (WorkerContext) this.context;
        if (workerContext.parentSF.tryReturn()) {
            StackFrame workerCallerSF = workerContext.getControlStack().currentFrame;
            workerContext.parentSF.returnedWorker = workerCallerSF.workerInfo.getWorkerName();

            StackFrame parentSF = workerContext.parentSF;

            copyWorkersReturnValues(workerCallerSF, parentSF);
            // Switch to parent context
            this.context = workerContext.parent;
            this.controlStack = this.context.getControlStack();
            controlStack.popFrame();
            this.constPool = this.controlStack.currentFrame.packageInfo.getConstPoolEntries();
            this.code = this.controlStack.currentFrame.packageInfo.getInstructions();
            ip = parentSF.retAddrs;
        } else {
            String msg = workerContext.parentSF.returnedWorker + " already returned.";
            context.setError(BLangVMErrors.createIllegalStateException(context, ip, msg));
            handleError();
        }
    }

    public void handleWorkerReceive(WorkerDataChannelInfo workerDataChannel, BType[] types, int[] regs) {
        BValue[] passedInValues = (BValue[]) workerDataChannel.takeData();
        StackFrame currentFrame = controlStack.currentFrame;
        copyArgValuesForWorkerReceive(currentFrame, regs, types, passedInValues);
    }

    public static void copyArgValuesForWorkerSend(StackFrame callerSF, int[] argRegs,
                                                  BType[] paramTypes, BValue[] arguments) {
        for (int i = 0; i < argRegs.length; i++) {
            BType paramType = paramTypes[i];
            int argReg = argRegs[i];
            switch (paramType.getTag()) {
                case TypeTags.INT_TAG:
                    arguments[i] = new BInteger(callerSF.longRegs[argReg]);
                    break;
                case TypeTags.FLOAT_TAG:
                    arguments[i] = new BFloat(callerSF.doubleRegs[argReg]);
                    break;
                case TypeTags.STRING_TAG:
                    arguments[i] = new BString(callerSF.stringRegs[argReg]);
                    break;
                case TypeTags.BOOLEAN_TAG:
                    arguments[i] = new BBoolean(callerSF.intRegs[argReg] > 0);
                    break;
                case TypeTags.BLOB_TAG:
                    arguments[i] = new BBlob(callerSF.byteRegs[argReg]);
                    break;
                default:
                    arguments[i] = callerSF.refRegs[argReg];
            }
        }
    }

    public static void copyArgValuesForWorkerReceive(StackFrame currentSF, int[] argRegs,
                                                     BType[] paramTypes, BValue[] passedInValues) {
        for (int i = 0; i < argRegs.length; i++) {
            int regIndex = argRegs[i];
            BType paramType = paramTypes[i];
            switch (paramType.getTag()) {
                case TypeTags.INT_TAG:
                    currentSF.getLongRegs()[regIndex] = ((BInteger) passedInValues[i]).intValue();
                    break;
                case TypeTags.FLOAT_TAG:
                    currentSF.getDoubleRegs()[regIndex] = ((BFloat) passedInValues[i]).floatValue();
                    break;
                case TypeTags.STRING_TAG:
                    currentSF.getStringRegs()[regIndex] = (passedInValues[i]).stringValue();
                    break;
                case TypeTags.BOOLEAN_TAG:
                    currentSF.getIntRegs()[regIndex] = (((BBoolean) passedInValues[i]).booleanValue()) ? 1 : 0;
                    break;
                case TypeTags.BLOB_TAG:
                    currentSF.getByteRegs()[regIndex] = ((BBlob) passedInValues[i]).blobValue();
                    break;
                default:
                    currentSF.getRefRegs()[regIndex] = (BRefType) passedInValues[i];
            }
        }
    }

    public static void copyValuesForForkJoin(StackFrame callerSF, StackFrame calleeSF, int[] argRegs) {
        int longLocalVals = argRegs[0];
        int doubleLocalVals = argRegs[1];
        int stringLocalVals = argRegs[2];
        int booleanLocalVals = argRegs[3];
        int blobLocalVals = argRegs[4];
        int refLocalVals = argRegs[5];

        for (int i = 0; i <= longLocalVals; i++) {
            calleeSF.getLongRegs()[i] = callerSF.getLongRegs()[i];
        }

        for (int i = 0; i <= doubleLocalVals; i++) {
            calleeSF.getDoubleRegs()[i] = callerSF.getDoubleRegs()[i];
        }

        for (int i = 0; i <= stringLocalVals; i++) {
            calleeSF.getStringRegs()[i] = callerSF.getStringRegs()[i];
        }

        for (int i = 0; i <= booleanLocalVals; i++) {
            calleeSF.getIntRegs()[i] = callerSF.getIntRegs()[i];
        }

        for (int i = 0; i <= refLocalVals; i++) {
            calleeSF.getRefRegs()[i] = callerSF.getRefRegs()[i];
        }

        for (int i = 0; i <= blobLocalVals; i++) {
            calleeSF.getByteRegs()[i] = callerSF.getByteRegs()[i];
        }
    }

    public static void copyValues(StackFrame parent, StackFrame workerSF) {
        CodeAttributeInfo codeInfo = parent.callableUnitInfo.getDefaultWorkerInfo().getCodeAttributeInfo();
        System.arraycopy(parent.longRegs, 0, workerSF.longRegs, 0, codeInfo.getMaxLongLocalVars());
        System.arraycopy(parent.doubleRegs, 0, workerSF.doubleRegs, 0, codeInfo.getMaxDoubleLocalVars());
        System.arraycopy(parent.intRegs, 0, workerSF.intRegs, 0, codeInfo.getMaxIntLocalVars());
        System.arraycopy(parent.stringRegs, 0, workerSF.stringRegs, 0, codeInfo.getMaxStringLocalVars());
        System.arraycopy(parent.byteRegs, 0, workerSF.byteRegs, 0, codeInfo.getMaxByteLocalVars());
        System.arraycopy(parent.refRegs, 0, workerSF.refRegs, 0, codeInfo.getMaxRefLocalVars());
    }


    public static void copyArgValues(StackFrame callerSF, StackFrame calleeSF, int[] argRegs, BType[] paramTypes) {
        int longRegIndex = -1;
        int doubleRegIndex = -1;
        int stringRegIndex = -1;
        int booleanRegIndex = -1;
        int refRegIndex = -1;
        int blobRegIndex = -1;

        for (int i = 0; i < argRegs.length; i++) {
            BType paramType = paramTypes[i];
            int argReg = argRegs[i];
            switch (paramType.getTag()) {
                case TypeTags.INT_TAG:
                    calleeSF.longRegs[++longRegIndex] = callerSF.longRegs[argReg];
                    break;
                case TypeTags.FLOAT_TAG:
                    calleeSF.doubleRegs[++doubleRegIndex] = callerSF.doubleRegs[argReg];
                    break;
                case TypeTags.STRING_TAG:
                    calleeSF.stringRegs[++stringRegIndex] = callerSF.stringRegs[argReg];
                    break;
                case TypeTags.BOOLEAN_TAG:
                    calleeSF.intRegs[++booleanRegIndex] = callerSF.intRegs[argReg];
                    break;
                case TypeTags.BLOB_TAG:
                    calleeSF.byteRegs[++blobRegIndex] = callerSF.byteRegs[argReg];
                    break;
                default:
                    calleeSF.refRegs[++refRegIndex] = callerSF.refRegs[argReg];
            }
        }
    }

    private void handleReturn() {

        // TODO Cache stack frames -  improvement
        StackFrame currentSF = controlStack.popFrame();
        if (controlStack.currentFrame != null) {
            StackFrame callersSF = controlStack.currentFrame;
            // TODO Improve
            this.constPool = callersSF.packageInfo.getConstPoolEntries();
            this.code = callersSF.packageInfo.getInstructions();
        }
        ip = currentSF.retAddrs;
    }

    private void copyWorkersReturnValues(StackFrame workerSF, StackFrame parentsSF) {
        int callersRetRegIndex;
        int longRegCount = 0;
        int doubleRegCount = 0;
        int stringRegCount = 0;
        int intRegCount = 0;
        int refRegCount = 0;
        int byteRegCount = 0;
        StackFrame workerCallerSF = workerSF.prevStackFrame;
        StackFrame parentCallersSF = parentsSF.prevStackFrame;
        BType[] retTypes = parentsSF.getCallableUnitInfo().getRetParamTypes();
        for (int i = 0; i < retTypes.length; i++) {
            BType retType = retTypes[i];
            callersRetRegIndex = parentsSF.retRegIndexes[i];
            switch (retType.getTag()) {
                case TypeTags.INT_TAG:
                    parentCallersSF.longRegs[callersRetRegIndex] = workerCallerSF.longRegs[longRegCount++];
                    break;
                case TypeTags.FLOAT_TAG:
                    parentCallersSF.doubleRegs[callersRetRegIndex] = workerCallerSF.doubleRegs[doubleRegCount++];
                    break;
                case TypeTags.STRING_TAG:
                    parentCallersSF.stringRegs[callersRetRegIndex] = workerCallerSF.stringRegs[stringRegCount++];
                    break;
                case TypeTags.BOOLEAN_TAG:
                    parentCallersSF.intRegs[callersRetRegIndex] = workerCallerSF.intRegs[intRegCount++];
                    break;
                case TypeTags.BLOB_TAG:
                    parentCallersSF.byteRegs[callersRetRegIndex] = workerCallerSF.byteRegs[byteRegCount++];
                    break;
                default:
                    parentCallersSF.refRegs[callersRetRegIndex] = workerCallerSF.refRegs[refRegCount++];
                    break;
            }
        }
    }

    private String getOperandsLine(int[] operands) {
        if (operands.length == 0) {
            return "";
        }

        if (operands.length == 1) {
            return "" + operands[0];
        }

        StringBuilder sb = new StringBuilder();
        sb.append(operands[0]);
        for (int i = 1; i < operands.length; i++) {
            sb.append(" ");
            sb.append(operands[i]);
        }
        return sb.toString();
    }

    private void invokeNativeFunction(FunctionInfo functionInfo, int[] argRegs, int[] retRegs) {
        StackFrame callerSF = controlStack.currentFrame;

        // TODO : Remove once we handle this properly for return values
        BType[] retTypes = functionInfo.getRetParamTypes();
        BValue[] returnValues = new BValue[retTypes.length];

        StackFrame caleeSF = new StackFrame(functionInfo, functionInfo.getDefaultWorkerInfo(), ip, null, returnValues);
        copyArgValues(callerSF, caleeSF, argRegs, functionInfo.getParamTypes());

        controlStack.pushFrame(caleeSF);

        // Invoke Native function;
        AbstractNativeFunction nativeFunction = functionInfo.getNativeFunction();
        try {
            nativeFunction.executeNative(context);
        } catch (BLangNullReferenceException e) {
            context.setError(BLangVMErrors.createNullRefError(context, ip));
            handleError();
            return;
        } catch (Throwable e) {
            context.setError(BLangVMErrors.createError(this.context, ip, e.getMessage()));
            handleError();
            return;
        }
        // Copy return values to the callers stack
        controlStack.popFrame();
        handleReturnFromNativeCallableUnit(callerSF, retRegs, returnValues, retTypes);
    }

    private void invokeNativeAction(ActionInfo actionInfo, int[] argRegs, int[] retRegs) {
        StackFrame callerSF = controlStack.currentFrame;

        WorkerInfo defaultWorkerInfo = actionInfo.getDefaultWorkerInfo();
        AbstractNativeAction nativeAction = actionInfo.getNativeAction();

        if (nativeAction == null) {
            return;
        }

        // TODO : Remove once we handle this properly for return values
        BType[] retTypes = actionInfo.getRetParamTypes();
        BValue[] returnValues = new BValue[retTypes.length];

        StackFrame caleeSF = new StackFrame(actionInfo, defaultWorkerInfo, ip, null, returnValues);
        copyArgValues(callerSF, caleeSF, argRegs, actionInfo.getParamTypes());

        controlStack.pushFrame(caleeSF);

        try {
            boolean nonBlocking = !context.isInTransaction() && nativeAction.isNonBlockingAction() &&
                    !context.blockingInvocation;
            BClientConnectorFutureListener listener = new BClientConnectorFutureListener(context, nonBlocking);
            if (nonBlocking) {
                // Enable non-blocking.
                context.setStartIP(ip);
                // TODO : Temporary solution to make non-blocking working.
                if (caleeSF.packageInfo == null) {
                    caleeSF.packageInfo = actionInfo.getPackageInfo();
                }
                context.nonBlockingContext = new Context.NonBlockingContext(actionInfo, retRegs);

                ConnectorFuture future = nativeAction.execute(context);
                if (future == null) {
                    throw new BallerinaException("Native action doesn't provide a future object to sync");
                }
                future.setConnectorFutureListener(listener);

                ip = -1;
            } else {
                ConnectorFuture future = nativeAction.execute(context);
                if (future == null) {
                    throw new BallerinaException("Native action doesn't provide a future object to sync");
                }
                future.setConnectorFutureListener(listener);
                //default nonBlocking timeout 5 mins
                long timeout = 300000;
                boolean res = listener.sync(timeout);
                if (!res) {
                    //non blocking execution timed out.
                    throw new BallerinaException("Action execution timed out, timeout period - " + timeout
                            + ", Action - " + nativeAction.getPackagePath() + ":" + nativeAction.getName());
                }
                if (context.getError() != null) {
                    handleError();
                }
                // Copy return values to the callers stack
                controlStack.popFrame();
                handleReturnFromNativeCallableUnit(callerSF, retRegs, returnValues, retTypes);

            }
        } catch (Throwable e) {
            context.setError(BLangVMErrors.createError(this.context, ip, e.getMessage()));
            handleError();
        }
    }

    public static void handleReturnFromNativeCallableUnit(StackFrame callerSF, int[] returnRegIndexes,
                                                          BValue[] returnValues, BType[] retTypes) {
        for (int i = 0; i < returnValues.length; i++) {
            int callersRetRegIndex = returnRegIndexes[i];
            BType retType = retTypes[i];
            switch (retType.getTag()) {
                case TypeTags.INT_TAG:
                    if (returnValues[i] == null) {
                        callerSF.longRegs[callersRetRegIndex] = 0;
                        break;
                    }
                    callerSF.longRegs[callersRetRegIndex] = ((BInteger) returnValues[i]).intValue();
                    break;
                case TypeTags.FLOAT_TAG:
                    if (returnValues[i] == null) {
                        callerSF.doubleRegs[callersRetRegIndex] = 0;
                        break;
                    }
                    callerSF.doubleRegs[callersRetRegIndex] = ((BFloat) returnValues[i]).floatValue();
                    break;
                case TypeTags.STRING_TAG:
                    if (returnValues[i] == null) {
                        callerSF.stringRegs[callersRetRegIndex] = STRING_NULL_VALUE;
                        break;
                    }
                    callerSF.stringRegs[callersRetRegIndex] = returnValues[i].stringValue();
                    break;
                case TypeTags.BOOLEAN_TAG:
                    if (returnValues[i] == null) {
                        callerSF.intRegs[callersRetRegIndex] = 0;
                        break;
                    }
                    callerSF.intRegs[callersRetRegIndex] = ((BBoolean) returnValues[i]).booleanValue() ? 1 : 0;
                    break;
                case TypeTags.BLOB_TAG:
                    if (returnValues[i] == null) {
                        callerSF.byteRegs[callersRetRegIndex] = new byte[0];
                        break;
                    }
                    callerSF.byteRegs[callersRetRegIndex] = ((BBlob) returnValues[i]).blobValue();
                    break;
                default:
                    callerSF.refRegs[callersRetRegIndex] = (BRefType) returnValues[i];
            }
        }
    }

    private boolean checkCast(BValue sourceValue, BType targetType) {
        BType sourceType = sourceValue.getType();

        if (sourceType.equals(targetType)) {
            return true;
        }

        if (sourceType.getTag() == TypeTags.STRUCT_TAG && targetType.getTag() == TypeTags.STRUCT_TAG) {
            return checkStructEquivalency((BStructType) sourceType, (BStructType) targetType);

        }

        if (targetType.getTag() == TypeTags.ANY_TAG) {
            return true;
        }

        // Check JSON casting
        if (getElementType(sourceType).getTag() == TypeTags.JSON_TAG) {
            return checkJSONCast(((BJSON) sourceValue).value(), sourceType, targetType);
        }

        // Array casting
        if (targetType.getTag() == TypeTags.ARRAY_TAG || sourceType.getTag() == TypeTags.ARRAY_TAG) {
            return checkArrayCast(sourceType, targetType);
        }

        return false;
    }

    private boolean checkArrayCast(BType sourceType, BType targetType) {
        if (targetType.getTag() == TypeTags.ARRAY_TAG && sourceType.getTag() == TypeTags.ARRAY_TAG) {
            BArrayType sourceArrayType = (BArrayType) sourceType;
            BArrayType targetArrayType = (BArrayType) targetType;
            if (targetArrayType.getDimensions() > sourceArrayType.getDimensions()) {
                return false;
            }

            return checkArrayCast(sourceArrayType.getElementType(), targetArrayType.getElementType());
        } else if (sourceType.getTag() == TypeTags.ARRAY_TAG) {
            return targetType.getTag() == TypeTags.ANY_TAG;
        }

        return sourceType.equals(targetType);
    }

    private BType getElementType(BType type) {
        if (type.getTag() != TypeTags.ARRAY_TAG) {
            return type;
        }

        return getElementType(((BArrayType) type).getElementType());
    }

    public static boolean checkStructEquivalency(BStructType rhsType, BStructType lhsType) {
        // Both structs should be public or private.
        // Get the XOR of both flags(masks)
        // If both are public, then public bit should be 0;
        // If both are private, then public bit should be 0;
        // The public bit is on means, one is public, and the other one is private.
        if (Flags.isFlagOn(lhsType.flags ^ rhsType.flags, Flags.PUBLIC)) {
            return false;
        }

        // If both structs are private, they should be in the same package.
        if (!Flags.isFlagOn(lhsType.flags, Flags.PUBLIC) &&
                !rhsType.getPackagePath().equals(lhsType.getPackagePath())) {
            return false;
        }

        if (lhsType.getStructFields().length > rhsType.getStructFields().length ||
                lhsType.getAttachedFunctions().length > rhsType.getAttachedFunctions().length) {
            return false;
        }

        return !Flags.isFlagOn(lhsType.flags, Flags.PUBLIC) &&
                rhsType.getPackagePath().equals(lhsType.getPackagePath()) ?
                checkEquivalencyOfTwoPrivateStructs(lhsType, rhsType) :
                checkEquivalencyOfPublicStructs(lhsType, rhsType);
    }

    private static boolean checkEquivalencyOfTwoPrivateStructs(BStructType lhsType, BStructType rhsType) {
        for (int fieldCounter = 0; fieldCounter < lhsType.getStructFields().length; fieldCounter++) {
            BStructType.StructField lhsField = lhsType.getStructFields()[fieldCounter];
            BStructType.StructField rhsField = rhsType.getStructFields()[fieldCounter];
            if (lhsField.fieldName.equals(rhsField.fieldName) &&
                    isSameType(rhsField.fieldType, lhsField.fieldType)) {
                continue;
            }
            return false;
        }

        BStructType.AttachedFunction[] lhsFuncs = lhsType.getAttachedFunctions();
        BStructType.AttachedFunction[] rhsFuncs = rhsType.getAttachedFunctions();
        for (BStructType.AttachedFunction lhsFunc : lhsFuncs) {
            BStructType.AttachedFunction rhsFunc = getMatchingInvokableType(rhsFuncs, lhsFunc);
            if (rhsFunc == null) {
                return false;
            }
        }
        return true;
    }

    private static boolean checkEquivalencyOfPublicStructs(BStructType lhsType, BStructType rhsType) {
        int fieldCounter = 0;
        for (; fieldCounter < lhsType.getStructFields().length; fieldCounter++) {
            // Return false if either field is private
            BStructType.StructField lhsField = lhsType.getStructFields()[fieldCounter];
            BStructType.StructField rhsField = rhsType.getStructFields()[fieldCounter];
            if (!Flags.isFlagOn(lhsField.flags, Flags.PUBLIC) ||
                    !Flags.isFlagOn(rhsField.flags, Flags.PUBLIC)) {
                return false;
            }

            if (lhsField.fieldName.equals(rhsField.fieldName) &&
                    isSameType(rhsField.fieldType, lhsField.fieldType)) {
                continue;
            }
            return false;
        }

        // Check the rest of the fields in RHS type
        for (; fieldCounter < rhsType.getStructFields().length; fieldCounter++) {
            if (!Flags.isFlagOn(rhsType.getStructFields()[fieldCounter].flags, Flags.PUBLIC)) {
                return false;
            }
        }

        BStructType.AttachedFunction[] lhsFuncs = lhsType.getAttachedFunctions();
        BStructType.AttachedFunction[] rhsFuncs = rhsType.getAttachedFunctions();
        for (BStructType.AttachedFunction lhsFunc : lhsFuncs) {
            if (!Flags.isFlagOn(lhsFunc.flags, Flags.PUBLIC)) {
                return false;
            }

            BStructType.AttachedFunction rhsFunc = getMatchingInvokableType(rhsFuncs, lhsFunc);
            if (rhsFunc == null || !Flags.isFlagOn(rhsFunc.flags, Flags.PUBLIC)) {
                return false;
            }
        }

        return true;
    }

    public static boolean checkFunctionTypeEquality(BFunctionType source, BFunctionType target) {
        if (source.paramTypes.length != target.paramTypes.length ||
                source.retParamTypes.length != target.retParamTypes.length) {
            return false;
        }

        for (int i = 0; i < source.paramTypes.length; i++) {
            if (!isSameType(source.paramTypes[i], target.paramTypes[i])) {
                return false;
            }
        }

        for (int i = 0; i < source.retParamTypes.length; i++) {
            if (!isSameType(source.retParamTypes[i], target.retParamTypes[i])) {
                return false;
            }
        }

        return true;
    }

    /**
     * Returns whether both symbols are public or private.
     *
     * @param lhsFlags left-hand side symbol
     * @param rhsFlags right-hand side symbol
     * @return whether both symbols are public or private
     */
    private static boolean isBothPublicOrPrivate(int lhsFlags, int rhsFlags) {
        // Get the XOR of both flags(masks)
        // If both are public, then public bit should be 0;
        // If both are private, then public bit should be 0;
        // The public bit is on means, one is public, and the other one is private.
        return !Flags.isFlagOn(lhsFlags ^ rhsFlags, Flags.PUBLIC);
    }

    private static BStructType.AttachedFunction getMatchingInvokableType(BStructType.AttachedFunction[] rhsFuncs,
                                                                         BStructType.AttachedFunction lhsFunc) {
        return Arrays.stream(rhsFuncs)
                .filter(rhsFunc -> lhsFunc.funcName.equals(rhsFunc.funcName))
                .filter(rhsFunc -> checkFunctionTypeEquality(lhsFunc.type, rhsFunc.type))
                .findFirst()
                .orElse(null);
    }


    private static boolean isSameType(BType rhsType, BType lhsType) {
        // First check whether both references points to the same object.
        if (rhsType == lhsType) {
            return true;
        }

        if (rhsType.getTag() == lhsType.getTag() && rhsType.getTag() == TypeTags.ARRAY_TAG) {
            return checkArrayEquivalent(rhsType, lhsType);
        }

        // TODO Support function types, json/map constrained types etc.

        return false;
    }

    private static boolean isAssignable(BType actualType, BType expType) {
        // First check whether both references points to the same object.
        if (actualType == expType) {
            return true;
        }

        // If the both type tags are equal, then perform following checks.
        if (actualType.getTag() == expType.getTag() && isValueType(actualType)) {
            return true;
        } else if (actualType.getTag() == expType.getTag() &&
                !isUserDefinedType(actualType) && !isConstrainedType(actualType)) {
            return true;
        } else if (actualType.getTag() == expType.getTag() && actualType.getTag() == TypeTags.ARRAY_TAG) {
            return checkArrayEquivalent(actualType, expType);
        } else if (actualType.getTag() == expType.getTag() && actualType.getTag() == TypeTags.STRUCT_TAG &&
                checkStructEquivalency((BStructType) actualType, (BStructType) expType)) {
            // If both types are structs then check for their equivalency
            return true;
        }
        return false;
    }

    private static boolean isValueType(BType type) {
        return type.getTag() <= TypeTags.BLOB_TAG;
    }

    private static boolean isUserDefinedType(BType type) {
        return type.getTag() == TypeTags.STRUCT_TAG || type.getTag() == TypeTags.CONNECTOR_TAG ||
                type.getTag() == TypeTags.ENUM_TAG || type.getTag() == TypeTags.ARRAY_TAG;
    }

    private static boolean isConstrainedType(BType type) {
        return type.getTag() == TypeTags.JSON_TAG;
    }

    private static boolean checkArrayEquivalent(BType actualType, BType expType) {
        if (expType.getTag() == TypeTags.ARRAY_TAG && actualType.getTag() == TypeTags.ARRAY_TAG) {
            // Both types are array types
            BArrayType lhrArrayType = (BArrayType) expType;
            BArrayType rhsArrayType = (BArrayType) actualType;
            return checkArrayEquivalent(lhrArrayType.getElementType(), rhsArrayType.getElementType());
        }
        // Now one or both types are not array types and they have to be equal
        if (expType == actualType) {
            return true;
        }
        return false;
    }

    private void castJSONToInt(int[] operands, StackFrame sf) {
        int i = operands[0];
        int j = operands[1];
        int k = operands[2];

        BJSON jsonValue = (BJSON) sf.refRegs[i];
        if (jsonValue == null) {
            handleNullRefError();
            return;
        }

        JsonNode jsonNode;
        try {
            jsonNode = jsonValue.value();
        } catch (BallerinaException e) {
            String errorMsg = BLangExceptionHelper.getErrorMessage(RuntimeErrors.CASTING_FAILED_WITH_CAUSE,
                    BTypes.typeJSON, BTypes.typeInt, e.getMessage());
            context.setError(BLangVMErrors.createError(context, ip, errorMsg));
            handleError();
            return;
        }

        if (jsonNode.isLong()) {
            sf.longRegs[j] = jsonNode.longValue();
            sf.refRegs[k] = null;
            return;
        }

        sf.longRegs[j] = 0;
        handleTypeCastError(sf, k, JSONUtils.getTypeName(jsonNode), TypeConstants.INT_TNAME);
    }

    private void castJSONToFloat(int[] operands, StackFrame sf) {
        int i = operands[0];
        int j = operands[1];
        int k = operands[2];

        BJSON jsonValue = (BJSON) sf.refRegs[i];
        if (jsonValue == null) {
            handleNullRefError();
            return;
        }

        JsonNode jsonNode;
        try {
            jsonNode = jsonValue.value();
        } catch (BallerinaException e) {
            String errorMsg = BLangExceptionHelper.getErrorMessage(RuntimeErrors.CASTING_FAILED_WITH_CAUSE,
                    BTypes.typeJSON, BTypes.typeFloat, e.getMessage());
            context.setError(BLangVMErrors.createError(context, ip, errorMsg));
            handleError();
            return;
        }

        if (jsonNode.isDouble()) {
            sf.doubleRegs[j] = jsonNode.doubleValue();
            sf.refRegs[k] = null;
            return;
        }

        sf.doubleRegs[j] = 0;
        handleTypeCastError(sf, k, JSONUtils.getTypeName(jsonNode), TypeConstants.FLOAT_TNAME);
    }

    private void castJSONToString(int[] operands, StackFrame sf) {
        int i = operands[0];
        int j = operands[1];
        int k = operands[2];

        BJSON jsonValue = (BJSON) sf.refRegs[i];
        if (jsonValue == null) {
            handleNullRefError();
            return;
        }

        JsonNode jsonNode;
        try {
            jsonNode = jsonValue.value();
        } catch (BallerinaException e) {
            sf.stringRegs[j] = "";
            String errorMsg = BLangExceptionHelper.getErrorMessage(RuntimeErrors.CASTING_FAILED_WITH_CAUSE,
                    BTypes.typeJSON, BTypes.typeString, e.getMessage());
            context.setError(BLangVMErrors.createError(context, ip, errorMsg));
            handleError();
            return;
        }

        if (jsonNode.isString()) {
            sf.stringRegs[j] = jsonNode.stringValue();
            sf.refRegs[k] = null;
            return;
        }

        sf.stringRegs[j] = STRING_NULL_VALUE;
        handleTypeCastError(sf, k, JSONUtils.getTypeName(jsonNode), TypeConstants.STRING_TNAME);
    }

    private void castJSONToBoolean(int[] operands, StackFrame sf) {
        int i = operands[0];
        int j = operands[1];
        int k = operands[2];

        BJSON jsonValue = (BJSON) sf.refRegs[i];
        if (jsonValue == null) {
            handleNullRefError();
            return;
        }

        JsonNode jsonNode;
        try {
            jsonNode = jsonValue.value();
        } catch (BallerinaException e) {
            String errorMsg = BLangExceptionHelper.getErrorMessage(RuntimeErrors.CASTING_FAILED_WITH_CAUSE,
                    BTypes.typeJSON, BTypes.typeBoolean, e.getMessage());
            context.setError(BLangVMErrors.createError(context, ip, errorMsg));
            handleError();
            return;
        }

        if (jsonNode.isBoolean()) {
            sf.intRegs[j] = jsonNode.booleanValue() ? 1 : 0;
            sf.refRegs[k] = null;
            return;
        }

        // Reset the value in the case of an error;
        sf.intRegs[j] = 0;
        handleTypeCastError(sf, k, JSONUtils.getTypeName(jsonNode), TypeConstants.BOOLEAN_TNAME);
    }

    private boolean checkJSONEquivalency(JsonNode json, BJSONType sourceType, BJSONType targetType) {
        BStructType sourceConstrainedType = (BStructType) sourceType.getConstrainedType();
        BStructType targetConstrainedType = (BStructType) targetType.getConstrainedType();

        // Casting to an unconstrained JSON
        if (targetConstrainedType == null) {
            // ideally we should't reach here. This is checked from typeChecker
            return true;
        }

        // Casting from constrained JSON to constrained JSON
        if (sourceConstrainedType != null) {
            if (sourceConstrainedType.equals(targetConstrainedType)) {
                return true;
            }

            return checkStructEquivalency(sourceConstrainedType, targetConstrainedType);
        }

        // Casting from unconstrained JSON to constrained JSON
        BStructType.StructField[] tFields = targetConstrainedType.getStructFields();
        for (int i = 0; i < tFields.length; i++) {
            String fieldName = tFields[i].getFieldName();
            if (!json.has(fieldName)) {
                return false;
            }

            if (!checkJSONCast(json.get(fieldName), sourceType, tFields[i].getFieldType())) {
                return false;
            }
        }

        return true;
    }

    /**
     * Check the compatibility of casting a JSON to a target type.
     *
     * @param json       JSON to cast
     * @param sourceType Type of the source JSON
     * @param targetType Target type
     * @return Runtime compatibility for casting
     */
    private boolean checkJSONCast(JsonNode json, BType sourceType, BType targetType) {
        switch (targetType.getTag()) {
            case TypeTags.STRING_TAG:
                return json.isString();
            case TypeTags.INT_TAG:
                return json.isLong();
            case TypeTags.FLOAT_TAG:
                return json.isDouble();
            case TypeTags.ARRAY_TAG:
                if (!json.isArray()) {
                    return false;
                }
                BArrayType arrayType = (BArrayType) targetType;
                for (int i = 0; i < json.size(); i++) {
                    // get the element type of source and json, and recursively check for json casting.
                    BType sourceElementType = sourceType.getTag() == TypeTags.ARRAY_TAG
                            ? ((BArrayType) sourceType).getElementType() : sourceType;
                    if (!checkJSONCast(json.get(i), sourceElementType, arrayType.getElementType())) {
                        return false;
                    }
                }
                return true;
            case TypeTags.JSON_TAG:
                if (sourceType.getTag() != TypeTags.JSON_TAG) {
                    return false;
                }
                return checkJSONEquivalency(json, (BJSONType) sourceType, (BJSONType) targetType);
            default:
                return false;
        }
    }

    private void convertStructToMap(int[] operands, StackFrame sf) {
        int i = operands[0];
        int j = operands[1];

        BStruct bStruct = (BStruct) sf.refRegs[i];
        if (bStruct == null) {
            sf.refRegs[j] = null;
            return;
        }

        int longRegIndex = -1;
        int doubleRegIndex = -1;
        int stringRegIndex = -1;
        int booleanRegIndex = -1;
        int blobRegIndex = -1;
        int refRegIndex = -1;

        BStructType.StructField[] structFields = (bStruct.getType()).getStructFields();
        BMap<String, BValue> map = BTypes.typeMap.getEmptyValue();
        for (BStructType.StructField structField : structFields) {
            String key = structField.getFieldName();
            BType fieldType = structField.getFieldType();
            switch (fieldType.getTag()) {
                case TypeTags.INT_TAG:
                    map.put(key, new BInteger(bStruct.getIntField(++longRegIndex)));
                    break;
                case TypeTags.FLOAT_TAG:
                    map.put(key, new BFloat(bStruct.getFloatField(++doubleRegIndex)));
                    break;
                case TypeTags.STRING_TAG:
                    map.put(key, new BString(bStruct.getStringField(++stringRegIndex)));
                    break;
                case TypeTags.BOOLEAN_TAG:
                    map.put(key, new BBoolean(bStruct.getBooleanField(++booleanRegIndex) == 1));
                    break;
                case TypeTags.BLOB_TAG:
                    map.put(key, new BBlob(bStruct.getBlobField(++blobRegIndex)));
                    break;
                default:
                    BValue value = bStruct.getRefField(++refRegIndex);
                    map.put(key, value == null ? null : value.copy());
            }
        }

        sf.refRegs[j] = map;
    }

    private void convertStructToJSON(int[] operands, StackFrame sf) {
        int i = operands[0];
        int j = operands[1];
        int k = operands[2];

        BStruct bStruct = (BStruct) sf.refRegs[i];
        if (bStruct == null) {
            sf.refRegs[j] = null;
            return;
        }

        try {
            sf.refRegs[j] = JSONUtils.convertStructToJSON(bStruct);
        } catch (Exception e) {
            sf.refRegs[j] = null;
            String errorMsg = "cannot convert '" + bStruct.getType() + "' to type '" + BTypes.typeJSON + "': " +
                    e.getMessage();
            handleTypeConversionError(sf, k, errorMsg, bStruct.getType().toString(), TypeConstants.JSON_TNAME);
        }
    }

    private void convertMapToStruct(int[] operands, StackFrame sf) {
        int i = operands[0];
        int cpIndex = operands[1];
        int j = operands[2];
        int k = operands[3];

        TypeRefCPEntry typeRefCPEntry = (TypeRefCPEntry) constPool[cpIndex];
        BMap<String, BValue> bMap = (BMap<String, BValue>) sf.refRegs[i];
        if (bMap == null) {
            sf.refRegs[j] = null;
            return;
        }

        int longRegIndex = -1;
        int doubleRegIndex = -1;
        int stringRegIndex = -1;
        int booleanRegIndex = -1;
        int blobRegIndex = -1;
        int refRegIndex = -1;
        BStructType structType = (BStructType) typeRefCPEntry.getType();
        BStruct bStruct = new BStruct(structType);
        StructInfo structInfo = sf.packageInfo.getStructInfo(structType.getName());

        Set<String> keys = bMap.keySet();
        for (StructFieldInfo fieldInfo : structInfo.getFieldInfoEntries()) {
            String key = fieldInfo.getName();
            BType fieldType = fieldInfo.getFieldType();
            BValue mapVal = null;
            try {
                boolean containsField = keys.contains(key);
                DefaultValueAttributeInfo defaultValAttrInfo = null;
                if (containsField) {
                    mapVal = bMap.get(key);
                    if (mapVal == null && BTypes.isValueType(fieldType)) {
                        throw BLangExceptionHelper.getRuntimeException(
                                RuntimeErrors.INCOMPATIBLE_FIELD_TYPE_FOR_CASTING, key, fieldType, null);
                    }

                    if (mapVal != null && !checkCast(mapVal, fieldType)) {
                        throw BLangExceptionHelper.getRuntimeException(
                                RuntimeErrors.INCOMPATIBLE_FIELD_TYPE_FOR_CASTING, key, fieldType, mapVal.getType());
                    }
                } else {
                    defaultValAttrInfo = (DefaultValueAttributeInfo) getAttributeInfo(fieldInfo,
                            AttributeInfo.Kind.DEFAULT_VALUE_ATTRIBUTE);
                }

                switch (fieldType.getTag()) {
                    case TypeTags.INT_TAG:
                        longRegIndex++;
                        if (containsField) {
                            bStruct.setIntField(longRegIndex, ((BInteger) mapVal).intValue());
                        } else if (defaultValAttrInfo != null) {
                            bStruct.setIntField(longRegIndex, defaultValAttrInfo.getDefaultValue().getIntValue());
                        }
                        break;
                    case TypeTags.FLOAT_TAG:
                        doubleRegIndex++;
                        if (containsField) {
                            bStruct.setFloatField(doubleRegIndex, ((BFloat) mapVal).floatValue());
                        } else if (defaultValAttrInfo != null) {
                            bStruct.setFloatField(doubleRegIndex, defaultValAttrInfo.getDefaultValue().getFloatValue());
                        }
                        break;
                    case TypeTags.STRING_TAG:
                        stringRegIndex++;
                        if (containsField) {
                            bStruct.setStringField(stringRegIndex, ((BString) mapVal).stringValue());
                        } else if (defaultValAttrInfo != null) {
                            bStruct.setStringField(stringRegIndex,
                                    defaultValAttrInfo.getDefaultValue().getStringValue());
                        }
                        break;
                    case TypeTags.BOOLEAN_TAG:
                        booleanRegIndex++;
                        if (containsField) {
                            bStruct.setBooleanField(booleanRegIndex, ((BBoolean) mapVal).booleanValue() ? 1 : 0);
                        } else if (defaultValAttrInfo != null) {
                            bStruct.setBooleanField(booleanRegIndex,
                                    defaultValAttrInfo.getDefaultValue().getBooleanValue() ? 1 : 0);
                        }
                        break;
                    case TypeTags.BLOB_TAG:
                        blobRegIndex++;
                        if (containsField && mapVal != null) {
                            bStruct.setBlobField(blobRegIndex, ((BBlob) mapVal).blobValue());
                        }
                        break;
                    default:
                        bStruct.setRefField(++refRegIndex, (BRefType) mapVal);
                }
            } catch (BallerinaException e) {
                sf.refRegs[j] = null;
                String errorMsg = "cannot convert '" + bMap.getType() + "' to type '" + structType + ": " +
                        e.getMessage();
                handleTypeConversionError(sf, k, errorMsg, TypeConstants.MAP_TNAME, structType.toString());
                return;
            }
        }

        sf.refRegs[j] = bStruct;
        sf.refRegs[k] = null;
    }

    private void convertJSONToStruct(int[] operands, StackFrame sf) {
        int i = operands[0];
        int cpIndex = operands[1];
        int j = operands[2];
        int k = operands[3];

        TypeRefCPEntry typeRefCPEntry = (TypeRefCPEntry) constPool[cpIndex];
        BJSON bjson = (BJSON) sf.refRegs[i];
        if (bjson == null) {
            sf.refRegs[j] = null;
            return;
        }

        try {
            sf.refRegs[j] = JSONUtils.convertJSONToStruct(bjson, (BStructType) typeRefCPEntry.getType(),
                    sf.packageInfo);
            sf.refRegs[k] = null;
        } catch (Exception e) {
            sf.refRegs[j] = null;
            String errorMsg = "cannot convert '" + TypeConstants.JSON_TNAME + "' to type '" +
                    typeRefCPEntry.getType() + "': " + e.getMessage();
            handleTypeConversionError(sf, k, errorMsg, TypeConstants.JSON_TNAME, typeRefCPEntry.getType().toString());
        }
    }

    private void handleNullRefError() {
        context.setError(BLangVMErrors.createNullRefError(context, ip));
        handleError();
    }

    private void handleError() {
        int currentIP = ip - 1;
        StackFrame currentFrame = controlStack.currentFrame;
        ErrorTableEntry match = null;

        while (controlStack.currentFrame != null) {
            match = ErrorTableEntry.getMatch(currentFrame.packageInfo, currentIP, context.getError());
            if (match != null) {
                break;
            }

            controlStack.popFrame();
            context.setError(currentFrame.errorThrown);
            if (controlStack.currentFrame == null) {
                break;
            }

            currentIP = currentFrame.retAddrs - 1;
            currentFrame = controlStack.currentFrame;
        }

        if (controlStack.currentFrame == null) {
            // root level error handling.
            ip = -1;
            if (context.getServiceInfo() == null) {
                return;
            }

            BServerConnectorFuture connectorFuture = context.getConnectorFuture();
            try {
                connectorFuture.notifyFailure(new BallerinaException(BLangVMErrors
                        .getPrintableStackTrace(context.getError())));
            } catch (Exception e) {
                logger.error("cannot handle error using the error handler: " + e.getMessage(), e);
            }
            return;
        }

        // match should be not null at this point.
        if (match != null) {
            PackageInfo packageInfo = currentFrame.packageInfo;
            this.constPool = packageInfo.getConstPoolEntries();
            this.code = packageInfo.getInstructions();
            ip = match.getIpTarget();
            return;
        }

        ip = -1;
        logger.error("fatal error. incorrect error table entry.");
    }

    private AttributeInfo getAttributeInfo(AttributeInfoPool attrInfoPool, AttributeInfo.Kind attrInfoKind) {
        for (AttributeInfo attributeInfo : attrInfoPool.getAttributeInfoEntries()) {
            if (attributeInfo.getKind() == attrInfoKind) {
                return attributeInfo;
            }
        }
        return null;
    }

    private boolean isWaitingOnNonBlockingAction() {
        return context.nonBlockingContext != null;
    }

    private void calculateLength(int[] operands, StackFrame sf) {
        int i = operands[0];
        int cpIndex = operands[1];
        int j = operands[2];

        TypeRefCPEntry typeRefCPEntry = (TypeRefCPEntry) constPool[cpIndex];
        int typeTag = typeRefCPEntry.getType().getTag();
        if (typeTag == TypeTags.STRING_TAG) {
            String value = sf.stringRegs[i];
            if (value == null) {
                handleNullRefError();
            } else {
                sf.longRegs[j] = value.length();
            }
            return;
        } else if (typeTag == TypeTags.BLOB_TAG) {
            // Here it is assumed null is not supported for blob type
            sf.longRegs[j] = sf.byteRegs[i].length;
            return;
        }

        BValue entity = sf.refRegs[i];
        if (entity == null) {
            handleNullRefError();
            return;
        }

        if (typeTag == TypeTags.XML_TAG) {
            sf.longRegs[j] = ((BXML) entity).length();
            return;
        } else if (entity instanceof BJSON) {
            if (JSONUtils.isJSONArray((BJSON) entity)) {
                sf.longRegs[j] = JSONUtils.getJSONArrayLength((BJSON) sf.refRegs[i]);
            } else {
                sf.longRegs[j] = -1;
            }
            return;
        } else if (typeTag == TypeTags.MAP_TAG) {
            sf.longRegs[j] = ((BMap) entity).size();
            return;
        }

        BNewArray newArray = (BNewArray) entity;
        sf.longRegs[j] = newArray.size();
        return;
    }
}<|MERGE_RESOLUTION|>--- conflicted
+++ resolved
@@ -2368,18 +2368,6 @@
         if (!debugger.isClientSessionActive()) {
             return;
         }
-<<<<<<< HEAD
-=======
-    }
-
-    /**
-     * Method which process debug related operations.
-     *
-     * @param cp           Current cp.
-     * @param debugManager Debug manager object.
-     */
-    private void processDebugging(int cp, VMDebugManager debugManager) {
->>>>>>> 045f660e
         DebugContext debugContext = context.getDebugContext();
 
         LineNumberInfo currentExecLine = debugger
@@ -2458,15 +2446,9 @@
     /**
      * Inter mediate debug check to avoid switch case falling through.
      *
-<<<<<<< HEAD
      * @param currentExecLine   Current execution line.
      * @param debugger          Debugger object.
      * @param debugContext      Current debug context.
-=======
-     * @param currentExecLine Current execution line.
-     * @param debugManager    Debug manager object.
-     * @param debugContext    Current debug context.
->>>>>>> 045f660e
      */
     private void interMediateDebugCheck(LineNumberInfo currentExecLine, Debugger debugger,
                                         DebugContext debugContext) {
@@ -2480,15 +2462,9 @@
      * Helper method to check whether given point is a debug point or not.
      * If it's a debug point, then notify the debugger.
      *
-<<<<<<< HEAD
      * @param currentExecLine   Current execution line.
      * @param debugger          Debugger object.
      * @param debugContext      Current debug context.
-=======
-     * @param currentExecLine Current execution line.
-     * @param debugManager    Debug manager object.
-     * @param debugContext    Current debug context.
->>>>>>> 045f660e
      * @return Boolean true if it's a debug point, false otherwise.
      */
     private boolean debugPointCheck(LineNumberInfo currentExecLine, Debugger debugger, DebugContext debugContext) {
@@ -2503,15 +2479,9 @@
      * Helper method to set required details when a debug point hits.
      * And also to notify the debugger.
      *
-<<<<<<< HEAD
      * @param currentExecLine   Current execution line.
      * @param debugger          Debugger object.
      * @param debugContext      Current debug context.
-=======
-     * @param currentExecLine Current execution line.
-     * @param debugManager    Debug manager object.
-     * @param debugContext    Current debug context.
->>>>>>> 045f660e
      */
     private void debugHit(LineNumberInfo currentExecLine, Debugger debugger, DebugContext debugContext) {
         if (!debugContext.isAtive() && !debugger.tryAcquireDebugSessionLock()) {
@@ -2519,74 +2489,12 @@
         }
         debugContext.setActive(true);
         debugContext.setLastLine(currentExecLine);
-<<<<<<< HEAD
         debugContext.setStackFrame(controlStack.currentFrame);
         debugger.notifyDebugHit(controlStack.currentFrame, currentExecLine, debugContext.getThreadId());
         debugger.waitTillDebuggeeResponds();
         if (debugContext.getCurrentCommand() == DebugCommand.RESUME && debugContext.isAtive()) {
             debugContext.setActive(false);
             debugger.releaseDebugSessionLock();
-=======
-        debugContext.setSF(controlStack.currentFrame);
-        debugManager.notifyDebugHit(getBreakPointInfo(currentExecLine, debugManager, debugContext));
-        debugManager.waitTillDebuggeeResponds();
-    }
-
-    /**
-     * Helper method to get breakpoint information.
-     *
-     * @param currentExecLine Current execution line.
-     * @param debugManager    Debug manager object.
-     * @param debugContext    Current debug context.
-     * @return
-     */
-    private BreakPointInfo getBreakPointInfo(LineNumberInfo currentExecLine, VMDebugManager debugManager,
-                                             DebugContext debugContext) {
-        NodeLocation location = new NodeLocation(currentExecLine.getPackageInfo().getPkgPath(),
-                currentExecLine.getFileName(), currentExecLine.getLineNumber());
-        BreakPointInfo breakPointInfo = new BreakPointInfo(location);
-        breakPointInfo.setThreadId(debugContext.getThreadId());
-
-        int callingIp = currentExecLine.getIp();
-        StackFrame frame = controlStack.currentFrame;
-        while (frame != null) {
-            String pck = frame.packageInfo.getPkgPath();
-            String functionName = frame.callableUnitInfo.getName();
-            LineNumberInfo callingLine = debugManager.getLineNumber(frame.packageInfo.getPkgPath(), callingIp);
-            FrameInfo frameInfo = new FrameInfo(pck, functionName, callingLine.getFileName(),
-                    callingLine.getLineNumber());
-            LocalVariableAttributeInfo localVarAttrInfo = (LocalVariableAttributeInfo) frame.callableUnitInfo
-                    .getDefaultWorkerInfo().getAttributeInfo(AttributeInfo.Kind.LOCAL_VARIABLES_ATTRIBUTE);
-            if (localVarAttrInfo == null) {
-                frame = frame.prevStackFrame;
-                continue;
-            }
-            final StackFrame fcp = frame;
-            localVarAttrInfo.getLocalVariables().forEach(localVarInfo -> {
-                VariableInfo variableInfo = new VariableInfo(localVarInfo.getVariableName(), "Local");
-                if (BTypes.typeInt.equals(localVarInfo.getVariableType())) {
-                    variableInfo.setBValue(new BInteger(fcp.longRegs[localVarInfo.getVariableIndex()]));
-                } else if (BTypes.typeFloat.equals(localVarInfo.getVariableType())) {
-                    variableInfo.setBValue(new BFloat(fcp.doubleRegs[localVarInfo.getVariableIndex()]));
-                } else if (BTypes.typeString.equals(localVarInfo.getVariableType())) {
-                    variableInfo.setBValue(new BString(fcp.stringRegs[localVarInfo.getVariableIndex()]));
-                } else if (BTypes.typeBoolean.equals(localVarInfo.getVariableType())) {
-                    variableInfo.setBValue(new BBoolean(fcp.intRegs[localVarInfo
-                            .getVariableIndex()] == 1 ? true : false));
-                } else if (BTypes.typeBlob.equals(localVarInfo.getVariableType())) {
-                    variableInfo.setBValue(new BBlob(fcp.byteRegs[localVarInfo.getVariableIndex()]));
-                } else {
-                    variableInfo.setBValue(fcp.refRegs[localVarInfo.getVariableIndex()]);
-                }
-                frameInfo.addVariableInfo(variableInfo);
-            });
-            callingIp = frame.retAddrs - 1;
-            if (callingIp < 0) {
-                callingIp = 0;
-            }
-            breakPointInfo.addFrameInfo(frameInfo);
-            frame = frame.prevStackFrame;
->>>>>>> 045f660e
         }
     }
 
