/*
*  Copyright (c) 2017, WSO2 Inc. (http://www.wso2.org) All Rights Reserved.
*
*  WSO2 Inc. licenses this file to you under the Apache License,
*  Version 2.0 (the "License"); you may not use this file except
*  in compliance with the License.
*  You may obtain a copy of the License at
*
*    http://www.apache.org/licenses/LICENSE-2.0
*
*  Unless required by applicable law or agreed to in writing,
*  software distributed under the License is distributed on an
*  "AS IS" BASIS, WITHOUT WARRANTIES OR CONDITIONS OF ANY
*  KIND, either express or implied.  See the License for the
*  specific language governing permissions and limitations
*  under the License.
*/
package org.ballerinalang.bre.bvm;

import com.fasterxml.jackson.databind.JsonNode;
import org.apache.commons.lang3.StringEscapeUtils;
import org.ballerinalang.bre.BallerinaTransactionManager;
import org.ballerinalang.bre.Context;
import org.ballerinalang.bre.nonblocking.debugger.BreakPointInfo;
import org.ballerinalang.bre.nonblocking.debugger.FrameInfo;
import org.ballerinalang.bre.nonblocking.debugger.VariableInfo;
import org.ballerinalang.connector.api.AbstractNativeAction;
import org.ballerinalang.connector.api.ConnectorFuture;
import org.ballerinalang.connector.impl.BClientConnectorFutureListener;
import org.ballerinalang.connector.impl.BServerConnectorFuture;
import org.ballerinalang.model.NodeLocation;
import org.ballerinalang.model.types.BArrayType;
import org.ballerinalang.model.types.BConnectorType;
import org.ballerinalang.model.types.BJSONConstraintType;
import org.ballerinalang.model.types.BStructType;
import org.ballerinalang.model.types.BType;
import org.ballerinalang.model.types.BTypes;
import org.ballerinalang.model.types.TypeConstants;
import org.ballerinalang.model.types.TypeTags;
import org.ballerinalang.model.util.JSONUtils;
import org.ballerinalang.model.util.XMLUtils;
import org.ballerinalang.model.values.BBlob;
import org.ballerinalang.model.values.BBlobArray;
import org.ballerinalang.model.values.BBoolean;
import org.ballerinalang.model.values.BBooleanArray;
import org.ballerinalang.model.values.BConnector;
import org.ballerinalang.model.values.BDataTable;
import org.ballerinalang.model.values.BFloat;
import org.ballerinalang.model.values.BFloatArray;
import org.ballerinalang.model.values.BFunctionPointer;
import org.ballerinalang.model.values.BIntArray;
import org.ballerinalang.model.values.BInteger;
import org.ballerinalang.model.values.BJSON;
import org.ballerinalang.model.values.BMap;
import org.ballerinalang.model.values.BNewArray;
import org.ballerinalang.model.values.BRefType;
import org.ballerinalang.model.values.BRefValueArray;
import org.ballerinalang.model.values.BString;
import org.ballerinalang.model.values.BStringArray;
import org.ballerinalang.model.values.BStruct;
import org.ballerinalang.model.values.BTypeValue;
import org.ballerinalang.model.values.BValue;
import org.ballerinalang.model.values.BXML;
import org.ballerinalang.model.values.BXMLAttributes;
import org.ballerinalang.model.values.BXMLQName;
import org.ballerinalang.model.values.StructureType;
import org.ballerinalang.natives.AbstractNativeFunction;
import org.ballerinalang.runtime.threadpool.ThreadPoolFactory;
import org.ballerinalang.util.codegen.ActionInfo;
import org.ballerinalang.util.codegen.CallableUnitInfo;
import org.ballerinalang.util.codegen.ConnectorInfo;
import org.ballerinalang.util.codegen.ErrorTableEntry;
import org.ballerinalang.util.codegen.ForkjoinInfo;
import org.ballerinalang.util.codegen.FunctionInfo;
import org.ballerinalang.util.codegen.Instruction;
import org.ballerinalang.util.codegen.InstructionCodes;
import org.ballerinalang.util.codegen.LineNumberInfo;
import org.ballerinalang.util.codegen.Mnemonics;
import org.ballerinalang.util.codegen.PackageInfo;
import org.ballerinalang.util.codegen.ProgramFile;
import org.ballerinalang.util.codegen.StructFieldInfo;
import org.ballerinalang.util.codegen.StructInfo;
import org.ballerinalang.util.codegen.TransformerInfo;
import org.ballerinalang.util.codegen.WorkerDataChannelInfo;
import org.ballerinalang.util.codegen.WorkerInfo;
import org.ballerinalang.util.codegen.attributes.AttributeInfo;
import org.ballerinalang.util.codegen.attributes.AttributeInfoPool;
import org.ballerinalang.util.codegen.attributes.DefaultValueAttributeInfo;
import org.ballerinalang.util.codegen.attributes.LocalVariableAttributeInfo;
import org.ballerinalang.util.codegen.cpentries.ActionRefCPEntry;
import org.ballerinalang.util.codegen.cpentries.ConstantPoolEntry;
import org.ballerinalang.util.codegen.cpentries.FloatCPEntry;
import org.ballerinalang.util.codegen.cpentries.ForkJoinCPEntry;
import org.ballerinalang.util.codegen.cpentries.FunctionCallCPEntry;
import org.ballerinalang.util.codegen.cpentries.FunctionRefCPEntry;
import org.ballerinalang.util.codegen.cpentries.IntegerCPEntry;
import org.ballerinalang.util.codegen.cpentries.StringCPEntry;
import org.ballerinalang.util.codegen.cpentries.StructureRefCPEntry;
import org.ballerinalang.util.codegen.cpentries.TransformerRefCPEntry;
import org.ballerinalang.util.codegen.cpentries.TypeRefCPEntry;
import org.ballerinalang.util.codegen.cpentries.WorkerDataChannelRefCPEntry;
import org.ballerinalang.util.codegen.cpentries.WrkrInteractionArgsCPEntry;
import org.ballerinalang.util.debugger.DebugInfoHolder;
import org.ballerinalang.util.debugger.VMDebugManager;
import org.ballerinalang.util.exceptions.BLangExceptionHelper;
import org.ballerinalang.util.exceptions.BallerinaException;
import org.ballerinalang.util.exceptions.RuntimeErrors;
import org.ballerinalang.util.logging.NetworkLoggingUtils;
import org.slf4j.Logger;
import org.slf4j.LoggerFactory;
import org.wso2.ballerinalang.util.Lists;

import java.io.PrintStream;
import java.util.ArrayList;
import java.util.HashMap;
import java.util.LinkedHashSet;
import java.util.List;
import java.util.Map;
import java.util.Queue;
import java.util.Set;
import java.util.StringJoiner;
import java.util.concurrent.ConcurrentLinkedQueue;
import java.util.concurrent.ExecutorService;
import java.util.concurrent.Semaphore;
import java.util.concurrent.TimeUnit;

/**
 * This class executes Ballerina instruction codes.
 *
 * @since 0.88
 */
public class BLangVM {

    private static final String JOIN_TYPE_SOME = "some";
    private static final Logger logger = LoggerFactory.getLogger(BLangVM.class);
    private Context context;
    private ControlStackNew controlStack;
    private ProgramFile programFile;
    private ConstantPoolEntry[] constPool;
    // Instruction pointer;
    private int ip = 0;
    private Instruction[] code;

    private StructureType globalMemBlock;

    public BLangVM(ProgramFile programFile) {
        this.programFile = programFile;
        this.globalMemBlock = programFile.getGlobalMemoryBlock();
    }

    private void traceCode(PackageInfo packageInfo) {
        PrintStream printStream = System.out;
        for (int i = 0; i < code.length; i++) {
            printStream.println(i + ": " + Mnemonics.getMnem(code[i].getOpcode()) + " " +
                    getOperandsLine(code[i].getOperands()));
        }
    }

    public void run(Context ctx) {
        StackFrame currentFrame = ctx.getControlStackNew().getCurrentFrame();
        this.constPool = currentFrame.packageInfo.getConstPoolEntries();
        this.code = currentFrame.packageInfo.getInstructions();

        this.context = ctx;
        this.controlStack = context.getControlStackNew();
        this.ip = context.getStartIP();

        if (context.getError() != null) {
            handleError();
        } else if (isWaitingOnNonBlockingAction()) {
            // // TODO : Temporary to solution make non-blocking working.
            BType[] retTypes = context.actionInfo.getRetParamTypes();
            StackFrame calleeSF = controlStack.popFrame();
            this.constPool = controlStack.currentFrame.packageInfo.getConstPoolEntries();
            this.code = controlStack.currentFrame.packageInfo.getInstructions();
            handleReturnFromNativeCallableUnit(controlStack.currentFrame, context.funcCallCPEntry.getRetRegs(),
                    calleeSF.returnValues, retTypes);
            logActionInvocation(context.actionInfo, false);

            // TODO Remove
            //prepareStructureTypeFromNativeAction(context.nativeArgValues);
            context.nativeArgValues = null;
            context.funcCallCPEntry = null;
            context.actionInfo = null;
        }

        try {
            exec();
        } catch (Throwable e) {
            String message;
            if (e.getMessage() == null) {
                message = "unknown error occurred";
            } else {
                message = e.getMessage();
            }
            context.setError(BLangVMErrors.createError(context, ip, message));
            handleError();
        } finally {
            if (!isWaitingOnNonBlockingAction() || context.getError() != null) {
                // end of the active worker from the VM. ( graceful or forced exit on unhandled error. )
                // Doesn't count non-blocking action invocation.
                ctx.endTrackWorker();
            }
        }
    }

    public void execWorker(Context context, int startIP) {
        context.setStartIP(startIP);
        if (VMDebugManager.getInstance().isDebugSessionActive()) {
            VMDebugManager debugManager = VMDebugManager.getInstance();
            context.setAndInitDebugInfoHolder(new DebugInfoHolder());
            context.getDebugInfoHolder().setCurrentCommand(DebugInfoHolder.DebugCommand.RESUME);
            context.setDebugEnabled(true);
            debugManager.setDebuggerContext(context);
        }
        run(context);
    }

    /**
     * Act as a virtual CPU.
     */
    private void exec() {
        int i;
        int j;
        int k;
        int cpIndex; // Index of the constant pool
        FunctionCallCPEntry funcCallCPEntry;
        FunctionRefCPEntry funcRefCPEntry;
        TypeRefCPEntry typeRefCPEntry;
        ActionRefCPEntry actionRefCPEntry;
        FunctionInfo functionInfo;
        ActionInfo actionInfo;
        WorkerDataChannelRefCPEntry workerRefCPEntry;
        WrkrInteractionArgsCPEntry wrkrIntRefCPEntry;
        WorkerDataChannelInfo workerDataChannel;
        ForkJoinCPEntry forkJoinCPEntry;

        boolean isDebugging = context.isDebugEnabled();

        StackFrame currentSF, callersSF;
        int callersRetRegIndex;

        while (ip >= 0 && ip < code.length && controlStack.currentFrame != null) {

            if (isDebugging) {
                debugging(ip);
            }
            Instruction instruction = code[ip];
            int opcode = instruction.getOpcode();
            int[] operands = instruction.getOperands();
            ip++;
            StackFrame sf = controlStack.currentFrame;

            switch (opcode) {
                case InstructionCodes.ICONST:
                    cpIndex = operands[0];
                    i = operands[1];
                    sf.longRegs[i] = ((IntegerCPEntry) constPool[cpIndex]).getValue();
                    break;
                case InstructionCodes.FCONST:
                    cpIndex = operands[0];
                    i = operands[1];
                    sf.doubleRegs[i] = ((FloatCPEntry) constPool[cpIndex]).getValue();
                    break;
                case InstructionCodes.SCONST:
                    cpIndex = operands[0];
                    i = operands[1];
                    sf.stringRegs[i] = ((StringCPEntry) constPool[cpIndex]).getValue();
                    break;
                case InstructionCodes.ICONST_0:
                    i = operands[0];
                    sf.longRegs[i] = 0;
                    break;
                case InstructionCodes.ICONST_1:
                    i = operands[0];
                    sf.longRegs[i] = 1;
                    break;
                case InstructionCodes.ICONST_2:
                    i = operands[0];
                    sf.longRegs[i] = 2;
                    break;
                case InstructionCodes.ICONST_3:
                    i = operands[0];
                    sf.longRegs[i] = 3;
                    break;
                case InstructionCodes.ICONST_4:
                    i = operands[0];
                    sf.longRegs[i] = 4;
                    break;
                case InstructionCodes.ICONST_5:
                    i = operands[0];
                    sf.longRegs[i] = 5;
                    break;
                case InstructionCodes.FCONST_0:
                    i = operands[0];
                    sf.doubleRegs[i] = 0;
                    break;
                case InstructionCodes.FCONST_1:
                    i = operands[0];
                    sf.doubleRegs[i] = 1;
                    break;
                case InstructionCodes.FCONST_2:
                    i = operands[0];
                    sf.doubleRegs[i] = 2;
                    break;
                case InstructionCodes.FCONST_3:
                    i = operands[0];
                    sf.doubleRegs[i] = 3;
                    break;
                case InstructionCodes.FCONST_4:
                    i = operands[0];
                    sf.doubleRegs[i] = 4;
                    break;
                case InstructionCodes.FCONST_5:
                    i = operands[0];
                    sf.doubleRegs[i] = 5;
                    break;
                case InstructionCodes.BCONST_0:
                    i = operands[0];
                    sf.intRegs[i] = 0;
                    break;
                case InstructionCodes.BCONST_1:
                    i = operands[0];
                    sf.intRegs[i] = 1;
                    break;
                case InstructionCodes.RCONST_NULL:
                    i = operands[0];
                    sf.refRegs[i] = null;
                    break;

                case InstructionCodes.ILOAD:
                case InstructionCodes.FLOAD:
                case InstructionCodes.SLOAD:
                case InstructionCodes.BLOAD:
                case InstructionCodes.LLOAD:
                case InstructionCodes.RLOAD:
                case InstructionCodes.IALOAD:
                case InstructionCodes.FALOAD:
                case InstructionCodes.SALOAD:
                case InstructionCodes.BALOAD:
                case InstructionCodes.LALOAD:
                case InstructionCodes.RALOAD:
                case InstructionCodes.JSONALOAD:
                case InstructionCodes.IGLOAD:
                case InstructionCodes.FGLOAD:
                case InstructionCodes.SGLOAD:
                case InstructionCodes.BGLOAD:
                case InstructionCodes.LGLOAD:
                case InstructionCodes.RGLOAD:
                case InstructionCodes.IFIELDLOAD:
                case InstructionCodes.FFIELDLOAD:
                case InstructionCodes.SFIELDLOAD:
                case InstructionCodes.BFIELDLOAD:
                case InstructionCodes.LFIELDLOAD:
                case InstructionCodes.RFIELDLOAD:
                case InstructionCodes.MAPLOAD:
                case InstructionCodes.JSONLOAD:
                    execLoadOpcodes(sf, opcode, operands);
                    break;

                case InstructionCodes.ISTORE:
                case InstructionCodes.FSTORE:
                case InstructionCodes.SSTORE:
                case InstructionCodes.BSTORE:
                case InstructionCodes.LSTORE:
                case InstructionCodes.RSTORE:
                case InstructionCodes.IASTORE:
                case InstructionCodes.FASTORE:
                case InstructionCodes.SASTORE:
                case InstructionCodes.BASTORE:
                case InstructionCodes.LASTORE:
                case InstructionCodes.RASTORE:
                case InstructionCodes.JSONASTORE:
                case InstructionCodes.IGSTORE:
                case InstructionCodes.FGSTORE:
                case InstructionCodes.SGSTORE:
                case InstructionCodes.BGSTORE:
                case InstructionCodes.LGSTORE:
                case InstructionCodes.RGSTORE:
                case InstructionCodes.IFIELDSTORE:
                case InstructionCodes.FFIELDSTORE:
                case InstructionCodes.SFIELDSTORE:
                case InstructionCodes.BFIELDSTORE:
                case InstructionCodes.LFIELDSTORE:
                case InstructionCodes.RFIELDSTORE:
                case InstructionCodes.MAPSTORE:
                case InstructionCodes.JSONSTORE:
                    execStoreOpcodes(sf, opcode, operands);
                    break;

                case InstructionCodes.IADD:
                case InstructionCodes.FADD:
                case InstructionCodes.SADD:
                case InstructionCodes.XMLADD:
                case InstructionCodes.ISUB:
                case InstructionCodes.FSUB:
                case InstructionCodes.IMUL:
                case InstructionCodes.FMUL:
                case InstructionCodes.IDIV:
                case InstructionCodes.FDIV:
                case InstructionCodes.IMOD:
                case InstructionCodes.FMOD:
                case InstructionCodes.INEG:
                case InstructionCodes.FNEG:
                case InstructionCodes.BNOT:
                case InstructionCodes.IEQ:
                case InstructionCodes.FEQ:
                case InstructionCodes.SEQ:
                case InstructionCodes.BEQ:
                case InstructionCodes.REQ:
                case InstructionCodes.TEQ:
                case InstructionCodes.INE:
                case InstructionCodes.FNE:
                case InstructionCodes.SNE:
                case InstructionCodes.BNE:
                case InstructionCodes.RNE:
                case InstructionCodes.TNE:
                    execBinaryOpCodes(sf, opcode, operands);
                    break;

                case InstructionCodes.LENGTHOF:
                    i = operands[0];
                    j = operands[1];
                    if (sf.refRegs[i] == null) {
                        handleNullRefError();
                        break;
                    }

                    BValue array = sf.refRegs[i];
                    if (array.getType().getTag() == TypeTags.XML_TAG) {
                        sf.longRegs[j] = ((BXML) array).length();
                        break;
                    } else if (array.getType().getTag() == TypeTags.JSON_TAG) {
                        if (JSONUtils.isJSONArray((BJSON) array)) {
                            sf.longRegs[j] = JSONUtils.getJSONArrayLength((BJSON) sf.refRegs[i]);
                        } else {
                            sf.longRegs[j] = -1;
                        }
                        break;
                    }

                    BNewArray newArray = (BNewArray) array;
                    sf.longRegs[j] = newArray.size();
                    break;

                case InstructionCodes.TYPELOAD:
                    cpIndex = operands[0];
                    j = operands[1];
                    TypeRefCPEntry typeEntry = (TypeRefCPEntry) constPool[cpIndex];
                    sf.refRegs[j] = new BTypeValue(typeEntry.getType());
                    break;
                case InstructionCodes.TYPEOF:
                    i = operands[0];
                    j = operands[1];
                    if (sf.refRegs[i] == null) {
                        handleNullRefError();
                        break;
                    }
                    sf.refRegs[j] = new BTypeValue(sf.refRegs[i].getType());
                    break;

                case InstructionCodes.IGT:
                case InstructionCodes.FGT:
                case InstructionCodes.IGE:
                case InstructionCodes.FGE:
                case InstructionCodes.ILT:
                case InstructionCodes.FLT:
                case InstructionCodes.ILE:
                case InstructionCodes.FLE:
                case InstructionCodes.REQ_NULL:
                case InstructionCodes.RNE_NULL:
                case InstructionCodes.BR_TRUE:
                case InstructionCodes.BR_FALSE:
                case InstructionCodes.GOTO:
                case InstructionCodes.HALT:
                    execCmpAndBranchOpcodes(sf, opcode, operands);
                    break;

                case InstructionCodes.TR_RETRY:
                    i = operands[0];
                    j = operands[1];
                    retryTransaction(i, j);
                    break;
                case InstructionCodes.CALL:
                    cpIndex = operands[0];
                    funcRefCPEntry = (FunctionRefCPEntry) constPool[cpIndex];
                    functionInfo = funcRefCPEntry.getFunctionInfo();

                    cpIndex = operands[1];
                    funcCallCPEntry = (FunctionCallCPEntry) constPool[cpIndex];
                    invokeCallableUnit(functionInfo, funcCallCPEntry);
                    break;
                case InstructionCodes.TR_BEGIN:
                    i = operands[0];
                    j = operands[1];
                    beginTransaction(i, j);
                    break;
                case InstructionCodes.TR_END:
                    i = operands[0];
                    endTransaction(i);
                    break;
                case InstructionCodes.WRKINVOKE:
                    cpIndex = operands[0];
                    workerRefCPEntry = (WorkerDataChannelRefCPEntry) constPool[cpIndex];
                    workerDataChannel = workerRefCPEntry.getWorkerDataChannelInfo();

                    cpIndex = operands[1];
                    wrkrIntRefCPEntry = (WrkrInteractionArgsCPEntry) constPool[cpIndex];
                    invokeWorker(workerDataChannel, wrkrIntRefCPEntry);
                    break;
                case InstructionCodes.WRKREPLY:
                    cpIndex = operands[0];
                    workerRefCPEntry = (WorkerDataChannelRefCPEntry) constPool[cpIndex];
                    workerDataChannel = workerRefCPEntry.getWorkerDataChannelInfo();

                    cpIndex = operands[1];
                    wrkrIntRefCPEntry = (WrkrInteractionArgsCPEntry) constPool[cpIndex];
                    replyWorker(workerDataChannel, wrkrIntRefCPEntry);
                    break;
                case InstructionCodes.FORKJOIN:
                    cpIndex = operands[0];

                    forkJoinCPEntry = (ForkJoinCPEntry) constPool[cpIndex];
                    invokeForkJoin(forkJoinCPEntry);
                    break;
                case InstructionCodes.WRKSTART:
                    startWorkers();
                    break;
                case InstructionCodes.WRKRETURN:
                    handleWorkerReturn();
                    break;
                case InstructionCodes.NCALL:
                    cpIndex = operands[0];
                    funcRefCPEntry = (FunctionRefCPEntry) constPool[cpIndex];
                    functionInfo = funcRefCPEntry.getFunctionInfo();

                    cpIndex = operands[1];
                    funcCallCPEntry = (FunctionCallCPEntry) constPool[cpIndex];
                    invokeNativeFunction(functionInfo, funcCallCPEntry);
                    break;
                case InstructionCodes.ACALL:
                    cpIndex = operands[0];
                    actionRefCPEntry = (ActionRefCPEntry) constPool[cpIndex];
                    actionInfo = actionRefCPEntry.getActionInfo();

                    cpIndex = operands[1];
                    funcCallCPEntry = (FunctionCallCPEntry) constPool[cpIndex];
<<<<<<< HEAD
                    logActionInvocation(actionInfo, true);
                    invokeCallableUnit(actionInfo, funcCallCPEntry);
                    logActionInvocation(actionInfo, false);
=======
                    invokeAction(actionInfo, funcCallCPEntry);
>>>>>>> d5988d35
                    break;
                case InstructionCodes.NACALL:
                    cpIndex = operands[0];
                    actionRefCPEntry = (ActionRefCPEntry) constPool[cpIndex];
                    actionInfo = actionRefCPEntry.getActionInfo();

                    cpIndex = operands[1];
                    funcCallCPEntry = (FunctionCallCPEntry) constPool[cpIndex];
                    invokeNativeAction(actionInfo, funcCallCPEntry);
                    break;
                case InstructionCodes.THROW:
                    i = operands[0];
                    if (i >= 0) {
                        BStruct error = (BStruct) sf.refRegs[i];
                        if (error == null) {
                            handleNullRefError();
                            break;
                        }

                        BLangVMErrors.setStackTrace(context, ip, error);
                        context.setError(error);
                    }
                    handleError();
                    break;
                case InstructionCodes.ERRSTORE:
                    i = operands[0];
                    sf.refLocalVars[i] = context.getError();
                    // clear error.
                    context.setError(null);
                    break;
                case InstructionCodes.FPCALL:
                    i = operands[0];
                    if (sf.refRegs[i] == null) {
                        handleNullRefError();
                        break;
                    }
                    cpIndex = operands[1];
                    funcCallCPEntry = (FunctionCallCPEntry) constPool[cpIndex];
                    funcRefCPEntry = ((BFunctionPointer) sf.refRegs[i]).value();
                    functionInfo = funcRefCPEntry.getFunctionInfo();
                    if (functionInfo.isNative()) {
                        invokeNativeFunction(functionInfo, funcCallCPEntry);
                    } else {
                        invokeCallableUnit(functionInfo, funcCallCPEntry);
                    }
                    break;
                case InstructionCodes.FPLOAD:
                    i = operands[0];
                    j = operands[1];
                    funcRefCPEntry = (FunctionRefCPEntry) constPool[i];
                    sf.refRegs[j] = new BFunctionPointer(funcRefCPEntry);
                    break;
                case InstructionCodes.TCALL:
                    cpIndex = operands[0];
                    TransformerInfo transformerInfo = ((TransformerRefCPEntry) constPool[cpIndex]).getTransformerInfo();

                    cpIndex = operands[1];
                    funcCallCPEntry = (FunctionCallCPEntry) constPool[cpIndex];
                    invokeCallableUnit(transformerInfo, funcCallCPEntry);
                    break;

                case InstructionCodes.I2ANY:
                case InstructionCodes.F2ANY:
                case InstructionCodes.S2ANY:
                case InstructionCodes.B2ANY:
                case InstructionCodes.L2ANY:
                case InstructionCodes.ANY2I:
                case InstructionCodes.ANY2F:
                case InstructionCodes.ANY2S:
                case InstructionCodes.ANY2B:
                case InstructionCodes.ANY2L:
                case InstructionCodes.ANY2JSON:
                case InstructionCodes.ANY2XML:
                case InstructionCodes.ANY2MAP:
                case InstructionCodes.ANY2TYPE:
                case InstructionCodes.ANY2T:
                case InstructionCodes.ANY2C:
                case InstructionCodes.NULL2JSON:
                case InstructionCodes.CHECKCAST:
                    execTypeCastOpcodes(sf, opcode, operands);
                    break;

                case InstructionCodes.I2F:
                case InstructionCodes.I2S:
                case InstructionCodes.I2B:
                case InstructionCodes.I2JSON:
                case InstructionCodes.F2I:
                case InstructionCodes.F2S:
                case InstructionCodes.F2B:
                case InstructionCodes.F2JSON:
                case InstructionCodes.S2I:
                case InstructionCodes.S2F:
                case InstructionCodes.S2B:
                case InstructionCodes.S2JSON:
                case InstructionCodes.B2I:
                case InstructionCodes.B2F:
                case InstructionCodes.B2S:
                case InstructionCodes.B2JSON:
                case InstructionCodes.JSON2I:
                case InstructionCodes.JSON2F:
                case InstructionCodes.JSON2S:
                case InstructionCodes.JSON2B:
                case InstructionCodes.DT2XML:
                case InstructionCodes.DT2JSON:
                case InstructionCodes.T2MAP:
                case InstructionCodes.T2JSON:
                case InstructionCodes.MAP2T:
                case InstructionCodes.JSON2T:
                case InstructionCodes.XMLATTRS2MAP:
                case InstructionCodes.S2XML:
                case InstructionCodes.S2JSONX:
                case InstructionCodes.XML2S:
                    execTypeConversionOpcodes(sf, opcode, operands);
                    break;

                case InstructionCodes.INEWARRAY:
                    i = operands[0];
                    sf.refRegs[i] = new BIntArray();
                    break;
                case InstructionCodes.ARRAYLEN:
                    i = operands[0];
                    j = operands[1];

                    BValue value = sf.refRegs[i];

                    if (value == null) {
                        handleNullRefError();
                        break;
                    }

                    if (value.getType().getTag() == TypeTags.JSON_TAG) {
                        sf.longRegs[j] = ((BJSON) value).value().size();
                        break;
                    }

                    sf.longRegs[j] = ((BNewArray) value).size();
                    break;
                case InstructionCodes.FNEWARRAY:
                    i = operands[0];
                    sf.refRegs[i] = new BFloatArray();
                    break;
                case InstructionCodes.SNEWARRAY:
                    i = operands[0];
                    sf.refRegs[i] = new BStringArray();
                    break;
                case InstructionCodes.BNEWARRAY:
                    i = operands[0];
                    sf.refRegs[i] = new BBooleanArray();
                    break;
                case InstructionCodes.LNEWARRAY:
                    i = operands[0];
                    sf.refRegs[i] = new BBlobArray();
                    break;
                case InstructionCodes.RNEWARRAY:
                    i = operands[0];
                    cpIndex = operands[1];
                    typeRefCPEntry = (TypeRefCPEntry) constPool[cpIndex];
                    sf.refRegs[i] = new BRefValueArray(typeRefCPEntry.getType());
                    break;
                case InstructionCodes.JSONNEWARRAY:
                    i = operands[0];
                    j = operands[1];
                    // This is a temporary solution to create n-valued JSON array
                    StringJoiner stringJoiner = new StringJoiner(",", "[", "]");
                    for (int index = 0; index < sf.longRegs[j]; index++) {
                        stringJoiner.add("0");
                    }
                    sf.refRegs[i] = new BJSON(stringJoiner.toString());
                    break;

                case InstructionCodes.NEWSTRUCT:
                    createNewStruct(operands, sf);
                    break;
                case InstructionCodes.NEWCONNECTOR:
                    createNewConnector(operands, sf);
                    break;
                case InstructionCodes.NEWMAP:
                    i = operands[0];
                    sf.refRegs[i] = new BMap<String, BRefType>();
                    break;
                case InstructionCodes.NEWJSON:
                    i = operands[0];
                    sf.refRegs[i] = new BJSON("{}");
                    break;
                case InstructionCodes.NEWDATATABLE:
                    i = operands[0];
                    sf.refRegs[i] = new BDataTable(null);
                    break;
                case InstructionCodes.IRET:
                    i = operands[0];
                    j = operands[1];
                    currentSF = controlStack.currentFrame;
                    callersSF = controlStack.currentFrame.prevStackFrame;
                    callersRetRegIndex = currentSF.retRegIndexes[i];
                    callersSF.longRegs[callersRetRegIndex] = currentSF.longRegs[j];
                    break;
                case InstructionCodes.FRET:
                    i = operands[0];
                    j = operands[1];
                    currentSF = controlStack.currentFrame;
                    callersSF = controlStack.currentFrame.prevStackFrame;
                    callersRetRegIndex = currentSF.retRegIndexes[i];
                    callersSF.doubleRegs[callersRetRegIndex] = currentSF.doubleRegs[j];
                    break;
                case InstructionCodes.SRET:
                    i = operands[0];
                    j = operands[1];
                    currentSF = controlStack.currentFrame;
                    callersSF = controlStack.currentFrame.prevStackFrame;
                    callersRetRegIndex = currentSF.retRegIndexes[i];
                    callersSF.stringRegs[callersRetRegIndex] = currentSF.stringRegs[j];
                    break;
                case InstructionCodes.BRET:
                    i = operands[0];
                    j = operands[1];
                    currentSF = controlStack.currentFrame;
                    callersSF = controlStack.currentFrame.prevStackFrame;
                    callersRetRegIndex = currentSF.retRegIndexes[i];
                    callersSF.intRegs[callersRetRegIndex] = currentSF.intRegs[j];
                    break;
                case InstructionCodes.LRET:
                    i = operands[0];
                    j = operands[1];
                    currentSF = controlStack.currentFrame;
                    callersSF = controlStack.currentFrame.prevStackFrame;
                    callersRetRegIndex = currentSF.retRegIndexes[i];
                    callersSF.byteRegs[callersRetRegIndex] = currentSF.byteRegs[j];
                    break;
                case InstructionCodes.RRET:
                    i = operands[0];
                    j = operands[1];
                    currentSF = controlStack.currentFrame;
                    callersSF = controlStack.currentFrame.prevStackFrame;
                    callersRetRegIndex = currentSF.retRegIndexes[i];
                    callersSF.refRegs[callersRetRegIndex] = currentSF.refRegs[j];
                    break;
                case InstructionCodes.RET:
                    handleReturn();
                    break;
                case InstructionCodes.XMLATTRSTORE:
                case InstructionCodes.XMLATTRLOAD:
                case InstructionCodes.XML2XMLATTRS:
                case InstructionCodes.S2QNAME:
                case InstructionCodes.NEWQNAME:
                case InstructionCodes.NEWXMLELEMENT:
                case InstructionCodes.NEWXMLCOMMENT:
                case InstructionCodes.NEWXMLTEXT:
                case InstructionCodes.NEWXMLPI:
                case InstructionCodes.XMLSTORE:
                case InstructionCodes.XMLLOAD:
                    execXMLOpcodes(sf, opcode, operands);
                    break;
                default:
                    throw new UnsupportedOperationException();
            }
        }
    }

    private void execCmpAndBranchOpcodes(StackFrame sf, int opcode, int[] operands) {
        int i;
        int j;
        int k;
        switch (opcode) {
            case InstructionCodes.IGT:
                i = operands[0];
                j = operands[1];
                k = operands[2];
                sf.intRegs[k] = sf.longRegs[i] > sf.longRegs[j] ? 1 : 0;
                break;
            case InstructionCodes.FGT:
                i = operands[0];
                j = operands[1];
                k = operands[2];
                sf.intRegs[k] = sf.doubleRegs[i] > sf.doubleRegs[j] ? 1 : 0;
                break;

            case InstructionCodes.IGE:
                i = operands[0];
                j = operands[1];
                k = operands[2];
                sf.intRegs[k] = sf.longRegs[i] >= sf.longRegs[j] ? 1 : 0;
                break;
            case InstructionCodes.FGE:
                i = operands[0];
                j = operands[1];
                k = operands[2];
                sf.intRegs[k] = sf.doubleRegs[i] >= sf.doubleRegs[j] ? 1 : 0;
                break;

            case InstructionCodes.ILT:
                i = operands[0];
                j = operands[1];
                k = operands[2];
                sf.intRegs[k] = sf.longRegs[i] < sf.longRegs[j] ? 1 : 0;
                break;
            case InstructionCodes.FLT:
                i = operands[0];
                j = operands[1];
                k = operands[2];
                sf.intRegs[k] = sf.doubleRegs[i] < sf.doubleRegs[j] ? 1 : 0;
                break;

            case InstructionCodes.ILE:
                i = operands[0];
                j = operands[1];
                k = operands[2];
                sf.intRegs[k] = sf.longRegs[i] <= sf.longRegs[j] ? 1 : 0;
                break;
            case InstructionCodes.FLE:
                i = operands[0];
                j = operands[1];
                k = operands[2];
                sf.intRegs[k] = sf.doubleRegs[i] <= sf.doubleRegs[j] ? 1 : 0;
                break;

            case InstructionCodes.REQ_NULL:
                i = operands[0];
                j = operands[1];
                if (sf.refRegs[i] == null) {
                    ip = j;
                }
                break;
            case InstructionCodes.RNE_NULL:
                i = operands[0];
                j = operands[1];
                if (sf.refRegs[i] != null) {
                    ip = j;
                }
                break;

            case InstructionCodes.BR_TRUE:
                i = operands[0];
                j = operands[1];
                if (sf.intRegs[i] == 1) {
                    ip = j;
                }
                break;
            case InstructionCodes.BR_FALSE:
                i = operands[0];
                j = operands[1];
                if (sf.intRegs[i] == 0) {
                    ip = j;
                }
                break;
            case InstructionCodes.GOTO:
                i = operands[0];
                ip = i;
                break;
            case InstructionCodes.HALT:
                ip = -1;
                break;
            default:
                throw new UnsupportedOperationException();
        }
    }

    private void execLoadOpcodes(StackFrame sf, int opcode, int[] operands) {
        int i;
        int j;
        int k;
        int lvIndex; // Index of the local variable
        int fieldIndex;

        BIntArray bIntArray;
        BFloatArray bFloatArray;
        BStringArray bStringArray;
        BBooleanArray bBooleanArray;
        BBlobArray bBlobArray;
        BRefValueArray bArray;
        StructureType structureType;
        BMap<String, BRefType> bMap;
        BJSON jsonVal;
        switch (opcode) {
            case InstructionCodes.ILOAD:
                lvIndex = operands[0];
                i = operands[1];
                sf.longRegs[i] = sf.longLocalVars[lvIndex];
                break;
            case InstructionCodes.FLOAD:
                lvIndex = operands[0];
                i = operands[1];
                sf.doubleRegs[i] = sf.doubleLocalVars[lvIndex];
                break;
            case InstructionCodes.SLOAD:
                lvIndex = operands[0];
                i = operands[1];
                sf.stringRegs[i] = sf.stringLocalVars[lvIndex];
                break;
            case InstructionCodes.BLOAD:
                lvIndex = operands[0];
                i = operands[1];
                sf.intRegs[i] = sf.intLocalVars[lvIndex];
                break;
            case InstructionCodes.LLOAD:
                lvIndex = operands[0];
                i = operands[1];
                sf.byteRegs[i] = sf.byteLocalVars[lvIndex];
                break;
            case InstructionCodes.RLOAD:
                lvIndex = operands[0];
                i = operands[1];
                sf.refRegs[i] = sf.refLocalVars[lvIndex];
                break;
            case InstructionCodes.IALOAD:
                i = operands[0];
                j = operands[1];
                k = operands[2];
                bIntArray = (BIntArray) sf.refRegs[i];
                if (bIntArray == null) {
                    handleNullRefError();
                    break;
                }

                try {
                    sf.longRegs[k] = bIntArray.get(sf.longRegs[j]);
                } catch (Exception e) {
                    context.setError(BLangVMErrors.createError(context, ip, e.getMessage()));
                    handleError();
                }
                break;
            case InstructionCodes.FALOAD:
                i = operands[0];
                j = operands[1];
                k = operands[2];
                bFloatArray = (BFloatArray) sf.refRegs[i];
                if (bFloatArray == null) {
                    handleNullRefError();
                    break;
                }

                try {
                    sf.doubleRegs[k] = bFloatArray.get(sf.longRegs[j]);
                } catch (Exception e) {
                    context.setError(BLangVMErrors.createError(context, ip, e.getMessage()));
                    handleError();
                }
                break;
            case InstructionCodes.SALOAD:
                i = operands[0];
                j = operands[1];
                k = operands[2];
                bStringArray = (BStringArray) sf.refRegs[i];
                if (bStringArray == null) {
                    handleNullRefError();
                    break;
                }

                try {
                    sf.stringRegs[k] = bStringArray.get(sf.longRegs[j]);
                } catch (Exception e) {
                    context.setError(BLangVMErrors.createError(context, ip, e.getMessage()));
                    handleError();
                }
                break;
            case InstructionCodes.BALOAD:
                i = operands[0];
                j = operands[1];
                k = operands[2];
                bBooleanArray = (BBooleanArray) sf.refRegs[i];
                if (bBooleanArray == null) {
                    handleNullRefError();
                    break;
                }

                try {
                    sf.intRegs[k] = bBooleanArray.get(sf.longRegs[j]);
                } catch (Exception e) {
                    context.setError(BLangVMErrors.createError(context, ip, e.getMessage()));
                    handleError();
                }
                break;
            case InstructionCodes.LALOAD:
                i = operands[0];
                j = operands[1];
                k = operands[2];
                bBlobArray = (BBlobArray) sf.refRegs[i];
                if (bBlobArray == null) {
                    handleNullRefError();
                    break;
                }

                try {
                    sf.byteRegs[k] = bBlobArray.get(sf.longRegs[j]);
                } catch (Exception e) {
                    context.setError(BLangVMErrors.createError(context, ip, e.getMessage()));
                    handleError();
                }
                break;
            case InstructionCodes.RALOAD:
                i = operands[0];
                j = operands[1];
                k = operands[2];
                bArray = (BRefValueArray) sf.refRegs[i];
                if (bArray == null) {
                    handleNullRefError();
                    break;
                }

                try {
                    sf.refRegs[k] = bArray.get(sf.longRegs[j]);
                } catch (Exception e) {
                    context.setError(BLangVMErrors.createError(context, ip, e.getMessage()));
                    handleError();
                }
                break;
            case InstructionCodes.JSONALOAD:
                i = operands[0];
                j = operands[1];
                k = operands[2];
                jsonVal = (BJSON) sf.refRegs[i];
                if (jsonVal == null) {
                    handleNullRefError();
                    break;
                }

                try {
                    sf.refRegs[k] = JSONUtils.getArrayElement(jsonVal, sf.longRegs[j]);
                } catch (Exception e) {
                    context.setError(BLangVMErrors.createError(context, ip, e.getMessage()));
                    handleError();
                }
                break;
            case InstructionCodes.IGLOAD:
                // Global variable index
                i = operands[0];
                // Stack registry index
                j = operands[1];
                sf.longRegs[j] = globalMemBlock.getIntField(i);
                break;
            case InstructionCodes.FGLOAD:
                i = operands[0];
                j = operands[1];
                sf.doubleRegs[j] = globalMemBlock.getFloatField(i);
                break;
            case InstructionCodes.SGLOAD:
                i = operands[0];
                j = operands[1];
                sf.stringRegs[j] = globalMemBlock.getStringField(i);
                break;
            case InstructionCodes.BGLOAD:
                i = operands[0];
                j = operands[1];
                sf.intRegs[j] = globalMemBlock.getBooleanField(i);
                break;
            case InstructionCodes.LGLOAD:
                i = operands[0];
                j = operands[1];
                sf.byteRegs[j] = globalMemBlock.getBlobField(i);
                break;
            case InstructionCodes.RGLOAD:
                i = operands[0];
                j = operands[1];
                sf.refRegs[j] = globalMemBlock.getRefField(i);
                break;

            case InstructionCodes.IFIELDLOAD:
                i = operands[0];
                fieldIndex = operands[1];
                j = operands[2];
                structureType = (StructureType) sf.refRegs[i];
                if (structureType == null) {
                    handleNullRefError();
                    break;
                }

                sf.longRegs[j] = structureType.getIntField(fieldIndex);
                break;
            case InstructionCodes.FFIELDLOAD:
                i = operands[0];
                fieldIndex = operands[1];
                j = operands[2];
                structureType = (StructureType) sf.refRegs[i];
                if (structureType == null) {
                    handleNullRefError();
                    break;
                }

                sf.doubleRegs[j] = structureType.getFloatField(fieldIndex);
                break;
            case InstructionCodes.SFIELDLOAD:
                i = operands[0];
                fieldIndex = operands[1];
                j = operands[2];
                structureType = (StructureType) sf.refRegs[i];
                if (structureType == null) {
                    handleNullRefError();
                    break;
                }

                sf.stringRegs[j] = structureType.getStringField(fieldIndex);
                break;
            case InstructionCodes.BFIELDLOAD:
                i = operands[0];
                fieldIndex = operands[1];
                j = operands[2];
                structureType = (StructureType) sf.refRegs[i];
                if (structureType == null) {
                    handleNullRefError();
                    break;
                }

                sf.intRegs[j] = structureType.getBooleanField(fieldIndex);
                break;
            case InstructionCodes.LFIELDLOAD:
                i = operands[0];
                fieldIndex = operands[1];
                j = operands[2];
                structureType = (StructureType) sf.refRegs[i];
                if (structureType == null) {
                    handleNullRefError();
                    break;
                }

                sf.byteRegs[j] = structureType.getBlobField(fieldIndex);
                break;
            case InstructionCodes.RFIELDLOAD:
                i = operands[0];
                fieldIndex = operands[1];
                j = operands[2];
                structureType = (StructureType) sf.refRegs[i];
                if (structureType == null) {
                    handleNullRefError();
                    break;
                }

                sf.refRegs[j] = structureType.getRefField(fieldIndex);
                break;

            case InstructionCodes.MAPLOAD:
                i = operands[0];
                j = operands[1];
                k = operands[2];
                bMap = (BMap<String, BRefType>) sf.refRegs[i];
                if (bMap == null) {
                    handleNullRefError();
                    break;
                }

                sf.refRegs[k] = bMap.get(sf.stringRegs[j]);
                break;

            case InstructionCodes.JSONLOAD:
                i = operands[0];
                j = operands[1];
                k = operands[2];
                jsonVal = (BJSON) sf.refRegs[i];
                if (jsonVal == null) {
                    handleNullRefError();
                    break;
                }

                sf.refRegs[k] = JSONUtils.getElement(jsonVal, sf.stringRegs[j]);
                break;
            default:
                throw new UnsupportedOperationException();
        }
    }

    private void execStoreOpcodes(StackFrame sf, int opcode, int[] operands) {
        int i;
        int j;
        int k;
        int lvIndex; // Index of the local variable
        int fieldIndex;

        BIntArray bIntArray;
        BFloatArray bFloatArray;
        BStringArray bStringArray;
        BBooleanArray bBooleanArray;
        BBlobArray bBlobArray;
        BRefValueArray bArray;
        StructureType structureType;
        BMap<String, BRefType> bMap;
        BJSON jsonVal;
        switch (opcode) {
            case InstructionCodes.ISTORE:
                i = operands[0];
                lvIndex = operands[1];
                sf.longLocalVars[lvIndex] = sf.longRegs[i];
                break;
            case InstructionCodes.FSTORE:
                i = operands[0];
                lvIndex = operands[1];
                sf.doubleLocalVars[lvIndex] = sf.doubleRegs[i];
                break;
            case InstructionCodes.SSTORE:
                i = operands[0];
                lvIndex = operands[1];
                sf.stringLocalVars[lvIndex] = sf.stringRegs[i];
                break;
            case InstructionCodes.BSTORE:
                i = operands[0];
                lvIndex = operands[1];
                sf.intLocalVars[lvIndex] = sf.intRegs[i];
                break;
            case InstructionCodes.LSTORE:
                i = operands[0];
                lvIndex = operands[1];
                sf.byteLocalVars[lvIndex] = sf.byteRegs[i];
                break;
            case InstructionCodes.RSTORE:
                i = operands[0];
                lvIndex = operands[1];
                sf.refLocalVars[lvIndex] = sf.refRegs[i];
                break;
            case InstructionCodes.IASTORE:
                i = operands[0];
                j = operands[1];
                k = operands[2];
                bIntArray = (BIntArray) sf.refRegs[i];
                if (bIntArray == null) {
                    handleNullRefError();
                    break;
                }

                try {
                    bIntArray.add(sf.longRegs[j], sf.longRegs[k]);
                } catch (Exception e) {
                    context.setError(BLangVMErrors.createError(context, ip, e.getMessage()));
                    handleError();
                }
                break;
            case InstructionCodes.FASTORE:
                i = operands[0];
                j = operands[1];
                k = operands[2];
                bFloatArray = (BFloatArray) sf.refRegs[i];
                if (bFloatArray == null) {
                    handleNullRefError();
                    break;
                }

                try {
                    bFloatArray.add(sf.longRegs[j], sf.doubleRegs[k]);
                } catch (Exception e) {
                    context.setError(BLangVMErrors.createError(context, ip, e.getMessage()));
                    handleError();
                }
                break;
            case InstructionCodes.SASTORE:
                i = operands[0];
                j = operands[1];
                k = operands[2];
                bStringArray = (BStringArray) sf.refRegs[i];
                if (bStringArray == null) {
                    handleNullRefError();
                    break;
                }

                try {
                    bStringArray.add(sf.longRegs[j], sf.stringRegs[k]);
                } catch (Exception e) {
                    context.setError(BLangVMErrors.createError(context, ip, e.getMessage()));
                    handleError();
                }
                break;
            case InstructionCodes.BASTORE:
                i = operands[0];
                j = operands[1];
                k = operands[2];
                bBooleanArray = (BBooleanArray) sf.refRegs[i];
                if (bBooleanArray == null) {
                    handleNullRefError();
                    break;
                }

                try {
                    bBooleanArray.add(sf.longRegs[j], sf.intRegs[k]);
                } catch (Exception e) {
                    context.setError(BLangVMErrors.createError(context, ip, e.getMessage()));
                    handleError();
                }
                break;
            case InstructionCodes.LASTORE:
                i = operands[0];
                j = operands[1];
                k = operands[2];
                bBlobArray = (BBlobArray) sf.refRegs[i];
                if (bBlobArray == null) {
                    handleNullRefError();
                    break;
                }

                try {
                    bBlobArray.add(sf.longRegs[j], sf.byteRegs[k]);
                } catch (Exception e) {
                    context.setError(BLangVMErrors.createError(context, ip, e.getMessage()));
                    handleError();
                }
                break;
            case InstructionCodes.RASTORE:
                i = operands[0];
                j = operands[1];
                k = operands[2];
                bArray = (BRefValueArray) sf.refRegs[i];
                if (bArray == null) {
                    handleNullRefError();
                    break;
                }

                try {
                    bArray.add(sf.longRegs[j], sf.refRegs[k]);
                } catch (Exception e) {
                    context.setError(BLangVMErrors.createError(context, ip, e.getMessage()));
                    handleError();
                }
                break;
            case InstructionCodes.JSONASTORE:
                i = operands[0];
                j = operands[1];
                k = operands[2];
                jsonVal = (BJSON) sf.refRegs[i];
                if (jsonVal == null) {
                    handleNullRefError();
                    break;
                }

                try {
                    JSONUtils.setArrayElement(jsonVal, sf.longRegs[j], (BJSON) sf.refRegs[k]);
                } catch (Exception e) {
                    context.setError(BLangVMErrors.createError(context, ip, e.getMessage()));
                    handleError();
                }
                break;
            case InstructionCodes.IGSTORE:
                // Stack reg index
                i = operands[0];
                // Global var index
                j = operands[1];
                globalMemBlock.setIntField(j, sf.longRegs[i]);
                break;
            case InstructionCodes.FGSTORE:
                i = operands[0];
                j = operands[1];
                globalMemBlock.setFloatField(j, sf.doubleRegs[i]);
                break;
            case InstructionCodes.SGSTORE:
                i = operands[0];
                j = operands[1];
                globalMemBlock.setStringField(j, sf.stringRegs[i]);
                break;
            case InstructionCodes.BGSTORE:
                i = operands[0];
                j = operands[1];
                globalMemBlock.setBooleanField(j, sf.intRegs[i]);
                break;
            case InstructionCodes.LGSTORE:
                i = operands[0];
                j = operands[1];
                globalMemBlock.setBlobField(j, sf.byteRegs[i]);
                break;
            case InstructionCodes.RGSTORE:
                i = operands[0];
                j = operands[1];
                globalMemBlock.setRefField(j, sf.refRegs[i]);
                break;

            case InstructionCodes.IFIELDSTORE:
                i = operands[0];
                fieldIndex = operands[1];
                j = operands[2];
                structureType = (StructureType) sf.refRegs[i];
                if (structureType == null) {
                    handleNullRefError();
                    break;
                }

                structureType.setIntField(fieldIndex, sf.longRegs[j]);
                break;
            case InstructionCodes.FFIELDSTORE:
                i = operands[0];
                fieldIndex = operands[1];
                j = operands[2];
                structureType = (StructureType) sf.refRegs[i];
                if (structureType == null) {
                    handleNullRefError();
                    break;
                }

                structureType.setFloatField(fieldIndex, sf.doubleRegs[j]);
                break;
            case InstructionCodes.SFIELDSTORE:
                i = operands[0];
                fieldIndex = operands[1];
                j = operands[2];
                structureType = (StructureType) sf.refRegs[i];
                if (structureType == null) {
                    handleNullRefError();
                    break;
                }

                structureType.setStringField(fieldIndex, sf.stringRegs[j]);
                break;
            case InstructionCodes.BFIELDSTORE:
                i = operands[0];
                fieldIndex = operands[1];
                j = operands[2];
                structureType = (StructureType) sf.refRegs[i];
                if (structureType == null) {
                    handleNullRefError();
                    break;
                }

                structureType.setBooleanField(fieldIndex, sf.intRegs[j]);
                break;
            case InstructionCodes.LFIELDSTORE:
                i = operands[0];
                fieldIndex = operands[1];
                j = operands[2];
                structureType = (StructureType) sf.refRegs[i];
                if (structureType == null) {
                    handleNullRefError();
                    break;
                }

                structureType.setBlobField(fieldIndex, sf.byteRegs[j]);
                break;
            case InstructionCodes.RFIELDSTORE:
                i = operands[0];
                fieldIndex = operands[1];
                j = operands[2];
                structureType = (StructureType) sf.refRegs[i];
                if (structureType == null) {
                    handleNullRefError();
                    break;
                }

                structureType.setRefField(fieldIndex, sf.refRegs[j]);
                break;


            case InstructionCodes.MAPSTORE:
                i = operands[0];
                j = operands[1];
                k = operands[2];
                bMap = (BMap<String, BRefType>) sf.refRegs[i];
                if (bMap == null) {
                    handleNullRefError();
                    break;
                }

                bMap.put(sf.stringRegs[j], sf.refRegs[k]);
                break;


            case InstructionCodes.JSONSTORE:
                i = operands[0];
                j = operands[1];
                k = operands[2];
                jsonVal = (BJSON) sf.refRegs[i];
                if (jsonVal == null) {
                    handleNullRefError();
                    break;
                }
                JSONUtils.setElement(jsonVal, sf.stringRegs[j], (BJSON) sf.refRegs[k]);
                break;
            default:
                throw new UnsupportedOperationException();
        }
    }

    private void execBinaryOpCodes(StackFrame sf, int opcode, int[] operands) {
        int i;
        int j;
        int k;
        switch (opcode) {
            case InstructionCodes.IADD:
                i = operands[0];
                j = operands[1];
                k = operands[2];
                sf.longRegs[k] = sf.longRegs[i] + sf.longRegs[j];
                break;
            case InstructionCodes.FADD:
                i = operands[0];
                j = operands[1];
                k = operands[2];
                sf.doubleRegs[k] = sf.doubleRegs[i] + sf.doubleRegs[j];
                break;
            case InstructionCodes.SADD:
                i = operands[0];
                j = operands[1];
                k = operands[2];
                sf.stringRegs[k] = sf.stringRegs[i] + sf.stringRegs[j];
                break;
            case InstructionCodes.XMLADD:
                i = operands[0];
                j = operands[1];
                k = operands[2];
                BXML lhsXMLVal = (BXML) sf.refRegs[i];
                BXML rhsXMLVal = (BXML) sf.refRegs[j];
                if (lhsXMLVal == null || rhsXMLVal == null) {
                    handleNullRefError();
                    break;
                }

                // Here it is assumed that a refType addition can only be a xml-concat.
                sf.refRegs[k] = XMLUtils.concatenate(lhsXMLVal, rhsXMLVal);
                break;
            case InstructionCodes.ISUB:
                i = operands[0];
                j = operands[1];
                k = operands[2];
                sf.longRegs[k] = sf.longRegs[i] - sf.longRegs[j];
                break;
            case InstructionCodes.FSUB:
                i = operands[0];
                j = operands[1];
                k = operands[2];
                sf.doubleRegs[k] = sf.doubleRegs[i] - sf.doubleRegs[j];
                break;
            case InstructionCodes.IMUL:
                i = operands[0];
                j = operands[1];
                k = operands[2];
                sf.longRegs[k] = sf.longRegs[i] * sf.longRegs[j];
                break;
            case InstructionCodes.FMUL:
                i = operands[0];
                j = operands[1];
                k = operands[2];
                sf.doubleRegs[k] = sf.doubleRegs[i] * sf.doubleRegs[j];
                break;
            case InstructionCodes.IDIV:
                i = operands[0];
                j = operands[1];
                k = operands[2];
                if (sf.longRegs[j] == 0) {
                    context.setError(BLangVMErrors.createError(context, ip, " / by zero"));
                    handleError();
                    break;
                }

                sf.longRegs[k] = sf.longRegs[i] / sf.longRegs[j];
                break;
            case InstructionCodes.FDIV:
                i = operands[0];
                j = operands[1];
                k = operands[2];
                if (sf.doubleRegs[j] == 0) {
                    context.setError(BLangVMErrors.createError(context, ip, " / by zero"));
                    handleError();
                    break;
                }

                sf.doubleRegs[k] = sf.doubleRegs[i] / sf.doubleRegs[j];
                break;
            case InstructionCodes.IMOD:
                i = operands[0];
                j = operands[1];
                k = operands[2];
                if (sf.longRegs[j] == 0) {
                    context.setError(BLangVMErrors.createError(context, ip, " / by zero"));
                    handleError();
                    break;
                }

                sf.longRegs[k] = sf.longRegs[i] % sf.longRegs[j];
                break;
            case InstructionCodes.FMOD:
                i = operands[0];
                j = operands[1];
                k = operands[2];
                if (sf.doubleRegs[j] == 0) {
                    context.setError(BLangVMErrors.createError(context, ip, " / by zero"));
                    handleError();
                    break;
                }

                sf.doubleRegs[k] = sf.doubleRegs[i] % sf.doubleRegs[j];
                break;
            case InstructionCodes.INEG:
                i = operands[0];
                j = operands[1];
                sf.longRegs[j] = -sf.longRegs[i];
                break;
            case InstructionCodes.FNEG:
                i = operands[0];
                j = operands[1];
                sf.doubleRegs[j] = -sf.doubleRegs[i];
                break;
            case InstructionCodes.BNOT:
                i = operands[0];
                j = operands[1];
                sf.intRegs[j] = sf.intRegs[i] == 0 ? 1 : 0;
                break;
            case InstructionCodes.IEQ:
                i = operands[0];
                j = operands[1];
                k = operands[2];
                sf.intRegs[k] = sf.longRegs[i] == sf.longRegs[j] ? 1 : 0;
                break;
            case InstructionCodes.FEQ:
                i = operands[0];
                j = operands[1];
                k = operands[2];
                sf.intRegs[k] = sf.doubleRegs[i] == sf.doubleRegs[j] ? 1 : 0;
                break;
            case InstructionCodes.SEQ:
                i = operands[0];
                j = operands[1];
                k = operands[2];
                sf.intRegs[k] = sf.stringRegs[i].equals(sf.stringRegs[j]) ? 1 : 0;
                break;
            case InstructionCodes.BEQ:
                i = operands[0];
                j = operands[1];
                k = operands[2];
                sf.intRegs[k] = sf.intRegs[i] == sf.intRegs[j] ? 1 : 0;
                break;
            case InstructionCodes.REQ:
                i = operands[0];
                j = operands[1];
                k = operands[2];
                sf.intRegs[k] = sf.refRegs[i] == sf.refRegs[j] ? 1 : 0;
                break;
            case InstructionCodes.TEQ:
                i = operands[0];
                j = operands[1];
                k = operands[2];
                if (sf.refRegs[i] == null || sf.refRegs[j] == null) {
                    handleNullRefError();
                }
                sf.intRegs[k] = sf.refRegs[i].equals(sf.refRegs[j]) ? 1 : 0;
                break;

            case InstructionCodes.INE:
                i = operands[0];
                j = operands[1];
                k = operands[2];
                sf.intRegs[k] = sf.longRegs[i] != sf.longRegs[j] ? 1 : 0;
                break;
            case InstructionCodes.FNE:
                i = operands[0];
                j = operands[1];
                k = operands[2];
                sf.intRegs[k] = sf.doubleRegs[i] != sf.doubleRegs[j] ? 1 : 0;
                break;
            case InstructionCodes.SNE:
                i = operands[0];
                j = operands[1];
                k = operands[2];
                sf.intRegs[k] = !(sf.stringRegs[i].equals(sf.stringRegs[j])) ? 1 : 0;
                break;
            case InstructionCodes.BNE:
                i = operands[0];
                j = operands[1];
                k = operands[2];
                sf.intRegs[k] = sf.intRegs[i] != sf.intRegs[j] ? 1 : 0;
                break;
            case InstructionCodes.RNE:
                i = operands[0];
                j = operands[1];
                k = operands[2];
                sf.intRegs[k] = sf.refRegs[i] != sf.refRegs[j] ? 1 : 0;
                break;
            case InstructionCodes.TNE:
                i = operands[0];
                j = operands[1];
                k = operands[2];
                if (sf.refRegs[i] == null || sf.refRegs[j] == null) {
                    handleNullRefError();
                }
                sf.intRegs[k] = (!sf.refRegs[i].equals(sf.refRegs[j])) ? 1 : 0;
                break;
            default:
                throw new UnsupportedOperationException();
        }
    }

    private void execXMLOpcodes(StackFrame sf, int opcode, int[] operands) {
        int i;
        int j;
        int k;
        int localNameIndex;
        int uriIndex;
        int prefixIndex;

        BXML<?> xmlVal;
        BXMLQName xmlQName;

        switch (opcode) {
            case InstructionCodes.XMLATTRSTORE:
                i = operands[0];
                j = operands[1];
                k = operands[2];

                xmlVal = (BXML) sf.refRegs[i];
                if (xmlVal == null) {
                    handleNullRefError();
                    break;
                }

                xmlQName = (BXMLQName) sf.refRegs[j];
                if (xmlQName == null) {
                    handleNullRefError();
                    break;
                }

                xmlVal.setAttribute(xmlQName.getLocalName(), xmlQName.getUri(), xmlQName.getPrefix(),
                        sf.stringRegs[k]);
                break;
            case InstructionCodes.XMLATTRLOAD:
                i = operands[0];
                j = operands[1];
                k = operands[2];

                xmlVal = (BXML) sf.refRegs[i];
                if (xmlVal == null) {
                    handleNullRefError();
                    break;
                }

                xmlQName = (BXMLQName) sf.refRegs[j];
                if (xmlQName == null) {
                    handleNullRefError();
                    break;
                }

                sf.stringRegs[k] = xmlVal.getAttribute(xmlQName.getLocalName(), xmlQName.getUri(),
                        xmlQName.getPrefix());
                break;
            case InstructionCodes.XML2XMLATTRS:
                i = operands[0];
                j = operands[1];

                xmlVal = (BXML) sf.refRegs[i];
                if (xmlVal == null) {
                    sf.refRegs[j] = null;
                    break;
                }

                sf.refRegs[j] = new BXMLAttributes(xmlVal);
                break;
            case InstructionCodes.S2QNAME:
                i = operands[0];
                j = operands[1];
                k = operands[2];

                String qNameStr = sf.stringRegs[i];
                int parenEndIndex = qNameStr.indexOf('}');

                if (qNameStr.startsWith("{") && parenEndIndex > 0) {
                    sf.stringRegs[j] = qNameStr.substring(parenEndIndex + 1, qNameStr.length());
                    sf.stringRegs[k] = qNameStr.substring(1, parenEndIndex);
                } else {
                    sf.stringRegs[j] = qNameStr;
                    sf.stringRegs[k] = "";
                }

                break;
            case InstructionCodes.NEWQNAME:
                localNameIndex = operands[0];
                uriIndex = operands[1];
                prefixIndex = operands[2];
                i = operands[3];

                String localname = sf.stringRegs[localNameIndex];
                localname = StringEscapeUtils.escapeXml11(localname);

                String prefix = sf.stringRegs[prefixIndex];
                prefix = StringEscapeUtils.escapeXml11(prefix);

                sf.refRegs[i] = new BXMLQName(localname, sf.stringRegs[uriIndex], prefix);
                break;
            case InstructionCodes.XMLLOAD:
                i = operands[0];
                j = operands[1];
                k = operands[2];

                xmlVal = (BXML) sf.refRegs[i];
                if (xmlVal == null) {
                    handleNullRefError();
                    break;
                }

                long index = sf.longRegs[j];
                sf.refRegs[k] = xmlVal.getItem(index);
                break;
            case InstructionCodes.NEWXMLELEMENT:
            case InstructionCodes.NEWXMLCOMMENT:
            case InstructionCodes.NEWXMLTEXT:
            case InstructionCodes.NEWXMLPI:
            case InstructionCodes.XMLSTORE:
                execXMLCreationOpcodes(sf, opcode, operands);
                break;
            default:
                throw new UnsupportedOperationException();
        }
    }

    private void execTypeCastOpcodes(StackFrame sf, int opcode, int[] operands) {
        int i;
        int j;
        int k;
        int cpIndex; // Index of the constant pool

        BRefType bRefType;
        TypeRefCPEntry typeRefCPEntry;

        switch (opcode) {
            case InstructionCodes.I2ANY:
                i = operands[0];
                j = operands[1];
                sf.refRegs[j] = new BInteger(sf.longRegs[i]);
                break;
            case InstructionCodes.F2ANY:
                i = operands[0];
                j = operands[1];
                sf.refRegs[j] = new BFloat(sf.doubleRegs[i]);
                break;
            case InstructionCodes.S2ANY:
                i = operands[0];
                j = operands[1];
                sf.refRegs[j] = new BString(sf.stringRegs[i]);
                break;
            case InstructionCodes.B2ANY:
                i = operands[0];
                j = operands[1];
                sf.refRegs[j] = new BBoolean(sf.intRegs[i] == 1);
                break;
            case InstructionCodes.L2ANY:
                i = operands[0];
                j = operands[1];
                sf.refRegs[j] = new BBlob(sf.byteRegs[i]);
                break;
            case InstructionCodes.ANY2I:
                i = operands[0];
                j = operands[1];
                k = operands[2];

                bRefType = sf.refRegs[i];
                if (bRefType == null) {
                    sf.longRegs[j] = 0;
                    handleTypeCastError(sf, k, BTypes.typeNull, BTypes.typeInt);
                } else if (bRefType.getType() == BTypes.typeInt) {
                    sf.refRegs[k] = null;
                    sf.longRegs[j] = ((BInteger) bRefType).intValue();
                } else {
                    sf.longRegs[j] = 0;
                    handleTypeCastError(sf, k, bRefType.getType(), BTypes.typeInt);
                }
                break;
            case InstructionCodes.ANY2F:
                i = operands[0];
                j = operands[1];
                k = operands[2];

                bRefType = sf.refRegs[i];
                if (bRefType == null) {
                    sf.doubleRegs[j] = 0;
                    handleTypeCastError(sf, k, BTypes.typeNull, BTypes.typeFloat);
                } else if (bRefType.getType() == BTypes.typeFloat) {
                    sf.refRegs[k] = null;
                    sf.doubleRegs[j] = ((BFloat) bRefType).floatValue();
                } else {
                    sf.doubleRegs[j] = 0;
                    handleTypeCastError(sf, k, bRefType.getType(), BTypes.typeFloat);
                }
                break;
            case InstructionCodes.ANY2S:
                i = operands[0];
                j = operands[1];
                k = operands[2];

                bRefType = sf.refRegs[i];
                if (bRefType == null) {
                    sf.stringRegs[j] = "";
                    handleTypeCastError(sf, k, BTypes.typeNull, BTypes.typeString);
                } else if (bRefType.getType() == BTypes.typeString) {
                    sf.refRegs[k] = null;
                    sf.stringRegs[j] = bRefType.stringValue();
                } else {
                    sf.stringRegs[j] = "";
                    handleTypeCastError(sf, k, bRefType.getType(), BTypes.typeString);
                }
                break;
            case InstructionCodes.ANY2B:
                i = operands[0];
                j = operands[1];
                k = operands[2];

                bRefType = sf.refRegs[i];
                if (bRefType == null) {
                    sf.intRegs[j] = 0;
                    handleTypeCastError(sf, k, BTypes.typeNull, BTypes.typeBoolean);
                } else if (bRefType.getType() == BTypes.typeBoolean) {
                    sf.refRegs[k] = null;
                    sf.intRegs[j] = ((BBoolean) bRefType).booleanValue() ? 1 : 0;
                } else {
                    sf.intRegs[j] = 0;
                    handleTypeCastError(sf, k, bRefType.getType(), BTypes.typeBoolean);
                }
                break;
            case InstructionCodes.ANY2L:
                i = operands[0];
                j = operands[1];
                k = operands[2];

                bRefType = sf.refRegs[i];
                if (bRefType == null) {
                    sf.byteRegs[j] = new byte[0];
                    handleTypeCastError(sf, k, BTypes.typeNull, BTypes.typeBlob);
                } else if (bRefType.getType() == BTypes.typeBlob) {
                    sf.refRegs[k] = null;
                    sf.byteRegs[j] = ((BBlob) bRefType).blobValue();
                } else {
                    sf.byteRegs[j] = new byte[0];
                    handleTypeCastError(sf, k, bRefType.getType(), BTypes.typeBlob);
                }
                break;
            case InstructionCodes.ANY2JSON:
                handleAnyToRefTypeCast(sf, operands, BTypes.typeJSON);
                break;
            case InstructionCodes.ANY2XML:
                handleAnyToRefTypeCast(sf, operands, BTypes.typeXML);
                break;
            case InstructionCodes.ANY2MAP:
                handleAnyToRefTypeCast(sf, operands, BTypes.typeMap);
                break;
            case InstructionCodes.ANY2TYPE:
                handleAnyToRefTypeCast(sf, operands, BTypes.typeType);
                break;
            case InstructionCodes.ANY2DT:
                handleAnyToRefTypeCast(sf, operands, BTypes.typeDatatable);
                break;
            case InstructionCodes.ANY2T:
            case InstructionCodes.ANY2C:
            case InstructionCodes.CHECKCAST:
                i = operands[0];
                cpIndex = operands[1];
                j = operands[2];
                k = operands[3];
                typeRefCPEntry = (TypeRefCPEntry) constPool[cpIndex];

                bRefType = sf.refRegs[i];

                if (bRefType == null) {
                    sf.refRegs[j] = null;
                } else if (checkCast(bRefType, typeRefCPEntry.getType())) {
                    sf.refRegs[j] = sf.refRegs[i];
                    sf.refRegs[k] = null;
                } else {
                    sf.refRegs[j] = null;
                    handleTypeCastError(sf, k, bRefType.getType(), typeRefCPEntry.getType());
                }
                break;
            case InstructionCodes.NULL2JSON:
                j = operands[1];
                sf.refRegs[j] = new BJSON("null");
                break;
            default:
                throw new UnsupportedOperationException();
        }
    }

    private boolean checkConstraintJSONEquivalency(BJSON json, BStructType targetType) {
        BStructType.StructField[] tFields = targetType.getStructFields();
        for (int i = 0; i < tFields.length; i++) {
            if (JSONUtils.hasElement(json, tFields[i].getFieldName())) {
                if (tFields[i].getFieldType() instanceof BStructType) {
                    if (checkConstraintJSONEquivalency(JSONUtils.getElement(json, tFields[i].getFieldName()),
                            (BStructType) tFields[i].getFieldType())) {
                        continue;
                    }
                } else {
                    continue;
                }
            }
            return false;
        }
        return true;
    }

    private void execTypeConversionOpcodes(StackFrame sf, int opcode, int[] operands) {
        int i;
        int j;
        int k;
        BRefType bRefType;

        switch (opcode) {
            case InstructionCodes.I2F:
                i = operands[0];
                j = operands[1];
                sf.doubleRegs[j] = (double) sf.longRegs[i];
                break;
            case InstructionCodes.I2S:
                i = operands[0];
                j = operands[1];
                sf.stringRegs[j] = Long.toString(sf.longRegs[i]);
                break;
            case InstructionCodes.I2B:
                i = operands[0];
                j = operands[1];
                sf.intRegs[j] = sf.longRegs[i] != 0 ? 1 : 0;
                break;
            case InstructionCodes.I2JSON:
                i = operands[0];
                j = operands[1];
                sf.refRegs[j] = new BJSON(Long.toString(sf.longRegs[i]));
                break;
            case InstructionCodes.F2I:
                i = operands[0];
                j = operands[1];
                sf.longRegs[j] = (long) sf.doubleRegs[i];
                break;
            case InstructionCodes.F2S:
                i = operands[0];
                j = operands[1];
                sf.stringRegs[j] = Double.toString(sf.doubleRegs[i]);
                break;
            case InstructionCodes.F2B:
                i = operands[0];
                j = operands[1];
                sf.intRegs[j] = sf.doubleRegs[i] != 0.0 ? 1 : 0;
                break;
            case InstructionCodes.F2JSON:
                i = operands[0];
                j = operands[1];
                sf.refRegs[j] = new BJSON(Double.toString(sf.doubleRegs[i]));
                break;
            case InstructionCodes.S2I:
                i = operands[0];
                j = operands[1];
                k = operands[2];

                try {
                    sf.longRegs[j] = Long.parseLong(sf.stringRegs[i]);
                } catch (NumberFormatException e) {
                    sf.longRegs[j] = 0;
                    handleTypeConversionError(sf, k, TypeConstants.STRING_TNAME, TypeConstants.INT_TNAME);
                }
                break;
            case InstructionCodes.S2F:
                i = operands[0];
                j = operands[1];
                k = operands[2];

                try {
                    sf.doubleRegs[j] = Double.parseDouble(sf.stringRegs[i]);
                } catch (NumberFormatException e) {
                    sf.doubleRegs[j] = 0;
                    handleTypeConversionError(sf, k, TypeConstants.STRING_TNAME, TypeConstants.FLOAT_TNAME);
                }
                break;
            case InstructionCodes.S2B:
                i = operands[0];
                j = operands[1];
                k = operands[2];
                sf.intRegs[j] = Boolean.parseBoolean(sf.stringRegs[i]) ? 1 : 0;
                break;
            case InstructionCodes.S2JSON:
                i = operands[0];
                j = operands[1];
                String jsonStr = StringEscapeUtils.escapeJson(sf.stringRegs[i]);
                sf.refRegs[j] = new BJSON("\"" + jsonStr + "\"");
                break;
            case InstructionCodes.B2I:
                i = operands[0];
                j = operands[1];
                sf.longRegs[j] = sf.intRegs[i];
                break;
            case InstructionCodes.B2F:
                i = operands[0];
                j = operands[1];
                sf.doubleRegs[j] = sf.intRegs[i];
                break;
            case InstructionCodes.B2S:
                i = operands[0];
                j = operands[1];
                sf.stringRegs[j] = sf.intRegs[i] == 1 ? "true" : "false";
                break;
            case InstructionCodes.B2JSON:
                i = operands[0];
                j = operands[1];
                sf.refRegs[j] = new BJSON(sf.intRegs[i] == 1 ? "true" : "false");
                break;
            case InstructionCodes.JSON2I:
                convertJSONToInt(operands, sf);
                break;
            case InstructionCodes.JSON2F:
                convertJSONToFloat(operands, sf);
                break;
            case InstructionCodes.JSON2S:
                convertJSONToString(operands, sf);
                break;
            case InstructionCodes.JSON2B:
                convertJSONToBoolean(operands, sf);
                break;
            case InstructionCodes.DT2XML:
                i = operands[0];
                j = operands[1];
                k = operands[2];

                bRefType = sf.refRegs[i];
                if (bRefType == null) {
                    handleNullRefError();
                    break;
                }

                try {
                    sf.refRegs[j] = XMLUtils.datatableToXML((BDataTable) bRefType, context.isInTransaction());
                } catch (Exception e) {
                    sf.refRegs[j] = null;
                    handleTypeConversionError(sf, k, TypeConstants.DATATABLE_TNAME, TypeConstants.XML_TNAME);
                }
                break;
            case InstructionCodes.DT2JSON:
                i = operands[0];
                j = operands[1];
                k = operands[2];

                bRefType = sf.refRegs[i];
                if (bRefType == null) {
                    handleNullRefError();
                    break;
                }

                try {
                    sf.refRegs[j] = JSONUtils.toJSON((BDataTable) bRefType, context.isInTransaction());
                } catch (Exception e) {
                    sf.refRegs[j] = null;
                    handleTypeConversionError(sf, k, TypeConstants.DATATABLE_TNAME, TypeConstants.XML_TNAME);
                }
                break;
            case InstructionCodes.T2MAP:
                convertStructToMap(operands, sf);
                break;
            case InstructionCodes.T2JSON:
                convertStructToJSON(operands, sf);
                break;
            case InstructionCodes.MAP2T:
                convertMapToStruct(operands, sf);
                break;
            case InstructionCodes.JSON2T:
                convertJSONToStruct(operands, sf);
                break;
            case InstructionCodes.XMLATTRS2MAP:
                i = operands[0];
                j = operands[1];
                k = operands[2];

                bRefType = sf.refRegs[i];
                if (bRefType == null) {
                    sf.refRegs[j] = null;
                    break;
                }

                try {
                    sf.refRegs[j] = ((BXMLAttributes) sf.refRegs[i]).value();
                } catch (BallerinaException e) {
                    sf.refRegs[j] = null;
                    handleTypeConversionError(sf, k, TypeConstants.XML_ATTRIBUTES_TNAME, TypeConstants.MAP_TNAME);
                }
                break;
            case InstructionCodes.S2XML:
                i = operands[0];
                j = operands[1];
                k = operands[2];
                try {
                    sf.refRegs[j] = XMLUtils.parse(sf.stringRegs[i]);
                } catch (BallerinaException e) {
                    sf.refRegs[j] = null;
                    handleTypeConversionError(sf, k, e.getMessage(), TypeConstants.STRING_TNAME,
                            TypeConstants.XML_TNAME);
                }
                break;
            case InstructionCodes.S2JSONX:
                i = operands[0];
                j = operands[1];
                sf.refRegs[j] = new BJSON(sf.stringRegs[i]);
                break;
            case InstructionCodes.XML2S:
                i = operands[0];
                j = operands[1];
                sf.stringRegs[j] = sf.refRegs[j].stringValue();
                break;
            default:
                throw new UnsupportedOperationException();
        }
    }

    private void execXMLCreationOpcodes(StackFrame sf, int opcode, int[] operands) {
        int i;
        int j;
        int k;
        int l;
        BXML<?> xmlVal;

        switch (opcode) {
            case InstructionCodes.NEWXMLELEMENT:
                i = operands[0];
                j = operands[1];
                k = operands[2];
                l = operands[3];

                BXMLQName startTagName = (BXMLQName) sf.refRegs[j];
                BXMLQName endTagName = (BXMLQName) sf.refRegs[k];

                try {
                    sf.refRegs[i] = XMLUtils.createXMLElement(startTagName, endTagName, sf.stringRegs[l]);
                } catch (Exception e) {
                    context.setError(BLangVMErrors.createError(context, ip, e.getMessage()));
                    handleError();
                }
                break;
            case InstructionCodes.NEWXMLCOMMENT:
                i = operands[0];
                j = operands[1];

                try {
                    sf.refRegs[i] = XMLUtils.createXMLComment(sf.stringRegs[j]);
                } catch (Exception e) {
                    context.setError(BLangVMErrors.createError(context, ip, e.getMessage()));
                    handleError();
                }
                break;
            case InstructionCodes.NEWXMLTEXT:
                i = operands[0];
                j = operands[1];

                try {
                    sf.refRegs[i] = XMLUtils.createXMLText(sf.stringRegs[j]);
                } catch (Exception e) {
                    context.setError(BLangVMErrors.createError(context, ip, e.getMessage()));
                    handleError();
                }
                break;
            case InstructionCodes.NEWXMLPI:
                i = operands[0];
                j = operands[1];
                k = operands[2];

                try {
                    sf.refRegs[i] = XMLUtils.createXMLProcessingInstruction(sf.stringRegs[j], sf.stringRegs[k]);
                } catch (Exception e) {
                    context.setError(BLangVMErrors.createError(context, ip, e.getMessage()));
                    handleError();
                }
                break;
            case InstructionCodes.XMLSTORE:
                i = operands[0];
                j = operands[1];

                xmlVal = (BXML<?>) sf.refRegs[i];
                BXML<?> child = (BXML<?>) sf.refRegs[j];
                xmlVal.addChildren(child);
                break;
        }
    }

    /**
     * Method to calculate and detect debug points when the instruction point is given.
     *
     * @param cp Current instruction point.
     */
    public void debugging(int cp) {
        DebugInfoHolder holder = context.getDebugInfoHolder();
        LineNumberInfo currentExecLine = holder.getLineNumber(controlStack.currentFrame.packageInfo.getPkgPath(), cp);
        if (currentExecLine.equals(holder.getLastLine()) || debugPointCheck(currentExecLine, holder)) {
            return;
        }

        switch (holder.getCurrentCommand()) {
            case RESUME:
                holder.setLastLine(null);
                break;
            case STEP_IN:
                debugHit(currentExecLine, holder);
                break;
            case STEP_OVER:
                if (controlStack.currentFrame == holder.getSF()) {
                    debugHit(currentExecLine, holder);
                    return;
                }
                if (holder.getLastLine().checkIpRangeForInstructionCode(code, InstructionCodes.RET)
                        && controlStack.currentFrame == holder.getSF().prevStackFrame) {
                    debugHit(currentExecLine, holder);
                    return;
                }
                holder.setCurrentCommand(DebugInfoHolder.DebugCommand.STEP_OVER_INTMDT);
                break;
            case STEP_OVER_INTMDT:
                if (controlStack.currentFrame != holder.getSF()) {
                    return;
                }
                debugHit(currentExecLine, holder);
                break;
            case STEP_OUT:
                holder.setCurrentCommand(DebugInfoHolder.DebugCommand.STEP_OUT_INTMDT);
                holder.setSF(holder.getSF().prevStackFrame);
                interMediateDebugCheck(currentExecLine, holder);
                break;
            case STEP_OUT_INTMDT:
                interMediateDebugCheck(currentExecLine, holder);
                break;
        }
    }

    /**
     * Inter mediate debug check to avoid switch case falling through.
     *
     * @param currentExecLine Current execution line.
     * @param holder          Debug info holder.
     */
    private void interMediateDebugCheck(LineNumberInfo currentExecLine, DebugInfoHolder holder) {
        if (controlStack.currentFrame != holder.getSF()) {
            return;
        }
        debugHit(currentExecLine, holder);
    }

    /**
     * Helper method to check whether given point is a debug point or not.
     * If it's a debug point, then notify the debugger.
     *
     * @param currentExecLine Current execution line.
     * @param holder          Debug info holder.
     * @return Boolean true if it's a debug point, false otherwise.
     */
    private boolean debugPointCheck(LineNumberInfo currentExecLine, DebugInfoHolder holder) {
        if (!currentExecLine.isDebugPoint()) {
            return false;
        }
        debugHit(currentExecLine, holder);
        return true;
    }

    /**
     * Helper method to set required details when a debug point hits.
     * And also to notify the debugger.
     *
     * @param currentExecLine Current execution line.
     * @param holder          Debug info holder.
     */
    private void debugHit(LineNumberInfo currentExecLine, DebugInfoHolder holder) {
        holder.setLastLine(currentExecLine);
        holder.setSF(controlStack.currentFrame);
        holder.getDebugSessionObserver().notifyHalt(getBreakPointInfo(currentExecLine));
        holder.waitTillDebuggeeResponds();
    }

    public BreakPointInfo getBreakPointInfo(LineNumberInfo current) {
        NodeLocation location = new NodeLocation(current.getPackageInfo().getPkgPath(),
                current.getFileName(), current.getLineNumber());
        BreakPointInfo breakPointInfo = new BreakPointInfo(location);
        breakPointInfo.setThreadId(context.getThreadId());

        int callingIp = current.getIp();
        StackFrame frame = controlStack.currentFrame;
        while (frame != null) {
            String pck = frame.packageInfo.getPkgPath();
            String functionName = frame.callableUnitInfo.getName();
            LineNumberInfo callingLine = context.getDebugInfoHolder()
                    .getLineNumber(frame.packageInfo.getPkgPath(), callingIp);
            FrameInfo frameInfo = new FrameInfo(pck, functionName, callingLine.getFileName(),
                    callingLine.getLineNumber());
            LocalVariableAttributeInfo localVarAttrInfo = (LocalVariableAttributeInfo) frame.callableUnitInfo
                    .getDefaultWorkerInfo().getAttributeInfo(AttributeInfo.Kind.LOCAL_VARIABLES_ATTRIBUTE);
            if (localVarAttrInfo == null) {
                frame = frame.prevStackFrame;
                continue;
            }
            final StackFrame fcp = frame;
            localVarAttrInfo.getLocalVariables().forEach(localVarInfo -> {
                VariableInfo variableInfo = new VariableInfo(localVarInfo.getVariableName(), "Local");
                if (BTypes.typeInt.equals(localVarInfo.getVariableType())) {
                    variableInfo.setBValue(new BInteger(fcp.longLocalVars[localVarInfo.getVariableIndex()]));
                } else if (BTypes.typeFloat.equals(localVarInfo.getVariableType())) {
                    variableInfo.setBValue(new BFloat(fcp.doubleLocalVars[localVarInfo.getVariableIndex()]));
                } else if (BTypes.typeString.equals(localVarInfo.getVariableType())) {
                    variableInfo.setBValue(new BString(fcp.stringLocalVars[localVarInfo.getVariableIndex()]));
                } else if (BTypes.typeBoolean.equals(localVarInfo.getVariableType())) {
                    variableInfo.setBValue(new BBoolean(fcp.intLocalVars[localVarInfo
                            .getVariableIndex()] == 1 ? true : false));
                } else if (BTypes.typeBlob.equals(localVarInfo.getVariableType())) {
                    variableInfo.setBValue(new BBlob(fcp.byteLocalVars[localVarInfo.getVariableIndex()]));
                } else {
                    variableInfo.setBValue(fcp.refLocalVars[localVarInfo.getVariableIndex()]);
                }
                frameInfo.addVariableInfo(variableInfo);
            });
            callingIp = frame.retAddrs - 1;
            if (callingIp < 0) {
                callingIp = 0;
            }
            breakPointInfo.addFrameInfo(frameInfo);
            frame = frame.prevStackFrame;
        }
        return breakPointInfo;
    }

    private void handleAnyToRefTypeCast(StackFrame sf, int[] operands, BType targetType) {
        int i = operands[0];
        int j = operands[1];
        int k = operands[2];

        BRefType bRefType = sf.refRegs[i];
        if (bRefType == null) {
            sf.refRegs[j] = null;
        } else if (bRefType.getType() == targetType) {
            sf.refRegs[j] = bRefType;
        } else {
            sf.refRegs[j] = null;
            handleTypeCastError(sf, k, bRefType.getType(), targetType);
        }
    }

    private void handleTypeCastError(StackFrame sf, int errorRegIndex, BType sourceType, BType targetType) {
        BStruct errorVal;
        errorVal = BLangVMErrors.createTypeCastError(context, ip, sourceType, targetType);
        if (errorRegIndex == -1) {
            context.setError(errorVal);
            handleError();
            return;
        }

        sf.refRegs[errorRegIndex] = errorVal;
    }

    private void handleTypeConversionError(StackFrame sf, int errorRegIndex,
                                           String sourceTypeName, String targetTypeName) {
        String errorMsg = "'" + sourceTypeName + "' cannot be converted to '" + targetTypeName + "'";
        handleTypeConversionError(sf, errorRegIndex, errorMsg, sourceTypeName, targetTypeName);
    }

    private void handleTypeConversionError(StackFrame sf, int errorRegIndex, String errorMessage,
                                           String sourceTypeName, String targetTypeName) {
        BStruct errorVal;
        errorVal = BLangVMErrors.createTypeConversionError(context, ip, errorMessage, sourceTypeName, targetTypeName);
        if (errorRegIndex == -1) {
            context.setError(errorVal);
            handleError();
            return;
        }

        sf.refRegs[errorRegIndex] = errorVal;
    }

    private void createNewConnector(int[] operands, StackFrame sf) {
        int cpIndex = operands[0];
        int i = operands[1];
        StructureRefCPEntry structureRefCPEntry = (StructureRefCPEntry) constPool[cpIndex];
        ConnectorInfo connectorInfo = (ConnectorInfo) structureRefCPEntry.getStructureTypeInfo();
        BConnector bConnector = new BConnector(connectorInfo.getType());
        sf.refRegs[i] = bConnector;
    }

    private void createNewStruct(int[] operands, StackFrame sf) {
        int cpIndex = operands[0];
        int i = operands[1];
        StructureRefCPEntry structureRefCPEntry = (StructureRefCPEntry) constPool[cpIndex];
        StructInfo structInfo = (StructInfo) structureRefCPEntry.getStructureTypeInfo();
        BStruct bStruct = new BStruct(structInfo.getType());

        // Populate default values
        int longRegIndex = -1;
        int doubleRegIndex = -1;
        int stringRegIndex = -1;
        int booleanRegIndex = -1;
        for (StructFieldInfo fieldInfo : structInfo.getFieldInfoEntries()) {
            DefaultValueAttributeInfo defaultValueInfo =
                    (DefaultValueAttributeInfo) fieldInfo.getAttributeInfo(AttributeInfo.Kind.DEFAULT_VALUE_ATTRIBUTE);
            switch (fieldInfo.getFieldType().getTag()) {
                case TypeTags.INT_TAG:
                    longRegIndex++;
                    if (defaultValueInfo != null) {
                        bStruct.setIntField(longRegIndex, defaultValueInfo.getDefaultValue().getIntValue());
                    }
                    break;
                case TypeTags.FLOAT_TAG:
                    doubleRegIndex++;
                    if (defaultValueInfo != null) {
                        bStruct.setFloatField(doubleRegIndex, defaultValueInfo.getDefaultValue().getFloatValue());
                    }
                    break;
                case TypeTags.STRING_TAG:
                    stringRegIndex++;
                    if (defaultValueInfo != null) {
                        bStruct.setStringField(stringRegIndex, defaultValueInfo.getDefaultValue().getStringValue());
                    }
                    break;
                case TypeTags.BOOLEAN_TAG:
                    booleanRegIndex++;
                    if (defaultValueInfo != null) {
                        bStruct.setBooleanField(booleanRegIndex,
                                defaultValueInfo.getDefaultValue().getBooleanValue() ? 1 : 0);
                    }
                    break;
            }
        }

        sf.refRegs[i] = bStruct;
    }

    private void endTransaction(int status) {
        BallerinaTransactionManager ballerinaTransactionManager = context.getBallerinaTransactionManager();
        if (ballerinaTransactionManager != null) {
            if (status == 0) { //Transaction success
                ballerinaTransactionManager.commitTransactionBlock();
            } else if (status == -1) { //Transaction failed
                ballerinaTransactionManager.setTransactionError(true);
                ballerinaTransactionManager.rollbackTransactionBlock();
            } else { //status = 1 Transaction end
                ballerinaTransactionManager.endTransactionBlock();
                if (ballerinaTransactionManager.isOuterTransaction()) {
                    context.setBallerinaTransactionManager(null);
                }
            }
        }
    }

    private void beginTransaction(int transactionId, int retryCountAvailable) {
        //Transaction is attempted three times by default to improve resiliency
        int retryCount = 3;
        if (retryCountAvailable == 1) {
            retryCount = (int) controlStack.currentFrame.getLongRegs()[0];
            if (retryCount < 0) {
                throw BLangExceptionHelper.getRuntimeException(RuntimeErrors.INVALID_RETRY_COUNT);
            }
        }
        BallerinaTransactionManager ballerinaTransactionManager = context.getBallerinaTransactionManager();
        if (ballerinaTransactionManager == null) {
            ballerinaTransactionManager = new BallerinaTransactionManager();
            context.setBallerinaTransactionManager(ballerinaTransactionManager);
        }
        ballerinaTransactionManager.beginTransactionBlock(transactionId, retryCount);
    }

    private void retryTransaction(int transactionId, int startOfAbortIP) {
        BallerinaTransactionManager ballerinaTransactionManager = context.getBallerinaTransactionManager();
        int allowedRetryCount = ballerinaTransactionManager.getAllowedRetryCount(transactionId);
        int currentRetryCount = ballerinaTransactionManager.getCurrentRetryCount(transactionId);
        if (currentRetryCount >= allowedRetryCount) {
            if (currentRetryCount != 0) {
                ip = startOfAbortIP;
            }
        }
        ballerinaTransactionManager.incrementCurrentRetryCount(transactionId);
    }

    public void invokeCallableUnit(CallableUnitInfo callableUnitInfo, FunctionCallCPEntry funcCallCPEntry) {
        int[] argRegs = funcCallCPEntry.getArgRegs();
        BType[] paramTypes = callableUnitInfo.getParamTypes();
        StackFrame callerSF = controlStack.currentFrame;

        WorkerInfo defaultWorkerInfo = callableUnitInfo.getDefaultWorkerInfo();
        StackFrame calleeSF = new StackFrame(callableUnitInfo, defaultWorkerInfo, ip, funcCallCPEntry.getRetRegs());
        controlStack.pushFrame(calleeSF);

        // Copy arg values from the current StackFrame to the new StackFrame
        copyArgValues(callerSF, calleeSF, argRegs, paramTypes);

        // TODO Improve following two lines
        this.constPool = calleeSF.packageInfo.getConstPoolEntries();
        this.code = calleeSF.packageInfo.getInstructions();
        ip = defaultWorkerInfo.getCodeAttributeInfo().getCodeAddrs();

    }

    public void invokeAction(ActionInfo actionInfo, FunctionCallCPEntry funcCallCPEntry) {
        int[] argRegs = funcCallCPEntry.getArgRegs();
        StackFrame callerSF = controlStack.currentFrame;

        if (callerSF.refRegs[argRegs[0]] == null) {
            context.setError(BLangVMErrors.createNullRefError(this.context, ip));
            handleError();
            return;
        }
        BConnectorType actualCon = (BConnectorType) ((BConnector) callerSF.refRegs[argRegs[0]]).getConnectorType();
        //TODO find a way to change this to method table
        ActionInfo newActionInfo = programFile.getPackageInfo(actualCon.getPackagePath())
                .getConnectorInfo(actualCon.getName()).getActionInfo(actionInfo.getName());

        if (newActionInfo.getNativeAction() != null) {
            invokeNativeAction(newActionInfo, funcCallCPEntry);
        } else {
            invokeCallableUnit(newActionInfo, funcCallCPEntry);
        }
    }

    public void invokeWorker(WorkerDataChannelInfo workerDataChannel,
                             WrkrInteractionArgsCPEntry wrkrIntRefCPEntry) {
        StackFrame currentFrame = controlStack.currentFrame;

        // Extract the outgoing expressions
        BValue[] arguments = new BValue[wrkrIntRefCPEntry.getbTypes().length];
        copyArgValuesForWorkerInvoke(currentFrame, wrkrIntRefCPEntry.getArgRegs(),
                wrkrIntRefCPEntry.getbTypes(), arguments);

        //populateArgumentValuesForWorker(expressions, arguments);
        workerDataChannel.setTypes(wrkrIntRefCPEntry.getbTypes());
        workerDataChannel.putData(arguments);
    }

    public void invokeForkJoin(ForkJoinCPEntry forkJoinCPEntry) {
        ForkjoinInfo forkjoinInfo = forkJoinCPEntry.getForkjoinInfo();
        List<BLangVMWorkers.WorkerExecutor> workerRunnerList = new ArrayList<>();
        long timeout = Long.MAX_VALUE;
        if (forkjoinInfo.isTimeoutAvailable()) {
            timeout = this.controlStack.currentFrame.getLongRegs()[0];
        }
        Queue<WorkerResult> resultMsgs = new ConcurrentLinkedQueue<>();
        Map<String, BLangVMWorkers.WorkerExecutor> workers = new HashMap<>();
        for (WorkerInfo workerInfo : forkjoinInfo.getWorkerInfoMap().values()) {
            Context workerContext = new WorkerContext(this.programFile, context);
            workerContext.blockingInvocation = true;
            StackFrame callerSF = this.controlStack.currentFrame;
            int[] argRegs = forkjoinInfo.getArgRegs();
            ControlStackNew workerControlStack = workerContext.getControlStackNew();
            StackFrame calleeSF = new StackFrame(this.controlStack.currentFrame.getCallableUnitInfo(),
                    workerInfo, -1, new int[1]);
            workerControlStack.pushFrame(calleeSF);
            BLangVM.copyValuesForForkJoin(callerSF, calleeSF, argRegs);
            BLangVM bLangVM = new BLangVM(this.programFile);
            BLangVMWorkers.WorkerExecutor workerRunner = new BLangVMWorkers.WorkerExecutor(bLangVM,
                    workerContext, workerInfo, resultMsgs);
            workerRunnerList.add(workerRunner);
            workerContext.startTrackWorker();
            workers.put(workerInfo.getWorkerName(), workerRunner);
        }
        Set<String> joinWorkerNames = new LinkedHashSet<>(Lists.of(forkjoinInfo.getJoinWorkerNames()));
        if (joinWorkerNames.isEmpty()) {
            /* if no join workers are specified, that means, all should be considered */
            joinWorkerNames.addAll(workers.keySet());
        }
        int workerCount;
        if (forkjoinInfo.getJoinType().equalsIgnoreCase(JOIN_TYPE_SOME)) {
            workerCount = forkjoinInfo.getWorkerCount();
        } else {
            workerCount = joinWorkerNames.size();
        }
        boolean success = this.invokeJoinWorkers(workers, joinWorkerNames, workerCount, timeout);
        if (success) {
            this.ip = forkjoinInfo.getJoinIp();
            /* assign values to join block message arrays */
            int offsetJoin = forkjoinInfo.getJoinMemOffset();
            BMap<String, BRefValueArray> mbMap = new BMap<>();
            for (WorkerResult workerResult : resultMsgs) {
                mbMap.put(workerResult.getWorkerName(), workerResult.getResult());
            }
            this.controlStack.currentFrame.getRefLocalVars()[offsetJoin] = mbMap;
        } else {
            /* timed out */
            this.ip = forkjoinInfo.getTimeoutIp();
            /* execute the timeout block */
            int offsetTimeout = forkjoinInfo.getTimeoutMemOffset();
            BMap<String, BRefValueArray> mbMap = new BMap<>();
            for (WorkerResult workerResult : resultMsgs) {
                mbMap.put(workerResult.getWorkerName(), workerResult.getResult());
            }
            this.controlStack.currentFrame.getRefLocalVars()[offsetTimeout] = mbMap;
        }     
    }
    
    private boolean invokeJoinWorkers(Map<String, BLangVMWorkers.WorkerExecutor> workers, 
            Set<String> joinWorkerNames, int joinCount, long timeout) {
        ExecutorService exec = ThreadPoolFactory.getInstance().getWorkerExecutor();
        Semaphore resultCounter = new Semaphore(-joinCount + 1);
        workers.forEach((k, v) -> {
            if (joinWorkerNames.contains(k)) {
                v.setResultCounterSemaphore(resultCounter);
            }
            exec.submit(v);
        });
        try {
            return resultCounter.tryAcquire(timeout, TimeUnit.SECONDS);
        } catch (InterruptedException ignore) {
            return false;
        }
    }

    private void startWorkers() {
        CallableUnitInfo callableUnitInfo = this.controlStack.currentFrame.callableUnitInfo;
        BLangVMWorkers.invoke(programFile, callableUnitInfo, this.context);
    }

    private void handleWorkerReturn() {
        WorkerContext workerContext = (WorkerContext) this.context;
        if (workerContext.parentSF.tryReturn()) {
            StackFrame workerCallerSF = workerContext.getControlStackNew().currentFrame;
            workerContext.parentSF.returnedWorker = workerCallerSF.workerInfo.getWorkerName();

            ControlStackNew parentControlStack = workerContext.parent.getControlStackNew();
            StackFrame parentSF = workerContext.parentSF;
            StackFrame parentCallersSF = parentControlStack.currentFrame.prevStackFrame;

            copyWorkersReturnValues(workerCallerSF, parentSF, parentCallersSF);
            // Switch to parent context
            this.context = workerContext.parent;
            this.controlStack = this.context.getControlStackNew();
            controlStack.popFrame();
            this.constPool = this.controlStack.currentFrame.packageInfo.getConstPoolEntries();
            this.code = this.controlStack.currentFrame.packageInfo.getInstructions();
            ip = parentSF.retAddrs;
        } else {
            String msg = workerContext.parentSF.returnedWorker + " already returned.";
            context.setError(BLangVMErrors.createIllegalStateException(context, ip, msg));
            handleError();
        }
    }

    public void replyWorker(WorkerDataChannelInfo workerDataChannel,
                            WrkrInteractionArgsCPEntry wrkrIntCPEntry) {

        BValue[] passedInValues = (BValue[]) workerDataChannel.takeData();
        StackFrame currentFrame = controlStack.currentFrame;
        copyArgValuesForWorkerReply(currentFrame, wrkrIntCPEntry.getArgRegs(),
                wrkrIntCPEntry.getbTypes(), passedInValues);
    }

    public static void copyArgValuesForWorkerInvoke(StackFrame callerSF, int[] argRegs, BType[] paramTypes,
                                                    BValue[] arguments) {
        for (int i = 0; i < argRegs.length; i++) {
            BType paramType = paramTypes[i];
            int argReg = argRegs[i];
            switch (paramType.getTag()) {
                case TypeTags.INT_TAG:
                    arguments[i] = new BInteger(callerSF.longRegs[argReg]);
                    break;
                case TypeTags.FLOAT_TAG:
                    arguments[i] = new BFloat(callerSF.doubleRegs[argReg]);
                    break;
                case TypeTags.STRING_TAG:
                    arguments[i] = new BString(callerSF.stringRegs[argReg]);
                    break;
                case TypeTags.BOOLEAN_TAG:
                    boolean temp = (callerSF.intRegs[argReg]) > 0 ? true : false;
                    arguments[i] = new BBoolean(temp);
                    break;
                case TypeTags.BLOB_TAG:
                    arguments[i] = new BBlob(callerSF.byteRegs[argReg]);
                    break;
                default:
                    arguments[i] = callerSF.refRegs[argReg];
            }
        }
    }

    public static void copyArgValuesForWorkerReply(StackFrame currentSF, int[] argRegs, BType[] paramTypes,
                                                   BValue[] passedInValues) {
        int longRegIndex = -1;
        int doubleRegIndex = -1;
        int stringRegIndex = -1;
        int booleanRegIndex = -1;
        int blobRegIndex = -1;
        int refRegIndex = -1;

        for (int i = 0; i < argRegs.length; i++) {
            BType paramType = paramTypes[i];
            switch (paramType.getTag()) {
                case TypeTags.INT_TAG:
                    currentSF.getLongRegs()[++longRegIndex] = ((BInteger) passedInValues[i]).intValue();
                    break;
                case TypeTags.FLOAT_TAG:
                    currentSF.getDoubleRegs()[++doubleRegIndex] = ((BFloat) passedInValues[i]).floatValue();
                    break;
                case TypeTags.STRING_TAG:
                    currentSF.getStringRegs()[++stringRegIndex] = ((BString) passedInValues[i]).stringValue();
                    break;
                case TypeTags.BOOLEAN_TAG:
                    currentSF.getIntRegs()[++booleanRegIndex] = (((BBoolean) passedInValues[i]).booleanValue()) ? 1 : 0;
                    break;
                case TypeTags.BLOB_TAG:
                    currentSF.getByteRegs()[++blobRegIndex] = ((BBlob) passedInValues[i]).blobValue();
                    break;
                default:
                    currentSF.getRefRegs()[++refRegIndex] = (BRefType) passedInValues[i];
            }
        }
    }

    public static void copyValuesForForkJoin(StackFrame callerSF, StackFrame calleeSF, int[] argRegs) {
        int longLocalVals = argRegs[0];
        int doubleLocalVals = argRegs[1];
        int stringLocalVals = argRegs[2];
        int booleanLocalVals = argRegs[3];
        int blobLocalVals = argRegs[4];
        int refLocalVals = argRegs[5];

        for (int i = 0; i <= longLocalVals; i++) {
            calleeSF.getLongLocalVars()[i] = callerSF.getLongLocalVars()[i];
        }

        for (int i = 0; i <= doubleLocalVals; i++) {
            calleeSF.getDoubleLocalVars()[i] = callerSF.getDoubleLocalVars()[i];
        }

        for (int i = 0; i <= stringLocalVals; i++) {
            calleeSF.getStringLocalVars()[i] = callerSF.getStringLocalVars()[i];
        }

        for (int i = 0; i <= booleanLocalVals; i++) {
            calleeSF.getIntLocalVars()[i] = callerSF.getIntLocalVars()[i];
        }

        for (int i = 0; i <= refLocalVals; i++) {
            calleeSF.getRefLocalVars()[i] = callerSF.getRefLocalVars()[i];
        }

        for (int i = 0; i <= blobLocalVals; i++) {
            calleeSF.getByteLocalVars()[i] = callerSF.getByteLocalVars()[i];
        }


    }

    public static void copyValues(StackFrame parent, StackFrame workerSF) {
        System.arraycopy(parent.longLocalVars, 0, workerSF.longLocalVars, 0, parent.longLocalVars.length);
        System.arraycopy(parent.doubleLocalVars, 0, workerSF.doubleLocalVars, 0, parent.doubleLocalVars.length);
        System.arraycopy(parent.intLocalVars, 0, workerSF.intLocalVars, 0, parent.intLocalVars.length);
        System.arraycopy(parent.stringLocalVars, 0, workerSF.stringLocalVars, 0, parent.stringLocalVars.length);
        System.arraycopy(parent.byteLocalVars, 0, workerSF.byteLocalVars, 0, parent.byteLocalVars.length);
        System.arraycopy(parent.refLocalVars, 0, workerSF.refLocalVars, 0, parent.refLocalVars.length);
    }


    public static void copyArgValues(StackFrame callerSF, StackFrame calleeSF, int[] argRegs, BType[] paramTypes) {
        int longRegIndex = -1;
        int doubleRegIndex = -1;
        int stringRegIndex = -1;
        int booleanRegIndex = -1;
        int refRegIndex = -1;
        int blobRegIndex = -1;

        for (int i = 0; i < argRegs.length; i++) {
            BType paramType = paramTypes[i];
            int argReg = argRegs[i];
            switch (paramType.getTag()) {
                case TypeTags.INT_TAG:
                    calleeSF.longLocalVars[++longRegIndex] = callerSF.longRegs[argReg];
                    break;
                case TypeTags.FLOAT_TAG:
                    calleeSF.doubleLocalVars[++doubleRegIndex] = callerSF.doubleRegs[argReg];
                    break;
                case TypeTags.STRING_TAG:
                    calleeSF.stringLocalVars[++stringRegIndex] = callerSF.stringRegs[argReg];
                    break;
                case TypeTags.BOOLEAN_TAG:
                    calleeSF.intLocalVars[++booleanRegIndex] = callerSF.intRegs[argReg];
                    break;
                case TypeTags.BLOB_TAG:
                    calleeSF.byteLocalVars[++blobRegIndex] = callerSF.byteRegs[argReg];
                    break;
                default:
                    calleeSF.refLocalVars[++refRegIndex] = callerSF.refRegs[argReg];
            }
        }
    }

    private void handleReturn() {
        StackFrame currentSF = controlStack.popFrame();
        if (controlStack.currentFrame != null) {
            StackFrame callersSF = controlStack.currentFrame;
            // TODO Improve
            this.constPool = callersSF.packageInfo.getConstPoolEntries();
            this.code = callersSF.packageInfo.getInstructions();
        }
        ip = currentSF.retAddrs;
    }

    private void copyWorkersReturnValues(StackFrame workerCallerSF, StackFrame parentsSF, StackFrame parentCallersSF) {
        int callersRetRegIndex;
        int longRegCount = 0;
        int doubleRegCount = 0;
        int stringRegCount = 0;
        int intRegCount = 0;
        int refRegCount = 0;
        int byteRegCount = 0;
        BType[] retTypes = parentsSF.getCallableUnitInfo().getRetParamTypes();
        for (int i = 0; i < retTypes.length; i++) {
            BType retType = retTypes[i];
            callersRetRegIndex = parentsSF.retRegIndexes[i];
            switch (retType.getTag()) {
                case TypeTags.INT_TAG:
                    parentCallersSF.longRegs[callersRetRegIndex] = workerCallerSF.longRegs[longRegCount++];
                    break;
                case TypeTags.FLOAT_TAG:
                    parentCallersSF.doubleRegs[callersRetRegIndex] = workerCallerSF.doubleRegs[doubleRegCount++];
                    break;
                case TypeTags.STRING_TAG:
                    parentCallersSF.stringRegs[callersRetRegIndex] = workerCallerSF.stringRegs[stringRegCount++];
                    break;
                case TypeTags.BOOLEAN_TAG:
                    parentCallersSF.intRegs[callersRetRegIndex] = workerCallerSF.intRegs[intRegCount++];
                    break;
                case TypeTags.BLOB_TAG:
                    parentCallersSF.byteRegs[callersRetRegIndex] = workerCallerSF.byteRegs[byteRegCount++];
                    break;
                default:
                    parentCallersSF.refRegs[callersRetRegIndex] = workerCallerSF.refRegs[refRegCount++];
                    break;
            }
        }
    }

    private String getOperandsLine(int[] operands) {
        if (operands.length == 0) {
            return "";
        }

        if (operands.length == 1) {
            return "" + operands[0];
        }

        StringBuilder sb = new StringBuilder();
        sb.append(operands[0]);
        for (int i = 1; i < operands.length; i++) {
            sb.append(" ");
            sb.append(operands[i]);
        }
        return sb.toString();
    }

    private void invokeNativeFunction(FunctionInfo functionInfo, FunctionCallCPEntry funcCallCPEntry) {
        StackFrame callerSF = controlStack.currentFrame;

        // TODO : Remove once we handle this properly for return values
        BType[] retTypes = functionInfo.getRetParamTypes();
        BValue[] returnValues = new BValue[retTypes.length];

        StackFrame caleeSF = new StackFrame(functionInfo, functionInfo.getDefaultWorkerInfo(), ip, null, returnValues);
        copyArgValues(callerSF, caleeSF, funcCallCPEntry.getArgRegs(),
                functionInfo.getParamTypes());

        controlStack.pushFrame(caleeSF);

        // Invoke Native function;
        AbstractNativeFunction nativeFunction = functionInfo.getNativeFunction();
        try {
            nativeFunction.executeNative(context);
        } catch (Throwable e) {
            context.setError(BLangVMErrors.createError(this.context, ip, e.getMessage()));
            handleError();
            return;
        }
        // Copy return values to the callers stack
        controlStack.popFrame();
        handleReturnFromNativeCallableUnit(callerSF, funcCallCPEntry.getRetRegs(), returnValues, retTypes);
    }

    private void logActionInvocation(ActionInfo actionInfo, boolean isInput) {
        if (context.getActivityID() != null) {
            NetworkLoggingUtils.logConnectorActionDispatch(context.getActivityID(), actionInfo, isInput);
        }
    }

    private void invokeNativeAction(ActionInfo actionInfo, FunctionCallCPEntry funcCallCPEntry) {
        logActionInvocation(actionInfo, true);

        StackFrame callerSF = controlStack.currentFrame;

        WorkerInfo defaultWorkerInfo = actionInfo.getDefaultWorkerInfo();
        AbstractNativeAction nativeAction = actionInfo.getNativeAction();

        if (nativeAction == null) {
            return;
        }

        // TODO : Remove once we handle this properly for return values
        BType[] retTypes = actionInfo.getRetParamTypes();
        BValue[] returnValues = new BValue[retTypes.length];

        StackFrame caleeSF = new StackFrame(actionInfo, defaultWorkerInfo, ip, null, returnValues);
        copyArgValues(callerSF, caleeSF, funcCallCPEntry.getArgRegs(),
                actionInfo.getParamTypes());


        controlStack.pushFrame(caleeSF);

        try {
            boolean nonBlocking = !context.isInTransaction() && nativeAction.isNonBlockingAction() &&
                    !context.blockingInvocation;
            BClientConnectorFutureListener listener = new BClientConnectorFutureListener(context, nonBlocking);
            if (nonBlocking) {
                // Enable non-blocking.
                context.setStartIP(ip);
                // TODO : Temporary solution to make non-blocking working.
                if (caleeSF.packageInfo == null) {
                    caleeSF.packageInfo = actionInfo.getPackageInfo();
                }
                context.programFile = programFile;
                context.funcCallCPEntry = funcCallCPEntry;
                context.actionInfo = actionInfo;

                ConnectorFuture future = nativeAction.execute(context);
                if (future == null) {
                    throw new BallerinaException("Native action doesn't provide a future object to sync");
                }
                future.setConnectorFutureListener(listener);

                ip = -1;
                return;
            } else {
                ConnectorFuture future = nativeAction.execute(context);
                if (future == null) {
                    throw new BallerinaException("Native action doesn't provide a future object to sync");
                }
                future.setConnectorFutureListener(listener);
                //default nonBlocking timeout 5 mins
                long timeout = 300000;
                boolean res = listener.sync(timeout);
                if (!res) {
                    //non blocking execution timed out.
                    throw new BallerinaException("Action execution timed out, timeout period - " + timeout
                            + ", Action - " + nativeAction.getPackagePath() + ":" + nativeAction.getName());
                }
                if (context.getError() != null) {
                    handleError();
                }
                // Copy return values to the callers stack
                controlStack.popFrame();
                handleReturnFromNativeCallableUnit(callerSF, funcCallCPEntry.getRetRegs(), returnValues, retTypes);
                logActionInvocation(actionInfo, false);

            }
        } catch (Throwable e) {
            context.setError(BLangVMErrors.createError(this.context, ip, e.getMessage()));
            handleError();
            return;
        }
    }

    public static void handleReturnFromNativeCallableUnit(StackFrame callerSF, int[] returnRegIndexes,
                                                          BValue[] returnValues, BType[] retTypes) {
        for (int i = 0; i < returnValues.length; i++) {
            int callersRetRegIndex = returnRegIndexes[i];
            BType retType = retTypes[i];
            switch (retType.getTag()) {
                case TypeTags.INT_TAG:
                    if (returnValues[i] == null) {
                        callerSF.longRegs[callersRetRegIndex] = 0;
                        break;
                    }
                    callerSF.longRegs[callersRetRegIndex] = ((BInteger) returnValues[i]).intValue();
                    break;
                case TypeTags.FLOAT_TAG:
                    if (returnValues[i] == null) {
                        callerSF.doubleRegs[callersRetRegIndex] = 0;
                        break;
                    }
                    callerSF.doubleRegs[callersRetRegIndex] = ((BFloat) returnValues[i]).floatValue();
                    break;
                case TypeTags.STRING_TAG:
                    if (returnValues[i] == null) {
                        callerSF.stringRegs[callersRetRegIndex] = "";
                        break;
                    }
                    callerSF.stringRegs[callersRetRegIndex] = returnValues[i].stringValue();
                    break;
                case TypeTags.BOOLEAN_TAG:
                    if (returnValues[i] == null) {
                        callerSF.intRegs[callersRetRegIndex] = 0;
                        break;
                    }
                    callerSF.intRegs[callersRetRegIndex] = ((BBoolean) returnValues[i]).booleanValue() ? 1 : 0;
                    break;
                case TypeTags.BLOB_TAG:
                    if (returnValues[i] == null) {
                        callerSF.byteRegs[callersRetRegIndex] = new byte[0];
                        break;
                    }
                    callerSF.byteRegs[callersRetRegIndex] = ((BBlob) returnValues[i]).blobValue();
                    break;
                default:
                    callerSF.refRegs[callersRetRegIndex] = (BRefType) returnValues[i];
            }
        }
    }

    private boolean checkConstraintJSONCast(BType targetType, BRefType value) {
        if (checkConstraintJSONEquivalency((BJSON) value,
                (BStructType) ((BJSONConstraintType) targetType).getConstraint())) {
            return true;
        }
        return false;
    }

    private boolean checkCast(BValue sourceValue, BType targetType) {
        BType sourceType = sourceValue.getType();

        if (sourceType.equals(targetType)) {
            return true;
        }

        if (sourceType.getTag() == TypeTags.STRUCT_TAG && targetType.getTag() == TypeTags.STRUCT_TAG) {
            return checkStructEquivalency((BStructType) sourceType, (BStructType) targetType);

        }

        if (targetType.getTag() == TypeTags.ANY_TAG) {
            return true;
        }

        if (targetType.getTag() == TypeTags.C_JSON_TAG &&
                sourceValue.getType().getTag() == TypeTags.JSON_TAG) {
            return checkConstraintJSONCast(targetType, (BRefType) sourceValue);
        }

        // Check JSON casting
        if (getElementType(sourceType).getTag() == TypeTags.JSON_TAG) {
            return JSONUtils.checkJSONCast(((BJSON) sourceValue).value(), targetType);
        }

        // Array casting
        if (targetType.getTag() == TypeTags.ARRAY_TAG || sourceType.getTag() == TypeTags.ARRAY_TAG) {
            return checkArrayCast(sourceType, targetType);
        }

        return false;
    }

    private boolean checkArrayCast(BType sourceType, BType targetType) {
        if (targetType.getTag() == TypeTags.ARRAY_TAG && sourceType.getTag() == TypeTags.ARRAY_TAG) {
            BArrayType sourceArrayType = (BArrayType) sourceType;
            BArrayType targetArrayType = (BArrayType) targetType;
            if (targetArrayType.getDimensions() > sourceArrayType.getDimensions()) {
                return false;
            }

            return checkArrayCast(sourceArrayType.getElementType(), targetArrayType.getElementType());
        } else if (sourceType.getTag() == TypeTags.ARRAY_TAG) {
            return targetType.getTag() == TypeTags.ANY_TAG;
        }

        return sourceType.equals(targetType);
    }

    private BType getElementType(BType type) {
        if (type.getTag() != TypeTags.ARRAY_TAG) {
            return type;
        }

        return getElementType(((BArrayType) type).getElementType());
    }

    public static boolean checkStructEquivalency(BStructType sourceType, BStructType targetType) {
        // Struct Type equivalency
        BStructType.StructField[] sFields = sourceType.getStructFields();
        BStructType.StructField[] tFields = targetType.getStructFields();

        if (tFields.length > sFields.length) {
            return false;
        }

        for (int i = 0; i < tFields.length; i++) {
            if (isAssignable(tFields[i].getFieldType(), sFields[i].getFieldType()) &&
                    tFields[i].getFieldName().equals(sFields[i].getFieldName())) {
                continue;
            }
            return false;
        }

        return true;
    }

    private static boolean isAssignable(BType actualType, BType expType) {
        // First check whether both references points to the same object.
        if (actualType == expType) {
            return true;
        }

        // If the both type tags are equal, then perform following checks.
        if (actualType.getTag() == expType.getTag() && isValueType(actualType)) {
            return true;
        } else if (actualType.getTag() == expType.getTag() &&
                !isUserDefinedType(actualType) && !isConstrainedType(actualType)) {
            return true;
        } else if (actualType.getTag() == expType.getTag() && actualType.getTag() == TypeTags.ARRAY_TAG) {
            return checkArrayEquivalent(actualType, expType);
        } else if (actualType.getTag() == expType.getTag() && actualType.getTag() == TypeTags.STRUCT_TAG &&
                checkStructEquivalency((BStructType) actualType, (BStructType) expType)) {
            // If both types are structs then check for their equivalency
            return true;
        }
        return false;
    }

    private static boolean isValueType(BType type) {
        return type.getTag() <= TypeTags.BLOB_TAG;
    }

    private static boolean isUserDefinedType(BType type) {
        return type.getTag() == TypeTags.STRUCT_TAG || type.getTag() == TypeTags.CONNECTOR_TAG ||
                type.getTag() == TypeTags.ENUM_TAG || type.getTag() == TypeTags.ARRAY_TAG;
    }

    private static boolean isConstrainedType(BType type) {
        return type.getTag() == TypeTags.JSON_TAG;
    }

    private static boolean checkArrayEquivalent(BType actualType, BType expType) {
        if (expType.getTag() == TypeTags.ARRAY_TAG && actualType.getTag() == TypeTags.ARRAY_TAG) {
            // Both types are array types
            BArrayType lhrArrayType = (BArrayType) expType;
            BArrayType rhsArrayType = (BArrayType) actualType;
            return checkArrayEquivalent(lhrArrayType.getElementType(), rhsArrayType.getElementType());
        }
        // Now one or both types are not array types and they have to be equal
        if (expType == actualType) {
            return true;
        }
        return false;
    }

    private void convertJSONToInt(int[] operands, StackFrame sf) {
        int i = operands[0];
        int j = operands[1];
        int k = operands[2];

        BJSON jsonValue = (BJSON) sf.refRegs[i];
        if (jsonValue == null) {
            handleNullRefError();
            return;
        }

        JsonNode jsonNode;
        try {
            jsonNode = jsonValue.value();
        } catch (BallerinaException e) {
            String errorMsg = BLangExceptionHelper.getErrorMessage(RuntimeErrors.CASTING_FAILED_WITH_CAUSE,
                    BTypes.typeJSON, BTypes.typeInt, e.getMessage());
            context.setError(BLangVMErrors.createError(context, ip, errorMsg));
            handleError();
            return;
        }

        if (jsonNode.isInt() || jsonNode.isLong()) {
            sf.longRegs[j] = jsonNode.longValue();
            return;
        }

        sf.longRegs[j] = 0;
        handleTypeConversionError(sf, k, JSONUtils.getTypeName(jsonNode), TypeConstants.INT_TNAME);
    }

    private void convertJSONToFloat(int[] operands, StackFrame sf) {
        int i = operands[0];
        int j = operands[1];
        int k = operands[2];

        BJSON jsonValue = (BJSON) sf.refRegs[i];
        if (jsonValue == null) {
            handleNullRefError();
            return;
        }

        JsonNode jsonNode;
        try {
            jsonNode = jsonValue.value();
        } catch (BallerinaException e) {
            String errorMsg = BLangExceptionHelper.getErrorMessage(RuntimeErrors.CASTING_FAILED_WITH_CAUSE,
                    BTypes.typeJSON, BTypes.typeFloat, e.getMessage());
            context.setError(BLangVMErrors.createError(context, ip, errorMsg));
            handleError();
            return;
        }

        if (jsonNode.isFloat() || jsonNode.isDouble()) {
            sf.doubleRegs[j] = jsonNode.doubleValue();
            return;
        }

        sf.doubleRegs[j] = 0;
        handleTypeConversionError(sf, k, JSONUtils.getTypeName(jsonNode), TypeConstants.FLOAT_TNAME);
    }

    private void convertJSONToString(int[] operands, StackFrame sf) {
        int i = operands[0];
        int j = operands[1];
        int k = operands[2];

        BJSON jsonValue = (BJSON) sf.refRegs[i];
        if (jsonValue == null) {
            handleNullRefError();
            return;
        }

        JsonNode jsonNode;
        try {
            jsonNode = jsonValue.value();
        } catch (BallerinaException e) {
            sf.stringRegs[j] = "";
            String errorMsg = BLangExceptionHelper.getErrorMessage(RuntimeErrors.CASTING_FAILED_WITH_CAUSE,
                    BTypes.typeJSON, BTypes.typeString, e.getMessage());
            context.setError(BLangVMErrors.createError(context, ip, errorMsg));
            handleError();
            return;
        }

        if (jsonNode.isTextual()) {
            sf.stringRegs[j] = jsonNode.textValue();
            return;
        }

        sf.stringRegs[j] = "";
        handleTypeConversionError(sf, k, JSONUtils.getTypeName(jsonNode), TypeConstants.STRING_TNAME);
    }

    private void convertJSONToBoolean(int[] operands, StackFrame sf) {
        int i = operands[0];
        int j = operands[1];
        int k = operands[2];

        BJSON jsonValue = (BJSON) sf.refRegs[i];
        if (jsonValue == null) {
            handleNullRefError();
            return;
        }

        JsonNode jsonNode;
        try {
            jsonNode = jsonValue.value();
        } catch (BallerinaException e) {
            String errorMsg = BLangExceptionHelper.getErrorMessage(RuntimeErrors.CASTING_FAILED_WITH_CAUSE,
                    BTypes.typeJSON, BTypes.typeBoolean, e.getMessage());
            context.setError(BLangVMErrors.createError(context, ip, errorMsg));
            handleError();
            return;
        }

        if (jsonNode.isBoolean()) {
            sf.intRegs[j] = jsonNode.booleanValue() ? 1 : 0;
            return;
        }

        // Reset the value in the case of an error;
        sf.intRegs[j] = 0;
        handleTypeConversionError(sf, k, JSONUtils.getTypeName(jsonNode), TypeConstants.BOOLEAN_TNAME);
    }

    private void convertStructToMap(int[] operands, StackFrame sf) {
        int i = operands[0];
        int j = operands[1];

        BStruct bStruct = (BStruct) sf.refRegs[i];
        if (bStruct == null) {
            sf.refRegs[j] = null;
            return;
        }

        int longRegIndex = -1;
        int doubleRegIndex = -1;
        int stringRegIndex = -1;
        int booleanRegIndex = -1;
        int blobRegIndex = -1;
        int refRegIndex = -1;

        BStructType.StructField[] structFields = ((BStructType) bStruct.getType()).getStructFields();
        BMap<String, BValue> map = BTypes.typeMap.getEmptyValue();
        for (BStructType.StructField structField : structFields) {
            String key = structField.getFieldName();
            BType fieldType = structField.getFieldType();
            switch (fieldType.getTag()) {
                case TypeTags.INT_TAG:
                    map.put(key, new BInteger(bStruct.getIntField(++longRegIndex)));
                    break;
                case TypeTags.FLOAT_TAG:
                    map.put(key, new BFloat(bStruct.getFloatField(++doubleRegIndex)));
                    break;
                case TypeTags.STRING_TAG:
                    map.put(key, new BString(bStruct.getStringField(++stringRegIndex)));
                    break;
                case TypeTags.BOOLEAN_TAG:
                    map.put(key, new BBoolean(bStruct.getBooleanField(++booleanRegIndex) == 1));
                    break;
                case TypeTags.BLOB_TAG:
                    map.put(key, new BBlob(bStruct.getBlobField(++blobRegIndex)));
                    break;
                default:
                    BValue value = bStruct.getRefField(++refRegIndex);
                    map.put(key, value == null ? null : value.copy());
            }
        }

        sf.refRegs[j] = map;
    }

    private void convertStructToJSON(int[] operands, StackFrame sf) {
        int i = operands[0];
        int j = operands[1];
        int k = operands[2];

        BStruct bStruct = (BStruct) sf.refRegs[i];
        if (bStruct == null) {
            sf.refRegs[j] = null;
            return;
        }

        try {
            sf.refRegs[j] = JSONUtils.convertStructToJSON(bStruct);
        } catch (Exception e) {
            sf.refRegs[j] = null;
            String errorMsg = "cannot convert '" + bStruct.getType() + "' to type '" + BTypes.typeJSON + "': " +
                    e.getMessage();
            handleTypeConversionError(sf, k, errorMsg, bStruct.getType().toString(), TypeConstants.JSON_TNAME);
        }
    }

    private void convertMapToStruct(int[] operands, StackFrame sf) {
        int i = operands[0];
        int cpIndex = operands[1];
        int j = operands[2];
        int k = operands[3];

        TypeRefCPEntry typeRefCPEntry = (TypeRefCPEntry) constPool[cpIndex];
        BMap<String, BValue> bMap = (BMap<String, BValue>) sf.refRegs[i];
        if (bMap == null) {
            sf.refRegs[j] = null;
            return;
        }

        int longRegIndex = -1;
        int doubleRegIndex = -1;
        int stringRegIndex = -1;
        int booleanRegIndex = -1;
        int blobRegIndex = -1;
        int refRegIndex = -1;
        BStructType structType = (BStructType) typeRefCPEntry.getType();
        BStruct bStruct = new BStruct(structType);
        StructInfo structInfo = sf.packageInfo.getStructInfo(structType.getName());

        Set<String> keys = bMap.keySet();
        for (StructFieldInfo fieldInfo : structInfo.getFieldInfoEntries()) {
            String key = fieldInfo.getName();
            BType fieldType = fieldInfo.getFieldType();
            BValue mapVal = null;
            try {
                boolean containsField = keys.contains(key);
                DefaultValueAttributeInfo defaultValAttrInfo = null;
                if (containsField) {
                    mapVal = bMap.get(key);
                    if (mapVal == null && BTypes.isValueType(fieldType)) {
                        throw BLangExceptionHelper.getRuntimeException(
                                RuntimeErrors.INCOMPATIBLE_FIELD_TYPE_FOR_CASTING, key, fieldType, null);
                    }

                    if (mapVal != null && !checkCast(mapVal, fieldType)) {
                        throw BLangExceptionHelper.getRuntimeException(
                                RuntimeErrors.INCOMPATIBLE_FIELD_TYPE_FOR_CASTING, key, fieldType, mapVal.getType());
                    }
                } else {
                    defaultValAttrInfo = (DefaultValueAttributeInfo) getAttributeInfo(fieldInfo,
                            AttributeInfo.Kind.DEFAULT_VALUE_ATTRIBUTE);
                }

                switch (fieldType.getTag()) {
                    case TypeTags.INT_TAG:
                        longRegIndex++;
                        if (containsField) {
                            bStruct.setIntField(longRegIndex, ((BInteger) mapVal).intValue());
                        } else if (defaultValAttrInfo != null) {
                            bStruct.setIntField(longRegIndex, defaultValAttrInfo.getDefaultValue().getIntValue());
                        }
                        break;
                    case TypeTags.FLOAT_TAG:
                        doubleRegIndex++;
                        if (containsField) {
                            bStruct.setFloatField(doubleRegIndex, ((BFloat) mapVal).floatValue());
                        } else if (defaultValAttrInfo != null) {
                            bStruct.setFloatField(doubleRegIndex, defaultValAttrInfo.getDefaultValue().getFloatValue());
                        }
                        break;
                    case TypeTags.STRING_TAG:
                        stringRegIndex++;
                        if (containsField) {
                            bStruct.setStringField(stringRegIndex, ((BString) mapVal).stringValue());
                        } else if (defaultValAttrInfo != null) {
                            bStruct.setStringField(stringRegIndex,
                                    defaultValAttrInfo.getDefaultValue().getStringValue());
                        }
                        break;
                    case TypeTags.BOOLEAN_TAG:
                        booleanRegIndex++;
                        if (containsField) {
                            bStruct.setBooleanField(booleanRegIndex, ((BBoolean) mapVal).booleanValue() ? 1 : 0);
                        } else if (defaultValAttrInfo != null) {
                            bStruct.setBooleanField(booleanRegIndex,
                                    defaultValAttrInfo.getDefaultValue().getBooleanValue() ? 1 : 0);
                        }
                        break;
                    case TypeTags.BLOB_TAG:
                        blobRegIndex++;
                        if (containsField && mapVal != null) {
                            bStruct.setBlobField(blobRegIndex, ((BBlob) mapVal).blobValue());
                        }
                        break;
                    default:
                        bStruct.setRefField(++refRegIndex, (BRefType) mapVal);
                }
            } catch (BallerinaException e) {
                sf.refRegs[j] = null;
                String errorMsg = "cannot convert '" + bMap.getType() + "' to type '" + structType + ": " +
                        e.getMessage();
                handleTypeConversionError(sf, k, errorMsg, TypeConstants.MAP_TNAME, structType.toString());
                return;
            }
        }

        sf.refRegs[j] = bStruct;
    }

    private void convertJSONToStruct(int[] operands, StackFrame sf) {
        int i = operands[0];
        int cpIndex = operands[1];
        int j = operands[2];
        int k = operands[3];

        TypeRefCPEntry typeRefCPEntry = (TypeRefCPEntry) constPool[cpIndex];
        BJSON bjson = (BJSON) sf.refRegs[i];
        if (bjson == null) {
            sf.refRegs[j] = null;
            return;
        }

        try {
            sf.refRegs[j] = JSONUtils.convertJSONToStruct(bjson, (BStructType) typeRefCPEntry.getType(),
                    sf.packageInfo);
        } catch (Exception e) {
            sf.refRegs[j] = null;
            String errorMsg = "cannot convert '" + TypeConstants.JSON_TNAME + "' to type '" +
                    typeRefCPEntry.getType() + "': " + e.getMessage();
            handleTypeConversionError(sf, k, errorMsg, TypeConstants.JSON_TNAME, typeRefCPEntry.getType().toString());
        }
    }

    private void handleNullRefError() {
        context.setError(BLangVMErrors.createNullRefError(context, ip));
        handleError();
    }

    private void handleError() {
        int currentIP = ip - 1;
        StackFrame currentFrame = controlStack.currentFrame;
        ErrorTableEntry match = null;

        while (controlStack.currentFrame != null) {
            match = ErrorTableEntry.getMatch(currentFrame.packageInfo, currentIP, context.getError());
            if (match != null) {
                break;
            }

            controlStack.popFrame();
            context.setError(currentFrame.errorThrown);
            if (controlStack.currentFrame == null) {
                break;
            }

            currentIP = currentFrame.retAddrs - 1;
            currentFrame = controlStack.currentFrame;
        }

        if (controlStack.currentFrame == null) {
            // root level error handling.
            ip = -1;
            if (context.getServiceInfo() == null) {
                return;
            }

            BServerConnectorFuture connectorFuture = context.getConnectorFuture();
            try {
                connectorFuture.notifyFailure(new BallerinaException(BLangVMErrors
                        .getPrintableStackTrace(context.getError())));
            } catch (Exception e) {
                logger.error("cannot handle error using the error handler: " + e.getMessage(), e);
            }
            return;
        }

        // match should be not null at this point.
        if (match != null) {
            PackageInfo packageInfo = currentFrame.packageInfo;
            this.constPool = packageInfo.getConstPoolEntries();
            this.code = packageInfo.getInstructions();
            ip = match.getIpTarget();
            return;
        }

        ip = -1;
        logger.error("fatal error. incorrect error table entry.");
    }

    private AttributeInfo getAttributeInfo(AttributeInfoPool attrInfoPool, AttributeInfo.Kind attrInfoKind) {
        for (AttributeInfo attributeInfo : attrInfoPool.getAttributeInfoEntries()) {
            if (attributeInfo.getKind() == attrInfoKind) {
                return attributeInfo;
            }
        }
        return null;
    }

    private boolean isWaitingOnNonBlockingAction() {
        return context.actionInfo != null;
    }
}<|MERGE_RESOLUTION|>--- conflicted
+++ resolved
@@ -545,13 +545,7 @@
 
                     cpIndex = operands[1];
                     funcCallCPEntry = (FunctionCallCPEntry) constPool[cpIndex];
-<<<<<<< HEAD
-                    logActionInvocation(actionInfo, true);
-                    invokeCallableUnit(actionInfo, funcCallCPEntry);
-                    logActionInvocation(actionInfo, false);
-=======
                     invokeAction(actionInfo, funcCallCPEntry);
->>>>>>> d5988d35
                     break;
                 case InstructionCodes.NACALL:
                     cpIndex = operands[0];
@@ -2628,7 +2622,9 @@
         if (newActionInfo.getNativeAction() != null) {
             invokeNativeAction(newActionInfo, funcCallCPEntry);
         } else {
+            logActionInvocation(newActionInfo, true);
             invokeCallableUnit(newActionInfo, funcCallCPEntry);
+            logActionInvocation(newActionInfo, false);
         }
     }
 
