/*
*  Copyright (c) 2017, WSO2 Inc. (http://www.wso2.org) All Rights Reserved.
*
*  WSO2 Inc. licenses this file to you under the Apache License,
*  Version 2.0 (the "License"); you may not use this file except
*  in compliance with the License.
*  You may obtain a copy of the License at
*
*    http://www.apache.org/licenses/LICENSE-2.0
*
*  Unless required by applicable law or agreed to in writing,
*  software distributed under the License is distributed on an
*  "AS IS" BASIS, WITHOUT WARRANTIES OR CONDITIONS OF ANY
*  KIND, either express or implied.  See the License for the
*  specific language governing permissions and limitations
*  under the License.
*/
package org.ballerinalang.bre.bvm;

import com.fasterxml.jackson.databind.JsonNode;
import org.apache.commons.lang3.StringEscapeUtils;
import org.ballerinalang.bre.BallerinaTransactionManager;
import org.ballerinalang.bre.Context;
import org.ballerinalang.bre.nonblocking.debugger.BreakPointInfo;
import org.ballerinalang.bre.nonblocking.debugger.FrameInfo;
import org.ballerinalang.bre.nonblocking.debugger.VariableInfo;
import org.ballerinalang.model.NodeLocation;
import org.ballerinalang.model.types.BArrayType;
import org.ballerinalang.model.types.BStructType;
import org.ballerinalang.model.types.BType;
import org.ballerinalang.model.types.BTypes;
import org.ballerinalang.model.types.TypeConstants;
import org.ballerinalang.model.types.TypeTags;
import org.ballerinalang.model.util.JSONUtils;
import org.ballerinalang.model.util.XMLUtils;
import org.ballerinalang.model.values.BBlob;
import org.ballerinalang.model.values.BBlobArray;
import org.ballerinalang.model.values.BBoolean;
import org.ballerinalang.model.values.BBooleanArray;
import org.ballerinalang.model.values.BConnector;
import org.ballerinalang.model.values.BDataTable;
import org.ballerinalang.model.values.BFloat;
import org.ballerinalang.model.values.BFloatArray;
import org.ballerinalang.model.values.BIntArray;
import org.ballerinalang.model.values.BInteger;
import org.ballerinalang.model.values.BJSON;
import org.ballerinalang.model.values.BMap;
import org.ballerinalang.model.values.BMessage;
import org.ballerinalang.model.values.BNewArray;
import org.ballerinalang.model.values.BRefType;
import org.ballerinalang.model.values.BRefValueArray;
import org.ballerinalang.model.values.BString;
import org.ballerinalang.model.values.BStringArray;
import org.ballerinalang.model.values.BStruct;
import org.ballerinalang.model.values.BValue;
import org.ballerinalang.model.values.BXML;
import org.ballerinalang.model.values.BXMLAttributes;
import org.ballerinalang.model.values.BXMLQName;
import org.ballerinalang.model.values.StructureType;
import org.ballerinalang.natives.AbstractNativeFunction;
import org.ballerinalang.natives.connectors.AbstractNativeAction;
import org.ballerinalang.natives.connectors.BalConnectorCallback;
import org.ballerinalang.natives.connectors.BallerinaConnectorManager;
import org.ballerinalang.runtime.DefaultBalCallback;
import org.ballerinalang.runtime.worker.WorkerCallback;
import org.ballerinalang.services.DefaultServerConnectorErrorHandler;
import org.ballerinalang.services.dispatchers.session.Session;
import org.ballerinalang.util.codegen.ActionInfo;
import org.ballerinalang.util.codegen.CallableUnitInfo;
import org.ballerinalang.util.codegen.ConnectorInfo;
import org.ballerinalang.util.codegen.ErrorTableEntry;
import org.ballerinalang.util.codegen.ForkjoinInfo;
import org.ballerinalang.util.codegen.FunctionInfo;
import org.ballerinalang.util.codegen.Instruction;
import org.ballerinalang.util.codegen.InstructionCodes;
import org.ballerinalang.util.codegen.LineNumberInfo;
<<<<<<< HEAD
import org.ballerinalang.util.codegen.LocalVariableAttributeInfo;
=======
import org.ballerinalang.util.codegen.LocalVariableInfo;
>>>>>>> bb0e0ad6
import org.ballerinalang.util.codegen.Mnemonics;
import org.ballerinalang.util.codegen.PackageInfo;
import org.ballerinalang.util.codegen.ProgramFile;
import org.ballerinalang.util.codegen.StructInfo;
import org.ballerinalang.util.codegen.WorkerDataChannelInfo;
import org.ballerinalang.util.codegen.WorkerInfo;
import org.ballerinalang.util.codegen.attributes.AttributeInfo;
import org.ballerinalang.util.codegen.attributes.LocalVariableAttributeInfo;
import org.ballerinalang.util.codegen.cpentries.ActionRefCPEntry;
import org.ballerinalang.util.codegen.cpentries.ConstantPoolEntry;
import org.ballerinalang.util.codegen.cpentries.FloatCPEntry;
import org.ballerinalang.util.codegen.cpentries.ForkJoinCPEntry;
import org.ballerinalang.util.codegen.cpentries.FunctionCallCPEntry;
import org.ballerinalang.util.codegen.cpentries.FunctionRefCPEntry;
import org.ballerinalang.util.codegen.cpentries.IntegerCPEntry;
import org.ballerinalang.util.codegen.cpentries.StringCPEntry;
import org.ballerinalang.util.codegen.cpentries.StructureRefCPEntry;
import org.ballerinalang.util.codegen.cpentries.TypeRefCPEntry;
import org.ballerinalang.util.codegen.cpentries.WorkerDataChannelRefCPEntry;
import org.ballerinalang.util.codegen.cpentries.WrkrInteractionArgsCPEntry;
import org.ballerinalang.util.debugger.DebugInfoHolder;
import org.ballerinalang.util.debugger.VMDebugManager;
import org.ballerinalang.util.exceptions.BLangExceptionHelper;
import org.ballerinalang.util.exceptions.BallerinaException;
import org.ballerinalang.util.exceptions.RuntimeErrors;
import org.slf4j.Logger;
import org.slf4j.LoggerFactory;
import org.wso2.carbon.messaging.ServerConnectorErrorHandler;

import java.io.PrintStream;
import java.util.ArrayList;
import java.util.HashMap;
import java.util.List;
import java.util.Map;
import java.util.Optional;
import java.util.Set;
import java.util.StringJoiner;
import java.util.concurrent.CancellationException;
import java.util.concurrent.ExecutionException;
import java.util.concurrent.ExecutorService;
import java.util.concurrent.Executors;
import java.util.concurrent.TimeUnit;
import java.util.concurrent.TimeoutException;

/**
 * This class executes Ballerina instruction codes.
 *
 * @since 0.88
 */
public class BLangVM {

    private static final Logger logger = LoggerFactory.getLogger(BLangVM.class);
    private Context context;
    private ControlStackNew controlStack;
    private ProgramFile programFile;
    private ConstantPoolEntry[] constPool;
    private boolean isForkJoinTimedOut;
    // Instruction pointer;
    private int ip = 0;
    private Instruction[] code;

    private StructureType globalMemBlock;

    public BLangVM(ProgramFile programFile) {
        this.programFile = programFile;
        this.globalMemBlock = programFile.getGlobalMemoryBlock();
    }

    private void traceCode(PackageInfo packageInfo) {
        PrintStream printStream = System.out;
        for (int i = 0; i < code.length; i++) {
            printStream.println(i + ": " + Mnemonics.getMnem(code[i].getOpcode()) + " " +
                    getOperandsLine(code[i].getOperands()));
        }
    }

    public void run(Context context) {
        StackFrame currentFrame = context.getControlStackNew().getCurrentFrame();
        this.constPool = currentFrame.packageInfo.getConstPoolEntries();
        this.code = currentFrame.packageInfo.getInstructions();

        this.context = context;
        this.controlStack = context.getControlStackNew();
        this.ip = context.getStartIP();

        if (context.getError() != null) {
            handleError();
        } else if (context.actionInfo != null) {
            // // TODO : Temporary to solution make non-blocking working.
            BType[] retTypes = context.actionInfo.getRetParamTypes();
            StackFrame calleeSF = controlStack.popFrame();
            this.constPool = controlStack.currentFrame.packageInfo.getConstPoolEntries();
            this.code = controlStack.currentFrame.packageInfo.getInstructions();
            handleReturnFromNativeCallableUnit(controlStack.currentFrame, context.funcCallCPEntry.getRetRegs(),
                    calleeSF.returnValues, retTypes);

            // TODO Remove
            //prepareStructureTypeFromNativeAction(context.nativeArgValues);
            context.nativeArgValues = null;
            context.funcCallCPEntry = null;
            context.actionInfo = null;
        }

        try {
            exec();
            if (context.isDebugEnabled()) {
                context.getDebugInfoHolder().getDebugSessionObserver().notifyExit();
                VMDebugManager.getInstance().releaseExecutionLock();
            }
        } catch (Throwable e) {
            String message;
            if (e.getMessage() == null) {
                message = "unknown error occurred";
            } else {
                message = e.getMessage();
            }
            context.setError(BLangVMErrors.createError(context, ip, message));
            handleError();
        }
    }

    public void execWorker(Context context, int startIP) {
        context.setStartIP(startIP);
        if (VMDebugManager.getInstance().isDebugSessionActive()) {
            VMDebugManager debugManager = VMDebugManager.getInstance();
            context.setAndInitDebugInfoHolder(new DebugInfoHolder());
            context.getDebugInfoHolder().setCurrentCommand(DebugInfoHolder.DebugCommand.RESUME);
            context.setDebugEnabled(true);
            debugManager.setDebuggerContext(context);
        }
        run(context);
    }

    /**
     * Act as a virtual CPU.
     */
    private void exec() {
        int i;
        int j;
        int k;
        int lvIndex; // Index of the local variable
        int cpIndex; // Index of the constant pool
        int fieldIndex;
        int localNameIndex;
        int uriIndex;
        int prefixIndex;

        BIntArray bIntArray;
        BFloatArray bFloatArray;
        BStringArray bStringArray;
        BBooleanArray bBooleanArray;
        BBlobArray bBlobArray;
        BRefValueArray bArray;
        StructureType structureType;
        BMap<String, BRefType> bMap;
        BJSON jsonVal;
        BXML xmlVal;
        BXMLAttributes xmlAttrs;
        BXMLQName xmlQName;
        
        FunctionCallCPEntry funcCallCPEntry;
        FunctionRefCPEntry funcRefCPEntry;
        TypeRefCPEntry typeRefCPEntry;
        ActionRefCPEntry actionRefCPEntry;

        FunctionInfo functionInfo;
        ActionInfo actionInfo;
        WorkerDataChannelRefCPEntry workerRefCPEntry;
        WrkrInteractionArgsCPEntry wrkrIntRefCPEntry;
        WorkerDataChannelInfo workerDataChannel;
        ForkJoinCPEntry forkJoinCPEntry;

        boolean isDebugging = context.isDebugEnabled();

        StackFrame currentSF, callersSF;
        int callersRetRegIndex;

        while (ip >= 0 && ip < code.length && controlStack.fp >= 0) {

            if (isDebugging) {
                debugging(ip);
            }
            Instruction instruction = code[ip];
            int opcode = instruction.getOpcode();
            int[] operands = instruction.getOperands();
            ip++;
            StackFrame sf = controlStack.getCurrentFrame();

            switch (opcode) {
                case InstructionCodes.ICONST:
                    cpIndex = operands[0];
                    i = operands[1];
                    sf.longRegs[i] = ((IntegerCPEntry) constPool[cpIndex]).getValue();
                    break;
                case InstructionCodes.FCONST:
                    cpIndex = operands[0];
                    i = operands[1];
                    sf.doubleRegs[i] = ((FloatCPEntry) constPool[cpIndex]).getValue();
                    break;
                case InstructionCodes.SCONST:
                    cpIndex = operands[0];
                    i = operands[1];
                    sf.stringRegs[i] = ((StringCPEntry) constPool[cpIndex]).getValue();
                    break;
                case InstructionCodes.ICONST_0:
                    i = operands[0];
                    sf.longRegs[i] = 0;
                    break;
                case InstructionCodes.ICONST_1:
                    i = operands[0];
                    sf.longRegs[i] = 1;
                    break;
                case InstructionCodes.ICONST_2:
                    i = operands[0];
                    sf.longRegs[i] = 2;
                    break;
                case InstructionCodes.ICONST_3:
                    i = operands[0];
                    sf.longRegs[i] = 3;
                    break;
                case InstructionCodes.ICONST_4:
                    i = operands[0];
                    sf.longRegs[i] = 4;
                    break;
                case InstructionCodes.ICONST_5:
                    i = operands[0];
                    sf.longRegs[i] = 5;
                    break;
                case InstructionCodes.FCONST_0:
                    i = operands[0];
                    sf.doubleRegs[i] = 0;
                    break;
                case InstructionCodes.FCONST_1:
                    i = operands[0];
                    sf.doubleRegs[i] = 1;
                    break;
                case InstructionCodes.FCONST_2:
                    i = operands[0];
                    sf.doubleRegs[i] = 2;
                    break;
                case InstructionCodes.FCONST_3:
                    i = operands[0];
                    sf.doubleRegs[i] = 3;
                    break;
                case InstructionCodes.FCONST_4:
                    i = operands[0];
                    sf.doubleRegs[i] = 4;
                    break;
                case InstructionCodes.FCONST_5:
                    i = operands[0];
                    sf.doubleRegs[i] = 5;
                    break;
                case InstructionCodes.BCONST_0:
                    i = operands[0];
                    sf.intRegs[i] = 0;
                    break;
                case InstructionCodes.BCONST_1:
                    i = operands[0];
                    sf.intRegs[i] = 1;
                    break;
                case InstructionCodes.RCONST_NULL:
                    i = operands[0];
                    sf.refRegs[i] = null;
                    break;

                case InstructionCodes.ILOAD:
                    lvIndex = operands[0];
                    i = operands[1];
                    sf.longRegs[i] = sf.longLocalVars[lvIndex];
                    break;
                case InstructionCodes.FLOAD:
                    lvIndex = operands[0];
                    i = operands[1];
                    sf.doubleRegs[i] = sf.doubleLocalVars[lvIndex];
                    break;
                case InstructionCodes.SLOAD:
                    lvIndex = operands[0];
                    i = operands[1];
                    sf.stringRegs[i] = sf.stringLocalVars[lvIndex];
                    break;
                case InstructionCodes.BLOAD:
                    lvIndex = operands[0];
                    i = operands[1];
                    sf.intRegs[i] = sf.intLocalVars[lvIndex];
                    break;
                case InstructionCodes.LLOAD:
                    lvIndex = operands[0];
                    i = operands[1];
                    sf.byteRegs[i] = sf.byteLocalVars[lvIndex];
                    break;
                case InstructionCodes.RLOAD:
                    lvIndex = operands[0];
                    i = operands[1];
                    sf.refRegs[i] = sf.refLocalVars[lvIndex];
                    break;
                case InstructionCodes.IALOAD:
                    i = operands[0];
                    j = operands[1];
                    k = operands[2];
                    bIntArray = (BIntArray) sf.refRegs[i];
                    if (bIntArray == null) {
                        handleNullRefError();
                        break;
                    }

                    try {
                        sf.longRegs[k] = bIntArray.get(sf.longRegs[j]);
                    } catch (Exception e) {
                        context.setError(BLangVMErrors.createError(context, ip, e.getMessage()));
                        handleError();
                    }
                    break;
                case InstructionCodes.FALOAD:
                    i = operands[0];
                    j = operands[1];
                    k = operands[2];
                    bFloatArray = (BFloatArray) sf.refRegs[i];
                    if (bFloatArray == null) {
                        handleNullRefError();
                        break;
                    }

                    try {
                        sf.doubleRegs[k] = bFloatArray.get(sf.longRegs[j]);
                    } catch (Exception e) {
                        context.setError(BLangVMErrors.createError(context, ip, e.getMessage()));
                        handleError();
                    }
                    break;
                case InstructionCodes.SALOAD:
                    i = operands[0];
                    j = operands[1];
                    k = operands[2];
                    bStringArray = (BStringArray) sf.refRegs[i];
                    if (bStringArray == null) {
                        handleNullRefError();
                        break;
                    }

                    try {
                        sf.stringRegs[k] = bStringArray.get(sf.longRegs[j]);
                    } catch (Exception e) {
                        context.setError(BLangVMErrors.createError(context, ip, e.getMessage()));
                        handleError();
                    }
                    break;
                case InstructionCodes.BALOAD:
                    i = operands[0];
                    j = operands[1];
                    k = operands[2];
                    bBooleanArray = (BBooleanArray) sf.refRegs[i];
                    if (bBooleanArray == null) {
                        handleNullRefError();
                        break;
                    }

                    try {
                        sf.intRegs[k] = bBooleanArray.get(sf.longRegs[j]);
                    } catch (Exception e) {
                        context.setError(BLangVMErrors.createError(context, ip, e.getMessage()));
                        handleError();
                    }
                    break;
                case InstructionCodes.LALOAD:
                    i = operands[0];
                    j = operands[1];
                    k = operands[2];
                    bBlobArray = (BBlobArray) sf.refRegs[i];
                    if (bBlobArray == null) {
                        handleNullRefError();
                        break;
                    }

                    try {
                        sf.byteRegs[k] = bBlobArray.get(sf.longRegs[j]);
                    } catch (Exception e) {
                        context.setError(BLangVMErrors.createError(context, ip, e.getMessage()));
                        handleError();
                    }
                    break;
                case InstructionCodes.RALOAD:
                    i = operands[0];
                    j = operands[1];
                    k = operands[2];
                    bArray = (BRefValueArray) sf.refRegs[i];
                    if (bArray == null) {
                        handleNullRefError();
                        break;
                    }

                    try {
                        sf.refRegs[k] = bArray.get(sf.longRegs[j]);
                    } catch (Exception e) {
                        context.setError(BLangVMErrors.createError(context, ip, e.getMessage()));
                        handleError();
                    }
                    break;
                case InstructionCodes.JSONALOAD:
                    i = operands[0];
                    j = operands[1];
                    k = operands[2];
                    jsonVal = (BJSON) sf.refRegs[i];
                    if (jsonVal == null) {
                        handleNullRefError();
                        break;
                    }

                    try {
                        sf.refRegs[k] = JSONUtils.getArrayElement(jsonVal, sf.longRegs[j]);
                    } catch (Exception e) {
                        context.setError(BLangVMErrors.createError(context, ip, e.getMessage()));
                        handleError();
                    }
                    break;
                case InstructionCodes.IGLOAD:
                    // Global variable index
                    i = operands[0];
                    // Stack registry index
                    j = operands[1];
                    sf.longRegs[j] = globalMemBlock.getIntField(i);
                    break;
                case InstructionCodes.FGLOAD:
                    i = operands[0];
                    j = operands[1];
                    sf.doubleRegs[j] = globalMemBlock.getFloatField(i);
                    break;
                case InstructionCodes.SGLOAD:
                    i = operands[0];
                    j = operands[1];
                    sf.stringRegs[j] = globalMemBlock.getStringField(i);
                    break;
                case InstructionCodes.BGLOAD:
                    i = operands[0];
                    j = operands[1];
                    sf.intRegs[j] = globalMemBlock.getBooleanField(i);
                    break;
                case InstructionCodes.LGLOAD:
                    i = operands[0];
                    j = operands[1];
                    sf.byteRegs[j] = globalMemBlock.getBlobField(i);
                    break;
                case InstructionCodes.RGLOAD:
                    i = operands[0];
                    j = operands[1];
                    sf.refRegs[j] = globalMemBlock.getRefField(i);
                    break;

                case InstructionCodes.ISTORE:
                    i = operands[0];
                    lvIndex = operands[1];
                    sf.longLocalVars[lvIndex] = sf.longRegs[i];
                    break;
                case InstructionCodes.FSTORE:
                    i = operands[0];
                    lvIndex = operands[1];
                    sf.doubleLocalVars[lvIndex] = sf.doubleRegs[i];
                    break;
                case InstructionCodes.SSTORE:
                    i = operands[0];
                    lvIndex = operands[1];
                    sf.stringLocalVars[lvIndex] = sf.stringRegs[i];
                    break;
                case InstructionCodes.BSTORE:
                    i = operands[0];
                    lvIndex = operands[1];
                    sf.intLocalVars[lvIndex] = sf.intRegs[i];
                    break;
                case InstructionCodes.LSTORE:
                    i = operands[0];
                    lvIndex = operands[1];
                    sf.byteLocalVars[lvIndex] = sf.byteRegs[i];
                    break;
                case InstructionCodes.RSTORE:
                    i = operands[0];
                    lvIndex = operands[1];
                    sf.refLocalVars[lvIndex] = sf.refRegs[i];
                    break;
                case InstructionCodes.IASTORE:
                    i = operands[0];
                    j = operands[1];
                    k = operands[2];
                    bIntArray = (BIntArray) sf.refRegs[i];
                    if (bIntArray == null) {
                        handleNullRefError();
                        break;
                    }

                    try {
                        bIntArray.add(sf.longRegs[j], sf.longRegs[k]);
                    } catch (Exception e) {
                        context.setError(BLangVMErrors.createError(context, ip, e.getMessage()));
                        handleError();
                    }
                    break;
                case InstructionCodes.FASTORE:
                    i = operands[0];
                    j = operands[1];
                    k = operands[2];
                    bFloatArray = (BFloatArray) sf.refRegs[i];
                    if (bFloatArray == null) {
                        handleNullRefError();
                        break;
                    }

                    try {
                        bFloatArray.add(sf.longRegs[j], sf.doubleRegs[k]);
                    } catch (Exception e) {
                        context.setError(BLangVMErrors.createError(context, ip, e.getMessage()));
                        handleError();
                    }
                    break;
                case InstructionCodes.SASTORE:
                    i = operands[0];
                    j = operands[1];
                    k = operands[2];
                    bStringArray = (BStringArray) sf.refRegs[i];
                    if (bStringArray == null) {
                        handleNullRefError();
                        break;
                    }

                    try {
                        bStringArray.add(sf.longRegs[j], sf.stringRegs[k]);
                    } catch (Exception e) {
                        context.setError(BLangVMErrors.createError(context, ip, e.getMessage()));
                        handleError();
                    }
                    break;
                case InstructionCodes.BASTORE:
                    i = operands[0];
                    j = operands[1];
                    k = operands[2];
                    bBooleanArray = (BBooleanArray) sf.refRegs[i];
                    if (bBooleanArray == null) {
                        handleNullRefError();
                        break;
                    }

                    try {
                        bBooleanArray.add(sf.longRegs[j], sf.intRegs[k]);
                    } catch (Exception e) {
                        context.setError(BLangVMErrors.createError(context, ip, e.getMessage()));
                        handleError();
                    }
                    break;
                case InstructionCodes.LASTORE:
                    i = operands[0];
                    j = operands[1];
                    k = operands[2];
                    bBlobArray = (BBlobArray) sf.refRegs[i];
                    if (bBlobArray == null) {
                        handleNullRefError();
                        break;
                    }

                    try {
                        bBlobArray.add(sf.longRegs[j], sf.byteRegs[k]);
                    } catch (Exception e) {
                        context.setError(BLangVMErrors.createError(context, ip, e.getMessage()));
                        handleError();
                    }
                    break;
                case InstructionCodes.RASTORE:
                    i = operands[0];
                    j = operands[1];
                    k = operands[2];
                    bArray = (BRefValueArray) sf.refRegs[i];
                    if (bArray == null) {
                        handleNullRefError();
                        break;
                    }

                    try {
                        bArray.add(sf.longRegs[j], sf.refRegs[k]);
                    } catch (Exception e) {
                        context.setError(BLangVMErrors.createError(context, ip, e.getMessage()));
                        handleError();
                    }
                    break;
                case InstructionCodes.JSONASTORE:
                    i = operands[0];
                    j = operands[1];
                    k = operands[2];
                    jsonVal = (BJSON) sf.refRegs[i];
                    if (jsonVal == null) {
                        handleNullRefError();
                        break;
                    }

                    try {
                        JSONUtils.setArrayElement(jsonVal, sf.longRegs[j], (BJSON) sf.refRegs[k]);
                    } catch (Exception e) {
                        context.setError(BLangVMErrors.createError(context, ip, e.getMessage()));
                        handleError();
                    }
                    break;
                case InstructionCodes.IGSTORE:
                    // Stack reg index
                    i = operands[0];
                    // Global var index
                    j = operands[1];
                    globalMemBlock.setIntField(j, sf.longRegs[i]);
                    break;
                case InstructionCodes.FGSTORE:
                    i = operands[0];
                    j = operands[1];
                    globalMemBlock.setFloatField(j, sf.doubleRegs[i]);
                    break;
                case InstructionCodes.SGSTORE:
                    i = operands[0];
                    j = operands[1];
                    globalMemBlock.setStringField(j, sf.stringRegs[i]);
                    break;
                case InstructionCodes.BGSTORE:
                    i = operands[0];
                    j = operands[1];
                    globalMemBlock.setBooleanField(j, sf.intRegs[i]);
                    break;
                case InstructionCodes.LGSTORE:
                    i = operands[0];
                    j = operands[1];
                    globalMemBlock.setBlobField(j, sf.byteRegs[i]);
                    break;
                case InstructionCodes.RGSTORE:
                    i = operands[0];
                    j = operands[1];
                    globalMemBlock.setRefField(j, sf.refRegs[i]);
                    break;

                case InstructionCodes.IFIELDLOAD:
                    i = operands[0];
                    fieldIndex = operands[1];
                    j = operands[2];
                    structureType = (StructureType) sf.refRegs[i];
                    if (structureType == null) {
                        handleNullRefError();
                        break;
                    }

                    sf.longRegs[j] = structureType.getIntField(fieldIndex);
                    break;
                case InstructionCodes.FFIELDLOAD:
                    i = operands[0];
                    fieldIndex = operands[1];
                    j = operands[2];
                    structureType = (StructureType) sf.refRegs[i];
                    if (structureType == null) {
                        handleNullRefError();
                        break;
                    }

                    sf.doubleRegs[j] = structureType.getFloatField(fieldIndex);
                    break;
                case InstructionCodes.SFIELDLOAD:
                    i = operands[0];
                    fieldIndex = operands[1];
                    j = operands[2];
                    structureType = (StructureType) sf.refRegs[i];
                    if (structureType == null) {
                        handleNullRefError();
                        break;
                    }

                    sf.stringRegs[j] = structureType.getStringField(fieldIndex);
                    break;
                case InstructionCodes.BFIELDLOAD:
                    i = operands[0];
                    fieldIndex = operands[1];
                    j = operands[2];
                    structureType = (StructureType) sf.refRegs[i];
                    if (structureType == null) {
                        handleNullRefError();
                        break;
                    }

                    sf.intRegs[j] = structureType.getBooleanField(fieldIndex);
                    break;
                case InstructionCodes.LFIELDLOAD:
                    i = operands[0];
                    fieldIndex = operands[1];
                    j = operands[2];
                    structureType = (StructureType) sf.refRegs[i];
                    if (structureType == null) {
                        handleNullRefError();
                        break;
                    }

                    sf.byteRegs[j] = structureType.getBlobField(fieldIndex);
                    break;
                case InstructionCodes.RFIELDLOAD:
                    i = operands[0];
                    fieldIndex = operands[1];
                    j = operands[2];
                    structureType = (StructureType) sf.refRegs[i];
                    if (structureType == null) {
                        handleNullRefError();
                        break;
                    }

                    sf.refRegs[j] = structureType.getRefField(fieldIndex);
                    break;
                case InstructionCodes.IFIELDSTORE:
                    i = operands[0];
                    fieldIndex = operands[1];
                    j = operands[2];
                    structureType = (StructureType) sf.refRegs[i];
                    if (structureType == null) {
                        handleNullRefError();
                        break;
                    }

                    structureType.setIntField(fieldIndex, sf.longRegs[j]);
                    break;
                case InstructionCodes.FFIELDSTORE:
                    i = operands[0];
                    fieldIndex = operands[1];
                    j = operands[2];
                    structureType = (StructureType) sf.refRegs[i];
                    if (structureType == null) {
                        handleNullRefError();
                        break;
                    }

                    structureType.setFloatField(fieldIndex, sf.doubleRegs[j]);
                    break;
                case InstructionCodes.SFIELDSTORE:
                    i = operands[0];
                    fieldIndex = operands[1];
                    j = operands[2];
                    structureType = (StructureType) sf.refRegs[i];
                    if (structureType == null) {
                        handleNullRefError();
                        break;
                    }

                    structureType.setStringField(fieldIndex, sf.stringRegs[j]);
                    break;
                case InstructionCodes.BFIELDSTORE:
                    i = operands[0];
                    fieldIndex = operands[1];
                    j = operands[2];
                    structureType = (StructureType) sf.refRegs[i];
                    if (structureType == null) {
                        handleNullRefError();
                        break;
                    }

                    structureType.setBooleanField(fieldIndex, sf.intRegs[j]);
                    break;
                case InstructionCodes.LFIELDSTORE:
                    i = operands[0];
                    fieldIndex = operands[1];
                    j = operands[2];
                    structureType = (StructureType) sf.refRegs[i];
                    if (structureType == null) {
                        handleNullRefError();
                        break;
                    }

                    structureType.setBlobField(fieldIndex, sf.byteRegs[j]);
                    break;
                case InstructionCodes.RFIELDSTORE:
                    i = operands[0];
                    fieldIndex = operands[1];
                    j = operands[2];
                    structureType = (StructureType) sf.refRegs[i];
                    if (structureType == null) {
                        handleNullRefError();
                        break;
                    }

                    structureType.setRefField(fieldIndex, sf.refRegs[j]);
                    break;

                case InstructionCodes.MAPLOAD:
                    i = operands[0];
                    j = operands[1];
                    k = operands[2];
                    bMap = (BMap<String, BRefType>) sf.refRegs[i];
                    if (bMap == null) {
                        handleNullRefError();
                        break;
                    }

                    sf.refRegs[k] = bMap.get(sf.stringRegs[j]);
                    break;
                case InstructionCodes.MAPSTORE:
                    i = operands[0];
                    j = operands[1];
                    k = operands[2];
                    bMap = (BMap<String, BRefType>) sf.refRegs[i];
                    if (bMap == null) {
                        handleNullRefError();
                        break;
                    }

                    bMap.put(sf.stringRegs[j], sf.refRegs[k]);
                    break;

                case InstructionCodes.JSONLOAD:
                    i = operands[0];
                    j = operands[1];
                    k = operands[2];
                    jsonVal = (BJSON) sf.refRegs[i];
                    if (jsonVal == null) {
                        handleNullRefError();
                        break;
                    }

                    sf.refRegs[k] = JSONUtils.getElement(jsonVal, sf.stringRegs[j]);
                    break;
                case InstructionCodes.JSONSTORE:
                    i = operands[0];
                    j = operands[1];
                    k = operands[2];
                    jsonVal = (BJSON) sf.refRegs[i];
                    if (jsonVal == null) {
                        handleNullRefError();
                        break;
                    }

                    JSONUtils.setElement(jsonVal, sf.stringRegs[j], (BJSON) sf.refRegs[k]);
                    break;

                case InstructionCodes.IADD:
                    i = operands[0];
                    j = operands[1];
                    k = operands[2];
                    sf.longRegs[k] = sf.longRegs[i] + sf.longRegs[j];
                    break;
                case InstructionCodes.FADD:
                    i = operands[0];
                    j = operands[1];
                    k = operands[2];
                    sf.doubleRegs[k] = sf.doubleRegs[i] + sf.doubleRegs[j];
                    break;
                case InstructionCodes.SADD:
                    i = operands[0];
                    j = operands[1];
                    k = operands[2];
                    sf.stringRegs[k] = sf.stringRegs[i] + sf.stringRegs[j];
                    break;
                case InstructionCodes.XMLADD:
                    i = operands[0];
                    j = operands[1];
                    k = operands[2];
                    BXML lhsXMLVal = (BXML) sf.refRegs[i];
                    BXML rhsXMLVal = (BXML) sf.refRegs[j];
                    if (lhsXMLVal == null || rhsXMLVal == null) {
                        handleNullRefError();
                        break;
                    }

                    // Here it is assumed that a refType addition can only be a xml-concat.
                    sf.refRegs[k] = XMLUtils.concatenate(lhsXMLVal, rhsXMLVal);
                    break;
                case InstructionCodes.ISUB:
                    i = operands[0];
                    j = operands[1];
                    k = operands[2];
                    sf.longRegs[k] = sf.longRegs[i] - sf.longRegs[j];
                    break;
                case InstructionCodes.FSUB:
                    i = operands[0];
                    j = operands[1];
                    k = operands[2];
                    sf.doubleRegs[k] = sf.doubleRegs[i] - sf.doubleRegs[j];
                    break;
                case InstructionCodes.IMUL:
                    i = operands[0];
                    j = operands[1];
                    k = operands[2];
                    sf.longRegs[k] = sf.longRegs[i] * sf.longRegs[j];
                    break;
                case InstructionCodes.FMUL:
                    i = operands[0];
                    j = operands[1];
                    k = operands[2];
                    sf.doubleRegs[k] = sf.doubleRegs[i] * sf.doubleRegs[j];
                    break;
                case InstructionCodes.IDIV:
                    i = operands[0];
                    j = operands[1];
                    k = operands[2];
                    if (sf.longRegs[j] == 0) {
                        context.setError(BLangVMErrors.createError(context, ip, " / by zero"));
                        handleError();
                        break;
                    }

                    sf.longRegs[k] = sf.longRegs[i] / sf.longRegs[j];
                    break;
                case InstructionCodes.FDIV:
                    i = operands[0];
                    j = operands[1];
                    k = operands[2];
                    if (sf.doubleRegs[j] == 0) {
                        context.setError(BLangVMErrors.createError(context, ip, " / by zero"));
                        handleError();
                        break;
                    }

                    sf.doubleRegs[k] = sf.doubleRegs[i] / sf.doubleRegs[j];
                    break;
                case InstructionCodes.IMOD:
                    i = operands[0];
                    j = operands[1];
                    k = operands[2];
                    if (sf.longRegs[j] == 0) {
                        context.setError(BLangVMErrors.createError(context, ip, " / by zero"));
                        handleError();
                        break;
                    }

                    sf.longRegs[k] = sf.longRegs[i] % sf.longRegs[j];
                    break;
                case InstructionCodes.FMOD:
                    i = operands[0];
                    j = operands[1];
                    k = operands[2];
                    if (sf.doubleRegs[j] == 0) {
                        context.setError(BLangVMErrors.createError(context, ip, " / by zero"));
                        handleError();
                        break;
                    }

                    sf.doubleRegs[k] = sf.doubleRegs[i] % sf.doubleRegs[j];
                    break;
                case InstructionCodes.INEG:
                    i = operands[0];
                    j = operands[1];
                    sf.longRegs[j] = -sf.longRegs[i];
                    break;
                case InstructionCodes.FNEG:
                    i = operands[0];
                    j = operands[1];
                    sf.doubleRegs[j] = -sf.doubleRegs[i];
                    break;
                case InstructionCodes.BNOT:
                    i = operands[0];
                    j = operands[1];
                    sf.intRegs[j] = sf.intRegs[i] == 0 ? 1 : 0;
                    break;

                case InstructionCodes.IEQ:
                    i = operands[0];
                    j = operands[1];
                    k = operands[2];
                    sf.intRegs[k] = sf.longRegs[i] == sf.longRegs[j] ? 1 : 0;
                    break;
                case InstructionCodes.FEQ:
                    i = operands[0];
                    j = operands[1];
                    k = operands[2];
                    sf.intRegs[k] = sf.doubleRegs[i] == sf.doubleRegs[j] ? 1 : 0;
                    break;
                case InstructionCodes.SEQ:
                    i = operands[0];
                    j = operands[1];
                    k = operands[2];
                    sf.intRegs[k] = sf.stringRegs[i].equals(sf.stringRegs[j]) ? 1 : 0;
                    break;
                case InstructionCodes.BEQ:
                    i = operands[0];
                    j = operands[1];
                    k = operands[2];
                    sf.intRegs[k] = sf.intRegs[i] == sf.intRegs[j] ? 1 : 0;
                    break;
                case InstructionCodes.REQ:
                    i = operands[0];
                    j = operands[1];
                    k = operands[2];
                    sf.intRegs[k] = sf.refRegs[i] == sf.refRegs[j] ? 1 : 0;
                    break;

                case InstructionCodes.INE:
                    i = operands[0];
                    j = operands[1];
                    k = operands[2];
                    sf.intRegs[k] = sf.longRegs[i] != sf.longRegs[j] ? 1 : 0;
                    break;
                case InstructionCodes.FNE:
                    i = operands[0];
                    j = operands[1];
                    k = operands[2];
                    sf.intRegs[k] = sf.doubleRegs[i] != sf.doubleRegs[j] ? 1 : 0;
                    break;
                case InstructionCodes.SNE:
                    i = operands[0];
                    j = operands[1];
                    k = operands[2];
                    sf.intRegs[k] = !(sf.stringRegs[i].equals(sf.stringRegs[j])) ? 1 : 0;
                    break;
                case InstructionCodes.BNE:
                    i = operands[0];
                    j = operands[1];
                    k = operands[2];
                    sf.intRegs[k] = sf.intRegs[i] != sf.intRegs[j] ? 1 : 0;
                    break;
                case InstructionCodes.RNE:
                    i = operands[0];
                    j = operands[1];
                    k = operands[2];
                    sf.intRegs[k] = sf.refRegs[i] != sf.refRegs[j] ? 1 : 0;
                    break;

                case InstructionCodes.IGT:
                    i = operands[0];
                    j = operands[1];
                    k = operands[2];
                    sf.intRegs[k] = sf.longRegs[i] > sf.longRegs[j] ? 1 : 0;
                    break;
                case InstructionCodes.FGT:
                    i = operands[0];
                    j = operands[1];
                    k = operands[2];
                    sf.intRegs[k] = sf.doubleRegs[i] > sf.doubleRegs[j] ? 1 : 0;
                    break;

                case InstructionCodes.IGE:
                    i = operands[0];
                    j = operands[1];
                    k = operands[2];
                    sf.intRegs[k] = sf.longRegs[i] >= sf.longRegs[j] ? 1 : 0;
                    break;
                case InstructionCodes.FGE:
                    i = operands[0];
                    j = operands[1];
                    k = operands[2];
                    sf.intRegs[k] = sf.doubleRegs[i] >= sf.doubleRegs[j] ? 1 : 0;
                    break;

                case InstructionCodes.ILT:
                    i = operands[0];
                    j = operands[1];
                    k = operands[2];
                    sf.intRegs[k] = sf.longRegs[i] < sf.longRegs[j] ? 1 : 0;
                    break;
                case InstructionCodes.FLT:
                    i = operands[0];
                    j = operands[1];
                    k = operands[2];
                    sf.intRegs[k] = sf.doubleRegs[i] < sf.doubleRegs[j] ? 1 : 0;
                    break;

                case InstructionCodes.ILE:
                    i = operands[0];
                    j = operands[1];
                    k = operands[2];
                    sf.intRegs[k] = sf.longRegs[i] <= sf.longRegs[j] ? 1 : 0;
                    break;
                case InstructionCodes.FLE:
                    i = operands[0];
                    j = operands[1];
                    k = operands[2];
                    sf.intRegs[k] = sf.doubleRegs[i] <= sf.doubleRegs[j] ? 1 : 0;
                    break;

                case InstructionCodes.REQ_NULL:
                    i = operands[0];
                    j = operands[1];
                    if (sf.refRegs[i] == null) {
                        ip = j;
                    }
                    break;
                case InstructionCodes.RNE_NULL:
                    i = operands[0];
                    j = operands[1];
                    if (sf.refRegs[i] != null) {
                        ip = j;
                    }
                    break;

                case InstructionCodes.BR_TRUE:
                    i = operands[0];
                    j = operands[1];
                    if (sf.intRegs[i] == 1) {
                        ip = j;
                    }
                    break;
                case InstructionCodes.BR_FALSE:
                    i = operands[0];
                    j = operands[1];
                    if (sf.intRegs[i] == 0) {
                        ip = j;
                    }
                    break;

                case InstructionCodes.GOTO:
                    i = operands[0];
                    ip = i;
                    break;
                case InstructionCodes.HALT:
                    ip = -1;
                    break;
                case InstructionCodes.CALL:
                    cpIndex = operands[0];
                    funcRefCPEntry = (FunctionRefCPEntry) constPool[cpIndex];
                    functionInfo = funcRefCPEntry.getFunctionInfo();

                    cpIndex = operands[1];
                    funcCallCPEntry = (FunctionCallCPEntry) constPool[cpIndex];
                    invokeCallableUnit(functionInfo, funcCallCPEntry);
                    break;
                case InstructionCodes.TRBGN:
                    beginTransaction();
                    break;
                case InstructionCodes.TREND:
                    endTransaction(operands);
                    break;
                case InstructionCodes.WRKINVOKE:
                    cpIndex = operands[0];
                    workerRefCPEntry = (WorkerDataChannelRefCPEntry) constPool[cpIndex];
                    workerDataChannel = workerRefCPEntry.getWorkerDataChannelInfo();

                    cpIndex = operands[1];
                    wrkrIntRefCPEntry = (WrkrInteractionArgsCPEntry) constPool[cpIndex];
                    invokeWorker(workerDataChannel, wrkrIntRefCPEntry);
                    break;
                case InstructionCodes.WRKREPLY:
                    cpIndex = operands[0];
                    workerRefCPEntry = (WorkerDataChannelRefCPEntry) constPool[cpIndex];
                    workerDataChannel = workerRefCPEntry.getWorkerDataChannelInfo();

                    cpIndex = operands[1];
                    wrkrIntRefCPEntry = (WrkrInteractionArgsCPEntry) constPool[cpIndex];
                    replyWorker(workerDataChannel, wrkrIntRefCPEntry);
                    break;
                case InstructionCodes.FORKJOIN:
                    cpIndex = operands[0];

                    forkJoinCPEntry = (ForkJoinCPEntry) constPool[cpIndex];
                    invokeForkJoin(forkJoinCPEntry);
                    break;
                case InstructionCodes.NCALL:
                    cpIndex = operands[0];
                    funcRefCPEntry = (FunctionRefCPEntry) constPool[cpIndex];
                    functionInfo = funcRefCPEntry.getFunctionInfo();

                    cpIndex = operands[1];
                    funcCallCPEntry = (FunctionCallCPEntry) constPool[cpIndex];
                    invokeNativeFunction(functionInfo, funcCallCPEntry);
                    break;
                case InstructionCodes.ACALL:
                    cpIndex = operands[0];
                    actionRefCPEntry = (ActionRefCPEntry) constPool[cpIndex];
                    actionInfo = actionRefCPEntry.getActionInfo();

                    cpIndex = operands[1];
                    funcCallCPEntry = (FunctionCallCPEntry) constPool[cpIndex];
                    invokeCallableUnit(actionInfo, funcCallCPEntry);
                    break;
                case InstructionCodes.NACALL:
                    cpIndex = operands[0];
                    actionRefCPEntry = (ActionRefCPEntry) constPool[cpIndex];
                    actionInfo = actionRefCPEntry.getActionInfo();

                    cpIndex = operands[1];
                    funcCallCPEntry = (FunctionCallCPEntry) constPool[cpIndex];
                    invokeNativeAction(actionInfo, funcCallCPEntry);
                    break;
                case InstructionCodes.THROW:
                    i = operands[0];
                    if (i >= 0) {
                        BStruct error = (BStruct) sf.refRegs[i];
                        if (error == null) {
                            handleNullRefError();
                            break;
                        }

                        BLangVMErrors.setStackTrace(context, ip, error);
                        context.setError(error);
                    }
                    handleError();
                    break;
                case InstructionCodes.ERRSTORE:
                    i = operands[0];
                    sf.refLocalVars[i] = context.getError();
                    // clear error.
                    context.setError(null);
                    break;

                case InstructionCodes.I2ANY:
                case InstructionCodes.F2ANY:
                case InstructionCodes.S2ANY:
                case InstructionCodes.B2ANY:
                case InstructionCodes.L2ANY:
                case InstructionCodes.ANY2I:
                case InstructionCodes.ANY2F:
                case InstructionCodes.ANY2S:
                case InstructionCodes.ANY2B:
                case InstructionCodes.ANY2L:
                case InstructionCodes.ANY2JSON:
                case InstructionCodes.ANY2XML:
                case InstructionCodes.ANY2MAP:
                case InstructionCodes.ANY2MSG:
                case InstructionCodes.ANY2T:
                case InstructionCodes.ANY2C:
                case InstructionCodes.NULL2JSON:
                case InstructionCodes.CHECKCAST:
                    execTypeCastOpcodes(sf, opcode, operands);
                    break;

                case InstructionCodes.I2F:
                case InstructionCodes.I2S:
                case InstructionCodes.I2B:
                case InstructionCodes.I2JSON:
                case InstructionCodes.F2I:
                case InstructionCodes.F2S:
                case InstructionCodes.F2B:
                case InstructionCodes.F2JSON:
                case InstructionCodes.S2I:
                case InstructionCodes.S2F:
                case InstructionCodes.S2B:
                case InstructionCodes.S2JSON:
                case InstructionCodes.B2I:
                case InstructionCodes.B2F:
                case InstructionCodes.B2S:
                case InstructionCodes.B2JSON:
                case InstructionCodes.JSON2I:
                case InstructionCodes.JSON2F:
                case InstructionCodes.JSON2S:
                case InstructionCodes.JSON2B:
                case InstructionCodes.DT2XML:
                case InstructionCodes.DT2JSON:
                case InstructionCodes.T2MAP:
                case InstructionCodes.T2JSON:
                case InstructionCodes.MAP2T:
                case InstructionCodes.JSON2T:
                case InstructionCodes.XML2JSON:
                case InstructionCodes.JSON2XML:
                case InstructionCodes.XMLATTRS2MAP:
                    execTypeConversionOpcodes(sf, opcode, operands);
                    break;

                case InstructionCodes.INEWARRAY:
                    i = operands[0];
                    sf.refRegs[i] = new BIntArray();
                    break;
                case InstructionCodes.ARRAYLEN:
                    i = operands[0];
                    j = operands[1];

                    BNewArray array = (BNewArray) sf.refRegs[i];
                    if (array == null) {
                        handleNullRefError();
                        break;
                    }
                    sf.longRegs[j] = array.size();
                    break;
                case InstructionCodes.FNEWARRAY:
                    i = operands[0];
                    sf.refRegs[i] = new BFloatArray();
                    break;
                case InstructionCodes.SNEWARRAY:
                    i = operands[0];
                    sf.refRegs[i] = new BStringArray();
                    break;
                case InstructionCodes.BNEWARRAY:
                    i = operands[0];
                    sf.refRegs[i] = new BBooleanArray();
                    break;
                case InstructionCodes.LNEWARRAY:
                    i = operands[0];
                    sf.refRegs[i] = new BBlobArray();
                    break;
                case InstructionCodes.RNEWARRAY:
                    i = operands[0];
                    cpIndex = operands[1];
                    typeRefCPEntry = (TypeRefCPEntry) constPool[cpIndex];
                    sf.refRegs[i] = new BRefValueArray(typeRefCPEntry.getType());
                    break;
                case InstructionCodes.JSONNEWARRAY:
                    i = operands[0];
                    j = operands[1];
                    // This is a temporary solution to create n-valued JSON array
                    StringJoiner stringJoiner = new StringJoiner(",", "[", "]");
                    for (int index = 0; index < sf.longRegs[j]; index++) {
                        stringJoiner.add("0");
                    }
                    sf.refRegs[i] = new BJSON(stringJoiner.toString());
                    break;

                case InstructionCodes.NEWSTRUCT:
                    createNewStruct(operands, sf);
                    break;
                case InstructionCodes.NEWCONNECTOR:
                    createNewConnector(operands, sf);
                    break;
                case InstructionCodes.NEWMAP:
                    i = operands[0];
                    sf.refRegs[i] = new BMap<String, BRefType>();
                    break;
                case InstructionCodes.NEWJSON:
                    i = operands[0];
                    sf.refRegs[i] = new BJSON("{}");
                    break;
                case InstructionCodes.NEWMESSAGE:
                    i = operands[0];
                    sf.refRegs[i] = new BMessage();
                    break;
                case InstructionCodes.NEWDATATABLE:
                    i = operands[0];
                    sf.refRegs[i] = new BDataTable(null, new ArrayList<>(0));
                    break;
                case InstructionCodes.REP:
                    handleReply(operands, sf);
                    break;
                case InstructionCodes.IRET:
                    i = operands[0];
                    j = operands[1];
                    currentSF = controlStack.getCurrentFrame();
                    callersSF = controlStack.getStack()[controlStack.fp - 1];
                    callersRetRegIndex = currentSF.retRegIndexes[i];
                    callersSF.longRegs[callersRetRegIndex] = currentSF.longRegs[j];
                    break;
                case InstructionCodes.FRET:
                    i = operands[0];
                    j = operands[1];
                    currentSF = controlStack.getCurrentFrame();
                    callersSF = controlStack.getStack()[controlStack.fp - 1];
                    callersRetRegIndex = currentSF.retRegIndexes[i];
                    callersSF.doubleRegs[callersRetRegIndex] = currentSF.doubleRegs[j];
                    break;
                case InstructionCodes.SRET:
                    i = operands[0];
                    j = operands[1];
                    currentSF = controlStack.getCurrentFrame();
                    callersSF = controlStack.getStack()[controlStack.fp - 1];
                    callersRetRegIndex = currentSF.retRegIndexes[i];
                    callersSF.stringRegs[callersRetRegIndex] = currentSF.stringRegs[j];
                    break;
                case InstructionCodes.BRET:
                    i = operands[0];
                    j = operands[1];
                    currentSF = controlStack.getCurrentFrame();
                    callersSF = controlStack.getStack()[controlStack.fp - 1];
                    callersRetRegIndex = currentSF.retRegIndexes[i];
                    callersSF.intRegs[callersRetRegIndex] = currentSF.intRegs[j];
                    break;
                case InstructionCodes.LRET:
                    i = operands[0];
                    j = operands[1];
                    currentSF = controlStack.getCurrentFrame();
                    callersSF = controlStack.getStack()[controlStack.fp - 1];
                    callersRetRegIndex = currentSF.retRegIndexes[i];
                    callersSF.byteRegs[callersRetRegIndex] = currentSF.byteRegs[j];
                    break;
                case InstructionCodes.RRET:
                    i = operands[0];
                    j = operands[1];
                    currentSF = controlStack.getCurrentFrame();
                    callersSF = controlStack.getStack()[controlStack.fp - 1];
                    callersRetRegIndex = currentSF.retRegIndexes[i];
                    callersSF.refRegs[callersRetRegIndex] = currentSF.refRegs[j];
                    break;
                case InstructionCodes.RET:
                    handleReturn();
                    break;
                case InstructionCodes.XMLATTRSTORE:
                    i = operands[0];
                    j = operands[1];
                    k = operands[2];

                    xmlVal = (BXML) sf.refRegs[i];
                    if (xmlVal == null) {
                        handleNullRefError();
                        break;
                    }

                    xmlQName = (BXMLQName) sf.refRegs[j];
                    if (xmlQName == null) {
                        handleNullRefError();
                        break;
                    }

                    xmlVal.setAttribute(xmlQName.getLocalName(), xmlQName.getUri(), xmlQName.getPrefix(),
                            sf.stringRegs[k]);
                    break;
                case InstructionCodes.XMLATTRLOAD:
                    i = operands[0];
                    j = operands[1];
                    k = operands[2];

                    xmlVal = (BXML) sf.refRegs[i];
                    if (xmlVal == null) {
                        handleNullRefError();
                        break;
                    }

                    xmlQName = (BXMLQName) sf.refRegs[j];
                    if (xmlQName == null) {
                        handleNullRefError();
                        break;
                    }

                    sf.stringRegs[k] = xmlVal.getAttribute(xmlQName.getLocalName(), xmlQName.getUri(),
                            xmlQName.getPrefix());
                    break;
                case InstructionCodes.XML2XMLATTRS:
                    i = operands[0];
                    j = operands[1];

                    xmlVal = (BXML) sf.refRegs[i];
                    if (xmlVal == null) {
                        sf.refRegs[j] = null;
                        break;
                    }

                    sf.refRegs[j] = new BXMLAttributes(xmlVal);
                    break;
                case InstructionCodes.S2QNAME:
                    i = operands[0];
                    j = operands[1];
                    k = operands[2];
                    String qNameStr = sf.stringRegs[i];

                    if (qNameStr.startsWith("{") && qNameStr.indexOf('}') > 0) {
                        sf.stringRegs[j] = qNameStr.substring(qNameStr.indexOf('}') + 1, qNameStr.length());
                        sf.stringRegs[k] = qNameStr.substring(1, qNameStr.indexOf('}'));
                    } else {
                        sf.stringRegs[j] = qNameStr;
                        sf.stringRegs[k] = "";
                    }

                    break;
                case InstructionCodes.NEWQNAME:
                    localNameIndex = operands[0];
                    uriIndex = operands[1];
                    prefixIndex = operands[2];
                    i = operands[3];

                    sf.refRegs[i] = new BXMLQName(sf.stringRegs[localNameIndex], sf.stringRegs[uriIndex],
                            sf.stringRegs[prefixIndex]);
                    break;
                default:
                    throw new UnsupportedOperationException();
            }
        }
    }

    private void execTypeCastOpcodes(StackFrame sf, int opcode, int[] operands) {
        int i;
        int j;
        int k;
        int cpIndex; // Index of the constant pool

        BRefType bRefType;
        TypeRefCPEntry typeRefCPEntry;

        switch (opcode) {
            case InstructionCodes.I2ANY:
                i = operands[0];
                j = operands[1];
                sf.refRegs[j] = new BInteger(sf.longRegs[i]);
                break;
            case InstructionCodes.F2ANY:
                i = operands[0];
                j = operands[1];
                sf.refRegs[j] = new BFloat(sf.doubleRegs[i]);
                break;
            case InstructionCodes.S2ANY:
                i = operands[0];
                j = operands[1];
                sf.refRegs[j] = new BString(sf.stringRegs[i]);
                break;
            case InstructionCodes.B2ANY:
                i = operands[0];
                j = operands[1];
                sf.refRegs[j] = new BBoolean(sf.intRegs[i] == 1);
                break;
            case InstructionCodes.L2ANY:
                i = operands[0];
                j = operands[1];
                sf.refRegs[j] = new BBlob(sf.byteRegs[i]);
                break;
            case InstructionCodes.ANY2I:
                i = operands[0];
                j = operands[1];
                k = operands[2];

                bRefType = sf.refRegs[i];
                if (bRefType == null) {
                    sf.longRegs[j] = 0;
                    handleTypeCastError(sf, k, BTypes.typeNull, BTypes.typeInt);
                } else if (bRefType.getType() == BTypes.typeInt) {
                    sf.longRegs[j] = ((BInteger) bRefType).intValue();
                } else {
                    sf.longRegs[j] = 0;
                    handleTypeCastError(sf, k, bRefType.getType(), BTypes.typeInt);
                }
                break;
            case InstructionCodes.ANY2F:
                i = operands[0];
                j = operands[1];
                k = operands[2];

                bRefType = sf.refRegs[i];
                if (bRefType == null) {
                    sf.doubleRegs[j] = 0;
                    handleTypeCastError(sf, k, BTypes.typeNull, BTypes.typeFloat);
                } else if (bRefType.getType() == BTypes.typeFloat) {
                    sf.doubleRegs[j] = ((BFloat) bRefType).floatValue();
                } else {
                    sf.doubleRegs[j] = 0;
                    handleTypeCastError(sf, k, bRefType.getType(), BTypes.typeFloat);
                }
                break;
            case InstructionCodes.ANY2S:
                i = operands[0];
                j = operands[1];
                k = operands[2];

                bRefType = sf.refRegs[i];
                if (bRefType == null) {
                    sf.stringRegs[j] = "";
                    handleTypeCastError(sf, k, BTypes.typeNull, BTypes.typeString);
                } else if (bRefType.getType() == BTypes.typeString) {
                    sf.stringRegs[j] = bRefType.stringValue();
                } else {
                    sf.stringRegs[j] = "";
                    handleTypeCastError(sf, k, bRefType.getType(), BTypes.typeString);
                }
                break;
            case InstructionCodes.ANY2B:
                i = operands[0];
                j = operands[1];
                k = operands[2];

                bRefType = sf.refRegs[i];
                if (bRefType == null) {
                    sf.intRegs[j] = 0;
                    handleTypeCastError(sf, k, BTypes.typeNull, BTypes.typeBoolean);
                } else if (bRefType.getType() == BTypes.typeBoolean) {
                    sf.intRegs[j] = ((BBoolean) bRefType).booleanValue() ? 1 : 0;
                } else {
                    sf.intRegs[j] = 0;
                    handleTypeCastError(sf, k, bRefType.getType(), BTypes.typeBoolean);
                }
                break;
            case InstructionCodes.ANY2L:
                i = operands[0];
                j = operands[1];
                k = operands[2];

                bRefType = sf.refRegs[i];
                if (bRefType == null) {
                    sf.byteRegs[j] = new byte[0];
                    handleTypeCastError(sf, k, BTypes.typeNull, BTypes.typeBlob);
                } else if (bRefType.getType() == BTypes.typeBlob) {
                    sf.byteRegs[j] = ((BBlob) bRefType).blobValue();
                } else {
                    sf.byteRegs[j] = new byte[0];
                    handleTypeCastError(sf, k, bRefType.getType(), BTypes.typeBlob);
                }
                break;
            case InstructionCodes.ANY2JSON:
                handleAnyToRefTypeCast(sf, operands, BTypes.typeJSON);
                break;
            case InstructionCodes.ANY2XML:
                handleAnyToRefTypeCast(sf, operands, BTypes.typeXML);
                break;
            case InstructionCodes.ANY2MAP:
                handleAnyToRefTypeCast(sf, operands, BTypes.typeMap);
                break;
            case InstructionCodes.ANY2MSG:
                handleAnyToRefTypeCast(sf, operands, BTypes.typeMessage);
                break;
            case InstructionCodes.ANY2DT:
                handleAnyToRefTypeCast(sf, operands, BTypes.typeDatatable);
                break;
            case InstructionCodes.ANY2T:
            case InstructionCodes.ANY2C:
            case InstructionCodes.CHECKCAST:
                i = operands[0];
                cpIndex = operands[1];
                j = operands[2];
                k = operands[3];
                typeRefCPEntry = (TypeRefCPEntry) constPool[cpIndex];

                bRefType = sf.refRegs[i];
                if (bRefType == null) {
                    sf.refRegs[j] = null;
                } else if (checkCast(bRefType.getType(), typeRefCPEntry.getType())) {
                    sf.refRegs[j] = sf.refRegs[i];
                } else {
                    sf.refRegs[j] = null;
                    handleTypeCastError(sf, k, bRefType.getType(), typeRefCPEntry.getType());
                }
                break;
            case InstructionCodes.NULL2JSON:
                j = operands[1];
                sf.refRegs[j] = new BJSON("null");
                break;
            default:
                throw new UnsupportedOperationException();
        }
    }

    private void execTypeConversionOpcodes(StackFrame sf, int opcode, int[] operands) {
        int i;
        int j;
        int k;
        BRefType bRefType;

        switch (opcode) {
            case InstructionCodes.I2F:
                i = operands[0];
                j = operands[1];
                sf.doubleRegs[j] = (double) sf.longRegs[i];
                break;
            case InstructionCodes.I2S:
                i = operands[0];
                j = operands[1];
                sf.stringRegs[j] = Long.toString(sf.longRegs[i]);
                break;
            case InstructionCodes.I2B:
                i = operands[0];
                j = operands[1];
                sf.intRegs[j] = sf.longRegs[i] != 0 ? 1 : 0;
                break;
            case InstructionCodes.I2JSON:
                i = operands[0];
                j = operands[1];
                sf.refRegs[j] = new BJSON(Long.toString(sf.longRegs[i]));
                break;
            case InstructionCodes.F2I:
                i = operands[0];
                j = operands[1];
                sf.longRegs[j] = (long) sf.doubleRegs[i];
                break;
            case InstructionCodes.F2S:
                i = operands[0];
                j = operands[1];
                sf.stringRegs[j] = Double.toString(sf.doubleRegs[i]);
                break;
            case InstructionCodes.F2B:
                i = operands[0];
                j = operands[1];
                sf.intRegs[j] = sf.doubleRegs[i] != 0.0 ? 1 : 0;
                break;
            case InstructionCodes.F2JSON:
                i = operands[0];
                j = operands[1];
                sf.refRegs[j] = new BJSON(Double.toString(sf.doubleRegs[i]));
                break;
            case InstructionCodes.S2I:
                i = operands[0];
                j = operands[1];
                k = operands[2];

                try {
                    sf.longRegs[j] = Long.parseLong(sf.stringRegs[i]);
                } catch (NumberFormatException e) {
                    sf.longRegs[j] = 0;
                    handleTypeConversionError(sf, k, TypeConstants.STRING_TNAME, TypeConstants.INT_TNAME);
                }
                break;
            case InstructionCodes.S2F:
                i = operands[0];
                j = operands[1];
                k = operands[2];

                try {
                    sf.doubleRegs[j] = Double.parseDouble(sf.stringRegs[i]);
                } catch (NumberFormatException e) {
                    sf.doubleRegs[j] = 0;
                    handleTypeConversionError(sf, k, TypeConstants.STRING_TNAME, TypeConstants.FLOAT_TNAME);
                }
                break;
            case InstructionCodes.S2B:
                i = operands[0];
                j = operands[1];
                k = operands[2];
                sf.intRegs[j] = Boolean.parseBoolean(sf.stringRegs[i]) ? 1 : 0;
                break;
            case InstructionCodes.S2JSON:
                i = operands[0];
                j = operands[1];
                String jsonStr = StringEscapeUtils.escapeJson(sf.stringRegs[i]);
                sf.refRegs[j] = new BJSON("\"" + jsonStr + "\"");
                break;
            case InstructionCodes.B2I:
                i = operands[0];
                j = operands[1];
                sf.longRegs[j] = sf.intRegs[i];
                break;
            case InstructionCodes.B2F:
                i = operands[0];
                j = operands[1];
                sf.doubleRegs[j] = sf.intRegs[i];
                break;
            case InstructionCodes.B2S:
                i = operands[0];
                j = operands[1];
                sf.stringRegs[j] = sf.intRegs[i] == 1 ? "true" : "false";
                break;
            case InstructionCodes.B2JSON:
                i = operands[0];
                j = operands[1];
                sf.refRegs[j] = new BJSON(sf.intRegs[i] == 1 ? "true" : "false");
                break;
            case InstructionCodes.JSON2I:
                convertJSONToInt(operands, sf);
                break;
            case InstructionCodes.JSON2F:
                convertJSONToFloat(operands, sf);
                break;
            case InstructionCodes.JSON2S:
                convertJSONToString(operands, sf);
                break;
            case InstructionCodes.JSON2B:
                convertJSONToBoolean(operands, sf);
                break;
            case InstructionCodes.DT2XML:
                i = operands[0];
                j = operands[1];
                k = operands[2];

                bRefType = sf.refRegs[i];
                if (bRefType == null) {
                    handleNullRefError();
                    break;
                }

                try {
                    sf.refRegs[j] = XMLUtils.datatableToXML((BDataTable) bRefType, context.isInTransaction());
                } catch (Exception e) {
                    sf.refRegs[j] = null;
                    handleTypeConversionError(sf, k, TypeConstants.DATATABLE_TNAME, TypeConstants.XML_TNAME);
                }
                break;
            case InstructionCodes.DT2JSON:
                i = operands[0];
                j = operands[1];
                k = operands[2];

                bRefType = sf.refRegs[i];
                if (bRefType == null) {
                    handleNullRefError();
                    break;
                }

                try {
                    sf.refRegs[j] = JSONUtils.toJSON((BDataTable) bRefType, context.isInTransaction());
                } catch (Exception e) {
                    sf.refRegs[j] = null;
                    handleTypeConversionError(sf, k, TypeConstants.DATATABLE_TNAME, TypeConstants.XML_TNAME);
                }
                break;
            case InstructionCodes.T2MAP:
                convertStructToMap(operands, sf);
                break;
            case InstructionCodes.T2JSON:
                convertStructToJSON(operands, sf);
                break;
            case InstructionCodes.MAP2T:
                convertMapToStruct(operands, sf);
                break;
            case InstructionCodes.JSON2T:
                convertJSONToStruct(operands, sf);
                break;
            case InstructionCodes.XML2JSON:
                i = operands[0];
                j = operands[1];
                k = operands[2];

                bRefType = sf.refRegs[i];
                if (bRefType == null) {
                    sf.refRegs[j] = null;
                    break;
                }

                try {
                    sf.refRegs[j] = XMLUtils.toJSON((BXML) sf.refRegs[i]);
                } catch (BallerinaException e) {
                    sf.refRegs[j] = null;
                    handleTypeConversionError(sf, k, TypeConstants.XML_TNAME, TypeConstants.JSON_TNAME);
                }
                break;
            case InstructionCodes.JSON2XML:
                i = operands[0];
                j = operands[1];
                k = operands[2];

                bRefType = sf.refRegs[i];
                if (bRefType == null) {
                    sf.refRegs[j] = null;
                    break;
                }

                try {
                    sf.refRegs[j] = XMLUtils.jsonToXML((BJSON) sf.refRegs[i]);
                } catch (BallerinaException e) {
                    sf.refRegs[j] = null;
                    handleTypeConversionError(sf, k, TypeConstants.JSON_TNAME, TypeConstants.XML_TNAME);
                }
                break;
            case InstructionCodes.XMLATTRS2MAP:
                i = operands[0];
                j = operands[1];
                k = operands[2];
                
                bRefType = sf.refRegs[i];
                if (bRefType == null) {
                    sf.refRegs[j] = null;
                    break;
                }

                try {
                    sf.refRegs[j] = ((BXMLAttributes) sf.refRegs[i]).value();
                } catch (BallerinaException e) {
                    sf.refRegs[j] = null;
                    handleTypeConversionError(sf, k, TypeConstants.XML_ATTRIBUTES_TNAME, TypeConstants.MAP_TNAME);
                }
                break;
            default:
                throw new UnsupportedOperationException();
        }
    }

    /**
     * Method to calculate and detect debug points when the instruction point is given.
     *
     * @param cp        Current instruction point.
     */
    public void debugging(int cp) {
        DebugInfoHolder holder = context.getDebugInfoHolder();
        LineNumberInfo currentExecLine = holder.getLineNumber(controlStack.currentFrame.packageInfo.getPkgPath(), cp);
        if (currentExecLine.equals(holder.getLastLine()) || debugPointCheck(currentExecLine, holder)) {
            return;
        }

        switch (holder.getCurrentCommand()) {
            case RESUME:
                break;
            case STEP_IN:
                debugHit(currentExecLine, holder);
                break;
            case STEP_OVER:
                if (controlStack.fp == holder.getFp()) {
                    debugHit(currentExecLine, holder);
                    return;
                }
                if (holder.getLastLine().checkIpRangeForInstructionCode(code, InstructionCodes.RET)
                        && controlStack.fp == holder.getFp() - 1) {
                    debugHit(currentExecLine, holder);
                    return;
                }
                holder.setCurrentCommand(DebugInfoHolder.DebugCommand.STEP_OVER_INTMDT);
                break;
            case STEP_OVER_INTMDT:
                if (controlStack.fp != holder.getFp()) {
                    return;
                }
                debugHit(currentExecLine, holder);
                break;
            case STEP_OUT:
                holder.setCurrentCommand(DebugInfoHolder.DebugCommand.STEP_OUT_INTMDT);
                holder.setFp(holder.getFp() - 1);
                interMediateDebugCheck(currentExecLine, holder);
                break;
            case STEP_OUT_INTMDT:
                interMediateDebugCheck(currentExecLine, holder);
                break;
        }
    }

    /**
     * Inter mediate debug check to avoid switch case falling through.
     * @param currentExecLine   Current execution line.
     * @param holder            Debug info holder.
     */
    private void interMediateDebugCheck(LineNumberInfo currentExecLine, DebugInfoHolder holder) {
        if (controlStack.fp != holder.getFp()) {
            return;
        }
        debugHit(currentExecLine, holder);
    }

    /**
     * Helper method to check whether given point is a debug point or not.
     * If it's a debug point, then notify the debugger.
     *
     * @param currentExecLine   Current execution line.
     * @param holder            Debug info holder.
     * @return                  Boolean true if it's a debug point, false otherwise.
     */
    private boolean debugPointCheck(LineNumberInfo currentExecLine, DebugInfoHolder holder) {
        if (!currentExecLine.isDebugPoint()) {
            return false;
        }
        debugHit(currentExecLine, holder);
        return true;
    }

    /**
     * Helper method to set required details when a debug point hits.
     * And also to notify the debugger.
     *
     * @param currentExecLine   Current execution line.
     * @param holder            Debug info holder.
     */
    private void debugHit(LineNumberInfo currentExecLine, DebugInfoHolder holder) {
        holder.setLastLine(currentExecLine);
        holder.setFp(controlStack.fp);
        holder.getDebugSessionObserver().notifyHalt(getBreakPointInfo(currentExecLine));
        holder.waitTillDebuggeeResponds();
    }

    public BreakPointInfo getBreakPointInfo(LineNumberInfo current) {
        NodeLocation location = new NodeLocation(current.getPackageInfo().getPkgPath(),
                current.getFileName(), current.getLineNumber());
        BreakPointInfo breakPointInfo = new BreakPointInfo(location);
        breakPointInfo.setThreadId(context.getThreadId());

<<<<<<< HEAD
        int callingIp = current.getIp();
        for (int i = controlStack.fp; i >= 0; i--) {
            StackFrame frame = controlStack.getStack()[i];
            if (frame == null) {
                continue;
            }

            String pck = frame.packageInfo.getPkgPath();
            String functionName = frame.callableUnitInfo.getName();
            LineNumberInfo callingLine = context.getDebugInfoHolder()
                    .getLineNumber(frame.packageInfo.getPkgPath(), callingIp);
            FrameInfo frameInfo = new FrameInfo(pck, functionName, callingLine.getFileName(),
                    callingLine.getLineNumber());
            LocalVariableAttributeInfo localVarAttrInfo = (LocalVariableAttributeInfo) frame.callableUnitInfo
                    .getDefaultWorkerInfo().getAttributeInfo(AttributeInfo.LOCAL_VARIABLES_ATTRIBUTE);
            if (localVarAttrInfo == null) {
                continue;
            }
            localVarAttrInfo.getLocalVariables().forEach(localVarInfo -> {
=======
        String pck = controlStack.currentFrame.packageInfo.getPkgPath();
        String functionName = controlStack.currentFrame.callableUnitInfo.getName();
        //todo below line number is a dummy line number - remove later
        FrameInfo frameInfo = new FrameInfo(pck, functionName, location.getFileName(), location.getLineNumber());
        LocalVariableAttributeInfo localVarAttrInfo = (LocalVariableAttributeInfo) controlStack.currentFrame
                .callableUnitInfo.getDefaultWorkerInfo().getAttributeInfo(AttributeInfo.Kind.LOCAL_VARIABLES_ATTRIBUTE);
        if (localVarAttrInfo != null) {
            for (LocalVariableInfo localVarInfo : localVarAttrInfo.getLocalVariables()) {
>>>>>>> bb0e0ad6
                VariableInfo variableInfo = new VariableInfo(localVarInfo.getVarName(), "Local");
                if (BTypes.typeInt.equals(localVarInfo.getVariableType())) {
                    variableInfo.setBValue(new BInteger(frame.longLocalVars[localVarInfo.getVariableIndex()]));
                } else if (BTypes.typeFloat.equals(localVarInfo.getVariableType())) {
                    variableInfo.setBValue(new BFloat(frame.doubleLocalVars[localVarInfo.getVariableIndex()]));
                } else if (BTypes.typeString.equals(localVarInfo.getVariableType())) {
                    variableInfo.setBValue(new BString(frame.stringLocalVars[localVarInfo.getVariableIndex()]));
                } else if (BTypes.typeBoolean.equals(localVarInfo.getVariableType())) {
                    variableInfo.setBValue(new BBoolean(frame.intLocalVars[localVarInfo
                            .getVariableIndex()] == 1 ? true : false));
                } else if (BTypes.typeBlob.equals(localVarInfo.getVariableType())) {
                    variableInfo.setBValue(new BBlob(frame.byteLocalVars[localVarInfo.getVariableIndex()]));
                } else {
                    variableInfo.setBValue(frame.refLocalVars[localVarInfo.getVariableIndex()]);
                }
                frameInfo.addVariableInfo(variableInfo);
            });
            callingIp = frame.retAddrs - 1;
            if (callingIp < 0) {
                callingIp = 0;
            }
            breakPointInfo.addFrameInfo(frameInfo);
        }
        return breakPointInfo;
    }

    private void handleAnyToRefTypeCast(StackFrame sf, int[] operands, BType targetType) {
        int i = operands[0];
        int j = operands[1];
        int k = operands[2];

        BRefType bRefType = sf.refRegs[i];
        if (bRefType == null) {
            sf.refRegs[j] = null;
        } else if (bRefType.getType() == targetType) {
            sf.refRegs[j] = bRefType;
        } else {
            sf.refRegs[j] = null;
            handleTypeCastError(sf, k, bRefType.getType(), targetType);
        }
    }

    private void handleTypeCastError(StackFrame sf, int errorRegIndex, BType sourceType, BType targetType) {
        BStruct errorVal;
        errorVal = BLangVMErrors.createTypeCastError(context, ip, sourceType, targetType);
        if (errorRegIndex == -1) {
            context.setError(errorVal);
            handleError();
            return;
        }

        sf.refRegs[errorRegIndex] = errorVal;
    }

    private void handleTypeConversionError(StackFrame sf, int errorRegIndex,
                                           String sourceTypeName, String targetTypeName) {
        String errorMsg = "'" + sourceTypeName + "' cannot be converted to '" + targetTypeName + "'";
        handleTypeConversionError(sf, errorRegIndex, errorMsg, sourceTypeName, targetTypeName);
    }

    private void handleTypeConversionError(StackFrame sf, int errorRegIndex, String errorMessage,
                                           String sourceTypeName, String targetTypeName) {
        BStruct errorVal;
        errorVal = BLangVMErrors.createTypeConversionError(context, ip, errorMessage, sourceTypeName, targetTypeName);
        if (errorRegIndex == -1) {
            context.setError(errorVal);
            handleError();
            return;
        }

        sf.refRegs[errorRegIndex] = errorVal;
    }

    private void handleReply(int[] operands, StackFrame sf) {
        int i;
        i = operands[0];
        BMessage message = null;
        if (i >= 0) {
            message = (BMessage) sf.refRegs[i];
        }
        handleSessionCookieHeaders(message);
        context.setError(null);
        if (context.getBalCallback() != null &&
                ((DefaultBalCallback) context.getBalCallback()).getParentCallback() != null && message != null) {
            context.getBalCallback().done(message.value());
        }
        ip = -1;
    }

    private void createNewConnector(int[] operands, StackFrame sf) {
        int cpIndex = operands[0];
        int i = operands[1];
        StructureRefCPEntry structureRefCPEntry = (StructureRefCPEntry) constPool[cpIndex];
        ConnectorInfo connectorInfo = (ConnectorInfo) structureRefCPEntry.getStructureTypeInfo();
        BConnector bConnector = new BConnector(connectorInfo.getType());
        sf.refRegs[i] = bConnector;
    }

    private void createNewStruct(int[] operands, StackFrame sf) {
        int cpIndex = operands[0];
        int i = operands[1];
        StructureRefCPEntry structureRefCPEntry = (StructureRefCPEntry) constPool[cpIndex];
        StructInfo structInfo = (StructInfo) structureRefCPEntry.getStructureTypeInfo();
        BStruct bStruct = new BStruct(structInfo.getType());
        sf.refRegs[i] = bStruct;
    }

    private void endTransaction(int[] operands) {
        int i;
        i = operands[0];
        BallerinaTransactionManager ballerinaTransactionManager = context.getBallerinaTransactionManager();
        if (ballerinaTransactionManager != null) {
            if (i == 0) {
                ballerinaTransactionManager.commitTransactionBlock();
            } else {
                ballerinaTransactionManager.setTransactionError(true);
                ballerinaTransactionManager.rollbackTransactionBlock();
            }
            ballerinaTransactionManager.endTransactionBlock();
            if (ballerinaTransactionManager.isOuterTransaction()) {
                context.setBallerinaTransactionManager(null);
            }
        }
    }

    private void beginTransaction() {
        BallerinaTransactionManager ballerinaTransactionManager = context.getBallerinaTransactionManager();
        if (ballerinaTransactionManager == null) {
            ballerinaTransactionManager = new BallerinaTransactionManager();
            context.setBallerinaTransactionManager(ballerinaTransactionManager);
        }
        ballerinaTransactionManager.beginTransactionBlock();
    }

    public void invokeCallableUnit(CallableUnitInfo callableUnitInfo, FunctionCallCPEntry funcCallCPEntry) {
        int[] argRegs = funcCallCPEntry.getArgRegs();
        BType[] paramTypes = callableUnitInfo.getParamTypes();
        StackFrame callerSF = controlStack.getCurrentFrame();

        WorkerInfo defaultWorkerInfo = callableUnitInfo.getDefaultWorkerInfo();
        StackFrame calleeSF = new StackFrame(callableUnitInfo, defaultWorkerInfo, ip, funcCallCPEntry.getRetRegs());
        controlStack.pushFrame(calleeSF);

        // Copy arg values from the current StackFrame to the new StackFrame
        copyArgValues(callerSF, calleeSF, argRegs, paramTypes);

        // TODO Improve following two lines
        this.constPool = calleeSF.packageInfo.getConstPoolEntries();
        this.code = calleeSF.packageInfo.getInstructions();
        ip = defaultWorkerInfo.getCodeAttributeInfo().getCodeAddrs();

        // Invoke other workers
        BLangVMWorkers.invoke(programFile, callableUnitInfo, callerSF, argRegs);

    }

    public void invokeWorker(WorkerDataChannelInfo workerDataChannel,
                             WrkrInteractionArgsCPEntry wrkrIntRefCPEntry) {
        StackFrame currentFrame = controlStack.getCurrentFrame();

        // Extract the outgoing expressions
        BValue[] arguments = new BValue[wrkrIntRefCPEntry.getbTypes().length];
        copyArgValuesForWorkerInvoke(currentFrame, wrkrIntRefCPEntry.getArgRegs(),
                wrkrIntRefCPEntry.getbTypes(), arguments);

        //populateArgumentValuesForWorker(expressions, arguments);
        workerDataChannel.setTypes(wrkrIntRefCPEntry.getbTypes());
        workerDataChannel.putData(arguments);
    }

    public void invokeForkJoin(ForkJoinCPEntry forkJoinCPEntry) {
        ForkjoinInfo forkjoinInfo = forkJoinCPEntry.getForkjoinInfo();
        List<BLangVMWorkers.WorkerExecutor> workerRunnerList = new ArrayList<>();
        List<WorkerResult> resultMsgs = new ArrayList<>();
        //Map<String, BRefValueArray> resultInvokeAll = new HashMap<>();
        //BRefValueArray resultInvokeAny = null;
        long timeout = 60; // Default timeout value is 60 seconds
        if (forkjoinInfo.isTimeoutAvailable()) {
            timeout = controlStack.getCurrentFrame().getLongRegs()[0];
        }

        Map<String, BLangVMWorkers.WorkerExecutor> triggeredWorkers = new HashMap<>();
        for (WorkerInfo workerInfo : forkjoinInfo.getWorkerInfoMap().values()) {
            Context workerContext = new Context(programFile);
            WorkerCallback workerCallback = new WorkerCallback(workerContext);
            workerContext.setBalCallback(workerCallback);

            StackFrame callerSF = controlStack.getCurrentFrame();
            int[] argRegs = forkjoinInfo.getArgRegs();

            ControlStackNew workerControlStack = workerContext.getControlStackNew();
            StackFrame calleeSF = new StackFrame(controlStack.getCurrentFrame().getCallableUnitInfo(),
                    workerInfo, -1, new int[1]);
            workerControlStack.pushFrame(calleeSF);

            BLangVM.copyValuesForForkJoin(callerSF, calleeSF, argRegs);


            // Copy arg values from the current StackFrame to the new StackFrame
            // TODO fix this. Move the copyArgValues method to another util function
            // BLangVM.copyArgValues(callerSF, calleeSF, argRegs, paramTypes);

            BLangVM bLangVM = new BLangVM(programFile);
            //ExecutorService executor = ThreadPoolFactory.getInstance().getWorkerExecutor();
            BLangVMWorkers.WorkerExecutor workerRunner = new BLangVMWorkers.WorkerExecutor(bLangVM,
                    workerContext, workerInfo);
            workerRunnerList.add(workerRunner);
            triggeredWorkers.put(workerInfo.getWorkerName(), workerRunner);
        }

        if (forkjoinInfo.getJoinType().equalsIgnoreCase("some")) {
            String[] joinWorkerNames = forkjoinInfo.getJoinWorkerNames();
            if (joinWorkerNames.length == 0) {
                // If there are no workers specified, wait for any of all the workers
                resultMsgs.add(invokeAnyWorker(workerRunnerList, timeout));
                //resultMsgs.add(res);
            } else {
                List<BLangVMWorkers.WorkerExecutor> workerRunnersSpecified = new ArrayList<>();
                for (String workerName : joinWorkerNames) {
                    workerRunnersSpecified.add(triggeredWorkers.get(workerName));
                }
                resultMsgs.add(invokeAnyWorker(workerRunnersSpecified, timeout));
                //resultMsgs.add(res);
            }
        } else {
            String[] joinWorkerNames = forkjoinInfo.getJoinWorkerNames();
            if (joinWorkerNames.length == 0) {
                // If there are no workers specified, wait for all of all the workers
                resultMsgs.addAll(invokeAllWorkers(workerRunnerList, timeout));
            } else {
                List<BLangVMWorkers.WorkerExecutor> workerRunnersSpecified = new ArrayList<>();
                for (String workerName : joinWorkerNames) {
                    workerRunnersSpecified.add(triggeredWorkers.get(workerName));
                }
                resultMsgs.addAll(invokeAllWorkers(workerRunnersSpecified, timeout));
            }
        }

        if (isForkJoinTimedOut) {
            ip = forkjoinInfo.getTimeoutIp();
            // Execute the timeout block
            int offsetTimeout = forkjoinInfo.getTimeoutMemOffset();
            BMap<String, BRefValueArray> mbMap = new BMap<>();
            for (WorkerResult workerResult : resultMsgs) {
                mbMap.put(workerResult.getWorkerName(), workerResult.getResult());
            }
            controlStack.getCurrentFrame().getRefLocalVars()[offsetTimeout] = mbMap;

            isForkJoinTimedOut = false;

        } else {
            ip = forkjoinInfo.getJoinIp();
            // Assign values to join block message arrays
            int offsetJoin = forkjoinInfo.getJoinMemOffset();
            BMap<String, BRefValueArray> mbMap = new BMap<>();
            for (WorkerResult workerResult : resultMsgs) {
                mbMap.put(workerResult.getWorkerName(), workerResult.getResult());
            }
            controlStack.getCurrentFrame().getRefLocalVars()[offsetJoin] = mbMap;
        }
    }

    private WorkerResult invokeAnyWorker(List<BLangVMWorkers.WorkerExecutor> workerRunnerList, long timeout) {
        ExecutorService anyExecutor = Executors.newWorkStealingPool();
        WorkerResult result;
        try {
            result = anyExecutor.invokeAny(workerRunnerList, timeout, TimeUnit.SECONDS);
        } catch (InterruptedException | ExecutionException e) {
            return null;
        } catch (TimeoutException e) {
            isForkJoinTimedOut = true;
            return null;
        }
        return result;
    }

    private List<WorkerResult> invokeAllWorkers(List<BLangVMWorkers.WorkerExecutor> workerRunnerList,
                                                long timeout) {
        ExecutorService allExecutor = Executors.newWorkStealingPool();
        List<WorkerResult> result = new ArrayList<>();
        try {
            allExecutor.invokeAll(workerRunnerList, timeout, TimeUnit.SECONDS).stream().map(bMessageFuture -> {
                try {
                    return bMessageFuture.get();
                } catch (CancellationException e) {
                    // This means task has been timedout and cancelled by system.
                    isForkJoinTimedOut = true;
                    return null;
                } catch (Exception e) {
                    return null;
                }

            }).forEach((WorkerResult b) -> {
                result.add(b);
            });
        } catch (InterruptedException e) {
            return result;
        }
        return result;
    }

    public void replyWorker(WorkerDataChannelInfo workerDataChannel,
                            WrkrInteractionArgsCPEntry wrkrIntCPEntry) {

        BValue[] passedInValues = (BValue[]) workerDataChannel.takeData();
        StackFrame currentFrame = controlStack.getCurrentFrame();
        copyArgValuesForWorkerReply(currentFrame, wrkrIntCPEntry.getArgRegs(),
                wrkrIntCPEntry.getbTypes(), passedInValues);
    }

    public static void copyArgValuesForWorkerInvoke(StackFrame callerSF, int[] argRegs, BType[] paramTypes,
                                                    BValue[] arguments) {
        for (int i = 0; i < argRegs.length; i++) {
            BType paramType = paramTypes[i];
            int argReg = argRegs[i];
            switch (paramType.getTag()) {
                case TypeTags.INT_TAG:
                    arguments[i] = new BInteger(callerSF.longRegs[argReg]);
                    break;
                case TypeTags.FLOAT_TAG:
                    arguments[i] = new BFloat(callerSF.doubleRegs[argReg]);
                    break;
                case TypeTags.STRING_TAG:
                    arguments[i] = new BString(callerSF.stringRegs[argReg]);
                    break;
                case TypeTags.BOOLEAN_TAG:
                    boolean temp = (callerSF.intRegs[argReg]) > 0 ? true : false;
                    arguments[i] = new BBoolean(temp);
                    break;
                default:
                    arguments[i] = callerSF.refRegs[argReg];
            }
        }
    }

    public static void copyArgValuesForWorkerReply(StackFrame currentSF, int[] argRegs, BType[] paramTypes,
                                                   BValue[] passedInValues) {
        int longRegIndex = -1;
        int doubleRegIndex = -1;
        int stringRegIndex = -1;
        int booleanRegIndex = -1;
        int refRegIndex = -1;

        for (int i = 0; i < argRegs.length; i++) {
            BType paramType = paramTypes[i];
            switch (paramType.getTag()) {
                case TypeTags.INT_TAG:
                    currentSF.getLongRegs()[++longRegIndex] = ((BInteger) passedInValues[i]).intValue();
                    break;
                case TypeTags.FLOAT_TAG:
                    currentSF.getDoubleRegs()[++doubleRegIndex] = ((BFloat) passedInValues[i]).floatValue();
                    break;
                case TypeTags.STRING_TAG:
                    currentSF.getStringRegs()[++stringRegIndex] = ((BString) passedInValues[i]).stringValue();
                    break;
                case TypeTags.BOOLEAN_TAG:
                    currentSF.getIntRegs()[++booleanRegIndex] = (((BBoolean) passedInValues[i]).booleanValue()) ? 1 : 0;
                    break;
                default:
                    currentSF.getRefRegs()[++refRegIndex] = (BRefType) passedInValues[i];
            }
        }
    }

    public static void copyValuesForForkJoin(StackFrame callerSF, StackFrame calleeSF, int[] argRegs) {
        int longLocalVals = argRegs[0];
        int doubleLocalVals = argRegs[1];
        int stringLocalVals = argRegs[2];
        int booleanLocalVals = argRegs[3];
        int blobLocalVals = argRegs[4];
        int refLocalVals = argRegs[5];

        for (int i = 0; i <= longLocalVals; i++) {
            calleeSF.getLongLocalVars()[i] = callerSF.getLongLocalVars()[i];
        }

        for (int i = 0; i <= doubleLocalVals; i++) {
            calleeSF.getDoubleLocalVars()[i] = callerSF.getDoubleLocalVars()[i];
        }

        for (int i = 0; i <= stringLocalVals; i++) {
            calleeSF.getStringLocalVars()[i] = callerSF.getStringLocalVars()[i];
        }

        for (int i = 0; i <= booleanLocalVals; i++) {
            calleeSF.getIntLocalVars()[i] = callerSF.getIntLocalVars()[i];
        }

        for (int i = 0; i <= refLocalVals; i++) {
            if (callerSF.getRefLocalVars()[i] instanceof BMessage) {
                calleeSF.getRefLocalVars()[i] = ((BMessage) callerSF.getRefLocalVars()[i]).clone();
            } else {
                calleeSF.getRefLocalVars()[i] = callerSF.getRefLocalVars()[i];
            }
        }

        for (int i = 0; i <= blobLocalVals; i++) {
            calleeSF.getByteLocalVars()[i] = callerSF.getByteLocalVars()[i];
        }


    }

    public static void copyArgValuesWorker(StackFrame callerSF, StackFrame calleeSF,
                                           int[] argRegs, BType[] paramTypes) {
        int longRegIndex = -1;
        int doubleRegIndex = -1;
        int stringRegIndex = -1;
        int booleanRegIndex = -1;
        int refRegIndex = -1;
        int blobRegIndex = -1;

        for (int i = 0; i < argRegs.length; i++) {
            BType paramType = paramTypes[i];
            int argReg = argRegs[i];
            switch (paramType.getTag()) {
                case TypeTags.INT_TAG:
                    calleeSF.longLocalVars[++longRegIndex] = callerSF.longRegs[argReg];
                    break;
                case TypeTags.FLOAT_TAG:
                    calleeSF.doubleLocalVars[++doubleRegIndex] = callerSF.doubleRegs[argReg];
                    break;
                case TypeTags.STRING_TAG:
                    calleeSF.stringLocalVars[++stringRegIndex] = callerSF.stringRegs[argReg];
                    break;
                case TypeTags.BOOLEAN_TAG:
                    calleeSF.intLocalVars[++booleanRegIndex] = callerSF.intRegs[argReg];
                    break;
                case TypeTags.BLOB_TAG:
                    calleeSF.byteLocalVars[++blobRegIndex] = callerSF.byteRegs[argReg];
                    break;
                default:
                    if (callerSF.refRegs[argReg] instanceof BMessage) {
                        calleeSF.refLocalVars[++refRegIndex] = ((BMessage) callerSF.refRegs[argReg]).clone();
                    } else {
                        calleeSF.refLocalVars[++refRegIndex] = callerSF.refRegs[argReg];
                    }
            }
        }
    }


    public static void copyArgValues(StackFrame callerSF, StackFrame calleeSF, int[] argRegs, BType[] paramTypes) {
        int longRegIndex = -1;
        int doubleRegIndex = -1;
        int stringRegIndex = -1;
        int booleanRegIndex = -1;
        int refRegIndex = -1;
        int blobRegIndex = -1;

        for (int i = 0; i < argRegs.length; i++) {
            BType paramType = paramTypes[i];
            int argReg = argRegs[i];
            switch (paramType.getTag()) {
                case TypeTags.INT_TAG:
                    calleeSF.longLocalVars[++longRegIndex] = callerSF.longRegs[argReg];
                    break;
                case TypeTags.FLOAT_TAG:
                    calleeSF.doubleLocalVars[++doubleRegIndex] = callerSF.doubleRegs[argReg];
                    break;
                case TypeTags.STRING_TAG:
                    calleeSF.stringLocalVars[++stringRegIndex] = callerSF.stringRegs[argReg];
                    break;
                case TypeTags.BOOLEAN_TAG:
                    calleeSF.intLocalVars[++booleanRegIndex] = callerSF.intRegs[argReg];
                    break;
                case TypeTags.BLOB_TAG:
                    calleeSF.byteLocalVars[++blobRegIndex] = callerSF.byteRegs[argReg];
                    break;
                default:
                    calleeSF.refLocalVars[++refRegIndex] = callerSF.refRegs[argReg];
            }
        }
    }

    private void handleReturn() {
        StackFrame currentSF = controlStack.popFrame();
        if (controlStack.fp >= 0) {
            StackFrame callersSF = controlStack.currentFrame;
            // TODO Improve
            this.constPool = callersSF.packageInfo.getConstPoolEntries();
            this.code = callersSF.packageInfo.getInstructions();
        }
        ip = currentSF.retAddrs;
    }

    private String getOperandsLine(int[] operands) {
        if (operands.length == 0) {
            return "";
        }

        if (operands.length == 1) {
            return "" + operands[0];
        }

        StringBuilder sb = new StringBuilder();
        sb.append(operands[0]);
        for (int i = 1; i < operands.length; i++) {
            sb.append(" ");
            sb.append(operands[i]);
        }
        return sb.toString();
    }

    private void invokeNativeFunction(FunctionInfo functionInfo, FunctionCallCPEntry funcCallCPEntry) {
        StackFrame callerSF = controlStack.currentFrame;

        // TODO : Remove once we handle this properly for return values
        BType[] retTypes = functionInfo.getRetParamTypes();
        BValue[] returnValues = new BValue[retTypes.length];

        StackFrame caleeSF = new StackFrame(functionInfo, functionInfo.getDefaultWorkerInfo(), ip, null, returnValues);
        copyArgValues(callerSF, caleeSF, funcCallCPEntry.getArgRegs(),
                functionInfo.getParamTypes());

        controlStack.pushFrame(caleeSF);

        // Invoke Native function;
        AbstractNativeFunction nativeFunction = functionInfo.getNativeFunction();
        try {
            nativeFunction.executeNative(context);
        } catch (Throwable e) {
            context.setError(BLangVMErrors.createError(this.context, ip, e.getMessage()));
            handleError();
            return;
        }
        // Copy return values to the callers stack
        controlStack.popFrame();
        handleReturnFromNativeCallableUnit(callerSF, funcCallCPEntry.getRetRegs(), returnValues, retTypes);
    }

    private void invokeNativeAction(ActionInfo actionInfo, FunctionCallCPEntry funcCallCPEntry) {
        StackFrame callerSF = controlStack.currentFrame;

        // TODO : Remove once we handle this properly for return values
        BType[] retTypes = actionInfo.getRetParamTypes();
        BValue[] returnValues = new BValue[retTypes.length];

        StackFrame caleeSF = new StackFrame(actionInfo, actionInfo.getDefaultWorkerInfo(), ip, null, returnValues);
        copyArgValues(callerSF, caleeSF, funcCallCPEntry.getArgRegs(),
                actionInfo.getParamTypes());


        controlStack.pushFrame(caleeSF);

        AbstractNativeAction nativeAction = actionInfo.getNativeAction();
        try {
            if (!context.disableNonBlocking && !context.isInTransaction() && nativeAction.isNonBlockingAction()) {
                // Enable non-blocking.
                context.setStartIP(ip);
                // TODO : Temporary solution to make non-blocking working.
                if (caleeSF.packageInfo == null) {
                    caleeSF.packageInfo = actionInfo.getPackageInfo();
                }
                context.programFile = programFile;
                context.funcCallCPEntry = funcCallCPEntry;
                context.actionInfo = actionInfo;
                BalConnectorCallback connectorCallback = new BalConnectorCallback(context);
                connectorCallback.setNativeAction(nativeAction);
                nativeAction.execute(context, connectorCallback);
                ip = -1;
                return;
                // release thread.
            } else {
                nativeAction.execute(context);
                // Copy return values to the callers stack
                controlStack.popFrame();
                handleReturnFromNativeCallableUnit(callerSF, funcCallCPEntry.getRetRegs(), returnValues, retTypes);

            }
        } catch (Throwable e) {
            context.setError(BLangVMErrors.createError(this.context, ip, e.getMessage()));
            handleError();
            return;
        }
    }

    public static void handleReturnFromNativeCallableUnit(StackFrame callerSF, int[] returnRegIndexes,
                                                          BValue[] returnValues, BType[] retTypes) {
        for (int i = 0; i < returnValues.length; i++) {
            int callersRetRegIndex = returnRegIndexes[i];
            BType retType = retTypes[i];
            switch (retType.getTag()) {
                case TypeTags.INT_TAG:
                    if (returnValues[i] == null) {
                        callerSF.longRegs[callersRetRegIndex] = 0;
                        break;
                    }
                    callerSF.longRegs[callersRetRegIndex] = ((BInteger) returnValues[i]).intValue();
                    break;
                case TypeTags.FLOAT_TAG:
                    if (returnValues[i] == null) {
                        callerSF.doubleRegs[callersRetRegIndex] = 0;
                        break;
                    }
                    callerSF.doubleRegs[callersRetRegIndex] = ((BFloat) returnValues[i]).floatValue();
                    break;
                case TypeTags.STRING_TAG:
                    if (returnValues[i] == null) {
                        callerSF.stringRegs[callersRetRegIndex] = "";
                        break;
                    }
                    callerSF.stringRegs[callersRetRegIndex] = returnValues[i].stringValue();
                    break;
                case TypeTags.BOOLEAN_TAG:
                    if (returnValues[i] == null) {
                        callerSF.intRegs[callersRetRegIndex] = 0;
                        break;
                    }
                    callerSF.intRegs[callersRetRegIndex] = ((BBoolean) returnValues[i]).booleanValue() ? 1 : 0;
                    break;
                case TypeTags.BLOB_TAG:
                    if (returnValues[i] == null) {
                        callerSF.byteRegs[callersRetRegIndex] = new byte[0];
                        break;
                    }
                    callerSF.byteRegs[callersRetRegIndex] = ((BBlob) returnValues[i]).blobValue();
                    break;
                default:
                    callerSF.refRegs[callersRetRegIndex] = (BRefType) returnValues[i];
            }
        }
    }

    private boolean checkCast(BType sourceType, BType targetType) {
        if (sourceType.equals(targetType)) {
            return true;
        }

        if (sourceType.getTag() == TypeTags.STRUCT_TAG && targetType.getTag() == TypeTags.STRUCT_TAG) {
            return checkStructEquivalency((BStructType) sourceType, (BStructType) targetType);

        }

        if (targetType.getTag() == TypeTags.ANY_TAG) {
            return true;
        }

        // Array casting
        if (targetType.getTag() == TypeTags.ARRAY_TAG || sourceType.getTag() == TypeTags.ARRAY_TAG) {
            return checkArrayCast(sourceType, targetType);
        }

        return false;
    }

    private boolean checkArrayCast(BType sourceType, BType targetType) {
        if (targetType.getTag() == TypeTags.ARRAY_TAG && sourceType.getTag() == TypeTags.ARRAY_TAG) {
            BArrayType sourceArrayType = (BArrayType) sourceType;
            BArrayType targetArrayType = (BArrayType) targetType;
            if (targetArrayType.getDimensions() > sourceArrayType.getDimensions()) {
                return false;
            }

            return checkArrayCast(sourceArrayType.getElementType(), targetArrayType.getElementType());
        } else if (sourceType.getTag() == TypeTags.ARRAY_TAG) {
            return targetType.getTag() == TypeTags.ANY_TAG;
        }

        return sourceType.equals(targetType);
    }

    public static boolean checkStructEquivalency(BStructType sourceType, BStructType targetType) {
        // Struct Type equivalency
        BStructType.StructField[] sFields = sourceType.getStructFields();
        BStructType.StructField[] tFields = targetType.getStructFields();

        if (tFields.length > sFields.length) {
            return false;
        }

        for (int i = 0; i < tFields.length; i++) {
            if (tFields[i].getFieldType() == sFields[i].getFieldType() &&
                    tFields[i].getFieldName().equals(sFields[i].getFieldName())) {
                continue;
            }
            return false;
        }

        return true;
    }

    private void convertJSONToInt(int[] operands, StackFrame sf) {
        int i = operands[0];
        int j = operands[1];
        int k = operands[2];

        BJSON jsonValue = (BJSON) sf.refRegs[i];
        if (jsonValue == null) {
            handleNullRefError();
            return;
        }

        JsonNode jsonNode;
        try {
            jsonNode = jsonValue.value();
        } catch (BallerinaException e) {
            String errorMsg = BLangExceptionHelper.getErrorMessage(RuntimeErrors.CASTING_FAILED_WITH_CAUSE,
                    BTypes.typeJSON, BTypes.typeInt, e.getMessage());
            context.setError(BLangVMErrors.createError(context, ip, errorMsg));
            handleError();
            return;
        }

        if (jsonNode.isInt() || jsonNode.isLong()) {
            sf.longRegs[j] = jsonNode.longValue();
            return;
        }

        sf.longRegs[j] = 0;
        handleTypeConversionError(sf, k, JSONUtils.getTypeName(jsonNode), TypeConstants.INT_TNAME);
    }

    private void convertJSONToFloat(int[] operands, StackFrame sf) {
        int i = operands[0];
        int j = operands[1];
        int k = operands[2];

        BJSON jsonValue = (BJSON) sf.refRegs[i];
        if (jsonValue == null) {
            handleNullRefError();
            return;
        }

        JsonNode jsonNode;
        try {
            jsonNode = jsonValue.value();
        } catch (BallerinaException e) {
            String errorMsg = BLangExceptionHelper.getErrorMessage(RuntimeErrors.CASTING_FAILED_WITH_CAUSE,
                    BTypes.typeJSON, BTypes.typeFloat, e.getMessage());
            context.setError(BLangVMErrors.createError(context, ip, errorMsg));
            handleError();
            return;
        }

        if (jsonNode.isFloat() || jsonNode.isDouble()) {
            sf.doubleRegs[j] = jsonNode.doubleValue();
            return;
        }

        sf.doubleRegs[j] = 0;
        handleTypeConversionError(sf, k, JSONUtils.getTypeName(jsonNode), TypeConstants.FLOAT_TNAME);
    }

    private void convertJSONToString(int[] operands, StackFrame sf) {
        int i = operands[0];
        int j = operands[1];
        int k = operands[2];

        BJSON jsonValue = (BJSON) sf.refRegs[i];
        if (jsonValue == null) {
            handleNullRefError();
            return;
        }

        try {
            sf.stringRegs[j] = jsonValue.stringValue();
        } catch (BallerinaException e) {
            sf.stringRegs[j] = "";
            String errorMsg = BLangExceptionHelper.getErrorMessage(RuntimeErrors.CASTING_FAILED_WITH_CAUSE,
                    BTypes.typeJSON, BTypes.typeString, e.getMessage());
            context.setError(BLangVMErrors.createError(context, ip, errorMsg));
            handleError();
        }
    }

    private void convertJSONToBoolean(int[] operands, StackFrame sf) {
        int i = operands[0];
        int j = operands[1];
        int k = operands[2];

        BJSON jsonValue = (BJSON) sf.refRegs[i];
        if (jsonValue == null) {
            handleNullRefError();
            return;
        }

        JsonNode jsonNode;
        try {
            jsonNode = jsonValue.value();
        } catch (BallerinaException e) {
            String errorMsg = BLangExceptionHelper.getErrorMessage(RuntimeErrors.CASTING_FAILED_WITH_CAUSE,
                    BTypes.typeJSON, BTypes.typeBoolean, e.getMessage());
            context.setError(BLangVMErrors.createError(context, ip, errorMsg));
            handleError();
            return;
        }

        if (jsonNode.isBoolean()) {
            sf.intRegs[j] = jsonNode.booleanValue() ? 1 : 0;
            return;
        }

        // Reset the value in the case of an error;
        sf.intRegs[j] = 0;
        handleTypeConversionError(sf, k, JSONUtils.getTypeName(jsonNode), TypeConstants.BOOLEAN_TNAME);
    }

    private void convertStructToMap(int[] operands, StackFrame sf) {
        int i = operands[0];
        int j = operands[1];

        BStruct bStruct = (BStruct) sf.refRegs[i];
        if (bStruct == null) {
            sf.refRegs[j] = null;
            return;
        }

        int longRegIndex = -1;
        int doubleRegIndex = -1;
        int stringRegIndex = -1;
        int booleanRegIndex = -1;
        int blobRegIndex = -1;
        int refRegIndex = -1;

        BStructType.StructField[] structFields = ((BStructType) bStruct.getType()).getStructFields();
        BMap<String, BValue> map = BTypes.typeMap.getEmptyValue();
        for (BStructType.StructField structField : structFields) {
            String key = structField.getFieldName();
            BType fieldType = structField.getFieldType();
            switch (fieldType.getTag()) {
                case TypeTags.INT_TAG:
                    map.put(key, new BInteger(bStruct.getIntField(++longRegIndex)));
                    break;
                case TypeTags.FLOAT_TAG:
                    map.put(key, new BFloat(bStruct.getFloatField(++doubleRegIndex)));
                    break;
                case TypeTags.STRING_TAG:
                    map.put(key, new BString(bStruct.getStringField(++stringRegIndex)));
                    break;
                case TypeTags.BOOLEAN_TAG:
                    map.put(key, new BBoolean(bStruct.getBooleanField(++booleanRegIndex) == 1));
                    break;
                case TypeTags.BLOB_TAG:
                    map.put(key, new BBlob(bStruct.getBlobField(++blobRegIndex)));
                    break;
                default:
                    BValue value = bStruct.getRefField(++refRegIndex);
                    map.put(key, value == null ? null : value.copy());
            }
        }

        sf.refRegs[j] = map;
    }

    private void convertStructToJSON(int[] operands, StackFrame sf) {
        int i = operands[0];
        int j = operands[1];
        int k = operands[2];

        BStruct bStruct = (BStruct) sf.refRegs[i];
        if (bStruct == null) {
            sf.refRegs[j] = null;
            return;
        }

        try {
            sf.refRegs[j] = JSONUtils.convertStructToJSON(bStruct);
        } catch (Exception e) {
            sf.refRegs[j] = null;
            String errorMsg = "cannot convert '" + bStruct.getType() + "' to type '" + BTypes.typeJSON + "': " +
                    e.getMessage();
            handleTypeConversionError(sf, k, errorMsg, bStruct.getType().toString(), TypeConstants.JSON_TNAME);
        }
    }

    private void convertMapToStruct(int[] operands, StackFrame sf) {
        int i = operands[0];
        int cpIndex = operands[1];
        int j = operands[2];
        int k = operands[3];

        TypeRefCPEntry typeRefCPEntry = (TypeRefCPEntry) constPool[cpIndex];
        BMap<String, BValue> bMap = (BMap<String, BValue>) sf.refRegs[i];
        if (bMap == null) {
            sf.refRegs[j] = null;
            return;
        }

        int longRegIndex = -1;
        int doubleRegIndex = -1;
        int stringRegIndex = -1;
        int booleanRegIndex = -1;
        int blobRegIndex = -1;
        int refRegIndex = -1;
        BStructType structType = (BStructType) typeRefCPEntry.getType();
        BStruct bStruct = new BStruct(structType);

        Set<String> keys = bMap.keySet();
        for (BStructType.StructField structField : structType.getStructFields()) {
            String key = structField.getFieldName();
            BType fieldType = structField.getFieldType();
            BValue mapVal;
            try {
                if (!keys.contains(key)) {
                    throw BLangExceptionHelper.getRuntimeException(RuntimeErrors.MISSING_FIELD, key);
                }

                mapVal = bMap.get(key);
                if (mapVal == null && BTypes.isValueType(fieldType)) {
                    throw BLangExceptionHelper.getRuntimeException(
                            RuntimeErrors.INCOMPATIBLE_FIELD_TYPE_FOR_CASTING, key, fieldType, null);
                }

                if (mapVal != null && !checkCast(mapVal.getType(), fieldType)) {
                    throw BLangExceptionHelper.getRuntimeException(
                            RuntimeErrors.INCOMPATIBLE_FIELD_TYPE_FOR_CASTING, key, fieldType, mapVal.getType());
                }

                switch (fieldType.getTag()) {
                    case TypeTags.INT_TAG:
                        if (mapVal != null) {
                            bStruct.setIntField(++longRegIndex, ((BInteger) mapVal).intValue());
                        }
                        break;
                    case TypeTags.FLOAT_TAG:
                        if (mapVal != null) {
                            bStruct.setFloatField(++doubleRegIndex, ((BFloat) mapVal).floatValue());
                        }
                        break;
                    case TypeTags.STRING_TAG:
                        if (mapVal != null) {
                            bStruct.setStringField(++stringRegIndex, ((BString) mapVal).stringValue());
                        } else {
                            bStruct.setStringField(++stringRegIndex, "");
                        }
                        break;
                    case TypeTags.BOOLEAN_TAG:
                        if (mapVal != null) {
                            bStruct.setBooleanField(++booleanRegIndex, ((BBoolean) mapVal).booleanValue() ? 1 : 0);
                        }
                        break;
                    case TypeTags.BLOB_TAG:
                        if (mapVal != null) {
                            bStruct.setBlobField(++blobRegIndex, ((BBlob) mapVal).blobValue());
                        }
                        break;
                    default:
                        bStruct.setRefField(++refRegIndex, (BRefType) mapVal);
                }
            } catch (BallerinaException e) {
                sf.refRegs[j] = null;
                String errorMsg = "cannot convert '" + bMap.getType() + "' to type '" + structType + ": " +
                        e.getMessage();
                handleTypeConversionError(sf, k, errorMsg, TypeConstants.MAP_TNAME, structType.toString());
                return;
            }
        }

        sf.refRegs[j] = bStruct;
    }

    private void convertJSONToStruct(int[] operands, StackFrame sf) {
        int i = operands[0];
        int cpIndex = operands[1];
        int j = operands[2];
        int k = operands[3];

        TypeRefCPEntry typeRefCPEntry = (TypeRefCPEntry) constPool[cpIndex];
        BJSON bjson = (BJSON) sf.refRegs[i];
        if (bjson == null) {
            sf.refRegs[j] = null;
            return;
        }

        try {
            sf.refRegs[j] = JSONUtils.convertJSONToStruct(bjson, (BStructType) typeRefCPEntry.getType());
        } catch (Exception e) {
            sf.refRegs[j] = null;
            String errorMsg = "cannot convert '" + TypeConstants.JSON_TNAME + "' to type '" +
                    typeRefCPEntry.getType() + "': " + e.getMessage();
            handleTypeConversionError(sf, k, errorMsg, TypeConstants.JSON_TNAME, typeRefCPEntry.getType().toString());
        }
    }

    private void handleNullRefError() {
        context.setError(BLangVMErrors.createNullRefError(context, ip));
        handleError();
    }

    private void handleError() {
        int currentIP = ip - 1;
        StackFrame currentFrame = controlStack.getCurrentFrame();
        ErrorTableEntry match = null;

        while (controlStack.fp >= 0) {
            match = ErrorTableEntry.getMatch(currentFrame.packageInfo, currentIP, context.getError());
            if (match != null) {
                break;
            }

            controlStack.popFrame();
            context.setError(currentFrame.errorThrown);
            if (controlStack.getCurrentFrame() == null) {
                break;
            }

            currentIP = currentFrame.retAddrs - 1;
            currentFrame = controlStack.getCurrentFrame();
        }

        if (controlStack.getCurrentFrame() == null) {
            // root level error handling.
            ip = -1;
            if (context.getServiceInfo() != null) {
                // Invoke ServiceConnector error handler.
                Object protocol = context.getCarbonMessage().getProperty("PROTOCOL");
                Optional<ServerConnectorErrorHandler> optionalErrorHandler =
                        BallerinaConnectorManager.getInstance().getServerConnectorErrorHandler((String) protocol);
                try {
                    optionalErrorHandler
                            .orElseGet(DefaultServerConnectorErrorHandler::getInstance)
                            .handleError(new BallerinaException(
                                            BLangVMErrors.getPrintableStackTrace(context.getError())),
                                    context.getCarbonMessage(), context.getBalCallback());
                } catch (Exception e) {
                    logger.error("cannot handle error using the error handler for: " + protocol, e);
                }
            }
            return;
        }

        // match should be not null at this point.
        if (match != null) {
            PackageInfo packageInfo = currentFrame.packageInfo;
            this.constPool = packageInfo.getConstPoolEntries();
            this.code = packageInfo.getInstructions();
            ip = match.getIpTarget();
            return;
        }

        ip = -1;
        logger.error("fatal error. incorrect error table entry.");
    }

    private void handleSessionCookieHeaders(BMessage message) {
        //check session cookie header
        Session session = context.getCurrentSession();
        if (session != null) {
            session.generateSessionHeader(message);
        }
    }
}<|MERGE_RESOLUTION|>--- conflicted
+++ resolved
@@ -74,11 +74,6 @@
 import org.ballerinalang.util.codegen.Instruction;
 import org.ballerinalang.util.codegen.InstructionCodes;
 import org.ballerinalang.util.codegen.LineNumberInfo;
-<<<<<<< HEAD
-import org.ballerinalang.util.codegen.LocalVariableAttributeInfo;
-=======
-import org.ballerinalang.util.codegen.LocalVariableInfo;
->>>>>>> bb0e0ad6
 import org.ballerinalang.util.codegen.Mnemonics;
 import org.ballerinalang.util.codegen.PackageInfo;
 import org.ballerinalang.util.codegen.ProgramFile;
@@ -1995,7 +1990,6 @@
         BreakPointInfo breakPointInfo = new BreakPointInfo(location);
         breakPointInfo.setThreadId(context.getThreadId());
 
-<<<<<<< HEAD
         int callingIp = current.getIp();
         for (int i = controlStack.fp; i >= 0; i--) {
             StackFrame frame = controlStack.getStack()[i];
@@ -2010,21 +2004,11 @@
             FrameInfo frameInfo = new FrameInfo(pck, functionName, callingLine.getFileName(),
                     callingLine.getLineNumber());
             LocalVariableAttributeInfo localVarAttrInfo = (LocalVariableAttributeInfo) frame.callableUnitInfo
-                    .getDefaultWorkerInfo().getAttributeInfo(AttributeInfo.LOCAL_VARIABLES_ATTRIBUTE);
+                    .getDefaultWorkerInfo().getAttributeInfo(AttributeInfo.Kind.LOCAL_VARIABLES_ATTRIBUTE);
             if (localVarAttrInfo == null) {
                 continue;
             }
             localVarAttrInfo.getLocalVariables().forEach(localVarInfo -> {
-=======
-        String pck = controlStack.currentFrame.packageInfo.getPkgPath();
-        String functionName = controlStack.currentFrame.callableUnitInfo.getName();
-        //todo below line number is a dummy line number - remove later
-        FrameInfo frameInfo = new FrameInfo(pck, functionName, location.getFileName(), location.getLineNumber());
-        LocalVariableAttributeInfo localVarAttrInfo = (LocalVariableAttributeInfo) controlStack.currentFrame
-                .callableUnitInfo.getDefaultWorkerInfo().getAttributeInfo(AttributeInfo.Kind.LOCAL_VARIABLES_ATTRIBUTE);
-        if (localVarAttrInfo != null) {
-            for (LocalVariableInfo localVarInfo : localVarAttrInfo.getLocalVariables()) {
->>>>>>> bb0e0ad6
                 VariableInfo variableInfo = new VariableInfo(localVarInfo.getVarName(), "Local");
                 if (BTypes.typeInt.equals(localVarInfo.getVariableType())) {
                     variableInfo.setBValue(new BInteger(frame.longLocalVars[localVarInfo.getVariableIndex()]));
