/*
*   Copyright (c) 2017, WSO2 Inc. (http://www.wso2.org) All Rights Reserved.
*
*  WSO2 Inc. licenses this file to you under the Apache License,
*  Version 2.0 (the "License"); you may not use this file except
*  in compliance with the License.
*  You may obtain a copy of the License at
*
*    http://www.apache.org/licenses/LICENSE-2.0
*
* Unless required by applicable law or agreed to in writing,
* software distributed under the License is distributed on an
* "AS IS" BASIS, WITHOUT WARRANTIES OR CONDITIONS OF ANY
* KIND, either express or implied.  See the License for the
* specific language governing permissions and limitations
* under the License.
*/
package org.ballerinalang.bre.nonblocking;

import org.ballerinalang.bre.BLangExecutor;
import org.ballerinalang.bre.CallableUnitInfo;
import org.ballerinalang.bre.ConnectorVarLocation;
import org.ballerinalang.bre.ConstantLocation;
import org.ballerinalang.bre.Context;
import org.ballerinalang.bre.ControlStack;
import org.ballerinalang.bre.MemoryLocation;
import org.ballerinalang.bre.RuntimeEnvironment;
import org.ballerinalang.bre.ServiceVarLocation;
import org.ballerinalang.bre.StackFrame;
import org.ballerinalang.bre.StackVarLocation;
import org.ballerinalang.bre.StructVarLocation;
import org.ballerinalang.bre.WorkerExecutor;
import org.ballerinalang.bre.WorkerRunner;
import org.ballerinalang.bre.WorkerVarLocation;
import org.ballerinalang.model.Action;
import org.ballerinalang.model.BallerinaConnectorDef;
import org.ballerinalang.model.Connector;
import org.ballerinalang.model.Function;
import org.ballerinalang.model.LinkedNode;
import org.ballerinalang.model.NodeLocation;
import org.ballerinalang.model.ParameterDef;
import org.ballerinalang.model.Resource;
import org.ballerinalang.model.StructDef;
import org.ballerinalang.model.SymbolName;
import org.ballerinalang.model.TypeMapper;
import org.ballerinalang.model.Worker;
import org.ballerinalang.model.expressions.ActionInvocationExpr;
import org.ballerinalang.model.expressions.ArrayInitExpr;
import org.ballerinalang.model.expressions.ArrayMapAccessExpr;
import org.ballerinalang.model.expressions.BacktickExpr;
import org.ballerinalang.model.expressions.BasicLiteral;
import org.ballerinalang.model.expressions.BinaryEqualityExpression;
import org.ballerinalang.model.expressions.BinaryExpression;
import org.ballerinalang.model.expressions.ConnectorInitExpr;
import org.ballerinalang.model.expressions.Expression;
import org.ballerinalang.model.expressions.FunctionInvocationExpr;
import org.ballerinalang.model.expressions.InstanceCreationExpr;
import org.ballerinalang.model.expressions.MapInitExpr;
import org.ballerinalang.model.expressions.MapStructInitKeyValueExpr;
import org.ballerinalang.model.expressions.NullLiteral;
import org.ballerinalang.model.expressions.RefTypeInitExpr;
import org.ballerinalang.model.expressions.ReferenceExpr;
import org.ballerinalang.model.expressions.ResourceInvocationExpr;
import org.ballerinalang.model.expressions.StructFieldAccessExpr;
import org.ballerinalang.model.expressions.StructInitExpr;
import org.ballerinalang.model.expressions.TypeCastExpression;
import org.ballerinalang.model.expressions.UnaryExpression;
import org.ballerinalang.model.expressions.VariableRefExpr;
import org.ballerinalang.model.nodes.EndNode;
import org.ballerinalang.model.nodes.ExitNode;
import org.ballerinalang.model.nodes.GotoNode;
import org.ballerinalang.model.nodes.IfElseNode;
import org.ballerinalang.model.nodes.fragments.expressions.ActionInvocationExprStartNode;
import org.ballerinalang.model.nodes.fragments.expressions.ArrayInitExprEndNode;
import org.ballerinalang.model.nodes.fragments.expressions.ArrayMapAccessExprEndNode;
import org.ballerinalang.model.nodes.fragments.expressions.BacktickExprEndNode;
import org.ballerinalang.model.nodes.fragments.expressions.BinaryEqualityExpressionEndNode;
import org.ballerinalang.model.nodes.fragments.expressions.BinaryExpressionEndNode;
import org.ballerinalang.model.nodes.fragments.expressions.CallableUnitEndNode;
import org.ballerinalang.model.nodes.fragments.expressions.ConnectorInitExprEndNode;
import org.ballerinalang.model.nodes.fragments.expressions.FunctionInvocationExprStartNode;
import org.ballerinalang.model.nodes.fragments.expressions.InvokeNativeActionNode;
import org.ballerinalang.model.nodes.fragments.expressions.InvokeNativeFunctionNode;
import org.ballerinalang.model.nodes.fragments.expressions.InvokeNativeTypeMapperNode;
import org.ballerinalang.model.nodes.fragments.expressions.MapInitExprEndNode;
import org.ballerinalang.model.nodes.fragments.expressions.RefTypeInitExprEndNode;
import org.ballerinalang.model.nodes.fragments.expressions.StructFieldAccessExprEndNode;
import org.ballerinalang.model.nodes.fragments.expressions.StructInitExprEndNode;
import org.ballerinalang.model.nodes.fragments.expressions.StructInitExprStartNode;
import org.ballerinalang.model.nodes.fragments.expressions.TypeCastExpressionEndNode;
import org.ballerinalang.model.nodes.fragments.expressions.UnaryExpressionEndNode;
import org.ballerinalang.model.nodes.fragments.statements.AssignStmtEndNode;
import org.ballerinalang.model.nodes.fragments.statements.ForkJoinStartNode;
import org.ballerinalang.model.nodes.fragments.statements.ReplyStmtEndNode;
import org.ballerinalang.model.nodes.fragments.statements.ReturnStmtEndNode;
import org.ballerinalang.model.nodes.fragments.statements.ThrowStmtEndNode;
import org.ballerinalang.model.nodes.fragments.statements.TryCatchStmtEndNode;
import org.ballerinalang.model.nodes.fragments.statements.VariableDefStmtEndNode;
import org.ballerinalang.model.statements.ActionInvocationStmt;
import org.ballerinalang.model.statements.AssignStmt;
import org.ballerinalang.model.statements.BlockStmt;
import org.ballerinalang.model.statements.BreakStmt;
import org.ballerinalang.model.statements.CommentStmt;
import org.ballerinalang.model.statements.ForeachStmt;
import org.ballerinalang.model.statements.ForkJoinStmt;
import org.ballerinalang.model.statements.FunctionInvocationStmt;
import org.ballerinalang.model.statements.IfElseStmt;
import org.ballerinalang.model.statements.ReplyStmt;
import org.ballerinalang.model.statements.ReturnStmt;
import org.ballerinalang.model.statements.ThrowStmt;
import org.ballerinalang.model.statements.TryCatchStmt;
import org.ballerinalang.model.statements.VariableDefStmt;
import org.ballerinalang.model.statements.WhileStmt;
import org.ballerinalang.model.statements.WorkerInvocationStmt;
import org.ballerinalang.model.statements.WorkerReplyStmt;
import org.ballerinalang.model.types.BType;
import org.ballerinalang.model.types.BTypes;
import org.ballerinalang.model.util.BValueUtils;
import org.ballerinalang.model.values.BArray;
import org.ballerinalang.model.values.BBoolean;
import org.ballerinalang.model.values.BConnector;
import org.ballerinalang.model.values.BException;
import org.ballerinalang.model.values.BInteger;
import org.ballerinalang.model.values.BJSON;
import org.ballerinalang.model.values.BMap;
import org.ballerinalang.model.values.BMessage;
import org.ballerinalang.model.values.BString;
import org.ballerinalang.model.values.BStruct;
import org.ballerinalang.model.values.BValue;
import org.ballerinalang.model.values.BValueType;
import org.ballerinalang.model.values.BXML;
import org.ballerinalang.natives.connectors.AbstractNativeConnector;
import org.ballerinalang.natives.connectors.BalConnectorCallback;
import org.ballerinalang.runtime.Constants;
import org.ballerinalang.runtime.threadpool.BLangThreadFactory;
import org.ballerinalang.runtime.worker.WorkerCallback;
import org.ballerinalang.services.ErrorHandlerUtils;
import org.ballerinalang.util.exceptions.BallerinaException;
import org.ballerinalang.util.exceptions.FlowBuilderException;
import org.slf4j.Logger;
import org.slf4j.LoggerFactory;

import java.util.ArrayList;
import java.util.HashMap;
import java.util.List;
import java.util.Map;
import java.util.Stack;
import java.util.concurrent.CancellationException;
import java.util.concurrent.ExecutionException;
import java.util.concurrent.ExecutorService;
import java.util.concurrent.Executors;
import java.util.concurrent.Future;
import java.util.concurrent.TimeUnit;
import java.util.concurrent.TimeoutException;

/**
 * {@link BLangAbstractExecutionVisitor} defines execution steps of a Ballerina program in Linked Node based execution.
 *
 * @since 0.8.0
 */
public abstract class BLangAbstractExecutionVisitor extends BLangExecutionVisitor {

    private static final Logger logger = LoggerFactory.getLogger(Constants.BAL_LINKED_INTERPRETER_LOGGER);
    protected Stack<Integer> branchIDStack;
    private RuntimeEnvironment runtimeEnv;
    private Context bContext;
    private ControlStack controlStack;
    private Stack<TryCatchStackRef> tryCatchStackRefs;
    protected LinkedNode next;
    private ExecutorService executor;
    private ForkJoinInvocationStatus forkJoinInvocationStatus;
    private boolean completed;
    private BValue[] structMemBlock;

    public BLangAbstractExecutionVisitor(RuntimeEnvironment runtimeEnv, Context bContext) {
        this.runtimeEnv = runtimeEnv;
        this.bContext = bContext;
        this.controlStack = bContext.getControlStack();
        this.branchIDStack = new Stack<>();
        this.tryCatchStackRefs = new Stack<>();
    }

    /* Statement nodes. */

    @Override
    public void visit(ActionInvocationStmt actionIStmt) {
        if (logger.isDebugEnabled()) {
            logger.debug("Executing ActionInvocationStmt {}-{}", getNodeLocation(actionIStmt.getNodeLocation()),
                    actionIStmt.getActionInvocationExpr().getCallableUnit().getName());
        }
        next = actionIStmt.next;
    }


    @Override
    public void visit(AssignStmt assignStmt) {
        if (logger.isDebugEnabled()) {
            logger.debug("Executing AssignStmt {}", getNodeLocation(assignStmt.getNodeLocation()));
        }
        next = assignStmt.next;
    }

    @Override
    public void visit(BlockStmt blockStmt) {
        if (logger.isDebugEnabled()) {
            logger.debug("Executing BlockStmt {}-MultiParent={}", getNodeLocation(blockStmt.getNodeLocation()),
                    blockStmt.getGotoNode() != null);
        }
        next = blockStmt.next;
    }

    @Override
    public void visit(BreakStmt breakStmt) {
        if (logger.isDebugEnabled()) {
            logger.debug("Executing BreakStmt {}", getNodeLocation(breakStmt.getNodeLocation()));
        }
        next = breakStmt.next;
    }

    @Override
    public void visit(CommentStmt commentStmt) {
        next = commentStmt.next;
    }

    @Override
    public void visit(ForeachStmt foreachStmt) {
        next = foreachStmt.next;
    }

    @Override
    public void visit(ForkJoinStmt forkJoinStmt) {
        if (logger.isDebugEnabled()) {
            logger.debug("Executing forkJoinStmt {}", getNodeLocation(forkJoinStmt.getNodeLocation()));
        }
        next = forkJoinStmt.next;
    }

    @Override
    public void visit(FunctionInvocationStmt funcIStmt) {
        if (logger.isDebugEnabled()) {
            logger.debug("Executing FunctionInvocationStmt {}-{}", getNodeLocation(funcIStmt.getNodeLocation()),
                    funcIStmt.getFunctionInvocationExpr().getCallableUnit().getName());
        }
        next = funcIStmt.next;
    }

    @Override
    public void visit(IfElseStmt ifElseStmt) {
        if (logger.isDebugEnabled()) {
            logger.debug("Executing IfElseStmt {}", getNodeLocation(ifElseStmt.getNodeLocation()));
        }
        next = ifElseStmt.next;
    }

    @Override
    public void visit(ReplyStmt replyStmt) {
        if (logger.isDebugEnabled()) {
            logger.debug("Executing ReplyStmt {}", getNodeLocation(replyStmt.getNodeLocation()));
        }
        next = replyStmt.next;
    }

    @Override
    public void visit(ReturnStmt returnStmt) {
        if (logger.isDebugEnabled()) {
            logger.debug("Executing ReturnStmt {}", getNodeLocation(returnStmt.getNodeLocation()));
        }
        next = returnStmt.next;
    }

    @Override
    public void visit(ThrowStmt throwStmt) {
        if (logger.isDebugEnabled()) {
            logger.debug("Executing ThrowStmt {}", getNodeLocation(throwStmt.getNodeLocation()));
        }
        next = throwStmt.next;
    }

    @Override
    public void visit(TryCatchStmt tryCatchStmt) {
        if (logger.isDebugEnabled()) {
            logger.debug("Executing TryCatchStmt {}", getNodeLocation(tryCatchStmt.getNodeLocation()));
        }
        this.tryCatchStackRefs.push(new TryCatchStackRef(tryCatchStmt.getCatchBlock(),
                bContext.getControlStack().getCurrentFrame()));
        next = tryCatchStmt.next;
    }

    @Override
    public void visit(VariableDefStmt variableDefStmt) {
        if (logger.isDebugEnabled()) {
            logger.debug("Executing VariableDefStmt {}", getNodeLocation(variableDefStmt.getNodeLocation()));
        }
        next = variableDefStmt.next;
    }

    @Override
    public void visit(WorkerInvocationStmt workerInvocationStmt) {
        if (logger.isDebugEnabled()) {
            logger.debug("Executing WorkerInvocationStmt {}", getNodeLocation(workerInvocationStmt.getNodeLocation()));
        }
        next = workerInvocationStmt.next;
        // Create the Stack frame
        Worker worker = workerInvocationStmt.getCallableUnit();

        int sizeOfValueArray = worker.getStackFrameSize();
        BValue[] localVals = new BValue[sizeOfValueArray];

        // Get values for all the worker arguments
        int valueCounter = 0;
        // Evaluate the argument expression
        Expression[] expressions = workerInvocationStmt.getExpressionList();
        for (Expression expression : expressions) {
            localVals[valueCounter++] = getTempValue(expression);
        }


        for (ParameterDef returnParam : worker.getReturnParameters()) {
            // Check whether these are unnamed set of return types.
            // If so break the loop. You can't have a mix of unnamed and named returns parameters.
            if (returnParam.getName() == null) {
                break;
            }

            localVals[valueCounter] = returnParam.getType().getZeroValue();
            valueCounter++;
        }


        // Create an arrays in the stack frame to hold return values;
        BValue[] returnVals = new BValue[1];

        // Create a new stack frame with memory locations to hold parameters, local values, temp expression value,
        // return values and worker invocation location;
        CallableUnitInfo functionInfo = new CallableUnitInfo(worker.getName(), worker.getPackagePath(),
                workerInvocationStmt.getNodeLocation());

        StackFrame stackFrame = new StackFrame(localVals, returnVals, functionInfo);
        Context workerContext = new Context();
        workerContext.getControlStack().pushFrame(stackFrame);
        WorkerCallback workerCallback = new WorkerCallback(workerContext);
        workerContext.setBalCallback(workerCallback);
        BLangExecutor workerExecutor = new BLangExecutor(runtimeEnv, workerContext);

        executor = Executors.newSingleThreadExecutor(new BLangThreadFactory(worker.getName()));
        WorkerExecutor workerRunner = new WorkerExecutor(workerExecutor, workerContext, worker);
        executor.submit(workerRunner);
//        Future<BMessage> future = executor.submit(workerRunner);
//        worker.setResultFuture(future);
    }

    @Override
    public void visit(WorkerReplyStmt workerReplyStmt) {
        if (logger.isDebugEnabled()) {
            logger.debug("Executing WorkerReplyStmt {}", getNodeLocation(workerReplyStmt.getNodeLocation()));
        }
        next = workerReplyStmt.next;
        Worker worker = workerReplyStmt.getWorker();
        Future<BMessage> future = worker.getResultFuture();
        try {
            BMessage result = future.get(60, TimeUnit.SECONDS);
            Expression[] expressions = workerReplyStmt.getExpressionList();
            for (Expression expression: expressions) {
                assignValueToVarRefExpr(result, (VariableRefExpr) expression);
            }
            executor.shutdown();
            if (!executor.awaitTermination(10, TimeUnit.SECONDS)) {
                executor.shutdownNow();
            }
        } catch (Exception e) {
            // If there is an exception in the worker, set an empty value to the return variable
<<<<<<< HEAD
            BMessage result = BTypes.typeMessage.getDefaultValue();
            Expression[] expressions = workerReplyStmt.getExpressionList();
            for (Expression expression: expressions) {
                assignValueToVarRefExpr(result, (VariableRefExpr) expression);
            }
=======
            BMessage result = BTypes.typeMessage.getEmptyValue();
            VariableRefExpr variableRefExpr = workerReplyStmt.getReceiveExpr();
            assignValueToVarRefExpr(result, variableRefExpr);
>>>>>>> 105ce7b1
        } finally {
            // Finally, try again to shutdown if not done already
            executor.shutdownNow();
        }
    }

    @Override
    public void visit(WhileStmt whileStmt) {
        if (logger.isDebugEnabled()) {
            logger.debug("Executing WhileStmt {}", getNodeLocation(whileStmt.getNodeLocation()));
        }
        next = whileStmt.next;
    }

    /* Expression nodes */

    @Override
    public void visit(ActionInvocationExpr actoinIExpr) {
        if (logger.isDebugEnabled()) {
            logger.debug("Executing ActionInvocationExpr {}-{}", getNodeLocation(actoinIExpr.getNodeLocation()),
                    actoinIExpr.getCallableUnit().getName());
        }
        next = actoinIExpr.next;
    }

    @Override
    public void visit(ArrayInitExpr arrayInitExpr) {
        if (logger.isDebugEnabled()) {
            logger.debug("Executing ArrayInitExpr {}", getNodeLocation(arrayInitExpr.getNodeLocation()));
        }
        next = arrayInitExpr.next;
    }

    @Override
    public void visit(ArrayMapAccessExpr arrayMapAccessExpr) {
        if (logger.isDebugEnabled()) {
            logger.debug("Executing ArrayMapAccessExpr {}", getNodeLocation(arrayMapAccessExpr.getNodeLocation()));
        }
        next = arrayMapAccessExpr.next;
    }

    @Override
    public void visit(BacktickExpr backtickExpr) {
        if (logger.isDebugEnabled()) {
            logger.debug("Executing BacktickExpr {}", getNodeLocation(backtickExpr.getNodeLocation()));
        }
        next = backtickExpr.next;
    }

    @Override
    public void visit(BasicLiteral basicLiteral) {
        if (logger.isDebugEnabled()) {
            logger.debug("Executing BasicLiteral {}-\"{}\"", basicLiteral.getTypeName(),
                    basicLiteral.getBValue().stringValue());
        }
        setTempValue(basicLiteral.getTempOffset(), basicLiteral.getBValue());
        next = basicLiteral.next;
    }

    @Override
    public void visit(BinaryExpression expression) {
        if (logger.isDebugEnabled()) {
            logger.debug("Executing BinaryExpression {}", getNodeLocation(expression.getNodeLocation()));
        }
        next = expression.next;
    }

    @Override
    public void visit(BinaryEqualityExpression expression) {
        if (logger.isDebugEnabled()) {
            logger.debug("Executing BinaryEqualityExpression {}", getNodeLocation(expression.getNodeLocation()));
        }
        next = expression.next;
    }
    
    @Override
    public void visit(ConnectorInitExpr connectorInitExpr) {
        if (logger.isDebugEnabled()) {
            logger.debug("Executing ConnectorInitExpr {}", getNodeLocation(connectorInitExpr.getNodeLocation()));
        }
        next = connectorInitExpr.next;
    }

    @Override
    public void visit(FunctionInvocationExpr functionIExpr) {
        if (logger.isDebugEnabled()) {
            logger.debug("Executing FunctionInvocationExpr {}-{}", getNodeLocation(functionIExpr.getNodeLocation()),
                    functionIExpr.getCallableUnit().getName());
        }
        next = functionIExpr.next;
    }

    @Override
    public void visit(InstanceCreationExpr instanceCreationExpr) {
        if (logger.isDebugEnabled()) {
            logger.debug("Executing InstanceCreationExpr {}", getNodeLocation(instanceCreationExpr.getNodeLocation()));
        }
        setTempValue(instanceCreationExpr.getTempOffset(), instanceCreationExpr.getType().getZeroValue());
        next = instanceCreationExpr.next;
    }

    @Override
    public void visit(MapInitExpr mapInitExpr) {
        if (logger.isDebugEnabled()) {
            logger.debug("Executing MapInitExpr {}", getNodeLocation(mapInitExpr.getNodeLocation()));
        }
        next = mapInitExpr.next;
    }

    @Override
    public void visit(MapStructInitKeyValueExpr expr) {
        if (logger.isDebugEnabled()) {
            logger.debug("Executing MapStructInitKeyValueExpr {}", getNodeLocation(expr.getNodeLocation()));
        }
        next = expr.next;
    }

    @Override
    public void visit(RefTypeInitExpr refTypeInitExpr) {
        if (logger.isDebugEnabled()) {
            logger.debug("Executing RefTypeInitExpr {}", getNodeLocation(refTypeInitExpr.getNodeLocation()));
        }
        next = refTypeInitExpr.next;
    }

    @Override
    public void visit(ResourceInvocationExpr resourceIExpr) {
        if (logger.isDebugEnabled()) {
            logger.debug("Executing ResourceInvocationExpr {}", getNodeLocation(resourceIExpr.getNodeLocation()));
        }

        Resource resource = resourceIExpr.getResource();
        BValue[] valueParams = new BValue[resource.getStackFrameSize()];
        BMessage messageValue = new BMessage(bContext.getCarbonMessage());

        valueParams[0] = messageValue;
        int i = 0;
        for (Expression arg : resourceIExpr.getArgExprs()) {
            // Evaluate the argument expression
            VariableRefExpr variableRefExpr = (VariableRefExpr) arg;
            MemoryLocation memoryLocation = variableRefExpr.getVariableDef().getMemoryLocation();
            BValue argValue = memoryLocation.access(this);
            BType argType = arg.getType();
            if (BTypes.isValueType(argType)) {
                argValue = BValueUtils.clone(argType, argValue);
            }
            // Setting argument value in the stack frame
            valueParams[i] = argValue;

            i++;
        }
        BValue[] ret = new BValue[1];
        CallableUnitInfo resourceInfo = new CallableUnitInfo(resource.getName(), resource.getPackagePath(),
                resource.getNodeLocation());

        BValue[] cacheValues = new BValue[resource.getTempStackFrameSize() + 1];
        StackFrame stackFrame = new StackFrame(valueParams, ret, cacheValues, resourceInfo);
        controlStack.pushFrame(stackFrame);
        next = resourceIExpr.getResource().getResourceBody();
    }

    @Override
    public void visit(StructFieldAccessExpr accessExpr) {
        if (logger.isDebugEnabled()) {
            logger.debug("Executing StructFieldAccessExpr {}", getNodeLocation(accessExpr.getNodeLocation()));
        }
        next = accessExpr.next;
    }

    @Override
    public void visit(StructInitExpr structInitExpr) {
        if (logger.isDebugEnabled()) {
            logger.debug("Executing StructInitExpr {}", getNodeLocation(structInitExpr.getNodeLocation()));
        }
        next = structInitExpr.next;
    }

    @Override
    public void visit(TypeCastExpression typeCastExpression) {
        if (logger.isDebugEnabled()) {
            logger.debug("Executing typeCast {}->{}", typeCastExpression.getType(), typeCastExpression.getTargetType());
        }
        next = typeCastExpression.next;
    }

    @Override
    public void visit(UnaryExpression unaryExpression) {
        if (logger.isDebugEnabled()) {
            logger.debug("Executing UnaryExpression {}", getNodeLocation(unaryExpression.getNodeLocation()));
        }
        next = unaryExpression.next;
    }

    @Override
    public void visit(VariableRefExpr variableRefExpr) {
        if (logger.isDebugEnabled()) {
            logger.debug("Executing VariableRefExpr - {}, loc-{}", variableRefExpr.getSymbolName().getName(),
                    variableRefExpr.getMemoryLocation().getClass().getSimpleName());
        }
        next = variableRefExpr.next;
    }
    
    @Override
    public void visit(NullLiteral nullLiteral) {
        if (logger.isDebugEnabled()) {
            logger.debug("Executing NullLiteral {}-\"{}\"", nullLiteral.getType().getName(),
                nullLiteral.getBValue().stringValue());
        }
        setTempValue(nullLiteral.getTempOffset(), nullLiteral.getBValue());
        next = nullLiteral.next;
    }
    
    /* Memory Location */

    @Override
    public BValue access(StackVarLocation stackVarLocation) {
        if (logger.isDebugEnabled()) {
            logger.debug("Executing StackVarLocation");
        }
        int offset = stackVarLocation.getStackFrameOffset();
        return controlStack.getValue(offset);
    }

    @Override
    public BValue access(ConstantLocation constantLocation) {
        if (logger.isDebugEnabled()) {
            logger.debug("Executing ConstantLocation");
        }
        int offset = constantLocation.getStaticMemAddrOffset();
        RuntimeEnvironment.StaticMemory staticMemory = runtimeEnv.getStaticMemory();
        return staticMemory.getValue(offset);
    }

    @Override
    public BValue access(ServiceVarLocation serviceVarLocation) {
        if (logger.isDebugEnabled()) {
            logger.debug("Executing ServiceVarLocation");
        }
        int offset = serviceVarLocation.getStaticMemAddrOffset();
        RuntimeEnvironment.StaticMemory staticMemory = runtimeEnv.getStaticMemory();
        return staticMemory.getValue(offset);
    }

    @Override
    public BValue access(StructVarLocation structLocation) {
        throw new IllegalArgumentException("struct value is required to get the value of a field");
    }

    @Override
    public BValue access(ConnectorVarLocation connectorVarLocation) {
        if (logger.isDebugEnabled()) {
            logger.debug("Executing ConnectorVarLocation");
        }
        // Fist the get the BConnector object. In an action invocation first argument is always the connector
        BConnector bConnector = (BConnector) controlStack.getValue(0);
        if (bConnector == null) {
            throw new BallerinaException("connector argument value is null");
        }

        // Now get the connector variable value from the memory block allocated to the BConnector instance.
        return bConnector.getValue(connectorVarLocation.getConnectorMemAddrOffset());
    }

    @Override
    public BValue access(WorkerVarLocation workerVarLocation) {
        int offset = workerVarLocation.getworkerMemAddrOffset();
        return controlStack.getValue(offset);
    }

    /* Helper Nodes. */

    @Override
    public void visit(EndNode endNode) {
        // Done.
        if (logger.isDebugEnabled()) {
            logger.debug("Executing EndNode");
        }
        completed = true;
        next = null;
    }

    @Override
    public void visit(ExitNode exitNode) {
        if (logger.isDebugEnabled()) {
            logger.debug("Executing ExitNode");
        }
        completed = true;
        next = null;
        Runtime.getRuntime().exit(0);
    }

    @Override
    public void visit(GotoNode gotoNode) {
        Integer pop = branchIDStack.pop();
        if (logger.isDebugEnabled()) {
            logger.debug("Executing GotoNode branch:{}", pop);
        }
        next = gotoNode.next(pop);
    }

    @Override
    public void visit(IfElseNode ifElseNode) {
        if (logger.isDebugEnabled()) {
            logger.debug("Executing IfElseNode");
        }
        Expression expr = ifElseNode.getCondition();
        BBoolean condition = (BBoolean) getTempValue(expr);

        if (condition.booleanValue()) {
            next = ifElseNode.next;
        } else {
            next = ifElseNode.nextAfterBreak();
        }
    }

    @Override
    public void visit(AssignStmtEndNode assignStmtEndNode) {
        AssignStmt assignStmt = assignStmtEndNode.getStatement();
        if (logger.isDebugEnabled()) {
            logger.debug("Executing AssignStmt EndNode - L size{},R type:{}",
                    assignStmt.getLExprs().length,
                    assignStmt.getRExpr().getType() != null ? assignStmt.getRExpr().getType().toString() : null);
        }
        next = assignStmtEndNode.next;
        Expression rExpr = assignStmt.getRExpr();
        Expression[] lExprs = assignStmt.getLExprs();
        if (rExpr instanceof FunctionInvocationExpr || rExpr instanceof ActionInvocationExpr) {
            for (int i = 0; i < lExprs.length; i++) {
                Expression lExpr = lExprs[i];
                BValue rValue = getTempValue(rExpr.getTempOffset() + i);
                assignValue(rValue, lExpr);
            }
        } else {
            Expression lExpr = lExprs[0];
            BValue rValue = getTempValue(rExpr);
            assignValue(rValue, lExpr);
        }
    }

    @Override
    public void visit(ForkJoinStartNode forkJoinStartNode) {
        forkJoinInvocationStatus = new ForkJoinInvocationStatus();
        ForkJoinStmt forkJoinStmt = forkJoinStartNode.getStatement();
        VariableRefExpr expr = forkJoinStmt.getMessageReference();
        BMessage inMsg = (BMessage) getTempValue(expr);
        List<WorkerRunner> workerRunnerList = new ArrayList<>();

        long timeout = ((BInteger) getTempValue(forkJoinStmt.getTimeout().getTimeoutExpression())).intValue();

        Worker[] workers = forkJoinStmt.getWorkers();
        Map<String, WorkerRunner> triggeredWorkers = new HashMap<>();
        for (Worker worker : workers) {
            int sizeOfValueArray = worker.getStackFrameSize();
            BValue[] localVals = new BValue[sizeOfValueArray];

            BValue argValue = inMsg != null ? inMsg.clone() : null;
            // Setting argument value in the stack frame
            localVals[0] = argValue;

            // Get values for all the worker arguments
            int valueCounter = 1;

            // Create default values for all declared local variables
            for (ParameterDef variableDcl : worker.getParameterDefs()) {
                localVals[valueCounter] = variableDcl.getType().getZeroValue();
                valueCounter++;
            }

            // Create an arrays in the stack frame to hold return values;
            BValue[] returnVals = new BValue[1];

            // Create a new stack frame with memory locations to hold parameters, local values, temp expression value,
            // return values and worker invocation location;
            SymbolName functionSymbolName = worker.getSymbolName();
            CallableUnitInfo functionInfo = new CallableUnitInfo(functionSymbolName.getName(),
                    functionSymbolName.getPkgPath(), worker.getNodeLocation());

            StackFrame stackFrame = new StackFrame(localVals, returnVals, functionInfo);
            Context workerContext = new Context();
            workerContext.getControlStack().pushFrame(stackFrame);
            WorkerCallback workerCallback = new WorkerCallback(workerContext);
            workerContext.setBalCallback(workerCallback);
            BLangExecutor workerExecutor = new BLangExecutor(runtimeEnv, workerContext);
            WorkerRunner workerRunner = new WorkerRunner(workerExecutor, workerContext, worker);
            workerRunnerList.add(workerRunner);
            triggeredWorkers.put(worker.getName(), workerRunner);
        }

        if (forkJoinStmt.getJoin().getJoinType().equalsIgnoreCase("any")) {
            String[] joinWorkerNames = forkJoinStmt.getJoin().getJoinWorkers();
            if (joinWorkerNames.length == 0) {
                // If there are no workers specified, wait for any of all the workers
                BMessage res = invokeAnyWorker(workerRunnerList, timeout);
                forkJoinInvocationStatus.resultMsgs.add(res);
            } else {
                List<WorkerRunner> workerRunnersSpecified = new ArrayList<>();
                for (String workerName : joinWorkerNames) {
                    workerRunnersSpecified.add(triggeredWorkers.get(workerName));
                }
                BMessage res = invokeAnyWorker(workerRunnersSpecified, timeout);
                forkJoinInvocationStatus.resultMsgs.add(res);
            }
        } else {
            String[] joinWorkerNames = forkJoinStmt.getJoin().getJoinWorkers();
            if (joinWorkerNames.length == 0) {
                // If there are no workers specified, wait for all of all the workers
                forkJoinInvocationStatus.resultMsgs.addAll(invokeAllWorkers(workerRunnerList, timeout));
            } else {
                List<WorkerRunner> workerRunnersSpecified = new ArrayList<>();
                for (String workerName : joinWorkerNames) {
                    workerRunnersSpecified.add(triggeredWorkers.get(workerName));
                }
                forkJoinInvocationStatus.resultMsgs.addAll(
                        invokeAllWorkers(workerRunnersSpecified, timeout));
            }
        }

        if (forkJoinInvocationStatus.timedOut) {
            // Execute the timeout block

            // Creating a new arrays
            BArray bArray = forkJoinStmt.getJoin().getJoinResult().getType().getEmptyValue();

            for (int i = 0; i < forkJoinInvocationStatus.resultMsgs.size(); i++) {
                BValue value = forkJoinInvocationStatus.resultMsgs.get(i);
                bArray.add(i, value);
            }

            int offsetJoin = ((StackVarLocation) forkJoinStmt.getTimeout().getTimeoutResult().getMemoryLocation()).
                    getStackFrameOffset();

            controlStack.setValue(offsetJoin, bArray);
            next = forkJoinStmt.getTimeout().getTimeoutBlock();
        } else {
            // Assign values to join block message arrays

            // Creating a new arrays
            BArray bArray = forkJoinStmt.getJoin().getJoinResult().getType().getEmptyValue();
            for (int i = 0; i < forkJoinInvocationStatus.resultMsgs.size(); i++) {
                BValue value = forkJoinInvocationStatus.resultMsgs.get(i);
                bArray.add(i, value);
            }

            int offsetJoin = ((StackVarLocation) forkJoinStmt.getJoin().getJoinResult().getMemoryLocation()).
                    getStackFrameOffset();
            controlStack.setValue(offsetJoin, bArray);
            next = forkJoinStmt.getJoin().getJoinBlock();
        }
        forkJoinInvocationStatus = null;
    }

    private BMessage invokeAnyWorker(List<WorkerRunner> workerRunnerList, long timeout) {
        ExecutorService anyExecutor = Executors.newWorkStealingPool();
        BMessage result;
        try {
            result = anyExecutor.invokeAny(workerRunnerList, timeout, TimeUnit.SECONDS);
        } catch (InterruptedException | ExecutionException e) {
            return null;
        } catch (TimeoutException e) {
            forkJoinInvocationStatus.timedOut = true;
            return null;
            // throw new BallerinaException("Fork-Join statement at " + position + " timed out", e);
        }
        return result;
    }

    private List<BMessage> invokeAllWorkers(List<WorkerRunner> workerRunnerList, long timeout) {
        ExecutorService allExecutor = Executors.newWorkStealingPool();
        List<BMessage> result = new ArrayList<>();
        try {
            allExecutor.invokeAll(workerRunnerList, timeout, TimeUnit.SECONDS).stream().map(bMessageFuture -> {
                try {
                    return bMessageFuture.get();
                } catch (CancellationException e) {
                    // This means task has been timedout and cancelled by system.
                    forkJoinInvocationStatus.timedOut = true;
                    return null;
                } catch (Exception e) {
                    return null;
                }

            }).forEach((BMessage b) -> {
                result.add(b);
            });
        } catch (InterruptedException e) {
            return result;
        }
        return result;
    }

    @Override
    public void visit(ThrowStmtEndNode throwStmtEndNode) {
        if (logger.isDebugEnabled()) {
            logger.debug("Executing ThrowStmt - EndNode");
        }
        BException exception = (BException) getTempValue(throwStmtEndNode.getStatement().getExpr());
        exception.value().setStackTrace(ErrorHandlerUtils.getMainFuncStackTrace(bContext, null));
        this.handleBException(exception);
    }

    @Override
    public void visit(TryCatchStmtEndNode tryCatchStmtEndNode) {
        if (logger.isDebugEnabled()) {
            logger.debug("Executing TryCatchStmt - EndNode");
        }
        next = tryCatchStmtEndNode.next;
        tryCatchStackRefs.pop();
    }

    @Override
    public void visit(ReplyStmtEndNode replyStmtEndNode) {
        if (logger.isDebugEnabled()) {
            logger.debug("Executing ReplyStmt - EndNode");
        }
        next = replyStmtEndNode.next;
        Expression expr = replyStmtEndNode.getStatement().getReplyExpr();
        BMessage bMessage = (BMessage) getTempValue(expr);
        bContext.getBalCallback().done(bMessage != null ? bMessage.value() : null);
    }

    @Override
    public void visit(ReturnStmtEndNode returnStmtEndNode) {
        if (logger.isDebugEnabled()) {
            logger.debug("Executing ReturnStmt - EndNode");
        }
        next = returnStmtEndNode.next;
        ReturnStmt returnStmt = returnStmtEndNode.getStatement();
        Expression[] exprs = returnStmt.getExprs();

        // Check whether the first argument is a multi-return function
        if (exprs.length == 1 && exprs[0] instanceof FunctionInvocationExpr) {
            FunctionInvocationExpr funcIExpr = (FunctionInvocationExpr) exprs[0];
            if (funcIExpr.getTypes().length > 1) {
                for (int i = 0; i < funcIExpr.getTypes().length; i++) {
                    controlStack.setReturnValue(i, getTempValue(funcIExpr.getTempOffset() + i));
                }
                return;
            }
        }
        for (int i = 0; i < exprs.length; i++) {
            Expression expr = exprs[i];
            BValue returnVal = getTempValue(expr);
            controlStack.setReturnValue(i, returnVal);
        }
    }

    @Override
    public void visit(VariableDefStmtEndNode variableDefStmtEndNode) {
        VariableDefStmt varDefStmt = variableDefStmtEndNode.getStatement();
        if (logger.isDebugEnabled()) {
            logger.debug("Executing VariableDefStmt EndNode - L size{},R type:{}",
                    varDefStmt.getLExpr().getType().toString(),
                    varDefStmt.getRExpr() != null ? varDefStmt.getLExpr().getType().toString() : null);
        }
        next = variableDefStmtEndNode.next;
        BValue rValue;
        Expression lExpr = varDefStmt.getLExpr();
        Expression rExpr = varDefStmt.getRExpr();
        if (rExpr == null) {
            rValue = lExpr.getType().getZeroValue();
        } else {
            rValue = getTempValue(rExpr);
        }
        assignValue(rValue, lExpr);
    }

    @Override
    public void visit(ActionInvocationExprStartNode actionInvocationExprStartNode) {
        ActionInvocationExpr actionIExpr = actionInvocationExprStartNode.getExpression();
        if (logger.isDebugEnabled()) {
            logger.debug("Executing ActionInvocationExpr StartNode " + actionIExpr.getCallableUnit().getName());
        }
        next = actionInvocationExprStartNode.next;
        // Create the Stack frame
        Action action = actionIExpr.getCallableUnit();
        BValue[] localVals = new BValue[action.getStackFrameSize()];

        // Create default values for all declared local variables
        int valueCounter = populateArgumentValues(actionIExpr.getArgExprs(), localVals);

        for (ParameterDef returnParam : action.getReturnParameters()) {
            // Check whether these are unnamed set of return types.
            // If so break the loop. You can't have a mix of unnamed and named returns parameters.
            if (returnParam.getName() == null) {
                break;
            }

            localVals[valueCounter] = returnParam.getType().getZeroValue();
            valueCounter++;
        }

        // Create an arrays in the stack frame to hold return values;
        BValue[] returnVals = new BValue[action.getReturnParamTypes().length];

        // Create a new stack frame with memory locations to hold parameters, local values, temp expression values and
        // return values;
        CallableUnitInfo actionInfo = new CallableUnitInfo(action.getName(), action.getPackagePath(),
                actionIExpr.getNodeLocation());

        BValue[] cacheValues = new BValue[actionIExpr.getCallableUnit().getTempStackFrameSize() + 1];
        StackFrame stackFrame = new StackFrame(localVals, returnVals, cacheValues, actionInfo);
        controlStack.pushFrame(stackFrame);
        if (actionIExpr.hasGotoBranchID()) {
            branchIDStack.push(actionIExpr.getGotoBranchID());
        }
    }

    @Override
    public void visit(ArrayInitExprEndNode arrayInitExprEndNode) {
        if (logger.isDebugEnabled()) {
            logger.debug("Executing ArrayInitExpr - EndNode");
        }
        next = arrayInitExprEndNode.next;
        Expression[] argExprs = arrayInitExprEndNode.getExpression().getArgExprs();

        // Creating a new arrays
        BArray bArray = arrayInitExprEndNode.getExpression().getType().getEmptyValue();

        for (int i = 0; i < argExprs.length; i++) {
            Expression expr = argExprs[i];
            BValue value = getTempValue(expr);
            bArray.add(i, value);
        }
        setTempValue(arrayInitExprEndNode.getExpression().getTempOffset(), bArray);
    }

    @Override
    public void visit(ArrayMapAccessExprEndNode arrayMapAccessExprEndNode) {
        if (logger.isDebugEnabled()) {
            logger.debug("Executing ArrayMapAccessExpr - EndNode");
        }
        next = arrayMapAccessExprEndNode.next;
        ArrayMapAccessExpr arrayMapAccessExpr = arrayMapAccessExprEndNode.getExpression();
        if (!arrayMapAccessExpr.isLHSExpr()) {
            VariableRefExpr arrayVarRefExpr = (VariableRefExpr) arrayMapAccessExpr.getRExpr();
            BValue collectionValue = getTempValue(arrayVarRefExpr);

            if (collectionValue == null) {
                throw new BallerinaException("variable '" + arrayVarRefExpr.getVarName() + "' is null");
            }

            Expression[] indexExpr = arrayMapAccessExpr.getIndexExprs();

            // Check whether this collection access expression is in the left hand of an assignment expression
            // If yes skip setting the value;
            BValue result;
            if (arrayMapAccessExpr.getRExpr().getType() != BTypes.typeMap) {
                // Get the value stored in the index
                if (collectionValue instanceof BArray) {
                    BArray bArray = (BArray) collectionValue;
                    bArray = retrieveArray(bArray, indexExpr);
                    result = bArray.get(((BInteger) getTempValue(indexExpr[0])).intValue());
                } else {
                    result = collectionValue;
                }
            } else {
                // Get the value stored in the index
                BValue indexValue =  getTempValue(indexExpr[0]);
                if (indexValue instanceof BString) {
                    result = ((BMap) collectionValue).get(indexValue);
                } else {
                    throw new IllegalStateException("Index of a map should be string type");
                }
            }
            setTempValue(arrayMapAccessExpr.getTempOffset(), result);
        }
        // Else Nothing to do. (Assignment Statement will handle rest.
    }

    @Override
    public void visit(BacktickExprEndNode backtickExprEndNode) {
        if (logger.isDebugEnabled()) {
            logger.debug("Executing BacktickExpr - EndNode");
        }
        next = backtickExprEndNode.next;
        String evaluatedString = evaluteBacktickString(backtickExprEndNode.getExpression());
        if (backtickExprEndNode.getExpression().getType() == BTypes.typeJSON) {
            setTempValue(backtickExprEndNode.getExpression().getTempOffset(), new BJSON(evaluatedString));
        } else {
            setTempValue(backtickExprEndNode.getExpression().getTempOffset(), new BXML(evaluatedString));
        }
    }

    @Override
    public void visit(BinaryExpressionEndNode binaryExpressionEndNode) {
        if (logger.isDebugEnabled()) {
            logger.debug("Executing BinaryExpression - EndNode");
        }
        BinaryExpression binaryExpr = binaryExpressionEndNode.getExpression();
        Expression rExpr = binaryExpr.getRExpr();
        Expression lExpr = binaryExpr.getLExpr();

        BValueType rValue = (BValueType) getTempValue(rExpr);
        BValueType lValue = (BValueType) getTempValue(lExpr);
        
        try {
            BValue binaryExprRslt = binaryExpr.getEvalFunc().apply(lValue, rValue);
            setTempValue(binaryExpr.getTempOffset(), binaryExprRslt);
            next = binaryExpressionEndNode.next;
        } catch (RuntimeException e) {
            handleBException(new BException(e.getMessage()));
        }
    }

    @Override
    public void visit(BinaryEqualityExpressionEndNode binaryEqualityExpressionEndNode) {
        if (logger.isDebugEnabled()) {
            logger.debug("Executing BinaryEqualityExpression - EndNode");
        }
        BinaryEqualityExpression binaryExpr = binaryEqualityExpressionEndNode.getExpression();
        Expression rExpr = binaryExpr.getRExpr();
        Expression lExpr = binaryExpr.getLExpr();

        BValue rValue = getTempValue(rExpr);
        BValue lValue = getTempValue(lExpr);
        BValue binaryExprRslt;
        
        try {
            if (rExpr.getType() == BTypes.typeNull || lExpr.getType() == BTypes.typeNull) {
                // if this is a null check, then need to pass the BValue
                binaryExprRslt = binaryExpr.getRefTypeEvalFunc().apply(lValue, rValue);
            } else {
                binaryExprRslt = binaryExpr.getEvalFunc().apply((BValueType) lValue, (BValueType) rValue);
            }
            setTempValue(binaryExpr.getTempOffset(), binaryExprRslt);
            next = binaryEqualityExpressionEndNode.next;
        } catch (RuntimeException e) {
            handleBException(new BException(e.getMessage()));
        }
    }
    
    @Override
    public void visit(FunctionInvocationExprStartNode functionInvocationExprStartNode) {
        FunctionInvocationExpr funcIExpr = functionInvocationExprStartNode.getExpression();
        if (logger.isDebugEnabled()) {
            logger.debug("Executing FunctionInvocationExpr StartNode - {}", funcIExpr.getCallableUnit().getName());
        }
        next = functionInvocationExprStartNode.next;
        // Create the Stack frame
        Function function = funcIExpr.getCallableUnit();

        int sizeOfValueArray = function.getStackFrameSize();
        BValue[] localVals = new BValue[sizeOfValueArray];

        // Get values for all the function arguments
        int valueCounter = populateArgumentValues(funcIExpr.getArgExprs(), localVals);

        for (ParameterDef returnParam : function.getReturnParameters()) {
            // Check whether these are unnamed set of return types.
            // If so break the loop. You can't have a mix of unnamed and named returns parameters.
            if (returnParam.getName() == null) {
                break;
            }

            localVals[valueCounter] = returnParam.getType().getZeroValue();
            valueCounter++;
        }

        // Create an arrays in the stack frame to hold return values;
        BValue[] returnVals = new BValue[function.getReturnParamTypes().length];

        // Create a new stack frame with memory locations to hold parameters, local values, temp expression value,
        // return values and function invocation location;
        CallableUnitInfo functionInfo = new CallableUnitInfo(function.getName(), function.getPackagePath(),
                funcIExpr.getNodeLocation());

        BValue[] cacheValue = new BValue[funcIExpr.getCallableUnit().getTempStackFrameSize() + 1];
        StackFrame stackFrame = new StackFrame(localVals, returnVals, cacheValue, functionInfo);
        controlStack.pushFrame(stackFrame);
        if (funcIExpr.hasGotoBranchID()) {
            branchIDStack.push(funcIExpr.getGotoBranchID());
        }
    }

    @Override
    public void visit(StructFieldAccessExprEndNode structFieldAccessExprEndNode) {
        if (logger.isDebugEnabled()) {
            logger.debug("Executing StructFieldAccess - EndNode");
        }
        next = structFieldAccessExprEndNode.next;
        StructFieldAccessExpr structFieldAccessExpr = structFieldAccessExprEndNode.getExpression();
        Expression varRef = structFieldAccessExpr.getVarRef();
        BValue value = getTempValue(varRef);
        setTempValue(structFieldAccessExpr.getTempOffset(), getFieldExprValue(structFieldAccessExpr, value));
    }

    @Override
    public void visit(StructInitExprStartNode structInitExprStartNode) {
        if (logger.isDebugEnabled()) {
            logger.debug("Executing StructInitExpr - StartNode");
        }
        
        StructInitExpr structInitExpr = structInitExprStartNode.getExpression();
        StructDef structDef = (StructDef) structInitExpr.getType();
        structMemBlock = new BValue[structDef.getStructMemorySize()];

        // Invoke the <init> function
        Function initFunction = structDef.getInitFunction();
        CallableUnitInfo functionInfo = new CallableUnitInfo(initFunction.getName(), initFunction.getPackagePath(),
            initFunction.getNodeLocation());
        BValue[] returnValues = new BValue[0];
        BValue[] cacheValues = new BValue[initFunction.getTempStackFrameSize() + 1];
        StackFrame stackFrame = new StackFrame(structMemBlock, returnValues, cacheValues, functionInfo);
        controlStack.pushFrame(stackFrame);
        
        if (structInitExprStartNode.hasGotoBranchID()) {
            branchIDStack.push(structInitExprStartNode.getGotoBranchID());
        }
        
        next = structInitExprStartNode.next;
    }
    
    @Override
    public void visit(StructInitExprEndNode structInitExprEndNode) {
        if (logger.isDebugEnabled()) {
            logger.debug("Executing StructInitExpr - EndNode");
        }
        StructInitExpr structInitExpr = structInitExprEndNode.getExpression();
        StructDef structDef = (StructDef) structInitExpr.getType();
        
        // Iterate through initialize values and re-populate the memory block
        Expression[] argExprs = structInitExpr.getArgExprs();
        for (int i = 0; i < argExprs.length; i++) {
            MapStructInitKeyValueExpr expr = (MapStructInitKeyValueExpr) argExprs[i];
            VariableRefExpr varRefExpr = (VariableRefExpr) expr.getKeyExpr();
            StructVarLocation structVarLoc = (StructVarLocation) (varRefExpr).getVariableDef().getMemoryLocation();
            structMemBlock[structVarLoc.getStructMemAddrOffset()] = getTempValue(expr.getValueExpr());
        }
        setTempValue(structInitExpr.getTempOffset(), new BStruct(structDef, structMemBlock));
        next = structInitExprEndNode.next;
        structMemBlock = null;
    }

    @Override
    public void visit(TypeCastExpressionEndNode typeCastExpressionEndNode) {
        TypeCastExpression typeCastExpression = typeCastExpressionEndNode.getExpression();
        if (logger.isDebugEnabled()) {
            logger.debug("Executing TypeCastExpression - EndNode {}->{}, source-{}", typeCastExpression.getType(),
                    typeCastExpression.getTargetType(), typeCastExpression.getRExpr() != null);
        }
        next = typeCastExpressionEndNode.next;
        // Check for native type casting
        if (typeCastExpression.getEvalFunc() != null) {
            BValue result = (BValue) getTempValue(typeCastExpression.getRExpr());
            setTempValue(typeCastExpression.getTempOffset(), typeCastExpression.getEvalFunc().apply(result));
        } else {
            TypeMapper typeMapper = typeCastExpression.getCallableUnit();

            int sizeOfValueArray = typeMapper.getStackFrameSize();
            BValue[] localVals = new BValue[sizeOfValueArray];

            // Get values for all the function arguments
            int valueCounter = populateArgumentValues(typeCastExpression.getArgExprs(), localVals);

            for (ParameterDef returnParam : typeMapper.getReturnParameters()) {
                // Check whether these are unnamed set of return types.
                // If so break the loop. You can't have a mix of unnamed and named returns parameters.
                if (returnParam.getName() == null) {
                    break;
                }

                localVals[valueCounter] = returnParam.getType().getZeroValue();
                valueCounter++;
            }

            // Create an arrays in the stack frame to hold return values;
            BValue[] returnVals = new BValue[1];

            // Create a new stack frame with memory locations to hold parameters, local values, temp expression value,
            // return values and function invocation location;
            CallableUnitInfo functionInfo = new CallableUnitInfo(typeMapper.getTypeMapperName(),
                    typeMapper.getPackagePath(), typeCastExpression.getNodeLocation());

            BValue[] cacheValue = new BValue[typeCastExpression.getCallableUnit().getTempStackFrameSize() + 1];
            StackFrame stackFrame = new StackFrame(localVals, returnVals, cacheValue, functionInfo);
            controlStack.pushFrame(stackFrame);
            if (typeCastExpression.hasGotoBranchID()) {
                branchIDStack.push(typeCastExpression.getGotoBranchID());
            }
        }
    }

    @Override
    public void visit(UnaryExpressionEndNode unaryExpressionEndNode) {
        if (logger.isDebugEnabled()) {
            logger.debug("Executing UnaryExpressionEnd[Link]");
        }
        next = unaryExpressionEndNode.next;
        UnaryExpression unaryExpr = unaryExpressionEndNode.getExpression();
        BValueType rValue = (BValueType) getTempValue(unaryExpr.getRExpr());
        BValue result = unaryExpr.getEvalFunc().apply(null, rValue);
        setTempValue(unaryExpr.getTempOffset(), result);
    }

    @Override
    public void visit(RefTypeInitExprEndNode refTypeInitExprEndNode) {
        RefTypeInitExpr refTypeInitExpr = refTypeInitExprEndNode.getExpression();
        if (logger.isDebugEnabled()) {
            logger.debug("Executing RefTypeInitExpr - EndNode");
        }
        next = refTypeInitExprEndNode.next;
        BType bType = refTypeInitExpr.getType();
        setTempValue(refTypeInitExpr.getTempOffset(), bType.getEmptyValue());
    }

    @Override
    public void visit(CallableUnitEndNode callableUnitEndNode) {
        if (logger.isDebugEnabled()) {
            logger.debug("Executing CallableUnit - EndNode native:{} ,type:{} ",
                    callableUnitEndNode.isNativeInvocation(), callableUnitEndNode.getExpression().getClass());
        }
        StackFrame stackFrame = controlStack.popFrame();
        if (stackFrame.returnValues.length > 0) {
            for (int i = 0; i < stackFrame.returnValues.length; i++) {
                setTempValue(callableUnitEndNode.getExpression().getTempOffset() + i, stackFrame.returnValues[i]);
            }
        }
        next = callableUnitEndNode.next;
    }

    @Override
    public void visit(ConnectorInitExprEndNode connectorInitExprEndNode) {
        if (logger.isDebugEnabled()) {
            logger.debug("Executing ConnectorInitExpr - EndNode");
        }
        next = connectorInitExprEndNode.next;
        ConnectorInitExpr connectorInitExpr = connectorInitExprEndNode.getExpression();
        BConnector bConnector;
        BValue[] connectorMemBlock;
        Connector connector = (Connector) connectorInitExpr.getType();

        if (connector instanceof AbstractNativeConnector) {

            AbstractNativeConnector nativeConnector = ((AbstractNativeConnector) connector).getInstance();
            Expression[] argExpressions = connectorInitExpr.getArgExprs();
            connectorMemBlock = new BValue[argExpressions.length];
            for (int j = 0; j < argExpressions.length; j++) {
                connectorMemBlock[j] = getTempValue(argExpressions[j]);
            }

            nativeConnector.init(connectorMemBlock);
            bConnector = new BConnector(nativeConnector, connectorMemBlock);

//            //TODO Fix Issue#320
//            NativeUnit nativeUnit = ((NativeUnitProxy) connector).load();
//            AbstractNativeConnector nativeConnector = (AbstractNativeConnector) ((NativeUnitProxy) connector).load();
//            Expression[] argExpressions = connectorDcl.getArgExprs();
//            connectorMemBlock = new BValue[argExpressions.length];
//
//            for (int j = 0; j < argExpressions.length; j++) {
//                connectorMemBlock[j] = argExpressions[j].execute(this);
//            }
//
//            nativeConnector.init(connectorMemBlock);
//            connector = nativeConnector;
            setTempValue(connectorInitExpr.getTempOffset(), bConnector);
        } else {
            BallerinaConnectorDef connectorDef = (BallerinaConnectorDef) connector;

            int offset = 0;
            connectorMemBlock = new BValue[connectorDef.getSizeOfConnectorMem()];
            for (Expression expr : connectorInitExpr.getArgExprs()) {
                connectorMemBlock[offset] = getTempValue(expr);
                offset++;
            }

            bConnector = new BConnector(connector, connectorMemBlock);
            setTempValue(connectorInitExpr.getTempOffset(), bConnector);
            // Create the Stack frame
            Function initFunction = connectorDef.getInitFunction();
            BValue[] localVals = new BValue[1];
            localVals[0] = bConnector;

            // Create an arrays in the stack frame to hold return values;
            BValue[] returnVals = new BValue[0];

            // Create a new stack frame with memory locations to hold parameters, local values, temp expression value,
            // return values and function invocation location;
            CallableUnitInfo functionInfo = new CallableUnitInfo(initFunction.getName(), initFunction.getPackagePath(),
                    initFunction.getNodeLocation());

            BValue[] cacheValue = new BValue[initFunction.getTempStackFrameSize() + 1];
            StackFrame stackFrame = new StackFrame(localVals, returnVals, cacheValue, functionInfo);
            controlStack.pushFrame(stackFrame);
            if (connectorInitExprEndNode.hasGotoBranchID()) {
                branchIDStack.push(connectorInitExprEndNode.getGotoBranchID());
            }
        }

    }

    @Override
    public void visit(InvokeNativeActionNode invokeNativeActionNode) {
        if (logger.isDebugEnabled()) {
            logger.debug("Executing Native Action - " + invokeNativeActionNode.getCallableUnit().getName());
        }
        try {
            if (invokeNativeActionNode.getCallableUnit().isNonBlockingAction()) {
                BalConnectorCallback connectorCallback = new BalConnectorCallback(bContext, invokeNativeActionNode);
                invokeNativeActionNode.getCallableUnit().execute(bContext, connectorCallback);
                // Release current thread.
                next = null;
            } else {
                invokeNativeActionNode.getCallableUnit().execute(bContext);
                next = invokeNativeActionNode.next;
            }
        } catch (RuntimeException e) {
            BException bException = new BException(e.getMessage());
            handleBException(bException);
        }
    }

    @Override
    public void visit(InvokeNativeFunctionNode invokeNativeFunctionNode) {
        if (logger.isDebugEnabled()) {
            logger.debug("Executing Native Function - " + invokeNativeFunctionNode.getCallableUnit().getName());
        }
        next = invokeNativeFunctionNode.next;
        invokeNativeFunctionNode.getCallableUnit().executeNative(bContext);
    }

    @Override
    public void visit(InvokeNativeTypeMapperNode invokeNativeTypeMapperNode) {
        if (logger.isDebugEnabled()) {
            logger.debug("Executing Native TypeMapperNode - " + invokeNativeTypeMapperNode.getCallableUnit()
                    .getName());
        }
        next = invokeNativeTypeMapperNode.next;
        invokeNativeTypeMapperNode.getCallableUnit().convertNative(bContext);
    }

    @Override
    public void visit(MapInitExprEndNode mapInitExprEndNode) {
        if (logger.isDebugEnabled()) {
            logger.debug("Executing MapInitExprEndNode - EndNode");
        }
        next = mapInitExprEndNode.next;
        Expression[] argExprs = mapInitExprEndNode.getExpression().getArgExprs();

        // Creating a new arrays
        BMap bMap = mapInitExprEndNode.getExpression().getType().getEmptyValue();

        for (int i = 0; i < argExprs.length; i++) {
            MapStructInitKeyValueExpr expr = (MapStructInitKeyValueExpr) argExprs[i];
            BValue keyVal = getTempValue(expr.getKeyExpr());
            BValue value = getTempValue(expr.getValueExpr());
            bMap.put(keyVal, value);
        }
        setTempValue(mapInitExprEndNode.getExpression().getTempOffset(), bMap);
    }

    /**
     * Util method handle Ballerina exception. Native implementations <b>Must</b> use method to handle errors.
     *
     * @param bException Exception to handle
     */
    public void handleBException(BException bException) {
        // SaveStack current StackTrace.
        bException.value().setStackTrace(ErrorHandlerUtils.getMainFuncStackTrace(bContext, null));
        if (tryCatchStackRefs.size() == 0) {
            // There is no tryCatch block to handle this exception. Pass this to handle at root.
            throw new BallerinaException(bException.value().getMessage().stringValue());
        }
        TryCatchStackRef ref = tryCatchStackRefs.pop();
        // unwind stack till we found the current frame.
        while (controlStack.getCurrentFrame() != ref.stackFrame) {
            if (controlStack.getStack().size() > 0) {
                controlStack.popFrame();
            } else {
                // Something has gone wrong. No StackFrame to pop ? this shouldn't be executed.
                throw new FlowBuilderException("Not handle catch statement in execution builder phase");
            }
        }
        MemoryLocation memoryLocation = ref.getCatchBlock().getParameterDef().getMemoryLocation();
        if (memoryLocation instanceof StackVarLocation) {
            int stackFrameOffset = ((StackVarLocation) memoryLocation).getStackFrameOffset();
            controlStack.setValue(stackFrameOffset, bException);
        }
        // Execute Catch block.
        next = ref.getCatchBlock().getCatchBlockStmt();
    }

    // Private methods

    private int populateArgumentValues(Expression[] expressions, BValue[] localVals) {
        int i = 0;
        for (Expression arg : expressions) {
            // Evaluate the argument expression
            BValue argValue = getTempValue(arg);
            BType argType = arg.getType();

            // Here we need to handle value types differently from reference types
            // Value types need to be cloned before passing ot the function : pass by value.
            // TODO Implement copy-on-write mechanism to improve performance
            if (BTypes.isValueType(argType)) {
                argValue = BValueUtils.clone(argType, argValue);
            }

            // Setting argument value in the stack frame
            localVals[i] = argValue;

            i++;
        }
        return i;
    }

    private String evaluteBacktickString(BacktickExpr backtickExpr) {
        StringBuilder builder = new StringBuilder();
        boolean isJson = backtickExpr.getType() == BTypes.typeJSON;
        String strVal;
        BValue bVal;
        for (Expression expression : backtickExpr.getArgExprs()) {
            bVal = getTempValue(expression);
            strVal = bVal.stringValue();
            if (isJson && bVal instanceof BString && expression instanceof ReferenceExpr) {
                builder.append("\"" + strVal + "\"");
            } else {
                builder.append(strVal);
            }
        }
        return builder.toString();
    }

    private void assignValue(BValue rValue, Expression lExpr) {
        if (lExpr instanceof VariableRefExpr) {
            assignValueToVarRefExpr(rValue, (VariableRefExpr) lExpr);
        } else if (lExpr instanceof ArrayMapAccessExpr) {
            assignValueToArrayMapAccessExpr(rValue, (ArrayMapAccessExpr) lExpr);
        } else if (lExpr instanceof StructFieldAccessExpr) {
            assignValueToStructFieldAccessExpr(rValue, (StructFieldAccessExpr) lExpr);
        }
    }

    private void assignValueToArrayMapAccessExpr(BValue rValue, ArrayMapAccessExpr lExpr) {
        ArrayMapAccessExpr accessExpr = lExpr;
        if (!(accessExpr.getRExpr().getType() == BTypes.typeMap)) {
            BArray arrayVal = (BArray) getTempValue(accessExpr.getRExpr());

            Expression[] exprs = accessExpr.getIndexExprs();
            if (exprs.length > 1) {
                arrayVal = retrieveArray(arrayVal, exprs);
            }

            BInteger indexVal = (BInteger) getTempValue(accessExpr.getIndexExprs()[0]);
            arrayVal.add(indexVal.intValue(), rValue);

        } else {
            BMap<BString, BValue> mapVal = (BMap<BString, BValue>) getTempValue(accessExpr.getRExpr());
            BString indexVal = (BString) getTempValue(accessExpr.getIndexExprs()[0]);
            mapVal.put(indexVal, rValue);
            // set the type of this expression here
            // accessExpr.setType(rExpr.getType());
        }
    }

    private void assignValueToVarRefExpr(BValue rValue, VariableRefExpr lExpr) {
        VariableRefExpr variableRefExpr = lExpr;
        MemoryLocation memoryLocation = variableRefExpr.getMemoryLocation();
        if (memoryLocation instanceof StackVarLocation) {
            int stackFrameOffset = ((StackVarLocation) memoryLocation).getStackFrameOffset();
            controlStack.setValue(stackFrameOffset, rValue);
        } else if (memoryLocation instanceof ServiceVarLocation) {
            int staticMemOffset = ((ServiceVarLocation) memoryLocation).getStaticMemAddrOffset();
            runtimeEnv.getStaticMemory().setValue(staticMemOffset, rValue);
        } else if (memoryLocation instanceof ConnectorVarLocation) {
            // Fist the get the BConnector object. In an action invocation first argument is always the connector
            BConnector bConnector = (BConnector) controlStack.getValue(0);
            if (bConnector == null) {
                throw new BallerinaException("connector argument value is null");
            }
            int connectorMemOffset = ((ConnectorVarLocation) memoryLocation).getConnectorMemAddrOffset();
            bConnector.setValue(connectorMemOffset, rValue);
        } else if (memoryLocation instanceof WorkerVarLocation) {
            int stackFrameOffset = ((WorkerVarLocation) memoryLocation).getworkerMemAddrOffset();
            controlStack.setValue(stackFrameOffset, rValue);
        } else if (memoryLocation instanceof StructVarLocation) {
            int structMemOffset = ((StructVarLocation) memoryLocation).getStructMemAddrOffset();
            controlStack.setValue(structMemOffset, rValue);
        }
    }

    /**
     * Assign a value to a field of a struct, represented by a {@link StructFieldAccessExpr}.
     *
     * @param rValue Value to be assigned
     * @param lExpr  {@link StructFieldAccessExpr} which represents the field of the struct
     */
    private void assignValueToStructFieldAccessExpr(BValue rValue, StructFieldAccessExpr lExpr) {
        Expression lExprVarRef = lExpr.getVarRef();
        BValue value = getTempValue(lExprVarRef);
        setFieldValue(rValue, lExpr, value);
    }

    /**
     * Recursively traverse and set the value of the access expression of a field of a struct.
     *
     * @param rValue     Value to be set
     * @param expr       StructFieldAccessExpr of the current field
     * @param currentVal Value of the expression evaluated so far.
     */
    private void setFieldValue(BValue rValue, StructFieldAccessExpr expr, BValue currentVal) {
        // currentVal is a BStruct or arrays/map of BStruct. hence get the element value of it.
        BStruct currentStructVal = (BStruct) getUnitValue(currentVal, expr);

        StructFieldAccessExpr fieldExpr = expr.getFieldExpr();
        int fieldLocation = ((StructVarLocation) getMemoryLocation(fieldExpr)).getStructMemAddrOffset();

        if (fieldExpr.getFieldExpr() == null) {
            if (currentStructVal.value() == null) {
                throw new BallerinaException("cannot set field '" + fieldExpr.getSymbolName().getName() +
                        "' of non-initialized variable '" + fieldExpr.getParent().getSymbolName().getName() + "'.");
            }
            setUnitValue(rValue, currentStructVal, fieldLocation, fieldExpr);
            return;
        }

        // At this point, field of the field is not null. Means current element,
        // and its field are both struct types.

        if (currentStructVal.value() == null) {
            throw new BallerinaException("cannot set field '" + fieldExpr.getSymbolName().getName() +
                    "' of non-initialized variable '" + fieldExpr.getParent().getSymbolName().getName() + "'.");
        }

        // get the unit value of the struct field,
        BValue value = currentStructVal.getValue(fieldLocation);

        setFieldValue(rValue, fieldExpr, value);
    }

    /**
     * Get the memory location for a expression.
     *
     * @param expression Expression to get the memory location
     * @return Memory location of the expression
     */
    private MemoryLocation getMemoryLocation(Expression expression) {
        // If the expression is an arrays-map expression, then get the location of the variable-reference-expression
        // of the arrays-map-access-expression.
        if (expression instanceof ArrayMapAccessExpr) {
            return getMemoryLocation(((ArrayMapAccessExpr) expression).getRExpr());
        }

        // If the expression is a struct-field-access-expression, then get the memory location of the variable
        // referenced by the struct-field-access-expression
        if (expression instanceof StructFieldAccessExpr) {
            return getMemoryLocation(((StructFieldAccessExpr) expression).getVarRef());
        }

        // Set the memory location of the variable-reference-expression
        return ((VariableRefExpr) expression).getMemoryLocation();
    }

    /**
     * Set the unit value of the current value.
     * <br/>
     * i.e: Value represented by a field-access-expression can be one of:
     * <ul>
     * <li>A variable</li>
     * <li>An element of an arrays/map variable.</li>
     * </ul>
     * But the value get after evaluating the field-access-expression (<b>lExprValue</b>) contains the whole
     * variable. This methods set the unit value (either the complete arrays/map or the referenced element of an
     * arrays/map), using the index expression of the 'fieldExpr'.
     *
     * @param rValue         Value to be set
     * @param lExprValue     Value of the field access expression evaluated so far. This is always of struct
     *                       type.
     * @param memoryLocation Location of the field to be set, in the struct 'lExprValue'
     * @param fieldExpr      Field Access Expression of the current field
     */
    private void setUnitValue(BValue rValue, BStruct lExprValue, int memoryLocation,
                              StructFieldAccessExpr fieldExpr) {

        Expression[] exprs;
        if (fieldExpr.getVarRef() instanceof ArrayMapAccessExpr) {
            exprs = ((ArrayMapAccessExpr) fieldExpr.getVarRef()).getIndexExprs();
        } else {
            // If the lExprValue value is not a struct arrays/map, then set the value to the struct
            lExprValue.setValue(memoryLocation, rValue);
            return;
        }

        // Get the arrays/map value from the mermory location
        BValue arrayMapValue = lExprValue.getValue(memoryLocation);
        if (arrayMapValue == null) {
            throw new BallerinaException("field '" + fieldExpr.getVarRef().getSymbolName() + " is null");
        }
        
        // Set the value to arrays/map's index location
        ArrayMapAccessExpr varRef = (ArrayMapAccessExpr) fieldExpr.getVarRef();
        if (varRef.getRExpr().getType() == BTypes.typeMap) {
            BValue indexValue = getTempValue(exprs[0]);
            ((BMap) arrayMapValue).put(indexValue, rValue);
        } else {
            BArray arrayVal = (BArray) arrayMapValue;
            if (exprs.length > 1) {
                arrayVal = retrieveArray(arrayVal, exprs);
            }

            BInteger indexVal = (BInteger) getTempValue(exprs[0]);
            arrayVal.add(indexVal.intValue(), rValue);
        }
    }

    /**
     * Recursively traverse and get the value of the access expression of a field of a struct.
     *
     * @param expr       StructFieldAccessExpr of the current field
     * @param currentVal Value of the expression evaluated so far.
     * @return Value of the expression after evaluating the current field.
     */
    private BValue getFieldExprValue(StructFieldAccessExpr expr, BValue currentVal) {
        // currentVal is a BStruct or arrays/map of BStruct. hence get the element value of it.
        BStruct currentStructVal = (BStruct) getUnitValue(currentVal, expr);

        StructFieldAccessExpr fieldExpr = expr.getFieldExpr();
        int fieldLocation = ((StructVarLocation) getMemoryLocation(fieldExpr)).getStructMemAddrOffset();

        // If this is the last field, return the value from memory location
        if (fieldExpr.getFieldExpr() == null) {
            if (currentStructVal.value() == null) {
                throw new BallerinaException("variable '" + fieldExpr.getParent().getSymbolName().getName() + 
                    "' is null");
            }
            // Value stored in the struct can be also an arrays. Hence if its an arrray access,
            // get the aray element value
            return getUnitValue(currentStructVal.getValue(fieldLocation), fieldExpr);
        }

        if (currentStructVal.value() == null) {
            throw new BallerinaException("variable '" + fieldExpr.getParent().getSymbolName().getName() + "' is null");
        }
        BValue value = currentStructVal.getValue(fieldLocation);

        // Recursively travel through the struct and get the value
        return getFieldExprValue(fieldExpr, value);
    }

    /**
     * Get the unit value of the current value.
     * <br/>
     * i.e: Value represented by a field-access-expression can be one of:
     * <ul>
     * <li>A variable</li>
     * <li>An element of an arrays/map variable.</li>
     * </ul>
     * But the value stored in memory (<b>currentVal</b>) contains the entire variable. This methods
     * retrieves the unit value (either the complete arrays/map or the referenced element of an arrays/map),
     * using the index expression of the 'fieldExpr'.
     *
     * @param currentVal Value of the field expression evaluated so far
     * @param fieldExpr  Field access expression for the current value
     * @return Unit value of the current value
     */
    private BValue getUnitValue(BValue currentVal, StructFieldAccessExpr fieldExpr) {
        ReferenceExpr currentVarRefExpr = fieldExpr.getVarRef();
        if (currentVal == null) {
            throw new BallerinaException("field '" + currentVarRefExpr.getSymbolName() + "' is null");
        }

        if (!(currentVal instanceof BArray || currentVal instanceof BMap<?, ?>)) {
            return currentVal;
        }

        // If the lExprValue value is not a struct arrays/map, then the unit value is same as the struct
        Expression[] indexExpr;
        if (currentVarRefExpr instanceof ArrayMapAccessExpr) {
            indexExpr = ((ArrayMapAccessExpr) currentVarRefExpr).getIndexExprs();
        } else {
            return currentVal;
        }

        BValue indexValue;
        BValue unitVal;
        // Get the value from arrays/map's index location
        ArrayMapAccessExpr varRef = (ArrayMapAccessExpr) fieldExpr.getVarRef();
        if (varRef.getRExpr().getType() == BTypes.typeMap) {
            indexValue = getTempValue(indexExpr[0]);
            unitVal = ((BMap) currentVal).get(indexValue);
        } else {
            BArray bArray = (BArray) currentVal;
            for (int i = indexExpr.length - 1; i >= 1; i--) {
                indexValue = getTempValue(indexExpr[i]);
                bArray = (BArray) bArray.get(((BInteger) indexValue).intValue());
            }
            indexValue = getTempValue(indexExpr[0]);
            unitVal = bArray.get(((BInteger) indexValue).intValue());
        }

        if (unitVal == null) {
            throw new BallerinaException("field '" + currentVarRefExpr.getSymbolName().getName() + "[" +
                    indexValue.stringValue() + "]' is null");
        }

        return unitVal;
    }

    /**
     * Get Temporary value from temporary location.
     *
     * @param expression to be evaluated.
     * @return temporary BValue.
     */
    private BValue getTempValue(Expression expression) {
        if (expression.hasTemporaryValues()) {
            return bContext.getControlStack().getCurrentFrame().tempValues[expression.getTempOffset()];
        } else {
            MemoryLocation memoryLocation = ((VariableRefExpr) expression).getVariableDef().getMemoryLocation();
            return memoryLocation.access(this);
        }
    }

    /**
     * Get Temporary value from providing temporary Offset.
     *
     * @param tempOffSet of the value.
     * @return temporary BValue.
     */
    private BValue getTempValue(int tempOffSet) {
        return bContext.getControlStack().getCurrentFrame().tempValues[tempOffSet];
    }

    private void setTempValue(int offset, BValue result) {
        bContext.getControlStack().getCurrentFrame().tempValues[offset] = result;
    }

    private String getNodeLocation(NodeLocation nodeLocation) {
        return nodeLocation != null ? nodeLocation.getFileName() + ":" + nodeLocation.getLineNumber() : "";
    }

    /**
     * Indicate whether execution is completed or not.
     *
     * @return true, if execution is completed.
     */
    public boolean isExecutionCompleted() {
        return completed;
    }

    private BArray retrieveArray(BArray arrayVal, Expression[] exprs) {
        for (int i = exprs.length - 1; i >= 1; i--) {
            BInteger indexVal = (BInteger) getTempValue(exprs[i]);

            // TODO: Remove this part if we don't need dynamically create arrays
            // Will have to dynamically populate
//            while (arrayVal.size() <= indexVal.intValue()) {
//                if (i != 1 || rValue instanceof BArray) {
//                    BArray newBArray = new BArray<>(BArray.class);
//                    arrayVal.add(arrayVal.size(), newBArray);
//                } else {
//                    BArray bArray = new BArray<>(rValue.getClass());
//                    arrayVal.add(arrayVal.size(), bArray);
//                }
//            }

            arrayVal = (BArray) arrayVal.get(indexVal.intValue());
        }

        return arrayVal;
    }
}<|MERGE_RESOLUTION|>--- conflicted
+++ resolved
@@ -369,17 +369,12 @@
             }
         } catch (Exception e) {
             // If there is an exception in the worker, set an empty value to the return variable
-<<<<<<< HEAD
-            BMessage result = BTypes.typeMessage.getDefaultValue();
+            BMessage result = BTypes.typeMessage.getEmptyValue();
             Expression[] expressions = workerReplyStmt.getExpressionList();
             for (Expression expression: expressions) {
                 assignValueToVarRefExpr(result, (VariableRefExpr) expression);
             }
-=======
-            BMessage result = BTypes.typeMessage.getEmptyValue();
-            VariableRefExpr variableRefExpr = workerReplyStmt.getReceiveExpr();
-            assignValueToVarRefExpr(result, variableRefExpr);
->>>>>>> 105ce7b1
+
         } finally {
             // Finally, try again to shutdown if not done already
             executor.shutdownNow();
