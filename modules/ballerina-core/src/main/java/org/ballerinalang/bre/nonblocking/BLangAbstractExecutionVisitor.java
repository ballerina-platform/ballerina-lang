/*
*   Copyright (c) 2017, WSO2 Inc. (http://www.wso2.org) All Rights Reserved.
*
*  WSO2 Inc. licenses this file to you under the Apache License,
*  Version 2.0 (the "License"); you may not use this file except
*  in compliance with the License.
*  You may obtain a copy of the License at
*
*    http://www.apache.org/licenses/LICENSE-2.0
*
* Unless required by applicable law or agreed to in writing,
* software distributed under the License is distributed on an
* "AS IS" BASIS, WITHOUT WARRANTIES OR CONDITIONS OF ANY
* KIND, either express or implied.  See the License for the
* specific language governing permissions and limitations
* under the License.
*/
package org.ballerinalang.bre.nonblocking;

import org.ballerinalang.bre.BLangExecutor;
import org.ballerinalang.bre.CallableUnitInfo;
import org.ballerinalang.bre.ConnectorVarLocation;
import org.ballerinalang.bre.ConstantLocation;
import org.ballerinalang.bre.Context;
import org.ballerinalang.bre.ControlStack;
import org.ballerinalang.bre.MemoryLocation;
import org.ballerinalang.bre.RuntimeEnvironment;
import org.ballerinalang.bre.ServiceVarLocation;
import org.ballerinalang.bre.StackFrame;
import org.ballerinalang.bre.StackVarLocation;
import org.ballerinalang.bre.StructVarLocation;
import org.ballerinalang.bre.WorkerRunner;
import org.ballerinalang.bre.WorkerVarLocation;
import org.ballerinalang.model.Action;
import org.ballerinalang.model.AnnotationAttachment;
import org.ballerinalang.model.AnnotationAttributeDef;
import org.ballerinalang.model.AnnotationDef;
import org.ballerinalang.model.BLangPackage;
import org.ballerinalang.model.BLangProgram;
import org.ballerinalang.model.BTypeMapper;
import org.ballerinalang.model.BallerinaAction;
import org.ballerinalang.model.BallerinaConnectorDef;
import org.ballerinalang.model.BallerinaFile;
import org.ballerinalang.model.BallerinaFunction;
import org.ballerinalang.model.Connector;
import org.ballerinalang.model.ConstDef;
import org.ballerinalang.model.Function;
import org.ballerinalang.model.ImportPackage;
import org.ballerinalang.model.LinkedNode;
import org.ballerinalang.model.NodeLocation;
import org.ballerinalang.model.ParameterDef;
import org.ballerinalang.model.Resource;
import org.ballerinalang.model.Service;
import org.ballerinalang.model.StructDef;
import org.ballerinalang.model.SymbolName;
import org.ballerinalang.model.TypeMapper;
import org.ballerinalang.model.Worker;
import org.ballerinalang.model.expressions.ActionInvocationExpr;
import org.ballerinalang.model.expressions.AddExpression;
import org.ballerinalang.model.expressions.AndExpression;
import org.ballerinalang.model.expressions.ArrayInitExpr;
import org.ballerinalang.model.expressions.ArrayMapAccessExpr;
import org.ballerinalang.model.expressions.BacktickExpr;
import org.ballerinalang.model.expressions.BasicLiteral;
import org.ballerinalang.model.expressions.BinaryEqualityExpression;
import org.ballerinalang.model.expressions.BinaryExpression;
import org.ballerinalang.model.expressions.ConnectorInitExpr;
import org.ballerinalang.model.expressions.DivideExpr;
import org.ballerinalang.model.expressions.EqualExpression;
import org.ballerinalang.model.expressions.Expression;
import org.ballerinalang.model.expressions.FunctionInvocationExpr;
import org.ballerinalang.model.expressions.GreaterEqualExpression;
import org.ballerinalang.model.expressions.GreaterThanExpression;
import org.ballerinalang.model.expressions.InstanceCreationExpr;
import org.ballerinalang.model.expressions.LessEqualExpression;
import org.ballerinalang.model.expressions.LessThanExpression;
import org.ballerinalang.model.expressions.MapInitExpr;
import org.ballerinalang.model.expressions.MapStructInitKeyValueExpr;
<<<<<<< HEAD
import org.ballerinalang.model.expressions.ModExpression;
import org.ballerinalang.model.expressions.MultExpression;
import org.ballerinalang.model.expressions.NotEqualExpression;
import org.ballerinalang.model.expressions.OrExpression;
=======
import org.ballerinalang.model.expressions.NullLiteral;
>>>>>>> 5cae351f
import org.ballerinalang.model.expressions.RefTypeInitExpr;
import org.ballerinalang.model.expressions.ReferenceExpr;
import org.ballerinalang.model.expressions.ResourceInvocationExpr;
import org.ballerinalang.model.expressions.StructFieldAccessExpr;
import org.ballerinalang.model.expressions.StructInitExpr;
import org.ballerinalang.model.expressions.SubtractExpression;
import org.ballerinalang.model.expressions.TypeCastExpression;
import org.ballerinalang.model.expressions.UnaryExpression;
import org.ballerinalang.model.expressions.VariableRefExpr;
import org.ballerinalang.model.invokers.MainInvoker;
import org.ballerinalang.model.nodes.EndNode;
import org.ballerinalang.model.nodes.IfElseNode;
import org.ballerinalang.model.nodes.fragments.expressions.ActionInvocationExprStartNode;
import org.ballerinalang.model.nodes.fragments.expressions.ArrayInitExprEndNode;
import org.ballerinalang.model.nodes.fragments.expressions.ArrayMapAccessExprEndNode;
import org.ballerinalang.model.nodes.fragments.expressions.BacktickExprEndNode;
import org.ballerinalang.model.nodes.fragments.expressions.BinaryEqualityExpressionEndNode;
import org.ballerinalang.model.nodes.fragments.expressions.BinaryExpressionEndNode;
import org.ballerinalang.model.nodes.fragments.expressions.CallableUnitEndNode;
import org.ballerinalang.model.nodes.fragments.expressions.ConnectorInitExprEndNode;
import org.ballerinalang.model.nodes.fragments.expressions.FunctionInvocationExprStartNode;
import org.ballerinalang.model.nodes.fragments.expressions.InvokeNativeActionNode;
import org.ballerinalang.model.nodes.fragments.expressions.InvokeNativeFunctionNode;
import org.ballerinalang.model.nodes.fragments.expressions.InvokeNativeTypeMapperNode;
import org.ballerinalang.model.nodes.fragments.expressions.MapInitExprEndNode;
import org.ballerinalang.model.nodes.fragments.expressions.RefTypeInitExprEndNode;
import org.ballerinalang.model.nodes.fragments.expressions.StructFieldAccessExprEndNode;
import org.ballerinalang.model.nodes.fragments.expressions.StructInitExprEndNode;
import org.ballerinalang.model.nodes.fragments.expressions.StructInitExprStartNode;
import org.ballerinalang.model.nodes.fragments.expressions.TypeCastExpressionEndNode;
import org.ballerinalang.model.nodes.fragments.expressions.UnaryExpressionEndNode;
import org.ballerinalang.model.nodes.fragments.statements.AssignStmtEndNode;
import org.ballerinalang.model.nodes.fragments.statements.ForkJoinStartNode;
import org.ballerinalang.model.nodes.fragments.statements.ReplyStmtEndNode;
import org.ballerinalang.model.nodes.fragments.statements.ReturnStmtEndNode;
import org.ballerinalang.model.nodes.fragments.statements.ThrowStmtEndNode;
import org.ballerinalang.model.nodes.fragments.statements.TryCatchStmtEndNode;
import org.ballerinalang.model.nodes.fragments.statements.VariableDefStmtEndNode;
import org.ballerinalang.model.statements.ActionInvocationStmt;
import org.ballerinalang.model.statements.AssignStmt;
import org.ballerinalang.model.statements.BlockStmt;
import org.ballerinalang.model.statements.BreakStmt;
import org.ballerinalang.model.statements.CommentStmt;
import org.ballerinalang.model.statements.ForeachStmt;
import org.ballerinalang.model.statements.ForkJoinStmt;
import org.ballerinalang.model.statements.FunctionInvocationStmt;
import org.ballerinalang.model.statements.IfElseStmt;
import org.ballerinalang.model.statements.ReplyStmt;
import org.ballerinalang.model.statements.ReturnStmt;
import org.ballerinalang.model.statements.ThrowStmt;
import org.ballerinalang.model.statements.TryCatchStmt;
import org.ballerinalang.model.statements.VariableDefStmt;
import org.ballerinalang.model.statements.WhileStmt;
import org.ballerinalang.model.statements.WorkerInvocationStmt;
import org.ballerinalang.model.statements.WorkerReplyStmt;
import org.ballerinalang.model.types.BType;
import org.ballerinalang.model.types.BTypes;
import org.ballerinalang.model.util.BValueUtils;
import org.ballerinalang.model.values.BArray;
import org.ballerinalang.model.values.BBoolean;
import org.ballerinalang.model.values.BConnector;
import org.ballerinalang.model.values.BException;
import org.ballerinalang.model.values.BInteger;
import org.ballerinalang.model.values.BJSON;
import org.ballerinalang.model.values.BMap;
import org.ballerinalang.model.values.BMessage;
import org.ballerinalang.model.values.BString;
import org.ballerinalang.model.values.BStruct;
import org.ballerinalang.model.values.BValue;
import org.ballerinalang.model.values.BValueType;
import org.ballerinalang.model.values.BXML;
import org.ballerinalang.natives.connectors.AbstractNativeConnector;
import org.ballerinalang.natives.connectors.BalConnectorCallback;
import org.ballerinalang.runtime.Constants;
import org.ballerinalang.runtime.threadpool.BLangThreadFactory;
import org.ballerinalang.runtime.worker.WorkerCallback;
import org.ballerinalang.services.ErrorHandlerUtils;
import org.ballerinalang.util.exceptions.BallerinaException;
import org.ballerinalang.util.exceptions.FlowBuilderException;
import org.slf4j.Logger;
import org.slf4j.LoggerFactory;

import java.util.ArrayList;
import java.util.HashMap;
import java.util.List;
import java.util.Map;
import java.util.Stack;
import java.util.concurrent.CancellationException;
import java.util.concurrent.ExecutionException;
import java.util.concurrent.ExecutorService;
import java.util.concurrent.Executors;
import java.util.concurrent.Future;
import java.util.concurrent.TimeUnit;
import java.util.concurrent.TimeoutException;

/**
 * {@link BLangAbstractExecutionVisitor} defines execution steps of a Ballerina program in Linked Node based execution.
 *
 * @since 0.8.0
 */
public abstract class BLangAbstractExecutionVisitor implements BLangExecutionVisitor {

    private static final Logger logger = LoggerFactory.getLogger(Constants.BAL_LINKED_INTERPRETER_LOGGER);
    protected RuntimeEnvironment runtimeEnv;
    protected Context bContext;
    private ControlStack controlStack;
    private Stack<TryCatchStackRef> tryCatchStackRefs;
    protected LinkedNode next;
    private ExecutorService executor;
    private ForkJoinInvocationStatus forkJoinInvocationStatus;
<<<<<<< HEAD
    protected BLangExecution execution;
    protected boolean complete;
=======
    private boolean completed;
    private BValue[] structMemBlock;
>>>>>>> 5cae351f

    public BLangAbstractExecutionVisitor(RuntimeEnvironment runtimeEnv, Context bContext) {
        this.runtimeEnv = runtimeEnv;
        this.bContext = bContext;
        this.bContext.setExecutor(this);
        this.controlStack = bContext.getControlStack();
        this.tryCatchStackRefs = new Stack<>();
        this.execution = new BLangExecution(this);
    }

    /* Statement nodes. */

    @Override
    public void visit(ActionInvocationStmt actionIStmt) {
        if (logger.isDebugEnabled()) {
            logger.debug("Executing ActionInvocationStmt {}-{}", getNodeLocation(actionIStmt.getNodeLocation()),
                    actionIStmt.getActionInvocationExpr().getCallableUnit().getName());
        }
        controlStack.getCurrentFrame().nodeLocation = actionIStmt.getNodeLocation();
        next = actionIStmt.next;
    }


    @Override
    public void visit(AssignStmt assignStmt) {
        if (logger.isDebugEnabled()) {
            logger.debug("Executing AssignStmt {}", getNodeLocation(assignStmt.getNodeLocation()));
        }
        controlStack.getCurrentFrame().nodeLocation = assignStmt.getNodeLocation();
        next = assignStmt.next;
    }

    @Override
    public void visit(BlockStmt blockStmt) {
        if (logger.isDebugEnabled()) {
            logger.debug("Executing BlockStmt {}", getNodeLocation(blockStmt.getNodeLocation()));
        }
        controlStack.getCurrentFrame().nodeLocation = blockStmt.getNodeLocation();
        next = blockStmt.next;
    }

    @Override
    public void visit(BreakStmt breakStmt) {
        if (logger.isDebugEnabled()) {
            logger.debug("Executing BreakStmt {}", getNodeLocation(breakStmt.getNodeLocation()));
        }
        controlStack.getCurrentFrame().nodeLocation = breakStmt.getNodeLocation();
        next = breakStmt.next;
    }

    @Override
    public void visit(CommentStmt commentStmt) {
        next = commentStmt.next;
    }

    @Override
    public void visit(ForeachStmt foreachStmt) {
        next = foreachStmt.next;
    }

    @Override
    public void visit(ForkJoinStmt forkJoinStmt) {
        if (logger.isDebugEnabled()) {
            logger.debug("Executing forkJoinStmt {}", getNodeLocation(forkJoinStmt.getNodeLocation()));
        }
        controlStack.getCurrentFrame().nodeLocation = forkJoinStmt.getNodeLocation();
        next = forkJoinStmt.next;
    }

    @Override
    public void visit(FunctionInvocationStmt funcIStmt) {
        if (logger.isDebugEnabled()) {
            logger.debug("Executing FunctionInvocationStmt {}-{}", getNodeLocation(funcIStmt.getNodeLocation()),
                    funcIStmt.getFunctionInvocationExpr().getCallableUnit().getName());
        }
        controlStack.getCurrentFrame().nodeLocation = funcIStmt.getNodeLocation();
        next = funcIStmt.next;
    }

    @Override
    public void visit(IfElseStmt ifElseStmt) {
        if (logger.isDebugEnabled()) {
            logger.debug("Executing IfElseStmt {}", getNodeLocation(ifElseStmt.getNodeLocation()));
        }
        controlStack.getCurrentFrame().nodeLocation = ifElseStmt.getNodeLocation();
        next = ifElseStmt.next;
    }

    @Override
    public void visit(ReplyStmt replyStmt) {
        if (logger.isDebugEnabled()) {
            logger.debug("Executing ReplyStmt {}", getNodeLocation(replyStmt.getNodeLocation()));
        }
        controlStack.getCurrentFrame().nodeLocation = replyStmt.getNodeLocation();
        next = replyStmt.next;
    }

    @Override
    public void visit(ReturnStmt returnStmt) {
        if (logger.isDebugEnabled()) {
            logger.debug("Executing ReturnStmt {}", getNodeLocation(returnStmt.getNodeLocation()));
        }
        controlStack.getCurrentFrame().nodeLocation = returnStmt.getNodeLocation();
        next = returnStmt.next;
    }

    @Override
    public void visit(ThrowStmt throwStmt) {
        if (logger.isDebugEnabled()) {
            logger.debug("Executing ThrowStmt {}", getNodeLocation(throwStmt.getNodeLocation()));
        }
        controlStack.getCurrentFrame().nodeLocation = throwStmt.getNodeLocation();
        next = throwStmt.next;
    }

    @Override
    public void visit(TryCatchStmt tryCatchStmt) {
        if (logger.isDebugEnabled()) {
            logger.debug("Executing TryCatchStmt {}", getNodeLocation(tryCatchStmt.getNodeLocation()));
        }
        this.tryCatchStackRefs.push(new TryCatchStackRef(tryCatchStmt.getCatchBlock(),
                bContext.getControlStack().getCurrentFrame()));
        controlStack.getCurrentFrame().nodeLocation = tryCatchStmt.getNodeLocation();
        next = tryCatchStmt.next;
    }

    @Override
    public void visit(VariableDefStmt variableDefStmt) {
        if (logger.isDebugEnabled()) {
            logger.debug("Executing VariableDefStmt {}", getNodeLocation(variableDefStmt.getNodeLocation()));
        }
        controlStack.getCurrentFrame().nodeLocation = variableDefStmt.getNodeLocation();
        next = variableDefStmt.next;
    }

    @Override
    public void visit(WorkerInvocationStmt workerInvocationStmt) {
        if (logger.isDebugEnabled()) {
            logger.debug("Executing WorkerInvocationStmt {}", getNodeLocation(workerInvocationStmt.getNodeLocation()));
        }
        controlStack.getCurrentFrame().nodeLocation = workerInvocationStmt.getNodeLocation();
        // Create the Stack frame
        Worker worker = workerInvocationStmt.getCallableUnit();

        int sizeOfValueArray = worker.getStackFrameSize();
        BValue[] localVals = new BValue[sizeOfValueArray];

        // Evaluate the argument expression
        BValue argValue = getTempValue(workerInvocationStmt.getInMsg());

        if (argValue instanceof BMessage) {
            argValue = ((BMessage) argValue).clone();
        }

        // Setting argument value in the stack frame
        localVals[0] = argValue;

        // Get values for all the worker arguments
        int valueCounter = 1;

        for (ParameterDef returnParam : worker.getReturnParameters()) {
            // Check whether these are unnamed set of return types.
            // If so break the loop. You can't have a mix of unnamed and named returns parameters.
            if (returnParam.getName() == null) {
                break;
            }

            localVals[valueCounter] = returnParam.getType().getZeroValue();
            valueCounter++;
        }


        // Create an arrays in the stack frame to hold return values;
        BValue[] returnVals = new BValue[1];

        // Create a new stack frame with memory locations to hold parameters, local values, temp expression value,
        // return values and worker invocation location;
        CallableUnitInfo functionInfo = new CallableUnitInfo(worker.getName(), worker.getPackagePath(),
                workerInvocationStmt.getNodeLocation());

        StackFrame stackFrame = new StackFrame(localVals, returnVals, functionInfo);
        Context workerContext = new Context();
        workerContext.getControlStack().pushFrame(stackFrame);
        WorkerCallback workerCallback = new WorkerCallback(workerContext);
        workerContext.setBalCallback(workerCallback);
        BLangExecutor workerExecutor = new BLangExecutor(runtimeEnv, workerContext);

        executor = Executors.newSingleThreadExecutor(new BLangThreadFactory(worker.getName()));
        WorkerRunner workerRunner = new WorkerRunner(workerExecutor, workerContext, worker);
        Future<BMessage> future = executor.submit(workerRunner);
        worker.setResultFuture(future);
        next = workerInvocationStmt.next;
    }

    @Override
    public void visit(WorkerReplyStmt workerReplyStmt) {
        if (logger.isDebugEnabled()) {
            logger.debug("Executing WorkerReplyStmt {}", getNodeLocation(workerReplyStmt.getNodeLocation()));
        }
        controlStack.getCurrentFrame().nodeLocation = workerReplyStmt.getNodeLocation();
        Worker worker = workerReplyStmt.getWorker();
        Future<BMessage> future = worker.getResultFuture();
        try {
            BMessage result = future.get(60, TimeUnit.SECONDS);
            VariableRefExpr variableRefExpr = workerReplyStmt.getReceiveExpr();
            assignValueToVarRefExpr(result, variableRefExpr);
            executor.shutdown();
            if (!executor.awaitTermination(10, TimeUnit.SECONDS)) {
                executor.shutdownNow();
            }
        } catch (Exception e) {
            // If there is an exception in the worker, set an empty value to the return variable
            BMessage result = BTypes.typeMessage.getEmptyValue();
            VariableRefExpr variableRefExpr = workerReplyStmt.getReceiveExpr();
            assignValueToVarRefExpr(result, variableRefExpr);
        } finally {
            // Finally, try again to shutdown if not done already
            executor.shutdownNow();
        }
        next = workerReplyStmt.next;
    }

    @Override
    public void visit(WhileStmt whileStmt) {
        if (logger.isDebugEnabled()) {
            logger.debug("Executing WhileStmt {}", getNodeLocation(whileStmt.getNodeLocation()));
        }
        controlStack.getCurrentFrame().nodeLocation = whileStmt.getNodeLocation();
        next = whileStmt.next;
    }

    /* Expression nodes */

    @Override
    public void visit(ActionInvocationExpr actoinIExpr) {
        if (logger.isDebugEnabled()) {
            logger.debug("Executing ActionInvocationExpr {}-{}", getNodeLocation(actoinIExpr.getNodeLocation()),
                    actoinIExpr.getCallableUnit().getName());
        }
        next = actoinIExpr.next;
    }

    @Override
    public void visit(ArrayInitExpr arrayInitExpr) {
        if (logger.isDebugEnabled()) {
            logger.debug("Executing ArrayInitExpr {}", getNodeLocation(arrayInitExpr.getNodeLocation()));
        }
        next = arrayInitExpr.next;
    }

    @Override
    public void visit(ArrayMapAccessExpr arrayMapAccessExpr) {
        if (logger.isDebugEnabled()) {
            logger.debug("Executing ArrayMapAccessExpr {}", getNodeLocation(arrayMapAccessExpr.getNodeLocation()));
        }
        next = arrayMapAccessExpr.next;
    }

    @Override
    public void visit(BacktickExpr backtickExpr) {
        if (logger.isDebugEnabled()) {
            logger.debug("Executing BacktickExpr {}", getNodeLocation(backtickExpr.getNodeLocation()));
        }
        next = backtickExpr.next;
    }

    @Override
    public void visit(BasicLiteral basicLiteral) {
        if (logger.isDebugEnabled()) {
            logger.debug("Executing BasicLiteral {}-\"{}\"", basicLiteral.getTypeName(),
                    basicLiteral.getBValue().stringValue());
        }
        setTempValue(basicLiteral.getTempOffset(), basicLiteral.getBValue());
        next = basicLiteral.next;
    }

    @Override
    public void visit(BinaryExpression expression) {
        if (logger.isDebugEnabled()) {
            logger.debug("Executing BinaryExpression {}", getNodeLocation(expression.getNodeLocation()));
        }
        next = expression.next;
    }

    @Override
    public void visit(BinaryEqualityExpression expression) {
        if (logger.isDebugEnabled()) {
            logger.debug("Executing BinaryEqualityExpression {}", getNodeLocation(expression.getNodeLocation()));
        }
        next = expression.next;
    }
    
    @Override
    public void visit(ConnectorInitExpr connectorInitExpr) {
        if (logger.isDebugEnabled()) {
            logger.debug("Executing ConnectorInitExpr {}", getNodeLocation(connectorInitExpr.getNodeLocation()));
        }
        next = connectorInitExpr.next;
    }

    @Override
    public void visit(FunctionInvocationExpr functionIExpr) {
        if (logger.isDebugEnabled()) {
            logger.debug("Executing FunctionInvocationExpr {}-{}", getNodeLocation(functionIExpr.getNodeLocation()),
                    functionIExpr.getCallableUnit().getName());
        }
        next = functionIExpr.next;
    }

    @Override
    public void visit(InstanceCreationExpr instanceCreationExpr) {
        if (logger.isDebugEnabled()) {
            logger.debug("Executing InstanceCreationExpr {}", getNodeLocation(instanceCreationExpr.getNodeLocation()));
        }
        setTempValue(instanceCreationExpr.getTempOffset(), instanceCreationExpr.getType().getZeroValue());
        next = instanceCreationExpr.next;
    }

    @Override
    public void visit(MapInitExpr mapInitExpr) {
        if (logger.isDebugEnabled()) {
            logger.debug("Executing MapInitExpr {}", getNodeLocation(mapInitExpr.getNodeLocation()));
        }
        next = mapInitExpr.next;
    }

    @Override
    public void visit(MapStructInitKeyValueExpr expr) {
        if (logger.isDebugEnabled()) {
            logger.debug("Executing MapStructInitKeyValueExpr {}", getNodeLocation(expr.getNodeLocation()));
        }
        next = expr.next;
    }

    @Override
    public void visit(RefTypeInitExpr refTypeInitExpr) {
        if (logger.isDebugEnabled()) {
            logger.debug("Executing RefTypeInitExpr {}", getNodeLocation(refTypeInitExpr.getNodeLocation()));
        }
        next = refTypeInitExpr.next;
    }

    @Override
    public void visit(ResourceInvocationExpr resourceIExpr) {
        if (logger.isDebugEnabled()) {
            logger.debug("Executing ResourceInvocationExpr {}", getNodeLocation(resourceIExpr.getNodeLocation()));
        }

        Resource resource = resourceIExpr.getResource();
        BValue[] valueParams = new BValue[resource.getStackFrameSize()];
        populateArgumentValues(resourceIExpr.getArgExprs(), valueParams);
        BValue[] ret = new BValue[1];
        BValue[] cacheValues = new BValue[resource.getCacheFrameSize()];
        StackFrame stackFrame = new StackFrame(valueParams, ret, cacheValues, resource.getName());
        stackFrame.nodeLocation = resourceIExpr.getNodeLocation();
        controlStack.pushFrame(stackFrame);
        next = resourceIExpr.getResource().getResourceBody();
    }

    @Override
    public void visit(StructFieldAccessExpr accessExpr) {
        if (logger.isDebugEnabled()) {
            logger.debug("Executing StructFieldAccessExpr {}", getNodeLocation(accessExpr.getNodeLocation()));
        }
        next = accessExpr.next;
    }

    @Override
    public void visit(StructInitExpr structInitExpr) {
        if (logger.isDebugEnabled()) {
            logger.debug("Executing StructInitExpr {}", getNodeLocation(structInitExpr.getNodeLocation()));
        }
        next = structInitExpr.next;
    }

    @Override
    public void visit(TypeCastExpression typeCastExpression) {
        if (logger.isDebugEnabled()) {
            logger.debug("Executing typeCast ->{}", typeCastExpression.getTargetType());
        }
        next = typeCastExpression.next;
    }

    @Override
    public void visit(UnaryExpression unaryExpression) {
        if (logger.isDebugEnabled()) {
            logger.debug("Executing UnaryExpression {}", getNodeLocation(unaryExpression.getNodeLocation()));
        }
        next = unaryExpression.next;
    }

    @Override
    public void visit(VariableRefExpr variableRefExpr) {
        if (logger.isDebugEnabled()) {
            logger.debug("Executing VariableRefExpr - {}, loc-{}", variableRefExpr.getSymbolName().getName(),
                    variableRefExpr.getMemoryLocation().getClass().getSimpleName());
        }
        next = variableRefExpr.next;
    }
    
    @Override
    public void visit(NullLiteral nullLiteral) {
        if (logger.isDebugEnabled()) {
            logger.debug("Executing NullLiteral {}-\"{}\"", nullLiteral.getType().getName(),
                nullLiteral.getBValue().stringValue());
        }
        setTempValue(nullLiteral.getTempOffset(), nullLiteral.getBValue());
        next = nullLiteral.next;
    }
    
    /* Memory Location */

    @Override
    public BValue access(StackVarLocation stackVarLocation) {
        if (logger.isDebugEnabled()) {
            logger.debug("Executing StackVarLocation");
        }
        int offset = stackVarLocation.getStackFrameOffset();
        return controlStack.getValue(offset);
    }

    @Override
    public BValue access(ConstantLocation constantLocation) {
        if (logger.isDebugEnabled()) {
            logger.debug("Executing ConstantLocation");
        }
        int offset = constantLocation.getStaticMemAddrOffset();
        RuntimeEnvironment.StaticMemory staticMemory = runtimeEnv.getStaticMemory();
        return staticMemory.getValue(offset);
    }

    @Override
    public BValue access(ServiceVarLocation serviceVarLocation) {
        if (logger.isDebugEnabled()) {
            logger.debug("Executing ServiceVarLocation");
        }
        int offset = serviceVarLocation.getStaticMemAddrOffset();
        RuntimeEnvironment.StaticMemory staticMemory = runtimeEnv.getStaticMemory();
        return staticMemory.getValue(offset);
    }

    @Override
    public BValue access(StructVarLocation structLocation) {
        throw new IllegalArgumentException("struct value is required to get the value of a field");
    }

    @Override
    public BValue access(ConnectorVarLocation connectorVarLocation) {
        if (logger.isDebugEnabled()) {
            logger.debug("Executing ConnectorVarLocation");
        }
        // Fist the get the BConnector object. In an action invocation first argument is always the connector
        BConnector bConnector = (BConnector) controlStack.getValue(0);
        if (bConnector == null) {
<<<<<<< HEAD
            handleBException(new BException("Connector argument value is null"));
            return null;
=======
            throw new BallerinaException("connector argument value is null");
>>>>>>> 5cae351f
        }

        // Now get the connector variable value from the memory block allocated to the BConnector instance.
        return bConnector.getValue(connectorVarLocation.getConnectorMemAddrOffset());
    }

    @Override
    public BValue access(WorkerVarLocation workerVarLocation) {
        int offset = workerVarLocation.getworkerMemAddrOffset();
        return controlStack.getValue(offset);
    }

    /* Helper Nodes. */

    @Override
    public void visit(EndNode endNode) {
        next = controlStack.getCurrentFrame().branchingNode;
        if (next == null) {
            complete = true;
            notifyComplete();
        }
        if (logger.isDebugEnabled()) {
            logger.debug("Executing {}", complete ? "Branching" : "End");
        }
    }

    @Override
    public void visit(IfElseNode ifElseNode) {
        if (logger.isDebugEnabled()) {
            logger.debug("Executing IfElseNode");
        }
        Expression expr = ifElseNode.getCondition();
        BBoolean condition = (BBoolean) getTempValue(expr);

        if (condition.booleanValue()) {
            next = ifElseNode.next;
        } else {
            next = ifElseNode.nextAfterBreak();
        }
    }

    @Override
    public void visit(AssignStmtEndNode assignStmtEndNode) {
        AssignStmt assignStmt = assignStmtEndNode.getStatement();
        if (logger.isDebugEnabled()) {
            logger.debug("Executing AssignStmt EndNode - L size{},R type:{}",
                    assignStmt.getLExprs().length,
                    assignStmt.getRExpr().getType() != null ? assignStmt.getRExpr().getType().toString() : null);
        }
        Expression rExpr = assignStmt.getRExpr();
        Expression[] lExprs = assignStmt.getLExprs();
        if (rExpr instanceof FunctionInvocationExpr || rExpr instanceof ActionInvocationExpr) {
            for (int i = 0; i < lExprs.length; i++) {
                Expression lExpr = lExprs[i];
                BValue rValue = getTempValue(rExpr.getTempOffset() + i);
                assignValue(rValue, lExpr);
            }
        } else {
            Expression lExpr = lExprs[0];
            BValue rValue = getTempValue(rExpr);
            assignValue(rValue, lExpr);
        }
        next = assignStmtEndNode.next;
    }

    @Override
    public void visit(ForkJoinStartNode forkJoinStartNode) {
        forkJoinInvocationStatus = new ForkJoinInvocationStatus();
        ForkJoinStmt forkJoinStmt = forkJoinStartNode.getStatement();
        VariableRefExpr expr = forkJoinStmt.getMessageReference();
        BMessage inMsg = (BMessage) getTempValue(expr);
        List<WorkerRunner> workerRunnerList = new ArrayList<>();

        long timeout = ((BInteger) getTempValue(forkJoinStmt.getTimeout().getTimeoutExpression())).intValue();

        Worker[] workers = forkJoinStmt.getWorkers();
        Map<String, WorkerRunner> triggeredWorkers = new HashMap<>();
        for (Worker worker : workers) {
            int sizeOfValueArray = worker.getStackFrameSize();
            BValue[] localVals = new BValue[sizeOfValueArray];

            BValue argValue = inMsg != null ? inMsg.clone() : null;
            // Setting argument value in the stack frame
            localVals[0] = argValue;

            // Get values for all the worker arguments
            int valueCounter = 1;

            // Create default values for all declared local variables
            for (ParameterDef variableDcl : worker.getParameterDefs()) {
                localVals[valueCounter] = variableDcl.getType().getZeroValue();
                valueCounter++;
            }

            // Create an arrays in the stack frame to hold return values;
            BValue[] returnVals = new BValue[1];

            // Create a new stack frame with memory locations to hold parameters, local values, temp expression value,
            // return values and worker invocation location;
            SymbolName functionSymbolName = worker.getSymbolName();
            CallableUnitInfo functionInfo = new CallableUnitInfo(functionSymbolName.getName(),
                    functionSymbolName.getPkgPath(), worker.getNodeLocation());

            StackFrame stackFrame = new StackFrame(localVals, returnVals, functionInfo);
            Context workerContext = new Context();
            workerContext.getControlStack().pushFrame(stackFrame);
            WorkerCallback workerCallback = new WorkerCallback(workerContext);
            workerContext.setBalCallback(workerCallback);
            BLangExecutor workerExecutor = new BLangExecutor(runtimeEnv, workerContext);
            WorkerRunner workerRunner = new WorkerRunner(workerExecutor, workerContext, worker);
            workerRunnerList.add(workerRunner);
            triggeredWorkers.put(worker.getName(), workerRunner);
        }

        if (forkJoinStmt.getJoin().getJoinType().equalsIgnoreCase("any")) {
            String[] joinWorkerNames = forkJoinStmt.getJoin().getJoinWorkers();
            if (joinWorkerNames.length == 0) {
                // If there are no workers specified, wait for any of all the workers
                BMessage res = invokeAnyWorker(workerRunnerList, timeout);
                forkJoinInvocationStatus.resultMsgs.add(res);
            } else {
                List<WorkerRunner> workerRunnersSpecified = new ArrayList<>();
                for (String workerName : joinWorkerNames) {
                    workerRunnersSpecified.add(triggeredWorkers.get(workerName));
                }
                BMessage res = invokeAnyWorker(workerRunnersSpecified, timeout);
                forkJoinInvocationStatus.resultMsgs.add(res);
            }
        } else {
            String[] joinWorkerNames = forkJoinStmt.getJoin().getJoinWorkers();
            if (joinWorkerNames.length == 0) {
                // If there are no workers specified, wait for all of all the workers
                forkJoinInvocationStatus.resultMsgs.addAll(invokeAllWorkers(workerRunnerList, timeout));
            } else {
                List<WorkerRunner> workerRunnersSpecified = new ArrayList<>();
                for (String workerName : joinWorkerNames) {
                    workerRunnersSpecified.add(triggeredWorkers.get(workerName));
                }
                forkJoinInvocationStatus.resultMsgs.addAll(
                        invokeAllWorkers(workerRunnersSpecified, timeout));
            }
        }

        if (forkJoinInvocationStatus.timedOut) {
            // Execute the timeout block

            // Creating a new arrays
            BArray bArray = forkJoinStmt.getJoin().getJoinResult().getType().getEmptyValue();

            for (int i = 0; i < forkJoinInvocationStatus.resultMsgs.size(); i++) {
                BValue value = forkJoinInvocationStatus.resultMsgs.get(i);
                bArray.add(i, value);
            }

            int offsetJoin = ((StackVarLocation) forkJoinStmt.getTimeout().getTimeoutResult().getMemoryLocation()).
                    getStackFrameOffset();

            controlStack.setValue(offsetJoin, bArray);
            next = forkJoinStmt.getTimeout().getTimeoutBlock();
        } else {
            // Assign values to join block message arrays

            // Creating a new arrays
            BArray bArray = forkJoinStmt.getJoin().getJoinResult().getType().getEmptyValue();
            for (int i = 0; i < forkJoinInvocationStatus.resultMsgs.size(); i++) {
                BValue value = forkJoinInvocationStatus.resultMsgs.get(i);
                bArray.add(i, value);
            }

            int offsetJoin = ((StackVarLocation) forkJoinStmt.getJoin().getJoinResult().getMemoryLocation()).
                    getStackFrameOffset();
            controlStack.setValue(offsetJoin, bArray);
            next = forkJoinStmt.getJoin().getJoinBlock();
        }
        forkJoinInvocationStatus = null;
    }

    private BMessage invokeAnyWorker(List<WorkerRunner> workerRunnerList, long timeout) {
        ExecutorService anyExecutor = Executors.newWorkStealingPool();
        BMessage result;
        try {
            result = anyExecutor.invokeAny(workerRunnerList, timeout, TimeUnit.SECONDS);
        } catch (InterruptedException | ExecutionException e) {
            return null;
        } catch (TimeoutException e) {
            forkJoinInvocationStatus.timedOut = true;
            return null;
            // throw new BallerinaException("Fork-Join statement at " + position + " timed out", e);
        }
        return result;
    }

    private List<BMessage> invokeAllWorkers(List<WorkerRunner> workerRunnerList, long timeout) {
        ExecutorService allExecutor = Executors.newWorkStealingPool();
        List<BMessage> result = new ArrayList<>();
        try {
            allExecutor.invokeAll(workerRunnerList, timeout, TimeUnit.SECONDS).stream().map(bMessageFuture -> {
                try {
                    return bMessageFuture.get();
                } catch (CancellationException e) {
                    // This means task has been timedout and cancelled by system.
                    forkJoinInvocationStatus.timedOut = true;
                    return null;
                } catch (Exception e) {
                    return null;
                }

            }).forEach((BMessage b) -> {
                result.add(b);
            });
        } catch (InterruptedException e) {
            return result;
        }
        return result;
    }

    @Override
    public void visit(ThrowStmtEndNode throwStmtEndNode) {
        if (logger.isDebugEnabled()) {
            logger.debug("Executing ThrowStmt - EndNode");
        }
        BException exception = (BException) getTempValue(throwStmtEndNode.getStatement().getExpr());
        if ("".equals(exception.value().getStackTrace())) {
            exception.value().setStackTrace(ErrorHandlerUtils.getStackTrace(bContext));
        }
        this.handleBException(exception);
    }

    @Override
    public void visit(TryCatchStmtEndNode tryCatchStmtEndNode) {
        if (logger.isDebugEnabled()) {
            logger.debug("Executing TryCatchStmt - EndNode");
        }
        tryCatchStackRefs.pop();
        next = tryCatchStmtEndNode.next;
    }

    @Override
    public void visit(ReplyStmtEndNode replyStmtEndNode) {
        if (logger.isDebugEnabled()) {
            logger.debug("Executing ReplyStmt - EndNode");
        }
        Expression expr = replyStmtEndNode.getStatement().getReplyExpr();
        BMessage bMessage = (BMessage) getTempValue(expr);
<<<<<<< HEAD
        bContext.getBalCallback().done(bMessage.value());
        next = replyStmtEndNode.next;
=======
        bContext.getBalCallback().done(bMessage != null ? bMessage.value() : null);
>>>>>>> 5cae351f
    }

    @Override
    public void visit(ReturnStmtEndNode returnStmtEndNode) {
        if (logger.isDebugEnabled()) {
            logger.debug("Executing ReturnStmt - EndNode");
        }
        ReturnStmt returnStmt = returnStmtEndNode.getStatement();
        Expression[] exprs = returnStmt.getExprs();

        // Check whether the first argument is a multi-return function
        if (exprs.length == 1 && exprs[0] instanceof FunctionInvocationExpr) {
            FunctionInvocationExpr funcIExpr = (FunctionInvocationExpr) exprs[0];
            if (funcIExpr.getTypes().length > 1) {
                for (int i = 0; i < funcIExpr.getTypes().length; i++) {
                    controlStack.setReturnValue(i, getTempValue(funcIExpr.getTempOffset() + i));
                }
                next = returnStmtEndNode.next;
                return;
            }
        }
        for (int i = 0; i < exprs.length; i++) {
            Expression expr = exprs[i];
            BValue returnVal = getTempValue(expr);
            controlStack.setReturnValue(i, returnVal);
        }
        next = returnStmtEndNode.next;
    }

    @Override
    public void visit(VariableDefStmtEndNode variableDefStmtEndNode) {
        VariableDefStmt varDefStmt = variableDefStmtEndNode.getStatement();
        if (logger.isDebugEnabled()) {
            logger.debug("Executing VariableDefStmt EndNode - L size{},R type:{}",
                    varDefStmt.getLExpr().getType().toString(),
                    varDefStmt.getRExpr() != null ? varDefStmt.getLExpr().getType().toString() : null);
        }
        BValue rValue;
        Expression lExpr = varDefStmt.getLExpr();
        Expression rExpr = varDefStmt.getRExpr();
        if (rExpr == null) {
            rValue = lExpr.getType().getZeroValue();
        } else {
            rValue = getTempValue(rExpr);
        }
        assignValue(rValue, lExpr);
        next = variableDefStmtEndNode.next;
    }

    @Override
    public void visit(ActionInvocationExprStartNode actionInvocationExprStartNode) {
        ActionInvocationExpr actionIExpr = actionInvocationExprStartNode.getExpression();
        if (logger.isDebugEnabled()) {
            logger.debug("Executing ActionInvocationExpr StartNode " + actionIExpr.getCallableUnit().getName());
        }
        // Create the Stack frame
        Action action = actionIExpr.getCallableUnit();
        BValue[] localVals = new BValue[action.getStackFrameSize()];

        // Create default values for all declared local variables
        int valueCounter = populateArgumentValues(actionIExpr.getArgExprs(), localVals);

        for (ParameterDef returnParam : action.getReturnParameters()) {
            // Check whether these are unnamed set of return types.
            // If so break the loop. You can't have a mix of unnamed and named returns parameters.
            if (returnParam.getName() == null) {
                break;
            }

            localVals[valueCounter] = returnParam.getType().getZeroValue();
            valueCounter++;
        }

        // Create an arrays in the stack frame to hold return values;
        BValue[] returnVals = new BValue[action.getReturnParamTypes().length];
        BValue[] cacheValues = new BValue[actionIExpr.getCallableUnit().getCacheFrameSize()];
        StackFrame stackFrame = new StackFrame(localVals, returnVals, cacheValues, action.getName());
        stackFrame.nodeLocation = actionIExpr.getNodeLocation();
        controlStack.pushFrame(stackFrame);
        if (actionInvocationExprStartNode.getBranchingLinkedNode() != null) {
            stackFrame.branchingNode = actionInvocationExprStartNode.getBranchingLinkedNode();
        }
        next = actionInvocationExprStartNode.next;
    }

    @Override
    public void visit(ArrayInitExprEndNode arrayInitExprEndNode) {
        if (logger.isDebugEnabled()) {
            logger.debug("Executing ArrayInitExpr - EndNode");
        }
        Expression[] argExprs = arrayInitExprEndNode.getExpression().getArgExprs();

        // Creating a new arrays
        BArray bArray = arrayInitExprEndNode.getExpression().getType().getEmptyValue();

        for (int i = 0; i < argExprs.length; i++) {
            Expression expr = argExprs[i];
            BValue value = getTempValue(expr);
            bArray.add(i, value);
        }
        setTempValue(arrayInitExprEndNode.getExpression().getTempOffset(), bArray);
        next = arrayInitExprEndNode.next;
    }

    @Override
    public void visit(ArrayMapAccessExprEndNode arrayMapAccessExprEndNode) {
        if (logger.isDebugEnabled()) {
            logger.debug("Executing ArrayMapAccessExpr - EndNode");
        }
        ArrayMapAccessExpr arrayMapAccessExpr = arrayMapAccessExprEndNode.getExpression();
        if (!arrayMapAccessExpr.isLHSExpr()) {
            VariableRefExpr arrayVarRefExpr = (VariableRefExpr) arrayMapAccessExpr.getRExpr();
            BValue collectionValue = getTempValue(arrayVarRefExpr);

            if (collectionValue == null) {
                handleBException(new BException("variable '" + arrayVarRefExpr.getVarName() + "' is null"));
                return;
            }

            Expression[] indexExpr = arrayMapAccessExpr.getIndexExprs();

            // Check whether this collection access expression is in the left hand of an assignment expression
            // If yes skip setting the value;
            BValue result;
            if (arrayMapAccessExpr.getRExpr().getType() != BTypes.typeMap) {
                // Get the value stored in the index
                if (collectionValue instanceof BArray) {
                    BArray bArray = (BArray) collectionValue;
                    bArray = retrieveArray(bArray, indexExpr);
                    result = bArray.get(((BInteger) getTempValue(indexExpr[0])).intValue());
                } else {
                    result = collectionValue;
                }
            } else {
                // Get the value stored in the index
                BValue indexValue =  getTempValue(indexExpr[0]);
                if (indexValue instanceof BString) {
                    result = ((BMap) collectionValue).get(indexValue);
                } else {
                    handleBException(new BException("Index of a map should be string type"));
                    return;
                }
            }
            setTempValue(arrayMapAccessExpr.getTempOffset(), result);
        }
        // Else Nothing to do. (Assignment Statement will handle rest.
        next = arrayMapAccessExprEndNode.next;
    }

    @Override
    public void visit(BacktickExprEndNode backtickExprEndNode) {
        if (logger.isDebugEnabled()) {
            logger.debug("Executing BacktickExpr - EndNode");
        }
        String evaluatedString = evaluteBacktickString(backtickExprEndNode.getExpression());
        if (backtickExprEndNode.getExpression().getType() == BTypes.typeJSON) {
            setTempValue(backtickExprEndNode.getExpression().getTempOffset(), new BJSON(evaluatedString));
        } else {
            setTempValue(backtickExprEndNode.getExpression().getTempOffset(), new BXML(evaluatedString));
        }
        next = backtickExprEndNode.next;
    }

    @Override
    public void visit(BinaryExpressionEndNode binaryExpressionEndNode) {
        if (logger.isDebugEnabled()) {
            logger.debug("Executing BinaryExpression - EndNode");
        }
        BinaryExpression binaryExpr = binaryExpressionEndNode.getExpression();
        Expression rExpr = binaryExpr.getRExpr();
        Expression lExpr = binaryExpr.getLExpr();

        BValueType rValue = (BValueType) getTempValue(rExpr);
        BValueType lValue = (BValueType) getTempValue(lExpr);
        
        try {
            BValue binaryExprRslt = binaryExpr.getEvalFunc().apply(lValue, rValue);
            setTempValue(binaryExpr.getTempOffset(), binaryExprRslt);
            next = binaryExpressionEndNode.next;
        } catch (RuntimeException e) {
            handleBException(new BException(e.getMessage()));
        }
    }

    @Override
    public void visit(BinaryEqualityExpressionEndNode binaryEqualityExpressionEndNode) {
        if (logger.isDebugEnabled()) {
            logger.debug("Executing BinaryEqualityExpression - EndNode");
        }
        BinaryEqualityExpression binaryExpr = binaryEqualityExpressionEndNode.getExpression();
        Expression rExpr = binaryExpr.getRExpr();
        Expression lExpr = binaryExpr.getLExpr();

        BValue rValue = getTempValue(rExpr);
        BValue lValue = getTempValue(lExpr);
        BValue binaryExprRslt;
        
        try {
            if (rExpr.getType() == BTypes.typeNull || lExpr.getType() == BTypes.typeNull) {
                // if this is a null check, then need to pass the BValue
                binaryExprRslt = binaryExpr.getRefTypeEvalFunc().apply(lValue, rValue);
            } else {
                binaryExprRslt = binaryExpr.getEvalFunc().apply((BValueType) lValue, (BValueType) rValue);
            }
            setTempValue(binaryExpr.getTempOffset(), binaryExprRslt);
            next = binaryEqualityExpressionEndNode.next;
        } catch (RuntimeException e) {
            handleBException(new BException(e.getMessage()));
        }
    }
    
    @Override
    public void visit(FunctionInvocationExprStartNode functionInvocationExprStartNode) {
        FunctionInvocationExpr funcIExpr = functionInvocationExprStartNode.getExpression();
        if (logger.isDebugEnabled()) {
            logger.debug("Executing FunctionInvocationExpr StartNode - {}", funcIExpr.getCallableUnit().getName());
        }
        // Create the Stack frame
        Function function = funcIExpr.getCallableUnit();

        int sizeOfValueArray = function.getStackFrameSize();
        BValue[] localVals = new BValue[sizeOfValueArray];

        // Get values for all the function arguments
        int valueCounter = populateArgumentValues(funcIExpr.getArgExprs(), localVals);

        for (ParameterDef returnParam : function.getReturnParameters()) {
            // Check whether these are unnamed set of return types.
            // If so break the loop. You can't have a mix of unnamed and named returns parameters.
            if (returnParam.getName() == null) {
                break;
            }

            localVals[valueCounter] = returnParam.getType().getZeroValue();
            valueCounter++;
        }

        // Create an arrays in the stack frame to hold return values;
        int size = function.getReturnParamTypes() != null ? function.getReturnParamTypes().length : 0;
        BValue[] returnVals = new BValue[size];
        BValue[] cacheValue = new BValue[funcIExpr.getCallableUnit().getCacheFrameSize()];
        StackFrame stackFrame = new StackFrame(localVals, returnVals, cacheValue, function.getName());
        stackFrame.nodeLocation = funcIExpr.getNodeLocation();
        controlStack.pushFrame(stackFrame);
        if (functionInvocationExprStartNode.getBranchingLinkedNode() != null) {
            stackFrame.branchingNode = functionInvocationExprStartNode.getBranchingLinkedNode();
        }
        next = functionInvocationExprStartNode.next;
    }

    @Override
    public void visit(StructFieldAccessExprEndNode structFieldAccessExprEndNode) {
        if (logger.isDebugEnabled()) {
            logger.debug("Executing StructFieldAccess - EndNode");
        }
        StructFieldAccessExpr structFieldAccessExpr = structFieldAccessExprEndNode.getExpression();
        Expression varRef = structFieldAccessExpr.getVarRef();
        BValue value = getTempValue(varRef);
        setTempValue(structFieldAccessExpr.getTempOffset(), getFieldExprValue(structFieldAccessExpr, value));
        next = structFieldAccessExprEndNode.next;
    }

    @Override
    public void visit(StructInitExprStartNode structInitExprStartNode) {
        if (logger.isDebugEnabled()) {
            logger.debug("Executing StructInitExpr - StartNode");
        }
        
        StructInitExpr structInitExpr = structInitExprStartNode.getExpression();
        StructDef structDef = (StructDef) structInitExpr.getType();
        structMemBlock = new BValue[structDef.getStructMemorySize()];

        // Invoke the <init> function
        Function initFunction = structDef.getInitFunction();
        CallableUnitInfo functionInfo = new CallableUnitInfo(initFunction.getName(), initFunction.getPackagePath(),
            initFunction.getNodeLocation());
        BValue[] returnValues = new BValue[0];
        BValue[] cacheValues = new BValue[initFunction.getTempStackFrameSize() + 1];
        StackFrame stackFrame = new StackFrame(structMemBlock, returnValues, cacheValues, functionInfo);
        controlStack.pushFrame(stackFrame);
        
        if (structInitExprStartNode.hasGotoBranchID()) {
            branchIDStack.push(structInitExprStartNode.getGotoBranchID());
        }
        
        next = structInitExprStartNode.next;
    }
    
    @Override
    public void visit(StructInitExprEndNode structInitExprEndNode) {
        if (logger.isDebugEnabled()) {
            logger.debug("Executing StructInitExpr - EndNode");
        }
        StructInitExpr structInitExpr = structInitExprEndNode.getExpression();
        StructDef structDef = (StructDef) structInitExpr.getType();
        
        // Iterate through initialize values and re-populate the memory block
        Expression[] argExprs = structInitExpr.getArgExprs();
        for (int i = 0; i < argExprs.length; i++) {
            MapStructInitKeyValueExpr expr = (MapStructInitKeyValueExpr) argExprs[i];
            VariableRefExpr varRefExpr = (VariableRefExpr) expr.getKeyExpr();
            StructVarLocation structVarLoc = (StructVarLocation) (varRefExpr).getVariableDef().getMemoryLocation();
            structMemBlock[structVarLoc.getStructMemAddrOffset()] = getTempValue(expr.getValueExpr());
        }
        setTempValue(structInitExpr.getTempOffset(), new BStruct(structDef, structMemBlock));
        next = structInitExprEndNode.next;
<<<<<<< HEAD
=======
        structMemBlock = null;
>>>>>>> 5cae351f
    }

    @Override
    public void visit(TypeCastExpressionEndNode typeCastExpressionEndNode) {
        TypeCastExpression typeCastExpression = typeCastExpressionEndNode.getExpression();
        if (logger.isDebugEnabled()) {
            logger.debug("Executing TypeCastExpression - EndNode {}->{}, source-{}", typeCastExpression.getType(),
                    typeCastExpression.getTargetType(), typeCastExpression.getRExpr() != null);
        }
        // Check for native type casting
        if (typeCastExpression.getEvalFunc() != null) {
            BValue result = (BValue) getTempValue(typeCastExpression.getRExpr());
            setTempValue(typeCastExpression.getTempOffset(), typeCastExpression.getEvalFunc().apply(result));
        } else {
            TypeMapper typeMapper = typeCastExpression.getCallableUnit();

            int sizeOfValueArray = typeMapper.getStackFrameSize();
            BValue[] localVals = new BValue[sizeOfValueArray];

            // Get values for all the function arguments
            int valueCounter = populateArgumentValues(typeCastExpression.getArgExprs(), localVals);

            for (ParameterDef returnParam : typeMapper.getReturnParameters()) {
                // Check whether these are unnamed set of return types.
                // If so break the loop. You can't have a mix of unnamed and named returns parameters.
                if (returnParam.getName() == null) {
                    break;
                }

                localVals[valueCounter] = returnParam.getType().getZeroValue();
                valueCounter++;
            }

            // Create an arrays in the stack frame to hold return values;
            BValue[] returnVals = new BValue[1];
            BValue[] cacheValue = new BValue[typeCastExpression.getCallableUnit().getCacheFrameSize()];
            StackFrame stackFrame = new StackFrame(localVals, returnVals, cacheValue, typeMapper.getName());
            stackFrame.nodeLocation = typeCastExpression.getNodeLocation();
            controlStack.pushFrame(stackFrame);
            if (typeCastExpressionEndNode.getBranchingLinkedNode() != null) {
                stackFrame.branchingNode = typeCastExpressionEndNode.getBranchingLinkedNode();
            }
        }
        next = typeCastExpressionEndNode.next;
    }

    @Override
    public void visit(UnaryExpressionEndNode unaryExpressionEndNode) {
        if (logger.isDebugEnabled()) {
            logger.debug("Executing UnaryExpression - EndNode");
        }
        UnaryExpression unaryExpr = unaryExpressionEndNode.getExpression();
        BValueType rValue = (BValueType) getTempValue(unaryExpr.getRExpr());
        BValue result = unaryExpr.getEvalFunc().apply(null, rValue);
        setTempValue(unaryExpr.getTempOffset(), result);
        next = unaryExpressionEndNode.next;
    }

    @Override
    public void visit(RefTypeInitExprEndNode refTypeInitExprEndNode) {
        RefTypeInitExpr refTypeInitExpr = refTypeInitExprEndNode.getExpression();
        if (logger.isDebugEnabled()) {
            logger.debug("Executing RefTypeInitExpr - EndNode");
        }
        BType bType = refTypeInitExpr.getType();
<<<<<<< HEAD
        setTempValue(refTypeInitExpr.getTempOffset(), bType.getDefaultValue());
        next = refTypeInitExprEndNode.next;
=======
        setTempValue(refTypeInitExpr.getTempOffset(), bType.getEmptyValue());
>>>>>>> 5cae351f
    }

    @Override
    public void visit(CallableUnitEndNode callableUnitEndNode) {
        if (logger.isDebugEnabled()) {
            logger.debug("Executing CallableUnit - EndNode native:{} ,type:{} ",
                    callableUnitEndNode.isNativeInvocation(), callableUnitEndNode.getExpression().getClass());
        }
        StackFrame stackFrame = controlStack.popFrame();
        if (stackFrame.returnValues.length > 0) {
            for (int i = 0; i < stackFrame.returnValues.length; i++) {
                setTempValue(callableUnitEndNode.getExpression().getTempOffset() + i, stackFrame.returnValues[i]);
            }
        }
        next = callableUnitEndNode.next;
    }

    @Override
    public void visit(ConnectorInitExprEndNode connectorInitExprEndNode) {
        if (logger.isDebugEnabled()) {
            logger.debug("Executing ConnectorInitExpr - EndNode");
        }
        ConnectorInitExpr connectorInitExpr = connectorInitExprEndNode.getExpression();
        BConnector bConnector;
        BValue[] connectorMemBlock;
        Connector connector = (Connector) connectorInitExpr.getType();

        if (connector instanceof AbstractNativeConnector) {

            AbstractNativeConnector nativeConnector = ((AbstractNativeConnector) connector).getInstance();
            Expression[] argExpressions = connectorInitExpr.getArgExprs();
            connectorMemBlock = new BValue[argExpressions.length];
            for (int j = 0; j < argExpressions.length; j++) {
                connectorMemBlock[j] = getTempValue(argExpressions[j]);
            }

            nativeConnector.init(connectorMemBlock);
            bConnector = new BConnector(nativeConnector, connectorMemBlock);

            setTempValue(connectorInitExpr.getTempOffset(), bConnector);
        } else {
            BallerinaConnectorDef connectorDef = (BallerinaConnectorDef) connector;

            int offset = 0;
            connectorMemBlock = new BValue[connectorDef.getSizeOfConnectorMem()];
            for (Expression expr : connectorInitExpr.getArgExprs()) {
                connectorMemBlock[offset] = getTempValue(expr);
                offset++;
            }

            bConnector = new BConnector(connector, connectorMemBlock);
            setTempValue(connectorInitExpr.getTempOffset(), bConnector);
            // Create the Stack frame
            Function initFunction = connectorDef.getInitFunction();
            BValue[] localVals = new BValue[1];
            localVals[0] = bConnector;

            // Create an arrays in the stack frame to hold return values;
            BValue[] returnVals = new BValue[0];
            BValue[] cacheValue = new BValue[initFunction.getCacheFrameSize()];
            StackFrame stackFrame = new StackFrame(localVals, returnVals, cacheValue, initFunction.getName());
            stackFrame.nodeLocation = initFunction.getNodeLocation();
            controlStack.pushFrame(stackFrame);
            if (connectorInitExprEndNode.getBranchingLinkedNode() != null) {
                stackFrame.branchingNode = connectorInitExprEndNode.getBranchingLinkedNode();
            }
        }

        next = connectorInitExprEndNode.next;
    }

    @Override
    public void visit(InvokeNativeActionNode invokeNativeActionNode) {
        if (logger.isDebugEnabled()) {
            logger.debug("Executing Native Action - " + invokeNativeActionNode.getCallableUnit().getName());
        }
        try {
            if (invokeNativeActionNode.getCallableUnit().isNonBlockingAction()) {
                BalConnectorCallback connectorCallback = new BalConnectorCallback(bContext, invokeNativeActionNode);
                invokeNativeActionNode.getCallableUnit().execute(bContext, connectorCallback);
                // Release current thread.
                next = null;
            } else {
                invokeNativeActionNode.getCallableUnit().execute(bContext);
                next = invokeNativeActionNode.next;
            }
        } catch (RuntimeException e) {
            BException bException = new BException(e.getMessage(), invokeNativeActionNode.getCallableUnit().getName());
            handleBException(bException);
        }
    }

    @Override
    public void visit(InvokeNativeFunctionNode invokeNativeFunctionNode) {
        if (logger.isDebugEnabled()) {
            logger.debug("Executing Native Function - " + invokeNativeFunctionNode.getCallableUnit().getName());
        }
        try {
            invokeNativeFunctionNode.getCallableUnit().executeNative(bContext);
            next = invokeNativeFunctionNode.next;
        } catch (RuntimeException e) {
            BException bException = new BException(e.getMessage(),
                    invokeNativeFunctionNode.getCallableUnit().getName());
            handleBException(bException);
        }
    }

    @Override
    public void visit(InvokeNativeTypeMapperNode invokeNativeTypeMapperNode) {
        if (logger.isDebugEnabled()) {
            logger.debug("Executing Native TypeMapperNode - " + invokeNativeTypeMapperNode.getCallableUnit()
                    .getName());
        }
        try {
            invokeNativeTypeMapperNode.getCallableUnit().convertNative(bContext);
            next = invokeNativeTypeMapperNode.next;
        } catch (RuntimeException e) {
            BException bException = new BException(e.getMessage(),
                    invokeNativeTypeMapperNode.getCallableUnit().getName());
            handleBException(bException);
        }
    }

    @Override
    public void visit(MapInitExprEndNode mapInitExprEndNode) {
        if (logger.isDebugEnabled()) {
            logger.debug("Executing MapInitExprEndNode - EndNode");
        }
        Expression[] argExprs = mapInitExprEndNode.getExpression().getArgExprs();

        // Creating a new arrays
        BMap bMap = mapInitExprEndNode.getExpression().getType().getEmptyValue();

        for (int i = 0; i < argExprs.length; i++) {
            MapStructInitKeyValueExpr expr = (MapStructInitKeyValueExpr) argExprs[i];
            BValue keyVal = getTempValue(expr.getKeyExpr());
            BValue value = getTempValue(expr.getValueExpr());
            bMap.put(keyVal, value);
        }
        setTempValue(mapInitExprEndNode.getExpression().getTempOffset(), bMap);
        next = mapInitExprEndNode.next;
    }

    /* Overriding methods */

    @Override
    public void visit(BLangProgram bLangProgram) {
    }

    @Override
    public void visit(BLangPackage bLangPackage) {
    }

    public void visit(BallerinaFile bFile) {
    }

    @Override
    public void visit(ImportPackage importPkg) {
    }

    @Override
    public void visit(ConstDef constant) {
    }

    @Override
    public void visit(Service service) {
    }

    @Override
    public void visit(BallerinaConnectorDef connector) {
    }

    @Override
    public void visit(Resource resource) {
    }

    @Override
    public void visit(BallerinaFunction function) {
    }

    @Override
    public void visit(BTypeMapper typeMapper) {
    }

    @Override
    public void visit(BallerinaAction action) {
    }

    @Override
    public void visit(Worker worker) {
    }

    @Override
    public void visit(AnnotationAttachment annotation) {
    }

    @Override
    public void visit(AnnotationAttributeDef annotationAttributeDef) {
    }

    @Override
    public void visit(AnnotationDef annotationDef) {
    }

    @Override
    public void visit(ParameterDef parameterDef) {
    }

    @Override
    public void visit(VariableDef variableDef) {
    }

    @Override
    public void visit(StructDef structDef) {
    }

    @Override
    public void visit(AddExpression addExpr) {
        visitBinaryExpression(addExpr);
    }

    @Override
    public void visit(AndExpression andExpression) {
        visitBinaryExpression(andExpression);
    }

    @Override
    public void visit(DivideExpr divideExpr) {
        visitBinaryExpression(divideExpr);
    }

    @Override
    public void visit(ModExpression modExpression) {
        visitBinaryExpression(modExpression);
    }

    @Override
    public void visit(EqualExpression equalExpression) {
        visitBinaryExpression(equalExpression);
    }

    @Override
    public void visit(GreaterEqualExpression greaterEqualExpression) {
        visitBinaryExpression(greaterEqualExpression);
    }

    @Override
    public void visit(GreaterThanExpression greaterThanExpression) {
        visitBinaryExpression(greaterThanExpression);
    }

    @Override
    public void visit(LessEqualExpression lessEqualExpression) {
        visitBinaryExpression(lessEqualExpression);
    }

    @Override
    public void visit(LessThanExpression lessThanExpression) {
        visitBinaryExpression(lessThanExpression);
    }

    @Override
    public void visit(MultExpression multExpression) {
        visitBinaryExpression(multExpression);
    }

    @Override
    public void visit(NotEqualExpression notEqualExpression) {
        visitBinaryExpression(notEqualExpression);
    }

    @Override
    public void visit(OrExpression orExpression) {
        visitBinaryExpression(orExpression);
    }

    @Override
    public void visit(SubtractExpression subtractExpression) {
        visitBinaryExpression(subtractExpression);
    }

    @Override
    public void visit(StackVarLocation stackVarLocation) {
    }

    @Override
    public void visit(ServiceVarLocation serviceVarLocation) {
    }

    @Override
    public void visit(ConnectorVarLocation connectorVarLocation) {
    }

    @Override
    public void visit(ConstantLocation constantLocation) {
    }

    @Override
    public void visit(MainInvoker mainInvoker) {
    }

    @Override
    public void visit(StructVarLocation structVarLocation) {
    }

    @Override
    public void visit(WorkerVarLocation workerVarLocation) {
    }

    private void visitBinaryExpression(BinaryExpression expression) {
        try {
            this.visit(expression);
        } catch (RuntimeException e) {
            handleBException(new BException(e.getMessage()));
        }
    }

    /**
     * Util method handle Ballerina exception. Native implementations <b>Must</b> use method to handle errors.
     *
     * @param bException Exception to handle
     */
    public void handleBException(BException bException) {
        // SaveStack current StackTrace.
        if ("".equals(bException.value().getStackTrace())) {
            bException.value().setStackTrace(ErrorHandlerUtils.getStackTrace(bContext));
        }
        if (tryCatchStackRefs.size() == 0) {
            // There is no tryCatch block to handle this exception. Pass this to handle at root.
            throw new BallerinaException(bException.value().getMessage().stringValue());
        }
        TryCatchStackRef ref = tryCatchStackRefs.pop();
        // unwind stack till we found the current frame.
        while (controlStack.getCurrentFrame() != ref.stackFrame) {
            if (controlStack.getStack().size() > 0) {
                controlStack.popFrame();
            } else {
                // Something has gone wrong. No StackFrame to pop ? this shouldn't be executed.
                throw new FlowBuilderException("Not handle catch statement in execution builder phase");
            }
        }
        MemoryLocation memoryLocation = ref.getCatchBlock().getParameterDef().getMemoryLocation();
        if (memoryLocation instanceof StackVarLocation) {
            int stackFrameOffset = ((StackVarLocation) memoryLocation).getStackFrameOffset();
            controlStack.setValue(stackFrameOffset, bException);
        }
        // Execute Catch block.
        next = ref.getCatchBlock().getCatchBlockStmt();
    }

    @Override
    public BLangExecution getExecution() {
        return execution;
    }

    @Override
    public void notifyComplete() {
        execution.notifyComplete();
    }

    @Override
    public boolean isExecutionCompleted() {
        return complete;
    }

    /* Private methods */

    private int populateArgumentValues(Expression[] expressions, BValue[] localVals) {
        int i = 0;
        for (Expression arg : expressions) {
            // Evaluate the argument expression
            BValue argValue = getTempValue(arg);
            BType argType = arg.getType();

            // Here we need to handle value types differently from reference types
            // Value types need to be cloned before passing ot the function : pass by value.
            // TODO Implement copy-on-write mechanism to improve performance
            if (BTypes.isValueType(argType)) {
                argValue = BValueUtils.clone(argType, argValue);
            }

            // Setting argument value in the stack frame
            localVals[i] = argValue;

            i++;
        }
        return i;
    }

    private String evaluteBacktickString(BacktickExpr backtickExpr) {
        StringBuilder builder = new StringBuilder();
        boolean isJson = backtickExpr.getType() == BTypes.typeJSON;
        String strVal;
        BValue bVal;
        for (Expression expression : backtickExpr.getArgExprs()) {
            bVal = getTempValue(expression);
            strVal = bVal.stringValue();
            if (isJson && bVal instanceof BString && expression instanceof ReferenceExpr) {
                builder.append("\"" + strVal + "\"");
            } else {
                builder.append(strVal);
            }
        }
        return builder.toString();
    }

    private void assignValue(BValue rValue, Expression lExpr) {
        if (lExpr instanceof VariableRefExpr) {
            assignValueToVarRefExpr(rValue, (VariableRefExpr) lExpr);
        } else if (lExpr instanceof ArrayMapAccessExpr) {
            assignValueToArrayMapAccessExpr(rValue, (ArrayMapAccessExpr) lExpr);
        } else if (lExpr instanceof StructFieldAccessExpr) {
            assignValueToStructFieldAccessExpr(rValue, (StructFieldAccessExpr) lExpr);
        }
    }

    private void assignValueToArrayMapAccessExpr(BValue rValue, ArrayMapAccessExpr lExpr) {
        ArrayMapAccessExpr accessExpr = lExpr;
        if (!(accessExpr.getRExpr().getType() == BTypes.typeMap)) {
            BArray arrayVal = (BArray) getTempValue(accessExpr.getRExpr());

            Expression[] exprs = accessExpr.getIndexExprs();
            if (exprs.length > 1) {
                arrayVal = retrieveArray(arrayVal, exprs);
            }

            BInteger indexVal = (BInteger) getTempValue(accessExpr.getIndexExprs()[0]);
            arrayVal.add(indexVal.intValue(), rValue);

        } else {
            BMap<BString, BValue> mapVal = (BMap<BString, BValue>) getTempValue(accessExpr.getRExpr());
            BString indexVal = (BString) getTempValue(accessExpr.getIndexExprs()[0]);
            mapVal.put(indexVal, rValue);
            // set the type of this expression here
            // accessExpr.setType(rExpr.getType());
        }
    }

    private void assignValueToVarRefExpr(BValue rValue, VariableRefExpr lExpr) {
        VariableRefExpr variableRefExpr = lExpr;
        MemoryLocation memoryLocation = variableRefExpr.getMemoryLocation();
        if (memoryLocation instanceof StackVarLocation) {
            int stackFrameOffset = ((StackVarLocation) memoryLocation).getStackFrameOffset();
            controlStack.setValue(stackFrameOffset, rValue);
        } else if (memoryLocation instanceof ServiceVarLocation) {
            int staticMemOffset = ((ServiceVarLocation) memoryLocation).getStaticMemAddrOffset();
            runtimeEnv.getStaticMemory().setValue(staticMemOffset, rValue);
        } else if (memoryLocation instanceof ConnectorVarLocation) {
            // Fist the get the BConnector object. In an action invocation first argument is always the connector
            BConnector bConnector = (BConnector) controlStack.getValue(0);
            if (bConnector == null) {
<<<<<<< HEAD
                handleBException(new BException("Connector argument value is null"));
                return;
=======
                throw new BallerinaException("connector argument value is null");
>>>>>>> 5cae351f
            }
            int connectorMemOffset = ((ConnectorVarLocation) memoryLocation).getConnectorMemAddrOffset();
            bConnector.setValue(connectorMemOffset, rValue);
        } else if (memoryLocation instanceof WorkerVarLocation) {
            int stackFrameOffset = ((WorkerVarLocation) memoryLocation).getworkerMemAddrOffset();
            controlStack.setValue(stackFrameOffset, rValue);
        } else if (memoryLocation instanceof StructVarLocation) {
            int structMemOffset = ((StructVarLocation) memoryLocation).getStructMemAddrOffset();
            controlStack.setValue(structMemOffset, rValue);
        }
    }

    /**
     * Assign a value to a field of a struct, represented by a {@link StructFieldAccessExpr}.
     *
     * @param rValue Value to be assigned
     * @param lExpr  {@link StructFieldAccessExpr} which represents the field of the struct
     */
    private void assignValueToStructFieldAccessExpr(BValue rValue, StructFieldAccessExpr lExpr) {
        Expression lExprVarRef = lExpr.getVarRef();
        BValue value = getTempValue(lExprVarRef);
        setFieldValue(rValue, lExpr, value);
    }

    /**
     * Recursively traverse and set the value of the access expression of a field of a struct.
     *
     * @param rValue     Value to be set
     * @param expr       StructFieldAccessExpr of the current field
     * @param currentVal Value of the expression evaluated so far.
     */
    private void setFieldValue(BValue rValue, StructFieldAccessExpr expr, BValue currentVal) {
        // currentVal is a BStruct or arrays/map of BStruct. hence get the element value of it.
        BStruct currentStructVal = (BStruct) getUnitValue(currentVal, expr);

        StructFieldAccessExpr fieldExpr = expr.getFieldExpr();
        int fieldLocation = ((StructVarLocation) getMemoryLocation(fieldExpr)).getStructMemAddrOffset();

        if (fieldExpr.getFieldExpr() == null) {
            if (currentStructVal.value() == null) {
                handleBException(new BException("cannot set field '" + fieldExpr.getSymbolName().getName() +
                        "' of non-initialized variable '" + fieldExpr.getParent().getSymbolName().getName() + "'."));
                return;
            }
            setUnitValue(rValue, currentStructVal, fieldLocation, fieldExpr);
            return;
        }

        // At this point, field of the field is not null. Means current element,
        // and its field are both struct types.

        if (currentStructVal.value() == null) {
            handleBException(new BException("cannot set field '" + fieldExpr.getSymbolName().getName() +
                    "' of non-initialized variable '" + fieldExpr.getParent().getSymbolName().getName() + "'."));
            return;
        }

        // get the unit value of the struct field,
        BValue value = currentStructVal.getValue(fieldLocation);

        setFieldValue(rValue, fieldExpr, value);
    }

    /**
     * Get the memory location for a expression.
     *
     * @param expression Expression to get the memory location
     * @return Memory location of the expression
     */
    private MemoryLocation getMemoryLocation(Expression expression) {
        // If the expression is an arrays-map expression, then get the location of the variable-reference-expression
        // of the arrays-map-access-expression.
        if (expression instanceof ArrayMapAccessExpr) {
            return getMemoryLocation(((ArrayMapAccessExpr) expression).getRExpr());
        }

        // If the expression is a struct-field-access-expression, then get the memory location of the variable
        // referenced by the struct-field-access-expression
        if (expression instanceof StructFieldAccessExpr) {
            return getMemoryLocation(((StructFieldAccessExpr) expression).getVarRef());
        }

        // Set the memory location of the variable-reference-expression
        return ((VariableRefExpr) expression).getMemoryLocation();
    }

    /**
     * Set the unit value of the current value.
     * <br/>
     * i.e: Value represented by a field-access-expression can be one of:
     * <ul>
     * <li>A variable</li>
     * <li>An element of an arrays/map variable.</li>
     * </ul>
     * But the value get after evaluating the field-access-expression (<b>lExprValue</b>) contains the whole
     * variable. This methods set the unit value (either the complete arrays/map or the referenced element of an
     * arrays/map), using the index expression of the 'fieldExpr'.
     *
     * @param rValue         Value to be set
     * @param lExprValue     Value of the field access expression evaluated so far. This is always of struct
     *                       type.
     * @param memoryLocation Location of the field to be set, in the struct 'lExprValue'
     * @param fieldExpr      Field Access Expression of the current field
     */
    private void setUnitValue(BValue rValue, BStruct lExprValue, int memoryLocation,
                              StructFieldAccessExpr fieldExpr) {

        Expression[] exprs;
        if (fieldExpr.getVarRef() instanceof ArrayMapAccessExpr) {
            exprs = ((ArrayMapAccessExpr) fieldExpr.getVarRef()).getIndexExprs();
        } else {
            // If the lExprValue value is not a struct arrays/map, then set the value to the struct
            lExprValue.setValue(memoryLocation, rValue);
            return;
        }

        // Get the arrays/map value from the mermory location
        BValue arrayMapValue = lExprValue.getValue(memoryLocation);
        if (arrayMapValue == null) {
            throw new BallerinaException("field '" + fieldExpr.getVarRef().getSymbolName() + " is null");
        }
        
        // Set the value to arrays/map's index location
        ArrayMapAccessExpr varRef = (ArrayMapAccessExpr) fieldExpr.getVarRef();
        if (varRef.getRExpr().getType() == BTypes.typeMap) {
            BValue indexValue = getTempValue(exprs[0]);
            ((BMap) arrayMapValue).put(indexValue, rValue);
        } else {
            BArray arrayVal = (BArray) arrayMapValue;
            if (exprs.length > 1) {
                arrayVal = retrieveArray(arrayVal, exprs);
            }

            BInteger indexVal = (BInteger) getTempValue(exprs[0]);
            arrayVal.add(indexVal.intValue(), rValue);
        }
    }

    /**
     * Recursively traverse and get the value of the access expression of a field of a struct.
     *
     * @param expr       StructFieldAccessExpr of the current field
     * @param currentVal Value of the expression evaluated so far.
     * @return Value of the expression after evaluating the current field.
     */
    private BValue getFieldExprValue(StructFieldAccessExpr expr, BValue currentVal) {
        // currentVal is a BStruct or arrays/map of BStruct. hence get the element value of it.
        BStruct currentStructVal = (BStruct) getUnitValue(currentVal, expr);

        StructFieldAccessExpr fieldExpr = expr.getFieldExpr();
        int fieldLocation = ((StructVarLocation) getMemoryLocation(fieldExpr)).getStructMemAddrOffset();

        // If this is the last field, return the value from memory location
        if (fieldExpr.getFieldExpr() == null) {
            if (currentStructVal.value() == null) {
<<<<<<< HEAD
                handleBException(new BException("cannot access field '" + fieldExpr.getSymbolName().getName() +
                        "' of non-initialized variable '" + fieldExpr.getParent().getSymbolName().getName() + "'."));
                return null;
=======
                throw new BallerinaException("variable '" + fieldExpr.getParent().getSymbolName().getName() + 
                    "' is null");
>>>>>>> 5cae351f
            }
            // Value stored in the struct can be also an arrays. Hence if its an arrray access,
            // get the aray element value
            return getUnitValue(currentStructVal.getValue(fieldLocation), fieldExpr);
        }

        if (currentStructVal.value() == null) {
<<<<<<< HEAD
            handleBException(new BException("cannot access field '" + fieldExpr.getSymbolName().getName() +
                    "' of non-initialized variable '" + fieldExpr.getParent().getSymbolName().getName() + "'."));
            return null;
=======
            throw new BallerinaException("variable '" + fieldExpr.getParent().getSymbolName().getName() + "' is null");
>>>>>>> 5cae351f
        }
        BValue value = currentStructVal.getValue(fieldLocation);

        // Recursively travel through the struct and get the value
        return getFieldExprValue(fieldExpr, value);
    }

    /**
     * Get the unit value of the current value.
     * <br/>
     * i.e: Value represented by a field-access-expression can be one of:
     * <ul>
     * <li>A variable</li>
     * <li>An element of an arrays/map variable.</li>
     * </ul>
     * But the value stored in memory (<b>currentVal</b>) contains the entire variable. This methods
     * retrieves the unit value (either the complete arrays/map or the referenced element of an arrays/map),
     * using the index expression of the 'fieldExpr'.
     *
     * @param currentVal Value of the field expression evaluated so far
     * @param fieldExpr  Field access expression for the current value
     * @return Unit value of the current value
     */
    private BValue getUnitValue(BValue currentVal, StructFieldAccessExpr fieldExpr) {
        ReferenceExpr currentVarRefExpr = fieldExpr.getVarRef();
        if (currentVal == null) {
<<<<<<< HEAD
            handleBException(new BException("field '" + currentVarRefExpr.getVarName() + "' is null"));
            return null;
=======
            throw new BallerinaException("field '" + currentVarRefExpr.getSymbolName() + "' is null");
>>>>>>> 5cae351f
        }

        if (!(currentVal instanceof BArray || currentVal instanceof BMap<?, ?>)) {
            return currentVal;
        }

        // If the lExprValue value is not a struct arrays/map, then the unit value is same as the struct
        Expression[] indexExpr;
        if (currentVarRefExpr instanceof ArrayMapAccessExpr) {
            indexExpr = ((ArrayMapAccessExpr) currentVarRefExpr).getIndexExprs();
        } else {
            return currentVal;
        }

        BValue indexValue;
        BValue unitVal;
        // Get the value from arrays/map's index location
        ArrayMapAccessExpr varRef = (ArrayMapAccessExpr) fieldExpr.getVarRef();
        if (varRef.getRExpr().getType() == BTypes.typeMap) {
            indexValue = getTempValue(indexExpr[0]);
            unitVal = ((BMap) currentVal).get(indexValue);
        } else {
            BArray bArray = (BArray) currentVal;
            for (int i = indexExpr.length - 1; i >= 1; i--) {
                indexValue = getTempValue(indexExpr[i]);
                bArray = (BArray) bArray.get(((BInteger) indexValue).intValue());
            }
            indexValue = getTempValue(indexExpr[0]);
            unitVal = bArray.get(((BInteger) indexValue).intValue());
        }

        if (unitVal == null) {
            handleBException(new BException("field '" + currentVarRefExpr.getSymbolName().getName() + "[" +
                    indexValue.stringValue() + "]' is null"));
            return null;
        }

        return unitVal;
    }

    /**
     * Get Temporary value from temporary location.
     *
     * @param expression to be evaluated.
     * @return temporary BValue.
     */
    private BValue getTempValue(Expression expression) {
        if (expression.hasTemporaryValues()) {
            return bContext.getControlStack().getCurrentFrame().cacheValues[expression.getTempOffset()];
        } else {
            MemoryLocation memoryLocation = ((VariableRefExpr) expression).getVariableDef().getMemoryLocation();
            return memoryLocation.access(this);
        }
    }

    /**
     * Get Temporary value from providing temporary Offset.
     *
     * @param tempOffSet of the value.
     * @return temporary BValue.
     */
    private BValue getTempValue(int tempOffSet) {
        return bContext.getControlStack().getCurrentFrame().cacheValues[tempOffSet];
    }

    private void setTempValue(int offset, BValue result) {
        bContext.getControlStack().getCurrentFrame().cacheValues[offset] = result;
    }

    private String getNodeLocation(NodeLocation nodeLocation) {
        return nodeLocation != null ? nodeLocation.getFileName() + ":" + nodeLocation.getLineNumber() : "";
    }

    private BArray retrieveArray(BArray arrayVal, Expression[] exprs) {
        for (int i = exprs.length - 1; i >= 1; i--) {
            BInteger indexVal = (BInteger) getTempValue(exprs[i]);

            // TODO: Remove this part if we don't need dynamically create arrays
            // Will have to dynamically populate
//            while (arrayVal.size() <= indexVal.intValue()) {
//                if (i != 1 || rValue instanceof BArray) {
//                    BArray newBArray = new BArray<>(BArray.class);
//                    arrayVal.add(arrayVal.size(), newBArray);
//                } else {
//                    BArray bArray = new BArray<>(rValue.getClass());
//                    arrayVal.add(arrayVal.size(), bArray);
//                }
//            }

            arrayVal = (BArray) arrayVal.get(indexVal.intValue());
        }

        return arrayVal;
    }
}<|MERGE_RESOLUTION|>--- conflicted
+++ resolved
@@ -54,6 +54,7 @@
 import org.ballerinalang.model.StructDef;
 import org.ballerinalang.model.SymbolName;
 import org.ballerinalang.model.TypeMapper;
+import org.ballerinalang.model.VariableDef;
 import org.ballerinalang.model.Worker;
 import org.ballerinalang.model.expressions.ActionInvocationExpr;
 import org.ballerinalang.model.expressions.AddExpression;
@@ -76,14 +77,11 @@
 import org.ballerinalang.model.expressions.LessThanExpression;
 import org.ballerinalang.model.expressions.MapInitExpr;
 import org.ballerinalang.model.expressions.MapStructInitKeyValueExpr;
-<<<<<<< HEAD
 import org.ballerinalang.model.expressions.ModExpression;
 import org.ballerinalang.model.expressions.MultExpression;
 import org.ballerinalang.model.expressions.NotEqualExpression;
+import org.ballerinalang.model.expressions.NullLiteral;
 import org.ballerinalang.model.expressions.OrExpression;
-=======
-import org.ballerinalang.model.expressions.NullLiteral;
->>>>>>> 5cae351f
 import org.ballerinalang.model.expressions.RefTypeInitExpr;
 import org.ballerinalang.model.expressions.ReferenceExpr;
 import org.ballerinalang.model.expressions.ResourceInvocationExpr;
@@ -194,13 +192,9 @@
     protected LinkedNode next;
     private ExecutorService executor;
     private ForkJoinInvocationStatus forkJoinInvocationStatus;
-<<<<<<< HEAD
     protected BLangExecution execution;
     protected boolean complete;
-=======
-    private boolean completed;
     private BValue[] structMemBlock;
->>>>>>> 5cae351f
 
     public BLangAbstractExecutionVisitor(RuntimeEnvironment runtimeEnv, Context bContext) {
         this.runtimeEnv = runtimeEnv;
@@ -600,12 +594,12 @@
         }
         next = variableRefExpr.next;
     }
-    
+
     @Override
     public void visit(NullLiteral nullLiteral) {
         if (logger.isDebugEnabled()) {
             logger.debug("Executing NullLiteral {}-\"{}\"", nullLiteral.getType().getName(),
-                nullLiteral.getBValue().stringValue());
+                    nullLiteral.getBValue() == null ? null : nullLiteral.getBValue().stringValue());
         }
         setTempValue(nullLiteral.getTempOffset(), nullLiteral.getBValue());
         next = nullLiteral.next;
@@ -655,12 +649,8 @@
         // Fist the get the BConnector object. In an action invocation first argument is always the connector
         BConnector bConnector = (BConnector) controlStack.getValue(0);
         if (bConnector == null) {
-<<<<<<< HEAD
-            handleBException(new BException("Connector argument value is null"));
+            handleBException(new BException("connector argument value is null"));
             return null;
-=======
-            throw new BallerinaException("connector argument value is null");
->>>>>>> 5cae351f
         }
 
         // Now get the connector variable value from the memory block allocated to the BConnector instance.
@@ -905,12 +895,8 @@
         }
         Expression expr = replyStmtEndNode.getStatement().getReplyExpr();
         BMessage bMessage = (BMessage) getTempValue(expr);
-<<<<<<< HEAD
         bContext.getBalCallback().done(bMessage.value());
         next = replyStmtEndNode.next;
-=======
-        bContext.getBalCallback().done(bMessage != null ? bMessage.value() : null);
->>>>>>> 5cae351f
     }
 
     @Override
@@ -1085,7 +1071,7 @@
 
         BValueType rValue = (BValueType) getTempValue(rExpr);
         BValueType lValue = (BValueType) getTempValue(lExpr);
-        
+
         try {
             BValue binaryExprRslt = binaryExpr.getEvalFunc().apply(lValue, rValue);
             setTempValue(binaryExpr.getTempOffset(), binaryExprRslt);
@@ -1107,7 +1093,7 @@
         BValue rValue = getTempValue(rExpr);
         BValue lValue = getTempValue(lExpr);
         BValue binaryExprRslt;
-        
+
         try {
             if (rExpr.getType() == BTypes.typeNull || lExpr.getType() == BTypes.typeNull) {
                 // if this is a null check, then need to pass the BValue
@@ -1178,24 +1164,22 @@
         if (logger.isDebugEnabled()) {
             logger.debug("Executing StructInitExpr - StartNode");
         }
-        
+
         StructInitExpr structInitExpr = structInitExprStartNode.getExpression();
         StructDef structDef = (StructDef) structInitExpr.getType();
         structMemBlock = new BValue[structDef.getStructMemorySize()];
 
         // Invoke the <init> function
         Function initFunction = structDef.getInitFunction();
-        CallableUnitInfo functionInfo = new CallableUnitInfo(initFunction.getName(), initFunction.getPackagePath(),
-            initFunction.getNodeLocation());
         BValue[] returnValues = new BValue[0];
-        BValue[] cacheValues = new BValue[initFunction.getTempStackFrameSize() + 1];
-        StackFrame stackFrame = new StackFrame(structMemBlock, returnValues, cacheValues, functionInfo);
+        BValue[] cacheValues = new BValue[initFunction.getCacheFrameSize() + 1];
+        StackFrame stackFrame = new StackFrame(structMemBlock, returnValues, cacheValues, initFunction.getName());
         controlStack.pushFrame(stackFrame);
-        
-        if (structInitExprStartNode.hasGotoBranchID()) {
-            branchIDStack.push(structInitExprStartNode.getGotoBranchID());
-        }
-        
+
+        if (structInitExprStartNode.getBranchingLinkedNode() != null) {
+            stackFrame.branchingNode = structInitExprStartNode.getBranchingLinkedNode();
+        }
+
         next = structInitExprStartNode.next;
     }
     
@@ -1206,7 +1190,7 @@
         }
         StructInitExpr structInitExpr = structInitExprEndNode.getExpression();
         StructDef structDef = (StructDef) structInitExpr.getType();
-        
+
         // Iterate through initialize values and re-populate the memory block
         Expression[] argExprs = structInitExpr.getArgExprs();
         for (int i = 0; i < argExprs.length; i++) {
@@ -1217,10 +1201,7 @@
         }
         setTempValue(structInitExpr.getTempOffset(), new BStruct(structDef, structMemBlock));
         next = structInitExprEndNode.next;
-<<<<<<< HEAD
-=======
         structMemBlock = null;
->>>>>>> 5cae351f
     }
 
     @Override
@@ -1286,12 +1267,8 @@
             logger.debug("Executing RefTypeInitExpr - EndNode");
         }
         BType bType = refTypeInitExpr.getType();
-<<<<<<< HEAD
-        setTempValue(refTypeInitExpr.getTempOffset(), bType.getDefaultValue());
+        setTempValue(refTypeInitExpr.getTempOffset(), bType.getEmptyValue());
         next = refTypeInitExprEndNode.next;
-=======
-        setTempValue(refTypeInitExpr.getTempOffset(), bType.getEmptyValue());
->>>>>>> 5cae351f
     }
 
     @Override
@@ -1743,12 +1720,8 @@
             // Fist the get the BConnector object. In an action invocation first argument is always the connector
             BConnector bConnector = (BConnector) controlStack.getValue(0);
             if (bConnector == null) {
-<<<<<<< HEAD
-                handleBException(new BException("Connector argument value is null"));
+                handleBException(new BException("connector argument value is null"));
                 return;
-=======
-                throw new BallerinaException("connector argument value is null");
->>>>>>> 5cae351f
             }
             int connectorMemOffset = ((ConnectorVarLocation) memoryLocation).getConnectorMemAddrOffset();
             bConnector.setValue(connectorMemOffset, rValue);
@@ -1904,14 +1877,9 @@
         // If this is the last field, return the value from memory location
         if (fieldExpr.getFieldExpr() == null) {
             if (currentStructVal.value() == null) {
-<<<<<<< HEAD
-                handleBException(new BException("cannot access field '" + fieldExpr.getSymbolName().getName() +
-                        "' of non-initialized variable '" + fieldExpr.getParent().getSymbolName().getName() + "'."));
+                handleBException(new BException("variable '" + fieldExpr.getParent().getSymbolName().getName() +
+                        "' is null"));
                 return null;
-=======
-                throw new BallerinaException("variable '" + fieldExpr.getParent().getSymbolName().getName() + 
-                    "' is null");
->>>>>>> 5cae351f
             }
             // Value stored in the struct can be also an arrays. Hence if its an arrray access,
             // get the aray element value
@@ -1919,13 +1887,9 @@
         }
 
         if (currentStructVal.value() == null) {
-<<<<<<< HEAD
-            handleBException(new BException("cannot access field '" + fieldExpr.getSymbolName().getName() +
-                    "' of non-initialized variable '" + fieldExpr.getParent().getSymbolName().getName() + "'."));
+            handleBException(new BException("variable '" + fieldExpr.getParent().getSymbolName().getName() + "' is " +
+                    "null"));
             return null;
-=======
-            throw new BallerinaException("variable '" + fieldExpr.getParent().getSymbolName().getName() + "' is null");
->>>>>>> 5cae351f
         }
         BValue value = currentStructVal.getValue(fieldLocation);
 
@@ -1952,12 +1916,8 @@
     private BValue getUnitValue(BValue currentVal, StructFieldAccessExpr fieldExpr) {
         ReferenceExpr currentVarRefExpr = fieldExpr.getVarRef();
         if (currentVal == null) {
-<<<<<<< HEAD
-            handleBException(new BException("field '" + currentVarRefExpr.getVarName() + "' is null"));
+            handleBException(new BException("field '" + currentVarRefExpr.getSymbolName() + "' is null"));
             return null;
-=======
-            throw new BallerinaException("field '" + currentVarRefExpr.getSymbolName() + "' is null");
->>>>>>> 5cae351f
         }
 
         if (!(currentVal instanceof BArray || currentVal instanceof BMap<?, ?>)) {
