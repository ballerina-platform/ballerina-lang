--- conflicted
+++ resolved
@@ -1468,7 +1468,6 @@
         setTempValue(mapInitExprEndNode.getExpression().getTempOffset(), bMap);
     }
 
-<<<<<<< HEAD
     @Override
     public void visit(JSONInitExprEndNode jsonInitExprEndNode) {
         if (logger.isDebugEnabled()) {
@@ -1519,34 +1518,6 @@
         setTempValue(jsonInitExprEndNode.getExpression().getTempOffset(), new BJSON(stringJoiner.toString()));
     }
     
-=======
-//    @Override
-//    public void visit(JSONInitExprEndNode jsonInitExprEndNode) {
-//        if (logger.isDebugEnabled()) {
-//            logger.debug("Executing JSONInitExprEndNode - EndNode");
-//        }
-//        next = jsonInitExprEndNode.next;
-//        Expression[] argExprs = jsonInitExprEndNode.getExpression().getArgExprs();
-//
-//        BType exprType = jsonInitExprEndNode.getExpression().getType();
-//
-//        StringJoiner sj = new StringJoiner(",", "{", "}");
-//        for (int i = 0; i < argExprs.length; i++) {
-//            KeyValueExpr expr = (KeyValueExpr) argExprs[i];
-//            BValue keyVal = getTempValue(expr.getKeyExpr());
-//            BValue value = getTempValue(expr.getValueExpr());
-//            String stringVal;
-//            if (value instanceof BString) {
-//                stringVal = "\"" + value.stringValue() + "\"";
-//            } else {
-//                stringVal = value.stringValue();
-//            }
-//            sj.add("\"" + keyVal.stringValue() + "\" : " + stringVal + "");
-//        }
-//        setTempValue(jsonInitExprEndNode.getExpression().getTempOffset(), new BJSON(sj.toString()));
-//    }
-
->>>>>>> d0a2ddce
     /**
      * Util method handle Ballerina exception. Native implementations <b>Must</b> use method to handle errors.
      *
@@ -1706,7 +1677,6 @@
      * @param currentVal Value of the expression evaluated so far.
      */
     private void setFieldValue(BValue rValue, FieldAccessExpr currentExpr, BValue currentVal) {
-<<<<<<< HEAD
         // currentVal is a unitValue or a array/map. hence get the element value of it.
         BValue unitVal = getUnitValue(currentVal, currentExpr);
         
@@ -1719,20 +1689,6 @@
             return;
         }
         
-=======
-        if (currentExpr.getRefVarType() == BTypes.typeJSON) {
-            // TODO
-            return;
-        }
-
-        // currentVal is a BStruct or arrays/map of BStruct. hence get the element value of it.
-        BValue unitVal = getUnitValue(currentVal, currentExpr, currentExpr.getFieldExpr());
-
-        if (unitVal == null) {
-            throw new BallerinaException("field '" + currentExpr.getSymbolName() + "' is null");
-        }
-
->>>>>>> d0a2ddce
         BStruct currentStructVal = (BStruct) unitVal;
         FieldAccessExpr fieldExpr = (FieldAccessExpr) currentExpr.getFieldExpr();
         int fieldLocation = ((StructVarLocation) getMemoryLocation(fieldExpr)).getStructMemAddrOffset();
@@ -1800,13 +1756,8 @@
         }
 
         ArrayMapAccessExpr varRef = (ArrayMapAccessExpr) fieldExpr.getVarRef();
-<<<<<<< HEAD
         Expression[] indexExprs = varRef.getIndexExprs();
         
-=======
-        Expression[] exprs = varRef.getIndexExprs();
-
->>>>>>> d0a2ddce
         // Get the arrays/map value from the mermory location
         BValue arrayMapValue = lExprValue.getValue(memoryLocation);
         if (arrayMapValue == null) {
@@ -1843,37 +1794,17 @@
         }
         
         if (currentExpr.getRefVarType() == BTypes.typeJSON) {
-<<<<<<< HEAD
             return getJSONElementValue((BJSON) currentVal, fieldExpr);
         } 
         
         // currentVal could be a value type or a array/map. Hence get the single element value of it.
         BValue unitVal = getUnitValue(currentVal, currentExpr);
         
-=======
-            return null;
-        }
-
-        FieldAccessExpr fieldExpr = currentExpr.getFieldExpr();
-
-        // currentVal could be a value type or a array/map. Hence get the single element value of it.
-        BValue unitVal = getUnitValue(currentVal, currentExpr, fieldExpr);
-
-        if (fieldExpr == null) {
-            return unitVal;
-        }
-
->>>>>>> d0a2ddce
         if (unitVal == null) {
             throw new BallerinaException("field '" + currentExpr.getVarName() + "' is null");
         }
-<<<<<<< HEAD
         
         // if fieldExpr exist means this is a struct.
-=======
-
-        // if fieldExpr exist means this is a struct
->>>>>>> d0a2ddce
         BStruct currentStructVal = (BStruct) unitVal;
 
         int fieldLocation = ((StructVarLocation) getMemoryLocation(fieldExpr)).getStructMemAddrOffset();
@@ -1918,15 +1849,6 @@
      */
     private BValue getUnitValue(BValue currentVal, FieldAccessExpr currentExpr) {
         ReferenceExpr currentVarRefExpr = (ReferenceExpr) currentExpr.getVarRef();
-<<<<<<< HEAD
-        
-=======
-        //if (currentVal == null) {
-        //    throw new BallerinaException("field '" +
-        //           generateErrorSymbolName(currentVarRefExpr.getSymbolName()) + "' is null");
-        //}
-
->>>>>>> d0a2ddce
         if (!(currentVal instanceof BArray || currentVal instanceof BMap<?, ?>)) {
             return currentVal;
         }
