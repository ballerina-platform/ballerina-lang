--- conflicted
+++ resolved
@@ -94,18 +94,15 @@
         if (annotationInfo != null) {
             AnnAttributeValue annAttributeValue = annotationInfo.getAttributeValue
                     (Constants.ANNOTATION_ATTRIBUTE_BASE_PATH);
-<<<<<<< HEAD
+            if (annAttributeValue != null && annAttributeValue.getStringValue() != null &&
+                    !annAttributeValue.getStringValue().trim().isEmpty()) {
+                basePath = annAttributeValue.getStringValue();
             if (annotationAttributeValue != null && annotationAttributeValue.getStringValue() != null) {
                 if (annotationAttributeValue.getStringValue().trim().isEmpty()) {
                     basePath = Constants.DEFAULT_BASE_PATH;
                 } else {
                     basePath = annotationAttributeValue.getStringValue();
                 }
-=======
-            if (annAttributeValue != null && annAttributeValue.getStringValue() != null &&
-                    !annAttributeValue.getStringValue().trim().isEmpty()) {
-                basePath = annAttributeValue.getStringValue();
->>>>>>> 24843e16
             }
         }
 
