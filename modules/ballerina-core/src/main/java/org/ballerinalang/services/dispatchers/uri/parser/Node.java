--- conflicted
+++ resolved
@@ -107,11 +107,7 @@
     }
 
     public ResourceInfo getResource(CarbonMessage carbonMessage) {
-<<<<<<< HEAD
-        if ("/".equalsIgnoreCase(token) && this.resource == null) {
-=======
         if (this.resource == null) {
->>>>>>> fde50c30
             return null;
         }
         String httpMethod = (String) carbonMessage.getProperty(Constants.HTTP_METHOD);
