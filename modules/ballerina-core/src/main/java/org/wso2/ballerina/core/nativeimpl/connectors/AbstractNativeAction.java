--- conflicted
+++ resolved
@@ -33,10 +33,7 @@
     private SymbolName symbolName;
     private List<Annotation> annotations;
     private List<Parameter> parameters;
-<<<<<<< HEAD
-=======
-//    private List<Type> returnTypes;
->>>>>>> 0329b7b6
+
     private List<TypeC> returnTypes;
     private List<Const> constants;
 
@@ -117,19 +114,13 @@
     @Override
     public Type[] getReturnTypes() {
         return new Type[0];
-<<<<<<< HEAD
-=======
+
     }
 
     @Override
     public TypeC[] getReturnTypesC() {
         return returnTypes.toArray(new TypeC[returnTypes.size()]);
->>>>>>> 0329b7b6
-    }
 
-    @Override
-    public TypeC[] getReturnTypesC() {
-        return returnTypes.toArray(new TypeC[returnTypes.size()]);
     }
 
     /**
