--- conflicted
+++ resolved
@@ -48,11 +48,8 @@
     public static final BType JSON_TYPE = new BJSONType(JSON_TNAME);
     public static final BType MESSAGE_TYPE = new BMessageType(MESSAGE_TNAME);
     public static final BType MAP_TYPE = new BMapType(MAP_TNAME);
-<<<<<<< HEAD
     public static final BType DATAFRAME_TYPE = new BDataframeType(DATAFRAME_TNAME);
-=======
     public static final BType STRUCT_TYPE = new BStructType(STRUCT_TNAME);
->>>>>>> d547365d
 
     private BTypes() {
     }
