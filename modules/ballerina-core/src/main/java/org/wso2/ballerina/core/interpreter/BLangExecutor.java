/*
*  Copyright (c) 2017, WSO2 Inc. (http://www.wso2.org) All Rights Reserved.
*
*  WSO2 Inc. licenses this file to you under the Apache License,
*  Version 2.0 (the "License"); you may not use this file except
*  in compliance with the License.
*  You may obtain a copy of the License at
*
*    http://www.apache.org/licenses/LICENSE-2.0
*
*  Unless required by applicable law or agreed to in writing,
*  software distributed under the License is distributed on an
*  "AS IS" BASIS, WITHOUT WARRANTIES OR CONDITIONS OF ANY
*  KIND, either express or implied.  See the License for the
*  specific language governing permissions and limitations
*  under the License.
*/
package org.wso2.ballerina.core.interpreter;

import org.wso2.ballerina.core.exception.BallerinaException;
import org.wso2.ballerina.core.model.Action;
import org.wso2.ballerina.core.model.BTypeMapper;
import org.wso2.ballerina.core.model.BallerinaAction;
import org.wso2.ballerina.core.model.BallerinaConnectorDef;
import org.wso2.ballerina.core.model.BallerinaFunction;
import org.wso2.ballerina.core.model.Connector;
import org.wso2.ballerina.core.model.Function;
import org.wso2.ballerina.core.model.NodeExecutor;
import org.wso2.ballerina.core.model.ParameterDef;
import org.wso2.ballerina.core.model.Resource;
import org.wso2.ballerina.core.model.StructDef;
import org.wso2.ballerina.core.model.SymbolName;
import org.wso2.ballerina.core.model.TypeMapper;
import org.wso2.ballerina.core.model.VariableDef;
import org.wso2.ballerina.core.model.Worker;
import org.wso2.ballerina.core.model.expressions.ActionInvocationExpr;
import org.wso2.ballerina.core.model.expressions.ArrayInitExpr;
import org.wso2.ballerina.core.model.expressions.ArrayMapAccessExpr;
import org.wso2.ballerina.core.model.expressions.BacktickExpr;
import org.wso2.ballerina.core.model.expressions.BasicLiteral;
import org.wso2.ballerina.core.model.expressions.BinaryExpression;
import org.wso2.ballerina.core.model.expressions.CallableUnitInvocationExpr;
import org.wso2.ballerina.core.model.expressions.ConnectorInitExpr;
import org.wso2.ballerina.core.model.expressions.Expression;
import org.wso2.ballerina.core.model.expressions.FunctionInvocationExpr;
import org.wso2.ballerina.core.model.expressions.InstanceCreationExpr;
import org.wso2.ballerina.core.model.expressions.MapInitExpr;
import org.wso2.ballerina.core.model.expressions.MapStructInitKeyValueExpr;
import org.wso2.ballerina.core.model.expressions.RefTypeInitExpr;
import org.wso2.ballerina.core.model.expressions.ReferenceExpr;
import org.wso2.ballerina.core.model.expressions.ResourceInvocationExpr;
import org.wso2.ballerina.core.model.expressions.StructFieldAccessExpr;
import org.wso2.ballerina.core.model.expressions.StructInitExpr;
import org.wso2.ballerina.core.model.expressions.TypeCastExpression;
import org.wso2.ballerina.core.model.expressions.UnaryExpression;
import org.wso2.ballerina.core.model.expressions.VariableRefExpr;
import org.wso2.ballerina.core.model.statements.ActionInvocationStmt;
import org.wso2.ballerina.core.model.statements.AssignStmt;
import org.wso2.ballerina.core.model.statements.BlockStmt;
<<<<<<< HEAD
import org.wso2.ballerina.core.model.statements.BreakStmt;
=======
>>>>>>> 4184af4b
import org.wso2.ballerina.core.model.statements.ForkJoinStmt;
import org.wso2.ballerina.core.model.statements.FunctionInvocationStmt;
import org.wso2.ballerina.core.model.statements.IfElseStmt;
import org.wso2.ballerina.core.model.statements.ReplyStmt;
import org.wso2.ballerina.core.model.statements.ReturnStmt;
import org.wso2.ballerina.core.model.statements.Statement;
import org.wso2.ballerina.core.model.statements.ThrowStmt;
import org.wso2.ballerina.core.model.statements.TryCatchStmt;
import org.wso2.ballerina.core.model.statements.VariableDefStmt;
import org.wso2.ballerina.core.model.statements.WhileStmt;
import org.wso2.ballerina.core.model.statements.WorkerInvocationStmt;
import org.wso2.ballerina.core.model.statements.WorkerReplyStmt;
import org.wso2.ballerina.core.model.types.BMapType;
import org.wso2.ballerina.core.model.types.BType;
import org.wso2.ballerina.core.model.types.BTypes;
import org.wso2.ballerina.core.model.util.BValueUtils;
import org.wso2.ballerina.core.model.values.BArray;
import org.wso2.ballerina.core.model.values.BBoolean;
import org.wso2.ballerina.core.model.values.BConnector;
import org.wso2.ballerina.core.model.values.BException;
import org.wso2.ballerina.core.model.values.BInteger;
import org.wso2.ballerina.core.model.values.BJSON;
import org.wso2.ballerina.core.model.values.BMap;
import org.wso2.ballerina.core.model.values.BMessage;
import org.wso2.ballerina.core.model.values.BString;
import org.wso2.ballerina.core.model.values.BStruct;
import org.wso2.ballerina.core.model.values.BValue;
import org.wso2.ballerina.core.model.values.BValueType;
import org.wso2.ballerina.core.model.values.BXML;
import org.wso2.ballerina.core.nativeimpl.AbstractNativeFunction;
import org.wso2.ballerina.core.nativeimpl.AbstractNativeTypeMapper;
import org.wso2.ballerina.core.nativeimpl.connectors.AbstractNativeAction;
import org.wso2.ballerina.core.nativeimpl.connectors.AbstractNativeConnector;
<<<<<<< HEAD
import org.wso2.ballerina.core.runtime.errors.handler.ErrorHandlerUtils;
=======
>>>>>>> 4184af4b
import org.wso2.ballerina.core.runtime.worker.WorkerCallback;

import java.util.ArrayList;
import java.util.HashMap;
import java.util.List;
import java.util.Map;
import java.util.concurrent.CancellationException;
import java.util.concurrent.ExecutionException;
import java.util.concurrent.ExecutorService;
import java.util.concurrent.Executors;
import java.util.concurrent.Future;
import java.util.concurrent.TimeUnit;
import java.util.concurrent.TimeoutException;


/**
 * {@code BLangExecutor} executes a Ballerina application.
 *
 * @since 0.8.0
 */
public class BLangExecutor implements NodeExecutor {

    private RuntimeEnvironment runtimeEnv;
    private Context bContext;
    private ControlStack controlStack;
    private boolean returnedOrReplied;
    private boolean isForkJoinTimedOut;
<<<<<<< HEAD
    private boolean isBreakCalled;
=======
>>>>>>> 4184af4b
    private ExecutorService executor;

    public BLangExecutor(RuntimeEnvironment runtimeEnv, Context bContext) {
        this.runtimeEnv = runtimeEnv;
        this.bContext = bContext;
        this.controlStack = bContext.getControlStack();
    }

    @Override
    public void visit(BlockStmt blockStmt) {
        Statement[] stmts = blockStmt.getStatements();
        for (Statement stmt : stmts) {
            if (returnedOrReplied || isBreakCalled) {
                break;
            }
            stmt.execute(this);
        }
    }

    @Override
    public void visit(VariableDefStmt varDefStmt) {
        // TODO This variable definition statement can be modeled exactly same as the assignment statement.
        // TODO Remove the following duplicate code segments soon.
        BValue rValue;
        Expression lExpr = varDefStmt.getLExpr();
        Expression rExpr = varDefStmt.getRExpr();
        if (rExpr == null) {
            if (BTypes.isValueType(lExpr.getType())) {
                rValue = lExpr.getType().getDefaultValue();
            } else {
                // TODO Implement BNull here ..
                rValue = null;
            }
        } else {
            rValue = rExpr.execute(this);
        }


        if (lExpr instanceof VariableRefExpr) {
            assignValueToVarRefExpr(rValue, (VariableRefExpr) lExpr);
        } else if (lExpr instanceof ArrayMapAccessExpr) {
            assignValueToArrayMapAccessExpr(rValue, (ArrayMapAccessExpr) lExpr);
        } else if (lExpr instanceof StructFieldAccessExpr) {
            assignValueToStructFieldAccessExpr(rValue, (StructFieldAccessExpr) lExpr);
        }
    }

    @Override
    public void visit(AssignStmt assignStmt) {
        // TODO WARN: Implementation of this method is inefficient
        // TODO We are in the process of refactoring this method, please bear with us.
        BValue[] rValues;
        Expression rExpr = assignStmt.getRExpr();

        Expression[] lExprs = assignStmt.getLExprs();
        if (lExprs.length > 1) {
            // This statement contains multiple assignments
            rValues = ((CallableUnitInvocationExpr) rExpr).executeMultiReturn(this);
        } else {
            rValues = new BValue[]{rExpr.execute(this)};
        }

        for (int i = 0; i < lExprs.length; i++) {
            Expression lExpr = lExprs[i];
            BValue rValue = rValues[i];
            if (lExpr instanceof VariableRefExpr) {
                assignValueToVarRefExpr(rValue, (VariableRefExpr) lExpr);
            } else if (lExpr instanceof ArrayMapAccessExpr) {
                assignValueToArrayMapAccessExpr(rValue, (ArrayMapAccessExpr) lExpr);
            } else if (lExpr instanceof StructFieldAccessExpr) {
                assignValueToStructFieldAccessExpr(rValue, (StructFieldAccessExpr) lExpr);
            }
        }
    }

    @Override
    public void visit(IfElseStmt ifElseStmt) {
        Expression expr = ifElseStmt.getCondition();
        BBoolean condition = (BBoolean) expr.execute(this);

        if (condition.booleanValue()) {
            ifElseStmt.getThenBody().execute(this);
            return;
        }

        for (IfElseStmt.ElseIfBlock elseIfBlock : ifElseStmt.getElseIfBlocks()) {
            Expression elseIfCondition = elseIfBlock.getElseIfCondition();
            condition = (BBoolean) elseIfCondition.execute(this);

            if (condition.booleanValue()) {
                elseIfBlock.getElseIfBody().execute(this);
                return;
            }
        }

        Statement elseBody = ifElseStmt.getElseBody();
        if (elseBody != null) {
            elseBody.execute(this);
        }
    }

    @Override
    public void visit(WhileStmt whileStmt) {
        Expression expr = whileStmt.getCondition();
        BBoolean condition = (BBoolean) expr.execute(this);

        while (condition.booleanValue()) {
            // Interpret the statements in the while body.
            whileStmt.getBody().execute(this);
            if (returnedOrReplied || isBreakCalled) {
                break;
            }
            // Now evaluate the condition again to decide whether to continue the loop or not.
            condition = (BBoolean) expr.execute(this);
        }
        isBreakCalled = false;
    }

    @Override
    public void visit(BreakStmt breakStmt) {
        isBreakCalled = true;
    }

    @Override
    public void visit(TryCatchStmt tryCatchStmt) {
        // Note: This logic is based on Java exception and hence not recommended.
        // This is added only to make it work with blocking executor. and will be removed in a future release.
        StackFrame current = bContext.getControlStack().getCurrentFrame();
        try {
            tryCatchStmt.getTryBlock().execute(this);
        } catch (BallerinaException be) {
            BException exception;
            if (be.getBException() != null) {
                exception = be.getBException();
            } else {
                exception = new BException(be.getMessage());
            }
            exception.value().setStackTrace(ErrorHandlerUtils.getMainFuncStackTrace(bContext, null));
            while (bContext.getControlStack().getCurrentFrame() != current) {
                if (controlStack.getStack().size() > 0) {
                    controlStack.popFrame();
                } else {
                    // Throw this to handle at root error handler.
                    throw new BallerinaException(be);
                }
            }
            MemoryLocation memoryLocation = tryCatchStmt.getCatchBlock().getParameterDef().getMemoryLocation();
            if (memoryLocation instanceof StackVarLocation) {
                int stackFrameOffset = ((StackVarLocation) memoryLocation).getStackFrameOffset();
                controlStack.setValue(stackFrameOffset, exception);
            }
            tryCatchStmt.getCatchBlock().getCatchBlockStmt().execute(this);
        }
    }

    @Override
    public void visit(ThrowStmt throwStmt) {
        // Note: This logic is based on Java exception and hence not recommended.
        // This is added only to make it work with blocking executor. and will be removed in a future release.
        BException exception = (BException) throwStmt.getExpr().execute(this);
        exception.value().setStackTrace(ErrorHandlerUtils.getMainFuncStackTrace(bContext, null));
        throw new BallerinaException(exception);
    }

    @Override
    public void visit(FunctionInvocationStmt funcIStmt) {
        funcIStmt.getFunctionInvocationExpr().executeMultiReturn(this);
    }

    @Override
    public void visit(ActionInvocationStmt actionIStmt) {
        actionIStmt.getActionInvocationExpr().executeMultiReturn(this);
    }

    @Override
    public void visit(WorkerInvocationStmt workerInvocationStmt) {
        // Create the Stack frame
        Worker worker = workerInvocationStmt.getCallableUnit();

        int sizeOfValueArray = worker.getStackFrameSize();
        BValue[] localVals = new BValue[sizeOfValueArray];

        // Evaluate the argument expression
        BValue argValue = workerInvocationStmt.getInMsg().execute(this);

        if (argValue instanceof BMessage) {
            argValue = ((BMessage) argValue).clone();
        }

        // Setting argument value in the stack frame
        localVals[0] = argValue;

        // Get values for all the worker arguments
        int valueCounter = 1;

        for (ParameterDef returnParam : worker.getReturnParameters()) {
            // Check whether these are unnamed set of return types.
            // If so break the loop. You can't have a mix of unnamed and named returns parameters.
            if (returnParam.getName() == null) {
                break;
            }

            localVals[valueCounter] = returnParam.getType().getDefaultValue();
            valueCounter++;
        }


        // Create an array in the stack frame to hold return values;
        BValue[] returnVals = new BValue[1];

        // Create a new stack frame with memory locations to hold parameters, local values, temp expression value,
        // return values and worker invocation location;
        CallableUnitInfo functionInfo = new CallableUnitInfo(worker.getName(), worker.getPackagePath(),
                workerInvocationStmt.getNodeLocation());

        StackFrame stackFrame = new StackFrame(localVals, returnVals, functionInfo);
        Context workerContext = new Context();
        workerContext.getControlStack().pushFrame(stackFrame);
        WorkerCallback workerCallback = new WorkerCallback(workerContext);
        workerContext.setBalCallback(workerCallback);
        BLangExecutor workerExecutor = new BLangExecutor(runtimeEnv, workerContext);

        executor = Executors.newSingleThreadExecutor();
        WorkerRunner workerRunner = new WorkerRunner(workerExecutor, workerContext, worker);
        Future<BMessage> future = executor.submit(workerRunner);
        worker.setResultFuture(future);


        //controlStack.popFrame();
    }

    @Override
    public void visit(WorkerReplyStmt workerReplyStmt) {
        Worker worker = workerReplyStmt.getWorker();
        Future<BMessage> future = worker.getResultFuture();
        try {
            // TODO: Make this value configurable - need grammar level rethink
            BMessage result = future.get(60, TimeUnit.SECONDS);
            VariableRefExpr variableRefExpr = workerReplyStmt.getReceiveExpr();
            assignValueToVarRefExpr(result, variableRefExpr);
            executor.shutdown();
            if (!executor.awaitTermination(10, TimeUnit.SECONDS)) {
                executor.shutdownNow();
            }
        } catch (Exception e) {
            // If there is an exception in the worker, set an empty value to the return variable
            BMessage result = BTypes.typeMessage.getDefaultValue();
            VariableRefExpr variableRefExpr = workerReplyStmt.getReceiveExpr();
            assignValueToVarRefExpr(result, variableRefExpr);
        } finally {
            // Finally, try again to shutdown if not done already
            executor.shutdownNow();
        }
    }

    @Override
    public void visit(ReturnStmt returnStmt) {
        Expression[] exprs = returnStmt.getExprs();

        // Check whether the first argument is a multi-return function
        if (exprs.length == 1 && exprs[0] instanceof FunctionInvocationExpr) {
            FunctionInvocationExpr funcIExpr = (FunctionInvocationExpr) exprs[0];
            if (funcIExpr.getTypes().length > 1) {
                BValue[] returnVals = funcIExpr.executeMultiReturn(this);
                for (int i = 0; i < returnVals.length; i++) {
                    controlStack.setReturnValue(i, returnVals[i]);
                }
                returnedOrReplied = true;
                return;
            }
        }

        for (int i = 0; i < exprs.length; i++) {
            Expression expr = exprs[i];
            BValue returnVal = expr.execute(this);
            controlStack.setReturnValue(i, returnVal);
        }

        returnedOrReplied = true;
    }

    @Override
    public void visit(ReplyStmt replyStmt) {
        // TODO revisit this logic
        Expression expr = replyStmt.getReplyExpr();
        BMessage bMessage = (BMessage) expr.execute(this);
        bContext.getBalCallback().done(bMessage.value());
        returnedOrReplied = true;
    }

    @Override
    public void visit(ForkJoinStmt forkJoinStmt) {
        VariableRefExpr expr = forkJoinStmt.getMessageReference();
        BMessage inMsg = (BMessage) expr.execute(this);
        List<WorkerRunner> workerRunnerList = new ArrayList<>();
        List<BMessage> resultMsgs = new ArrayList<>();
        int timeout = ((BInteger) forkJoinStmt.getTimeout().getTimeoutExpression().execute(this)).intValue();

        Worker[] workers = forkJoinStmt.getWorkers();
        Map<String, WorkerRunner> triggeredWorkers = new HashMap<>();
        for (Worker worker : workers) {
            int sizeOfValueArray = worker.getStackFrameSize();
            BValue[] localVals = new BValue[sizeOfValueArray];

            BValue argValue = inMsg.clone();
            // Setting argument value in the stack frame
            localVals[0] = argValue;

            // Get values for all the worker arguments
            int valueCounter = 1;

            // Create default values for all declared local variables
            for (ParameterDef variableDcl : worker.getParameterDefs()) {
                localVals[valueCounter] = variableDcl.getType().getDefaultValue();
                valueCounter++;
            }

            // Create an array in the stack frame to hold return values;
            BValue[] returnVals = new BValue[1];

            // Create a new stack frame with memory locations to hold parameters, local values, temp expression value,
            // return values and worker invocation location;
            SymbolName functionSymbolName = worker.getSymbolName();
            CallableUnitInfo functionInfo = new CallableUnitInfo(functionSymbolName.getName(),
                    functionSymbolName.getPkgPath(), worker.getNodeLocation());

            StackFrame stackFrame = new StackFrame(localVals, returnVals, functionInfo);
            Context workerContext = new Context();
            workerContext.getControlStack().pushFrame(stackFrame);
            WorkerCallback workerCallback = new WorkerCallback(workerContext);
            workerContext.setBalCallback(workerCallback);
            BLangExecutor workerExecutor = new BLangExecutor(runtimeEnv, workerContext);
            WorkerRunner workerRunner = new WorkerRunner(workerExecutor, workerContext, worker);
            workerRunnerList.add(workerRunner);
            triggeredWorkers.put(worker.getName(), workerRunner);
        }

        if (forkJoinStmt.getJoin().getJoinType().equalsIgnoreCase("any")) {
            String[] joinWorkerNames = forkJoinStmt.getJoin().getJoinWorkers();
            if (joinWorkerNames.length == 0) {
                // If there are no workers specified, wait for any of all the workers
                BMessage res = invokeAnyWorker(workerRunnerList, timeout);
                if (res != null) {
                    resultMsgs.add(res);
                }
            } else {
                List<WorkerRunner> workerRunnersSpecified = new ArrayList<>();
                for (String workerName : joinWorkerNames) {
                    workerRunnersSpecified.add(triggeredWorkers.get(workerName));
                }
                BMessage res = invokeAnyWorker(workerRunnersSpecified, timeout);
                if (res != null) {
                    resultMsgs.add(res);
                }
            }
        } else {
            String[] joinWorkerNames = forkJoinStmt.getJoin().getJoinWorkers();
            if (joinWorkerNames.length == 0) {
                // If there are no workers specified, wait for all of all the workers
                resultMsgs.addAll(invokeAllWorkers(workerRunnerList, timeout));
            } else {
                List<WorkerRunner> workerRunnersSpecified = new ArrayList<>();
                for (String workerName : joinWorkerNames) {
                    workerRunnersSpecified.add(triggeredWorkers.get(workerName));
                }
                resultMsgs.addAll(invokeAllWorkers(workerRunnersSpecified, timeout));
            }
        }

        if (isForkJoinTimedOut) {
            // Execute the timeout block

            // Creating a new array
            BArray bArray = forkJoinStmt.getJoin().getJoinResult().getType().getDefaultValue();

            for (int i = 0; i < resultMsgs.size(); i++) {
                BValue value = resultMsgs.get(i);
                bArray.add(i, value);
            }

            int offsetJoin = ((StackVarLocation) forkJoinStmt.getTimeout().getTimeoutResult().getMemoryLocation()).
                    getStackFrameOffset();

            controlStack.setValue(offsetJoin, bArray);
            forkJoinStmt.getTimeout().getTimeoutBlock().execute(this);
            isForkJoinTimedOut = false;

        } else {
            // Assign values to join block message array

            // Creating a new array
            BArray bArray = forkJoinStmt.getJoin().getJoinResult().getType().getDefaultValue();
            for (int i = 0; i < resultMsgs.size(); i++) {
                BValue value = resultMsgs.get(i);
                bArray.add(i, value);
            }

            int offsetJoin = ((StackVarLocation) forkJoinStmt.getJoin().getJoinResult().getMemoryLocation()).
                    getStackFrameOffset();
            controlStack.setValue(offsetJoin, bArray);
            forkJoinStmt.getJoin().getJoinBlock().execute(this);
        }

    }

    private BMessage invokeAnyWorker(List<WorkerRunner> workerRunnerList, int timeout) {
        ExecutorService anyExecutor = Executors.newWorkStealingPool();
        BMessage result;
        try {
            result = anyExecutor.invokeAny(workerRunnerList, timeout, TimeUnit.SECONDS);
        } catch (InterruptedException | ExecutionException e) {
            return null;
        } catch (TimeoutException e) {
            isForkJoinTimedOut = true;
            return null;
<<<<<<< HEAD
            // throw new BallerinaException("Fork-Join statement at " + position + " timed out", e);
=======
           // throw new BallerinaException("Fork-Join statement at " + position + " timed out", e);
>>>>>>> 4184af4b
        }
        return result;
    }

    private List<BMessage> invokeAllWorkers(List<WorkerRunner> workerRunnerList, int timeout) {
        ExecutorService allExecutor = Executors.newWorkStealingPool();
        List<BMessage> result = new ArrayList<>();
        try {
            allExecutor.invokeAll(workerRunnerList, timeout, TimeUnit.SECONDS).stream().map(bMessageFuture -> {
                try {
                    return bMessageFuture.get();
                } catch (CancellationException e) {
                    // This means task has been timedout and cancelled by system.
                    isForkJoinTimedOut = true;
                    return null;
                } catch (Exception e) {
                    return null;
                }

            }).forEach((BMessage b) -> {
                if (b != null) {
                    result.add(b);
                }
            });
        } catch (InterruptedException e) {
            return result;
        }
        return result;
    }

    @Override
    public BValue[] visit(FunctionInvocationExpr funcIExpr) {

        // Create the Stack frame
        Function function = funcIExpr.getCallableUnit();

        int sizeOfValueArray = function.getStackFrameSize();
        BValue[] localVals = new BValue[sizeOfValueArray];

        // Get values for all the function arguments
        int valueCounter = populateArgumentValues(funcIExpr.getArgExprs(), localVals);

        for (ParameterDef returnParam : function.getReturnParameters()) {
            // Check whether these are unnamed set of return types.
            // If so break the loop. You can't have a mix of unnamed and named returns parameters.
            if (returnParam.getName() == null) {
                break;
            }

            localVals[valueCounter] = returnParam.getType().getDefaultValue();
            valueCounter++;
        }

        // Create an array in the stack frame to hold return values;
        BValue[] returnVals = new BValue[function.getReturnParamTypes().length];

        // Create a new stack frame with memory locations to hold parameters, local values, temp expression value,
        // return values and function invocation location;
        CallableUnitInfo functionInfo = new CallableUnitInfo(function.getName(), function.getPackagePath(),
                funcIExpr.getNodeLocation());

        StackFrame stackFrame = new StackFrame(localVals, returnVals, functionInfo);
        controlStack.pushFrame(stackFrame);

        // Check whether we are invoking a native function or not.
        if (function instanceof BallerinaFunction) {
            BallerinaFunction bFunction = (BallerinaFunction) function;
            bFunction.getCallableUnitBody().execute(this);
        } else {
            AbstractNativeFunction nativeFunction = (AbstractNativeFunction) function;
            nativeFunction.executeNative(bContext);
        }

        controlStack.popFrame();

        // Setting return values to function invocation expression
        returnedOrReplied = false;
        return returnVals;
    }

    @Override
    public BValue[] visit(ActionInvocationExpr actionIExpr) {
        // Create the Stack frame
        Action action = actionIExpr.getCallableUnit();

        BValue[] localVals = new BValue[action.getStackFrameSize()];

        // Create default values for all declared local variables
        int valueCounter = populateArgumentValues(actionIExpr.getArgExprs(), localVals);

        for (ParameterDef returnParam : action.getReturnParameters()) {
            // Check whether these are unnamed set of return types.
            // If so break the loop. You can't have a mix of unnamed and named returns parameters.
            if (returnParam.getName() == null) {
                break;
            }

            localVals[valueCounter] = returnParam.getType().getDefaultValue();
            valueCounter++;
        }

        // Create an array in the stack frame to hold return values;
        BValue[] returnVals = new BValue[action.getReturnParamTypes().length];

        // Create a new stack frame with memory locations to hold parameters, local values, temp expression values and
        // return values;
        CallableUnitInfo actionInfo = new CallableUnitInfo(action.getName(), action.getPackagePath(),
                actionIExpr.getNodeLocation());
        StackFrame stackFrame = new StackFrame(localVals, returnVals, actionInfo);
        controlStack.pushFrame(stackFrame);

        // Check whether we are invoking a native action or not.
        if (action instanceof BallerinaAction) {
            BallerinaAction bAction = (BallerinaAction) action;
            bAction.getCallableUnitBody().execute(this);
        } else {
            AbstractNativeAction nativeAction = (AbstractNativeAction) action;
            nativeAction.execute(bContext);
        }

        controlStack.popFrame();

        // Setting return values to function invocation expression
        returnedOrReplied = false;
        return returnVals;
    }

    // TODO Check the possibility of removing this from the executor since this is not part of the executor.
    @Override
    public BValue[] visit(ResourceInvocationExpr resourceIExpr) {

        Resource resource = resourceIExpr.getResource();

        ControlStack controlStack = bContext.getControlStack();
        BValue[] valueParams = new BValue[resource.getStackFrameSize()];

        int valueCounter = populateArgumentValues(resourceIExpr.getArgExprs(), valueParams);
        // Populate values for Connector declarations
//        valueCounter = populateConnectorDclValues(resource.getConnectorDcls(), valueParams, valueCounter);

        // Create default values for all declared local variables
//        VariableDef[] variableDefs = resource.getVariableDefs();
//        for (VariableDef variableDef : variableDefs) {
//            valueParams[valueCounter] = variableDef.getType().getDefaultValue();
//            valueCounter++;
//        }

        BValue[] ret = new BValue[1];

        CallableUnitInfo resourceInfo = new CallableUnitInfo(resource.getName(), resource.getPackagePath(),
                resource.getNodeLocation());
        StackFrame stackFrame = new StackFrame(valueParams, ret, resourceInfo);
        controlStack.pushFrame(stackFrame);

        resource.getResourceBody().execute(this);

        return ret;
    }

    @Override
    public BValue visit(InstanceCreationExpr instanceCreationExpr) {
        return instanceCreationExpr.getType().getDefaultValue();
    }

    @Override
    public BValue visit(UnaryExpression unaryExpr) {
        Expression rExpr = unaryExpr.getRExpr();
        BValueType rValue = (BValueType) rExpr.execute(this);
        //ToDO this has to be improved property in UnaryExpression class since Unary does not need BiFunction
        return unaryExpr.getEvalFunc().apply(null, rValue);
    }

    @Override
    public BValue visit(BinaryExpression binaryExpr) {
        Expression rExpr = binaryExpr.getRExpr();
        BValueType rValue = (BValueType) rExpr.execute(this);

        Expression lExpr = binaryExpr.getLExpr();
        BValueType lValue = (BValueType) lExpr.execute(this);

        return binaryExpr.getEvalFunc().apply(lValue, rValue);
    }

    @Override
    public BValue visit(ArrayMapAccessExpr arrayMapAccessExpr) {

        VariableRefExpr arrayVarRefExpr = (VariableRefExpr) arrayMapAccessExpr.getRExpr();
        BValue collectionValue = arrayVarRefExpr.execute(this);

        if (collectionValue == null) {
            throw new BallerinaException("variable '" + arrayVarRefExpr.getVarName() + "' is null");
        }

        Expression indexExpr = arrayMapAccessExpr.getIndexExpr();
        BValue indexValue = indexExpr.execute(this);


        // Check whether this collection access expression is in the left hand of an assignment expression
        // If yes skip setting the value;
        if (!arrayMapAccessExpr.isLHSExpr()) {

            if (arrayMapAccessExpr.getType() != BTypes.typeMap) {
                // Get the value stored in the index
                if (collectionValue instanceof BArray) {
                    return ((BArray) collectionValue).get(((BInteger) indexValue).intValue());
                } else {
                    return collectionValue;
                }
            } else {
                // Get the value stored in the index
                if (indexValue instanceof BString) {
                    return ((BMap) collectionValue).get(indexValue);
                } else {
                    throw new IllegalStateException("Index of a map should be string type");
                }
            }
        } else {
            throw new IllegalStateException("This branch shouldn't be executed. ");
        }
    }

    @Override
    public BValue visit(ArrayInitExpr arrayInitExpr) {
        Expression[] argExprs = arrayInitExpr.getArgExprs();

        // Creating a new array
        BArray bArray = arrayInitExpr.getType().getDefaultValue();

        for (int i = 0; i < argExprs.length; i++) {
            Expression expr = argExprs[i];
            BValue value = expr.execute(this);
            bArray.add(i, value);
        }

        return bArray;
    }

    @Override
    public BValue visit(MapInitExpr mapInitExpr) {
        Expression[] argExprs = mapInitExpr.getArgExprs();

        // Creating a new array
        BMap bMap = mapInitExpr.getType().getDefaultValue();

        for (int i = 0; i < argExprs.length; i++) {
            MapStructInitKeyValueExpr expr = (MapStructInitKeyValueExpr) argExprs[i];
            BValue keyVal = expr.getKeyExpr().execute(this);
            BValue value = expr.getValueExpr().execute(this);
            bMap.put(keyVal, value);
        }

        return bMap;
    }

    @Override
    public BValue visit(RefTypeInitExpr refTypeInitExpr) {
        BType bType = refTypeInitExpr.getType();
        return bType.getDefaultValue();
    }

    @Override
    public BValue visit(ConnectorInitExpr connectorInitExpr) {
        BConnector bConnector;
        BValue[] connectorMemBlock;
        Connector connector = (Connector) connectorInitExpr.getType();

        if (connector instanceof AbstractNativeConnector) {

            AbstractNativeConnector nativeConnector = ((AbstractNativeConnector) connector).getInstance();
            Expression[] argExpressions = connectorInitExpr.getArgExprs();
            connectorMemBlock = new BValue[argExpressions.length];
            for (int j = 0; j < argExpressions.length; j++) {
                connectorMemBlock[j] = argExpressions[j].execute(this);
            }

            nativeConnector.init(connectorMemBlock);
            bConnector = new BConnector(nativeConnector, connectorMemBlock);

//            //TODO Fix Issue#320
//            NativeUnit nativeUnit = ((NativeUnitProxy) connector).load();
//            AbstractNativeConnector nativeConnector = (AbstractNativeConnector) ((NativeUnitProxy) connector).load();
//            Expression[] argExpressions = connectorDcl.getArgExprs();
//            connectorMemBlock = new BValue[argExpressions.length];
//
//            for (int j = 0; j < argExpressions.length; j++) {
//                connectorMemBlock[j] = argExpressions[j].execute(this);
//            }
//
//            nativeConnector.init(connectorMemBlock);
//            connector = nativeConnector;

        } else {
            BallerinaConnectorDef connectorDef = (BallerinaConnectorDef) connector;

            int offset = 0;
            connectorMemBlock = new BValue[connectorDef.getSizeOfConnectorMem()];
            for (Expression expr : connectorInitExpr.getArgExprs()) {
                connectorMemBlock[offset] = expr.execute(this);
                offset++;
            }

            bConnector = new BConnector(connector, connectorMemBlock);

            // Invoke the <init> function
            invokeConnectorInitFunction(connectorDef, bConnector);

        }

        return bConnector;
    }

    @Override
    public BValue visit(BacktickExpr backtickExpr) {
        // Evaluate the variable references before creating objects
        String evaluatedString = evaluteBacktickString(backtickExpr);
        if (backtickExpr.getType() == BTypes.typeJSON) {
            return new BJSON(evaluatedString);

        } else {
            return new BXML(evaluatedString);
        }
    }

    @Override
    public BValue visit(VariableRefExpr variableRefExpr) {
        MemoryLocation memoryLocation = variableRefExpr.getMemoryLocation();
        return memoryLocation.execute(this);
    }

    @Override
    public BValue visit(TypeCastExpression typeCastExpression) {
        // Check for native type casting
        if (typeCastExpression.getEvalFunc() != null) {
            BValueType result = (BValueType) typeCastExpression.getRExpr().execute(this);
            return typeCastExpression.getEvalFunc().apply(result);
        } else {
            TypeMapper typeMapper = typeCastExpression.getCallableUnit();

            int sizeOfValueArray = typeMapper.getStackFrameSize();
            BValue[] localVals = new BValue[sizeOfValueArray];

            // Get values for all the function arguments
            int valueCounter = populateArgumentValues(typeCastExpression.getArgExprs(), localVals);

//            // Create default values for all declared local variables
//            for (VariableDef variableDef : typeMapper.getVariableDefs()) {
//                localVals[valueCounter] = variableDef.getType().getDefaultValue();
//                valueCounter++;
//            }

            for (ParameterDef returnParam : typeMapper.getReturnParameters()) {
                // Check whether these are unnamed set of return types.
                // If so break the loop. You can't have a mix of unnamed and named returns parameters.
                if (returnParam.getName() == null) {
                    break;
                }

                localVals[valueCounter] = returnParam.getType().getDefaultValue();
                valueCounter++;
            }

            // Create an array in the stack frame to hold return values;
            BValue[] returnVals = new BValue[1];

            // Create a new stack frame with memory locations to hold parameters, local values, temp expression value,
            // return values and function invocation location;
            CallableUnitInfo functionInfo = new CallableUnitInfo(typeMapper.getTypeMapperName(),
                    typeMapper.getPackagePath(), typeCastExpression.getNodeLocation());

            StackFrame stackFrame = new StackFrame(localVals, returnVals, functionInfo);
            controlStack.pushFrame(stackFrame);

            // Check whether we are invoking a native function or not.
            if (typeMapper instanceof BTypeMapper) {
                BTypeMapper bTypeMapper = (BTypeMapper) typeMapper;
                bTypeMapper.getCallableUnitBody().execute(this);
            } else {
                AbstractNativeTypeMapper nativeTypeMapper = (AbstractNativeTypeMapper) typeMapper;
                nativeTypeMapper.convertNative(bContext);
            }

            controlStack.popFrame();

            // Setting return values to function invocation expression
            returnedOrReplied = false;
            return returnVals[0];
        }
    }

    @Override
    public BValue visit(BasicLiteral basicLiteral) {
        return basicLiteral.getBValue();
    }

    @Override
    public BValue visit(StackVarLocation stackVarLocation) {
        int offset = stackVarLocation.getStackFrameOffset();
        return controlStack.getValue(offset);
    }

    @Override
    public BValue visit(ConstantLocation constantLocation) {
        int offset = constantLocation.getStaticMemAddrOffset();
        RuntimeEnvironment.StaticMemory staticMemory = runtimeEnv.getStaticMemory();
        return staticMemory.getValue(offset);
    }

    @Override
    public BValue visit(ServiceVarLocation serviceVarLocation) {
        int offset = serviceVarLocation.getStaticMemAddrOffset();
        RuntimeEnvironment.StaticMemory staticMemory = runtimeEnv.getStaticMemory();
        return staticMemory.getValue(offset);
    }

    @Override
    public BValue visit(StructVarLocation structLocation) {
        throw new IllegalArgumentException("struct value is required to get the value of a field");
    }

    @Override
    public BValue visit(ConnectorVarLocation connectorVarLocation) {
        // Fist the get the BConnector object. In an action invocation first argument is always the connector
        BConnector bConnector = (BConnector) controlStack.getValue(0);
        if (bConnector == null) {
            throw new BallerinaException("Connector argument value is null");
        }

        // Now get the connector variable value from the memory block allocated to the BConnector instance.
        return bConnector.getValue(connectorVarLocation.getConnectorMemAddrOffset());
    }


    // Private methods

    private int populateArgumentValues(Expression[] expressions, BValue[] localVals) {
        int i = 0;
        for (Expression arg : expressions) {
            // Evaluate the argument expression
            BValue argValue = arg.execute(this);
            BType argType = arg.getType();

            // Here we need to handle value types differently from reference types
            // Value types need to be cloned before passing ot the function : pass by value.
            // TODO Implement copy-on-write mechanism to improve performance
            if (BTypes.isValueType(argType)) {
                argValue = BValueUtils.clone(argType, argValue);
            }

            // Setting argument value in the stack frame
            localVals[i] = argValue;

            i++;
        }
        return i;
    }

    private String evaluteBacktickString(BacktickExpr backtickExpr) {
        String varString = "";
        for (Expression expression : backtickExpr.getArgExprs()) {
            varString = varString + expression.execute(this).stringValue();
        }
        return varString;
    }

    private void assignValueToArrayMapAccessExpr(BValue rValue, ArrayMapAccessExpr lExpr) {
        ArrayMapAccessExpr accessExpr = lExpr;
        if (!(accessExpr.getType() == BTypes.typeMap)) {
            BArray arrayVal = (BArray) accessExpr.getRExpr().execute(this);
            BInteger indexVal = (BInteger) accessExpr.getIndexExpr().execute(this);
            arrayVal.add(indexVal.intValue(), rValue);

        } else {
            BMap<BString, BValue> mapVal = (BMap<BString, BValue>) accessExpr.getRExpr().execute(this);
            BString indexVal = (BString) accessExpr.getIndexExpr().execute(this);
            mapVal.put(indexVal, rValue);
            // set the type of this expression here
            // accessExpr.setType(rExpr.getType());
        }
    }

    private void assignValueToVarRefExpr(BValue rValue, VariableRefExpr lExpr) {
        VariableRefExpr variableRefExpr = lExpr;
        MemoryLocation memoryLocation = variableRefExpr.getMemoryLocation();
        if (memoryLocation instanceof StackVarLocation) {
            int stackFrameOffset = ((StackVarLocation) memoryLocation).getStackFrameOffset();
            controlStack.setValue(stackFrameOffset, rValue);
        } else if (memoryLocation instanceof ServiceVarLocation) {
            int staticMemOffset = ((ServiceVarLocation) memoryLocation).getStaticMemAddrOffset();
            runtimeEnv.getStaticMemory().setValue(staticMemOffset, rValue);

        } else if (memoryLocation instanceof ConnectorVarLocation) {
            // Fist the get the BConnector object. In an action invocation first argument is always the connector
            BConnector bConnector = (BConnector) controlStack.getValue(0);
            if (bConnector == null) {
                throw new BallerinaException("Connector argument value is null");
            }

            int connectorMemOffset = ((ConnectorVarLocation) memoryLocation).getConnectorMemAddrOffset();
            bConnector.setValue(connectorMemOffset, rValue);
        } else if (memoryLocation instanceof WorkerVarLocation) {
            int stackFrameOffset = ((WorkerVarLocation) memoryLocation).getworkerMemAddrOffset();
            controlStack.setValue(stackFrameOffset, rValue);
        }
    }

    /**
     * Initialize a user defined struct type.
     */
    @Override
    public BValue visit(StructInitExpr structInitExpr) {
        StructDef structDef = (StructDef) structInitExpr.getType();
        BValue[] structMemBlock;
        int offset = 0;
        structMemBlock = new BValue[structDef.getStructMemorySize()];

        Expression[] argExprs = structInitExpr.getArgExprs();


        // create a memory block to hold field of the struct, and populate it with default values
        VariableDef[] fields = structDef.getFields();
        for (VariableDef field : fields) {
            structMemBlock[offset] = field.getType().getDefaultValue();
            offset++;
        }

        // iterate through initialized values and re-populate the memory block
        for (int i = 0; i < argExprs.length; i++) {
            MapStructInitKeyValueExpr expr = (MapStructInitKeyValueExpr) argExprs[i];
            VariableRefExpr varRefExpr = (VariableRefExpr) expr.getKeyExpr();
            StructVarLocation structVarLoc = (StructVarLocation) (varRefExpr).getVariableDef().getMemoryLocation();
            structMemBlock[structVarLoc.getStructMemAddrOffset()] = expr.getValueExpr().execute(this);
        }

        return new BStruct(structDef, structMemBlock);
    }

    /**
     * Evaluate and return the value of a struct field accessing expression.
     */
    @Override
    public BValue visit(StructFieldAccessExpr structFieldAccessExpr) {
        Expression varRef = structFieldAccessExpr.getVarRef();
        BValue value = varRef.execute(this);
        return getFieldExprValue(structFieldAccessExpr, value);
    }

    @Override
    public BValue visit(WorkerVarLocation workerVarLocation) {
        int offset = workerVarLocation.getworkerMemAddrOffset();
        return controlStack.getValue(offset);
    }

    /**
     * Assign a value to a field of a struct, represented by a {@link StructFieldAccessExpr}.
     *
     * @param rValue Value to be assigned
     * @param lExpr  {@link StructFieldAccessExpr} which represents the field of the struct
     */
    private void assignValueToStructFieldAccessExpr(BValue rValue, StructFieldAccessExpr lExpr) {
        Expression lExprVarRef = lExpr.getVarRef();
        BValue value = lExprVarRef.execute(this);
        setFieldValue(rValue, lExpr, value);
    }

    /**
     * Recursively traverse and set the value of the access expression of a field of a struct.
     *
     * @param rValue     Value to be set
     * @param expr       StructFieldAccessExpr of the current field
     * @param currentVal Value of the expression evaluated so far.
     */
    private void setFieldValue(BValue rValue, StructFieldAccessExpr expr, BValue currentVal) {
        // currentVal is a BStruct or array/map of BStruct. hence get the element value of it.
        BStruct currentStructVal = (BStruct) getUnitValue(currentVal, expr);

        StructFieldAccessExpr fieldExpr = expr.getFieldExpr();
        int fieldLocation = ((StructVarLocation) getMemoryLocation(fieldExpr)).getStructMemAddrOffset();

        if (fieldExpr.getFieldExpr() == null) {
            setUnitValue(rValue, currentStructVal, fieldLocation, fieldExpr);
            return;
        }

        // At this point, field of the field is not null. Means current element,
        // and its field are both struct types.
        // get the unit value of the struct field,
        BValue value = currentStructVal.getValue(fieldLocation);

        setFieldValue(rValue, fieldExpr, value);
    }

    /**
     * Get the memory location for a expression.
     *
     * @param expression Expression to get the memory location
     * @return Memory location of the expression
     */
    private MemoryLocation getMemoryLocation(Expression expression) {
        // If the expression is an array-map expression, then get the location of the variable-reference-expression 
        // of the array-map-access-expression.
        if (expression instanceof ArrayMapAccessExpr) {
            return getMemoryLocation(((ArrayMapAccessExpr) expression).getRExpr());
        }

        // If the expression is a struct-field-access-expression, then get the memory location of the variable
        // referenced by the struct-field-access-expression
        if (expression instanceof StructFieldAccessExpr) {
            return getMemoryLocation(((StructFieldAccessExpr) expression).getVarRef());
        }

        // Set the memory location of the variable-reference-expression
        return ((VariableRefExpr) expression).getMemoryLocation();
    }

    /**
     * Set the unit value of the current value.
     * <br/>
     * i.e: Value represented by a field-access-expression can be one of:
     * <ul>
     * <li>A variable</li>
     * <li>An element of an array/map variable.</li>
     * </ul>
     * But the value get after evaluating the field-access-expression (<b>lExprValue</b>) contains the whole
     * variable. This methods set the unit value (either the complete array/map or the referenced element of an
     * array/map), using the index expression of the 'fieldExpr'.
     *
     * @param rValue         Value to be set
     * @param lExprValue     Value of the field access expression evaluated so far. This is always of struct
     *                       type.
     * @param memoryLocation Location of the field to be set, in the struct 'lExprValue'
     * @param fieldExpr      Field Access Expression of the current field
     */
    private void setUnitValue(BValue rValue, BStruct lExprValue, int memoryLocation,
                              StructFieldAccessExpr fieldExpr) {

        Expression indexExpr;
        if (fieldExpr.getVarRef() instanceof ArrayMapAccessExpr) {
            indexExpr = ((ArrayMapAccessExpr) fieldExpr.getVarRef()).getIndexExpr();
        } else {
            // If the lExprValue value is not a struct array/map, then set the value to the struct
            lExprValue.setValue(memoryLocation, rValue);
            return;
        }

        // Evaluate the index expression and get the value.
        BValue indexValue = indexExpr.execute(this);

        // Get the array/map value from the mermory location
        BValue arrayMapValue = lExprValue.getValue(memoryLocation);

        // Set the value to array/map's index location
        if (fieldExpr.getRefVarType() instanceof BMapType) {
            ((BMap) arrayMapValue).put(indexValue, rValue);
        } else {
            ((BArray) arrayMapValue).add(((BInteger) indexValue).intValue(), rValue);
        }
    }

    /**
     * Recursively traverse and get the value of the access expression of a field of a struct.
     *
     * @param expr       StructFieldAccessExpr of the current field
     * @param currentVal Value of the expression evaluated so far.
     * @return Value of the expression after evaluating the current field.
     */
    private BValue getFieldExprValue(StructFieldAccessExpr expr, BValue currentVal) {
        // currentVal is a BStruct or array/map of BStruct. hence get the element value of it.
        BStruct currentStructVal = (BStruct) getUnitValue(currentVal, expr);

        StructFieldAccessExpr fieldExpr = expr.getFieldExpr();
        int fieldLocation = ((StructVarLocation) getMemoryLocation(fieldExpr)).getStructMemAddrOffset();

        // If this is the last field, return the value from memory location
        if (fieldExpr.getFieldExpr() == null) {
            // Value stored in the struct can be also an array. Hence if its an arrray access, 
            // get the aray element value
            return getUnitValue(currentStructVal.getValue(fieldLocation), fieldExpr);
        }

        BValue value = currentStructVal.getValue(fieldLocation);

        // Recursively travel through the struct and get the value
        return getFieldExprValue(fieldExpr, value);
    }

    /**
     * Get the unit value of the current value.
     * <br/>
     * i.e: Value represented by a field-access-expression can be one of:
     * <ul>
     * <li>A variable</li>
     * <li>An element of an array/map variable.</li>
     * </ul>
     * But the value stored in memory (<b>currentVal</b>) contains the entire variable. This methods
     * retrieves the unit value (either the complete array/map or the referenced element of an array/map),
     * using the index expression of the 'fieldExpr'.
     *
     * @param currentVal Value of the field expression evaluated so far
     * @param fieldExpr  Field access expression for the current value
     * @return Unit value of the current value
     */
    private BValue getUnitValue(BValue currentVal, StructFieldAccessExpr fieldExpr) {
        ReferenceExpr currentVarRefExpr = fieldExpr.getVarRef();
        if (currentVal == null) {
            throw new BallerinaException("field '" + currentVarRefExpr.getVarName() + "' is null");
        }

        if (!(currentVal instanceof BArray || currentVal instanceof BMap<?, ?>)) {
            return currentVal;
        }

        // If the lExprValue value is not a struct array/map, then the unit value is same as the struct
        Expression indexExpr;
        if (currentVarRefExpr instanceof ArrayMapAccessExpr) {
            indexExpr = ((ArrayMapAccessExpr) currentVarRefExpr).getIndexExpr();
        } else {
            return currentVal;
        }

        // Evaluate the index expression and get the value
        BValue indexValue = indexExpr.execute(this);

        BValue unitVal;
        // Get the value from array/map's index location
        if (fieldExpr.getRefVarType() instanceof BMapType) {
            unitVal = ((BMap) currentVal).get(indexValue);
        } else {
            unitVal = ((BArray) currentVal).get(((BInteger) indexValue).intValue());
        }

        if (unitVal == null) {
            throw new BallerinaException("field '" + currentVarRefExpr.getSymbolName().getName() + "[" +
                    indexValue.stringValue() + "]' is null");
        }

        return unitVal;
    }

    private void invokeConnectorInitFunction(BallerinaConnectorDef connectorDef, BConnector bConnector) {
        // Create the Stack frame
        Function initFunction = connectorDef.getInitFunction();
        BValue[] localVals = new BValue[1];
        localVals[0] = bConnector;

        // Create an array in the stack frame to hold return values;
        BValue[] returnVals = new BValue[0];

        // Create a new stack frame with memory locations to hold parameters, local values, temp expression value,
        // return values and function invocation location;
        CallableUnitInfo functionInfo = new CallableUnitInfo(initFunction.getName(), initFunction.getPackagePath(),
                initFunction.getNodeLocation());

        StackFrame stackFrame = new StackFrame(localVals, returnVals, functionInfo);
        controlStack.pushFrame(stackFrame);
        initFunction.getCallableUnitBody().execute(this);
        controlStack.popFrame();
    }
}<|MERGE_RESOLUTION|>--- conflicted
+++ resolved
@@ -57,10 +57,7 @@
 import org.wso2.ballerina.core.model.statements.ActionInvocationStmt;
 import org.wso2.ballerina.core.model.statements.AssignStmt;
 import org.wso2.ballerina.core.model.statements.BlockStmt;
-<<<<<<< HEAD
 import org.wso2.ballerina.core.model.statements.BreakStmt;
-=======
->>>>>>> 4184af4b
 import org.wso2.ballerina.core.model.statements.ForkJoinStmt;
 import org.wso2.ballerina.core.model.statements.FunctionInvocationStmt;
 import org.wso2.ballerina.core.model.statements.IfElseStmt;
@@ -94,10 +91,7 @@
 import org.wso2.ballerina.core.nativeimpl.AbstractNativeTypeMapper;
 import org.wso2.ballerina.core.nativeimpl.connectors.AbstractNativeAction;
 import org.wso2.ballerina.core.nativeimpl.connectors.AbstractNativeConnector;
-<<<<<<< HEAD
 import org.wso2.ballerina.core.runtime.errors.handler.ErrorHandlerUtils;
-=======
->>>>>>> 4184af4b
 import org.wso2.ballerina.core.runtime.worker.WorkerCallback;
 
 import java.util.ArrayList;
@@ -125,10 +119,7 @@
     private ControlStack controlStack;
     private boolean returnedOrReplied;
     private boolean isForkJoinTimedOut;
-<<<<<<< HEAD
     private boolean isBreakCalled;
-=======
->>>>>>> 4184af4b
     private ExecutorService executor;
 
     public BLangExecutor(RuntimeEnvironment runtimeEnv, Context bContext) {
@@ -544,11 +535,6 @@
         } catch (TimeoutException e) {
             isForkJoinTimedOut = true;
             return null;
-<<<<<<< HEAD
-            // throw new BallerinaException("Fork-Join statement at " + position + " timed out", e);
-=======
-           // throw new BallerinaException("Fork-Join statement at " + position + " timed out", e);
->>>>>>> 4184af4b
         }
         return result;
     }
