--- conflicted
+++ resolved
@@ -29,12 +29,8 @@
 import org.wso2.ballerina.core.model.ParameterDef;
 import org.wso2.ballerina.core.model.Resource;
 import org.wso2.ballerina.core.model.StructDef;
-<<<<<<< HEAD
 import org.wso2.ballerina.core.model.SymbolName;
-import org.wso2.ballerina.core.model.TypeConvertor;
-=======
 import org.wso2.ballerina.core.model.TypeMapper;
->>>>>>> f2bf28e1
 import org.wso2.ballerina.core.model.VariableDef;
 import org.wso2.ballerina.core.model.Worker;
 import org.wso2.ballerina.core.model.expressions.ActionInvocationExpr;
@@ -122,12 +118,9 @@
     private Context bContext;
     private ControlStack controlStack;
     private boolean returnedOrReplied;
-<<<<<<< HEAD
     private boolean isForkJoinTimedOut;
+    private boolean isBreakCalled;
     private ExecutorService executor;
-=======
-    private boolean isBreakCalled;
->>>>>>> f2bf28e1
 
     public BLangExecutor(RuntimeEnvironment runtimeEnv, Context bContext) {
         this.runtimeEnv = runtimeEnv;
