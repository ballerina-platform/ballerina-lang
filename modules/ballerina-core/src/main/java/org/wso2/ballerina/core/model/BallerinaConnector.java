/*
 * Copyright (c) 2016, WSO2 Inc. (http://www.wso2.org) All Rights Reserved.
 *
 * WSO2 Inc. licenses this file to you under the Apache License,
 * Version 2.0 (the "License"); you may not use this file except
 * in compliance with the License.
 * You may obtain a copy of the License at
 *
 *    http://www.apache.org/licenses/LICENSE-2.0
 *
 * Unless required by applicable law or agreed to in writing,
 * software distributed under the License is distributed on an
 * "AS IS" BASIS, WITHOUT WARRANTIES OR CONDITIONS OF ANY
 * KIND, either express or implied.  See the License for the
 * specific language governing permissions and limitations
 * under the License.
 */

package org.wso2.ballerina.core.model;

/**
 * A {@code Connector} represents a participant in the integration and is used to interact with an external system.
 * Ballerina includes a set of standard Connectors.
 * <p>
 * A Connector is defined as follows:
 * <p>
 * [ConnectorAnnotations]
 * connector ConnectorName ([ConnectorParamAnnotations]TypeName VariableName[(, TypeName VariableName)*]) {
 * ConnectionDeclaration;*
 * VariableDeclaration;*
 * ActionDefinition;+
 * }
 *
 * @since 1.0.0
 */
<<<<<<< HEAD
@SuppressWarnings("unused")
public class BallerinaConnector extends PositionAwareNode implements Connector , Node {

    private List<Annotation> annotationList;
    private List<Parameter> arguments;
    private List<ConnectorDcl> connectorDclList;
    private List<VariableDcl> variableDclList;
=======
public class BallerinaConnector extends PositionAwareNode implements Connector , Node {
>>>>>>> 91927c8e

    private SymbolName name;
    private Annotation[] annotations;
    private Parameter[] parameters;
    private ConnectorDcl[] connectorDcls;
    private VariableDcl[] variableDcls;
    private BallerinaAction[] actions;
    private Position connectorLocation;

    private int sizeOfConnectorMem;

    public BallerinaConnector(SymbolName serviceName,
                              Position position,
                              Annotation[] annotations,
                              Parameter[] parameters,
                              ConnectorDcl[] connectorDcls,
                              VariableDcl[] variableDcls,
                              BallerinaAction[] actions) {
        this.name = serviceName;
        this.connectorLocation = position;
        this.parameters = parameters;
        this.annotations = annotations;
        this.connectorDcls = connectorDcls;
        this.variableDcls = variableDcls;
        this.actions = actions;

        // Set the connector name for all the actions
        for (Action action : actions) {
            action.getSymbolName().setConnectorName(name.getName());
        }
    }

    /**
     * Get the name of the connector
     *
     * @return name of the connector
     */
    public String getName() {
        return name.getName();
    }

    /**
     * Get the package qualified name
     *
     * @return package qualified name
     */
    public String getPackageQualifiedName() {
        return name.getPkgName() + ":" + name.getName();
    }

    /**
     * Get {@code SymbolName} for Ballerina connector
<<<<<<< HEAD
     *
     * @return Symbol name of Ballerina connector
     */
    public SymbolName getConnectorName() {
        return name;
    }

    /**
     * Get all the Annotations associated with a Connector
=======
>>>>>>> 91927c8e
     *
     * @return Symbol name of Ballerina connector
     */
    public SymbolName getConnectorName() {
        return name;
    }

    /**
     * Get all the Annotations associated with a Connector
     *
     * @return list of Annotations
     */
    public Annotation[] getAnnotations() {
        return annotations;
    }

    @Override
    public Parameter[] getParameters() {
        return parameters;
    }

    /**
     * Get all Connections declared within the Connector scope
     *
     * @return list of all the Connections belongs to a Service
     */
    public ConnectorDcl[] getConnectorDcls() {
        return connectorDcls;
    }

    /**
     * Get all the variables declared in the scope of Connector
     *
     * @return list of all Connector scoped variables
     */
    public VariableDcl[] getVariableDcls() {
        return variableDcls;
    }

    /**
     * Get all the Actions can be performed in the Connector
     *
     * @return array of all Actions
     */
    public BallerinaAction[] getActions() {
        return actions;
    }

    public void setSizeOfConnectorMem(int sizeOfConnectorMem) {
        this.sizeOfConnectorMem = sizeOfConnectorMem;
    }

    public int getSizeOfConnectorMem() {
        return sizeOfConnectorMem;
    }

    @Override
    public void accept(NodeVisitor visitor) {
        visitor.visit(this);
    }

    /**
     * {@inheritDoc}
     */
    @Override
    public Position getConnectorLocation() {
        return connectorLocation;
    }

    /**
     * {@inheritDoc}
     */
    @Override
    public void setConnectorLocation(Position location) {
        this.connectorLocation = location;
    }
}<|MERGE_RESOLUTION|>--- conflicted
+++ resolved
@@ -33,17 +33,7 @@
  *
  * @since 1.0.0
  */
-<<<<<<< HEAD
-@SuppressWarnings("unused")
 public class BallerinaConnector extends PositionAwareNode implements Connector , Node {
-
-    private List<Annotation> annotationList;
-    private List<Parameter> arguments;
-    private List<ConnectorDcl> connectorDclList;
-    private List<VariableDcl> variableDclList;
-=======
-public class BallerinaConnector extends PositionAwareNode implements Connector , Node {
->>>>>>> 91927c8e
 
     private SymbolName name;
     private Annotation[] annotations;
@@ -96,18 +86,6 @@
 
     /**
      * Get {@code SymbolName} for Ballerina connector
-<<<<<<< HEAD
-     *
-     * @return Symbol name of Ballerina connector
-     */
-    public SymbolName getConnectorName() {
-        return name;
-    }
-
-    /**
-     * Get all the Annotations associated with a Connector
-=======
->>>>>>> 91927c8e
      *
      * @return Symbol name of Ballerina connector
      */
