--- conflicted
+++ resolved
@@ -56,27 +56,21 @@
     private static final Logger log = LoggerFactory.getLogger(BalProgramExecutor.class);
 
     public static void execute(CarbonMessage cMsg, CarbonCallback callback, Resource resource, Service service,
-        Context balContext) {
+                               Context balContext) {
         try {
             SymbolName symbolName = service.getSymbolName();
             balContext.setServiceInfo(
-                new CallableUnitInfo(symbolName.getName(), symbolName.getPkgName(), service.getServiceLocation()));
+                    new CallableUnitInfo(symbolName.getName(), symbolName.getPkgName(), service.getServiceLocation()));
 
             balContext.setBalCallback(new DefaultBalCallback(callback));
 
-<<<<<<< HEAD
-        // Create the interpreter and Execute
-        RuntimeEnvironment runtimeEnv = resource.getApplication().getRuntimeEnv();
-        BLangExecutor executor = new BLangExecutor(runtimeEnv, bContext);
-        new ResourceInvocationExpr(resource).executeMultiReturn(executor);
-=======
             // Create the interpreter and Execute
-            BLangExecutor executor = new BLangExecutor(balContext);
+            RuntimeEnvironment runtimeEnv = resource.getApplication().getRuntimeEnv();
+            BLangExecutor executor = new BLangExecutor(runtimeEnv, balContext);
             new ResourceInvocationExpr(resource).executeMultiReturn(executor);
         } catch (Throwable e) {
             throw new BallerinaException(e.getMessage(), balContext);
         }
->>>>>>> 9ea79d6a
     }
 
     /**
@@ -85,7 +79,7 @@
      * @param balFile Ballerina main function to be executed in given Ballerina File.
      */
     public static void execute(BallerinaFile balFile) {
-        
+
         Context bContext = new Context();
         try {
             BallerinaFunction mainFunction = (BallerinaFunction) balFile.getFunctions()
@@ -127,9 +121,9 @@
                 funcIExpr.setFunction(mainFunction);
 
                 SymbolName functionSymbolName = funcIExpr.getFunctionName();
-                CallableUnitInfo functionInfo = new CallableUnitInfo(functionSymbolName.getName(), 
+                CallableUnitInfo functionInfo = new CallableUnitInfo(functionSymbolName.getName(),
                         functionSymbolName.getPkgName(), mainFunction.getFunctionLocation());
-                
+
                 StackFrame currentStackFrame = new StackFrame(args, new BValue[0], functionInfo);
                 bContext.getControlStack().pushFrame(currentStackFrame);
 
