--- conflicted
+++ resolved
@@ -119,15 +119,9 @@
 
                 SymbolName functionSymbolName = funcIExpr.getFunctionName();
                 CallableUnitInfo functionInfo = new CallableUnitInfo(functionSymbolName.getName(),
-<<<<<<< HEAD
                         functionSymbolName.getPkgName(), mainFuncLocation);
                 
-                StackFrame currentStackFrame = new StackFrame(args, new BValue[0], functionInfo);
-=======
-                        functionSymbolName.getPkgName(), mainFunction.getFunctionLocation());
-
                 StackFrame currentStackFrame = new StackFrame(argValues, new BValue[0], functionInfo);
->>>>>>> 7fa6c0e7
                 bContext.getControlStack().pushFrame(currentStackFrame);
                 RuntimeEnvironment runtimeEnv = RuntimeEnvironment.get(balFile);
                 BLangExecutor executor = new BLangExecutor(runtimeEnv, bContext);
