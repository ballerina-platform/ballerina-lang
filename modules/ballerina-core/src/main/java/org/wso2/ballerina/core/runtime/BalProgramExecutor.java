--- conflicted
+++ resolved
@@ -117,17 +117,10 @@
                 SymbolName functionSymbolName = funcIExpr.getFunctionName();
                 CallableUnitInfo functionInfo = new CallableUnitInfo(functionSymbolName.getName(),
                         functionSymbolName.getPkgName(), mainFunction.getFunctionLocation());
-<<<<<<< HEAD
-                
+
                 StackFrame currentStackFrame = new StackFrame(argValues, new BValue[0], functionInfo);
-=======
-
-                StackFrame currentStackFrame = new StackFrame(args, new BValue[0], functionInfo);
->>>>>>> 461d4c58
                 bContext.getControlStack().pushFrame(currentStackFrame);
-
                 RuntimeEnvironment runtimeEnv = RuntimeEnvironment.get(balFile);
-
                 BLangExecutor executor = new BLangExecutor(runtimeEnv, bContext);
                 funcIExpr.execute(executor);
 
