--- conflicted
+++ resolved
@@ -219,11 +219,6 @@
     void visit(ResourceInvocationExpr resourceIExpr);
 
     void visit(MainInvoker mainInvoker);
-<<<<<<< HEAD
-=======
-
-    void visit(StructVarLocation structVarLocation);
 
     void visit(WorkerVarLocation workerVarLocation);
->>>>>>> 5eb3c54b
 }