--- conflicted
+++ resolved
@@ -343,15 +343,6 @@
         registerFunction(scope, new AcceptAndReturn());
 
         // lang.dataframe
-<<<<<<< HEAD
-        registerFunction(scope, new org.wso2.ballerina.core.nativeimpl.lang.dataframe.GetBoolean());
-        registerFunction(scope, new org.wso2.ballerina.core.nativeimpl.lang.dataframe.GetDouble());
-        registerFunction(scope, new org.wso2.ballerina.core.nativeimpl.lang.dataframe.GetFloat());
-        registerFunction(scope, new org.wso2.ballerina.core.nativeimpl.lang.dataframe.GetInt());
-        registerFunction(scope, new org.wso2.ballerina.core.nativeimpl.lang.dataframe.GetLong());
-        registerFunction(scope, new org.wso2.ballerina.core.nativeimpl.lang.dataframe.GetString());
-        registerFunction(scope, new org.wso2.ballerina.core.nativeimpl.lang.dataframe.Next());
-=======
         registerFunction(scope, new GetBooleanByIndex());
         registerFunction(scope, new GetBooleanByName());
         registerFunction(scope, new GetDoubleByIndex());
@@ -366,7 +357,6 @@
         registerFunction(scope, new GetStringByName());
         registerFunction(scope, new org.wso2.ballerina.core.nativeimpl.lang.dataframe.Next());
         registerFunction(scope, new Close());
->>>>>>> 0633992b
 
     }
 
