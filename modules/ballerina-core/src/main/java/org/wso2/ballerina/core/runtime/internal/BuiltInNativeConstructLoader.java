--- conflicted
+++ resolved
@@ -99,10 +99,7 @@
 import org.wso2.ballerina.core.nativeimpl.lang.dataframe.GetStringByIndex;
 import org.wso2.ballerina.core.nativeimpl.lang.dataframe.GetStringByName;
 import org.wso2.ballerina.core.nativeimpl.lang.dataframe.ToJSON;
-<<<<<<< HEAD
-=======
 import org.wso2.ballerina.core.nativeimpl.lang.dataframe.ToXML;
->>>>>>> ad02e5a9
 import org.wso2.ballerina.core.nativeimpl.lang.json.AddBooleanToArray;
 import org.wso2.ballerina.core.nativeimpl.lang.json.AddBooleanToObject;
 import org.wso2.ballerina.core.nativeimpl.lang.json.AddDoubleToArray;
@@ -426,11 +423,6 @@
         registerFunction(scope, new org.wso2.ballerina.core.nativeimpl.lang.dataframe.Next());
         registerFunction(scope, new Close());
         registerFunction(scope, new ToJSON());
-<<<<<<< HEAD
-        registerFunction(scope, new GetByIndex());
-        registerFunction(scope, new GetByName());
-
-=======
         registerFunction(scope, new ToXML());
         registerFunction(scope, new GetByIndex());
         registerFunction(scope, new GetByName());
@@ -442,7 +434,6 @@
         registerAction(scope, new Update());
         registerAction(scope, new UpdateWithGeneratedKeys());
 
->>>>>>> ad02e5a9
         registerConnector(scope, new HTTPConnector());
 
         registerAction(scope, new Get());
