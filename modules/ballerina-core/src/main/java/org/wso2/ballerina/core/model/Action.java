/*
 * Copyright (c) 2016, WSO2 Inc. (http://www.wso2.org) All Rights Reserved.
 *
 * WSO2 Inc. licenses this file to you under the Apache License,
 * Version 2.0 (the "License"); you may not use this file except
 * in compliance with the License.
 * You may obtain a copy of the License at
 *
 *    http://www.apache.org/licenses/LICENSE-2.0
 *
 * Unless required by applicable law or agreed to in writing,
 * software distributed under the License is distributed on an
 * "AS IS" BASIS, WITHOUT WARRANTIES OR CONDITIONS OF ANY
 * KIND, either express or implied.  See the License for the
 * specific language governing permissions and limitations
 * under the License.
 */

package org.wso2.ballerina.core.model;

import org.wso2.ballerina.core.interpreter.Context;
import org.wso2.ballerina.core.interpreter.Interpreter;
import org.wso2.ballerina.core.model.statements.BlockStmt;
import org.wso2.ballerina.core.model.statements.Statement;
import org.wso2.ballerina.core.model.types.Type;
import org.wso2.ballerina.core.model.types.TypeC;

import java.util.ArrayList;
import java.util.List;

/**
 * An {@code Action} is a operation (function) that can be executed against a connector.
 * <p>
 * The structure of an action definition is as follows:
 * [ActionAnnotations]
 * action ActionName (ConnectorName VariableName[, ([ActionParamAnnotations] TypeName VariableName)+]) (TypeName*)
 * [throws exception] {
 * ConnectionDeclaration;*
 * VariableDeclaration;*
 * WorkerDeclaration;*
 * Statement;+
 * }
 *
 * @since 1.0.0
 */
@SuppressWarnings("unused")
public class Action implements Node, Interpreter {

    private List<Annotation> annotationList;
    private List<Parameter> arguments;
    private List<ConnectorDcl> connectorDclList;
    private List<VariableDcl> variables;
    private List<Worker> workerList;
    private List<Statement> statements;

    private SymbolName name;
    private Annotation[] annotations;
    private Parameter[] parameters;
    private ConnectorDcl[] connectorDcls;
    private VariableDcl[] variableDcls;
    private Worker[] workers;
    private Type[] returnTypes;
<<<<<<< HEAD
    private TypeC[] returnTypesC;
    private BlockStmt functionBody;
=======
    private BlockStmt actionBody;
>>>>>>> b1281b16

    public Action(SymbolName name,
                  Annotation[] annotations,
                  Parameter[] parameters,
                  Type[] returnTypes,
                  ConnectorDcl[] connectorDcls,
                  VariableDcl[] variableDcls,
                  Worker[] workers,
                  BlockStmt actionBody) {

        this.name = name;
        this.annotations = annotations;
        this.parameters = parameters;
        this.returnTypes = returnTypes;
        this.connectorDcls = connectorDcls;
        this.variableDcls = variableDcls;
        this.workers = workers;
        this.actionBody = actionBody;
    }

    public Action(SymbolName name,
                  Annotation[] annotations,
                  Parameter[] parameters,
                  TypeC[] returnTypes,
                  ConnectorDcl[] connectorDcls,
                  VariableDcl[] variableDcls,
                  Worker[] workers,
                  BlockStmt functionBody) {

        this.name = name;
        this.annotations = annotations;
        this.parameters = parameters;
        this.returnTypesC = returnTypes;
        this.connectorDcls = connectorDcls;
        this.variableDcls = variableDcls;
        this.workers = workers;
        this.functionBody = functionBody;
    }

    /**
     * Get all the Annotations associated with an Action
     *
     * @return list of Annotations
     */
    public List<Annotation> getAnnotations() {
        return annotationList;
    }

    /**
     * Set list of all the Annotations
     *
     * @param annotations list of Annotations
     */
    public void setAnnotations(List<Annotation> annotations) {
        this.annotationList = annotations;
    }

    /**
     * Add an {@code Annotation} to the Action
     *
     * @param annotation Annotation to be added
     */
    public void addAnnotation(Annotation annotation) {
        // Since model is generated sequentially no chance of synchronizing issues
        // TODO: based on the usage of this and setAnnotation methods we may move this logic
        if (annotationList == null) {
            annotationList = new ArrayList<Annotation>();
        }
        annotationList.add(annotation);
    }

    /**
     * Get list of Arguments associated with the Action definition
     *
     * @return list of Arguments
     */
    public Parameter[] getParameters() {
        return parameters;
    }

    /**
     * Set {@code Argument} list to the Action
     *
     * @param arguments list of Arguments
     */
    public void setArguments(List<Parameter> arguments) {
        this.arguments = arguments;
    }

    /**
     * Add an {@code Argument} to the Action
     *
     * @param argument Argument to be added to the Action definition
     */
    public void addArgument(Parameter argument) {
        if (arguments == null) {
            arguments = new ArrayList<Parameter>();
        }
        arguments.add(argument);
    }

    /**
     * Get all Connections declared within the Action scope
     *
     * @return list of all the Connections belongs to a Action
     */
    public List<ConnectorDcl> getConnectorDcls() {
        return connectorDclList;
    }

    /**
     * Assign connections to the Action
     *
     * @param connectorDcls list of connections to be assigned to a Action
     */
    public void setConnectorDcls(List<ConnectorDcl> connectorDcls) {
        this.connectorDclList = connectorDcls;
    }

    /**
     * Add a {@code Connection} to the Action
     *
     * @param connectorDcl Connection to be added to the Action
     */
    public void addConnection(ConnectorDcl connectorDcl) {
        if (connectorDclList == null) {
            connectorDclList = new ArrayList<ConnectorDcl>();
        }
        connectorDclList.add(connectorDcl);
    }

    /**
     * Get all the variables declared in the scope of Action
     *
     * @return list of all Action scoped variables
     */
    public List<VariableDcl> getVariables() {
        return variables;
    }

    /**
     * Assign variables to the Action
     *
     * @param variables list of Variables
     */
    public void setVariables(List<VariableDcl> variables) {
        this.variables = variables;
    }

    /**
     * Add a {@code Variable} to the Action
     *
     * @param variable variable to be added to the Action
     */
    public void addVariable(VariableDcl variable) {
        if (variables == null) {
            variables = new ArrayList<VariableDcl>();
        }
        variables.add(variable);
    }

    /**
     * Get all the Workers associated with an Action
     *
     * @return list of Workers
     */
    public List<Worker> getWorkers() {
        return workerList;
    }

    /**
     * Assign Workers to the Action
     *
     * @param workers list of all the Workers
     */
    public void setWorkers(List<Worker> workers) {
        this.workerList = workers;
    }

    /**
     * Add a {@code Worker} to the Action
     *
     * @param worker Worker to be added to the Action
     */
    public void addWorker(Worker worker) {
        if (workerList == null) {
            workerList = new ArrayList<Worker>();
        }
        workerList.add(worker);
    }

    /**
     * Get all the Statements associated with the Action
     *
     * @return list of Statements associated with the Action
     */
    public List<Statement> getStatements() {
        return statements;
    }

    /**
     * Set Statements to be associated with the Action
     *
     * @param statements list of Statements
     */
    public void setStatements(List<Statement> statements) {
        this.statements = statements;
    }

    /**
     * Add a {@code Statement} to the Action
     *
     * @param statement a Statement to be added to the Action
     */
    public void addStatement(Statement statement) {
        if (statements == null) {
            statements = new ArrayList<Statement>();
        }
        statements.add(statement);
    }

    public Type[] getReturnTypes() {
        return returnTypes;
    }

    public VariableDcl[] getVariableDcls() {
        return variableDcls;
    }

    @Override
    public void interpret(Context ctx) {
        actionBody.interpret(ctx);
    }

    @Override
    public void visit(NodeVisitor visitor) {
        visitor.visit(this);
    }
}<|MERGE_RESOLUTION|>--- conflicted
+++ resolved
@@ -60,12 +60,9 @@
     private VariableDcl[] variableDcls;
     private Worker[] workers;
     private Type[] returnTypes;
-<<<<<<< HEAD
     private TypeC[] returnTypesC;
     private BlockStmt functionBody;
-=======
     private BlockStmt actionBody;
->>>>>>> b1281b16
 
     public Action(SymbolName name,
                   Annotation[] annotations,
