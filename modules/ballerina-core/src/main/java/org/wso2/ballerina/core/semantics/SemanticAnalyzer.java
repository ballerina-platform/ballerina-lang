/*
*  Copyright (c) 2016, WSO2 Inc. (http://www.wso2.org) All Rights Reserved.
*
*  WSO2 Inc. licenses this file to you under the Apache License,
*  Version 2.0 (the "License"); you may not use this file except
*  in compliance with the License.
*  You may obtain a copy of the License at
*
*    http://www.apache.org/licenses/LICENSE-2.0
*
*  Unless required by applicable law or agreed to in writing,
*  software distributed under the License is distributed on an
*  "AS IS" BASIS, WITHOUT WARRANTIES OR CONDITIONS OF ANY
*  KIND, either express or implied.  See the License for the
*  specific language governing permissions and limitations
*  under the License.
*/
package org.wso2.ballerina.core.semantics;

import org.wso2.ballerina.core.exception.BLangExceptionHelper;
import org.wso2.ballerina.core.exception.LinkerException;
import org.wso2.ballerina.core.exception.SemanticErrors;
import org.wso2.ballerina.core.exception.SemanticException;
import org.wso2.ballerina.core.interpreter.ConnectorVarLocation;
import org.wso2.ballerina.core.interpreter.ConstantLocation;
import org.wso2.ballerina.core.interpreter.MemoryLocation;
import org.wso2.ballerina.core.interpreter.ServiceVarLocation;
import org.wso2.ballerina.core.interpreter.StackVarLocation;
import org.wso2.ballerina.core.interpreter.StructVarLocation;
import org.wso2.ballerina.core.interpreter.WorkerVarLocation;
import org.wso2.ballerina.core.model.Action;
import org.wso2.ballerina.core.model.Annotation;
import org.wso2.ballerina.core.model.BTypeMapper;
import org.wso2.ballerina.core.model.BallerinaAction;
import org.wso2.ballerina.core.model.BallerinaConnectorDef;
import org.wso2.ballerina.core.model.BallerinaFile;
import org.wso2.ballerina.core.model.BallerinaFunction;
import org.wso2.ballerina.core.model.CallableUnit;
import org.wso2.ballerina.core.model.CompilationUnit;
import org.wso2.ballerina.core.model.ConnectorDcl;
import org.wso2.ballerina.core.model.ConstDef;
import org.wso2.ballerina.core.model.Function;
import org.wso2.ballerina.core.model.ImportPackage;
import org.wso2.ballerina.core.model.NativeUnit;
import org.wso2.ballerina.core.model.NodeLocation;
import org.wso2.ballerina.core.model.NodeVisitor;
import org.wso2.ballerina.core.model.Operator;
import org.wso2.ballerina.core.model.ParameterDef;
import org.wso2.ballerina.core.model.Resource;
import org.wso2.ballerina.core.model.Service;
import org.wso2.ballerina.core.model.StructDef;
import org.wso2.ballerina.core.model.SymbolName;
import org.wso2.ballerina.core.model.SymbolScope;
import org.wso2.ballerina.core.model.TypeMapper;
import org.wso2.ballerina.core.model.VariableDef;
import org.wso2.ballerina.core.model.Worker;
import org.wso2.ballerina.core.model.expressions.ActionInvocationExpr;
import org.wso2.ballerina.core.model.expressions.AddExpression;
import org.wso2.ballerina.core.model.expressions.AndExpression;
import org.wso2.ballerina.core.model.expressions.ArrayInitExpr;
import org.wso2.ballerina.core.model.expressions.ArrayMapAccessExpr;
import org.wso2.ballerina.core.model.expressions.BacktickExpr;
import org.wso2.ballerina.core.model.expressions.BasicLiteral;
import org.wso2.ballerina.core.model.expressions.BinaryArithmeticExpression;
import org.wso2.ballerina.core.model.expressions.BinaryExpression;
import org.wso2.ballerina.core.model.expressions.BinaryLogicalExpression;
import org.wso2.ballerina.core.model.expressions.CallableUnitInvocationExpr;
import org.wso2.ballerina.core.model.expressions.ConnectorInitExpr;
import org.wso2.ballerina.core.model.expressions.DivideExpr;
import org.wso2.ballerina.core.model.expressions.EqualExpression;
import org.wso2.ballerina.core.model.expressions.Expression;
import org.wso2.ballerina.core.model.expressions.FunctionInvocationExpr;
import org.wso2.ballerina.core.model.expressions.GreaterEqualExpression;
import org.wso2.ballerina.core.model.expressions.GreaterThanExpression;
import org.wso2.ballerina.core.model.expressions.InstanceCreationExpr;
import org.wso2.ballerina.core.model.expressions.LessEqualExpression;
import org.wso2.ballerina.core.model.expressions.LessThanExpression;
import org.wso2.ballerina.core.model.expressions.MapInitExpr;
import org.wso2.ballerina.core.model.expressions.MapStructInitKeyValueExpr;
import org.wso2.ballerina.core.model.expressions.ModExpression;
import org.wso2.ballerina.core.model.expressions.MultExpression;
import org.wso2.ballerina.core.model.expressions.NotEqualExpression;
import org.wso2.ballerina.core.model.expressions.NullLiteral;
import org.wso2.ballerina.core.model.expressions.OrExpression;
import org.wso2.ballerina.core.model.expressions.RefTypeInitExpr;
import org.wso2.ballerina.core.model.expressions.ReferenceExpr;
import org.wso2.ballerina.core.model.expressions.ResourceInvocationExpr;
import org.wso2.ballerina.core.model.expressions.StructFieldAccessExpr;
import org.wso2.ballerina.core.model.expressions.StructInitExpr;
import org.wso2.ballerina.core.model.expressions.SubtractExpression;
import org.wso2.ballerina.core.model.expressions.TypeCastExpression;
import org.wso2.ballerina.core.model.expressions.UnaryExpression;
import org.wso2.ballerina.core.model.expressions.VariableRefExpr;
import org.wso2.ballerina.core.model.invokers.MainInvoker;
import org.wso2.ballerina.core.model.statements.ActionInvocationStmt;
import org.wso2.ballerina.core.model.statements.AssignStmt;
import org.wso2.ballerina.core.model.statements.BlockStmt;
import org.wso2.ballerina.core.model.statements.BreakStmt;
import org.wso2.ballerina.core.model.statements.CommentStmt;
import org.wso2.ballerina.core.model.statements.ForkJoinStmt;
import org.wso2.ballerina.core.model.statements.FunctionInvocationStmt;
import org.wso2.ballerina.core.model.statements.IfElseStmt;
import org.wso2.ballerina.core.model.statements.ReplyStmt;
import org.wso2.ballerina.core.model.statements.ReturnStmt;
import org.wso2.ballerina.core.model.statements.Statement;
import org.wso2.ballerina.core.model.statements.ThrowStmt;
import org.wso2.ballerina.core.model.statements.TryCatchStmt;
import org.wso2.ballerina.core.model.statements.VariableDefStmt;
import org.wso2.ballerina.core.model.statements.WhileStmt;
import org.wso2.ballerina.core.model.statements.WorkerInvocationStmt;
import org.wso2.ballerina.core.model.statements.WorkerReplyStmt;
import org.wso2.ballerina.core.model.symbols.BLangSymbol;
import org.wso2.ballerina.core.model.types.BArrayType;
import org.wso2.ballerina.core.model.types.BConnectorType;
import org.wso2.ballerina.core.model.types.BExceptionType;
import org.wso2.ballerina.core.model.types.BJSONType;
import org.wso2.ballerina.core.model.types.BMapType;
import org.wso2.ballerina.core.model.types.BMessageType;
import org.wso2.ballerina.core.model.types.BType;
import org.wso2.ballerina.core.model.types.BTypes;
import org.wso2.ballerina.core.model.types.BXMLType;
import org.wso2.ballerina.core.model.types.SimpleTypeName;
import org.wso2.ballerina.core.model.types.TypeConstants;
import org.wso2.ballerina.core.model.types.TypeEdge;
import org.wso2.ballerina.core.model.types.TypeLattice;
import org.wso2.ballerina.core.model.util.LangModelUtils;
import org.wso2.ballerina.core.model.values.BInteger;
import org.wso2.ballerina.core.model.values.BString;
import org.wso2.ballerina.core.nativeimpl.NativeUnitProxy;
import org.wso2.ballerina.core.nativeimpl.connectors.AbstractNativeConnector;

import java.util.ArrayList;
import java.util.HashMap;
import java.util.HashSet;
import java.util.List;
import java.util.Map;
import java.util.Set;
import java.util.regex.Matcher;
import java.util.regex.Pattern;

/**
 * {@code SemanticAnalyzer} analyzes semantic properties of a Ballerina program.
 *
 * @since 0.8.0
 */
public class SemanticAnalyzer implements NodeVisitor {
    private int stackFrameOffset = -1;
    private int staticMemAddrOffset = -1;
    private int connectorMemAddrOffset = -1;
    private int structMemAddrOffset = -1;
    private int workerMemAddrOffset = -1;
    private String currentPkg;
    private TypeLattice packageTypeLattice;
    private CallableUnit currentCallableUnit = null;
    private CallableUnit parentCallableUnit = null;
    // following pattern matches ${anyString} or ${anyString[int]} or ${anyString["anyString"]}
    private static final String patternString = "\\$\\{((\\w+)(\\[(\\d+|\\\"(\\w+)\\\")\\])?)\\}";
    private static final Pattern compiledPattern = Pattern.compile(patternString);

    // We need to keep a map of import packages.
    // This is useful when analyzing import functions, actions and types.
    private Map<String, ImportPackage> importPkgMap = new HashMap<>();

    private SymbolScope currentScope;

    public SemanticAnalyzer(BallerinaFile bFile, SymbolScope packageScope) {
        currentScope = packageScope;
        currentPkg = bFile.getPackagePath();
        importPkgMap = bFile.getImportPackageMap();
        packageTypeLattice = bFile.getTypeLattice();

        defineConnectors(bFile.getConnectors());
        resolveStructFieldTypes(bFile.getStructDefs());
        defineFunctions(bFile.getFunctions());
        defineTypeMappers(packageTypeLattice);
        defineServices(bFile.getServices());
    }

    @Override
    public void visit(BallerinaFile bFile) {
        if (!bFile.getErrorMsgs().isEmpty()) {
           BLangExceptionHelper.throwSemanticError(bFile.getErrorMsgs().get(0));
        }

        for (CompilationUnit compilationUnit : bFile.getCompilationUnits()) {
            compilationUnit.accept(this);
        }

        int setSizeOfStaticMem = staticMemAddrOffset + 1;
        bFile.setSizeOfStaticMem(setSizeOfStaticMem);
        staticMemAddrOffset = -1;

        // TODO We can perform additional checks here
    }

    @Override
    public void visit(ImportPackage importPkg) {
    }

    @Override
    public void visit(ConstDef constDef) {
        SimpleTypeName typeName = constDef.getTypeName();
        BType bType = BTypes.resolveType(typeName, currentScope, constDef.getNodeLocation());
        constDef.setType(bType);
        if (!BTypes.isValueType(bType)) {
            BLangExceptionHelper.throwSemanticError(constDef, SemanticErrors.INVALID_TYPE, typeName);
        }

        // Set memory location
        ConstantLocation memLocation = new ConstantLocation(++staticMemAddrOffset);
        constDef.setMemoryLocation(memLocation);

        // TODO Figure out how to evaluate constant values properly
        // TODO This should be done properly in the RuntimeEnvironment
        BasicLiteral basicLiteral = (BasicLiteral) constDef.getRhsExpr();
        constDef.setValue(basicLiteral.getBValue());
    }

    @Override
    public void visit(Service service) {
        // Visit the contents within a service
        // Open a new symbol scope
        openScope(service);

        for (VariableDefStmt variableDefStmt : service.getVariableDefStmts()) {
            variableDefStmt.accept(this);
        }

        // Visit the set of resources in a service
        for (Resource resource : service.getResources()) {
            resource.accept(this);
        }

        // Close the symbol scope
        closeScope();
    }

    @Override
    public void visit(BallerinaConnectorDef connector) {
        // Open the connector namespace
        openScope(connector);

        for (ParameterDef parameterDef : connector.getParameterDefs()) {
            parameterDef.setMemoryLocation(new ConnectorVarLocation(++connectorMemAddrOffset));
            parameterDef.accept(this);
        }

        for (VariableDefStmt variableDefStmt : connector.getVariableDefStmts()) {
            variableDefStmt.accept(this);
        }

        for (BallerinaAction action : connector.getActions()) {
            action.accept(this);
        }

        int sizeOfConnectorMem = connectorMemAddrOffset + 1;
        connector.setSizeOfConnectorMem(sizeOfConnectorMem);

        // Close the symbol scope
        connectorMemAddrOffset = -1;
        closeScope();
    }

    @Override
    public void visit(Resource resource) {
        // Visit the contents within a resource
        // Open a new symbol scope
        openScope(resource);
        currentCallableUnit = resource;

        // TODO Check whether the reply statement is missing. Ignore if the function does not return anything.
        //checkForMissingReplyStmt(resource);

        for (ParameterDef parameterDef : resource.getParameterDefs()) {
            parameterDef.setMemoryLocation(new StackVarLocation(++stackFrameOffset));
            parameterDef.accept(this);
        }

        for (Worker worker : resource.getWorkers()) {
            visit(worker);
            addWorkerSymbol(worker);
        }

        BlockStmt blockStmt = resource.getResourceBody();
        blockStmt.accept(this);

        int sizeOfStackFrame = stackFrameOffset + 1;
        resource.setStackFrameSize(sizeOfStackFrame);

        // Close the symbol scope
        stackFrameOffset = -1;
        currentCallableUnit = null;
        closeScope();
    }

    @Override
    public void visit(BallerinaFunction function) {
        // Open a new symbol scope
        openScope(function);
        currentCallableUnit = function;

        // Check whether the return statement is missing. Ignore if the function does not return anything.
        // TODO Define proper error message codes
        //checkForMissingReturnStmt(function, "missing return statement at end of function");

        for (ParameterDef parameterDef : function.getParameterDefs()) {
            parameterDef.setMemoryLocation(new StackVarLocation(++stackFrameOffset));
            parameterDef.accept(this);
        }

        for (ParameterDef parameterDef : function.getReturnParameters()) {
            // Check whether these are unnamed set of return types.
            // If so break the loop. You can't have a mix of unnamed and named returns parameters.
            if (parameterDef.getName() != null) {
                parameterDef.setMemoryLocation(new StackVarLocation(++stackFrameOffset));
            }

            parameterDef.accept(this);
        }

        for (Worker worker : function.getWorkers()) {
            visit(worker);
            addWorkerSymbol(worker);
        }

        BlockStmt blockStmt = function.getCallableUnitBody();
        blockStmt.accept(this);

        // Here we need to calculate size of the BValue array which will be created in the stack frame
        // Values in the stack frame are stored in the following order.
        // -- Parameter values --
        // -- Local var values --
        // -- Temp values      --
        // -- Return values    --
        // These temp values are results of intermediate expression evaluations.
        int sizeOfStackFrame = stackFrameOffset + 1;
        function.setStackFrameSize(sizeOfStackFrame);

        // Close the symbol scope
        stackFrameOffset = -1;
        currentCallableUnit = null;
        closeScope();
    }

    @Override
    public void visit(BTypeMapper typeMapper) {
        // Open a new symbol scope
        openScope(typeMapper);
        currentCallableUnit = typeMapper;

        // Check whether the return statement is missing. Ignore if the function does not return anything.
        // TODO Define proper error message codes
        //checkForMissingReturnStmt(function, "missing return statement at end of function");

        for (ParameterDef parameterDef : typeMapper.getParameterDefs()) {
            parameterDef.setMemoryLocation(new StackVarLocation(++stackFrameOffset));
            parameterDef.accept(this);
        }

//        for (VariableDef variableDef : typeMapper.getVariableDefs()) {
//            stackFrameOffset++;
//            visit(variableDef);
//        }

        for (ParameterDef parameterDef : typeMapper.getReturnParameters()) {
            // Check whether these are unnamed set of return types.
            // If so break the loop. You can't have a mix of unnamed and named returns parameters.
            if (parameterDef.getName() != null) {
                parameterDef.setMemoryLocation(new StackVarLocation(++stackFrameOffset));
            }

            parameterDef.accept(this);
        }

        BlockStmt blockStmt = typeMapper.getCallableUnitBody();
        currentScope = blockStmt;
        blockStmt.accept(this);
        currentScope = blockStmt.getEnclosingScope();

        // Here we need to calculate size of the BValue array which will be created in the stack frame
        // Values in the stack frame are stored in the following order.
        // -- Parameter values --
        // -- Local var values --
        // -- Temp values      --
        // -- Return values    --
        // These temp values are results of intermediate expression evaluations.
        int sizeOfStackFrame = stackFrameOffset + 1;
        typeMapper.setStackFrameSize(sizeOfStackFrame);

        // Close the symbol scope
        stackFrameOffset = -1;
        currentCallableUnit = null;
        closeScope();
    }

    @Override
    public void visit(BallerinaAction action) {
        // Open a new symbol scope
        openScope(action);
        currentCallableUnit = action;

        for (ParameterDef parameterDef : action.getParameterDefs()) {
            parameterDef.setMemoryLocation(new StackVarLocation(++stackFrameOffset));
            parameterDef.accept(this);
        }

        // First parameter should be of type connector in which these actions are defined.
        ParameterDef firstParamDef = action.getParameterDefs()[0];
        if (firstParamDef.getType() != action.getConnectorDef()) {
            BLangExceptionHelper.throwSemanticError(action, SemanticErrors.INCOMPATIBLE_TYPES,
                    action.getConnectorDef(), firstParamDef.getType());
        }

        for (ParameterDef parameterDef : action.getReturnParameters()) {
            // Check whether these are unnamed set of return types.
            // If so break the loop. You can't have a mix of unnamed and named returns parameters.
            if (parameterDef.getName() != null) {
                parameterDef.setMemoryLocation(new StackVarLocation(++stackFrameOffset));
            }

            parameterDef.accept(this);
        }

        for (Worker worker : action.getWorkers()) {
            visit(worker);
            addWorkerSymbol(worker);
        }

        BlockStmt blockStmt = action.getCallableUnitBody();
        blockStmt.accept(this);

        // Here we need to calculate size of the BValue array which will be created in the stack frame
        // Values in the stack frame are stored in the following order.
        // -- Parameter values --
        // -- Local var values --
        // -- Temp values      --
        // -- Return values    --
        // These temp values are results of intermediate expression evaluations.
        int sizeOfStackFrame = stackFrameOffset + 1;
        action.setStackFrameSize(sizeOfStackFrame);

        // Close the symbol scope
        stackFrameOffset = -1;
        currentCallableUnit = null;
        closeScope();
    }

    @Override
    public void visit(Worker worker) {
        // Open a new symbol scope. This is done manually to avoid falling back to package scope
        SymbolScope parentScope = currentScope;
        currentScope = worker;
        parentCallableUnit = currentCallableUnit;
        currentCallableUnit = worker;

        // Check whether the return statement is missing. Ignore if the function does not return anything.
        // TODO Define proper error message codes
        //checkForMissingReturnStmt(function, "missing return statement at end of function");

        for (ParameterDef parameterDef : worker.getParameterDefs()) {
            parameterDef.setMemoryLocation(new WorkerVarLocation(++workerMemAddrOffset));
            parameterDef.accept(this);
        }

        for (ParameterDef parameterDef : worker.getReturnParameters()) {
            // Check whether these are unnamed set of return types.
            // If so break the loop. You can't have a mix of unnamed and named returns parameters.
            if (parameterDef.getName() != null) {
                parameterDef.setMemoryLocation(new WorkerVarLocation(++workerMemAddrOffset));
            }

            parameterDef.accept(this);
        }

        BlockStmt blockStmt = worker.getCallableUnitBody();
        blockStmt.accept(this);

        // Here we need to calculate size of the BValue array which will be created in the stack frame
        // Values in the stack frame are stored in the following order.
        // -- Parameter values --
        // -- Local var values --
        // -- Temp values      --
        // -- Return values    --
        // These temp values are results of intermediate expression evaluations.
        int sizeOfStackFrame = workerMemAddrOffset + 1;
        worker.setStackFrameSize(sizeOfStackFrame);

        // Close the symbol scope
        workerMemAddrOffset = -1;
        currentCallableUnit = parentCallableUnit;
        // Close symbol scope. This is done manually to avoid falling back to package scope
        currentScope = parentScope;
    }

    private void addWorkerSymbol(Worker worker) {
        SymbolName symbolName = worker.getSymbolName();
        BLangSymbol varSymbol = currentScope.resolve(symbolName);
        if (varSymbol != null && varSymbol.getSymbolScope().getScopeName() == currentScope.getScopeName()) {
            BLangExceptionHelper.throwSemanticError(worker,
                    SemanticErrors.REDECLARED_SYMBOL, worker.getName());
        }
        currentScope.define(symbolName, worker);
    }

    @Override
    public void visit(StructDef structDef) {
        for (VariableDef field : structDef.getFields()) {
            MemoryLocation location = new StructVarLocation(++structMemAddrOffset);
            field.setMemoryLocation(location);
        }

        structDef.setStructMemorySize(structMemAddrOffset + 1);
        structMemAddrOffset = -1;
    }

    @Override
    public void visit(Annotation annotation) {

    }

    @Override
    public void visit(ParameterDef paramDef) {
        BType bType = BTypes.resolveType(paramDef.getTypeName(), currentScope, paramDef.getNodeLocation());
        paramDef.setType(bType);
    }

    @Override
    public void visit(VariableDef varDef) {
    }

    @Override
    public void visit(ConnectorDcl connectorDcl) {
    }


    // Visit statements

    @Override
    public void visit(VariableDefStmt varDefStmt) {
        // Resolves the type of the variable
        VariableDef varDef = varDefStmt.getVariableDef();
        BType varBType = BTypes.resolveType(varDef.getTypeName(), currentScope, varDef.getNodeLocation());
        varDef.setType(varBType);

        // Check whether this variable is already defined, if not define it.
        SymbolName symbolName = new SymbolName(varDef.getName());
        BLangSymbol varSymbol = currentScope.resolve(symbolName);
        if (varSymbol != null && varSymbol.getSymbolScope().getScopeName() == currentScope.getScopeName()) {
            BLangExceptionHelper.throwSemanticError(varDef, SemanticErrors.REDECLARED_SYMBOL, varDef.getName());
        }
        currentScope.define(symbolName, varDef);

        // Set memory location
        setMemoryLocation(varDef);

        Expression rExpr = varDefStmt.getRExpr();
        if (rExpr == null) {
            if (BTypes.isValueType(varDef.getType())) {
                //Value type has default value and cannot be null
                return;
            } else {
                //initialised with BNull value when reference variable have no right expression
                rExpr = new NullLiteral(varDefStmt.getNodeLocation());
                varDefStmt.setRExpr(rExpr);
            }
        }

        if (rExpr instanceof NullLiteral) {
            checkTypeReferenced(varDef.getType(), varDef.getNodeLocation());
            return;
        }

        if (rExpr instanceof RefTypeInitExpr) {
            RefTypeInitExpr refTypeInitExpr = (RefTypeInitExpr) rExpr;

            if (varBType instanceof BMapType) {
                refTypeInitExpr = new MapInitExpr(refTypeInitExpr.getNodeLocation(), refTypeInitExpr.getArgExprs());
                varDefStmt.setRExpr(refTypeInitExpr);
            } else if (varBType instanceof StructDef) {
                refTypeInitExpr = new StructInitExpr(refTypeInitExpr.getNodeLocation(), refTypeInitExpr.getArgExprs());
                varDefStmt.setRExpr(refTypeInitExpr);
            }

            refTypeInitExpr.setInheritedType(varBType);
            refTypeInitExpr.accept(this);
            return;
        }

        if (rExpr instanceof FunctionInvocationExpr || rExpr instanceof ActionInvocationExpr) {
            rExpr.accept(this);

            CallableUnitInvocationExpr invocationExpr = (CallableUnitInvocationExpr) rExpr;
            BType[] returnTypes = invocationExpr.getTypes();
            if (returnTypes.length != 1) {
                BLangExceptionHelper.throwSemanticError(varDefStmt, SemanticErrors.ASSIGNMENT_COUNT_MISMATCH, "1",
                        returnTypes.length);
            } else if ((varBType != BTypes.typeMap) && (returnTypes[0] != BTypes.typeMap) &&
                    (!varBType.equals(returnTypes[0]))) {

                TypeCastExpression newExpr = checkWideningPossible(varBType, rExpr);
                if (newExpr != null) {
                    newExpr.accept(this);
                    varDefStmt.setRExpr(newExpr);
                } else {
                    BLangExceptionHelper.throwSemanticError(rExpr, SemanticErrors.INCOMPATIBLE_TYPES_CANNOT_CONVERT,
                            returnTypes[0], varBType);
                }
            }

            return;
        }

        visitSingleValueExpr(rExpr);
        BType rType = rExpr.getType();
        if (rExpr instanceof TypeCastExpression && rType == null) {
            rType = BTypes.resolveType(((TypeCastExpression) rExpr).getTypeName(), currentScope, null);
        }

        // TODO Remove the MAP related logic when type casting is implemented
        if ((varBType != BTypes.typeMap) && (rType != BTypes.typeMap) &&
                (!varBType.equals(rType))) {

            TypeCastExpression newExpr = checkWideningPossible(varBType, rExpr);
            if (newExpr != null) {
                newExpr.accept(this);
                varDefStmt.setRExpr(newExpr);
            } else {
                BLangExceptionHelper.throwSemanticError(varDefStmt, SemanticErrors.INCOMPATIBLE_TYPES_CANNOT_CONVERT,
                        rExpr.getType(), varBType);
            }
        }
    }

    @Override
    public void visit(AssignStmt assignStmt) {
        Expression[] lExprs = assignStmt.getLExprs();
        visitLExprsOfAssignment(assignStmt, lExprs);

        Expression rExpr = assignStmt.getRExpr();
        if (rExpr instanceof FunctionInvocationExpr || rExpr instanceof ActionInvocationExpr) {
            rExpr.accept(this);
            checkForMultiAssignmentErrors(assignStmt, lExprs, (CallableUnitInvocationExpr) rExpr);
            return;
        }

        // Now we know that this is a single value assignment statement.
        Expression lExpr = assignStmt.getLExprs()[0];
        BType lExprType = lExpr.getType();

        if (rExpr instanceof RefTypeInitExpr) {
            RefTypeInitExpr refTypeInitExpr = (RefTypeInitExpr) rExpr;

            if (lExprType instanceof BMapType) {
                refTypeInitExpr = new MapInitExpr(refTypeInitExpr.getNodeLocation(), refTypeInitExpr.getArgExprs());
                assignStmt.setRExpr(refTypeInitExpr);
            } else if (lExprType instanceof StructDef) {
                refTypeInitExpr = new StructInitExpr(refTypeInitExpr.getNodeLocation(), refTypeInitExpr.getArgExprs());
                assignStmt.setRExpr(refTypeInitExpr);
            }

            refTypeInitExpr.setInheritedType(lExprType);
            refTypeInitExpr.accept(this);
            return;
        }

        if (rExpr instanceof NullLiteral) {
            checkTypeReferenced(lExpr);
            return;
        }

        visitSingleValueExpr(rExpr);
        BType rType = rExpr.getType();
        if (rExpr instanceof TypeCastExpression && rType == null) {
            rType = BTypes.resolveType(((TypeCastExpression) rExpr).getTypeName(), currentScope, null);
        }

        // TODO Remove the MAP related logic when type casting is implemented
        if ((lExprType != BTypes.typeMap) && (rType != BTypes.typeMap) &&
                (!lExprType.equals(rType))) {

            TypeCastExpression newExpr = checkWideningPossible(lExpr.getType(), rExpr);
            if (newExpr != null) {
                newExpr.accept(this);
                assignStmt.setRhsExpr(newExpr);
            } else {
                BLangExceptionHelper.throwSemanticError(lExpr, SemanticErrors.INCOMPATIBLE_TYPES_CANNOT_CONVERT,
                        rExpr.getType(), lExpr.getType());
            }
        }
    }

    @Override
    public void visit(BlockStmt blockStmt) {
        openScope(blockStmt);

        for (int i = 0; i < blockStmt.getStatements().length; i++) {
            Statement stmt = blockStmt.getStatements()[i];
            if (stmt instanceof ReturnStmt || stmt instanceof ReplyStmt || stmt instanceof BreakStmt ||
                    stmt instanceof ThrowStmt) {
                int stmtLocation = i + 1;
                if (blockStmt.getStatements().length > stmtLocation) {
                    BLangExceptionHelper.throwSemanticError(blockStmt.getStatements()[stmtLocation],
                            SemanticErrors.UNREACHABLE_STATEMENT);
                }
            }
            stmt.accept(this);
        }

        closeScope();
    }

    @Override
    public void visit(CommentStmt commentStmt) {

    }

    @Override
    public void visit(IfElseStmt ifElseStmt) {
        Expression expr = ifElseStmt.getCondition();
        visitSingleValueExpr(expr);

        if (expr.getType() != BTypes.typeBoolean) {
            BLangExceptionHelper
                    .throwSemanticError(ifElseStmt, SemanticErrors.INCOMPATIBLE_TYPES_BOOLEAN_EXPECTED, expr.getType());
        }

        Statement thenBody = ifElseStmt.getThenBody();
        thenBody.accept(this);

        for (IfElseStmt.ElseIfBlock elseIfBlock : ifElseStmt.getElseIfBlocks()) {
            Expression elseIfCondition = elseIfBlock.getElseIfCondition();
            visitSingleValueExpr(elseIfCondition);

            if (elseIfCondition.getType() != BTypes.typeBoolean) {
                BLangExceptionHelper.throwSemanticError(ifElseStmt, SemanticErrors.INCOMPATIBLE_TYPES_BOOLEAN_EXPECTED,
                        elseIfCondition.getType());
            }

            Statement elseIfBody = elseIfBlock.getElseIfBody();
            elseIfBody.accept(this);
        }

        Statement elseBody = ifElseStmt.getElseBody();
        if (elseBody != null) {
            elseBody.accept(this);
        }
    }

    @Override
    public void visit(WhileStmt whileStmt) {
        Expression expr = whileStmt.getCondition();
        visitSingleValueExpr(expr);

        if (expr.getType() != BTypes.typeBoolean) {
            BLangExceptionHelper
                    .throwSemanticError(whileStmt, SemanticErrors.INCOMPATIBLE_TYPES_BOOLEAN_EXPECTED, expr.getType());
        }

        BlockStmt blockStmt = whileStmt.getBody();
        if (blockStmt.getStatements().length == 0) {
            // This can be optimized later to skip the while statement
            BLangExceptionHelper.throwSemanticError(blockStmt, SemanticErrors.NO_STATEMENTS_WHILE_LOOP);
        }

        blockStmt.accept(this);
    }

    @Override
    public void visit(BreakStmt breakStmt) {

    }

    @Override
    public void visit(TryCatchStmt tryCatchStmt) {
        tryCatchStmt.getTryBlock().accept(this);
        tryCatchStmt.getCatchBlock().getParameterDef().setMemoryLocation(new StackVarLocation(++stackFrameOffset));
        tryCatchStmt.getCatchBlock().getParameterDef().accept(this);
        tryCatchStmt.getCatchBlock().getCatchBlockStmt().accept(this);
    }

    @Override
    public void visit(ThrowStmt throwStmt) {
        throwStmt.getExpr().accept(this);
        if (throwStmt.getExpr() instanceof VariableRefExpr) {
            if (throwStmt.getExpr().getType() instanceof BExceptionType) {
                return;
            }
        } else {
            FunctionInvocationExpr funcIExpr = (FunctionInvocationExpr) throwStmt.getExpr();
            if (!funcIExpr.isMultiReturnExpr() && funcIExpr.getTypes().length > 0
                    && funcIExpr.getTypes()[0] instanceof BExceptionType) {
                return;
            }
        }
        throw new SemanticException(throwStmt.getNodeLocation().getFileName() + ":" +
                throwStmt.getNodeLocation().getLineNumber() +
                ": only a variable reference of type 'exception' is allowed in throw statement");
    }

    @Override
    public void visit(FunctionInvocationStmt functionInvocationStmt) {
        functionInvocationStmt.getFunctionInvocationExpr().accept(this);
    }

    @Override
    public void visit(ActionInvocationStmt actionInvocationStmt) {
        actionInvocationStmt.getActionInvocationExpr().accept(this);
    }

    @Override
    public void visit(WorkerInvocationStmt workerInvocationStmt) {
        VariableRefExpr variableRefExpr = workerInvocationStmt.getInMsg();
        variableRefExpr.accept(this);

        linkWorker(workerInvocationStmt);

        //Find the return types of this function invocation expression.
        ParameterDef[] returnParams = workerInvocationStmt.getCallableUnit().getReturnParameters();
        BType[] returnTypes = new BType[returnParams.length];
        for (int i = 0; i < returnParams.length; i++) {
            returnTypes[i] = returnParams[i].getType();
        }
        workerInvocationStmt.setTypes(returnTypes);
    }

    @Override
    public void visit(WorkerReplyStmt workerReplyStmt) {
        String workerName = workerReplyStmt.getWorkerName();
        SymbolName workerSymbol = new SymbolName(workerName);
        VariableRefExpr variableRefExpr = workerReplyStmt.getReceiveExpr();
        variableRefExpr.accept(this);
        Worker worker = (Worker) currentScope.resolve(workerSymbol);
        workerReplyStmt.setWorker(worker);
    }

    @Override
    public void visit(ForkJoinStmt forkJoinStmt) {
        openScope(forkJoinStmt);
        // Visit incoming message
        VariableRefExpr messageReference = forkJoinStmt.getMessageReference();
        messageReference.accept(this);

        if (!messageReference.getType().equals(BTypes.typeMessage)) {
            throw new SemanticException("Incompatible types: expected a message in " +
                    messageReference.getNodeLocation().getFileName() + ":" +
                    messageReference.getNodeLocation().getLineNumber());
        }

        // Visit workers
        for (Worker worker: forkJoinStmt.getWorkers()) {
            worker.accept(this);
        }

        closeScope();

        // Visit join condition
        ForkJoinStmt.Join join = forkJoinStmt.getJoin();
        openScope(join);
        ParameterDef parameter = join.getJoinResult();
        parameter.setMemoryLocation(new StackVarLocation(++stackFrameOffset));
        parameter.accept(this);
        join.define(parameter.getSymbolName(), parameter);

        if (!(parameter.getType() instanceof BArrayType &&
                (((BArrayType) parameter.getType()).getElementType() == BTypes.typeMessage))) {
            throw new SemanticException("Incompatible types: expected a message[] in " +
                    parameter.getNodeLocation().getFileName() + ":" + parameter.getNodeLocation().getLineNumber());
        }

        // Visit join body
        Statement joinBody = join.getJoinBlock();
        joinBody.accept(this);
        closeScope();

        // Visit timeout condition
        ForkJoinStmt.Timeout timeout = forkJoinStmt.getTimeout();
        openScope(timeout);
        Expression timeoutExpr = timeout.getTimeoutExpression();
        timeoutExpr.accept(this);

        ParameterDef timeoutParam = timeout.getTimeoutResult();
        timeoutParam.setMemoryLocation(new StackVarLocation(++stackFrameOffset));
        timeoutParam.accept(this);
        timeout.define(timeoutParam.getSymbolName(), timeoutParam);

        if (!(timeoutParam.getType() instanceof BArrayType &&
                (((BArrayType) timeoutParam.getType()).getElementType() == BTypes.typeMessage))) {
            throw new SemanticException("Incompatible types: expected a message[] in " +
                    timeoutParam.getNodeLocation().getFileName() + ":" +
                    timeoutParam.getNodeLocation().getLineNumber());
        }

        // Visit timeout body
        Statement timeoutBody = timeout.getTimeoutBlock();
        timeoutBody.accept(this);
        closeScope();

    }

    @Override
    public void visit(ReplyStmt replyStmt) {
        if (currentCallableUnit instanceof Function) {
            BLangExceptionHelper.throwSemanticError(currentCallableUnit,
                    SemanticErrors.REPLY_STATEMENT_CANNOT_USED_IN_FUNCTION);
        } else if (currentCallableUnit instanceof Action) {
            BLangExceptionHelper.throwSemanticError(currentCallableUnit,
                    SemanticErrors.REPLY_STATEMENT_CANNOT_USED_IN_ACTION);
        }

        if (replyStmt.getReplyExpr() instanceof ActionInvocationExpr) {
            BLangExceptionHelper.throwSemanticError(currentCallableUnit,
                    SemanticErrors.ACTION_INVOCATION_NOT_ALLOWED_IN_REPLY);
        }

        visitSingleValueExpr(replyStmt.getReplyExpr());
    }

    @Override
    public void visit(ReturnStmt returnStmt) {
        if (currentCallableUnit instanceof Resource) {
            BLangExceptionHelper.throwSemanticError(returnStmt, SemanticErrors.RETURN_CANNOT_USED_IN_RESOURCE);
        }

        // Expressions that this return statement contains.
        Expression[] returnArgExprs = returnStmt.getExprs();

        // Return parameters of the current function or actions
        ParameterDef[] returnParamsOfCU = currentCallableUnit.getReturnParameters();

        if (returnArgExprs.length == 0 && returnParamsOfCU.length == 0) {
            // Return stmt has no expressions and function/action does not return anything. Just return.
            return;
        }

        // Return stmt has no expressions, but function/action has returns. Check whether they are named returns
        if (returnArgExprs.length == 0 && returnParamsOfCU[0].getName() != null) {
            // This function/action has named return parameters.
            Expression[] returnExprs = new Expression[returnParamsOfCU.length];
            for (int i = 0; i < returnParamsOfCU.length; i++) {
                VariableRefExpr variableRefExpr = new VariableRefExpr(returnStmt.getNodeLocation(),
                        returnParamsOfCU[i].getSymbolName());
                visit(variableRefExpr);
                returnExprs[i] = variableRefExpr;
            }
            returnStmt.setExprs(returnExprs);
            return;

        } else if (returnArgExprs.length == 0) {
            // This function/action does not contain named return parameters.
            // Therefore this is a semantic error.
            BLangExceptionHelper.throwSemanticError(returnStmt, SemanticErrors.NOT_ENOUGH_ARGUMENTS_TO_RETURN);
        }

        BType[] typesOfReturnExprs = new BType[returnArgExprs.length];
        for (int i = 0; i < returnArgExprs.length; i++) {
            Expression returnArgExpr = returnArgExprs[i];
            returnArgExpr.accept(this);
            if (returnArgExpr instanceof NullLiteral) {
                ParameterDef parameterDef = returnParamsOfCU[i];
                checkTypeReferenced(parameterDef.getType(), returnArgExpr.getNodeLocation());
            }
            typesOfReturnExprs[i] = returnArgExpr.getType();
        }

        // Now check whether this return contains a function invocation expression which returns multiple values
        if (returnArgExprs.length == 1 && returnArgExprs[0] instanceof FunctionInvocationExpr) {
            FunctionInvocationExpr funcIExpr = (FunctionInvocationExpr) returnArgExprs[0];
            // Return types of the function invocations expression
            BType[] funcIExprReturnTypes = funcIExpr.getTypes();
            if (funcIExprReturnTypes.length > returnParamsOfCU.length) {
                BLangExceptionHelper.throwSemanticError(returnStmt, SemanticErrors.TOO_MANY_ARGUMENTS_TO_RETURN);

            } else if (funcIExprReturnTypes.length < returnParamsOfCU.length) {
                BLangExceptionHelper.throwSemanticError(returnStmt, SemanticErrors.NOT_ENOUGH_ARGUMENTS_TO_RETURN);

            }

            for (int i = 0; i < returnParamsOfCU.length; i++) {
                if (!funcIExprReturnTypes[i].equals(returnParamsOfCU[i].getType())) {
                    BLangExceptionHelper.throwSemanticError(returnStmt,
                            SemanticErrors.CANNOT_USE_TYPE_IN_RETURN_STATEMENT, funcIExprReturnTypes[i],
                            returnParamsOfCU[i].getType());
                }
            }

            return;
        }

        if (typesOfReturnExprs.length > returnParamsOfCU.length) {
            BLangExceptionHelper.throwSemanticError(returnStmt, SemanticErrors.TOO_MANY_ARGUMENTS_TO_RETURN);

        } else if (typesOfReturnExprs.length < returnParamsOfCU.length) {
            BLangExceptionHelper.throwSemanticError(returnStmt, SemanticErrors.NOT_ENOUGH_ARGUMENTS_TO_RETURN);

        } else {
            // Now we know that lengths for both arrays are equal.
            // Let's check their types
            for (int i = 0; i < returnParamsOfCU.length; i++) {
                // Check for ActionInvocationExprs in return arguments
                if (returnArgExprs[i] instanceof ActionInvocationExpr) {
                    BLangExceptionHelper.throwSemanticError(returnStmt,
                            SemanticErrors.ACTION_INVOCATION_NOT_ALLOWED_IN_RETURN);
                }

                // Except for the first argument in return statement, fheck for FunctionInvocationExprs which return
                // multiple values.
                if (returnArgExprs[i] instanceof FunctionInvocationExpr) {
                    FunctionInvocationExpr funcIExpr = ((FunctionInvocationExpr) returnArgExprs[i]);
                    if (funcIExpr.getTypes().length > 1) {
                        BLangExceptionHelper.throwSemanticError(returnStmt,
                                SemanticErrors.MULTIPLE_VALUE_IN_SINGLE_VALUE_CONTEXT,
                                funcIExpr.getCallableUnit().getName());
                    }
                }

<<<<<<< HEAD
                if (!typesOfReturnExprs[i].equals(returnParamsOfCU[i].getType()) && !typesOfReturnExprs[i]
                        .equals(BTypes.typeReference)) {
                    throw new SemanticException(
                            returnStmt.getNodeLocation().getFileName() + ":" + returnStmt.getNodeLocation()
                                    .getLineNumber() + ": cannot use " + typesOfReturnExprs[i] + " as type "
                                    + returnParamsOfCU[i].getType() + " in return statement");
=======
                if (!typesOfReturnExprs[i].equals(returnParamsOfCU[i].getType())) {
                    BLangExceptionHelper.throwSemanticError(returnStmt,
                            SemanticErrors.CANNOT_USE_TYPE_IN_RETURN_STATEMENT, typesOfReturnExprs[i],
                            returnParamsOfCU[i].getType());
>>>>>>> 82899ab3
                }
            }
        }
    }


    // Expressions

    @Override
    public void visit(InstanceCreationExpr instanceCreationExpr) {
        visitSingleValueExpr(instanceCreationExpr);

        if (BTypes.isValueType(instanceCreationExpr.getType())) {
            BLangExceptionHelper.throwSemanticError(instanceCreationExpr,
                    SemanticErrors.CANNOT_USE_CREATE_FOR_VALUE_TYPES, instanceCreationExpr.getType());
        }
        // TODO here the type shouldn't be a value type
//        Expression expr = instanceCreationExpr.getRExpr();
//        expr.accept(this);

    }

    @Override
    public void visit(FunctionInvocationExpr funcIExpr) {
        Expression[] exprs = funcIExpr.getArgExprs();
        for (Expression expr : exprs) {
            visitSingleValueExpr(expr);
        }

        linkFunction(funcIExpr);

        //Find the return types of this function invocation expression.
        BType[] returnParamTypes = funcIExpr.getCallableUnit().getReturnParamTypes();
        funcIExpr.setTypes(returnParamTypes);
    }

    // TODO Duplicate code. fix me
    @Override
    public void visit(ActionInvocationExpr actionIExpr) {
        Expression[] exprs = actionIExpr.getArgExprs();
        for (Expression expr : exprs) {
            visitSingleValueExpr(expr);
        }

        linkAction(actionIExpr);

        //Find the return types of this function invocation expression.
        BType[] returnParamTypes = actionIExpr.getCallableUnit().getReturnParamTypes();
        actionIExpr.setTypes(returnParamTypes);
    }

    @Override
    public void visit(BasicLiteral basicLiteral) {
        BType bType = BTypes.resolveType(basicLiteral.getTypeName(), currentScope, basicLiteral.getNodeLocation());
        basicLiteral.setType(bType);
    }

    @Override
    public void visit(NullLiteral nullLiteral) {
    }

    @Override
    public void visit(DivideExpr divideExpr) {
        BType arithmeticExprType = verifyBinaryArithmeticExprType(divideExpr);

        if (arithmeticExprType == BTypes.typeInt) {
            divideExpr.setEvalFunc(DivideExpr.DIV_INT_FUNC);

        } else if (arithmeticExprType == BTypes.typeFloat) {
            divideExpr.setEvalFunc(DivideExpr.DIV_FLOAT_FUNC);

        } else if (arithmeticExprType == BTypes.typeDouble) {
            divideExpr.setEvalFunc(DivideExpr.DIV_DOUBLE_FUNC);

        } else if (arithmeticExprType == BTypes.typeLong) {
            divideExpr.setEvalFunc(DivideExpr.DIV_LONG_FUNC);

        } else {
            throwInvalidBinaryOpError(divideExpr);
        }
    }

    @Override
    public void visit(ModExpression modExpression) {
        BType arithmeticExprType = verifyBinaryArithmeticExprType(modExpression);

        if (arithmeticExprType == BTypes.typeInt) {
            modExpression.setEvalFunc(ModExpression.MOD_INT_FUNC);

        } else if (arithmeticExprType == BTypes.typeFloat) {
            modExpression.setEvalFunc(ModExpression.MOD_FLOAT_FUNC);

        } else if (arithmeticExprType == BTypes.typeDouble) {
            modExpression.setEvalFunc(ModExpression.MOD_DOUBLE_FUNC);

        } else if (arithmeticExprType == BTypes.typeLong) {
            modExpression.setEvalFunc(ModExpression.MOD_LONG_FUNC);

        } else {
            throwInvalidBinaryOpError(modExpression);
        }
    }

    @Override
    public void visit(UnaryExpression unaryExpr) {
        visitSingleValueExpr(unaryExpr.getRExpr());
        unaryExpr.setType(unaryExpr.getRExpr().getType());

        if (Operator.SUB.equals(unaryExpr.getOperator())) {
            if (unaryExpr.getType() == BTypes.typeInt) {
                unaryExpr.setEvalFunc(UnaryExpression.NEGATIVE_INT_FUNC);
            } else if (unaryExpr.getType() == BTypes.typeDouble) {
                unaryExpr.setEvalFunc(UnaryExpression.NEGATIVE_DOUBLE_FUNC);
            } else if (unaryExpr.getType() == BTypes.typeLong) {
                unaryExpr.setEvalFunc(UnaryExpression.NEGATIVE_LONG_FUNC);
            } else if (unaryExpr.getType() == BTypes.typeFloat) {
                unaryExpr.setEvalFunc(UnaryExpression.NEGATIVE_FLOAT_FUNC);
            } else {
                throwInvalidUnaryOpError(unaryExpr);
            }
        } else if (Operator.ADD.equals(unaryExpr.getOperator())) {
            if (unaryExpr.getType() == BTypes.typeInt) {
                unaryExpr.setEvalFunc(UnaryExpression.POSITIVE_INT_FUNC);
            } else if (unaryExpr.getType() == BTypes.typeDouble) {
                unaryExpr.setEvalFunc(UnaryExpression.POSITIVE_DOUBLE_FUNC);
            } else if (unaryExpr.getType() == BTypes.typeLong) {
                unaryExpr.setEvalFunc(UnaryExpression.POSITIVE_LONG_FUNC);
            } else if (unaryExpr.getType() == BTypes.typeFloat) {
                unaryExpr.setEvalFunc(UnaryExpression.POSITIVE_FLOAT_FUNC);
            } else {
                throwInvalidUnaryOpError(unaryExpr);
            }

        } else if (Operator.NOT.equals(unaryExpr.getOperator())) {
            if (unaryExpr.getType() == BTypes.typeBoolean) {
                unaryExpr.setEvalFunc(UnaryExpression.NOT_BOOLEAN_FUNC);
            } else {
                throwInvalidUnaryOpError(unaryExpr);
            }

        } else {
            BLangExceptionHelper.throwSemanticError(unaryExpr, SemanticErrors.UNKNOWN_OPERATOR_IN_UNARY,
                    unaryExpr.getOperator());
        }
    }

    @Override
    public void visit(AddExpression addExpr) {
        BType arithmeticExprType = verifyBinaryArithmeticExprType(addExpr);

        if (arithmeticExprType == BTypes.typeInt) {
            addExpr.setEvalFunc(AddExpression.ADD_INT_FUNC);

        } else if (arithmeticExprType == BTypes.typeFloat) {
            addExpr.setEvalFunc(AddExpression.ADD_FLOAT_FUNC);

        } else if (arithmeticExprType == BTypes.typeLong) {
            addExpr.setEvalFunc(AddExpression.ADD_LONG_FUNC);

        } else if (arithmeticExprType == BTypes.typeDouble) {
            addExpr.setEvalFunc(AddExpression.ADD_DOUBLE_FUNC);

        } else if (arithmeticExprType == BTypes.typeString) {
            addExpr.setEvalFunc(AddExpression.ADD_STRING_FUNC);

        } else {
            throwInvalidBinaryOpError(addExpr);
        }
    }

    @Override
    public void visit(MultExpression multExpr) {
        BType binaryExprType = verifyBinaryArithmeticExprType(multExpr);

        if (binaryExprType == BTypes.typeInt) {
            multExpr.setEvalFunc(MultExpression.MULT_INT_FUNC);

        } else if (binaryExprType == BTypes.typeFloat) {
            multExpr.setEvalFunc(MultExpression.MULT_FLOAT_FUNC);

        } else if (binaryExprType == BTypes.typeDouble) {
            multExpr.setEvalFunc(MultExpression.MULT_DOUBLE_FUNC);

        } else if (binaryExprType == BTypes.typeLong) {
            multExpr.setEvalFunc(MultExpression.MULT_LONG_FUNC);

        } else {
            throwInvalidBinaryOpError(multExpr);
        }
    }

    @Override
    public void visit(SubtractExpression subtractExpr) {
        BType binaryExprType = verifyBinaryArithmeticExprType(subtractExpr);

        if (binaryExprType == BTypes.typeInt) {
            subtractExpr.setEvalFunc(SubtractExpression.SUB_INT_FUNC);

        } else if (binaryExprType == BTypes.typeFloat) {
            subtractExpr.setEvalFunc(SubtractExpression.SUB_FLOAT_FUNC);

        } else if (binaryExprType == BTypes.typeDouble) {
            subtractExpr.setEvalFunc(SubtractExpression.SUB_DOUBLE_FUNC);

        } else if (binaryExprType == BTypes.typeLong) {
            subtractExpr.setEvalFunc(SubtractExpression.SUB_LONG_FUNC);

        } else {
            throwInvalidBinaryOpError(subtractExpr);
        }
    }

    @Override
    public void visit(AndExpression andExpr) {
        visitBinaryLogicalExpr(andExpr);
        andExpr.setEvalFunc(AndExpression.AND_FUNC);
    }

    @Override
    public void visit(OrExpression orExpr) {
        visitBinaryLogicalExpr(orExpr);
        orExpr.setEvalFunc(OrExpression.OR_FUNC);
    }

    @Override
    public void visit(EqualExpression equalExpr) {
        BType compareExprType = verifyBinaryCompareExprType(equalExpr);

        if (compareExprType == BTypes.typeInt) {
            equalExpr.setEvalFunc(EqualExpression.EQUAL_INT_FUNC);

        } else if (compareExprType == BTypes.typeDouble) {
            equalExpr.setEvalFunc(EqualExpression.EQUAL_DOUBLE_FUNC);

        } else if (compareExprType == BTypes.typeFloat) {
            equalExpr.setEvalFunc(EqualExpression.EQUAL_FLOAT_FUNC);

        } else if (compareExprType == BTypes.typeBoolean) {
            equalExpr.setEvalFunc(EqualExpression.EQUAL_BOOLEAN_FUNC);

        } else if (compareExprType == BTypes.typeString) {
            equalExpr.setEvalFunc(EqualExpression.EQUAL_STRING_FUNC);

        } else if (compareExprType == BTypes.typeReference) {
            equalExpr.setRefTypeEvalFunction(EqualExpression.EQUAL_REFERENCE_FUNC);

        } else {
            throwInvalidBinaryOpError(equalExpr);
        }
    }

    @Override
    public void visit(NotEqualExpression notEqualExpr) {
        BType compareExprType = verifyBinaryCompareExprType(notEqualExpr);

        if (compareExprType == BTypes.typeInt) {
            notEqualExpr.setEvalFunc(NotEqualExpression.NOT_EQUAL_INT_FUNC);

        } else if (compareExprType == BTypes.typeFloat) {
            notEqualExpr.setEvalFunc(NotEqualExpression.NOT_EQUAL_FLOAT_FUNC);

        } else if (compareExprType == BTypes.typeBoolean) {
            notEqualExpr.setEvalFunc(NotEqualExpression.NOT_EQUAL_BOOLEAN_FUNC);

        } else if (compareExprType == BTypes.typeString) {
            notEqualExpr.setEvalFunc(NotEqualExpression.NOT_EQUAL_STRING_FUNC);

        } else if (compareExprType == BTypes.typeReference) {
            notEqualExpr.setRefTypeEvalFunction(NotEqualExpression.NOT_EQUAL_REFERENCE_FUNC);

        } else {
            throwInvalidBinaryOpError(notEqualExpr);
        }
    }

    @Override
    public void visit(GreaterEqualExpression greaterEqualExpr) {
        BType compareExprType = verifyBinaryCompareExprType(greaterEqualExpr);

        if (compareExprType == BTypes.typeInt) {
            greaterEqualExpr.setEvalFunc(GreaterEqualExpression.GREATER_EQUAL_INT_FUNC);

        } else if (compareExprType == BTypes.typeFloat) {
            greaterEqualExpr.setEvalFunc(GreaterEqualExpression.GREATER_EQUAL_FLOAT_FUNC);

        } else {
            throwInvalidBinaryOpError(greaterEqualExpr);
        }
    }

    @Override
    public void visit(GreaterThanExpression greaterThanExpr) {
        BType compareExprType = verifyBinaryCompareExprType(greaterThanExpr);

        if (compareExprType == BTypes.typeInt) {
            greaterThanExpr.setEvalFunc(GreaterThanExpression.GREATER_THAN_INT_FUNC);

        } else if (compareExprType == BTypes.typeFloat) {
            greaterThanExpr.setEvalFunc(GreaterThanExpression.GREATER_THAN_FLOAT_FUNC);

        } else {
            throwInvalidBinaryOpError(greaterThanExpr);
        }
    }

    @Override
    public void visit(LessEqualExpression lessEqualExpr) {
        BType compareExprType = verifyBinaryCompareExprType(lessEqualExpr);

        if (compareExprType == BTypes.typeInt) {
            lessEqualExpr.setEvalFunc(LessEqualExpression.LESS_EQUAL_INT_FUNC);

        } else if (compareExprType == BTypes.typeFloat) {
            lessEqualExpr.setEvalFunc(LessEqualExpression.LESS_EQUAL_FLOAT_FUNC);

        } else {
            throwInvalidBinaryOpError(lessEqualExpr);
        }
    }

    @Override
    public void visit(LessThanExpression lessThanExpr) {
        BType compareExprType = verifyBinaryCompareExprType(lessThanExpr);

        if (compareExprType == BTypes.typeInt) {
            lessThanExpr.setEvalFunc(LessThanExpression.LESS_THAN_INT_FUNC);

        } else if (compareExprType == BTypes.typeFloat) {
            lessThanExpr.setEvalFunc(LessThanExpression.LESS_THAN_FLOAT_FUNC);

        } else {
            throwInvalidBinaryOpError(lessThanExpr);
        }
    }

    @Override
    public void visit(ArrayMapAccessExpr arrayMapAccessExpr) {
        // Here we assume that rExpr of array access expression is always a variable reference expression.
        // This according to the grammar
        VariableRefExpr arrayMapVarRefExpr = (VariableRefExpr) arrayMapAccessExpr.getRExpr();
        arrayMapVarRefExpr.accept(this);

        handleArrayType(arrayMapAccessExpr);
    }

    @Override
    public void visit(RefTypeInitExpr refTypeInitExpr) {
        BType inheritedType = refTypeInitExpr.getInheritedType();
        if (BTypes.isValueType(inheritedType) || inheritedType instanceof BArrayType ||
                inheritedType instanceof BXMLType || inheritedType instanceof BConnectorType) {
            BLangExceptionHelper.throwSemanticError(refTypeInitExpr, SemanticErrors.REF_TYPE_INTI_NOT_ALLOWED_HERE);
        }

        Expression[] argExprs = refTypeInitExpr.getArgExprs();
        if (argExprs.length == 0) {
            refTypeInitExpr.setType(inheritedType);

        } else if (inheritedType instanceof BJSONType || inheritedType instanceof BMessageType ||
                inheritedType instanceof BExceptionType) {
            // If there are arguments, then only Structs and Map types are supported.
            BLangExceptionHelper.throwSemanticError(refTypeInitExpr, SemanticErrors.STRUCT_MAP_INIT_NOT_ALLOWED);
        }
    }

    @Override
    public void visit(ConnectorInitExpr connectorInitExpr) {
        BType inheritedType = connectorInitExpr.getInheritedType();
        if (!(inheritedType instanceof BallerinaConnectorDef) && !(inheritedType instanceof AbstractNativeConnector)) {
            BLangExceptionHelper.throwSemanticError(connectorInitExpr, SemanticErrors.CONNECTOR_INIT_NOT_ALLOWED);
        }
        connectorInitExpr.setType(inheritedType);

        for (Expression argExpr : connectorInitExpr.getArgExprs()) {
            visitSingleValueExpr(argExpr);
        }

        if (inheritedType instanceof AbstractNativeConnector) {
            AbstractNativeConnector nativeConnector = (AbstractNativeConnector) inheritedType;
            for (int i = 0; i < nativeConnector.getArgumentTypeNames().length; i++) {
                SimpleTypeName simpleTypeName = nativeConnector.getArgumentTypeNames()[i];
                BType argType = BTypes.resolveType(simpleTypeName, currentScope, connectorInitExpr.getNodeLocation());
                if (argType != connectorInitExpr.getArgExprs()[i].getType()) {
                    BLangExceptionHelper.throwSemanticError(connectorInitExpr, SemanticErrors.INCOMPATIBLE_TYPES,
                            argType, connectorInitExpr.getArgExprs()[i].getType());
                }

            }
            return;
        }

        Expression[] argExprs = connectorInitExpr.getArgExprs();
        ParameterDef[] parameterDefs = ((BallerinaConnectorDef) inheritedType).getParameterDefs();
        for (int i = 0; i < argExprs.length; i++) {
            SimpleTypeName simpleTypeName = parameterDefs[i].getTypeName();
            BType paramType = BTypes.resolveType(simpleTypeName, currentScope, connectorInitExpr.getNodeLocation());
            parameterDefs[i].setType(paramType);

            Expression argExpr = argExprs[i];
            if (parameterDefs[i].getType() != argExpr.getType()) {
                BLangExceptionHelper.throwSemanticError(connectorInitExpr, SemanticErrors.INCOMPATIBLE_TYPES,
                        parameterDefs[i].getType(), argExpr.getType());
            }
        }
    }

    @Override
    public void visit(ArrayInitExpr arrayInitExpr) {
        BType inheritedType = arrayInitExpr.getInheritedType();
        if (!(inheritedType instanceof BArrayType)) {
            BLangExceptionHelper.throwSemanticError(arrayInitExpr, SemanticErrors.ARRAY_INIT_NOT_ALLOWED_HERE);
        }

        arrayInitExpr.setType(inheritedType);
        Expression[] argExprs = arrayInitExpr.getArgExprs();
        if (argExprs.length == 0) {
            return;
        }

        BType expectedElementType = ((BArrayType) inheritedType).getElementType();
        for (int i = 0; i < argExprs.length; i++) {
            visitSingleValueExpr(argExprs[i]);

            // Types are defined only once, hence the following object equal should work.
            if (argExprs[i].getType() != expectedElementType) {
                TypeCastExpression typeCastExpr = checkWideningPossible(expectedElementType, argExprs[i]);
                if (typeCastExpr == null) {
                    BLangExceptionHelper.throwSemanticError(arrayInitExpr,
                            SemanticErrors.INCOMPATIBLE_TYPES_CANNOT_CONVERT,
                            argExprs[i].getType(), expectedElementType);
                }
                argExprs[i] = typeCastExpr;
            }
        }
    }

    /**
     * Visit and analyze ballerina Struct initializing expression.
     */
    @Override
    public void visit(StructInitExpr structInitExpr) {
        BType inheritedType = structInitExpr.getInheritedType();
        structInitExpr.setType(inheritedType);
        Expression[] argExprs = structInitExpr.getArgExprs();
        if (argExprs.length == 0) {
            return;
        }

        StructDef structDef = (StructDef) inheritedType;
        for (Expression argExpr : argExprs) {
            MapStructInitKeyValueExpr keyValueExpr = (MapStructInitKeyValueExpr) argExpr;
            Expression keyExpr = keyValueExpr.getKeyExpr();
            if (!(keyExpr instanceof VariableRefExpr)) {
                BLangExceptionHelper.throwSemanticError(keyExpr, SemanticErrors.INVALID_FIELD_NAME_STRUCT_INIT);
            }

            VariableRefExpr varRefExpr = (VariableRefExpr) keyExpr;
            VariableDef varDef = (VariableDef) structDef.resolveMembers(varRefExpr.getSymbolName());
            if (varDef == null) {
                BLangExceptionHelper.throwSemanticError(keyExpr, SemanticErrors.UNKNOWN_FIELD_IN_STRUCT,
                        varRefExpr.getVarName(), structDef.getName());
            }
            varRefExpr.setVariableDef(varDef);
            Expression valueExpr = keyValueExpr.getValueExpr();
            visitSingleValueExpr(valueExpr);

            if (!valueExpr.getType().equals(varDef.getType())) {
                BLangExceptionHelper.throwSemanticError(keyExpr, SemanticErrors.INCOMPATIBLE_TYPES,
                        varDef.getType(), valueExpr.getType());
            }
        }
    }

    @Override
    public void visit(MapInitExpr mapInitExpr) {
        mapInitExpr.setType(mapInitExpr.getInheritedType());
        Expression[] argExprs = mapInitExpr.getArgExprs();
        if (argExprs.length == 0) {
            return;
        }

        for (Expression argExpr : argExprs) {
            MapStructInitKeyValueExpr keyValueExpr = (MapStructInitKeyValueExpr) argExpr;
            Expression keyExpr = keyValueExpr.getKeyExpr();
            visitSingleValueExpr(keyExpr);

            if (keyExpr.getType() != BTypes.typeString) {
                BLangExceptionHelper.throwSemanticError(mapInitExpr,
                        SemanticErrors.INVALID_TYPE_IN_MAP_INDEX_EXPECTED_STRING, keyExpr.getType());
            }

            visitSingleValueExpr(keyValueExpr.getValueExpr());
        }
    }

    @Override
    public void visit(BacktickExpr backtickExpr) {
        // In this case, type of the backtickExpr should be either xml or json
        BType inheritedType = backtickExpr.getInheritedType();
        if (inheritedType != BTypes.typeJSON && inheritedType != BTypes.typeXML) {
            BLangExceptionHelper.throwSemanticError(backtickExpr, SemanticErrors.INCOMPATIBLE_TYPES_EXPECTED_JSON_XML);
        }
        backtickExpr.setType(inheritedType);

        // Analyze the string and create relevant tokens
        // First check the literals
        String[] literals = backtickExpr.getTemplateStr().split(patternString);
        List<Expression> argExprList = new ArrayList<>();

        // Split will always have at least one matching literal
        int i = 0;
        if (literals.length > i) {
            BasicLiteral basicLiteral = new BasicLiteral(backtickExpr.getNodeLocation(),
                    new SimpleTypeName(TypeConstants.STRING_TNAME), new BString(literals[i]));
            visit(basicLiteral);
            argExprList.add(basicLiteral);
            i++;
        }

        // Then get the variable references
        // ${var} --> group0: ${var}, group1: var, group2: var
        // ${arr[10]} --> group0: ${arr[10]}, group1: arr[10], group2: arr, group3: [10], group4: 10
        // ${myMap["key"]} --> group0: ${myMap["key"]}, group1: myMap["key"],
        //                                          group2: myMap, group3: ["key"], group4: "key", group5: key
        Matcher m = compiledPattern.matcher(backtickExpr.getTemplateStr());

        while (m.find()) {
            if (m.group(3) != null) {
                BasicLiteral indexExpr;
                if (m.group(5) != null) {
                    indexExpr = new BasicLiteral(backtickExpr.getNodeLocation(),
                            new SimpleTypeName(TypeConstants.STRING_TNAME), new BString(m.group(5)));
                    indexExpr.setType(BTypes.typeString);
                } else {
                    indexExpr = new BasicLiteral(backtickExpr.getNodeLocation(),
                            new SimpleTypeName(TypeConstants.INT_TNAME), new BInteger(Integer.parseInt(m.group(4))));
                    indexExpr.setType(BTypes.typeInt);
                }

                SymbolName mapOrArrName = new SymbolName(m.group(2));

                ArrayMapAccessExpr.ArrayMapAccessExprBuilder builder =
                        new ArrayMapAccessExpr.ArrayMapAccessExprBuilder();

                VariableRefExpr arrayMapVarRefExpr = new VariableRefExpr(backtickExpr.getNodeLocation(), mapOrArrName);
                visit(arrayMapVarRefExpr);

                builder.setArrayMapVarRefExpr(arrayMapVarRefExpr);
                builder.setVarName(mapOrArrName);
                builder.setIndexExpr(indexExpr);
                ArrayMapAccessExpr arrayMapAccessExpr = builder.build();
                visit(arrayMapAccessExpr);
                argExprList.add(arrayMapAccessExpr);
            } else {
                VariableRefExpr variableRefExpr = new VariableRefExpr(backtickExpr.getNodeLocation(),
                        new SymbolName(m.group(1)));
                visit(variableRefExpr);
                argExprList.add(variableRefExpr);
            }
            if (literals.length > i) {
                BasicLiteral basicLiteral = new BasicLiteral(backtickExpr.getNodeLocation(),
                        new SimpleTypeName(TypeConstants.STRING_TNAME), new BString(literals[i]));
                visit(basicLiteral);
                argExprList.add(basicLiteral);
                i++;
            }
        }

        backtickExpr.setArgsExprs(argExprList.toArray(new Expression[argExprList.size()]));
    }

    @Override
    public void visit(MapStructInitKeyValueExpr keyValueExpr) {

    }

    @Override
    public void visit(VariableRefExpr variableRefExpr) {
        SymbolName symbolName = variableRefExpr.getSymbolName();

        // Check whether this symName is declared
        VariableDef variableDef = (VariableDef) currentScope.resolve(symbolName);
        if (variableDef == null) {
            BLangExceptionHelper.throwSemanticError(variableRefExpr, SemanticErrors.UNDEFINED_SYMBOL, symbolName);
        }

        variableRefExpr.setVariableDef(variableDef);
    }

    @Override
    public void visit(TypeCastExpression typeCastExpression) {
        // Evaluate the expression and set the type
        visitSingleValueExpr(typeCastExpression.getRExpr());
        BType sourceType = typeCastExpression.getRExpr().getType();
        BType targetType = typeCastExpression.getTargetType();
        if (targetType == null) {
            targetType = BTypes.resolveType(typeCastExpression.getTypeName(), currentScope, null);
        }
        // Check whether this is a native conversion
        if (BTypes.isValueType(sourceType) &&
                BTypes.isValueType(targetType)) {
            TypeEdge newEdge = null;
            newEdge = TypeLattice.getExplicitCastLattice().getEdgeFromTypes(sourceType, targetType, null);
            typeCastExpression.setEvalFunc(newEdge.getTypeMapperFunction());
        } else {
            linkTypeMapper(typeCastExpression, sourceType, targetType);
        }
    }

    @Override
    public void visit(StackVarLocation stackVarLocation) {

    }

    @Override
    public void visit(ServiceVarLocation serviceVarLocation) {

    }

    @Override
    public void visit(ConnectorVarLocation connectorVarLocation) {

    }

    @Override
    public void visit(ConstantLocation constantLocation) {

    }

    @Override
    public void visit(StructVarLocation structVarLocation) {
    }

    @Override
    public void visit(WorkerVarLocation workerVarLocation) {

    }

    public void visit(ResourceInvocationExpr resourceIExpr) {
    }

    public void visit(MainInvoker mainInvoker) {
    }


    // Private methods.

    private void openScope(SymbolScope symbolScope) {
        currentScope = symbolScope;
    }

    private void closeScope() {
        currentScope = currentScope.getEnclosingScope();
    }

    private void handleArrayType(ArrayMapAccessExpr arrayMapAccessExpr) {
        VariableRefExpr arrayMapVarRefExpr = (VariableRefExpr) arrayMapAccessExpr.getRExpr();

        // Handle the array type
        if (arrayMapVarRefExpr.getType() instanceof BArrayType) {

            // Check the type of the index expression
            Expression indexExpr = arrayMapAccessExpr.getIndexExpr();
            visitSingleValueExpr(indexExpr);
            if (indexExpr.getType() != BTypes.typeInt) {
                BLangExceptionHelper.throwSemanticError(arrayMapAccessExpr, SemanticErrors.NON_INTEGER_ARRAY_INDEX,
                        indexExpr.getType());
            }

            // Set type of the array access expression
            BType typeOfArray = ((BArrayType) arrayMapVarRefExpr.getType()).getElementType();
            arrayMapAccessExpr.setType(typeOfArray);

        } else if (arrayMapVarRefExpr.getType() instanceof BMapType) {

            // Check the type of the index expression
            Expression indexExpr = arrayMapAccessExpr.getIndexExpr();
            visitSingleValueExpr(indexExpr);
            if (indexExpr.getType() != BTypes.typeString) {
                BLangExceptionHelper.throwSemanticError(arrayMapAccessExpr, SemanticErrors.NON_STRING_MAP_INDEX,
                        indexExpr.getType());
            }

            // Set type of the map access expression
            BType typeOfMap = arrayMapVarRefExpr.getType();
            arrayMapAccessExpr.setType(typeOfMap);

        } else {
            BLangExceptionHelper.throwSemanticError(arrayMapAccessExpr,
                    SemanticErrors.INVALID_OPERATION_NOT_SUPPORT_INDEXING, arrayMapVarRefExpr.getType());
        }
    }

    private void visitBinaryExpr(BinaryExpression expr) {
        visitSingleValueExpr(expr.getLExpr());
        visitSingleValueExpr(expr.getRExpr());
    }

    private void visitSingleValueExpr(Expression expr) {
        expr.accept(this);

        if (expr.isMultiReturnExpr()) {
            FunctionInvocationExpr funcIExpr = (FunctionInvocationExpr) expr;
            String nameWithPkgName = (funcIExpr.getPackageName() != null) ? funcIExpr.getPackageName()
                    + ":" + funcIExpr.getName() : funcIExpr.getName();
            BLangExceptionHelper.throwSemanticError(expr, SemanticErrors.MULTIPLE_VALUE_IN_SINGLE_VALUE_CONTEXT,
                    nameWithPkgName);
        }
    }

    private BType verifyBinaryArithmeticExprType(BinaryArithmeticExpression binaryArithmeticExpr) {
        BType type = verifyBinaryExprType(binaryArithmeticExpr);
        binaryArithmeticExpr.setType(type);
        return type;
    }

    private BType verifyBinaryCompareExprType(BinaryExpression binaryExpression) {
        BType type = verifyBinaryExprType(binaryExpression);
        binaryExpression.setType(BTypes.typeBoolean);
        return type;
    }

    private BType verifyBinaryExprType(BinaryExpression binaryExpr) {
        visitBinaryExpr(binaryExpr);

        Expression rExpr = binaryExpr.getRExpr();
        Expression lExpr = binaryExpr.getLExpr();
        if (rExpr instanceof NullLiteral) {
            checkTypeReferenced(lExpr);
        }  else if (lExpr instanceof NullLiteral) {
            checkTypeReferenced(rExpr);
        }

        BType rType = rExpr.getType();
        if (rExpr instanceof TypeCastExpression && rType == null) {
            rType = BTypes.resolveType(((TypeCastExpression) rExpr).getTypeName(), currentScope, null);
        }

        BType lType = lExpr.getType();
        if (lExpr instanceof TypeCastExpression && lType == null) {
            lType = BTypes.resolveType(((TypeCastExpression) lExpr).getTypeName(), currentScope, null);
        }

        if (!(rType.equals(lType)) && !(rType.equals(BTypes.typeReference) || lType.equals(BTypes.typeReference))) {
            TypeCastExpression newExpr;
            TypeEdge newEdge;

            if (((rType.equals(BTypes.typeString) || lType.equals(BTypes.typeString))
                    && binaryExpr.getOperator().equals(Operator.ADD)) || (!(rType.equals(BTypes.typeString)) &&
                    !(lType.equals(BTypes.typeString)))) {
                newEdge = TypeLattice.getImplicitCastLattice().getEdgeFromTypes(rType, lType, null);
                if (newEdge != null) { // Implicit cast from right to left
                    newExpr = new TypeCastExpression(rExpr.getNodeLocation(), rExpr, lType);
                    newExpr.setEvalFunc(newEdge.getTypeMapperFunction());
                    newExpr.accept(this);
                    binaryExpr.setRExpr(newExpr);
                    return lType;
                } else {
                    newEdge = TypeLattice.getImplicitCastLattice().getEdgeFromTypes(lType, rType, null);
                    if (newEdge != null) { // Implicit cast from left to right
                        newExpr = new TypeCastExpression(lExpr.getNodeLocation(), lExpr, rType);
                        newExpr.setEvalFunc(newEdge.getTypeMapperFunction());
                        newExpr.accept(this);
                        binaryExpr.setLExpr(newExpr);
                        return rType;
                    }
                }
            }
            throwInvalidBinaryOpError(binaryExpr);
        }
        return rType;
    }

    private void visitBinaryLogicalExpr(BinaryLogicalExpression expr) {
        visitBinaryExpr(expr);

        Expression rExpr = expr.getRExpr();
        Expression lExpr = expr.getLExpr();

        if (lExpr.getType() == BTypes.typeBoolean && rExpr.getType() == BTypes.typeBoolean) {
            expr.setType(BTypes.typeBoolean);
        } else {
            throwInvalidBinaryOpError(expr);
        }
    }

    private String getVarNameFromExpression(Expression expr) {
        if (expr instanceof ArrayMapAccessExpr) {
            return ((ArrayMapAccessExpr) expr).getSymbolName().getName();
        } else if (expr instanceof StructFieldAccessExpr) {
            return getVarNameFromExpression(((StructFieldAccessExpr) expr).getVarRef());
        } else {
            return ((VariableRefExpr) expr).getSymbolName().getName();
        }
    }

    private void checkForConstAssignment(AssignStmt assignStmt, Expression lExpr) {
        if (lExpr instanceof VariableRefExpr &&
                ((VariableRefExpr) lExpr).getMemoryLocation() instanceof ConstantLocation) {
            BLangExceptionHelper.throwSemanticError(assignStmt, SemanticErrors.CANNOT_ASSIGN_VALUE_CONSTANT,
                    ((VariableRefExpr) lExpr).getSymbolName());
        }
    }

    private void checkForMultiAssignmentErrors(AssignStmt assignStmt, Expression[] lExprs,
                                               CallableUnitInvocationExpr rExpr) {
        BType[] returnTypes = rExpr.getTypes();
        if (lExprs.length != returnTypes.length) {
            BLangExceptionHelper.throwSemanticError(assignStmt,
                    SemanticErrors.ASSIGNMENT_COUNT_MISMATCH, lExprs.length, returnTypes.length);
        }

        //cannot assign string to b (type int) in multiple assignment

        for (int i = 0; i < lExprs.length; i++) {
            Expression lExpr = lExprs[i];
            BType returnType = returnTypes[i];
            if (!lExpr.getType().equals(returnType)) {
                String varName = getVarNameFromExpression(lExpr);
                BLangExceptionHelper.throwSemanticError(assignStmt,
                        SemanticErrors.CANNOT_ASSIGN_IN_MULTIPLE_ASSIGNMENT, returnType, varName, lExpr.getType());
            }
        }
    }

    private void visitLExprsOfAssignment(AssignStmt assignStmt, Expression[] lExprs) {
        // This set data structure is used to check for repeated variable names in the assignment statement
        Set<String> varNameSet = new HashSet<>();

        for (Expression lExpr : lExprs) {
            String varName = getVarNameFromExpression(lExpr);
            if (!varNameSet.add(varName)) {
                BLangExceptionHelper.throwSemanticError(assignStmt,
                        SemanticErrors.VAR_IS_REPEATED_ON_LEFT_SIDE_ASSIGNMENT, varName);
            }

            // First mark all left side ArrayMapAccessExpr. This is to skip some processing which is applicable only
            // for right side expressions.
            if (lExpr instanceof ArrayMapAccessExpr) {
                ((ArrayMapAccessExpr) lExpr).setLHSExpr(true);
            } else if (lExpr instanceof StructFieldAccessExpr) {
                ((StructFieldAccessExpr) lExpr).setLHSExpr(true);
            }

            lExpr.accept(this);

            // Check whether someone is trying to change the values of a constant
            checkForConstAssignment(assignStmt, lExpr);
        }
    }

    private void linkFunction(FunctionInvocationExpr funcIExpr) {
        String pkgPath = funcIExpr.getPackagePath();

        Expression[] exprs = funcIExpr.getArgExprs();
        BType[] paramTypes = new BType[exprs.length];
        for (int i = 0; i < exprs.length; i++) {
            paramTypes[i] = exprs[i].getType();
        }

        SymbolName symbolName = LangModelUtils.getSymNameWithParams(funcIExpr.getName(), pkgPath, paramTypes);
        BLangSymbol functionSymbol = currentScope.resolve(symbolName);
        if (functionSymbol == null) {
            String funcName = (funcIExpr.getPackageName() != null) ? funcIExpr.getPackageName() + ":" +
                    funcIExpr.getName() : funcIExpr.getName();
            BLangExceptionHelper.throwSemanticError(funcIExpr, SemanticErrors.UNDEFINED_FUNCTION, funcName);
        }

        Function function;
        if (functionSymbol instanceof NativeUnitProxy) {
            function = (Function) ((NativeUnitProxy) functionSymbol).load();

            // Loading return parameter types of this native function
            NativeUnit nativeUnit = (NativeUnit) function;
            SimpleTypeName[] returnParamTypeNames = nativeUnit.getReturnParamTypeNames();
            BType[] returnTypes = new BType[returnParamTypeNames.length];
            for (int i = 0; i < returnParamTypeNames.length; i++) {
                SimpleTypeName typeName = returnParamTypeNames[i];
                BType bType = BTypes.resolveType(typeName, currentScope, funcIExpr.getNodeLocation());
                returnTypes[i] = bType;
            }
            function.setReturnParamTypes(returnTypes);

        } else {
            function = (Function) functionSymbol;
        }

        // Link the function with the function invocation expression
        funcIExpr.setCallableUnit(function);
    }

    private void linkAction(ActionInvocationExpr actionIExpr) {
        String pkgPath = actionIExpr.getPackagePath();
        String connectorName = actionIExpr.getConnectorName();

        // First look for the connectors
        SymbolName connectorSymbolName = new SymbolName(connectorName, pkgPath);
        BLangSymbol connectorSymbol = currentScope.resolve(connectorSymbolName);
        if (connectorSymbol == null) {
            String connectorWithPkgName = (actionIExpr.getPackageName() != null) ? actionIExpr.getPackageName() +
                    ":" + actionIExpr.getConnectorName() : actionIExpr.getConnectorName();
            BLangExceptionHelper.throwSemanticError(actionIExpr, SemanticErrors.UNDEFINED_CONNECTOR,
                    connectorWithPkgName);
        }

        Expression[] exprs = actionIExpr.getArgExprs();
        BType[] paramTypes = new BType[exprs.length];
        for (int i = 0; i < exprs.length; i++) {
            paramTypes[i] = exprs[i].getType();
        }

        SymbolName symbolName = LangModelUtils.getActionSymName(actionIExpr.getName(), actionIExpr.getConnectorName(),
                pkgPath, paramTypes);

        // Now check whether there is a matching action
        BLangSymbol actionSymbol;
        if (connectorSymbol instanceof NativeUnitProxy) {
            AbstractNativeConnector connector = (AbstractNativeConnector) ((NativeUnitProxy) connectorSymbol).load();
            actionSymbol = connector.resolveMembers(symbolName);
        } else {
            actionSymbol = ((BallerinaConnectorDef) connectorSymbol).resolveMembers(symbolName);
        }

        if (actionSymbol == null) {
            String actionWithConnector = actionIExpr.getConnectorName() + "." + actionIExpr.getName();
            String actionName = (actionIExpr.getPackageName() != null) ? actionIExpr.getPackageName() + ":" +
                    actionWithConnector : actionWithConnector;
            BLangExceptionHelper.throwSemanticError(actionIExpr, SemanticErrors.UNDEFINED_ACTION, actionName);
        }

        // Load native action
        Action action;
        if (actionSymbol instanceof NativeUnitProxy) {
            action = (Action) ((NativeUnitProxy) actionSymbol).load();

            // Loading return parameter types of this native function
            NativeUnit nativeUnit = (NativeUnit) action;
            SimpleTypeName[] returnParamTypeNames = nativeUnit.getReturnParamTypeNames();
            BType[] returnTypes = new BType[returnParamTypeNames.length];
            for (int i = 0; i < returnParamTypeNames.length; i++) {
                SimpleTypeName typeName = returnParamTypeNames[i];
                BType bType = BTypes.resolveType(typeName, currentScope, actionIExpr.getNodeLocation());
                returnTypes[i] = bType;
            }
            action.setReturnParamTypes(returnTypes);

        } else {
            action = (Action) actionSymbol;
        }

        // Link the action with the action invocation expression
        actionIExpr.setCallableUnit(action);
    }

    private void linkWorker(WorkerInvocationStmt workerInvocationStmt) {

        String workerName = workerInvocationStmt.getCallableUnitName();
        SymbolName workerSymbolName = new SymbolName(workerName);
        Worker worker = (Worker) currentScope.resolve(workerSymbolName);
        if (worker == null) {
            throw new LinkerException(workerInvocationStmt.getNodeLocation().getFileName() + ":" +
                    workerInvocationStmt.getNodeLocation().getLineNumber() +
                    ": undefined worker '" + workerInvocationStmt.getCallableUnitName() + "'");
        }
        workerInvocationStmt.setCallableUnit(worker);
    }

    private void throwInvalidBinaryOpError(BinaryExpression binaryExpr) {
        BType lExprType = binaryExpr.getLExpr().getType();
        BType rExprType = binaryExpr.getRExpr().getType();

        if (lExprType == rExprType) {
            BLangExceptionHelper.throwSemanticError(binaryExpr,
                    SemanticErrors.INVALID_OPERATION_OPERATOR_NOT_DEFINED, binaryExpr.getOperator(), lExprType);
        } else {
            BLangExceptionHelper.throwSemanticError(binaryExpr,
                    SemanticErrors.INVALID_OPERATION_INCOMPATIBLE_TYPES, lExprType, rExprType);
        }
    }

    private void throwInvalidUnaryOpError(UnaryExpression unaryExpr) {
        BType rExprType = unaryExpr.getRExpr().getType();
        BLangExceptionHelper.throwSemanticError(unaryExpr,
                SemanticErrors.INVALID_OPERATION_OPERATOR_NOT_DEFINED, unaryExpr.getOperator(), rExprType);
    }

    /*
     * Struct related methods
     */

    /**
     * visit and analyze ballerina struc-field-access-expressions.
     */
    @Override
    public void visit(StructFieldAccessExpr structFieldAccessExpr) {
        visitStructField(structFieldAccessExpr, currentScope);
    }

    private void visitStructField(StructFieldAccessExpr structFieldAccessExpr, SymbolScope currentScope) {
        ReferenceExpr varRefExpr = structFieldAccessExpr.getVarRef();
        SymbolName symbolName = varRefExpr.getSymbolName();
        BLangSymbol fieldSymbol = currentScope.resolve(symbolName);

        if (fieldSymbol == null) {
            if (currentScope instanceof StructDef) {
                BLangExceptionHelper.throwSemanticError(structFieldAccessExpr, SemanticErrors.UNKNOWN_FIELD_IN_STRUCT,
                        symbolName.getName(), ((StructDef) currentScope).getName());
            } else {
                BLangExceptionHelper.throwSemanticError(structFieldAccessExpr, SemanticErrors.STRUCT_NOT_FOUND,
                        symbolName.getName());
            }
        }

        // Set expression type
        VariableDef varDef = (VariableDef) fieldSymbol;
        BType exprType;
        

        /* Get the actual var representation of this field, and semantically analyze. This will check for semantic
         * errors of array/map accesses, used in this struct field.
         * eg: in dpt.employee[2].name , below will check for semantics of 'employee[2]',
         * treating them as individual array/map variables.
         */
        if (varRefExpr instanceof ArrayMapAccessExpr) {
            Expression rExpr = ((ArrayMapAccessExpr) varRefExpr).getRExpr();
            ((VariableRefExpr) rExpr).setVariableDef(varDef);

            exprType = varDef.getType();
            if (exprType instanceof BArrayType) {
                exprType = ((BArrayType) varDef.getType()).getElementType();
            }
            handleArrayType((ArrayMapAccessExpr) varRefExpr);
        } else {
            ((VariableRefExpr) varRefExpr).setVariableDef(varDef);
            exprType = (varDef).getType();
        }

        // Go to the referenced field of this struct
        StructFieldAccessExpr fieldExpr = structFieldAccessExpr.getFieldExpr();
        if (fieldExpr != null) {
            if (!(exprType instanceof StructDef)) {
                BLangExceptionHelper.throwSemanticError(structFieldAccessExpr, SemanticErrors.MUST_BE_STRUCT_TYPE,
                        symbolName.getName());
            }
            visitStructField(fieldExpr, ((StructDef) exprType).getSymbolScope());
        }
    }

    private void linkTypeMapper(TypeCastExpression typeCastExpression, BType sourceType, BType targetType) {
        TypeEdge newEdge = null;
        TypeMapper typeMapper;
        // First check on this package
        newEdge = packageTypeLattice.getEdgeFromTypes(sourceType, targetType, currentPkg);
        if (newEdge != null) {
            typeMapper = newEdge.getTypeMapper();
            if (typeMapper != null) {
                typeCastExpression.setCallableUnit(typeMapper);
            }
        } else {
            newEdge = TypeLattice.getExplicitCastLattice().getEdgeFromTypes(sourceType, targetType, currentPkg);
            if (newEdge != null) {
                typeMapper = newEdge.getTypeMapper();
                if (typeMapper != null) {
                    typeCastExpression.setCallableUnit(typeMapper);
                }
            } else {
                newEdge = TypeLattice.getExplicitCastLattice().getEdgeFromTypes(sourceType, targetType, null);
                if (newEdge != null) {
                    typeMapper = newEdge.getTypeMapper();
                    if (typeMapper != null) {
                        typeCastExpression.setCallableUnit(typeMapper);
                    }
                } else {
                    String pkgPath = typeCastExpression.getPackagePath();

                    Expression[] exprs = typeCastExpression.getArgExprs();
                    BType[] paramTypes = new BType[exprs.length];
                    for (int i = 0; i < exprs.length; i++) {
                        paramTypes[i] = exprs[i].getType();
                    }

                    SymbolName symbolName = LangModelUtils.getTypeMapperSymNameWithoutPackage
                            (sourceType, targetType);
                    BLangSymbol typeMapperSymbol = currentScope.resolve(symbolName);
                    if (typeMapperSymbol == null) {
                        BLangExceptionHelper.throwSemanticError(typeCastExpression,
                                SemanticErrors.INCOMPATIBLE_TYPES_CANNOT_CAST, sourceType, targetType);
                    }

                    if (typeMapperSymbol instanceof NativeUnitProxy) {
                        typeMapper = (TypeMapper) ((NativeUnitProxy) typeMapperSymbol).load();
                        // TODO We need to find a way to load input parameter types

                        // Loading return parameter types of this native function
                        NativeUnit nativeUnit = (NativeUnit) typeMapper;
                        SimpleTypeName[] returnParamTypeNames = nativeUnit.getReturnParamTypeNames();
                        BType[] returnTypes = new BType[returnParamTypeNames.length];
                        for (int i = 0; i < returnParamTypeNames.length; i++) {
                            SimpleTypeName typeName = returnParamTypeNames[i];
                            BType bType = BTypes.resolveType(typeName, currentScope,
                                    typeCastExpression.getNodeLocation());
                            returnTypes[i] = bType;
                        }
                        typeMapper.setReturnParamTypes(returnTypes);

                    } else {
                        typeMapper = (TypeMapper) typeMapperSymbol;
                    }

                    if (typeMapper != null) {
                        typeMapper.setParameterTypes(paramTypes);
                        // Link the function with the function invocation expression
                        typeCastExpression.setCallableUnit(typeMapper);
                    } else {
                        BLangExceptionHelper.throwSemanticError(typeCastExpression,
                                SemanticErrors.INCOMPATIBLE_TYPES_CANNOT_CAST, sourceType, targetType);
                    }
                }
            }
        }
    }

    private TypeCastExpression checkWideningPossible(BType lhsType, Expression rhsExpr) {
        BType rhsType = rhsExpr.getType();
        if (rhsType == null && rhsExpr instanceof TypeCastExpression) {
            rhsType = BTypes.resolveType(((TypeCastExpression) rhsExpr).getTypeName(), currentScope, null);
        }
        TypeCastExpression newExpr = null;
        TypeEdge newEdge;

        newEdge = TypeLattice.getImplicitCastLattice().getEdgeFromTypes(rhsType, lhsType, null);
        if (newEdge != null) {
            newExpr = new TypeCastExpression(rhsExpr.getNodeLocation(), rhsExpr, lhsType);
            newExpr.setEvalFunc(newEdge.getTypeMapperFunction());
        }
        return newExpr;
    }

    private void setMemoryLocation(VariableDef variableDef) {
        if (currentScope.getScopeName() == SymbolScope.ScopeName.LOCAL) {
            if (currentScope.getEnclosingScope().getScopeName() == SymbolScope.ScopeName.WORKER) {
                variableDef.setMemoryLocation(new WorkerVarLocation(++workerMemAddrOffset));
            } else {
                variableDef.setMemoryLocation(new StackVarLocation(++stackFrameOffset));
            }
        } else if (currentScope.getScopeName() == SymbolScope.ScopeName.SERVICE) {
            variableDef.setMemoryLocation(new ServiceVarLocation(++staticMemAddrOffset));
        } else if (currentScope.getScopeName() == SymbolScope.ScopeName.CONNECTOR) {
            variableDef.setMemoryLocation(new ConnectorVarLocation(++connectorMemAddrOffset));
        }
    }

    private void defineFunctions(Function[] functions) {
        for (Function function : functions) {
            // Resolve input parameters
            ParameterDef[] paramDefArray = function.getParameterDefs();
            BType[] paramTypes = new BType[paramDefArray.length];
            for (int i = 0; i < paramDefArray.length; i++) {
                ParameterDef paramDef = paramDefArray[i];
                BType bType = BTypes.resolveType(paramDef.getTypeName(), currentScope, paramDef.getNodeLocation());
                paramDef.setType(bType);
                paramTypes[i] = bType;
            }

            function.setParameterTypes(paramTypes);
            SymbolName symbolName = LangModelUtils.getSymNameWithParams(function.getName(),
                    function.getPackagePath(), paramTypes);
            function.setSymbolName(symbolName);

            if (currentScope.resolve(symbolName) != null) {
                BLangExceptionHelper.throwSemanticError(function,
                        SemanticErrors.REDECLARED_SYMBOL, function.getName());
            }
            currentScope.define(symbolName, function);

            // Resolve return parameters
            ParameterDef[] returnParameters = function.getReturnParameters();
            BType[] returnTypes = new BType[returnParameters.length];
            for (int i = 0; i < returnParameters.length; i++) {
                ParameterDef paramDef = returnParameters[i];
                BType bType = BTypes.resolveType(paramDef.getTypeName(), currentScope, paramDef.getNodeLocation());
                paramDef.setType(bType);
                returnTypes[i] = bType;
            }
            function.setReturnParamTypes(returnTypes);
        }
    }

    private void defineTypeMappers(TypeLattice typeLattice) {
        for (TypeEdge typeEdge : typeLattice.getEdges()) {
            TypeMapper typeMapper = typeEdge.getTypeMapper();
            // Resolve input parameters
            ParameterDef[] paramDefArray = typeMapper.getParameterDefs();
            BType[] paramTypes = new BType[paramDefArray.length];
            for (int i = 0; i < paramDefArray.length; i++) {
                ParameterDef paramDef = paramDefArray[i];
                BType bType = BTypes.resolveType(paramDef.getTypeName(), currentScope, paramDef.getNodeLocation());
                paramDef.setType(bType);
                paramTypes[i] = bType;
            }

            typeMapper.setParameterTypes(paramTypes);
            SymbolName symbolName = LangModelUtils.getSymNameWithParams(typeMapper.getName(),
                    typeMapper.getPackagePath(), paramTypes);
            typeMapper.setSymbolName(symbolName);

            if (currentScope.resolve(symbolName) != null) {
                BLangExceptionHelper.throwSemanticError(typeMapper,
                        SemanticErrors.REDECLARED_SYMBOL, typeMapper.getName());
            }
            currentScope.define(symbolName, typeMapper);

            // Resolve return parameters
            ParameterDef[] returnParameters = typeMapper.getReturnParameters();
            BType[] returnTypes = new BType[returnParameters.length];
            for (int i = 0; i < returnParameters.length; i++) {
                ParameterDef paramDef = returnParameters[i];
                BType bType = BTypes.resolveType(paramDef.getTypeName(), currentScope, paramDef.getNodeLocation());
                paramDef.setType(bType);
                returnTypes[i] = bType;
            }
            typeMapper.setReturnParamTypes(returnTypes);
        }
    }

    private void defineConnectors(BallerinaConnectorDef[] connectorDefArray) {
        for (BallerinaConnectorDef connectorDef : connectorDefArray) {
            String connectorName = connectorDef.getName();

            // Define ConnectorDef Symbol in the package scope..
            SymbolName connectorSymbolName = new SymbolName(connectorName);
            if (currentScope.resolve(connectorSymbolName) != null) {
                BLangExceptionHelper.throwSemanticError(connectorDef, SemanticErrors.REDECLARED_SYMBOL, connectorName);
            }
            currentScope.define(connectorSymbolName, connectorDef);

            // Create the '<init>' function and inject it to the connector;
            BlockStmt.BlockStmtBuilder blockStmtBuilder = new BlockStmt.BlockStmtBuilder(
                    connectorDef.getNodeLocation(), connectorDef);
            for (VariableDefStmt variableDefStmt : connectorDef.getVariableDefStmts()) {
                blockStmtBuilder.addStmt(variableDefStmt);
            }

            BallerinaFunction.BallerinaFunctionBuilder functionBuilder =
                    new BallerinaFunction.BallerinaFunctionBuilder(connectorDef);
            functionBuilder.setNodeLocation(connectorDef.getNodeLocation());
            functionBuilder.setName(connectorName + ".<init>");
            functionBuilder.setPkgPath(connectorDef.getPackagePath());
            functionBuilder.setBody(blockStmtBuilder.build());
            connectorDef.setInitFunction(functionBuilder.buildFunction());
        }

        for (BallerinaConnectorDef connectorDef : connectorDefArray) {
            // Define actions
            openScope(connectorDef);

            for (BallerinaAction bAction : connectorDef.getActions()) {
                bAction.setConnectorDef(connectorDef);
                defineAction(bAction, connectorDef);
            }

            closeScope();
        }
    }

    private void defineAction(BallerinaAction action, BallerinaConnectorDef connectorDef) {
        ParameterDef[] paramDefArray = action.getParameterDefs();
        BType[] paramTypes = new BType[paramDefArray.length];
        for (int i = 0; i < paramDefArray.length; i++) {
            ParameterDef paramDef = paramDefArray[i];
            BType bType = BTypes.resolveType(paramDef.getTypeName(), currentScope, paramDef.getNodeLocation());
            paramDef.setType(bType);
            paramTypes[i] = bType;
        }

        action.setParameterTypes(paramTypes);
        SymbolName symbolName = LangModelUtils.getActionSymName(action.getName(), connectorDef.getName(),
                action.getPackagePath(), paramTypes);
        action.setSymbolName(symbolName);

        if (currentScope.resolve(symbolName) != null) {
            BLangExceptionHelper.throwSemanticError(action, SemanticErrors.REDECLARED_SYMBOL, action.getName());
        }
        currentScope.define(symbolName, action);

        // Resolve return parameters
        ParameterDef[] returnParameters = action.getReturnParameters();
        BType[] returnTypes = new BType[returnParameters.length];
        for (int i = 0; i < returnParameters.length; i++) {
            ParameterDef paramDef = returnParameters[i];
            BType bType = BTypes.resolveType(paramDef.getTypeName(), currentScope, paramDef.getNodeLocation());
            paramDef.setType(bType);
            returnTypes[i] = bType;
        }
        action.setReturnParamTypes(returnTypes);
    }

    private void defineServices(Service[] services) {
        for (Service service : services) {

            // Define Service Symbol in the package scope..
            if (currentScope.resolve(service.getSymbolName()) != null) {
                BLangExceptionHelper.throwSemanticError(service, SemanticErrors.REDECLARED_SYMBOL, service.getName());
            }
            currentScope.define(service.getSymbolName(), service);

            // Create the '<init>' function and inject it to the connector;
            BlockStmt.BlockStmtBuilder blockStmtBuilder = new BlockStmt.BlockStmtBuilder(
                    service.getNodeLocation(), service);
            for (VariableDefStmt variableDefStmt : service.getVariableDefStmts()) {
                blockStmtBuilder.addStmt(variableDefStmt);
            }

            BallerinaFunction.BallerinaFunctionBuilder functionBuilder =
                    new BallerinaFunction.BallerinaFunctionBuilder(service);
            functionBuilder.setNodeLocation(service.getNodeLocation());
            functionBuilder.setName(service.getName() + ".<init>");
            functionBuilder.setPkgPath(service.getPackagePath());
            functionBuilder.setBody(blockStmtBuilder.build());
            service.setInitFunction(functionBuilder.buildFunction());

            // Define resources
            openScope(service);

            for (Resource resource : service.getResources()) {
                defineResource(resource, service);
            }

            closeScope();
        }
    }

    private void defineResource(Resource resource, Service service) {
        ParameterDef[] paramDefArray = resource.getParameterDefs();
        BType[] paramTypes = new BType[paramDefArray.length];
        for (int i = 0; i < paramDefArray.length; i++) {
            ParameterDef paramDef = paramDefArray[i];
            BType bType = BTypes.resolveType(paramDef.getTypeName(), currentScope, paramDef.getNodeLocation());
            paramDef.setType(bType);
            paramTypes[i] = bType;
        }

        resource.setParameterTypes(paramTypes);
        SymbolName symbolName = LangModelUtils.getActionSymName(resource.getName(), service.getName(),
                resource.getPackagePath(), paramTypes);
        resource.setSymbolName(symbolName);

        if (currentScope.resolve(symbolName) != null) {
            BLangExceptionHelper.throwSemanticError(resource, SemanticErrors.REDECLARED_SYMBOL, resource.getName());
        }
        currentScope.define(symbolName, resource);
    }

    private void resolveStructFieldTypes(StructDef[] structDefs) {
        for (StructDef structDef : structDefs) {
            for (VariableDef variableDef : structDef.getFields()) {
                BType fieldType = BTypes.resolveType(variableDef.getTypeName(), currentScope,
                        variableDef.getNodeLocation());
                variableDef.setType(fieldType);
            }
        }
    }

    private void checkTypeReferenced(Expression expr) {
        if (BTypes.isValueType(expr.getType())) {
            throw new SemanticException(
                    LangModelUtils.getNodeLocationStr(expr.getNodeLocation()) + expr.getType() + " cannot be null");
        }
    }
    private void checkTypeReferenced(BType type, NodeLocation nodeLocation) {
        if (BTypes.isValueType(type)) {
            throw new SemanticException(
                    LangModelUtils.getNodeLocationStr(nodeLocation) + type + " cannot be null");
        }
    }
}<|MERGE_RESOLUTION|>--- conflicted
+++ resolved
@@ -1013,19 +1013,11 @@
                     }
                 }
 
-<<<<<<< HEAD
                 if (!typesOfReturnExprs[i].equals(returnParamsOfCU[i].getType()) && !typesOfReturnExprs[i]
                         .equals(BTypes.typeReference)) {
-                    throw new SemanticException(
-                            returnStmt.getNodeLocation().getFileName() + ":" + returnStmt.getNodeLocation()
-                                    .getLineNumber() + ": cannot use " + typesOfReturnExprs[i] + " as type "
-                                    + returnParamsOfCU[i].getType() + " in return statement");
-=======
-                if (!typesOfReturnExprs[i].equals(returnParamsOfCU[i].getType())) {
                     BLangExceptionHelper.throwSemanticError(returnStmt,
                             SemanticErrors.CANNOT_USE_TYPE_IN_RETURN_STATEMENT, typesOfReturnExprs[i],
                             returnParamsOfCU[i].getType());
->>>>>>> 82899ab3
                 }
             }
         }
