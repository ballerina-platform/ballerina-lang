--- conflicted
+++ resolved
@@ -604,43 +604,18 @@
     public void visit(BlockStmt blockStmt) {
         openScope(blockStmt);
 
-<<<<<<< HEAD
-        Statement lastStmt = null;
-        for (Statement stmt : blockStmt.getStatements()) {
-            if (lastStmt != null) {
-                if (lastStmt instanceof ReplyStmt) {
-                    throw new SemanticException("error: " + stmt.getNodeLocation().getFileName() + ":" +
-                            stmt.getNodeLocation().getLineNumber() + " Unreachable Statement after reply.");
-                } else if (lastStmt instanceof ReturnStmt) {
-                    throw new SemanticException("error: " + stmt.getNodeLocation().getFileName() + ":" +
-                            stmt.getNodeLocation().getLineNumber() + " Unreachable Statement after return.");
-                } else if (lastStmt instanceof BreakStmt) {
-                    throw new SemanticException("error: " + stmt.getNodeLocation().getFileName() + ":" +
-                            stmt.getNodeLocation().getLineNumber() + " Unreachable Statement after break.");
-                } else if (lastStmt instanceof ThrowStmt) {
-                    throw new SemanticException("error: " + stmt.getNodeLocation().getFileName() + ":" +
-                            stmt.getNodeLocation().getLineNumber() + " Unreachable Statement after throw.");
-                }
-                if (lastStmt instanceof BlockStmt) {
-                    // Liked statement implementation assume there is no Sibling block statements.
-                    // Execution shouldn't reach here.
-                    throw new SemanticException("Internal Error. Broken Link in "
-                            + stmt.getNodeLocation().getFileName() + ":"
-                            + stmt.getNodeLocation().getLineNumber() + ". Found Sibling Block statements.");
-=======
         for (int i = 0; i < blockStmt.getStatements().length; i++) {
             Statement stmt = blockStmt.getStatements()[i];
-            if (stmt instanceof ReturnStmt) {
+            if (stmt instanceof ReturnStmt || stmt instanceof ReplyStmt || stmt instanceof BreakStmt ||
+                    stmt instanceof ThrowStmt) {
                 int stmtLocation = i + 1;
                 if (blockStmt.getStatements().length > stmtLocation) {
                     throw new SemanticException(
                             LangModelUtils.getNodeLocationStr(blockStmt.getStatements()[stmtLocation].getNodeLocation())
                                     + "unreachable statement");
->>>>>>> 33a8fd06
                 }
             }
             stmt.accept(this);
-            lastStmt = stmt;
         }
 
         closeScope();
