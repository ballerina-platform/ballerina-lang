/*
*  Copyright (c) 2016, WSO2 Inc. (http://www.wso2.org) All Rights Reserved.
*
*  WSO2 Inc. licenses this file to you under the Apache License,
*  Version 2.0 (the "License"); you may not use this file except
*  in compliance with the License.
*  You may obtain a copy of the License at
*
*    http://www.apache.org/licenses/LICENSE-2.0
*
*  Unless required by applicable law or agreed to in writing,
*  software distributed under the License is distributed on an
*  "AS IS" BASIS, WITHOUT WARRANTIES OR CONDITIONS OF ANY
*  KIND, either express or implied.  See the License for the
*  specific language governing permissions and limitations
*  under the License.
*/
package org.wso2.ballerina.core.semantics;

import org.wso2.ballerina.core.exception.LinkerException;
import org.wso2.ballerina.core.exception.SemanticException;
import org.wso2.ballerina.core.interpreter.ConnectorVarLocation;
import org.wso2.ballerina.core.interpreter.ConstantLocation;
import org.wso2.ballerina.core.interpreter.MemoryLocation;
import org.wso2.ballerina.core.interpreter.ServiceVarLocation;
import org.wso2.ballerina.core.interpreter.StackVarLocation;
import org.wso2.ballerina.core.interpreter.StructVarLocation;
import org.wso2.ballerina.core.interpreter.SymScope;
import org.wso2.ballerina.core.interpreter.SymTable;
import org.wso2.ballerina.core.model.Action;
import org.wso2.ballerina.core.model.Annotation;
import org.wso2.ballerina.core.model.BTypeConvertor;
import org.wso2.ballerina.core.model.BallerinaAction;
import org.wso2.ballerina.core.model.BallerinaConnectorDef;
import org.wso2.ballerina.core.model.BallerinaFile;
import org.wso2.ballerina.core.model.BallerinaFunction;
import org.wso2.ballerina.core.model.CallableUnit;
import org.wso2.ballerina.core.model.CompilationUnit;
import org.wso2.ballerina.core.model.ConnectorDcl;
import org.wso2.ballerina.core.model.ConstDef;
import org.wso2.ballerina.core.model.Function;
import org.wso2.ballerina.core.model.ImportPackage;
import org.wso2.ballerina.core.model.NativeUnit;
import org.wso2.ballerina.core.model.NodeVisitor;
import org.wso2.ballerina.core.model.Operator;
import org.wso2.ballerina.core.model.ParameterDef;
import org.wso2.ballerina.core.model.Resource;
import org.wso2.ballerina.core.model.Service;
import org.wso2.ballerina.core.model.StructDcl;
import org.wso2.ballerina.core.model.StructDef;
import org.wso2.ballerina.core.model.Symbol;
import org.wso2.ballerina.core.model.SymbolName;
import org.wso2.ballerina.core.model.SymbolScope;
import org.wso2.ballerina.core.model.TypeConvertor;
import org.wso2.ballerina.core.model.VariableDef;
import org.wso2.ballerina.core.model.Worker;
import org.wso2.ballerina.core.model.expressions.ActionInvocationExpr;
import org.wso2.ballerina.core.model.expressions.AddExpression;
import org.wso2.ballerina.core.model.expressions.AndExpression;
import org.wso2.ballerina.core.model.expressions.ArrayInitExpr;
import org.wso2.ballerina.core.model.expressions.ArrayMapAccessExpr;
import org.wso2.ballerina.core.model.expressions.BacktickExpr;
import org.wso2.ballerina.core.model.expressions.BasicLiteral;
import org.wso2.ballerina.core.model.expressions.BinaryArithmeticExpression;
import org.wso2.ballerina.core.model.expressions.BinaryExpression;
import org.wso2.ballerina.core.model.expressions.BinaryLogicalExpression;
import org.wso2.ballerina.core.model.expressions.CallableUnitInvocationExpr;
import org.wso2.ballerina.core.model.expressions.ConnectorInitExpr;
import org.wso2.ballerina.core.model.expressions.DivideExpr;
import org.wso2.ballerina.core.model.expressions.EqualExpression;
import org.wso2.ballerina.core.model.expressions.Expression;
import org.wso2.ballerina.core.model.expressions.FunctionInvocationExpr;
import org.wso2.ballerina.core.model.expressions.GreaterEqualExpression;
import org.wso2.ballerina.core.model.expressions.GreaterThanExpression;
import org.wso2.ballerina.core.model.expressions.InstanceCreationExpr;
import org.wso2.ballerina.core.model.expressions.LessEqualExpression;
import org.wso2.ballerina.core.model.expressions.LessThanExpression;
import org.wso2.ballerina.core.model.expressions.MapInitExpr;
import org.wso2.ballerina.core.model.expressions.MapStructInitKeyValueExpr;
import org.wso2.ballerina.core.model.expressions.ModExpression;
import org.wso2.ballerina.core.model.expressions.MultExpression;
import org.wso2.ballerina.core.model.expressions.NotEqualExpression;
import org.wso2.ballerina.core.model.expressions.OrExpression;
import org.wso2.ballerina.core.model.expressions.RefTypeInitExpr;
import org.wso2.ballerina.core.model.expressions.ReferenceExpr;
import org.wso2.ballerina.core.model.expressions.ResourceInvocationExpr;
import org.wso2.ballerina.core.model.expressions.StructFieldAccessExpr;
import org.wso2.ballerina.core.model.expressions.StructInitExpr;
import org.wso2.ballerina.core.model.expressions.SubtractExpression;
import org.wso2.ballerina.core.model.expressions.TypeCastExpression;
import org.wso2.ballerina.core.model.expressions.UnaryExpression;
import org.wso2.ballerina.core.model.expressions.VariableRefExpr;
import org.wso2.ballerina.core.model.invokers.MainInvoker;
import org.wso2.ballerina.core.model.statements.ActionInvocationStmt;
import org.wso2.ballerina.core.model.statements.AssignStmt;
import org.wso2.ballerina.core.model.statements.BlockStmt;
import org.wso2.ballerina.core.model.statements.CommentStmt;
import org.wso2.ballerina.core.model.statements.FunctionInvocationStmt;
import org.wso2.ballerina.core.model.statements.IfElseStmt;
import org.wso2.ballerina.core.model.statements.ReplyStmt;
import org.wso2.ballerina.core.model.statements.ReturnStmt;
import org.wso2.ballerina.core.model.statements.Statement;
import org.wso2.ballerina.core.model.statements.VariableDefStmt;
import org.wso2.ballerina.core.model.statements.WhileStmt;
import org.wso2.ballerina.core.model.symbols.BLangSymbol;
import org.wso2.ballerina.core.model.types.BArrayType;
import org.wso2.ballerina.core.model.types.BConnectorType;
import org.wso2.ballerina.core.model.types.BJSONType;
import org.wso2.ballerina.core.model.types.BMapType;
import org.wso2.ballerina.core.model.types.BMessageType;
import org.wso2.ballerina.core.model.types.BType;
import org.wso2.ballerina.core.model.types.BTypes;
import org.wso2.ballerina.core.model.types.BXMLType;
import org.wso2.ballerina.core.model.types.SimpleTypeName;
import org.wso2.ballerina.core.model.types.TypeConstants;
import org.wso2.ballerina.core.model.types.TypeEdge;
import org.wso2.ballerina.core.model.types.TypeLattice;
import org.wso2.ballerina.core.model.util.LangModelUtils;
import org.wso2.ballerina.core.model.values.BInteger;
import org.wso2.ballerina.core.model.values.BString;
import org.wso2.ballerina.core.nativeimpl.NativeUnitProxy;

import java.util.ArrayList;
import java.util.Arrays;
import java.util.HashMap;
import java.util.HashSet;
import java.util.List;
import java.util.Map;
import java.util.Set;
import java.util.regex.Matcher;
import java.util.regex.Pattern;

import static org.wso2.ballerina.core.model.util.LangModelUtils.getNodeLocationStr;

/**
 * {@code SemanticAnalyzer} analyzes semantic properties of a Ballerina program.
 *
 * @since 0.8.0
 */
public class SemanticAnalyzer implements NodeVisitor {
    private int stackFrameOffset = -1;
    private int staticMemAddrOffset = -1;
    private int connectorMemAddrOffset = -1;
    private int structMemAddrOffset = -1;
    private SymTable symbolTable;
    private String currentPkg;
    private TypeLattice packageTypeLattice;
    private CallableUnit currentCallableUnit = null;
    private MemoryLocation currentMemLocation = null;

    // following pattern matches ${anyString} or ${anyString[int]} or ${anyString["anyString"]}
    private static final String patternString = "\\$\\{((\\w+)(\\[(\\d+|\\\"(\\w+)\\\")\\])?)\\}";
    private static final Pattern compiledPattern = Pattern.compile(patternString);

    // We need to keep a map of import packages.
    // This is useful when analyzing import functions, actions and types.
    private Map<String, ImportPackage> importPkgMap = new HashMap<>();

    private SymbolScope currentScope;

    public SemanticAnalyzer(BallerinaFile bFile, SymbolScope packageScope) {
        currentScope = packageScope;

        currentPkg = bFile.getPackagePath();
        importPkgMap = bFile.getImportPackageMap();

        defineFunctions(bFile.getFunctions());
<<<<<<< HEAD
        packageTypeLattice = bFile.getTypeLattice();
=======
        resolveStructFieldTypes(bFile.getStructDefs());
>>>>>>> e5a568f6
//        defineConnectors(bFile.getConnectors());

//        bFile.getConnectorList().forEach(connector -> {
//            addConnectorSymbol(connector);
//            Arrays.asList(connector.getActions()).forEach(this::addActionSymbol);
//        });
//
//        Arrays.asList(bFile.getTypeConvertors()).forEach(this::addTypeConverterSymbol);
    }

//    private void defineConnectors(BallerinaConnectorDef[] connectorDefArrya) {
//        for (BallerinaConnectorDef connectorDef : connectorDefArrya) {
//            String connectorName = connectorDef.getName();
//        }
//    }

    public SemanticAnalyzer(BallerinaFile bFile, SymScope globalScope) {
        SymScope pkgScope = bFile.getPackageScope();
        pkgScope.setParent(globalScope);
        symbolTable = new SymTable(pkgScope);

        currentPkg = bFile.getPackagePath();
        importPkgMap = bFile.getImportPackageMap();

        // TODO Re-visit these definitions with the new implementation
        Arrays.asList(bFile.getFunctions()).forEach(this::addFuncSymbol);

        Arrays.asList(bFile.getConnectors()).forEach(connector -> {
            addConnectorSymbol(connector);
            Arrays.asList(connector.getActions()).forEach(this::addActionSymbol);
        });

        packageTypeLattice = bFile.getTypeLattice();
    }

    @Override
    public void visit(BallerinaFile bFile) {
        for (CompilationUnit compilationUnit : bFile.getCompilationUnits()) {
            compilationUnit.accept(this);
        }

        int setSizeOfStaticMem = staticMemAddrOffset + 1;
        bFile.setSizeOfStaticMem(setSizeOfStaticMem);
        staticMemAddrOffset = -1;

        // TODO We can perform additional checks here
    }

    @Override
    public void visit(ImportPackage importPkg) {
    }

    @Override
    public void visit(ConstDef constDef) {
        SimpleTypeName typeName = constDef.getTypeName();
        BType bType = BTypes.resolveType(typeName, currentScope, constDef.getNodeLocation());
        constDef.setType(bType);
        if (!BTypes.isValueType(bType)) {
            throw new SemanticException(getNodeLocationStr(constDef.getNodeLocation()) +
                    "invalid type '" + typeName + "'");
        }

        // Set memory location
        ConstantLocation memLocation = new ConstantLocation(++staticMemAddrOffset);
        constDef.setMemoryLocation(memLocation);

        // TODO Figure out how to evaluate constant values properly
        // TODO This should be done properly in the RuntimeEnvironment
        BasicLiteral basicLiteral = (BasicLiteral) constDef.getRhsExpr();
        constDef.setValue(basicLiteral.getBValue());
    }

    @Override
    public void visit(Service service) {
        // Visit the contents within a service
        // Open a new symbol scope
        openScope(service);

        // TODO Analyze service level variable definition statements

        // Visit the set of resources in a service
        for (Resource resource : service.getResources()) {
            resource.accept(this);
        }

        // Close the symbol scope
        closeScope();
    }

    @Override
    public void visit(BallerinaConnectorDef connector) {
        // Open the connector namespace
        openScope(connector);

        for (ParameterDef parameterDef : connector.getParameterDefs()) {
            connectorMemAddrOffset++;
            visit(parameterDef);
        }

        // TODO Analyze connector level variable definition statements

        for (BallerinaAction action : connector.getActions()) {
            action.accept(this);
        }

        int sizeOfConnectorMem = connectorMemAddrOffset + 1;
        connector.setSizeOfConnectorMem(sizeOfConnectorMem);

        // Close the symbol scope
        connectorMemAddrOffset = -1;
        closeScope();
    }

    @Override
    public void visit(Resource resource) {
        // Visit the contents within a resource
        // Open a new symbol scope
        openScope(resource);

        // TODO Check whether the reply statement is missing. Ignore if the function does not return anything.
        //checkForMissingReplyStmt(resource);

        for (ParameterDef parameterDef : resource.getParameterDefs()) {
            currentMemLocation = new StackVarLocation(++stackFrameOffset);
            visit(parameterDef);
        }

        BlockStmt blockStmt = resource.getResourceBody();
        blockStmt.accept(this);

        int sizeOfStackFrame = stackFrameOffset + 1;
        resource.setStackFrameSize(sizeOfStackFrame);

        // Close the symbol scope
        stackFrameOffset = -1;
        closeScope();
    }

    @Override
    public void visit(BallerinaFunction function) {
        // Open a new symbol scope
        openScope(function);
        currentCallableUnit = function;

        // Check whether the return statement is missing. Ignore if the function does not return anything.
        // TODO Define proper error message codes
        //checkForMissingReturnStmt(function, "missing return statement at end of function");

        for (ParameterDef parameterDef : function.getParameterDefs()) {
            parameterDef.setMemoryLocation(new StackVarLocation(++stackFrameOffset));
            parameterDef.accept(this);
        }

        for (ParameterDef parameterDef : function.getReturnParameters()) {
            // Check whether these are unnamed set of return types.
            // If so break the loop. You can't have a mix of unnamed and named returns parameters.
            if (parameterDef.getName() != null) {
                parameterDef.setMemoryLocation(new StackVarLocation(++stackFrameOffset));
            }

            parameterDef.accept(this);
        }

        BlockStmt blockStmt = function.getCallableUnitBody();
        currentScope = blockStmt;
        blockStmt.accept(this);
        currentScope = blockStmt.getEnclosingScope();

        // Here we need to calculate size of the BValue array which will be created in the stack frame
        // Values in the stack frame are stored in the following order.
        // -- Parameter values --
        // -- Local var values --
        // -- Temp values      --
        // -- Return values    --
        // These temp values are results of intermediate expression evaluations.
        int sizeOfStackFrame = stackFrameOffset + 1;
        function.setStackFrameSize(sizeOfStackFrame);

        // Close the symbol scope
        stackFrameOffset = -1;
        currentCallableUnit = null;
        closeScope();
    }

    @Override
    public void visit(BTypeConvertor typeConvertor) {
        // Open a new symbol scope
        openScope(typeConvertor);
        currentCallableUnit = typeConvertor;

        // Check whether the return statement is missing. Ignore if the function does not return anything.
        // TODO Define proper error message codes
        //checkForMissingReturnStmt(function, "missing return statement at end of function");

        for (ParameterDef parameterDef : typeConvertor.getParameterDefs()) {
            parameterDef.setMemoryLocation(new StackVarLocation(++stackFrameOffset));
            parameterDef.accept(this);
        }

//        for (VariableDef variableDef : typeConvertor.getVariableDefs()) {
//            stackFrameOffset++;
//            visit(variableDef);
//        }

        for (ParameterDef parameterDef : typeConvertor.getReturnParameters()) {
            // Check whether these are unnamed set of return types.
            // If so break the loop. You can't have a mix of unnamed and named returns parameters.
            if (parameterDef.getName() != null) {
                parameterDef.setMemoryLocation(new StackVarLocation(++stackFrameOffset));
            }

            parameterDef.accept(this);
        }

        BlockStmt blockStmt = typeConvertor.getCallableUnitBody();
        currentScope = blockStmt;
        blockStmt.accept(this);
        currentScope = blockStmt.getEnclosingScope();

        // Here we need to calculate size of the BValue array which will be created in the stack frame
        // Values in the stack frame are stored in the following order.
        // -- Parameter values --
        // -- Local var values --
        // -- Temp values      --
        // -- Return values    --
        // These temp values are results of intermediate expression evaluations.
        int sizeOfStackFrame = stackFrameOffset + 1;
        typeConvertor.setStackFrameSize(sizeOfStackFrame);

        // Close the symbol scope
        stackFrameOffset = -1;
        currentCallableUnit = null;
        closeScope();
    }

    @Override
    public void visit(BallerinaAction action) {
        // Open a new symbol scope
        openScope(action);

        // Check whether the return statement is missing. Ignore if the function does not return anything.
        // TODO Define proper error message codes
        //checkForMissingReturnStmt(action, "missing return statement at end of action");

        for (ParameterDef parameterDef : action.getParameterDefs()) {
            currentMemLocation = new StackVarLocation(++stackFrameOffset);
            visit(parameterDef);
        }

        for (ParameterDef parameterDef : action.getReturnParameters()) {
            // Check whether these are unnamed set of return types.
            // If so break the loop. You can't have a mix of unnamed and named returns parameters.
            if (parameterDef.getName() == null) {
                break;
            }

            currentMemLocation = new StackVarLocation(++stackFrameOffset);
            visit(parameterDef);
        }

        BlockStmt blockStmt = action.getCallableUnitBody();
        blockStmt.accept(this);

        // Here we need to calculate size of the BValue array which will be created in the stack frame
        // Values in the stack frame are stored in the following order.
        // -- Parameter values --
        // -- Local var values --
        // -- Temp values      --
        // -- Return values    --
        // These temp values are results of intermediate expression evaluations.
        int sizeOfStackFrame = stackFrameOffset + 1;
        action.setStackFrameSize(sizeOfStackFrame);

        // Close the symbol scope
        stackFrameOffset = -1;
        closeScope();
    }

    @Override
    public void visit(StructDef structDef) {
        for (VariableDef field : structDef.getFields()) {
            MemoryLocation location = new StructVarLocation(++structMemAddrOffset);
            field.setMemoryLocation(location);
        }

        structDef.setStructMemorySize(structMemAddrOffset + 1);
        structMemAddrOffset = -1;
    }

    @Override
    public void visit(Worker worker) {

    }

    @Override
    public void visit(Annotation annotation) {

    }

    @Override
    public void visit(ParameterDef paramDef) {
        BType bType = BTypes.resolveType(paramDef.getTypeName(), currentScope, paramDef.getNodeLocation());
        paramDef.setType(bType);
    }

    @Override
    public void visit(VariableDef varDef) {
    }

    @Override
    public void visit(ConnectorDcl connectorDcl) {
        SymbolName symbolName = connectorDcl.getVarName();

        Symbol symbol = symbolTable.lookup(symbolName);
        if (symbol != null && isSymbolInCurrentScope(symbol)) {
            throw new SemanticException(getNodeLocationStr(connectorDcl.getNodeLocation()) +
                    "duplicate connector declaration '" + symbolName.getName() + "'");
        }

        MemoryLocation location;
        if (isInScope(SymScope.Name.CONNECTOR)) {
            location = new ConnectorVarLocation(connectorMemAddrOffset);

        } else if (isInScope(SymScope.Name.SERVICE)) {
            location = new ServiceVarLocation(staticMemAddrOffset);

        } else if (isInScope(SymScope.Name.FUNCTION) ||
                isInScope(SymScope.Name.RESOURCE) ||
                isInScope(SymScope.Name.ACTION)) {

            location = new StackVarLocation(stackFrameOffset);
        } else {
            // This error should not be thrown
            throw new IllegalStateException("Connector declaration is invalid");
        }

        symbol = new Symbol(null, currentScopeName(), location);
        symbolTable.insert(symbolName, symbol);

        // Setting the connector name with the package name
        SymbolName connectorName = connectorDcl.getConnectorName();
        String pkgPath = getPackagePath(connectorName);
        connectorName = LangModelUtils.getConnectorSymName(connectorName.getName(), pkgPath);
        connectorDcl.setConnectorName(connectorName);

        Symbol connectorSym = symbolTable.lookup(connectorName);
        if (connectorSym == null) {
            throw new SemanticException("Connector : " + connectorName + " not found in " +
                    connectorDcl.getNodeLocation().getFileName() + ":" +
                    connectorDcl.getNodeLocation().getLineNumber());
        }
        connectorDcl.setConnector(connectorSym.getConnector());

        // Visit connector arguments
        for (Expression argExpr : connectorDcl.getArgExprs()) {
            argExpr.accept(this);
        }
    }


    // Visit statements

    private void setMemoryLocation(VariableDef variableDef) {
        if (currentScope.getScopeName() == SymbolScope.ScopeName.LOCAL) {
            variableDef.setMemoryLocation(new StackVarLocation(++stackFrameOffset));
        } else if (currentScope.getScopeName() == SymbolScope.ScopeName.SERVICE) {
            variableDef.setMemoryLocation(new ServiceVarLocation(++staticMemAddrOffset));
        } else if (currentScope.getScopeName() == SymbolScope.ScopeName.CONNECTOR) {
            variableDef.setMemoryLocation(new ConnectorVarLocation(++connectorMemAddrOffset));
        }
    }

    @Override
    public void visit(VariableDefStmt varDefStmt) {
        // Resolves the type of the variable
        VariableDef varDef = varDefStmt.getVariableDef();
        BType varBType = BTypes.resolveType(varDef.getTypeName(), currentScope, varDef.getNodeLocation());
        varDef.setType(varBType);

        // Check whether this variable is already defined, if not define it.
        SymbolName symbolName = new SymbolName(varDef.getName());
        BLangSymbol varSymbol = currentScope.resolve(symbolName);
        if (varSymbol != null && varSymbol.getSymbolScope().getScopeName() == SymbolScope.ScopeName.LOCAL) {
            String errMsg = getNodeLocationStr(varDefStmt.getNodeLocation()) +
                    "redeclared symbol '" + varDef.getName() + "'";
            throw new SemanticException(errMsg);
        }
        currentScope.define(symbolName, varDef);

        // Set memory location
        setMemoryLocation(varDef);

        Expression rExpr = varDefStmt.getRExpr();
        if (rExpr == null) {
            return;
        }

        if (rExpr instanceof RefTypeInitExpr) {
            RefTypeInitExpr refTypeInitExpr = (RefTypeInitExpr) rExpr;

            if (varBType instanceof BMapType) {
                refTypeInitExpr = new MapInitExpr(refTypeInitExpr.getNodeLocation(), refTypeInitExpr.getArgExprs());
                varDefStmt.setRExpr(refTypeInitExpr);
            } else if (varBType instanceof StructDef) {
                refTypeInitExpr = new StructInitExpr(refTypeInitExpr.getNodeLocation(), refTypeInitExpr.getArgExprs());
                varDefStmt.setRExpr(refTypeInitExpr);
            }

            refTypeInitExpr.setInheritedType(varBType);
            refTypeInitExpr.accept(this);
            return;
        }


        if (rExpr instanceof FunctionInvocationExpr || rExpr instanceof ActionInvocationExpr) {
            rExpr.accept(this);

            CallableUnitInvocationExpr invocationExpr = (CallableUnitInvocationExpr) rExpr;
            BType[] returnTypes = invocationExpr.getTypes();
            if (returnTypes.length != 1) {
                throw new SemanticException(varDefStmt.getNodeLocation().getFileName() + ":"
                        + varDefStmt.getNodeLocation().getLineNumber() + ": assignment count mismatch: " +
                        "1 = " + returnTypes.length);

            } else if ((varBType != BTypes.typeMap) && (returnTypes[0] != BTypes.typeMap) &&
                    (!varBType.equals(returnTypes[0]))) {

                TypeCastExpression newExpr = checkWideningPossible(varBType, rExpr, null);
                if (newExpr != null) {
                    newExpr.accept(this);
                    varDefStmt.setRExpr(newExpr);
                } else {
                    throw new SemanticException(rExpr.getNodeLocation().getFileName() + ":"
                            + rExpr.getNodeLocation().getLineNumber() + ": incompatible types: " + returnTypes[0] +
                            " cannot be converted to " + varBType);
                }
            }

            return;
        }

        visitSingleValueExpr(rExpr);
    }

    @Override
    public void visit(AssignStmt assignStmt) {
        Expression[] lExprs = assignStmt.getLExprs();
        visitLExprsOfAssignment(assignStmt, lExprs);

        Expression rExpr = assignStmt.getRExpr();
        if (rExpr instanceof FunctionInvocationExpr || rExpr instanceof ActionInvocationExpr) {
            rExpr.accept(this);
            checkForMultiAssignmentErrors(assignStmt, lExprs, (CallableUnitInvocationExpr) rExpr);
            return;
        }

        // Now we know that this is a single value assignment statement.
        Expression lExpr = assignStmt.getLExprs()[0];
        BType lExprType = lExpr.getType();

        if (rExpr instanceof RefTypeInitExpr) {
            RefTypeInitExpr refTypeInitExpr = (RefTypeInitExpr) rExpr;

            if (lExprType instanceof BMapType) {
                refTypeInitExpr = new MapInitExpr(refTypeInitExpr.getNodeLocation(), refTypeInitExpr.getArgExprs());
                assignStmt.setRExpr(refTypeInitExpr);
            } else if (lExprType instanceof StructDef) {
                refTypeInitExpr = new StructInitExpr(refTypeInitExpr.getNodeLocation(), refTypeInitExpr.getArgExprs());
                assignStmt.setRExpr(refTypeInitExpr);
            }

            refTypeInitExpr.setInheritedType(lExprType);
            refTypeInitExpr.accept(this);
            return;
        }

        visitSingleValueExpr(rExpr);
        BType rType = rExpr.getType();
        if (rExpr instanceof TypeCastExpression && rType == null) {
            rType = BTypes.resolveType(((TypeCastExpression) rExpr).getTypeName(), currentScope, null);
        }

        // TODO Remove the MAP related logic when type casting is implemented
        if ((lExprType != BTypes.typeMap) && (rType != BTypes.typeMap) &&
                (!lExprType.equals(rType))) {

            TypeCastExpression newExpr = checkWideningPossible(lExpr.getType(), rExpr, null);
            if (newExpr != null) {
                newExpr.accept(this);
                assignStmt.setRhsExpr(newExpr);
            } else {
                throw new SemanticException(lExpr.getNodeLocation().getFileName() + ":"
                        + lExpr.getNodeLocation().getLineNumber() + ": incompatible types: '" + rExpr.getType() +
                        "' cannot be converted to '" + lExpr.getType() + "'");
            }
        }
    }

    @Override
    public void visit(BlockStmt blockStmt) {
        for (Statement stmt : blockStmt.getStatements()) {
            stmt.accept(this);
        }
    }

    @Override
    public void visit(CommentStmt commentStmt) {

    }

    @Override
    public void visit(IfElseStmt ifElseStmt) {
        Expression expr = ifElseStmt.getCondition();
        visitSingleValueExpr(expr);

        if (expr.getType() != BTypes.typeBoolean) {
            throw new SemanticException(getNodeLocationStr(ifElseStmt.getNodeLocation()) +
                    "incompatible type: 'boolean' expected, found '" + expr.getType() + "'");
        }

        Statement thenBody = ifElseStmt.getThenBody();
        thenBody.accept(this);

        for (IfElseStmt.ElseIfBlock elseIfBlock : ifElseStmt.getElseIfBlocks()) {
            Expression elseIfCondition = elseIfBlock.getElseIfCondition();
            visitSingleValueExpr(elseIfCondition);

            if (elseIfCondition.getType() != BTypes.typeBoolean) {
                throw new SemanticException(getNodeLocationStr(ifElseStmt.getNodeLocation()) +
                        "incompatible type: 'boolean' expected, found '" + elseIfCondition.getType() + "'");
            }

            Statement elseIfBody = elseIfBlock.getElseIfBody();
            elseIfBody.accept(this);
        }

        Statement elseBody = ifElseStmt.getElseBody();
        if (elseBody != null) {
            elseBody.accept(this);
        }
    }

    @Override
    public void visit(WhileStmt whileStmt) {
        Expression expr = whileStmt.getCondition();
        visitSingleValueExpr(expr);

        if (expr.getType() != BTypes.typeBoolean) {
            throw new SemanticException(getNodeLocationStr(whileStmt.getNodeLocation()) +
                    "incompatible type: 'boolean' expected, found '" + expr.getType() + "'");
        }

        BlockStmt blockStmt = whileStmt.getBody();
        if (blockStmt.getStatements().length == 0) {
            // This can be optimized later to skip the while statement
            throw new SemanticException("No statements in the while loop in " +
                    blockStmt.getNodeLocation().getFileName() + ":" + blockStmt.getNodeLocation().getLineNumber());
        }

        blockStmt.accept(this);
    }

    @Override
    public void visit(FunctionInvocationStmt functionInvocationStmt) {
        functionInvocationStmt.getFunctionInvocationExpr().accept(this);
    }

    @Override
    public void visit(ActionInvocationStmt actionInvocationStmt) {
        actionInvocationStmt.getActionInvocationExpr().accept(this);
    }

    @Override
    public void visit(ReplyStmt replyStmt) {
        if (currentCallableUnit instanceof Function) {
            throw new SemanticException(currentCallableUnit.getNodeLocation().getFileName() + ":" +
                    currentCallableUnit.getNodeLocation().getLineNumber() +
                    ": reply statement cannot be used in a function definition");

        } else if (currentCallableUnit instanceof Action) {
            throw new SemanticException(currentCallableUnit.getNodeLocation().getFileName() + ":" +
                    currentCallableUnit.getNodeLocation().getLineNumber() +
                    ": reply statement cannot be used in a action definition");
        }

        if (replyStmt.getReplyExpr() instanceof ActionInvocationExpr) {
            throw new SemanticException(currentCallableUnit.getNodeLocation().getFileName() + ":" +
                    currentCallableUnit.getNodeLocation().getLineNumber() +
                    ": action invocation is not allowed in a reply statement");
        }

        visitSingleValueExpr(replyStmt.getReplyExpr());
    }

    @Override
    public void visit(ReturnStmt returnStmt) {
        if (currentScope instanceof Resource) {
            throw new SemanticException(returnStmt.getNodeLocation().getFileName() + ":" +
                    returnStmt.getNodeLocation().getLineNumber() +
                    ": return statement cannot be used in a resource definition");
        }

        // Expressions that this return statement contains.
        Expression[] returnArgExprs = returnStmt.getExprs();

        // Return parameters of the current function or actions
        ParameterDef[] returnParamsOfCU = currentCallableUnit.getReturnParameters();

        if (returnArgExprs.length == 0 && returnParamsOfCU.length == 0) {
            // Return stmt has no expressions and function/action does not return anything. Just return.
            return;
        }

        // Return stmt has no expressions, but function/action has returns. Check whether they are named returns
        if (returnArgExprs.length == 0 && returnParamsOfCU[0].getName() != null) {
            // This function/action has named return parameters.
            Expression[] returnExprs = new Expression[returnParamsOfCU.length];
            for (int i = 0; i < returnParamsOfCU.length; i++) {
                VariableRefExpr variableRefExpr = new VariableRefExpr(returnStmt.getNodeLocation(),
                        returnParamsOfCU[i].getSymbolName());
                visit(variableRefExpr);
                returnExprs[i] = variableRefExpr;
            }
            returnStmt.setExprs(returnExprs);
            return;

        } else if (returnArgExprs.length == 0) {
            // This function/action does not contain named return parameters.
            // Therefore this is a semantic error.
            throw new SemanticException(returnStmt.getNodeLocation().getFileName() + ":" +
                    returnStmt.getNodeLocation().getLineNumber() +
                    ": not enough arguments to return");
        }

        BType[] typesOfReturnExprs = new BType[returnArgExprs.length];
        for (int i = 0; i < returnArgExprs.length; i++) {
            Expression returnArgExpr = returnArgExprs[i];
            returnArgExpr.accept(this);
            typesOfReturnExprs[i] = returnArgExpr.getType();
        }

        // Now check whether this return contains a function invocation expression which returns multiple values
        if (returnArgExprs.length == 1 && returnArgExprs[0] instanceof FunctionInvocationExpr) {
            FunctionInvocationExpr funcIExpr = (FunctionInvocationExpr) returnArgExprs[0];
            // Return types of the function invocations expression
            BType[] funcIExprReturnTypes = funcIExpr.getTypes();
            if (funcIExprReturnTypes.length > returnParamsOfCU.length) {
                throw new SemanticException(returnStmt.getNodeLocation().getFileName() + ":" +
                        returnStmt.getNodeLocation().getLineNumber() +
                        ": too many arguments to return");

            } else if (funcIExprReturnTypes.length < returnParamsOfCU.length) {
                throw new SemanticException(returnStmt.getNodeLocation().getFileName() + ":" +
                        returnStmt.getNodeLocation().getLineNumber() +
                        ": not enough arguments to return");

            }

            for (int i = 0; i < returnParamsOfCU.length; i++) {
                if (!funcIExprReturnTypes[i].equals(returnParamsOfCU[i].getType())) {
                    throw new SemanticException(returnStmt.getNodeLocation().getFileName() + ":" +
                            returnStmt.getNodeLocation().getLineNumber() +
                            ": cannot use " + funcIExprReturnTypes[i] + " as type " +
                            returnParamsOfCU[i].getType() + " in return statement");
                }
            }

            return;
        }

        if (typesOfReturnExprs.length > returnParamsOfCU.length) {
            throw new SemanticException(returnStmt.getNodeLocation().getFileName() + ":" +
                    returnStmt.getNodeLocation().getLineNumber() +
                    ": too many arguments to return");

        } else if (typesOfReturnExprs.length < returnParamsOfCU.length) {
            throw new SemanticException(returnStmt.getNodeLocation().getFileName() + ":" +
                    returnStmt.getNodeLocation().getLineNumber() +
                    ": not enough arguments to return");

        } else {
            // Now we know that lengths for both arrays are equal.
            // Let's check their types
            for (int i = 0; i < returnParamsOfCU.length; i++) {
                // Check for ActionInvocationExprs in return arguments
                if (returnArgExprs[i] instanceof ActionInvocationExpr) {
                    throw new SemanticException(returnStmt.getNodeLocation().getFileName() + ":" +
                            returnStmt.getNodeLocation().getLineNumber() +
                            ": action invocation is not allowed in a return statement");
                }

                // Except for the first argument in return statement, fheck for FunctionInvocationExprs which return
                // multiple values.
                if (returnArgExprs[i] instanceof FunctionInvocationExpr) {
                    FunctionInvocationExpr funcIExpr = ((FunctionInvocationExpr) returnArgExprs[i]);
                    if (funcIExpr.getTypes().length > 1) {
                        throw new SemanticException(returnStmt.getNodeLocation().getFileName() + ":" +
                                returnStmt.getNodeLocation().getLineNumber() +
                                ": multiple-value " + funcIExpr.getCallableUnit().getName() +
                                "() in single-value context");
                    }
                }

                if (!typesOfReturnExprs[i].equals(returnParamsOfCU[i].getType())) {
                    throw new SemanticException(returnStmt.getNodeLocation().getFileName() + ":" +
                            returnStmt.getNodeLocation().getLineNumber() +
                            ": cannot use " + typesOfReturnExprs[i] + " as type " +
                            returnParamsOfCU[i].getType() + " in return statement");
                }
            }
        }
    }


    // Expressions

    @Override
    public void visit(InstanceCreationExpr instanceCreationExpr) {
        visitSingleValueExpr(instanceCreationExpr);

        if (BTypes.isValueType(instanceCreationExpr.getType())) {
            throw new SemanticException("Error: cannot use 'new' for value types: " + instanceCreationExpr.getType() +
                    " in " + instanceCreationExpr.getNodeLocation().getFileName() + ":" +
                    instanceCreationExpr.getNodeLocation().getLineNumber());
        }
        // TODO here the type shouldn't be a value type
//        Expression expr = instanceCreationExpr.getRExpr();
//        expr.accept(this);

    }

    @Override
    public void visit(FunctionInvocationExpr funcIExpr) {
        Expression[] exprs = funcIExpr.getArgExprs();
        for (Expression expr : exprs) {
            visitSingleValueExpr(expr);
        }

        linkFunction(funcIExpr);

<<<<<<< HEAD
=======
        //Find the return types of this function invocation expression.
>>>>>>> e5a568f6
        BType[] returnParamTypes = funcIExpr.getCallableUnit().getReturnParamTypes();
        funcIExpr.setTypes(returnParamTypes);
    }

    // TODO Duplicate code. fix me
    @Override
    public void visit(ActionInvocationExpr actionIExpr) {
        Expression[] exprs = actionIExpr.getArgExprs();
        for (Expression expr : exprs) {
            visitSingleValueExpr(expr);
        }

        linkAction(actionIExpr);

        //Find the return types of this function invocation expression.
        ParameterDef[] returnParams = actionIExpr.getCallableUnit().getReturnParameters();
        BType[] returnTypes = new BType[returnParams.length];
        for (int i = 0; i < returnParams.length; i++) {
            returnTypes[i] = returnParams[i].getType();
        }
        actionIExpr.setTypes(returnTypes);
    }

    @Override
    public void visit(BasicLiteral basicLiteral) {
        BType bType = BTypes.resolveType(basicLiteral.getTypeName(), currentScope, basicLiteral.getNodeLocation());
        basicLiteral.setType(bType);
    }

    @Override
    public void visit(DivideExpr divideExpr) {
        BType arithmeticExprType = verifyBinaryArithmeticExprType(divideExpr);

        if (arithmeticExprType == BTypes.typeInt) {
            divideExpr.setEvalFunc(DivideExpr.DIV_INT_FUNC);

        } else if (arithmeticExprType == BTypes.typeFloat) {
            divideExpr.setEvalFunc(DivideExpr.DIV_FLOAT_FUNC);

        } else if (arithmeticExprType == BTypes.typeDouble) {
            divideExpr.setEvalFunc(DivideExpr.DIV_DOUBLE_FUNC);

        } else if (arithmeticExprType == BTypes.typeLong) {
            divideExpr.setEvalFunc(DivideExpr.DIV_LONG_FUNC);

        } else {
            throwInvalidBinaryOpError(divideExpr);
        }
    }

    @Override
    public void visit(ModExpression modExpression) {
        BType arithmeticExprType = verifyBinaryArithmeticExprType(modExpression);

        if (arithmeticExprType == BTypes.typeInt) {
            modExpression.setEvalFunc(ModExpression.MOD_INT_FUNC);

        } else if (arithmeticExprType == BTypes.typeFloat) {
            modExpression.setEvalFunc(ModExpression.MOD_FLOAT_FUNC);

        } else if (arithmeticExprType == BTypes.typeDouble) {
            modExpression.setEvalFunc(ModExpression.MOD_DOUBLE_FUNC);

        } else if (arithmeticExprType == BTypes.typeLong) {
            modExpression.setEvalFunc(ModExpression.MOD_LONG_FUNC);

        } else {
            throwInvalidBinaryOpError(modExpression);
        }
    }

    @Override
    public void visit(UnaryExpression unaryExpr) {
        visitSingleValueExpr(unaryExpr.getRExpr());
        unaryExpr.setType(unaryExpr.getRExpr().getType());

        if (Operator.SUB.equals(unaryExpr.getOperator())) {
            if (unaryExpr.getType() == BTypes.typeInt) {
                unaryExpr.setEvalFunc(UnaryExpression.NEGATIVE_INT_FUNC);
            } else if (unaryExpr.getType() == BTypes.typeDouble) {
                unaryExpr.setEvalFunc(UnaryExpression.NEGATIVE_DOUBLE_FUNC);
            } else if (unaryExpr.getType() == BTypes.typeLong) {
                unaryExpr.setEvalFunc(UnaryExpression.NEGATIVE_LONG_FUNC);
            } else if (unaryExpr.getType() == BTypes.typeFloat) {
                unaryExpr.setEvalFunc(UnaryExpression.NEGATIVE_FLOAT_FUNC);
            } else {
                throwInvalidUnaryOpError(unaryExpr);
            }
        } else if (Operator.ADD.equals(unaryExpr.getOperator())) {
            if (unaryExpr.getType() == BTypes.typeInt) {
                unaryExpr.setEvalFunc(UnaryExpression.POSITIVE_INT_FUNC);
            } else if (unaryExpr.getType() == BTypes.typeDouble) {
                unaryExpr.setEvalFunc(UnaryExpression.POSITIVE_DOUBLE_FUNC);
            } else if (unaryExpr.getType() == BTypes.typeLong) {
                unaryExpr.setEvalFunc(UnaryExpression.POSITIVE_LONG_FUNC);
            } else if (unaryExpr.getType() == BTypes.typeFloat) {
                unaryExpr.setEvalFunc(UnaryExpression.POSITIVE_FLOAT_FUNC);
            } else {
                throwInvalidUnaryOpError(unaryExpr);
            }

        } else if (Operator.NOT.equals(unaryExpr.getOperator())) {
            if (unaryExpr.getType() == BTypes.typeBoolean) {
                unaryExpr.setEvalFunc(UnaryExpression.NOT_BOOLEAN_FUNC);
            } else {
                throwInvalidUnaryOpError(unaryExpr);
            }

        } else {
            throw new SemanticException(getNodeLocationStr(unaryExpr.getNodeLocation()) +
                    "unknown operator '" + unaryExpr.getOperator() + "' in unary expression");
        }
    }

    @Override
    public void visit(AddExpression addExpr) {
        BType arithmeticExprType = verifyBinaryArithmeticExprType(addExpr);

        if (arithmeticExprType == BTypes.typeInt) {
            addExpr.setEvalFunc(AddExpression.ADD_INT_FUNC);

        } else if (arithmeticExprType == BTypes.typeFloat) {
            addExpr.setEvalFunc(AddExpression.ADD_FLOAT_FUNC);

        } else if (arithmeticExprType == BTypes.typeLong) {
            addExpr.setEvalFunc(AddExpression.ADD_LONG_FUNC);

        } else if (arithmeticExprType == BTypes.typeDouble) {
            addExpr.setEvalFunc(AddExpression.ADD_DOUBLE_FUNC);

        } else if (arithmeticExprType == BTypes.typeString) {
            addExpr.setEvalFunc(AddExpression.ADD_STRING_FUNC);

        } else {
            throwInvalidBinaryOpError(addExpr);
        }
    }

    @Override
    public void visit(MultExpression multExpr) {
        BType binaryExprType = verifyBinaryArithmeticExprType(multExpr);

        if (binaryExprType == BTypes.typeInt) {
            multExpr.setEvalFunc(MultExpression.MULT_INT_FUNC);

        } else if (binaryExprType == BTypes.typeFloat) {
            multExpr.setEvalFunc(MultExpression.MULT_FLOAT_FUNC);

        } else if (binaryExprType == BTypes.typeDouble) {
            multExpr.setEvalFunc(MultExpression.MULT_DOUBLE_FUNC);

        } else if (binaryExprType == BTypes.typeLong) {
            multExpr.setEvalFunc(MultExpression.MULT_LONG_FUNC);

        } else {
            throwInvalidBinaryOpError(multExpr);
        }
    }

    @Override
    public void visit(SubtractExpression subtractExpr) {
        BType binaryExprType = verifyBinaryArithmeticExprType(subtractExpr);

        if (binaryExprType == BTypes.typeInt) {
            subtractExpr.setEvalFunc(SubtractExpression.SUB_INT_FUNC);

        } else if (binaryExprType == BTypes.typeFloat) {
            subtractExpr.setEvalFunc(SubtractExpression.SUB_FLOAT_FUNC);

        } else if (binaryExprType == BTypes.typeDouble) {
            subtractExpr.setEvalFunc(SubtractExpression.SUB_DOUBLE_FUNC);

        } else if (binaryExprType == BTypes.typeLong) {
            subtractExpr.setEvalFunc(SubtractExpression.SUB_LONG_FUNC);

        } else {
            throwInvalidBinaryOpError(subtractExpr);
        }
    }

    @Override
    public void visit(AndExpression andExpr) {
        visitBinaryLogicalExpr(andExpr);
        andExpr.setEvalFunc(AndExpression.AND_FUNC);
    }

    @Override
    public void visit(OrExpression orExpr) {
        visitBinaryLogicalExpr(orExpr);
        orExpr.setEvalFunc(OrExpression.OR_FUNC);
    }

    @Override
    public void visit(EqualExpression equalExpr) {
        BType compareExprType = verifyBinaryCompareExprType(equalExpr);

        if (compareExprType == BTypes.typeInt) {
            equalExpr.setEvalFunc(EqualExpression.EQUAL_INT_FUNC);

        } else if (compareExprType == BTypes.typeFloat) {
            equalExpr.setEvalFunc(EqualExpression.EQUAL_FLOAT_FUNC);

        } else if (compareExprType == BTypes.typeBoolean) {
            equalExpr.setEvalFunc(EqualExpression.EQUAL_BOOLEAN_FUNC);

        } else if (compareExprType == BTypes.typeString) {
            equalExpr.setEvalFunc(EqualExpression.EQUAL_STRING_FUNC);

        } else {
            throwInvalidBinaryOpError(equalExpr);
        }
    }

    @Override
    public void visit(NotEqualExpression notEqualExpr) {
        BType compareExprType = verifyBinaryCompareExprType(notEqualExpr);

        if (compareExprType == BTypes.typeInt) {
            notEqualExpr.setEvalFunc(NotEqualExpression.NOT_EQUAL_INT_FUNC);

        } else if (compareExprType == BTypes.typeFloat) {
            notEqualExpr.setEvalFunc(NotEqualExpression.NOT_EQUAL_FLOAT_FUNC);

        } else if (compareExprType == BTypes.typeBoolean) {
            notEqualExpr.setEvalFunc(NotEqualExpression.NOT_EQUAL_BOOLEAN_FUNC);

        } else if (compareExprType == BTypes.typeString) {
            notEqualExpr.setEvalFunc(NotEqualExpression.NOT_EQUAL_STRING_FUNC);

        } else {
            throwInvalidBinaryOpError(notEqualExpr);
        }
    }

    @Override
    public void visit(GreaterEqualExpression greaterEqualExpr) {
        BType compareExprType = verifyBinaryCompareExprType(greaterEqualExpr);

        if (compareExprType == BTypes.typeInt) {
            greaterEqualExpr.setEvalFunc(GreaterEqualExpression.GREATER_EQUAL_INT_FUNC);

        } else if (compareExprType == BTypes.typeFloat) {
            greaterEqualExpr.setEvalFunc(GreaterEqualExpression.GREATER_EQUAL_FLOAT_FUNC);

        } else {
            throwInvalidBinaryOpError(greaterEqualExpr);
        }
    }

    @Override
    public void visit(GreaterThanExpression greaterThanExpr) {
        BType compareExprType = verifyBinaryCompareExprType(greaterThanExpr);

        if (compareExprType == BTypes.typeInt) {
            greaterThanExpr.setEvalFunc(GreaterThanExpression.GREATER_THAN_INT_FUNC);

        } else if (compareExprType == BTypes.typeFloat) {
            greaterThanExpr.setEvalFunc(GreaterThanExpression.GREATER_THAN_FLOAT_FUNC);

        } else {
            throwInvalidBinaryOpError(greaterThanExpr);
        }
    }

    @Override
    public void visit(LessEqualExpression lessEqualExpr) {
        BType compareExprType = verifyBinaryCompareExprType(lessEqualExpr);

        if (compareExprType == BTypes.typeInt) {
            lessEqualExpr.setEvalFunc(LessEqualExpression.LESS_EQUAL_INT_FUNC);

        } else if (compareExprType == BTypes.typeFloat) {
            lessEqualExpr.setEvalFunc(LessEqualExpression.LESS_EQUAL_FLOAT_FUNC);

        } else {
            throwInvalidBinaryOpError(lessEqualExpr);
        }
    }

    @Override
    public void visit(LessThanExpression lessThanExpr) {
        BType compareExprType = verifyBinaryCompareExprType(lessThanExpr);

        if (compareExprType == BTypes.typeInt) {
            lessThanExpr.setEvalFunc(LessThanExpression.LESS_THAN_INT_FUNC);

        } else if (compareExprType == BTypes.typeFloat) {
            lessThanExpr.setEvalFunc(LessThanExpression.LESS_THAN_FLOAT_FUNC);

        } else {
            throwInvalidBinaryOpError(lessThanExpr);
        }
    }

    @Override
    public void visit(ArrayMapAccessExpr arrayMapAccessExpr) {
        // Here we assume that rExpr of array access expression is always a variable reference expression.
        // This according to the grammar
        VariableRefExpr arrayMapVarRefExpr = (VariableRefExpr) arrayMapAccessExpr.getRExpr();
        arrayMapVarRefExpr.accept(this);

        handleArrayType(arrayMapAccessExpr);
    }

    @Override
    public void visit(RefTypeInitExpr refTypeInitExpr) {
        BType inheritedType = refTypeInitExpr.getInheritedType();
        if (BTypes.isValueType(inheritedType) || inheritedType instanceof BArrayType ||
                inheritedType instanceof BXMLType || inheritedType instanceof BConnectorType) {
            throw new SemanticException(getNodeLocationStr(refTypeInitExpr.getNodeLocation()) +
                    "reference type initializer is not allowed here");
        }

        Expression[] argExprs = refTypeInitExpr.getArgExprs();
        if (argExprs.length == 0) {
            refTypeInitExpr.setType(inheritedType);

        } else if (inheritedType instanceof BJSONType || inheritedType instanceof BMessageType) {
            // If there are arguments, then only Structs and Map types are supported.
            throw new SemanticException(getNodeLocationStr(refTypeInitExpr.getNodeLocation()) +
                    "struct/map initializer is not allowed here");
        }
    }

    @Override
    public void visit(ConnectorInitExpr connectorInitExpr) {
        BType inheritedType = connectorInitExpr.getInheritedType();
        if (!(inheritedType instanceof BallerinaConnectorDef)) {
            throw new SemanticException(getNodeLocationStr(connectorInitExpr.getNodeLocation()) +
                    "connector initializer is not allowed here");
        }
    }

    @Override
    public void visit(ArrayInitExpr arrayInitExpr) {
        BType inheritedType = arrayInitExpr.getInheritedType();
        if (!(inheritedType instanceof BArrayType)) {
            throw new SemanticException(getNodeLocationStr(arrayInitExpr.getNodeLocation()) +
                    "array initializer is not allowed here");
        }

        arrayInitExpr.setType(inheritedType);
        Expression[] argExprs = arrayInitExpr.getArgExprs();
        if (argExprs.length == 0) {
            return;
        }

        BType expectedElementType = ((BArrayType) inheritedType).getElementType();
        for (int i = 0; i < argExprs.length; i++) {
            visitSingleValueExpr(argExprs[i]);

            // Types are defined only once, hence the following object equal should work.
            if (argExprs[i].getType() != expectedElementType) {
                TypeCastExpression typeCastExpr = checkWideningPossible(expectedElementType, argExprs[i], null);
                if (typeCastExpr == null) {
                    throw new SemanticException(getNodeLocationStr(arrayInitExpr.getNodeLocation()) +
                            "incompatible types: '" + argExprs[i].getType() +
                            "' cannot be converted to '" + expectedElementType + "'");
                }
                argExprs[i] = typeCastExpr;
            }
        }
    }

    /**
     * Visit and analyze ballerina Struct initializing expression.
     */
    @Override
    public void visit(StructInitExpr structInitExpr) {
        BType inheritedType = structInitExpr.getInheritedType();
        structInitExpr.setType(inheritedType);
        Expression[] argExprs = structInitExpr.getArgExprs();
        if (argExprs.length == 0) {
            return;
        }

        StructDef structDef = (StructDef) inheritedType;
        for (Expression argExpr : argExprs) {
            MapStructInitKeyValueExpr keyValueExpr = (MapStructInitKeyValueExpr) argExpr;
            Expression keyExpr = keyValueExpr.getKeyExpr();
            if (!(keyExpr instanceof VariableRefExpr)) {
                throw new SemanticException(getNodeLocationStr(keyExpr.getNodeLocation()) +
                        "invalid field name in struct initializer");
            }

            VariableRefExpr varRefExpr = (VariableRefExpr) keyExpr;
            VariableDef varDef = (VariableDef) structDef.resolveMembers(varRefExpr.getSymbolName());
            if (varDef == null) {
                throw new SemanticException(getNodeLocationStr(keyExpr.getNodeLocation()) +
                        "unknown '" + structDef.getName() + "' field '" + varRefExpr.getVarName() + "' in struct");
            }

            Expression valueExpr = keyValueExpr.getValueExpr();
            visitSingleValueExpr(valueExpr);

            if (valueExpr.getType() != varDef.getType()) {
                throw new SemanticException(getNodeLocationStr(keyExpr.getNodeLocation()) +
                        "incompatible type: '" + varDef.getType() + "' expected, found '" + valueExpr.getType() + "'");
            }
        }

//
//        // Struct type is not known at this stage
//        structInitExpr.setType(null);
//        visit(structInitExpr.getStructDcl());
    }

    @Override
    public void visit(MapInitExpr mapInitExpr) {
        mapInitExpr.setType(mapInitExpr.getInheritedType());
        Expression[] argExprs = mapInitExpr.getArgExprs();
        if (argExprs.length == 0) {
            return;
        }

        for (Expression argExpr : argExprs) {
            MapStructInitKeyValueExpr keyValueExpr = (MapStructInitKeyValueExpr) argExpr;
            Expression keyExpr = keyValueExpr.getKeyExpr();
            visitSingleValueExpr(keyExpr);

            if (keyExpr.getType() != BTypes.typeString) {
                throw new SemanticException(getNodeLocationStr(mapInitExpr.getNodeLocation()) +
                        "invalid type '" + keyExpr.getType() + "' in map index: expected 'string'");
            }

            visitSingleValueExpr(keyValueExpr.getValueExpr());
        }
    }

    @Override
    public void visit(BacktickExpr backtickExpr) {
        // In this case, type of the backtickExpr should be either xml or json
        BType inheritedType = backtickExpr.getInheritedType();
        if (inheritedType != BTypes.typeJSON && inheritedType != BTypes.typeXML) {
            throw new SemanticException(getNodeLocationStr(backtickExpr.getNodeLocation()) +
                    "incompatible types: expected json or xml");
        }
        backtickExpr.setType(inheritedType);

        // Analyze the string and create relevant tokens
        // First check the literals
        String[] literals = backtickExpr.getTemplateStr().split(patternString);
        List<Expression> argExprList = new ArrayList<>();

        // Split will always have at least one matching literal
        int i = 0;
        if (literals.length > i) {
            BasicLiteral basicLiteral = new BasicLiteral(backtickExpr.getNodeLocation(),
                    new SimpleTypeName(TypeConstants.STRING_TNAME), new BString(literals[i]));
            visit(basicLiteral);
            argExprList.add(basicLiteral);
            i++;
        }

        // Then get the variable references
        // ${var} --> group0: ${var}, group1: var, group2: var
        // ${arr[10]} --> group0: ${arr[10]}, group1: arr[10], group2: arr, group3: [10], group4: 10
        // ${myMap["key"]} --> group0: ${myMap["key"]}, group1: myMap["key"],
        //                                          group2: myMap, group3: ["key"], group4: "key", group5: key
        Matcher m = compiledPattern.matcher(backtickExpr.getTemplateStr());

        while (m.find()) {
            if (m.group(3) != null) {
                BasicLiteral indexExpr;
                if (m.group(5) != null) {
                    indexExpr = new BasicLiteral(backtickExpr.getNodeLocation(),
                            new SimpleTypeName(TypeConstants.STRING_TNAME), new BString(m.group(5)));
                    indexExpr.setType(BTypes.typeString);
                } else {
                    indexExpr = new BasicLiteral(backtickExpr.getNodeLocation(),
                            new SimpleTypeName(TypeConstants.INT_TNAME), new BInteger(Integer.parseInt(m.group(4))));
                    indexExpr.setType(BTypes.typeInt);
                }

                SymbolName mapOrArrName = new SymbolName(m.group(2));

                ArrayMapAccessExpr.ArrayMapAccessExprBuilder builder =
                        new ArrayMapAccessExpr.ArrayMapAccessExprBuilder();

                VariableRefExpr arrayMapVarRefExpr = new VariableRefExpr(backtickExpr.getNodeLocation(), mapOrArrName);
                visit(arrayMapVarRefExpr);

                builder.setArrayMapVarRefExpr(arrayMapVarRefExpr);
                builder.setVarName(mapOrArrName);
                builder.setIndexExpr(indexExpr);
                ArrayMapAccessExpr arrayMapAccessExpr = builder.build();
                visit(arrayMapAccessExpr);
                argExprList.add(arrayMapAccessExpr);
            } else {
                VariableRefExpr variableRefExpr = new VariableRefExpr(backtickExpr.getNodeLocation(),
                        new SymbolName(m.group(1)));
                visit(variableRefExpr);
                argExprList.add(variableRefExpr);
            }
            if (literals.length > i) {
                BasicLiteral basicLiteral = new BasicLiteral(backtickExpr.getNodeLocation(),
                        new SimpleTypeName(TypeConstants.STRING_TNAME), new BString(literals[i]));
                visit(basicLiteral);
                argExprList.add(basicLiteral);
                i++;
            }
        }

        backtickExpr.setArgsExprs(argExprList.toArray(new Expression[argExprList.size()]));
    }

    @Override
    public void visit(MapStructInitKeyValueExpr keyValueExpr) {

    }

    @Override
    public void visit(VariableRefExpr variableRefExpr) {
        SymbolName symbolName = variableRefExpr.getSymbolName();

        // Check whether this symName is declared
        VariableDef variableDef = (VariableDef) currentScope.resolve(symbolName);
        if (variableDef == null) {
            throw new SemanticException(getNodeLocationStr(variableRefExpr.getNodeLocation()) +
                    ": undefined symbol '" + symbolName + "'");
        }

        variableRefExpr.setVariableDef(variableDef);
    }

    @Override
    public void visit(TypeCastExpression typeCastExpression) {
        // Evaluate the expression and set the type
        visitSingleValueExpr(typeCastExpression.getRExpr());
        BType sourceType = typeCastExpression.getRExpr().getType();
        BType targetType = typeCastExpression.getTargetType();
        if (targetType == null) {
            targetType = BTypes.resolveType(typeCastExpression.getTypeName(), currentScope, null);
        }
        // Check whether this is a native conversion
        if (BTypes.isValueType(sourceType) &&
                BTypes.isValueType(targetType)) {
            TypeEdge newEdge = null;
            newEdge = TypeLattice.getExplicitCastLattice().getEdgeFromTypes(sourceType, targetType, null);
            typeCastExpression.setEvalFunc(newEdge.getTypeConvertorFunction());
        } else {
            linkTypeConverter(typeCastExpression, sourceType, targetType);
        }
    }

    @Override
    public void visit(StackVarLocation stackVarLocation) {

    }

    @Override
    public void visit(ServiceVarLocation serviceVarLocation) {

    }

    @Override
    public void visit(ConnectorVarLocation connectorVarLocation) {

    }

    @Override
    public void visit(ConstantLocation constantLocation) {

    }

    @Override
    public void visit(StructVarLocation structVarLocation) {
    }

    public void visit(ResourceInvocationExpr resourceIExpr) {
    }

    public void visit(MainInvoker mainInvoker) {
    }


    // Private methods.

    private void openScope(SymbolScope symbolScope) {
        currentScope = symbolScope;
    }

    private void closeScope() {
        currentScope = currentScope.getEnclosingScope();
    }

    private boolean isInScope(SymScope.Name scopeName) {
        return symbolTable.getCurrentScope().getScopeName() == scopeName;
    }

    private SymScope.Name currentScopeName() {
        return symbolTable.getCurrentScope().getScopeName();
    }

    private boolean isSymbolInCurrentScope(Symbol symbol) {
        return symbol.getScopeName() == currentScopeName();
    }

    private void handleArrayType(ArrayMapAccessExpr arrayMapAccessExpr) {
        VariableRefExpr arrayMapVarRefExpr = (VariableRefExpr) arrayMapAccessExpr.getRExpr();

        // Handle the array type
        if (arrayMapVarRefExpr.getType() instanceof BArrayType) {

            // Check the type of the index expression
            Expression indexExpr = arrayMapAccessExpr.getIndexExpr();
            visitSingleValueExpr(indexExpr);
            if (indexExpr.getType() != BTypes.typeInt) {
                throw new SemanticException(getNodeLocationStr(arrayMapAccessExpr.getNodeLocation()) +
                        "non-integer array index type '" + indexExpr.getType() + "'");
            }

            // Set type of the array access expression
            BType typeOfArray = ((BArrayType) arrayMapVarRefExpr.getType()).getElementType();
            arrayMapAccessExpr.setType(typeOfArray);

        } else if (arrayMapVarRefExpr.getType() instanceof BMapType) {

            // Check the type of the index expression
            Expression indexExpr = arrayMapAccessExpr.getIndexExpr();
            visitSingleValueExpr(indexExpr);
            if (indexExpr.getType() != BTypes.typeString) {
                throw new SemanticException(getNodeLocationStr(arrayMapAccessExpr.getNodeLocation()) +
                        "non-string map index type '" + indexExpr.getType() + "'");
            }

            // Set type of the map access expression
            BType typeOfMap = arrayMapVarRefExpr.getType();
            arrayMapAccessExpr.setType(typeOfMap);

        } else {
            throw new SemanticException(getNodeLocationStr(arrayMapAccessExpr.getNodeLocation()) +
                    "invalid operation: type '" + arrayMapVarRefExpr.getType() + "' does not support indexing");
        }
    }

    private void visitBinaryExpr(BinaryExpression expr) {
        visitSingleValueExpr(expr.getLExpr());
        visitSingleValueExpr(expr.getRExpr());
    }

    private void visitSingleValueExpr(Expression expr) {
        expr.accept(this);

        if (expr.isMultiReturnExpr()) {
            FunctionInvocationExpr funcIExpr = (FunctionInvocationExpr) expr;
            String nameWithPkgName = (funcIExpr.getPackageName() != null) ? funcIExpr.getPackageName()
                    + ":" + funcIExpr.getName() : funcIExpr.getName();
            throw new SemanticException(getNodeLocationStr(expr.getNodeLocation()) +
                    ": multiple-value '" + nameWithPkgName + "()' in single-value context");
        }
    }

    private void addFuncSymbol(Function function) {
        SymbolName symbolName = LangModelUtils.getSymNameWithParams(function.getName(), function.getParameterDefs());
        function.setSymbolName(symbolName);

        if (symbolTable.lookup(symbolName) != null) {
            throw new SemanticException(function.getNodeLocation().getFileName() + ":" +
                    function.getNodeLocation().getLineNumber() +
                    ": duplicate function '" + function.getName() + "'");
        }

        Symbol symbol = new Symbol(function);
        symbolTable.insert(symbolName, symbol);
    }

    private void addTypeConverterSymbol(TypeConvertor typeConvertor) {
        SymbolName symbolName = LangModelUtils.getTypeConverterSymName(typeConvertor.getPackagePath(),
                typeConvertor.getParameterDefs(),
                typeConvertor.getReturnParameters());
        typeConvertor.setSymbolName(symbolName);

        if (symbolTable.lookup(symbolName) != null) {
            throw new SemanticException(typeConvertor.getNodeLocation().getFileName() + ":" +
                    typeConvertor.getNodeLocation().getLineNumber() + ": duplicate typeConvertor '" +
                    typeConvertor.getTypeConverterName() + "'");
        }

        Symbol symbol = new Symbol(typeConvertor);
        symbolTable.insert(symbolName, symbol);
    }

    private void addActionSymbol(BallerinaAction action) {
//        SymbolName actionSymbolName = action.getSymbolName();
//        BType[] paramTypes = LangModelUtils.getTypesOfParams(action.getParameterDefs());
//
//        SymbolName symbolName =
//                LangModelUtils.getActionSymName(actionSymbolName.getName(),
//                        actionSymbolName.getConnectorName(),
//                        actionSymbolName.getPkgPath(), paramTypes);
//        Symbol symbol = new Symbol(action);
//
//        if (symbolTable.lookup(symbolName) != null) {
//            throw new SemanticException("Duplicate action definition: " + symbolName + " in "
//                    + action.getNodeLocation().getFileName() + ":" + action.getNodeLocation().getLineNumber());
//        }
//
//        symbolTable.insert(symbolName, symbol);
    }

    private void addConnectorSymbol(BallerinaConnectorDef connector) {
        Symbol symbol = new Symbol(connector);

        SymbolName symbolName = connector.getSymbolName();
        if (symbolTable.lookup(symbolName) != null) {
            throw new SemanticException("Duplicate connector definition: " + symbolName + " in "
                    + connector.getNodeLocation().getFileName() + ":" + connector.getNodeLocation().getLineNumber());
        }

        symbolTable.insert(connector.getSymbolName(), symbol);
    }

    private BType verifyBinaryArithmeticExprType(BinaryArithmeticExpression binaryArithmeticExpr) {
        BType type = verifyBinaryExprType(binaryArithmeticExpr);
        binaryArithmeticExpr.setType(type);
        return type;
    }

    private BType verifyBinaryCompareExprType(BinaryExpression binaryExpression) {
        BType type = verifyBinaryExprType(binaryExpression);
        binaryExpression.setType(BTypes.typeBoolean);
        return type;
    }

    private BType verifyBinaryExprType(BinaryExpression binaryExpr) {
        visitBinaryExpr(binaryExpr);

        Expression rExpr = binaryExpr.getRExpr();
        Expression lExpr = binaryExpr.getLExpr();

        BType rType = rExpr.getType();
        if (rExpr instanceof TypeCastExpression && rType == null) {
            rType = BTypes.resolveType(((TypeCastExpression) rExpr).getTypeName(), currentScope, null);
        }

        BType lType = lExpr.getType();
        if (lExpr instanceof TypeCastExpression && lType == null) {
            lType = BTypes.resolveType(((TypeCastExpression) lExpr).getTypeName(), currentScope, null);
        }

        if (!(rType.equals(lType))) {
            TypeCastExpression newExpr = checkWideningPossible(lExpr.getType(), rExpr, binaryExpr.getOperator());
            if (newExpr != null) {
                newExpr.accept(this);
                binaryExpr.setRExpr(newExpr);
            } else {
                throwInvalidBinaryOpError(binaryExpr);
            }
        }

        return lExpr.getType();
    }

    private void visitBinaryLogicalExpr(BinaryLogicalExpression expr) {
        visitBinaryExpr(expr);

        Expression rExpr = expr.getRExpr();
        Expression lExpr = expr.getLExpr();

        if (lExpr.getType() == BTypes.typeBoolean && rExpr.getType() == BTypes.typeBoolean) {
            expr.setType(BTypes.typeBoolean);
        } else {
            throwInvalidBinaryOpError(expr);
        }
    }

    private String getPackagePath(SymbolName symbolName) {
        // Extract the package name from the function name.
        // Function name should be in one of the following formats
        //      1)  sayHello                        ->  No package name. must be a function in the same package.
        //      2)  hello:sayHello                  ->  Function is defined in the 'hello' package.  User must have
        //                                              added import declaration. 'import wso2.connector.hello'.
        //      3)  wso2.connector.hello:sayHello   ->  Function is defined in the wso2.connector.hello package.

        // First check whether there is a packaged name attached to the function.
        String pkgPath = null;
        String pkgName = symbolName.getPkgPath();

        if (pkgName != null) {
            // A package name is specified. Check whether it is already listed as an imported package.
            ImportPackage importPkg = importPkgMap.get(pkgName);

            if (importPkg != null) {
                // Found the imported package of the pkgName.
                // Retrieve the package path
                pkgPath = importPkg.getPath();

            } else {
                // Package name is not listed in the imported packages.
                // User may have used the fully qualified package path.
                // If this package is not available, linker will throw an error.
                pkgPath = pkgName;
            }
        }

        return pkgPath;
    }

    private String getVarNameFromExpression(Expression expr) {
        if (expr instanceof ArrayMapAccessExpr) {
            return ((ArrayMapAccessExpr) expr).getSymbolName().getName();
        } else if (expr instanceof StructFieldAccessExpr) {
            return ((StructFieldAccessExpr) expr).getSymbolName().getName();
        } else {
            return ((VariableRefExpr) expr).getSymbolName().getName();
        }
    }

    private void checkForConstAssignment(AssignStmt assignStmt, Expression lExpr) {
        if (lExpr instanceof VariableRefExpr &&
                ((VariableRefExpr) lExpr).getMemoryLocation() instanceof ConstantLocation) {
            throw new SemanticException(assignStmt.getNodeLocation().getFileName() + ":"
                    + assignStmt.getNodeLocation().getLineNumber() + ": cannot assign a value to constant '" +
                    ((VariableRefExpr) lExpr).getSymbolName() + "'");
        }
    }

    private void checkForMultiAssignmentErrors(AssignStmt assignStmt, Expression[] lExprs,
                                               CallableUnitInvocationExpr rExpr) {
        BType[] returnTypes = rExpr.getTypes();
        if (lExprs.length != returnTypes.length) {
            throw new SemanticException(assignStmt.getNodeLocation().getFileName() + ":"
                    + assignStmt.getNodeLocation().getLineNumber() + ": assignment count mismatch: " +
                    lExprs.length + " = " + returnTypes.length);
        }

        //cannot assign string to b (type int) in multiple assignment

        for (int i = 0; i < lExprs.length; i++) {
            Expression lExpr = lExprs[i];
            BType returnType = returnTypes[i];
            if (!lExpr.getType().equals(returnType)) {
                String varName = getVarNameFromExpression(lExpr);
                throw new SemanticException(assignStmt.getNodeLocation().getFileName() + ":"
                        + assignStmt.getNodeLocation().getLineNumber() + ": cannot assign " + returnType + " to '" +
                        varName + "' (type " + lExpr.getType() + ") in multiple assignment");
            }
        }
    }

    private void visitLExprsOfAssignment(AssignStmt assignStmt, Expression[] lExprs) {
        // This set data structure is used to check for repeated variable names in the assignment statement
        Set<String> varNameSet = new HashSet<>();

        for (Expression lExpr : lExprs) {
            String varName = getVarNameFromExpression(lExpr);
            if (!varNameSet.add(varName)) {
                throw new SemanticException(assignStmt.getNodeLocation().getFileName() + ":"
                        + assignStmt.getNodeLocation().getLineNumber() + ": '" + varName + "' is repeated " +
                        "on the left side of assignment");
            }

            // First mark all left side ArrayMapAccessExpr. This is to skip some processing which is applicable only
            // for right side expressions.
            if (lExpr instanceof ArrayMapAccessExpr) {
                ((ArrayMapAccessExpr) lExpr).setLHSExpr(true);
            } else if (lExpr instanceof StructFieldAccessExpr) {
                ((StructFieldAccessExpr) lExpr).setLHSExpr(true);
            }

            lExpr.accept(this);

            // Check whether someone is trying to change the values of a constant
            checkForConstAssignment(assignStmt, lExpr);
        }
    }

    private void linkFunction(FunctionInvocationExpr funcIExpr) {
        String pkgPath = funcIExpr.getPackagePath();

        Expression[] exprs = funcIExpr.getArgExprs();
        BType[] paramTypes = new BType[exprs.length];
        for (int i = 0; i < exprs.length; i++) {
            paramTypes[i] = exprs[i].getType();
        }

        SymbolName symbolName = LangModelUtils.getSymNameWithParams(funcIExpr.getName(), pkgPath, paramTypes);
        BLangSymbol functionSymbol = currentScope.resolve(symbolName);
        if (functionSymbol == null) {
            String funcName = (funcIExpr.getPackageName() != null) ? funcIExpr.getPackageName() + ":" +
                    funcIExpr.getName() : funcIExpr.getName();
            throw new SemanticException(funcIExpr.getNodeLocation().getFileName() + ":" +
                    funcIExpr.getNodeLocation().getLineNumber() +
                    ": undefined function '" + funcName + "'");
        }

        Function function;
        if (functionSymbol instanceof NativeUnitProxy) {
            function = (Function) ((NativeUnitProxy) functionSymbol).load();
            // TODO We need to find a way to load input parameter types

            // Loading return parameter types of this native function
            NativeUnit nativeUnit = (NativeUnit) function;
            SimpleTypeName[] returnParamTypeNames = nativeUnit.getReturnParamTypeNames();
            BType[] returnTypes = new BType[returnParamTypeNames.length];
            for (int i = 0; i < returnParamTypeNames.length; i++) {
                SimpleTypeName typeName = returnParamTypeNames[i];
                BType bType = BTypes.resolveType(typeName, currentScope, funcIExpr.getNodeLocation());
                returnTypes[i] = bType;
            }
            function.setReturnParamTypes(returnTypes);

        } else {
            function = (Function) functionSymbol;
        }

        // Link the function with the function invocation expression
        funcIExpr.setCallableUnit(function);
    }

    private void linkAction(ActionInvocationExpr actionIExpr) {
        String pkgPath = actionIExpr.getPackagePath();

        Expression[] exprs = actionIExpr.getArgExprs();
        BType[] paramTypes = new BType[exprs.length];
        for (int i = 0; i < exprs.length; i++) {
            paramTypes[i] = exprs[i].getType();
        }

        SymbolName symName = LangModelUtils.getActionSymName(actionIExpr.getName(), actionIExpr.getConnectorName(),
                pkgPath, paramTypes);

        Symbol symbol = symbolTable.lookup(symName);
        if (symbol == null) {
            String actionWithConnector = actionIExpr.getConnectorName() + "." + actionIExpr.getName();
            String actionName = (actionIExpr.getPackageName() != null) ? actionIExpr.getPackageName() + ":" +
                    actionWithConnector : actionWithConnector;
            throw new SemanticException(actionIExpr.getNodeLocation().getFileName() + ":" +
                    actionIExpr.getNodeLocation().getLineNumber() +
                    ": undefined function '" + actionName + "'");
        }

        // Link
        Action action = symbol.getAction();
        actionIExpr.setCallableUnit(action);
    }

    private void throwInvalidBinaryOpError(BinaryExpression binaryExpr) {
        String locationStr = getNodeLocationStr(binaryExpr.getNodeLocation());
        BType lExprType = binaryExpr.getLExpr().getType();
        BType rExprType = binaryExpr.getRExpr().getType();

        if (lExprType == rExprType) {
            throw new SemanticException(locationStr + "invalid operation: operator " + binaryExpr.getOperator() +
                    " not defined on '" + lExprType + "'");
        } else {
            throw new SemanticException(locationStr + "invalid operation: incompatible types '" + lExprType +
                    "' and '" + rExprType + "'");
        }
    }

    private void throwInvalidUnaryOpError(UnaryExpression unaryExpr) {
        String locationStr = getNodeLocationStr(unaryExpr.getNodeLocation());
        BType rExprType = unaryExpr.getRExpr().getType();

        throw new SemanticException(locationStr + "invalid operation: operator " + unaryExpr.getOperator() +
                " not defined on '" + rExprType + "'");
    }


    /**
     * Visit and analyze allerina Struct declaration expression.
     */
    @Override
    public void visit(StructDcl structDcl) {
        // No need to validate struct instance variable names. It will happen in var declaration phase.

        // Setting the struct name with the package name
        SymbolName structName = structDcl.getStructName();
        String pkgPath = getPackagePath(structName);
        structName = LangModelUtils.getConnectorSymName(structName.getName(), pkgPath);
        structDcl.setStructName(structName);

        Symbol structSymbol = symbolTable.lookup(structName);
        if (structSymbol == null) {
            throw new SemanticException(getNodeLocationStr(structDcl.getNodeLocation()) + "struct '" + structName +
                    "' not found.");
        }
        structDcl.setStructDef(structSymbol.getStructDef());
    }

    /**
     * visit and analyze ballerina struc-field-access-expressions.
     */
    @Override
    public void visit(StructFieldAccessExpr structFieldAccessExpr) {
        // Check whether this access expression is in left hand side of an assignment expression
        // If yes, skip assigning a stack frame offset
        if (!structFieldAccessExpr.isLHSExpr()) {
            visitSingleValueExpr(structFieldAccessExpr);
        }

        Symbol fieldSymbol = getFieldSymbol(structFieldAccessExpr);

        // Set expression type
        BType exprType = fieldSymbol.getType();
        structFieldAccessExpr.setType(exprType);

        /* Get the actual var representation of this field, and semantically analyze. This will check for semantic
         * errors of array/map accesses, used in this struct field.
         * eg: in dpt.employee[2].name , below will check for semantics of 'employee[2]',
         * treating them as individual array/map variables.
         */
        if (structFieldAccessExpr.getVarRef() instanceof ArrayMapAccessExpr) {
            ArrayMapAccessExpr arrayMapAcsExpr = (ArrayMapAccessExpr) structFieldAccessExpr.getVarRef();
            arrayMapAcsExpr.getRExpr().setType(exprType);
            setMemoryLocation(structFieldAccessExpr, fieldSymbol.getLocation());

            // Here we only check for array/map type validation, as symbol validation is already done.
            handleArrayType((ArrayMapAccessExpr) structFieldAccessExpr.getVarRef());
        } else if (structFieldAccessExpr.getVarRef() instanceof VariableRefExpr) {
            VariableRefExpr varRefExpr = (VariableRefExpr) structFieldAccessExpr.getVarRef();
            varRefExpr.setType(exprType);
            setMemoryLocation(structFieldAccessExpr, fieldSymbol.getLocation());
        }

        // Go to the referenced field of this struct
        ReferenceExpr fieldExpr = structFieldAccessExpr.getFieldExpr();
        if (fieldExpr != null) {
            fieldExpr.accept(this);
        }
    }

    /**
     * Set the memory location for a expression.
     *
     * @param expr        Expression to set the memory location
     * @param memLocation Memory location
     */
    private void setMemoryLocation(Expression expr, MemoryLocation memLocation) {
        // If the expression is an array-map expression, then set the location to the variable-reference-expression 
        // of the array-map-access-expression.
        if (expr instanceof ArrayMapAccessExpr) {
            setMemoryLocation(((ArrayMapAccessExpr) expr).getRExpr(), memLocation);
            return;
        }

        // If the expression is a Struct field access expression, then set the memory location to the variable
        // referenced by the struct-field-access-expression
        if (expr instanceof StructFieldAccessExpr) {
            setMemoryLocation(((StructFieldAccessExpr) expr).getVarRef(), memLocation);
            return;
        }

        // Set the memory location to the variable reference expression
        ((VariableRefExpr) expr).setMemoryLocation(memLocation);
    }

    /**
     * Get the symbol of the parent struct to which this field belongs to.
     *
     * @param expr Field reference expression
     * @return Symbol of the parent
     */
    private Symbol getFieldSymbol(StructFieldAccessExpr expr) {
        Symbol fieldSymbol;
        if (expr.getParent() == null) {
            fieldSymbol = symbolTable.lookup(new SymbolName(expr.getSymbolName().getName()));
            // Check for variable existence
            if (fieldSymbol == null) {
                throw new SemanticException(getNodeLocationStr(expr.getNodeLocation()) +
                        "undeclraed struct '" + expr.getSymbolName() + "'.");
            }
            return fieldSymbol;
        }
        // parent is always a StructAttributeAccessExpr
        StructFieldAccessExpr parent = expr.getParent();
        BType parentType = parent.getExpressionType();
        if (parentType instanceof BArrayType) {
            parentType = ((BArrayType) parentType).getElementType();
        }
        SymbolName structFieldSym = LangModelUtils.getStructFieldSymName(expr.getSymbolName().getName(),
                parentType.toString(), currentPkg);

        fieldSymbol = symbolTable.lookup(structFieldSym);
        // Check for field existence
        if (fieldSymbol == null) {
            throw new SemanticException(getNodeLocationStr(expr.getNodeLocation()) +
                    "undeclraed field '" + expr.getSymbolName() + "' for type '" + parentType + "'.");
        }
        return fieldSymbol;
    }

    private void linkTypeConverter(TypeCastExpression typeCastExpression, BType sourceType, BType targetType) {
        TypeEdge newEdge = null;
        TypeConvertor typeConvertor;
        // First check on this package
        newEdge = packageTypeLattice.getEdgeFromTypes(sourceType, targetType, currentPkg);
        if (newEdge != null) {
            typeConvertor = newEdge.getTypeConvertor();
            if (typeConvertor != null) {
                typeCastExpression.setCallableUnit(typeConvertor);
            }
        } else {
            newEdge = TypeLattice.getExplicitCastLattice().getEdgeFromTypes(sourceType, targetType, currentPkg);
            if (newEdge != null) {
                typeConvertor = newEdge.getTypeConvertor();
                if (typeConvertor != null) {
                    typeCastExpression.setCallableUnit(typeConvertor);
                }
            } else {
                newEdge = TypeLattice.getExplicitCastLattice().getEdgeFromTypes(sourceType, targetType, null);
                if (newEdge != null) {
                    typeConvertor = newEdge.getTypeConvertor();
                    if (typeConvertor != null) {
                        typeCastExpression.setCallableUnit(typeConvertor);
                    }
                } else {
                    String pkgPath = typeCastExpression.getPackagePath();

                    Expression[] exprs = typeCastExpression.getArgExprs();
                    BType[] paramTypes = new BType[exprs.length];
                    for (int i = 0; i < exprs.length; i++) {
                        paramTypes[i] = exprs[i].getType();
                    }

                    SymbolName symbolName = LangModelUtils.getTypeConverterSymNameWithoutPackage
                            (sourceType, targetType);
                    BLangSymbol typeConvertorSymbol = currentScope.resolve(symbolName);
                    if (typeConvertorSymbol == null) {
                        String funcName = (typeCastExpression.getPackageName() != null) ?
                                typeCastExpression.getPackageName() + ":" +
                                typeCastExpression.getName() : typeCastExpression.getName();
                        throw new SemanticException(typeCastExpression.getNodeLocation().getFileName() + ":" +
                                typeCastExpression.getNodeLocation().getLineNumber() +
                                ": undefined function '" + funcName + "'");
                    }

                    if (typeConvertorSymbol instanceof NativeUnitProxy) {
                        typeConvertor = (TypeConvertor) ((NativeUnitProxy) typeConvertorSymbol).load();
                        // TODO We need to find a way to load input parameter types

                        // Loading return parameter types of this native function
                        NativeUnit nativeUnit = (NativeUnit) typeConvertor;
                        SimpleTypeName[] returnParamTypeNames = nativeUnit.getReturnParamTypeNames();
                        BType[] returnTypes = new BType[returnParamTypeNames.length];
                        for (int i = 0; i < returnParamTypeNames.length; i++) {
                            SimpleTypeName typeName = returnParamTypeNames[i];
                            BType bType = BTypes.resolveType(typeName, currentScope,
                                    typeCastExpression.getNodeLocation());
                            returnTypes[i] = bType;
                        }
                        typeConvertor.setReturnParamTypes(returnTypes);

                    } else {
                        typeConvertor = (TypeConvertor) typeConvertorSymbol;
                    }

                    if (typeConvertor != null) {
                        typeConvertor.setParameterTypes(paramTypes);
                        // Link the function with the function invocation expression
                        typeCastExpression.setCallableUnit(typeConvertor);
                    } else {
                        throw new LinkerException(typeCastExpression.getNodeLocation().getFileName() + ":" +
                                typeCastExpression.getNodeLocation().getLineNumber() +
                                ": type converter cannot be found for '" + sourceType
                                + " to " + targetType + "'");
                    }
                }
            }
        }
    }

    private TypeCastExpression checkWideningPossible(BType lhsType, Expression rhsExpr, Operator op) {
        BType rhsType = rhsExpr.getType();
        if (rhsType == null && rhsExpr instanceof TypeCastExpression) {
            rhsType = BTypes.resolveType(((TypeCastExpression) rhsExpr).getTypeName(), currentScope, null);
        }
        TypeCastExpression newExpr = null;
        TypeEdge newEdge = null;

        if (((rhsType.equals(BTypes.typeString) || lhsType.equals(BTypes.typeString)) && op != null
                && op.equals(Operator.ADD)) || (!(rhsType.equals(BTypes.typeString)) &&
                !(lhsType.equals(BTypes.typeString)) && op != null) || op == null) {
            newEdge = TypeLattice.getImplicitCastLattice().getEdgeFromTypes(rhsType, lhsType, null);
        }

        if (newEdge != null) {
            newExpr = new TypeCastExpression(rhsExpr.getNodeLocation(), rhsExpr, lhsType);
            newExpr.setEvalFunc(newEdge.getTypeConvertorFunction());
        }
        return newExpr;
    }

    private void defineFunctions(Function[] functions) {
        for (Function function : functions) {
            // Resolve input parameters
            ParameterDef[] paramDefArray = function.getParameterDefs();
            BType[] paramTypes = new BType[paramDefArray.length];
            for (int i = 0; i < paramDefArray.length; i++) {
                ParameterDef paramDef = paramDefArray[i];
                BType bType = BTypes.resolveType(paramDef.getTypeName(), currentScope, paramDef.getNodeLocation());
                paramDef.setType(bType);
                paramTypes[i] = bType;
            }

            function.setParameterTypes(paramTypes);
            SymbolName symbolName = LangModelUtils.getSymNameWithParams(function.getName(),
                    function.getPackagePath(), paramTypes);
            function.setSymbolName(symbolName);

            if (currentScope.resolve(symbolName) != null) {
                throw new SemanticException(function.getNodeLocation().getFileName() + ":" +
                        function.getNodeLocation().getLineNumber() +
                        ": duplicate function '" + function.getName() + "'");
            }
            currentScope.define(symbolName, function);

            // Resolve return parameters
            ParameterDef[] returnParameters = function.getReturnParameters();
            BType[] returnTypes = new BType[returnParameters.length];
            for (int i = 0; i < returnParameters.length; i++) {
                ParameterDef paramDef = returnParameters[i];
                BType bType = BTypes.resolveType(paramDef.getTypeName(), currentScope, paramDef.getNodeLocation());
                paramDef.setType(bType);
                returnTypes[i] = bType;
            }
            function.setReturnParamTypes(returnTypes);
        }
    }

    private void resolveStructFieldTypes(StructDef[] structDefs) {
        for (StructDef structDef : structDefs) {
            for (VariableDef variableDef : structDef.getFields()) {
                BType fieldType = BTypes.resolveType(variableDef.getTypeName(), currentScope,
                        variableDef.getNodeLocation());
                variableDef.setType(fieldType);
            }
        }
    }
}<|MERGE_RESOLUTION|>--- conflicted
+++ resolved
@@ -165,11 +165,8 @@
         importPkgMap = bFile.getImportPackageMap();
 
         defineFunctions(bFile.getFunctions());
-<<<<<<< HEAD
         packageTypeLattice = bFile.getTypeLattice();
-=======
         resolveStructFieldTypes(bFile.getStructDefs());
->>>>>>> e5a568f6
 //        defineConnectors(bFile.getConnectors());
 
 //        bFile.getConnectorList().forEach(connector -> {
@@ -910,10 +907,7 @@
 
         linkFunction(funcIExpr);
 
-<<<<<<< HEAD
-=======
         //Find the return types of this function invocation expression.
->>>>>>> e5a568f6
         BType[] returnParamTypes = funcIExpr.getCallableUnit().getReturnParamTypes();
         funcIExpr.setTypes(returnParamTypes);
     }
