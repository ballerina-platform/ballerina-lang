/*
*  Copyright (c) 2016, WSO2 Inc. (http://www.wso2.org) All Rights Reserved.
*
*  WSO2 Inc. licenses this file to you under the Apache License,
*  Version 2.0 (the "License"); you may not use this file except
*  in compliance with the License.
*  You may obtain a copy of the License at
*
*    http://www.apache.org/licenses/LICENSE-2.0
*
*  Unless required by applicable law or agreed to in writing,
*  software distributed under the License is distributed on an
*  "AS IS" BASIS, WITHOUT WARRANTIES OR CONDITIONS OF ANY
*  KIND, either express or implied.  See the License for the
*  specific language governing permissions and limitations
*  under the License.
*/
package org.wso2.ballerina.core.semantics;

import org.wso2.ballerina.core.exception.SemanticException;
import org.wso2.ballerina.core.interpreter.SymTable;
import org.wso2.ballerina.core.model.Annotation;
import org.wso2.ballerina.core.model.BallerinaAction;
import org.wso2.ballerina.core.model.BallerinaConnector;
import org.wso2.ballerina.core.model.BallerinaFile;
import org.wso2.ballerina.core.model.BallerinaFunction;
import org.wso2.ballerina.core.model.ConnectorDcl;
import org.wso2.ballerina.core.model.Function;
import org.wso2.ballerina.core.model.NodeVisitor;
import org.wso2.ballerina.core.model.Parameter;
import org.wso2.ballerina.core.model.Resource;
import org.wso2.ballerina.core.model.Service;
import org.wso2.ballerina.core.model.Symbol;
import org.wso2.ballerina.core.model.SymbolName;
import org.wso2.ballerina.core.model.VariableDcl;
import org.wso2.ballerina.core.model.Worker;
import org.wso2.ballerina.core.model.expressions.ActionInvocationExpr;
import org.wso2.ballerina.core.model.expressions.AddExpression;
import org.wso2.ballerina.core.model.expressions.AndExpression;
import org.wso2.ballerina.core.model.expressions.BasicLiteral;
import org.wso2.ballerina.core.model.expressions.BinaryArithmeticExpression;
import org.wso2.ballerina.core.model.expressions.BinaryExpression;
import org.wso2.ballerina.core.model.expressions.BinaryLogicalExpression;
import org.wso2.ballerina.core.model.expressions.EqualExpression;
import org.wso2.ballerina.core.model.expressions.Expression;
import org.wso2.ballerina.core.model.expressions.FunctionInvocationExpr;
import org.wso2.ballerina.core.model.expressions.GreaterEqualExpression;
import org.wso2.ballerina.core.model.expressions.GreaterThanExpression;
import org.wso2.ballerina.core.model.expressions.LessEqualExpression;
import org.wso2.ballerina.core.model.expressions.LessThanExpression;
import org.wso2.ballerina.core.model.expressions.MultExpression;
import org.wso2.ballerina.core.model.expressions.NotEqualExpression;
import org.wso2.ballerina.core.model.expressions.OrExpression;
import org.wso2.ballerina.core.model.expressions.SubtractExpression;
import org.wso2.ballerina.core.model.expressions.UnaryExpression;
import org.wso2.ballerina.core.model.expressions.VariableRefExpr;
import org.wso2.ballerina.core.model.statements.AssignStmt;
import org.wso2.ballerina.core.model.statements.BlockStmt;
import org.wso2.ballerina.core.model.statements.CommentStmt;
import org.wso2.ballerina.core.model.statements.FunctionInvocationStmt;
import org.wso2.ballerina.core.model.statements.IfElseStmt;
import org.wso2.ballerina.core.model.statements.ReplyStmt;
import org.wso2.ballerina.core.model.statements.ReturnStmt;
import org.wso2.ballerina.core.model.statements.Statement;
import org.wso2.ballerina.core.model.statements.WhileStmt;
import org.wso2.ballerina.core.model.types.TypeC;
import org.wso2.ballerina.core.model.util.SymbolUtils;

/**
 * {@code SemanticAnalyzer} analyzes semantic properties of a Ballerina program
 *
 * @since 1.0.0
 */
public class SemanticAnalyzer implements NodeVisitor {

    private int stackFrameOffset = -1;

    // TODO Check the possibility of passing this symbol table as constructor parameter to this class.
    // TODO Need to pass the global scope
    private SymTable symbolTable;

    private BallerinaFile bFile;

    public SemanticAnalyzer(BallerinaFile bFile) {
        this.bFile = bFile;
        symbolTable = new SymTable(bFile.getPackageScope());
    }

    @Override
    public void visit(BallerinaFile bFile) {
        for (Service service : bFile.getServices()) {
            service.accept(this);
        }

        for (Function function : bFile.getFunctions().values()) {
            BallerinaFunction bFunction = (BallerinaFunction) function;
            bFunction.accept(this);
        }
    }

    @Override
    public void visit(Service service) {
        // Visit the set of resources in a service
        for (Resource resource : service.getResources()) {
            resource.accept(this);
        }
    }

    @Override
    public void visit(BallerinaConnector connector) {

    }

    @Override
    public void visit(Resource resource) {
        // Visit the contents within a resource
        // Open a new symbol scope
        openScope();

        // TODO create a Symbol for this function( with parameter and return types)

        Parameter[] parameters = resource.getParameters();
        for (Parameter parameter : parameters) {
            stackFrameOffset++;
            visit(parameter);
        }

        VariableDcl[] variableDcls = resource.getVariableDcls();
        for (VariableDcl variableDcl : variableDcls) {
            stackFrameOffset++;
            visit(variableDcl);
        }

        ConnectorDcl[] connectorDcls = resource.getConnectorDcls();
        for (ConnectorDcl connectorDcl : connectorDcls) {
            stackFrameOffset++;
            visit(connectorDcl);
        }

        BlockStmt blockStmt = resource.getResourceBody();
        blockStmt.accept(this);

        int sizeOfStackFrame = stackFrameOffset + 1;
        resource.setStackFrameSize(sizeOfStackFrame);

        // Close the symbol scope
        closeScope();

    }

    @Override
    public void visit(BallerinaFunction bFunction) {
        // Create a Symbol for this function( with parameter and return types)
        addFuncSymbol(bFunction);

        // Open a new symbol scope
        openScope();

        Parameter[] parameters = bFunction.getParameters();
        for (Parameter parameter : parameters) {
            stackFrameOffset++;
            visit(parameter);
        }

        VariableDcl[] variableDcls = bFunction.getVariableDcls();
        for (VariableDcl variableDcl : variableDcls) {
            stackFrameOffset++;
            visit(variableDcl);
        }

        BlockStmt blockStmt = bFunction.getFunctionBody();
        blockStmt.accept(this);

        // Here we need to calculate size of the BValue array which will be created in the stack frame
        // Values in the stack frame are stored in the following order.
        // -- Parameter values --
        // -- Local var values --
        // -- Temp values      --
        // -- Return values    --
        // These temp values are results of intermediate expression evaluations.
        int sizeOfStackFrame = stackFrameOffset + 1;
        bFunction.setStackFrameSize(sizeOfStackFrame);

        // Close the symbol scope
        closeScope();
    }

    @Override
    public void visit(BallerinaAction action) {

    }

    @Override
    public void visit(Worker worker) {

    }

    @Override
    public void visit(Annotation annotation) {

    }

    @Override
    public void visit(Parameter parameter) {
        SymbolName symName = parameter.getName();

        Symbol symbol = symbolTable.lookup(symName);
        if (symbol != null) {
            throw new SemanticException("Duplicate parameter name: " + symName.getName());
        }

        TypeC type = parameter.getTypeC();
        symbol = new Symbol(type, stackFrameOffset);

        symbolTable.insert(symName, symbol);

    }

    @Override
    public void visit(VariableDcl variableDcl) {
        SymbolName symName = variableDcl.getName();

        Symbol symbol = symbolTable.lookup(symName);
        if (symbol != null) {
            throw new SemanticException("Duplicate variable declaration with name: " + symName.getName());
        }

        TypeC type = variableDcl.getTypeC();
        symbol = new Symbol(type, stackFrameOffset);

        symbolTable.insert(symName, symbol);
    }

    @Override
    public void visit(ConnectorDcl connectorDcl) {
        SymbolName symbolName = connectorDcl.getVarName();

        Symbol symbol = symbolTable.lookup(symbolName);
        if (symbol != null) {
            throw new SemanticException("Duplicate connector declaration with name: " + symbolName.getName());
        }

        symbol = new Symbol(TypeC.CONNECTOR_TYPE, stackFrameOffset);
        symbolTable.insert(symbolName, symbol);

    }

    @Override
    public void visit(AssignStmt assignStmt) {
        Expression rExpr = assignStmt.getRExpr();
        rExpr.accept(this);

        Expression lExpr = assignStmt.getLExpr();
        lExpr.accept(this);
    }

    @Override
    public void visit(BlockStmt blockStmt) {
        for (Statement stmt : blockStmt.getStatements()) {
            stmt.accept(this);
        }
    }

    @Override
    public void visit(CommentStmt commentStmt) {

    }

    @Override
    public void visit(IfElseStmt ifElseStmt) {
        Expression expr = ifElseStmt.getCondition();
        expr.accept(this);

        if (expr.getType() != TypeC.BOOLEAN_TYPE) {
            throw new SemanticException("Incompatible types: expected a boolean expression");
        }

        Statement thenBody = ifElseStmt.getThenBody();
        thenBody.accept(this);

        for (IfElseStmt.ElseIfBlock elseIfBlock : ifElseStmt.getElseIfBlocks()) {
            Expression elseIfCondition = elseIfBlock.getElseIfCondition();
            elseIfCondition.accept(this);

            if (elseIfCondition.getType() != TypeC.BOOLEAN_TYPE) {
                throw new SemanticException("Incompatible types: expected a boolean expression");
            }

            Statement elseIfBody = elseIfBlock.getElseIfBody();
            elseIfBody.accept(this);
        }

        Statement elseBody = ifElseStmt.getElseBody();
        if (elseBody != null) {
            elseBody.accept(this);
        }
    }

    @Override
    public void visit(WhileStmt whileStmt) {
        Expression expr = whileStmt.getCondition();
        expr.accept(this);

        if (expr.getType() != TypeC.BOOLEAN_TYPE) {
            throw new SemanticException("Incompatible types: expected a boolean expression");
        }

        BlockStmt blockStmt = whileStmt.getBody();
        if (blockStmt.getStatements().length == 0) {
            // This can be optimized later to skip the while statement
            throw new SemanticException("No statements in the while loop");
        }

        blockStmt.accept(this);
    }

    @Override
    public void visit(FunctionInvocationStmt functionInvocationStmt) {
        functionInvocationStmt.getFunctionInvocationExpr().accept(this);
    }

    @Override
    public void visit(ReplyStmt replyStmt) {
        replyStmt.getReplyExpr().accept(this);
    }

    @Override
    public void visit(ReturnStmt returnStmt) {
        Expression[] exprs = returnStmt.getExprs();

        for (Expression expr : exprs) {
            expr.accept(this);
        }
    }

    // Expressions

    @Override
<<<<<<< HEAD
=======
    public void visit(BasicLiteral basicLiteral) {
    }

    @Override
    public void visit(AddExpression addExpr) {
        TypeC arithmeticExprType = verifyBinaryArithmeticExprType(addExpr);

        // We need to find a better implementation than this.
        if (arithmeticExprType == TypeC.INT_TYPE) {
            addExpr.setEvalFunc(AddExpression.ADD_INT_FUNC);
        } else if (arithmeticExprType == TypeC.STRING_TYPE) {
            addExpr.setEvalFunc(AddExpression.ADD_STRING_FUNC);
        } else {
            throw new SemanticException("Add operation is not supported for type: " + arithmeticExprType);
        }
    }

    @Override
    public void visit(AndExpression andExpr) {
    }

    @Override
    public void visit(EqualExpression expr) {
        TypeC compareExprType = verifyBinaryCompareExprType(expr);

        if (compareExprType == TypeC.INT_TYPE) {
            expr.setEvalFunc(EqualExpression.EQUAL_INT_FUNC);
        } else if (compareExprType == TypeC.STRING_TYPE) {
            expr.setType(TypeC.BOOLEAN_TYPE);
            expr.setEvalFunc(EqualExpression.EQUAL_STRING_FUNC);
        } else {
            throw new SemanticException("Equals operation is not supported for type: "
                    + compareExprType);
        }
    }

    @Override
>>>>>>> fdf62470
    public void visit(FunctionInvocationExpr funcIExpr) {
        visitExpr(funcIExpr);

        Expression[] exprs = funcIExpr.getExprs();
        for (Expression expr : exprs) {
            expr.accept(this);
        }

        // Can we do this bit in the linker
        SymbolName symbolName = funcIExpr.getFunctionName();

        TypeC[] paramTypes = new TypeC[exprs.length];
        for (int i = 0; i < exprs.length; i++) {
            paramTypes[i] = exprs[i].getType();
        }

        symbolName = SymbolUtils.generateSymbolName(symbolName.getName(), paramTypes);
        funcIExpr.setFunctionName(symbolName);

        bFile.addFuncInvocationExpr(funcIExpr);

        // TODO store the types of each func argument expression
    }

    // TODO Duplicate code. fix me
    @Override
    public void visit(ActionInvocationExpr actionIExpr) {
        visitExpr(actionIExpr);

        Expression[] exprs = actionIExpr.getExprs();
        for (Expression expr : exprs) {
            expr.accept(this);
        }

        // Can we do this bit in the linker
        SymbolName symbolName = actionIExpr.getActionName();

        TypeC[] paramTypes = new TypeC[exprs.length];
        for (int i = 0; i < exprs.length; i++) {
            paramTypes[i] = exprs[i].getType();
        }

        symbolName = SymbolUtils.generateSymbolName(symbolName.getName(), paramTypes);
        actionIExpr.setActionName(symbolName);

        bFile.addActionIExpr(actionIExpr);
    }

    @Override
    public void visit(BasicLiteral basicLiteral) {
    }

    @Override
    public void visit(UnaryExpression unaryExpr) {

<<<<<<< HEAD
=======
        if (compareExprType == TypeC.INT_TYPE) {
            greaterEqualExpr.setEvalFunc(GreaterEqualExpression.GREATER_EQUAL_INT_FUNC);
        } else {
            throw new SemanticException("Greater than equal operation is not supported for type: "
                    + compareExprType);
        }
>>>>>>> fdf62470
    }

    @Override
    public void visit(AddExpression addExpr) {
        TypeC arithmeticExprType = verifyBinaryArithmeticExprType(addExpr);

        // We need to find a better implementation than this.
        if (arithmeticExprType == TypeC.INT_TYPE) {
            addExpr.setEvalFunc(AddExpression.ADD_INT_FUNC);
        } else if (arithmeticExprType == TypeC.STRING_TYPE) {
            addExpr.setEvalFunc(AddExpression.ADD_STRING_FUNC);
        } else {
<<<<<<< HEAD
            throw new InvalidSemanticException("Add operation is not supported for type: " + arithmeticExprType);
=======
            throw new SemanticException("Greater than operation is not supported for type: "
                    + compareExprType);
>>>>>>> fdf62470
        }
    }

    @Override
    public void visit(MultExpression multExpr) {
        TypeC binaryExprType = verifyBinaryArithmeticExprType(multExpr);
        if (binaryExprType == TypeC.INT_TYPE) {
            multExpr.setEvalFunc(MultExpression.MULT_INT_FUNC);
        } else {
<<<<<<< HEAD
            throw new InvalidSemanticException("Mult operation is not supported for type: " + binaryExprType);
=======
            throw new SemanticException("Less than equal operation is not supported for type: "
                    + compareExprType);
>>>>>>> fdf62470
        }
    }

    @Override
    public void visit(SubtractExpression subtractExpr) {
        TypeC binaryExprType = verifyBinaryArithmeticExprType(subtractExpr);
        if (binaryExprType == TypeC.INT_TYPE) {
            subtractExpr.setEvalFunc(SubtractExpression.SUB_INT_FUNC);
        } else {
<<<<<<< HEAD
            throw new InvalidSemanticException("Subtraction operation is not supported for type: " + binaryExprType);
=======
            throw new SemanticException("Less than operation is not supported for type: " + compareExprType);
>>>>>>> fdf62470
        }
    }

    @Override
    public void visit(AndExpression andExpr) {
        visitBinaryLogicalExpr(andExpr);
        andExpr.setEvalFunc(AndExpression.AND_FUNC);
    }

    @Override
    public void visit(OrExpression orExpr) {
        visitBinaryLogicalExpr(orExpr);
        orExpr.setEvalFunc(OrExpression.OR_FUNC);
    }

    @Override
    public void visit(EqualExpression expr) {
        TypeC compareExprType = verifyBinaryCompareExprType(expr);

        if (compareExprType == TypeC.INT_TYPE) {
            expr.setEvalFunc(EqualExpression.EQUAL_INT_FUNC);
        } else if (compareExprType == TypeC.STRING_TYPE) {
            expr.setType(TypeC.BOOLEAN_TYPE);
            expr.setEvalFunc(EqualExpression.EQUAL_STRING_FUNC);
        } else {
<<<<<<< HEAD
            throw new InvalidSemanticException("Equals operation is not supported for type: "
                    + compareExprType);
=======
            throw new SemanticException("Multi operation is not supported for type: " + binaryExprType);
>>>>>>> fdf62470
        }
    }

    @Override
    public void visit(NotEqualExpression notEqualExpr) {
        TypeC compareExprType = verifyBinaryCompareExprType(notEqualExpr);

        if (compareExprType == TypeC.INT_TYPE) {
            notEqualExpr.setEvalFunc(NotEqualExpression.NOT_EQUAL_INT_FUNC);
        } else if (compareExprType == TypeC.STRING_TYPE) {
            notEqualExpr.setEvalFunc(NotEqualExpression.NOT_EQUAL_STRING_FUNC);
        } else {
            throw new SemanticException("NotEqual operation is not supported for type: " + compareExprType);
        }
    }

    @Override
    public void visit(GreaterEqualExpression greaterEqualExpr) {
        TypeC compareExprType = verifyBinaryCompareExprType(greaterEqualExpr);

        if (compareExprType == TypeC.INT_TYPE) {
            greaterEqualExpr.setEvalFunc(GreaterEqualExpression.GREATER_EQUAL_INT_FUNC);
        } else {
            throw new InvalidSemanticException("Greater than equal operation is not supported for type: "
                    + compareExprType);
        }
    }

    @Override
    public void visit(GreaterThanExpression greaterThanExpr) {
        TypeC compareExprType = verifyBinaryCompareExprType(greaterThanExpr);

        if (compareExprType == TypeC.INT_TYPE) {
            greaterThanExpr.setEvalFunc(GreaterThanExpression.GREATER_THAN_INT_FUNC);
        } else {
<<<<<<< HEAD
            throw new InvalidSemanticException("Greater than operation is not supported for type: "
                    + compareExprType);
=======
            throw new SemanticException("Subtraction operation is not supported for type: " + binaryExprType);
>>>>>>> fdf62470
        }
    }

    @Override
    public void visit(LessEqualExpression lessEqualExpr) {
        TypeC compareExprType = verifyBinaryCompareExprType(lessEqualExpr);
        if (compareExprType == TypeC.INT_TYPE) {
            lessEqualExpr.setEvalFunc(LessEqualExpression.LESS_EQUAL_INT_FUNC);
        } else {
            throw new InvalidSemanticException("Less than equal operation is not supported for type: "
                    + compareExprType);
        }
    }

    @Override
    public void visit(LessThanExpression lessThanExpr) {
        TypeC compareExprType = verifyBinaryCompareExprType(lessThanExpr);
        if (compareExprType == TypeC.INT_TYPE) {
            lessThanExpr.setEvalFunc(LessThanExpression.LESS_THAN_INT_FUNC);
        } else {
            throw new InvalidSemanticException("Less than operation is not supported for type: " + compareExprType);
        }
    }

    @Override
    public void visit(VariableRefExpr variableRefExpr) {
        SymbolName symName = variableRefExpr.getSymbolName();
        // Check whether this symName is declared

        Symbol symbol = symbolTable.lookup(symName);
        // Then set the type correctly..
        if (symbol == null) {
            throw new SemanticException("Undeclared variable: " + symName.getName());
        }

        //        symName.setSymbol(symbol);
        variableRefExpr.setType(symbol.getType());
        variableRefExpr.setOffset(symbol.getOffset());
    }

    private void openScope() {
        symbolTable.openScope();
    }

    private void closeScope() {
        stackFrameOffset = -1;
        symbolTable.closeScope();
    }

    private void visitBinaryExpr(BinaryExpression expr) {
        visitExpr(expr);

        expr.getRExpr().accept(this);
        expr.getLExpr().accept(this);
    }

    private void visitExpr(Expression expr) {
        stackFrameOffset++;
        expr.setOffset(stackFrameOffset);
    }

    private void addFuncSymbol(Function function) {
        SymbolName symbolName = SymbolUtils.generateSymbolName(function.getName(), function.getParameters());
        function.setSymbolName(symbolName);

        TypeC[] paramTypes = SymbolUtils.getTypesOfParams(function.getParameters());

        Symbol symbol = new Symbol(function, paramTypes, function.getReturnTypesC());
        symbolTable.insert(symbolName, symbol);
    }

    private TypeC verifyBinaryArithmeticExprType(BinaryArithmeticExpression binaryArithmeticExpr)
            throws SemanticException {
        TypeC typeC = verifyBinaryExprType(binaryArithmeticExpr);
        binaryArithmeticExpr.setType(typeC);
        return typeC;
    }

    private TypeC verifyBinaryCompareExprType(BinaryExpression binaryExpression) {
        TypeC typeC = verifyBinaryExprType(binaryExpression);
        binaryExpression.setType(TypeC.BOOLEAN_TYPE);
        return typeC;
    }

    private TypeC verifyBinaryExprType(BinaryExpression binaryExpr) {
        visitBinaryExpr(binaryExpr);

        Expression rExpr = binaryExpr.getRExpr();
        Expression lExpr = binaryExpr.getLExpr();

        if (lExpr.getType() != rExpr.getType()) {
<<<<<<< HEAD
            throw new RuntimeException(
                    "Incompatible types in binary expression: " + lExpr.getType() + " vs "
=======
            throw new SemanticException(
                    "Incompatible types in binary arithmetic  expression: " + lExpr.getType() + " vs "
>>>>>>> fdf62470
                            + rExpr.getType());
        }

        return lExpr.getType();
    }

    private void visitBinaryLogicalExpr(BinaryLogicalExpression expr) {
        visitBinaryExpr(expr);

        Expression rExpr = expr.getRExpr();
        Expression lExpr = expr.getLExpr();

        if (lExpr.getType() == TypeC.BOOLEAN_TYPE && rExpr.getType() == TypeC.BOOLEAN_TYPE) {
            expr.setType(TypeC.BOOLEAN_TYPE);
        } else {
            throw new RuntimeException("Incompatible types used for '&&' operator");
        }
    }
}<|MERGE_RESOLUTION|>--- conflicted
+++ resolved
@@ -17,6 +17,7 @@
 */
 package org.wso2.ballerina.core.semantics;
 
+import org.wso2.ballerina.core.exception.BallerinaException;
 import org.wso2.ballerina.core.exception.SemanticException;
 import org.wso2.ballerina.core.interpreter.SymTable;
 import org.wso2.ballerina.core.model.Annotation;
@@ -336,9 +337,61 @@
     // Expressions
 
     @Override
-<<<<<<< HEAD
-=======
+    public void visit(FunctionInvocationExpr funcIExpr) {
+        visitExpr(funcIExpr);
+
+        Expression[] exprs = funcIExpr.getExprs();
+        for (Expression expr : exprs) {
+            expr.accept(this);
+        }
+
+        // Can we do this bit in the linker
+        SymbolName symbolName = funcIExpr.getFunctionName();
+
+        TypeC[] paramTypes = new TypeC[exprs.length];
+        for (int i = 0; i < exprs.length; i++) {
+            paramTypes[i] = exprs[i].getType();
+        }
+
+        symbolName = SymbolUtils.generateSymbolName(symbolName.getName(), paramTypes);
+        funcIExpr.setFunctionName(symbolName);
+
+        bFile.addFuncInvocationExpr(funcIExpr);
+
+        // TODO store the types of each func argument expression
+    }
+
+    // TODO Duplicate code. fix me
+    @Override
+    public void visit(ActionInvocationExpr actionIExpr) {
+        visitExpr(actionIExpr);
+
+        Expression[] exprs = actionIExpr.getExprs();
+        for (Expression expr : exprs) {
+            expr.accept(this);
+        }
+
+        // Can we do this bit in the linker
+        SymbolName symbolName = actionIExpr.getActionName();
+
+        TypeC[] paramTypes = new TypeC[exprs.length];
+        for (int i = 0; i < exprs.length; i++) {
+            paramTypes[i] = exprs[i].getType();
+        }
+
+        symbolName = SymbolUtils.generateSymbolName(symbolName.getName(), paramTypes);
+        actionIExpr.setActionName(symbolName);
+
+        bFile.addActionIExpr(actionIExpr);
+    }
+
+    @Override
     public void visit(BasicLiteral basicLiteral) {
+    }
+
+    @Override
+    public void visit(UnaryExpression unaryExpr) {
+
     }
 
     @Override
@@ -356,7 +409,35 @@
     }
 
     @Override
+    public void visit(MultExpression multExpr) {
+        TypeC binaryExprType = verifyBinaryArithmeticExprType(multExpr);
+        if (binaryExprType == TypeC.INT_TYPE) {
+            multExpr.setEvalFunc(MultExpression.MULT_INT_FUNC);
+        } else {
+            throw new SemanticException("Mult operation is not supported for type: " + binaryExprType);
+        }
+    }
+
+    @Override
+    public void visit(SubtractExpression subtractExpr) {
+        TypeC binaryExprType = verifyBinaryArithmeticExprType(subtractExpr);
+        if (binaryExprType == TypeC.INT_TYPE) {
+            subtractExpr.setEvalFunc(SubtractExpression.SUB_INT_FUNC);
+        } else {
+            throw new SemanticException("Subtraction operation is not supported for type: " + binaryExprType);
+        }
+    }
+
+    @Override
     public void visit(AndExpression andExpr) {
+        visitBinaryLogicalExpr(andExpr);
+        andExpr.setEvalFunc(AndExpression.AND_FUNC);
+    }
+
+    @Override
+    public void visit(OrExpression orExpr) {
+        visitBinaryLogicalExpr(orExpr);
+        orExpr.setEvalFunc(OrExpression.OR_FUNC);
     }
 
     @Override
@@ -375,153 +456,6 @@
     }
 
     @Override
->>>>>>> fdf62470
-    public void visit(FunctionInvocationExpr funcIExpr) {
-        visitExpr(funcIExpr);
-
-        Expression[] exprs = funcIExpr.getExprs();
-        for (Expression expr : exprs) {
-            expr.accept(this);
-        }
-
-        // Can we do this bit in the linker
-        SymbolName symbolName = funcIExpr.getFunctionName();
-
-        TypeC[] paramTypes = new TypeC[exprs.length];
-        for (int i = 0; i < exprs.length; i++) {
-            paramTypes[i] = exprs[i].getType();
-        }
-
-        symbolName = SymbolUtils.generateSymbolName(symbolName.getName(), paramTypes);
-        funcIExpr.setFunctionName(symbolName);
-
-        bFile.addFuncInvocationExpr(funcIExpr);
-
-        // TODO store the types of each func argument expression
-    }
-
-    // TODO Duplicate code. fix me
-    @Override
-    public void visit(ActionInvocationExpr actionIExpr) {
-        visitExpr(actionIExpr);
-
-        Expression[] exprs = actionIExpr.getExprs();
-        for (Expression expr : exprs) {
-            expr.accept(this);
-        }
-
-        // Can we do this bit in the linker
-        SymbolName symbolName = actionIExpr.getActionName();
-
-        TypeC[] paramTypes = new TypeC[exprs.length];
-        for (int i = 0; i < exprs.length; i++) {
-            paramTypes[i] = exprs[i].getType();
-        }
-
-        symbolName = SymbolUtils.generateSymbolName(symbolName.getName(), paramTypes);
-        actionIExpr.setActionName(symbolName);
-
-        bFile.addActionIExpr(actionIExpr);
-    }
-
-    @Override
-    public void visit(BasicLiteral basicLiteral) {
-    }
-
-    @Override
-    public void visit(UnaryExpression unaryExpr) {
-
-<<<<<<< HEAD
-=======
-        if (compareExprType == TypeC.INT_TYPE) {
-            greaterEqualExpr.setEvalFunc(GreaterEqualExpression.GREATER_EQUAL_INT_FUNC);
-        } else {
-            throw new SemanticException("Greater than equal operation is not supported for type: "
-                    + compareExprType);
-        }
->>>>>>> fdf62470
-    }
-
-    @Override
-    public void visit(AddExpression addExpr) {
-        TypeC arithmeticExprType = verifyBinaryArithmeticExprType(addExpr);
-
-        // We need to find a better implementation than this.
-        if (arithmeticExprType == TypeC.INT_TYPE) {
-            addExpr.setEvalFunc(AddExpression.ADD_INT_FUNC);
-        } else if (arithmeticExprType == TypeC.STRING_TYPE) {
-            addExpr.setEvalFunc(AddExpression.ADD_STRING_FUNC);
-        } else {
-<<<<<<< HEAD
-            throw new InvalidSemanticException("Add operation is not supported for type: " + arithmeticExprType);
-=======
-            throw new SemanticException("Greater than operation is not supported for type: "
-                    + compareExprType);
->>>>>>> fdf62470
-        }
-    }
-
-    @Override
-    public void visit(MultExpression multExpr) {
-        TypeC binaryExprType = verifyBinaryArithmeticExprType(multExpr);
-        if (binaryExprType == TypeC.INT_TYPE) {
-            multExpr.setEvalFunc(MultExpression.MULT_INT_FUNC);
-        } else {
-<<<<<<< HEAD
-            throw new InvalidSemanticException("Mult operation is not supported for type: " + binaryExprType);
-=======
-            throw new SemanticException("Less than equal operation is not supported for type: "
-                    + compareExprType);
->>>>>>> fdf62470
-        }
-    }
-
-    @Override
-    public void visit(SubtractExpression subtractExpr) {
-        TypeC binaryExprType = verifyBinaryArithmeticExprType(subtractExpr);
-        if (binaryExprType == TypeC.INT_TYPE) {
-            subtractExpr.setEvalFunc(SubtractExpression.SUB_INT_FUNC);
-        } else {
-<<<<<<< HEAD
-            throw new InvalidSemanticException("Subtraction operation is not supported for type: " + binaryExprType);
-=======
-            throw new SemanticException("Less than operation is not supported for type: " + compareExprType);
->>>>>>> fdf62470
-        }
-    }
-
-    @Override
-    public void visit(AndExpression andExpr) {
-        visitBinaryLogicalExpr(andExpr);
-        andExpr.setEvalFunc(AndExpression.AND_FUNC);
-    }
-
-    @Override
-    public void visit(OrExpression orExpr) {
-        visitBinaryLogicalExpr(orExpr);
-        orExpr.setEvalFunc(OrExpression.OR_FUNC);
-    }
-
-    @Override
-    public void visit(EqualExpression expr) {
-        TypeC compareExprType = verifyBinaryCompareExprType(expr);
-
-        if (compareExprType == TypeC.INT_TYPE) {
-            expr.setEvalFunc(EqualExpression.EQUAL_INT_FUNC);
-        } else if (compareExprType == TypeC.STRING_TYPE) {
-            expr.setType(TypeC.BOOLEAN_TYPE);
-            expr.setEvalFunc(EqualExpression.EQUAL_STRING_FUNC);
-        } else {
-<<<<<<< HEAD
-            throw new InvalidSemanticException("Equals operation is not supported for type: "
-                    + compareExprType);
-=======
-            throw new SemanticException("Multi operation is not supported for type: " + binaryExprType);
->>>>>>> fdf62470
-        }
-    }
-
-    @Override
     public void visit(NotEqualExpression notEqualExpr) {
         TypeC compareExprType = verifyBinaryCompareExprType(notEqualExpr);
 
@@ -541,7 +475,7 @@
         if (compareExprType == TypeC.INT_TYPE) {
             greaterEqualExpr.setEvalFunc(GreaterEqualExpression.GREATER_EQUAL_INT_FUNC);
         } else {
-            throw new InvalidSemanticException("Greater than equal operation is not supported for type: "
+            throw new SemanticException("Greater than equal operation is not supported for type: "
                     + compareExprType);
         }
     }
@@ -553,12 +487,8 @@
         if (compareExprType == TypeC.INT_TYPE) {
             greaterThanExpr.setEvalFunc(GreaterThanExpression.GREATER_THAN_INT_FUNC);
         } else {
-<<<<<<< HEAD
-            throw new InvalidSemanticException("Greater than operation is not supported for type: "
+            throw new SemanticException("Greater than operation is not supported for type: "
                     + compareExprType);
-=======
-            throw new SemanticException("Subtraction operation is not supported for type: " + binaryExprType);
->>>>>>> fdf62470
         }
     }
 
@@ -568,7 +498,7 @@
         if (compareExprType == TypeC.INT_TYPE) {
             lessEqualExpr.setEvalFunc(LessEqualExpression.LESS_EQUAL_INT_FUNC);
         } else {
-            throw new InvalidSemanticException("Less than equal operation is not supported for type: "
+            throw new SemanticException("Less than equal operation is not supported for type: "
                     + compareExprType);
         }
     }
@@ -579,7 +509,7 @@
         if (compareExprType == TypeC.INT_TYPE) {
             lessThanExpr.setEvalFunc(LessThanExpression.LESS_THAN_INT_FUNC);
         } else {
-            throw new InvalidSemanticException("Less than operation is not supported for type: " + compareExprType);
+            throw new SemanticException("Less than operation is not supported for type: " + compareExprType);
         }
     }
 
@@ -630,8 +560,7 @@
         symbolTable.insert(symbolName, symbol);
     }
 
-    private TypeC verifyBinaryArithmeticExprType(BinaryArithmeticExpression binaryArithmeticExpr)
-            throws SemanticException {
+    private TypeC verifyBinaryArithmeticExprType(BinaryArithmeticExpression binaryArithmeticExpr) {
         TypeC typeC = verifyBinaryExprType(binaryArithmeticExpr);
         binaryArithmeticExpr.setType(typeC);
         return typeC;
@@ -650,13 +579,8 @@
         Expression lExpr = binaryExpr.getLExpr();
 
         if (lExpr.getType() != rExpr.getType()) {
-<<<<<<< HEAD
-            throw new RuntimeException(
+            throw new BallerinaException(
                     "Incompatible types in binary expression: " + lExpr.getType() + " vs "
-=======
-            throw new SemanticException(
-                    "Incompatible types in binary arithmetic  expression: " + lExpr.getType() + " vs "
->>>>>>> fdf62470
                             + rExpr.getType());
         }
 
@@ -672,7 +596,7 @@
         if (lExpr.getType() == TypeC.BOOLEAN_TYPE && rExpr.getType() == TypeC.BOOLEAN_TYPE) {
             expr.setType(TypeC.BOOLEAN_TYPE);
         } else {
-            throw new RuntimeException("Incompatible types used for '&&' operator");
+            throw new BallerinaException("Incompatible types used for '&&' operator");
         }
     }
 }