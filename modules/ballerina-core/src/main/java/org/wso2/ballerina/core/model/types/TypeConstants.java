--- conflicted
+++ resolved
@@ -40,9 +40,6 @@
     static final String CONNECTOR_TNAME = "connector";
     static final String EXCEPTION_TNAME = "exception";
     static final String ITERATOR_TNAME = "iterator";
-<<<<<<< HEAD
     static final String DATAFRAME_TNAME = "dataframe";
-=======
     static final String STRUCT_TNAME = "struct";
->>>>>>> d547365d
 }
