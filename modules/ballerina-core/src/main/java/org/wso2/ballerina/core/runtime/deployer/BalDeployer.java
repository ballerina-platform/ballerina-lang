/*
 * Copyright (c) 2016, WSO2 Inc. (http://wso2.com) All Rights Reserved.
 * <p>
 * WSO2 Inc. licenses this file to you under the Apache License,
 * Version 2.0 (the "License"); you may not use this file except
 * in compliance with the License.
 * You may obtain a copy of the License at
 * <p>
 * http://www.apache.org/licenses/LICENSE-2.0
 * <p>
 * Unless required by applicable law or agreed to in writing,
 * software distributed under the License is distributed on an
 * "AS IS" BASIS, WITHOUT WARRANTIES OR CONDITIONS OF ANY
 * KIND, either express or implied.  See the License for the
 * specific language governing permissions and limitations
 * under the License.
 */

package org.wso2.ballerina.core.runtime.deployer;

import org.antlr.v4.runtime.ANTLRInputStream;
import org.antlr.v4.runtime.CommonTokenStream;
import org.osgi.framework.BundleContext;
import org.osgi.service.component.annotations.Activate;
import org.osgi.service.component.annotations.Component;
import org.slf4j.Logger;
import org.slf4j.LoggerFactory;
import org.wso2.ballerina.core.interpreter.BLangInterpreter;
import org.wso2.ballerina.core.interpreter.Context;
import org.wso2.ballerina.core.interpreter.ControlStack;
import org.wso2.ballerina.core.interpreter.StackFrame;
import org.wso2.ballerina.core.model.Application;
import org.wso2.ballerina.core.model.BallerinaFile;
import org.wso2.ballerina.core.model.BallerinaFunction;
import org.wso2.ballerina.core.model.Package;
import org.wso2.ballerina.core.model.SymbolName;
import org.wso2.ballerina.core.model.VariableDcl;
import org.wso2.ballerina.core.model.builder.BLangModelBuilder;
import org.wso2.ballerina.core.model.expressions.FunctionInvocationExpr;
import org.wso2.ballerina.core.model.types.TypeC;
import org.wso2.ballerina.core.model.values.BValueRef;
import org.wso2.ballerina.core.model.values.IntValue;
import org.wso2.ballerina.core.parser.BallerinaLexer;
import org.wso2.ballerina.core.parser.BallerinaParser;
import org.wso2.ballerina.core.parser.BallerinaParserErrorStrategy;
import org.wso2.ballerina.core.parser.ParserException;
import org.wso2.ballerina.core.parser.antlr4.BLangAntlr4Listener;
import org.wso2.ballerina.core.runtime.registry.ApplicationRegistry;
import org.wso2.ballerina.core.semantics.SemanticAnalyzer;
import org.wso2.carbon.deployment.engine.Artifact;
import org.wso2.carbon.deployment.engine.ArtifactType;
import org.wso2.carbon.deployment.engine.Deployer;
import org.wso2.carbon.deployment.engine.exception.CarbonDeploymentException;

import java.io.File;
import java.io.FileInputStream;
import java.io.IOException;
import java.io.InputStream;
import java.net.MalformedURLException;
import java.net.URL;

import static org.wso2.ballerina.core.runtime.Constants.SYSTEM_PROP_BAL_ARGS;

/**
 * {@code BalDeployer} is responsible for all ballerina file deployment tasks
 */
@Component(
        name = "org.wso2.ballerina.core.runtime.deployer.BalDeployer",
        immediate = true,
        service = Deployer.class)
public class BalDeployer implements Deployer {

    private static final Logger log = LoggerFactory.getLogger(BalDeployer.class);

    private static final String BAL_FILES_DIRECTORY = "ballerina-files";
    private static final String FILE_EXTENSION = ".bal";
    private ArtifactType artifactType = new ArtifactType<>("bal");
    ;
    private URL directoryLocation;

    @Activate
    protected void activate(BundleContext bundleContext) {
    }

    @Override
    public void init() {
        try {
            directoryLocation = new URL("file:" + BAL_FILES_DIRECTORY);
        } catch (MalformedURLException e) {
            log.error("Error while initializing directoryLocation" + directoryLocation.getPath(), e);
        }
    }

    @Override
    public Object deploy(Artifact artifact) throws CarbonDeploymentException {
        deployBalFile(artifact.getFile());
        return artifact.getFile().getName();
    }

    @Override
    public void undeploy(Object key) throws CarbonDeploymentException {
        undeployBalFile((String) key);
    }

    @Override
    public Object update(Artifact artifact) throws CarbonDeploymentException {
        log.info("Updating " + artifact.getName() + "...");
        undeployBalFile(artifact.getName());
        deployBalFile(artifact.getFile());
        return artifact.getName();
    }

    @Override
    public URL getLocation() {
        return directoryLocation;
    }

    @Override
    public ArtifactType getArtifactType() {
        return artifactType;
    }

    public static void deployBalFile(File file) {
        InputStream inputStream = null;
        try {
            inputStream = new FileInputStream(file);

            if (file.getName().endsWith(FILE_EXTENSION)) {
                ANTLRInputStream antlrInputStream = new ANTLRInputStream(inputStream);
                
                // Setting the name of the source file being parsed, to the antlr inputstream.
                // This is required by the parser-error strategy.
                antlrInputStream.name = file.getName();
                
                BallerinaLexer ballerinaLexer = new BallerinaLexer(antlrInputStream);
                CommonTokenStream ballerinaToken = new CommonTokenStream(ballerinaLexer);

                BallerinaParser ballerinaParser = new BallerinaParser(ballerinaToken);
                ballerinaParser.setErrorHandler(new BallerinaParserErrorStrategy());

//              // Visitor based approach
//              CompilationUnitVisitor ballerinaBaseVisitor = new CompilationUnitVisitor();
//              BallerinaFile balFile = (BallerinaFile) ballerinaBaseVisitor.accept(ballerinaParser.compilationUnit());

                // Listener based approach
//                BallerinaBaseListenerImpl ballerinaBaseListener = new BallerinaBaseListenerImpl();
//                ballerinaParser.addParseListener(ballerinaBaseListener);
//                ballerinaParser.compilationUnit();
//                BallerinaFile balFile = ballerinaBaseListener.balFile;

                // Builder based approach
                BLangModelBuilder bLangModelBuilder = new BLangModelBuilder();
                BLangAntlr4Listener ballerinaBaseListener = new BLangAntlr4Listener(bLangModelBuilder);
                ballerinaParser.addParseListener(ballerinaBaseListener);
                ballerinaParser.compilationUnit();
                BallerinaFile balFile = bLangModelBuilder.build();

                SemanticAnalyzer semanticAnalyzer = new SemanticAnalyzer();
                balFile.accept(semanticAnalyzer);

                // Invoke the Linker
//                BallerinaLinker ballerinaLinker = new BallerinaLinker();
//                balFile.accept(ballerinaLinker);

                // Link function invocations and Run main function
                linkAndRunMainFunction(balFile);

                // Get the existing application associated with this ballerina config
                Application app = ApplicationRegistry.getInstance().getApplication(file.getName());
                if (app == null) {
                    // Create a new application with ballerina file name, if there is no app currently exists.
                    app = new Application(file.getName());
                    ApplicationRegistry.getInstance().registerApplication(app);
                }
                
                Package aPackage = app.getPackage(file.getName());
                if (aPackage == null) {
                    // check if package name is null
                    if (balFile.getPackageName() != null) {
                        aPackage = new Package(balFile.getPackageName());
                    } else {
                        aPackage = new Package("default");
                    }
                    app.addPackage(aPackage);

                }
                aPackage.addFiles(balFile);
                ApplicationRegistry.getInstance().updatePackage(aPackage);

                log.info("Deployed ballerina file : " + file.getName());
            }
        } catch (IOException e) {
            log.error("Error while creating Ballerina object model from file : " + file.getName(), e);
        } catch (ParserException e) {
            log.error("Failed to deploy " + file.getName() + ": " + e.getMessage());
        } finally {
            if (inputStream != null) {
                try {
                    inputStream.close();
                } catch (IOException ignore) {
                }
            }
        }
    }

    /**
     * Undeploy a service registered through a ballerina file.
     * 
     * @param fileName  Name of the ballerina file
     */
    private void undeployBalFile(String fileName) {
        Application app = ApplicationRegistry.getInstance().getApplication(fileName);
        if (app == null) {
            log.warn("Could not find service to undeploy: " + fileName + ".");
            return;
        }
        ApplicationRegistry.getInstance().unregisterApplication(app);
        log.info("Undeployed ballerina file : " + fileName);
    }
    

    private static void linkAndRunMainFunction(BallerinaFile bFile) {

        // Linking functions defined in the same source file
        for (FunctionInvocationExpr expr : bFile.getFuncIExprs()) {
            SymbolName symName = expr.getFunctionName();
            BallerinaFunction bFunction = (BallerinaFunction) bFile.getFunctions().get(symName.getName());

            if (bFunction == null) {
                throw new IllegalStateException("Undefined function: " + symName.getName());
            }

            expr.setFunction(bFunction);
        }

        BallerinaFunction function = (BallerinaFunction) bFile.getFunctions().get("main");
        if (function == null) {
            return;
        }

<<<<<<< HEAD
        // Check whether this is a standard main function with one integer argument
        // This will be changed to string[] args once we have the array support
        Parameter[] parameters = function.getParameters();
        if (parameters.length != 1 || parameters[0].getTypeC() != TypeC.INT_TYPE) {
            log.info("main function is not comply with standard main function in ballerina, hence skipping");
            return;
        }

=======
>>>>>>> fb65fe65
        // Execute main function
        // Create control stack and the stack frame
        Context ctx = new Context();
        ControlStack controlStack = ctx.getControlStack();

        int sizeOfValueArray = function.getStackFrameSize();

        BValueRef[] values = new BValueRef[sizeOfValueArray];

        int i = 0;
//        Parameter[] parameters = function.getParameters();
//        for (Parameter param: parameters) {
//            values[i] = BValueRef.getDefaultValue(param.getTypeC());
//            i++;
//        }

        // Main function only have one input parameter
        // Read from command line arguments
        String balArgs = System.getProperty(SYSTEM_PROP_BAL_ARGS);

        // Only integers allowed at the moment
        if (balArgs != null) {
            int intValue = Integer.parseInt(balArgs);
            values[i++] = new BValueRef(new IntValue(intValue));
        } else {
            values[i++] = new BValueRef(new IntValue(0));
        }

        // Create default values for all declared local variables
        VariableDcl[] variableDcls = function.getVariableDcls();
        for (VariableDcl variableDcl : variableDcls) {
            values[i] = BValueRef.getDefaultValue(variableDcl.getTypeC());
            i++;
        }

        BValueRef[] returnVals = new BValueRef[function.getReturnTypesC().length];

        StackFrame stackFrame = new StackFrame(values, returnVals);
        controlStack.pushFrame(stackFrame);

        BLangInterpreter interpreter = new BLangInterpreter(ctx);
        function.accept(interpreter);

        log.info("return value: " + returnVals[0].getInt());
    }


}<|MERGE_RESOLUTION|>--- conflicted
+++ resolved
@@ -33,6 +33,7 @@
 import org.wso2.ballerina.core.model.BallerinaFile;
 import org.wso2.ballerina.core.model.BallerinaFunction;
 import org.wso2.ballerina.core.model.Package;
+import org.wso2.ballerina.core.model.Parameter;
 import org.wso2.ballerina.core.model.SymbolName;
 import org.wso2.ballerina.core.model.VariableDcl;
 import org.wso2.ballerina.core.model.builder.BLangModelBuilder;
@@ -225,11 +226,9 @@
         for (FunctionInvocationExpr expr : bFile.getFuncIExprs()) {
             SymbolName symName = expr.getFunctionName();
             BallerinaFunction bFunction = (BallerinaFunction) bFile.getFunctions().get(symName.getName());
-
             if (bFunction == null) {
                 throw new IllegalStateException("Undefined function: " + symName.getName());
             }
-
             expr.setFunction(bFunction);
         }
 
@@ -238,7 +237,6 @@
             return;
         }
 
-<<<<<<< HEAD
         // Check whether this is a standard main function with one integer argument
         // This will be changed to string[] args once we have the array support
         Parameter[] parameters = function.getParameters();
@@ -247,23 +245,13 @@
             return;
         }
 
-=======
->>>>>>> fb65fe65
         // Execute main function
         // Create control stack and the stack frame
         Context ctx = new Context();
         ControlStack controlStack = ctx.getControlStack();
-
         int sizeOfValueArray = function.getStackFrameSize();
-
         BValueRef[] values = new BValueRef[sizeOfValueArray];
-
         int i = 0;
-//        Parameter[] parameters = function.getParameters();
-//        for (Parameter param: parameters) {
-//            values[i] = BValueRef.getDefaultValue(param.getTypeC());
-//            i++;
-//        }
 
         // Main function only have one input parameter
         // Read from command line arguments
@@ -285,13 +273,10 @@
         }
 
         BValueRef[] returnVals = new BValueRef[function.getReturnTypesC().length];
-
         StackFrame stackFrame = new StackFrame(values, returnVals);
         controlStack.pushFrame(stackFrame);
-
         BLangInterpreter interpreter = new BLangInterpreter(ctx);
         function.accept(interpreter);
-
         log.info("return value: " + returnVals[0].getInt());
     }
 
