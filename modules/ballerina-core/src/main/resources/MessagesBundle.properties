#
# Copyright (c) 2017, WSO2 Inc. (http://www.wso2.org) All Rights Reserved.
#
# WSO2 Inc. licenses this file to you under the Apache License,
# Version 2.0 (the "License"); you may not use this file except
# in compliance with the License.
# You may obtain a copy of the License at
#
#    http://www.apache.org/licenses/LICENSE-2.0
#
# Unless required by applicable law or agreed to in writing,
# software distributed under the License is distributed on an
# "AS IS" BASIS, WITHOUT WARRANTIES OR CONDITIONS OF ANY
# KIND, either express or implied.  See the License for the
# specific language governing permissions and limitations
# under the License.
#

#the following will interpreted as: invalid type 'typName'
invalid.type = invalid type ''{0}''
incompatible.types = incompatible types: expected ''{0}'', found ''{1}''
redeclared.symbol = redeclared symbol ''{0}''
incompatible.types.cannot.convert = incompatible types: ''{0}'' cannot be converted to ''{1}''
incompatible.types.cannot.cast = incompatible types: ''{0}'' cannot be cast to ''{1}''
unreachable.statement = unreachable statement
incompatible.types.boolean.expected = incompatible types: expected ''boolean'', found ''{0}''
no.statements.while.loop = no statements in the while loop in
unknown.operator.in.unary = unknown operator ''{0}'' in unary expression
ref.type.init.not.allowed.here = reference type initializer is not allowed here
struct.map.init.not.allowed = struct/map initializer is not allowed here
connector.init.not.allowed = connector initializer is not allowed here
array.init.not.allowed.here = array initializer is not allowed here
invalid.field.name.struct.init = invalid field name in struct initializer
unknown.field.in.struct = unknown field ''{0}'' in struct ''{1}''
invalid.type.in.map.index.expected.string = invalid type ''{0}'' in map index: expected ''string''
undefined.symbol = undefined symbol ''{0}''
non.integer.array.index = non-integer array index type ''{0}''
non.string.map.index = non-string map index type ''{0}''
invalid.operation.not.support.indexing = invalid operation: type ''{0}'' does not support indexing
multiple.value.in.single.value.context = multiple-value ''{0}()'' in single-value context
reply.statement.cannot.used.in.function = reply statement cannot be used in a function definition
reply.statement.cannot.used.in.action = reply statement cannot be used in a action definition
action.invocation.not.allowed.in.reply = action invocation is not allowed in a reply statement
return.cannot.used.in.resource = return statement cannot be used in a resource definition
not.enough.arguments.to.return = not enough arguments to return
too.many.arguments.to.return = too many arguments to return
cannot.use.type.in.return.statement = incompatible types in return statement. expected ''{0}'', found ''{1}''
cannot.use.create.for.value.types = cannot use ''create'' for value types
incompatible.types.expected.xml = incompatible types: expected xml
cannot.assign.value.constant = cannot assign a value to constant ''{0}''
assignment.count.mismatch = assignment count mismatch: {0} != {1}
cannot.assign.in.multiple.assignment = cannot assign {0} to ''{1}'' (type {2}) in multiple assignment
var.is.repeated.on.left.side.assignment = ''{0}'' is repeated on the left side of assignment
undefined.function  = undefined function ''{0}''
undefined.connector = undefined connector ''{0}''
undefined.action = undefined action ''{0}'' in connector ''{1}''
undefined.native.action = undefined native action ''{0}'' in connector ''{1}''
invalid.operation.operator.not.defined = invalid operation: operator {0} not defined on ''{1}''
struct.not.found = struct ''{0}'' not found
must.be.struct.type = {0} must be of struct type
invalid.operation.incompatible.types = invalid operation: incompatible types ''{0}'' and ''{1}''
unused.import.package = unused import package ''{0}''
redeclared.import.package = redeclared import package name ''{0}''
unsupported.operator = unsupported operator ''{0}''
action.invocation.not.allowed.here = action invocation is not allowed here
ref.type.message.allowed = only a variable reference of type ''message'' is allowed here
undefined.package.name = undefined package name ''{0}'' in ''{1}''
template.expression.not.allowed.here = xml/json template expression is not allowed here
connector.init.not.allowed.here = connector initializer is not allowed here
only.count.1.allowed.this.version = only count 1 is allowed in this version
only.error.type.here = only a struct type structurally equivalent to 'ballerina.lang.errors:Error' is allowed here
break.stmt.not.allowed.here = break statement is not allowed here
undefined.type.mapper = undefine type mapper ''{0}''
incompatible.types.unknown.found = incompatible types: expected a ''{0}''
built.in.type.names.not.allowed.as.identifier = {0} is a built in type name which is not allowed as identifier
incompatible.types.connector.expected = incompatible types: expected a connector name, found ''{0}''
ambiguous.functions  = function reference ''{0}'' is ambiguous, functions ''{1}'' and ''{2}'' matches
casting.any.to.wrong.value.type = cannot cast ''any'' with type ''{0}'' to type ''{1}''
casting.any.without.init = cannot cast ''null'' value to type ''{0}''
unsupported.annotation.attribute.value = unsupported attribute value. only basic literals are allowed
undefined.annotation = undefined annotation ''{0}''
annotation.not.allowed = annotation ''{0}'' is not allowed in {1}s
no.such.attribute = no such attribute ''{0}'' in annotation ''{1}''
invalid.default.value = only value types are allowed for default values
invalid.attribute.type = invalid attribute type ''{0}''. only value types and annotations allowed
incompatible.types.array.found = incompatible types: expected a ''{0}'', found an array
worker.interaction.not.valid = worker interaction is not valid
incompatible.assignment = incompatible types: ''{0}'' cannot be assigned to ''{1}''
index.number.too.large = index number too large: {0}
array.index.out.of.range = array index out of range: index: {0}, size: {1}
casting.without.required.field = cannot cast ''{0}'' to type ''{1}'': no such field ''{2}''
missing.field = error while mapping ''{0}'': no such field found
casting.failed.with.cause = cannot cast ''{0}'' to type ''{1}'': {2}
cannot.set.value.incompatible.types = cannot set value to ''{0}'': expected a ''{1}'', but found ''{2}''
cannot.get.value.incompatible.types = cannot get value from ''{0}'': expected a ''{1}'', but found ''{2}''
incompatible.field.type.for.casting = error while mapping ''{0}'': incompatible types: expected ''{1}'', found ''{2}''
incompatible.types.in.json = incompatible types: expected ''{0}'', found ''{1}'' in json
indexing.not.supported.map.element = invalid operation: indexing is not supported for map elements of type ''{0}''. cast the value before access with index
json.set.error = failed to set element to json: {0}
json.get.error = failed to get element from json: {0}
dynamic.keys.not.supported.for.struct = only static keys are supported for accessing struct fields
struct.field.child.has.pkg.identifier = struct child fields cannot have package identifiers: ''{0}''
<<<<<<< HEAD
duplicated.error.catch = error ''{0}'' already caught in try catch block
reserved.identifier = identifier ''{0}'' is a reserved identifier
ignored.assignment = assignment statement should have at least one variable assignment
=======
cannot.assign.value.array.length = cannot assign a value to array length
>>>>>>> b8337c10
missing.return.statement = missing return statement
transform.statement.no.body = no statements found in the transform statement body
transform.statement.invalid.input.output=input and output variables cannot be interchanged in transform statement<|MERGE_RESOLUTION|>--- conflicted
+++ resolved
@@ -100,13 +100,10 @@
 json.get.error = failed to get element from json: {0}
 dynamic.keys.not.supported.for.struct = only static keys are supported for accessing struct fields
 struct.field.child.has.pkg.identifier = struct child fields cannot have package identifiers: ''{0}''
-<<<<<<< HEAD
 duplicated.error.catch = error ''{0}'' already caught in try catch block
 reserved.identifier = identifier ''{0}'' is a reserved identifier
 ignored.assignment = assignment statement should have at least one variable assignment
-=======
 cannot.assign.value.array.length = cannot assign a value to array length
->>>>>>> b8337c10
 missing.return.statement = missing return statement
 transform.statement.no.body = no statements found in the transform statement body
 transform.statement.invalid.input.output=input and output variables cannot be interchanged in transform statement