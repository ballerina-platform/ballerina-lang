--- conflicted
+++ resolved
@@ -275,14 +275,11 @@
     shape-rendering: crispEdges;
 }
 
-<<<<<<< HEAD
 .annotation-icon{
     opacity: 0.5;
 }
 
-=======
 .join-lifeline {
     stroke: black;
     stroke-width: 1;
-}
->>>>>>> 9e4f6afe
+}