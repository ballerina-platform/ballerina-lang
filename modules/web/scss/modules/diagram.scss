--- conflicted
+++ resolved
@@ -9,7 +9,7 @@
         & > text {
             fill: $panel-header-color;
         }
-        
+
         & > .panel-heading-decorator {
             width: 3px;
             fill: #3498db;
@@ -91,13 +91,10 @@
 }
 
 .import-badge {
-<<<<<<< HEAD
-=======
     fill: #f39c12;
 }
 
 .import-badge-text {
->>>>>>> 1b38d3b2
     fill: #fff;
 }
 
@@ -128,11 +125,7 @@
 }
 
 .annotation-container {
-<<<<<<< HEAD
-    background: #efefef;
-=======
     background: #f4f4f4;
->>>>>>> 1b38d3b2
     overflow: auto;
     padding: 7px;
 }
