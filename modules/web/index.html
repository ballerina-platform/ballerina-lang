<!--
~   Copyright (c) 2016, WSO2 Inc. (http://wso2.com) All Rights Reserved.
~
~   Licensed under the Apache License, Version 2.0 (the "License");
~   you may not use this file except in compliance with the License.
~   You may obtain a copy of the License at
~
~        http://www.apache.org/licenses/LICENSE-2.0
~
~   Unless required by applicable law or agreed to in writing, software
~   distributed under the License is distributed on an "AS IS" BASIS,
~   WITHOUT WARRANTIES OR CONDITIONS OF ANY KIND, either express or implied.
~   See the License for the specific language governing permissions and
~   limitations under the License.
-->

<html lang="en" class="webkit chrome mac js gr__localhost">
<head>
    <meta charset="utf-8">
    <meta http-equiv="X-UA-Compatible" content="IE=edge">
    <meta name="viewport" content="width=device-width, initial-scale=1">

    <title>Ballerina Editor</title>

    <!-- Favion -->
    <link href="images/favicon.png" rel="icon" type="image/png" sizes="16x16" />

    <script src="lib/css-browser-selector_0.4.0/css_browser_selector.js"></script>

    <link href="lib/font-wso2-1.2.1/css/font-wso2.min.css" rel="stylesheet" type="text/css"/>
    <link href="lib/theme-wso2-2.0.0/css/theme-wso2.css" rel="stylesheet" type="text/css"/>
    <link href="lib/jquery-ui_v1.12.1.custom/jquery-ui.css" rel="stylesheet" type="text/css"/>
    <link href="lib/js-tree-v3.3.2/themes/default/style.css" rel="stylesheet" type="text/css"/>
    <link href="css/layout.css" rel="stylesheet" type="text/css"/>
    <link href="css/styles.css" rel="stylesheet" type="text/css"/>
    <link href="css/welcome-screen.css" rel="stylesheet" type="text/css"/>
    <link href="css/tab-styles.css" rel="stylesheet" type="text/css"/>
    <link href="css/notification.css" rel="stylesheet" type="text/css"/>
    <link href="css/fileDialog.css" rel="stylesheet" type="text/css"/>
    <link href="lib/mCustomScrollbar_v3.1.5/css/jquery.mCustomScrollbar.css" rel="stylesheet" type="text/css"/>
    <link href="lib/context-menu_v2.4.2/jquery.contextMenu.min.css" rel="stylesheet" type="text/css"/>
    <link href="lib/select2-4.0.3/dist/css/select2.min.css" rel="stylesheet" type="text/css"/>

    <link rel="stylesheet" type="text/css" href="css/sequence_diagram/sequenced-styles.css"/>
    <link rel="stylesheet" type="text/css" href="css/ballerina-file-editor.css"/>
    <link rel="stylesheet" type="text/css" href="css/menu-bar.css"/>
    <link rel="stylesheet" type="text/css" href="css/tool-palette.css"/>
    <link rel="stylesheet" type="text/css" href="css/workspace-explorer.css"/>
    <link rel="stylesheet" type="text/css" href="css/diagram/preview-pane.css"/>
    <link rel="stylesheet" type="text/css" href="css/debugger.css"/>
    <link rel="stylesheet" type="text/css" href="css/left-tool-bar.css"/>
    <link rel="stylesheet" type="text/css" href="css/type-mapper.css"/>
</head>
<body class="sticky-footer">

<!-- Start: header -->
<header class="header header-default">
    <!-- Start: header - logo, title & menu-bar -->
    <div id="header-container" class="container-fluid">
        <div class="pull-left brand">
            <a href="#">
                <img src="lib/theme-wso2-2.0.0/images/logo-inverse.svg" alt="wso2" title="wso2" class="logo">
                <span>Ballerina Editor </span>
            </a>
        </div>
        <div id="menu-bar-container" class="menu-bar">
        </div>
    </div>
    <!-- End: header - logo, title & menu-bar -->
</header>
<!-- End: header -->

<!-- Start: page-content-wrapper -->
<div id="page-content-wrapper" class="">
    <div id="welcome-container"></div>
    <div id="page-content" class="container">
        <div id="page-content-first-row" class="row">
            <div id="alerts-container" class="alert row">
            </div>
            <!-- End: alerts container row -->
            <!-- Start: breadcrumb row -->
            <div class="row" id="breadcrumb-container" >
                <!--<ol class="breadcrumb" id="breadcrumbs">-->
                <!--</ol>-->
            </div>
            <!-- End: breadcrumb row -->
            <!-- Start: file explorer and editor area row -->
            <div class="row">
                <!-- Start: left container -->
                <div class="left-container">
                    <!-- Start: left tool bar -->
                    <div class="left-tool-bar" data-toggle="tooltip">
                        <ul class="nav nav-tabs" role="tablist">
                            <li>
                                <a href="#workspace-explorer" role="tab" data-toggle="tab" class="workspace-explorer-activate-btn">
                                    <i class="fw fw-file-browse fw-lg"></i>
                                </a>
                            </li>
                            <li>
                                <a href="#debugger" role="tab" data-toggle="tab" class="debugger-activate-btn">
                                    <i class="fw fw-bug fw-lg"></i>
                                </a>
                            </li>
                        </ul>
                    </div>
                    <!-- End: left tool bar -->
                    <!-- Start: left side-bar -->
                    <div class="sidebar-left tab-content">
                    </div>
                    <div class="sidebar-left-separator"  draggable="true"></div>
                    <!-- End: left side-bar -->
                </div>
                <!-- End: left container -->
                <!-- Start: right container -->
                <div class="right-container">
                    <!-- Start: service tabs wrapper container-->
                    <div class="container-fluid" id="service-tabs-wrapper">
                        <!-- Start: service tabs wrapper row -->
                        <div class="row">
                            <!-- Start: service tabs -->
                            <div id="tabs-container" class="col-sm-12">
                                <div class="tab-headers tab-headers-bar">
                                </div>
                                <div  id="tab-content-wrapper" class="grid-background" style="height: 100%;">
                                    <div class="tab-content tab-content-default "></div>
                                    <div class="notification-container" id="notification-container"></div>
                                </div>
                            </div>
                        </div>
                        <!-- End: service tabs -->
                    </div>
                    <!-- End: service tabs wrapper row -->
                </div>
                <!-- End: service tabs wrapper container-->
            </div>
            <!-- End: right container -->
        </div>
        <!-- End: file explorer and editor area row -->
    </div>
</div>
<!-- End: page-content-wrapper -->

<!-- Start: footer -->
<footer class="footer">
    <div id="footer-container" class="container-fluid">
        <p>WSO2 Ballerina Editor v0.8 | ©
            <script>document.write(new Date().getFullYear());</script>
            <a href="http://wso2.com/" target="_blank"><i class="icon fw fw-wso2"></i> Inc</a>.
        </p>
    </div>
</footer>
<!-- End: footer -->

<!-- Start: Template for a tab -->
<div style="display: none" id="tab-template">
    <!-- Start: Tab -->
    <div class="tab-container">
        <!-- Start: design view container -->
        <div class="design-view-container">
            <!-- Start: tool-palette -->
            <div class="tool-palette-container"></div>
            <!-- End: tool-palette -->
            <!-- Start: TopRight Controls Container -->
            <div class="top-right-controls-container">
                <!--Property Pane for editing package name and imports-->
                <div class="top-right-controls-container-editor-pane main-action-wrapper import-packages-pane">
                    <div class="action-content-wrapper">
                        <div class="action-content-wrapper-heading import-wrapper-heading">
                            <span>Import :</span>
                            <input id="import-package-text" type="text">
                            <div class="action-icon-wrapper">
                                <span class="fw-stack fw-lg">
                                    <i class="fw fw-square fw-stack-2x"></i>
                                    <i class="fw fw-add fw-stack-1x fw-inverse"></i>
                                 </span>
                            </div>
                        </div>
                        <div class="action-content-wrapper-body">
                            <!--Div for imports-->
                            <div class="imports-wrapper">
                                <span class="font-bold">Current Imports </span>
                                <hr>
                            </div>
                        </div>
                    </div>
                </div>
            </div>
            <!-- End: TopRight Controls Container  -->
            <!-- Start: BottomRight Controls Container -->
            <div class="bottom-right-controls-container">
                <div class="view-source-btn btn-icon">
                    <i class="fw fw-code-view fw-inverse"></i>
                    <span class="bottom-view-label">Source View</span>
                </div>
                <div class="view-swagger-btn btn-icon">
                    <i class="fw fw-swagger fw-inverse "></i>
                    <span class="bottom-view-label">Swagger View</span>
                </div>
            </div>
            <!-- End: BottomRight Controls Container  -->
        </div>
        <!-- End: design view container -->
        <!-- Start: source view container -->
        <div class="source-view-container">
            <!-- Start: BottomRight Controls Container -->
            <div class="bottom-right-controls-container">
                <div class="view-design-btn btn-icon">
                    <i class="fw fw-design-view fw-inverse"></i>
                    <span class="bottom-view-label" >Design View</span>
                </div>
                <div class="view-swagger-btn btn-icon">
                    <i class="fw fw-swagger fw-inverse "></i>
                    <span class="bottom-view-label">Swagger View</span>
                </div>
            </div>
            <!-- End: BottomRight Controls Container  -->
        </div>
        <!-- End source view container  -->
        <!-- Start: swagger view container -->
        <div class="swagger-view-container">
            <!-- Start: BottomRight Controls Container -->
            <div class="swaggerEditor" data-editor-url="lib/swagger-editor/#/">
            </div>
            <!-- Start: BottomRight Controls Container -->
            <div class="bottom-right-controls-container">
                <div class="view-design-btn btn-icon">
                    <i class="fw fw-design-view fw-inverse"></i>
                    <span class="bottom-view-label" >Design View</span>
                </div>
                <div class="view-source-btn btn-icon">
                    <i class="fw fw-code-view fw-inverse"></i>
                    <span class="bottom-view-label">Source View</span>
                </div>
            </div>
            <!-- End: BottomRight Controls Container  -->
        </div>
        <!-- End swagger view container  -->
        <!-- Start: Preview Container -->
        <div class="preview-container">
        </div>
        <!-- End Preview Container -->
    </div>
</div>
<!-- End: Template for service tab -->

<!-- Start: Modal for file-browser -->
<div class="modal fade" id="fileBrowserModel" tabindex="1000" role="dialog" aria-hidden="true">
    <div class="modal-dialog" role="document">
        <div class="modal-content">
            <div class="modal-header">
                <button type="button" class="close" onclick="onFileBrowserClose();" aria-label="Close">
                    <span aria-hidden="true">&times;</span>
                </button>
                <h4 class="modal-title">Select root folder</h4>
            </div>
            <div class="modal-body">
                <div class="container-fluid .file-browser-container">
                    <div id="fileTree"></div>
                    <div id="file-browser-error" class="alert alert-danger" style="display: none;">
                    </div>
                </div>
            </div>
            <div class="modal-footer">
                <button type="button" class="btn btn-default"  id="cancelBtn">Cancel</button>
                <button type="button" class="btn btn-primary"  id="selectBtn">Select</button>
            </div>
        </div>
    </div>
</div>
<!-- End: Modal for file-browser -->

<!-- Start: Warning validation for number of endpoints on canvas-->
<div id="endpointModal" class="modal fade" role="dialog">
    <div class="modal-dialog">
        <!-- Modal content-->
        <div class="modal-content">
            <div class="modal-header">
                <button type="button" class="close" data-dismiss="modal">&times;</button>
                <h4 class="modal-title" style="color:lightgoldenrodyellow">Warning!</h4>
            </div>
            <div class="modal-body">
                <p>Only one endpoint per resource is supported in this version.</p>
            </div>
        </div>
    </div>
</div>
<!-- End: Warning validation for number of endpoints on canvas-->

<!-- Start: Modal for file dialog for saving the configuration-->
<div class="modal fade" id="newConfigModal" tabindex="-1" role="dialog" aria-hidden="true">
    <div class="modal-dialog" role="document">
        <div class="modal-content">
            <div class="modal-header">
                <button type="button" class="close" data-dismiss="modal" aria-label="Close">
                    <span aria-hidden="true">&times;</span>
                </button>
                <h4 class="modal-title" id="newConfigModalLabel">New Ballerina Configuration Wizard</h4>
            </div>
            <div class="modal-body">
                <div class="container-fluid">
                    <form class="form-horizontal">
                        <div class="form-group">
                            <label for="location" class="control-label col-sm-2">Location</label>
                            <div class="col-sm-8">
                                <input type="text" class="form-control" id="location" placeholder="eg: /home/user/wso2-integration-server/ballerina-configs">
                            </div>
                            <div class="col-sm-2" style="float: right">
                                <button type="button" class="btn btn-primary" id="openFileBrowserBtn">Select Folder</button>
                            </div>
                        </div>
                        <div class="form-group">
                            <label for="configName" class="control-label col-sm-2">File Name</label>
                            <div class="col-sm-10">
                                <input class="form-control" id="configName" placeholder="eg: hotel-check-in.xyz">
                            </div>
                        </div>
                        <div class="form-group">
                            <div class="col-sm-offset-2 col-sm-10">
                                <button type="button" class="btn btn-primary" data-dismiss="modal">cancel</button>
                                <button type="button" class="btn btn-primary" id="createBtn">create
                                </button>
                            </div>
                        </div>
                    </form>
                    <div id="newWizardError" class="alert alert-danger">
                        <strong>Error!</strong> Something went wrong.
                    </div>
                </div>
            </div>
        </div>
    </div>
</div>
<!-- End: Modal for file dialog for saving the configuration-->

<!-- Start: Set Service Parameters Modal -->
<div class="modal fade" tabindex="-1" role="dialog" id="servicePropertiesModal">
    <div class="modal-dialog" role="document">
        <div class="modal-content">
            <div class="modal-header">
                <button type="button" class="close" data-dismiss="modal" aria-label="Close"><span aria-hidden="true">&times;</span></button>
                <h4 class="modal-title">Set Service Parameters</h4>
            </div>
            <div class="modal-body">
                <form class="form-horizontal" role="form" style="margin-top: 25px">
                    <div class="form-group">
                        <label class="col-md-4 control-label" for="basePath">Base Path</label>
                        <div class="col-md-8">
                            <input id="basePath" name="basePath" type="text" placeholder="/basepath" class="form-control input-md">

                        </div>
                    </div>

                    <div class="form-group">
                        <label class="col-md-4 control-label" for="produces">Produces</label>
                        <div class="col-md-8">
                            <input id="produces" name="produces" type="text" placeholder="MediaType.APPLICATION_JSON" class="form-control input-md">
                        </div>
                    </div>

                    <!-- Text input-->
                    <div class="form-group">
                        <label class="col-md-4 control-label" for="packageName">Package Name</label>
                        <div class="col-md-8">
                            <input id="packageName" name="packageName" type="text" placeholder="com.sample" class="form-control input-md">
                        </div>
                    </div>

                    <!-- Textarea -->
                    <div class="form-group">
                        <label class="col-md-4 control-label" for="description">Description</label>
                        <div class="col-md-8">
                            <input id="description" name="description" type="text" placeholder="Your Description Here" class="form-control input-md">
                        </div>
                    </div>

                    <!-- Textarea -->
                    <div class="form-group">
                        <label class="col-md-4 control-label" for="tags">Tags</label>
                        <div class="col-md-8">
                            <input id="tags" name="tags" type="text" placeholder="tag1,tag2" class="form-control input-md">
                        </div>
                    </div>
                </form>
            </div>
            <div class="modal-footer">
                <button type="button" class="btn btn-default" data-dismiss="modal">Close</button>
                <button type="button" class="btn btn-primary" onclick="saveServiceProperties()">Save</button>
            </div>
        </div>
    </div>
</div>
<!-- End: Set Service Parameters Modal -->

<!--Start: About Modal-->
<div class="modal fade" id="modalAbout" tabindex="-1" role="dialog" aria-label="modalDemo">
    <div class="modal-dialog" role="document">
        <div class="modal-content clearfix">
            <div class="modal-header">
                <button type="button" class="close" data-dismiss="modal" aria-label="Close"><i class="fw fw-cancel  about-dialog-close"></i></button>
                <h3 class="modal-title" id="aboutModalLabel">Welcome to Ballerina Editor</h3>
            </div>
            <div class="modal-body add-margin-top-2x add-margin-bottom-2x">
                <p>See <a target="_blank" href="https://github.com/wso2/ballerina">here</a> for documentation and reporting issues.</p>
            </div>
            <div class="modal-footer">
                <button type="button" class="btn btn-default" data-dismiss="modal">Close</button>
            </div>
        </div>
    </div>
</div>
<!--End: About Modal-->

<!--Start: About Modal-->
<div class="modal fade" id="parserErrorModel" tabindex="-1" role="dialog">
    <div class="modal-dialog" role="document">
        <div class="modal-content clearfix">
            <div class="modal-header">
                <button type="button" class="close" data-dismiss="modal" aria-label="Close">
                    <i class="fw fw-cancel  about-dialog-close"></i></button>
                <h3 class="modal-title" id="errorModalLabel">Error</h3>
            </div>
            <div class="modal-body add-margin-top-2x add-margin-bottom-2x">
                <p>Unable to render design view due to a parser error</p>
            </div>
            <div class="modal-footer">
                <button type="button" class="btn btn-default" data-dismiss="modal">Close</button>
            </div>
        </div>
    </div>
</div>
<!--End: About Modal-->

<!--Start: Search Modal-->
<div class="modal fade" id="modalSearch" tabindex="-1" role="dialog">
    <div class="modal-dialog" role="document">
        <div class="modal-content clearfix">
            <div class="modal-header">
                <button type="button" class="close" data-dismiss="modal" aria-label="Close">
                    <i class="fw fw-cancel about-dialog-close"></i>
                </button>
                <h4 class="modal-title" >Search</h4>
            </div>
            <div class="modal-body add-margin-top-2x add-margin-bottom-2x">
                <div class="modal-search-bar">
                    <i class="fw fw-search modal-search-icon"></i>
                    <input class="search-input" id="modal-search-field" placeholder="Search" type="text">
                </div>
                <div class="search-results">
                    <ul class="list-group">
                    </ul>
                </div>
            </div>
        </div>
    </div>
</div>
<!--End: Search Modal-->

<!--Start: Debug Modal-->
<div class="modal fade debug" id="modalDebugConnection" tabindex="-1" role="dialog">
    <div class="modal-dialog" role="document">
        <div class="modal-content clearfix">
            <div class="modal-header">
                <button type="button" class="close" data-dismiss="modal" aria-label="Close">
                    <i class="fw fw-cancel about-dialog-close"></i>
                </button>
                <h4 class="modal-title" >Debug Connection</h4>
            </div>
            <div class="modal-body add-margin-top-2x add-margin-bottom-2x">
              <div class="form-group debug-connection-group">
                <label class="sr-only" for="debugUrl">Server URL</label>
                <div class="input-group">
                  <div class="input-group-addon">ws://</div>
                  <input type="text" class="form-control" id="debugUrl" placeholder="localhost:5006" value="localhost:5006" />
                </div>
                <span class="help-block debug-connection-error hide"><i class="fw fw-alert"></i> Connection error please check provided URL.</span>
              </div>
              <div class='form-group'>
                    <button type='button' class='btn pull-right btn-file-dialog' data-dismiss='modal'>Cancel</button>
                    <button type='button' class='btn btn-primary pull-right btn-file-dialog debug-connect-button'>Debug</button>
              </div>
            </div>
        </div>
    </div>
</div>
<!--End: Debug Modal-->

<!--Start: Open Folder Modal-->
<div class='modal fade' id='open-folder-modal' tabindex='-1' role='dialog' aria-hidden='true'>
    <div class='modal-dialog file-dialog' role='document'>
        <div class='modal-content'>
            <div class='modal-header'>
                <button type='button' class='close' data-dismiss='modal' aria-label='Close'>
                    <span aria-hidden='true'>&times;</span>
                </button>
                <h4 class='modal-title file-dialog-title'>Open Folder</h4>
                <hr class='style1'>
            </div>
            <div class='modal-body'>
                <div class='container-fluid'>
                    <form class='form-horizontal'>
                        <div class='form-group'>
                            <label for='location' class='col-sm-2 file-dialog-label'>Location :</label>
                            <div class='col-sm-9'>
                                <input type='text' class='file-dialog-form-control location-input'
                                       placeholder='eg: /home/user/wso2-integration-server/ballerina-configs'>
                            </div>
                        </div>
                        <div class='form-group'>
                            <div class='file-dialog-form-scrollable-block'>
                                <div class='file-tree'>
                                </div>
                                <div class='alert alert-danger file-browser-error' style='display: none;'>
                                </div>
                            </div>
                        </div>
                        <div class='form-group'>
                            <div class='folder-dialog-form-btn'>
                                <button type='button' class='btn btn-file-dialog open-button'>open
                                </button>
                                <div class='divider'></div>
                                <button type='button' class='btn btn-file-dialog' data-dismiss='modal'>cancel</button>
                            </div>
                        </div>
                    </form>
                    <div class='alert alert-danger errors-container'>
                        <strong>Error!</strong> Something went wrong.
                    </div>
                </div>
            </div>
        </div>
    </div>
</div>
<!--End: Open Folder Modal-->

<script src="lib/requirejs-2.3.2/require.js"></script>
<script type="text/javascript">
    requirejs.config({
        package_listing: "http://localhost:8289/service/packages",
        baseUrl: window.location.protocol + "//" + window.location.host + window.location.pathname.split("/").slice(0, -1).join("/"),
        paths: {
            lib: "lib",
            app: "js",
            /////////////////////////
            // third party modules //
            ////////////////////////
            jquery: "lib/jquery_v1.9.1/jquery-1.9.1.min",
            jquery_ui: "lib/jquery-ui_v1.12.1.custom/jquery-ui",
            bootstrap: "lib/bootstrap_v3.3.6/js/bootstrap",
            d3: "lib/d3_v4.1.1/d3",
            dagre: "lib/dagre-0.7.4/dagre.min",
            log4javascript: "lib/log4javascript-1.4.13/log4javascript",
            lodash: "lib/lodash_v4.13.1/lodash",
            backbone: "lib/backbone_v1.3.3/backbone",
            svg_pan_zoom: "lib/svg-panNZoom/jquery.svg.pan.zoom",
            js_tree: "lib/js-tree-v3.3.2/jstree",
            theme_wso2: "lib/theme-wso2-2.0.0/js/theme-wso2",
            ace: "lib/ace_v1.2.6",
            beautify: "lib/beautify/beautify",
            mousetrap: "lib/mousetrap_v1.6.0/mousetrap.min",
            mcustom_scroller: "lib/mCustomScrollbar_v3.1.5/js/jquery.mCustomScrollbar",
            jquery_mousewheel: "lib/jquery-mousewheel_v3.1.13/jquery.mousewheel",
            jquery_context_menu: "lib/context-menu_v2.4.2/jquery.contextMenu.min",
            html5_shiv: "lib/html5shiv_3.7.2/html5shiv.min",
            respond: "lib/respond_1.4.2/respond.min",
            jsPlumb: "lib/jsPlumb-2.2.8/jsPlumb-2.2.8-min",
            yaml: "lib/js-yaml-v3.7.0/dist/js-yaml.min",
            typeahead: "lib/typeahead_v0.11.1/typeahead.bundle.min",
            select2: "lib/select2-4.0.3/dist/js/select2.full.min",
            ///////////////////////
            // custom modules ////
            //////////////////////
            log: "js/log/log",
            d3utils: "js/utils/d3-utils",
            diagram_core: "js/diagram-core/module",
            command: "js/command/command",
            event_channel: "js/event/channel",
            drag_drop_manager: "js/drag-drop/manager",
            main_elements: "js/main-elements/module",
            processors: "js/processors/module",
            file_browser: "js/file-browser/file-browser",
            menu_bar: "js/menu-bar/menu-bar",
            context_menu: "js/context-menu/context-menu",
            tool_bar: "js/tool-bar/tool-bar",
            alerts: "js/utils/alerts",
            breadcrumbs: "js/breadcrumbs/breadcrumbs",
            property_pane_utils: "js/property-pane/property-pane-utils",
            debugger: "js/debugger/debugger",
			expression_editor_utils: "js/expression-editor/expression-editor-utils",
            constants: 'js/constants/constants',
            typeMapper: 'js/type-mapper/type-mapper-renderer',
            environment_content: "js/ballerina/env/environment-content"
        },
        shim: {
            "bootstrap": {"deps": ['jquery']},
            "theme_wso2": {"deps": ['jquery', 'bootstrap', 'html5_shiv', 'respond']},
            "jsPlumb": {
                deps: ['jquery','jquery_ui'],
                exports: 'jsPlumb'
            },
            "mcustom_scroller":{"deps": ['jquery', "jquery_mousewheel"]},
            "typeahead": {
                deps: ['jquery'],
                init: function ($) {
                    return require.s.contexts._.registry['typeahead.js'].factory( $ );
                }
            }
        },
        map: {
            "*": {
                // use lodash instead of underscore
                underscore: "lodash",
                jQuery: "jquery"
            }
        },
        packages: [
            {
                name: 'welcome-page',
                location: 'js/welcome-page',
                main: 'module'
            },
            {
                name: 'tree_view',
                location: 'js/tree-view',
                main: 'module'
            },
            {
                name: 'ballerina',
                location: 'js/ballerina',
                main: 'module'
            },
            {
                name: 'workspace',
                location: 'js/workspace',
                main: 'module'
            },
            {
                name: 'antlr',
                location: 'lib/antlr_v4.5.3',
                main: 'index'
            },
            {
                name: 'tab',
                location: 'js/tab',
                main: 'module'
            },
            {
                name: 'dialogs',
                location: 'js/dialog',
                main: 'module'
            },
            {
                name: 'debugger',
                location: 'js/debugger',
                main: 'module'
            }
        ]
    });

    require(['app/main'], function(Application) {
        var app, config;
        config = {
            container: "#page-content",
            welcome:{
                container:"#welcome-container",
                cssClass :{
                    parent: "initial-background-container",
                    outer: "initial-welcome-container",
                    heading: "heading-welcome-container",
                    headingTitle: "welcome-title",
                    body: "body-welcome-container",
                    bodyTitle: "welcome-body-title",
                    headingIcon: "welcome-icon",
                    buttonNew: " btn btn-block new-welcome-button",
                    buttonOpen: " btn btn-block open-welcome-button",
                    samples: "welcome-samples",
                    headingTop: "top-heading",
                    btnWrap1: "btn-wrap"
                },
                samples: ["resources/samples/echoService.bal", "resources/samples/helloWorld.bal",
                    "resources/samples/passthroughService.bal", "resources/samples/routingServices.bal"]
            },
            services:   {
                workspace:  {
                    endpoint: "http://localhost:8289/service/workspace"
                },
                packages:  {
                    endpoint: "http://localhost:8289/ballerina/editor/packages"
                },
                swagger:  {
                    endpoint: "http://localhost:8289/service/swagger/"
                },
                parser:  {
                    endpoint: "http://localhost:8289/ballerina/model/content"
                }
            },
            alerts: {
                container: "#alerts-container",
                cssClass: {
                }
            },
            tool_bar: {
                container: ""
            },
            menu_bar: {
                container: "#menu-bar-container",
                menu_group: {
                    menu_item: {
                        cssClass: {
                            label: "menu-label pull-left",
                            shortcut: "shortcut-label pull-right",
                            active: "menu-item-enabled",
                            inactive: "menu-item-disabled"
                        }
                    },
                    cssClass: {
                        group: "menu-group file-menu-group",
                        menu: "dropdown-menu file-dropdown-menu",
                        toggle: "dropdown-toggle"
                    }
                },
                cssClass: {
                    menu_bar: "dropdown-menu file-dropdown-menu"
                }
            },
            breadcrumbs:{
                container: "#breadcrumb-container",
                cssClass:  {
                    active: "active",
                    list: "breadcrumb pull-left",
                    item: "breadcrumb-item"
                }
            },
            tab_controller: {
                container: "#tabs-container",
                headers:    {
                    // relative selector within container for tab controller
                    container: ".tab-headers",
                    cssClass: {
                        list: 'nav nav-tabs nav-tabs-bar',
                        item: '',
                        active: 'active'
                    }
                },
                tabs: {
                    // relative selector within container for tab controller
                    container: ".tab-content",
                    tab: {
                        template: "#tab-template",
                        cssClass: {
                            tab: 'tab-pane',
                            tab_active: 'active',
                            tab_close_btn: 'close closeTab pull-right'
                        },
                        ballerina_editor: {
                            design_view: {
                                // relative selector within container for a tab
                                container: '.design-view-container',
                                canvas_container: '.canvas-container',
                                new_drop_timeout: 3000,
                                tool_palette: {
                                    // relative selector within container for design view
                                    container: ".tool-palette-container",
                                    search_bar: {
                                        cssClass:{
                                            search_box: 'search-bar',
                                            search_icon: 'fw fw-search searchIcon',
                                            search_input: 'search-input'
                                        }
                                    },
                                    toolGroup: {
                                        tool: {
                                            containment_element: '#tabs-container',
                                            cssClass: {
                                                dragContainer: 'tool-drag-container',
                                                disabledIconContainer: 'disabled-icon-container',
                                                disabledIcon: 'fw fw-lg fw-block tool-disabled-icon'
                                            }
                                        }
                                    }
                                }
                            },
                            preview: {
                                // relative selector within container for a tab
                                container: '.preview-container'
                            },
                            source_view: {
                                // relative selector within container for a tab
                                container: '.source-view-container',
                                theme: 'ace/theme/tomorrow_night',
                                font_size: '12pt',
                                scroll_margin: '20',
                                mode: 'ace/mode/ballerina'
                            },
                            swagger_view: {
                                // relative selector within container for a tab
                                container: '.swagger-view-container',
                                theme: 'ace/theme/tomorrow_night',
                                font_size: '12pt',
                                scroll_margin: '20',
                                mode: 'ace/mode/ballerina'
                            },
                            controls: {
                                view_source_btn: '.view-source-btn',
                                view_design_btn: '.view-design-btn',
                                view_swagger_btn: '.view-swagger-btn'
                            },
                            cssClass:{
                                text_editor_class: 'text-editor',
                                outer_box: 'outer-box',
                                svg_container: 'svg-container',
                                outer_div: 'panel panel-default container-outer-div',
                                panel_title: 'panel-title',
                                panel_icon: 'panel-icon',
                                service_icon: 'fw fw-service fw-inverse',
                                struct_icon: 'fw fw-struct fw-inverse',
                                connector_icon:'fw fw-connector fw-inverse',
                                function_icon:'fw fw-function fw-inverse',
                                title_link:'collapsed canvas-title',
                                panel_right_icon:'fw fw-up pull-right right-icon-clickable collapser hoverable',
                                head_div: 'canvas-heading',
                                body_div:'panel-collapse collapse',
                                canvas: 'panel-body collapse in',
                                design_view_drop: 'design-view-hover',
                                canvas_container: 'canvas-container',
                                canvas_top_controls_container: 'canvas-top-controls-container',
                                canvas_top_control_package_define: 'package-definition-wrapper',
                                canvas_top_control_packages_import: 'package-imports-wrapper',
                                canvas_top_control_constants_define: 'constants-definition-wrapper',
                                panel_delete_icon: 'fw fw-delete pull-right right-icon-clickable delete-icon hoverable',
                                panel_annotation_icon: 'fw fw-annotation pull-right right-icon-clickable hoverable',
                                panel_args_icon: 'fw fw-import pull-right right-icon-clickable hoverable',
<<<<<<< HEAD
                                type_mapper_icon: 'fw fw-dgm-type-convertor fw-inverse',
=======
                                type_mapper_icon: 'fw fw-type-converter fw-inverse',
>>>>>>> 3ceec507
                                type_struct_icon: 'fw fw-dgm-service fw-inverse',
                                canvas_heading_new: 'canvas-heading-new'
                            },
                            notifications: {
                                container: '#notification-container'
                            },
                            backend:{
                                url:"http://localhost:8289/ballerina/model/content"
                            },
                            dialog_boxes:{
                                parser_error: "#parserErrorModel"
                            }
                        }
                    }
                }

            },
            workspace_explorer: {
                container: ".sidebar-left",
                activateBtn: '.workspace-explorer-activate-btn',
                separator: '.sidebar-left-separator',
                containerToAdjust: ".right-container",
                command: {
                    id: "toggle-file-explorer",
                    shortcuts: {
                        mac: {
                            key: "command+shift+e",
                            label: "\u2318\u21E7E"
                        },
                        other: {
                            key: "ctrl+shift+e",
                            label: "Ctrl+Shift+E"
                        }
                    }
                },
                leftOffset: 40,
                separatorOffset: 5,
                defaultWidth: 250,
                resizeLimits:{
                    minX: 200,
                    maxX: 800
                },
                containerId: 'workspace-explorer',
                cssClass: {
                    container: 'workspace-explorer-container tab-pane',
                    openFolderButton: 'btn  btn-default open-folder-button'
                }
            },
            notifications:{
                container: "#notification-container"
            },
            dialog: {
                container: 'body'
            },
            about_dialog:{
                selector: "#modalAbout"
            },
            open_folder_dialog:{
                modal_selector: "#open-folder-modal",
                tree_container: ".file-tree",
                errors_container: ".errors-container",
                location_input: ".location-input",
                submit_button: ".open-button"
            },
            debugger : {
                container: ".sidebar-left",
                activateBtn: '.debugger-activate-btn',
                separator: '.sidebar-left-separator',
                containerToAdjust: ".right-container",
                leftOffset: 40,
                separatorOffset: 5,
                defaultWidth: 250,
                resizeLimits:{
                    minX: 200,
                    maxX: 800
                },
                containerId: "debugger",
                cssClass: {
                    container: 'debugger-container tab-pane'
                },
                command: {
                    id: "toggle-debugger",
                    shortcuts: {
                        mac: {
                            key: "command+shift+d",
                            label: "\u2318\u21E7d"
                        },
                        other: {
                            key: "ctrl+shift+d",
                            label: "Ctrl+Shift+d"
                        }
                    }
                }
            }
        };
        app = new Application(config);
        app.render();
        app.displayInitialView();
    });

</script>
</body>
</html><|MERGE_RESOLUTION|>--- conflicted
+++ resolved
@@ -829,11 +829,7 @@
                                 panel_delete_icon: 'fw fw-delete pull-right right-icon-clickable delete-icon hoverable',
                                 panel_annotation_icon: 'fw fw-annotation pull-right right-icon-clickable hoverable',
                                 panel_args_icon: 'fw fw-import pull-right right-icon-clickable hoverable',
-<<<<<<< HEAD
-                                type_mapper_icon: 'fw fw-dgm-type-convertor fw-inverse',
-=======
                                 type_mapper_icon: 'fw fw-type-converter fw-inverse',
->>>>>>> 3ceec507
                                 type_struct_icon: 'fw fw-dgm-service fw-inverse',
                                 canvas_heading_new: 'canvas-heading-new'
                             },
