/**
 * Copyright (c) 2017, WSO2 Inc. (http://www.wso2.org) All Rights Reserved.
 *
 * Licensed under the Apache License, Version 2.0 (the "License");
 * you may not use this file except in compliance with the License.
 * You may obtain a copy of the License at
 *
 * http://www.apache.org/licenses/LICENSE-2.0
 *
 * Unless required by applicable law or agreed to in writing, software
 * distributed under the License is distributed on an "AS IS" BASIS,
 * WITHOUT WARRANTIES OR CONDITIONS OF ANY KIND, either express or implied.
 * See the License for the specific language governing permissions and
 * limitations under the License.
 */
import _ from 'lodash';
import $ from 'jquery';
import log from 'log';
import 'brace';
import 'brace/ext/language_tools';
import 'brace/ext/searchbox';
import '../ballerina/utils/ace-mode';
import { completerFactory } from './completer-factory.js';

const ace = global.ace;
const Range = ace.acequire('ace/range');


// require possible themes
function requireAll(requireContext) {
    return requireContext.keys().map(requireContext);
}

requireAll(require.context('ace', false, /theme-/));

// require ballerina mode
const mode = ace.acequire('ace/mode/ballerina');
const langTools = ace.acequire('ace/ext/language_tools');

class ExpressionEditor {

    constructor(bBox, callback, props, packageScope) {
        this.destroy();
        this.props = props;
        const expression = _.isNil(props.getterMethod.call(props.model)) ? '' : props.getterMethod.call(props.model);
        // workaround to handle http://stackoverflow.com/questions/21926083/failed-to-execute-removechild-on-node
        this.removed = false;

        this.expressionEditor = $("<div class='expression_editor'>");
        this.expressionEditor.width(bBox.w + 2);
        this.expressionEditor.height(bBox.h + 2);
        this.expressionEditor.offset({ top: bBox.y - 1, left: bBox.x - 1 });
        this.expressionEditor.css('border', '1px solid rgb(220, 220, 220)');
        this.expressionEditor.css('padding-top', '6px');
        this.expressionEditor.css('background', 'white');
        this.expressionEditor.css('position', 'absolute');
        this.expressionEditor.css('min-width', bBox.w + 2);

        const editorContainer = $("<div class='expression_editor_container'>").appendTo(this.expressionEditor);
        if (this.props.isCustomHeight) {
            $(editorContainer).css('height', bBox.h + 2);
        } else {
            $(editorContainer).css('height', '22px');
        }
        $(editorContainer).text(expression);
        this._editor = ace.edit(editorContainer[0]);

        const mode = ace.acequire('ace/mode/ballerina').Mode;
        this._editor.getSession().setMode('ace/mode/ballerina');
        // Avoiding ace warning
        this._editor.$blockScrolling = Infinity;

        const editorTheme = ace.acequire('ace/theme/chrome');
        this._editor.setTheme(editorTheme);

        // set OS specific font size to prevent Mac fonts getting oversized.
        if (this.isRunningOnMacOS()) {
            if (this.props.fontSize) {
                this._editor.setFontSize(this.props.fontSize + 'pt');
            } else {
                this._editor.setFontSize('10pt');
            }
        } else {
            if (this.props.fontSize) {
                this._editor.setFontSize(this.props.fontSize + 'pt');
            } else {
                this._editor.setFontSize('12pt');
            }
        }

        langTools.setCompleters([]);
        const completers = completerFactory.getCompleters(props.key, packageScope);
        if (completers) {
            langTools.setCompleters(completers);
        }

        this._editor.setOptions({
            enableBasicAutocompletion: true,
            highlightActiveLine: false,
            showGutter: false,
        });

        this._editor.setBehavioursEnabled(true);
        this._editor.focus();

        // we need to place the cursor at the end of the text
        this._editor.gotoLine(1, expression.length);

        // resize the editor to the text width.
        this.expressionEditor.css('width', this.getNecessaryWidth(expression));
        this.expressionEditor.focus();
        this._editor.resize();

        // bind auto complete to key press
        this._editor.commands.on('afterExec', (event) => {
            if (event.command.name === 'insertstring' && /^[\w.@:]$/.test(event.args)) {
                setTimeout(() => {
                    try {
                        this._editor.execCommand('startAutocomplete');
                    } finally {
                        // nothing
                    }
                }, 10);
            }
        });

        // remove newlines in pasted text
        this._editor.on('paste', (e) => {
            e.text = e.text.replace(/[\r\n]+/g, ' ');
        });

        // when enter is pressed we will commit the change.
        this._editor.commands.bindKey('Enter|Shift-Enter', (e) => {
            const text = this._editor.getSession().getValue();
            // props.setterMethod.call(props.model, text);
            props.model.trigger('update-property-text', text, props.key);
            props.model.trigger('focus-out');
            this.destroy();
            if (_.isFunction(callback)) {
                callback(text);
            }
        });

        // When the user is typing text we will resize the editor.
        this._editor.on('change', (event) => {
            const text = this._editor.getSession().getValue();
            $(this.expressionEditor).css('width', this.getNecessaryWidth(text));
            this._editor.resize();
        });

        this._editor.on('blur', (event) => {
<<<<<<< HEAD
            const text = this._editor.getSession().getValue();
            props.setterMethod.call(props.model, text);
            props.model.trigger('update-property-text', text, props.key);
            props.model.trigger('focus-out');
            if (!this.removed) {
                this.destroy();
            }
            if (_.isFunction(callback)) {
                callback(text);
=======
            try {
                const text = this._editor.getSession().getValue();
                props.setterMethod.call(props.model, text);
                props.model.trigger('update-property-text', text, props.key);
                if (_.isFunction(callback)) {
                    callback(text);
                }
            } catch (e) {
                log.error('Error while updating the model from the input.', e);
            } finally {
                props.model.trigger('focus-out');
                if (!this.removed) {
                    this.distroy();
                }
>>>>>>> 4baf7675
            }
        });

        // following snipet is to handle adding ";" at the end of statement.
        this.end_check = /^([^"]|"[^"]*")*?(;)/;
        this._editor.commands.addCommand({
            name: 'semicolon',
            exec: (e) => {
                // get the value and append ';' to get the end result of the key action
                const curser = this._editor.selection.getCursor().column;
                const text = this._editor.getSession().getValue();
                const textWithSemicolon = [text.slice(0, curser), ';', text.slice(curser)].join('');
                if (this.end_check.exec(textWithSemicolon)) {
                    props.model.trigger('update-property-text', text, props.key);
                    props.model.trigger('focus-out');
                    this.destroy();
                    if (_.isFunction(callback)) {
                        callback(text);
                    }
                } else {
                    this._editor.insert(';');
                }
            },
            bindKey: ';',
        });
    }

    render(container) {
        $(container).append(this.expressionEditor);
    }

    destroy() {
        if (!this.removed) {
            this.removed = true;
            // commit if there are any changes
            // let text = this._editor.getSession().getValue();
            // this.props.model.trigger('update-property-text', text , this.props.key);
            //destroy the editor
            if (this.expressionEditor) {
                this._editor.destroy();
                this.expressionEditor.remove();
            } else {
                $('.expression_editor_container').remove();
            }
        }
    }

    getNecessaryWidth(text) {
        const width = text.length * 8 + 40;
        if (width < this.default_with) {
            return this.default_with;
        }
        return width;
    }


    static getOperatingSystem() {
        let operatingSystem = 'Unknown OS';
        if (navigator.appVersion.indexOf('Win') !== -1) {
            operatingSystem = 'Windows';
        } else if (navigator.appVersion.indexOf('Mac') !== -1) {
            operatingSystem = 'MacOS';
        } else if (navigator.appVersion.indexOf('X11') !== -1) {
            operatingSystem = 'UNIX';
        } else if (navigator.appVersion.indexOf('Linux') !== -1) {
            operatingSystem = 'Linux';
        }
        return operatingSystem;
    }

    isRunningOnMacOS() {
        return _.isEqual(ExpressionEditor.getOperatingSystem(), 'MacOS');
    }

}

export default ExpressionEditor;<|MERGE_RESOLUTION|>--- conflicted
+++ resolved
@@ -21,7 +21,6 @@
 import 'brace/ext/searchbox';
 import '../ballerina/utils/ace-mode';
 import { completerFactory } from './completer-factory.js';
-
 const ace = global.ace;
 const Range = ace.acequire('ace/range');
 
@@ -30,7 +29,6 @@
 function requireAll(requireContext) {
     return requireContext.keys().map(requireContext);
 }
-
 requireAll(require.context('ace', false, /theme-/));
 
 // require ballerina mode
@@ -57,9 +55,9 @@
         this.expressionEditor.css('min-width', bBox.w + 2);
 
         const editorContainer = $("<div class='expression_editor_container'>").appendTo(this.expressionEditor);
-        if (this.props.isCustomHeight) {
+        if(this.props.isCustomHeight) {
             $(editorContainer).css('height', bBox.h + 2);
-        } else {
+        }else{
             $(editorContainer).css('height', '22px');
         }
         $(editorContainer).text(expression);
@@ -75,15 +73,15 @@
 
         // set OS specific font size to prevent Mac fonts getting oversized.
         if (this.isRunningOnMacOS()) {
-            if (this.props.fontSize) {
-                this._editor.setFontSize(this.props.fontSize + 'pt');
-            } else {
+            if(this.props.fontSize){
+                this._editor.setFontSize(this.props.fontSize+'pt');
+            }else {
                 this._editor.setFontSize('10pt');
             }
         } else {
-            if (this.props.fontSize) {
-                this._editor.setFontSize(this.props.fontSize + 'pt');
-            } else {
+            if(this.props.fontSize){
+                this._editor.setFontSize(this.props.fontSize+'pt');
+            }else {
                 this._editor.setFontSize('12pt');
             }
         }
@@ -149,32 +147,20 @@
         });
 
         this._editor.on('blur', (event) => {
-<<<<<<< HEAD
+            try {
             const text = this._editor.getSession().getValue();
             props.setterMethod.call(props.model, text);
             props.model.trigger('update-property-text', text, props.key);
-            props.model.trigger('focus-out');
-            if (!this.removed) {
-                this.destroy();
-            }
-            if (_.isFunction(callback)) {
-                callback(text);
-=======
-            try {
-                const text = this._editor.getSession().getValue();
-                props.setterMethod.call(props.model, text);
-                props.model.trigger('update-property-text', text, props.key);
                 if (_.isFunction(callback)) {
                     callback(text);
                 }
             } catch (e) {
                 log.error('Error while updating the model from the input.', e);
             } finally {
-                props.model.trigger('focus-out');
-                if (!this.removed) {
-                    this.distroy();
-                }
->>>>>>> 4baf7675
+            props.model.trigger('focus-out');
+            if (!this.removed) {
+                this.destroy();
+            }
             }
         });
 
@@ -215,7 +201,7 @@
             //destroy the editor
             if (this.expressionEditor) {
                 this._editor.destroy();
-                this.expressionEditor.remove();
+            this.expressionEditor.remove();
             } else {
                 $('.expression_editor_container').remove();
             }
