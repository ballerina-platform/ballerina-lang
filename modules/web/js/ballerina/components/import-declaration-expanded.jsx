/**
 * Copyright (c) 2017, WSO2 Inc. (http://www.wso2.org) All Rights Reserved.
 *
 * WSO2 Inc. licenses this file to you under the Apache License,
 * Version 2.0 (the "License"); you may not use this file except
 * in compliance with the License.
 * You may obtain a copy of the License at
 *
 *     http://www.apache.org/licenses/LICENSE-2.0
 *
 * Unless required by applicable law or agreed to in writing,
 * software distributed under the License is distributed on an
 * "AS IS" BASIS, WITHOUT WARRANTIES OR CONDITIONS OF ANY
 * KIND, either express or implied. See the License for the
 * specific language governing permissions and limitations
 * under the License.
 */
import React from 'react';
import './import-declaration-expanded.css'
import ImageUtil from './image-util';
import PropTypes from 'prop-types';
import Renderer from './renderer';
import SuggestionsText from './suggestions-text';
import ImportDeclarationItem from './import-declaration-item';
import BallerinaEnvironment from '../env/environment';

export default class importDeclarationExpanded extends React.Component {
    constructor() {
        super();
        this.state = {
            showSuggestions: false,
        };
        this.packageSuggestions = BallerinaEnvironment.getPackages().map(p => {
            return {
                name: p.getName()
            }
        });
        this.handleAddImportClick = this.handleAddImportClick.bind(this);
        this.handleAddImportBlur = this.handleAddImportBlur.bind(this);
    }

    handleAddImportClick() {
        this.setState({showSuggestions: true})
    }

    handleAddImportBlur() {
        this.setState({showSuggestions: false})
    }

    render() {
        const bBox = this.props.bBox;
        const importDeclarationHeight = 30;
        const importInputHeight = 40;
        const importDeclarationWidth = 310;
        const leftPadding = 10;
        const topGutter = 10;
        const topBarHeight = 25;
        const iconSize = 20;
        const importElements = [];

        const topBarBbox = {
            x: bBox.x,
            y: bBox.y + topGutter
        };

        let lastImportElementY = topBarBbox.y + topBarHeight;

        this.props.imports.forEach((importDec, count) => {
            const itemBBox = {
                x: bBox.x,
                y: lastImportElementY,
                h: importDeclarationHeight,
                w: importDeclarationWidth
            };

            importElements.push(<ImportDeclarationItem key={importDec.id}
                bBox={itemBBox} importDec={importDec} onDeleteClick={this.props.onDeleteImport} />);
            lastImportElementY += importDeclarationHeight;
        });

        const textBoxBBox = {
            x: bBox.x + 5,
            y: lastImportElementY + 2,
            h: importInputHeight - 4,
            w: importDeclarationWidth - 10
        };

        const options = {
            bBox: textBoxBBox,
            onChange: () => {},
            initialValue: '',
        };

        return (
<<<<<<< HEAD
            <g className="package-definitions-collection">
                <rect x={ topBarBbox.x } y={ topBarBbox.y } height={ topBarHeight } width={importDeclarationWidth} style={ { fill: "#ddd"} } />
                <rect x={ topBarBbox.x } y={ topBarBbox.y } height={ topBarHeight } className="import-definition-decorator" />
=======
            <g className="import-declarations-collection">
                <rect x={ topBarBbox.x } y={ topBarBbox.y } height={topBarHeight} width={importDeclarationWidth} style={ { fill: "#ddd"} } />
>>>>>>> b2f645fc
                <text x={ topBarBbox.x + leftPadding } y={ topBarBbox.y + topBarHeight/2} className="import-declaration-topbar-label">Imports</text>
                <image width={ iconSize } height={ iconSize } className="property-pane-action-button-delete"
                    onClick={this.props.onCollapse} xlinkHref={ ImageUtil.getSVGIconString('hide') }
                    x={bBox.x + importDeclarationWidth - iconSize - 6 } y={topBarBbox.y + (topBarHeight-iconSize)/2}/>
                {importElements}
                <rect x={ bBox.x } y={ lastImportElementY } height={importInputHeight} width={importDeclarationWidth} className="add-import-button-background" />
                <g onClick={this.handleAddImportClick}>
                    <rect x={ bBox.x + 7 } y={ lastImportElementY + 7 } height={importInputHeight - 14} width={importDeclarationWidth - 14}
                        className="add-import-button" />
                    <text x={ bBox.x + 14 } y={ lastImportElementY + importInputHeight/2 } className="add-import-button-text" >{'+ Add Import'}</text>
                </g>
                <rect x={ bBox.x } y={ lastImportElementY } height={importInputHeight} className="import-definition-decorator" />
                <SuggestionsText x={ bBox.x + 5 } y={lastImportElementY + 5} height={importInputHeight - 10}
                    width={importDeclarationWidth - 10} suggestionsPool={this.packageSuggestions} show={this.state.showSuggestions}
                    onBlur={this.handleAddImportBlur} onEnter={this.props.onAddImport}/>
            </g>
        );
    }
}

importDeclarationExpanded.contextTypes = {
    renderer: PropTypes.instanceOf(Renderer).isRequired,
};<|MERGE_RESOLUTION|>--- conflicted
+++ resolved
@@ -74,7 +74,7 @@
             };
 
             importElements.push(<ImportDeclarationItem key={importDec.id}
-                bBox={itemBBox} importDec={importDec} onDeleteClick={this.props.onDeleteImport} />);
+                                                       bBox={itemBBox} importDec={importDec} onDeleteClick={this.props.onDeleteImport} />);
             lastImportElementY += importDeclarationHeight;
         });
 
@@ -92,29 +92,24 @@
         };
 
         return (
-<<<<<<< HEAD
-            <g className="package-definitions-collection">
+            <g className="import-declarations-collection">
                 <rect x={ topBarBbox.x } y={ topBarBbox.y } height={ topBarHeight } width={importDeclarationWidth} style={ { fill: "#ddd"} } />
                 <rect x={ topBarBbox.x } y={ topBarBbox.y } height={ topBarHeight } className="import-definition-decorator" />
-=======
-            <g className="import-declarations-collection">
-                <rect x={ topBarBbox.x } y={ topBarBbox.y } height={topBarHeight} width={importDeclarationWidth} style={ { fill: "#ddd"} } />
->>>>>>> b2f645fc
                 <text x={ topBarBbox.x + leftPadding } y={ topBarBbox.y + topBarHeight/2} className="import-declaration-topbar-label">Imports</text>
                 <image width={ iconSize } height={ iconSize } className="property-pane-action-button-delete"
-                    onClick={this.props.onCollapse} xlinkHref={ ImageUtil.getSVGIconString('hide') }
-                    x={bBox.x + importDeclarationWidth - iconSize - 6 } y={topBarBbox.y + (topBarHeight-iconSize)/2}/>
+                       onClick={this.props.onCollapse} xlinkHref={ ImageUtil.getSVGIconString('hide') }
+                       x={bBox.x + importDeclarationWidth - iconSize - 6 } y={topBarBbox.y + (topBarHeight-iconSize)/2}/>
                 {importElements}
                 <rect x={ bBox.x } y={ lastImportElementY } height={importInputHeight} width={importDeclarationWidth} className="add-import-button-background" />
                 <g onClick={this.handleAddImportClick}>
                     <rect x={ bBox.x + 7 } y={ lastImportElementY + 7 } height={importInputHeight - 14} width={importDeclarationWidth - 14}
-                        className="add-import-button" />
+                          className="add-import-button" />
                     <text x={ bBox.x + 14 } y={ lastImportElementY + importInputHeight/2 } className="add-import-button-text" >{'+ Add Import'}</text>
                 </g>
                 <rect x={ bBox.x } y={ lastImportElementY } height={importInputHeight} className="import-definition-decorator" />
                 <SuggestionsText x={ bBox.x + 5 } y={lastImportElementY + 5} height={importInputHeight - 10}
-                    width={importDeclarationWidth - 10} suggestionsPool={this.packageSuggestions} show={this.state.showSuggestions}
-                    onBlur={this.handleAddImportBlur} onEnter={this.props.onAddImport}/>
+                                 width={importDeclarationWidth - 10} suggestionsPool={this.packageSuggestions} show={this.state.showSuggestions}
+                                 onBlur={this.handleAddImportBlur} onEnter={this.props.onAddImport}/>
             </g>
         );
     }
