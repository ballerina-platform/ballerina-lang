--- conflicted
+++ resolved
@@ -28,10 +28,11 @@
  * @param {object} typeConverterView Type Mapper View reference object
  * @constructor
  */
-const jsPlumb = jsPlumbLib.jsPlumb;
-
-
-class TransformRender {
+var jsPlumb = jsPlumbLib.jsPlumb;
+
+
+class TransformRender
+{
     constructor(onConnectionCallback, onDisconnectCallback) {
         this.references = [];
         this.viewId = 'transformer';
@@ -49,72 +50,73 @@
         this.connectCallback = onConnectionCallback;
         this.connectionPool = [];
         this.existingJsTrees = [];
-        const self = this;
+        var self = this;
 
         this.jsPlumbInstance = jsPlumb.getInstance({
             Connector: self.getConnectorConfig(self.midpoint),
             Container: this.placeHolderName,
             PaintStyle: {
                 strokeWidth: 1,
-            // todo : load colors from css
+            //todo : load colors from css
                 stroke: '#666769',
                 cssClass: 'plumbConnect',
                 outlineStroke: '#F7F7F7',
-                outlineWidth: 2,
+                outlineWidth: 2
             },
             HoverPaintStyle: {
                 strokeWidth: 2,
                 stroke: '#ff9900',
                 outlineWidth: 2,
-                outlineStroke: '#ffe0b3',
+                outlineStroke: '#ffe0b3'
             },
-            EndpointStyle: { radius: 1 },
+            EndpointStyle: {radius: 1},
             ConnectionOverlays: [
                 ['Arrow', {
                     location: 1,
                     visible: true,
                     width: 6,
                     length: 6,
-                    foldback: 1,
+                    foldback: 1
                 }],
                 ['Custom', {
-                    create(component) {
-                        return $(`<select id='typeMapperList${self.viewIdSeperator}${self.viewId}'></select>`);
+                    create: function (component) {
+                        return $('<select id=\'typeMapperList' + self.viewIdSeperator + self.viewId + '\'></select>');
                     },
                     location: 0.5,
                     id: 'typeMapperDropdown',
-                    cssClass: 'typeMapperList',
-                }],
-            ],
-        });
-
-        $(`#${self.contextMenu}`).hide();
+                    cssClass: 'typeMapperList'
+                }]
+            ]
+        });
+
+        $('#' + self.contextMenu).hide();
         this.jsPlumbInstance.bind('contextmenu', (connection, e) => {
-            const contextMenuDiv = $(`#${self.contextMenu}`);
-            const anchorTag = $('<a>').attr('id', 'typeMapperConRemove').attr('class', 'type-mapper-con-remove');
+            var contextMenuDiv = $('#' + self.contextMenu);
+            var anchorTag = $('<a>').attr('id', 'typeMapperConRemove').attr('class', 'type-mapper-con-remove');
             anchorTag.html($('<i>').addClass('fw fw-delete'));
-            anchorTag.html(`${anchorTag.html()} Remove`);
+            anchorTag.html( anchorTag.html() + ' Remove');
             contextMenuDiv.html(anchorTag);
 
             document.addEventListener('click', (eClick) => {
-                if (eClick.explicitOriginalTarget == null || eClick.explicitOriginalTarget.nodeName != 'path') {
-                    $(`#${self.contextMenu}`).hide();
+                if (eClick.explicitOriginalTarget == null || eClick.explicitOriginalTarget.nodeName != 'path')
+                {
+                    $('#' + self.contextMenu).hide();
                 }
             }, false);
 
-            $('.leftType, .middle-content, .rightType').scroll(() => {
-                $(`#${self.contextMenu}`).hide();
+            $( '.leftType, .middle-content, .rightType' ).scroll(function() {
+                $('#' + self.contextMenu).hide();
             });
 
             $('#typeMapperConRemove').click(() => {
                 self.disconnect(connection);
-                $(`#${self.contextMenu}`).hide();
+                $('#' + self.contextMenu).hide();
             });
 
             contextMenuDiv.css({
-                top: e.pageY,
-                left: e.pageX,
-                zIndex: 1000,
+                'top':e.pageY  ,
+                'left': e.pageX,
+                zIndex : 1000
             });
 
             contextMenuDiv.show();
@@ -124,7 +126,7 @@
 
         this.jsPlumbInstance.bind('connection', (info, ev) => {
             self.reposition(self);
-    // TODO: for multiple type mappers
+    //TODO: for multiple type mappers
     // self.processTypeMapperDropdown(info);
         });
     }
@@ -135,11 +137,11 @@
  * @param connection
  */
     disconnect(connection) {
-        const self = this;
-        const propertyConnection = this.getConnectionObject(connection.getParameter('id'),
+        var self = this;
+        var propertyConnection = this.getConnectionObject(connection.getParameter('id'),
         connection.sourceId, connection.targetId);
         this.midpoint = this.midpoint - this.midpointVariance;
-        this.jsPlumbInstance.importDefaults({ Connector: self.getConnectorConfig(self.midpoint) });
+        this.jsPlumbInstance.importDefaults({Connector: self.getConnectorConfig(self.midpoint)});
         this.jsPlumbInstance.detach(connection);
         this.reposition(this);
         this.disconnectCallback(propertyConnection);
@@ -154,13 +156,13 @@
  * @returns connectionObject
  */
     getConnectionObject(id, sourceId, targetId) {
-        const sourceName = this.getStructId(sourceId);
-        const targetName = this.getStructId(targetId);
-
-        let sourceRefObj;
-        let targetRefObj;
-
-        for (let i = 0; i < this.references.length; i++) {
+        var sourceName = this.getStructId(sourceId);
+        var targetName = this.getStructId(targetId);
+
+        var sourceRefObj;
+        var targetRefObj;
+
+        for (var i = 0; i < this.references.length; i++) {
             if (this.references[i].name == sourceName) {
                 sourceRefObj = this.references[i].refObj;
             } else if (this.references[i].name == targetName) {
@@ -169,7 +171,7 @@
         }
 
         return {
-            id,
+            id: id,
             sourceStruct: this.getStructName(sourceName),
             sourceProperty: this.getPropertyNameStack(sourceId),
             sourceType: this.getPropertyType(sourceId),
@@ -179,7 +181,7 @@
             targetType: this.getPropertyType(targetId),
             targetReference: targetRefObj,
             isComplexMapping: false,
-            complexMapperName: null,
+            complexMapperName: null
         };
     }
 
@@ -189,7 +191,7 @@
  * @returns {*}
  */
     getStructId(propertyId) {
-        const id = propertyId.replace(this.jsTreePrefix + this.viewIdSeperator, '');
+        var id = propertyId.replace(this.jsTreePrefix + this.viewIdSeperator, '');
         return id.split(this.idNameSeperator)[0];
     }
 
@@ -208,7 +210,7 @@
  * @returns {*}
  */
     getPropertyType(propertyId) {
-        const parts = propertyId.split(this.idNameSeperator);
+        var parts = propertyId.split(this.idNameSeperator);
         return parts[parts.length - 1].split(this.nameTypeSeperator)[1].replace('_anchor', '');
     }
 
@@ -218,7 +220,7 @@
  * @returns {*}
  */
     getPropertyName(propertyId) {
-        const parts = propertyId.split(this.idNameSeperator);
+        var parts = propertyId.split(this.idNameSeperator);
         return parts[parts.length - 1].split(this.nameTypeSeperator)[0];
     }
 
@@ -228,12 +230,12 @@
  * @returns {Array}
  */
     getPropertyNameStack(propertyId) {
-        const id = propertyId.replace(this.jsTreePrefix + this.viewIdSeperator, '');
-        const parts = id.split(this.idNameSeperator);
-        const propertyNames = [];
-        const self = this;
-        let elementId = 0;
-        _.forEach(parts, (aPart) => {
+        var id = propertyId.replace(this.jsTreePrefix + this.viewIdSeperator, '');
+        var parts = id.split(this.idNameSeperator);
+        var propertyNames = [];
+        var self = this;
+        var elementId = 0;
+        _.forEach(parts, aPart => {
             if (elementId != 0) {
                 propertyNames.push(aPart.split(self.nameTypeSeperator)[0]);
             } else {
@@ -248,25 +250,25 @@
  * @param info connection object.
  */
     processTypeMapperDropdown(info) {
-        const sourceType = this.getPropertyType(info.sourceId);
-        const targetType = this.getPropertyType(info.targetId);
-        const isValidTypes = sourceType == targetType;
-        const self = this;
+        var sourceType = this.getPropertyType(info.sourceId);
+        var targetType = this.getPropertyType(info.targetId);
+        var isValidTypes = sourceType == targetType;
+        var self = this;
         if (!isValidTypes) {
-            const connection = info.connection;
+            var connection = info.connection;
             connection.getOverlay('typeMapperDropdown').show();
-            const typeMapperId = `#typeMapperList${this.viewIdSeperator}${this.viewId}`;
-            const updatedTypeMapperId = `typeMapperList${this.viewIdSeperator}${connection.sourceId
-             }${this.sourceTargetSeperator}${connection.targetId}`;
-            const typeMappers = this.getExistingTypeMappers(this.typeConverterView, sourceType, targetType);
+            var typeMapperId = '#typeMapperList' + this.viewIdSeperator + this.viewId;
+            var updatedTypeMapperId = 'typeMapperList' + this.viewIdSeperator + connection.sourceId
+            + this.sourceTargetSeperator + connection.targetId;
+            var typeMappers = this.getExistingTypeMappers(this.typeConverterView, sourceType, targetType);
             $.each(typeMappers, (i, item) => {
                 $(typeMapperId).append($('<option>', {
                     value: item,
-                    text: item,
+                    text: item
                 }));
             });
             $(typeMapperId).attr('id', updatedTypeMapperId);
-            $(`#${updatedTypeMapperId}`).change(() => {
+            $('#' + updatedTypeMapperId).change(() => {
                 self.onChangeTypeMapper(updatedTypeMapperId);
             });
         } else {
@@ -282,9 +284,9 @@
  * @returns {Array}
  */
     getExistingTypeMappers(typeConverterObj, sourceType, targetType) {
-        const compatibleTypeConverters = [];
-        const typeConverters = typeConverterObj.getPackage().getTypeMapperDefinitions();
-        _.forEach(typeConverters, (typeConverter) => {
+        var compatibleTypeConverters = [];
+        var typeConverters = typeConverterObj.getPackage().getTypeMapperDefinitions();
+        _.forEach(typeConverters, typeConverter => {
             if (typeConverterObj.getModel().getTypeMapperName() !== typeConverter.getTypeMapperName()) {
                 if (sourceType == typeConverter.getInputParamAndIdentifier().split(' ')[0] &&
             targetType == typeConverter.getReturnType()) {
@@ -302,13 +304,13 @@
  * @param listId Id of the dropdown.
  */
     onChangeTypeMapper(listId) {
-        const id = listId.replace(`typeMapperList${this.viewIdSeperator}`, '');
-        const sourceId = id.split(this.sourceTargetSeperator)[0];
-        const targetId = id.split(this.sourceTargetSeperator)[1];
-        const connection = this.getConnectionObject(id, sourceId, targetId);
+        var id = listId.replace('typeMapperList' + this.viewIdSeperator, '');
+        var sourceId = id.split(this.sourceTargetSeperator)[0];
+        var targetId = id.split(this.sourceTargetSeperator)[1];
+        var connection = this.getConnectionObject(id, sourceId, targetId);
         this.disconnectCallback(connection);
         connection.isComplexMapping = true;
-        connection.complexMapperName = $(`#${listId} option:selected`).val();
+        connection.complexMapperName = $('#' + listId + ' option:selected').val();
         this.connectCallback(connection);
     }
 
@@ -317,26 +319,26 @@
  * @param {string} name identifier of the type
  */
     removeType(name) {
-        const typeId = name + this.viewIdSeperator + this.viewId;
-        if ($(`#${typeId}`).attr('class') != null) {
-            let typeConns;
-            let lookupClass = 'property';
-
-            if ($(`#${typeId}`).attr('class').includes('struct')) {
+        var typeId = name + this.viewIdSeperator + this.viewId;
+        if ($('#' + typeId).attr('class') != null) {
+            var typeConns;
+            var lookupClass = 'property';
+
+            if ($('#' + typeId).attr('class').includes('struct')) {
                 lookupClass = 'jstree-anchor';
-                typeConns = $(`div[id^="${this.jsTreePrefix}${this.viewIdSeperator}${typeId}"]`)
-                .find(`.${lookupClass}`);
+                typeConns = $('div[id^="' + this.jsTreePrefix + this.viewIdSeperator + typeId + '"]')
+                .find('.' + lookupClass);
             } else {
-                typeConns = $(`div[id^="${typeId}"]`);
-            }
-
-            const self = this;
-            _.forEach(typeConns, (structCon) => {
+                typeConns = $('div[id^="' + typeId + '"]');
+            }
+
+            var self = this;
+            _.forEach(typeConns, structCon => {
                 if (_.includes(structCon.className, lookupClass)) {
                     self.jsPlumbInstance.remove(structCon.id);
                 }
             });
-            $(`#${typeId}`).remove();
+            $('#' + typeId).remove();
             this.reposition(this);
         }
     }
@@ -346,19 +348,19 @@
  * @param {object} connection connection object which specified source and target
  */
     addConnection(connection) {
-        const anchorEnd = '_anchor';
-        let sourceId = this.jsTreePrefix + this.viewIdSeperator + connection.sourceStruct
+        var anchorEnd = '_anchor';
+        var sourceId = this.jsTreePrefix + this.viewIdSeperator + connection.sourceStruct
         + this.viewIdSeperator + this.viewId;
-        let targetId = this.jsTreePrefix + this.viewIdSeperator + connection.targetStruct
+        var targetId = this.jsTreePrefix + this.viewIdSeperator + connection.targetStruct
         + this.viewIdSeperator + this.viewId;
-        let isSourceExists;
-        let isTargetExists;
+        var isSourceExists;
+        var isTargetExists;
 
         if (connection.sourceFunction) {
             sourceId = connection.sourceStruct + connection.sourceId + this.viewIdSeperator + this.viewId;
             isSourceExists = true;
         } else if (connection.sourceStruct == connection.sourceProperty[0]) {
-            // Construct Variable property id
+            //Construct Variable property id
             sourceId = connection.sourceStruct;
             isSourceExists = true;
         } else {
@@ -369,7 +371,7 @@
             targetId = connection.targetStruct + connection.targetId + this.viewIdSeperator + this.viewId;
             isTargetExists = true;
         } else if (connection.targetStruct == connection.targetProperty[0]) {
-            // Construct Variable property id
+            //Construct Variable property id
             targetId = connection.targetStruct;
             isTargetExists = true;
         } else {
@@ -396,18 +398,19 @@
             }
 
             this.jsPlumbInstance.connect({
-                anchor: ['Continuous', { faces: ['right', 'left'] }],
+                anchor: ['Continuous', {faces: ['right', 'left']}],
                 source: sourceId,
                 target: targetId,
-                parameters: { id: connection.id },
+                parameters: {id: connection.id}
             });
             this.reposition(this);
+
         } else {
             this.connectionPool.push({
-                connection,
-                isSourceExists,
-                isTargetExists,
-                connected: false,
+                connection: connection,
+                isSourceExists: isSourceExists,
+                isTargetExists: isTargetExists,
+                connected: false
             });
         }
     }
@@ -418,19 +421,11 @@
  * @param {object} type definition with parameters to be mapped
  * @param {object} reference AST model reference
  */
-<<<<<<< HEAD
-    addSourceType(struct, reference) {
-        const id = struct.name + this.viewIdSeperator + this.viewId;
-        struct.id = id;
-        this.makeType(struct, 50, 10, reference, 'source');
-        const jsTreeId = this.jsTreePrefix + this.viewIdSeperator + id;
-=======
     addSourceType(struct, removeCallback) {
         var id = struct.name + this.viewIdSeperator + this.viewId;
         struct.id = id;
         this.makeType(struct, removeCallback, 50, 10, 'source');
         var jsTreeId = this.jsTreePrefix + this.viewIdSeperator + id;
->>>>>>> 769d751d
         this.addComplexProperty(jsTreeId, struct);
         this.processJSTree(jsTreeId, id, this.addSource);
     }
@@ -443,21 +438,21 @@
  * @param createCallback
  */
     processJSTree(jsTreeId, structId, createCallback) {
-        const self = this;
-    // Disable jstree collapsing
+        var self = this;
+    //Disable jstree collapsing
         $.jstree.plugins.noclose = function () {
             this.close_node = $.noop;
         };
-        $(`#${jsTreeId}`).jstree({ plugins: ['noclose'] }).on('ready.jstree', () => {
-            const sourceElements = $(`#${structId}`).find('.jstree-anchor');
-            _.forEach(sourceElements, (element) => {
+        $('#' + jsTreeId).jstree({'plugins': ['noclose']}).on('ready.jstree', () => {
+            var sourceElements = $('#' + structId).find('.jstree-anchor');
+            _.forEach(sourceElements, element => {
                 createCallback(element, self);
             });
-            $(`#${jsTreeId}`).jstree('open_all');
+            $('#' + jsTreeId).jstree('open_all');
             self.existingJsTrees.push(structId);
             self.reposition(self);
-            _.forEach(self.connectionPool, (conPoolObj) => {
-                if (!conPoolObj.connected && structId ===
+            _.forEach(self.connectionPool, conPoolObj => {
+                if (!conPoolObj.connected && structId === 
                         conPoolObj.connection.sourceStruct + self.viewIdSeperator + self.viewId) {
                     conPoolObj.isSourceExists = true;
                 } else if (!conPoolObj.connected && structId ===
@@ -471,9 +466,9 @@
             });
         }).on('after_open.jstree', (event, data) => {
             self.reposition(self);
-            const parentId = data.node.id;
-            const sourceElements = $(`#${parentId}`).find('.jstree-anchor');
-            _.forEach(sourceElements, (element) => {
+            var parentId = data.node.id;
+            var sourceElements = $('#' + parentId).find('.jstree-anchor');
+            _.forEach(sourceElements, element => {
                 createCallback(element, self);
             });
             self.jsPlumbInstance.repaintEverything();
@@ -486,9 +481,9 @@
     }
 
     repaintAll(jsTreeId) {
-        const children = $(`#${jsTreeId}`).jstree().get_node('#').children_d;
-        _.forEach(children, (child) => {
-            self.jsPlumbInstance.repaint(`${child.id}_anchor`);
+        var children = $('#' + jsTreeId).jstree().get_node('#').children_d;
+        _.forEach(children, child => {
+            self.jsPlumbInstance.repaint(child.id + '_anchor');
         });
     }
 
@@ -499,13 +494,13 @@
  * @param struct  Object which specifies the id, name, and type of the struct.
  */
     addComplexProperty(parentId, struct) {
-        const self = this;
-        _.forEach(struct.properties, (property) => {
+        var self = this;
+        _.forEach(struct.properties, property => {
             if (property.innerType != null && property.innerType.properties.length > 0) {
-                const complexStructEl = self.makeProperty($(`#${parentId}`), property.name, property.type);
+                var complexStructEl = self.makeProperty($('#' + parentId), property.name, property.type);
                 self.addComplexProperty(complexStructEl.attr('id'), property.innerType);
             } else {
-                self.makeProperty($(`#${parentId}`), property.name, property.type);
+                self.makeProperty($('#' + parentId), property.name, property.type);
             }
         });
     }
@@ -515,19 +510,11 @@
  * @param {object} struct definition with parameters to be mapped
  * @param {object} reference AST model reference
  */
-<<<<<<< HEAD
-    addTargetType(struct, reference) {
-        const id = struct.name + this.viewIdSeperator + this.viewId;
-        struct.id = id;
-        this.makeType(struct, 50, 10, reference, 'target');
-        const jsTreeId = this.jsTreePrefix + this.viewIdSeperator + id;
-=======
     addTargetType(struct, removeCallback) {
         var id = struct.name + this.viewIdSeperator + this.viewId;
         struct.id = id;
         this.makeType(struct, removeCallback, 50, 10, 'target');
         var jsTreeId = this.jsTreePrefix + this.viewIdSeperator + id;
->>>>>>> 769d751d
         this.addComplexProperty(jsTreeId, struct);
         this.processJSTree(jsTreeId, id, this.addTarget);
     }
@@ -539,61 +526,32 @@
  * @param {int} posY Y position cordinate
  * @param {object} reference
  */
-<<<<<<< HEAD
-    makeType(struct, posX, posY, reference, type) {
-        this.references.push({ name: struct.id, refObj: reference });
-        const newStruct = $('<div>').attr('id', struct.id).attr('type', type).addClass('struct');
-        const structIcon = $('<i>').addClass('type-mapper-icon fw fw-struct');
-        const structName = $('<div>');
-
-=======
     makeType(struct, removeCallback, posX, posY, type) {
         var newStruct = $('<div>').attr('id', struct.id).attr('type', type).addClass('struct');
         var structIcon = $('<i>').addClass('type-mapper-icon fw fw-struct');
         var structName = $('<div>');
         var closeButton = $('<span>').attr('id', struct.id + '-button').addClass('fw-stack fw-lg btn btn-remove');
         var del = $('<i>').addClass('fw fw-delete fw-stack-1x');
->>>>>>> 769d751d
         structName.append(structIcon);
-        structName.append($('<span>').text(`${struct.name} : ${struct.typeName}`));
+        structName.append($('<span>').text(struct.name + " : " + struct.typeName));
         newStruct.append(structName);
-<<<<<<< HEAD
-        let subPlaceHolder;
-=======
         closeButton.append(del);
         structName.append(closeButton);
         var subPlaceHolder;
->>>>>>> 769d751d
-
-        if (type == 'source') {
+
+        if(type == 'source' ) {
             subPlaceHolder = 'leftType';
         } else {
             subPlaceHolder = 'rightType';
         }
 
         newStruct.css({
-            top: posX,
-            left: posY,
-        });
-        const jsTreeContainer = $('<div>').attr('id', this.jsTreePrefix + this.viewIdSeperator + struct.id)
+            'top': posX,
+            'left': posY
+        });
+        var jsTreeContainer = $('<div>').attr('id', this.jsTreePrefix + this.viewIdSeperator + struct.id)
         .addClass('tree-container');
         newStruct.append(jsTreeContainer);
-<<<<<<< HEAD
-        $(`#${this.placeHolderName}`).find(`.${subPlaceHolder}`).append(newStruct);
-    }
-
-
-    addVariable(variable, type, reference) {
-        const id = variable.name + this.viewIdSeperator + this.viewId;
-        const propId = variable.name + this.idNameSeperator + variable.name + this.nameTypeSeperator + variable.type;
-        this.references.push({ name: id, refObj: reference });
-        const newVar = $('<div>').attr('id', id).attr('type', type).addClass('variable');
-        const varIcon = $('<i>').addClass('type-mapper-icon fw fw-variable');
-        const property = $('<a>').attr('id', propId).addClass('variable-content');
-        const propertyName = $('<span>').addClass('property-name').text(variable.name);
-        const seperator = $('<span>').addClass('property-name').text(':');
-        const propertyType = $('<span>').addClass('property-type').text(variable.type);
-=======
         $('#' + this.placeHolderName).find('.' + subPlaceHolder).append(newStruct);
         this.onRemove(struct.id, struct, removeCallback, struct.name);
     }
@@ -611,38 +569,28 @@
         var propertyType = $('<span>').addClass('property-type').text(variable.type);
         var closeButton = $('<span>').attr('id', id + '-button').addClass('fw-stack fw-lg btn btn-remove');
         var del = $('<i>').addClass('fw fw-delete fw-stack-1x');
->>>>>>> 769d751d
         newVar.append(varIcon);
         property.append(propertyName);
         property.append(seperator);
         property.append(propertyType);
         closeButton.append(del);
         newVar.append(property);
-<<<<<<< HEAD
-        let subPlaceHolder;
-=======
         newVar.append(closeButton);
         var subPlaceHolder;
->>>>>>> 769d751d
 
 
         newVar.css({
-            top: 0,
-            left: 0,
-        });
-
-        if (type == 'source') {
+            'top': 0,
+            'left': 0
+        });
+
+        if(type == 'source' ) {
             subPlaceHolder = 'leftType';
-<<<<<<< HEAD
-            $(`#${this.placeHolderName}`).find('.leftType').append(newVar);
-            this.addSource(property, this, true);
-=======
             $('#' + this.placeHolderName).find('.leftType').append(newVar);
             this.addSource(property, this, false);
->>>>>>> 769d751d
         } else {
             subPlaceHolder = 'rightType';
-            $(`#${this.placeHolderName}`).find('.rightType').append(newVar);
+            $('#' + this.placeHolderName).find('.rightType').append(newVar);
             this.addTarget(property, this);
         }
         this.onRemove(id, variable, removeCallback, variable.name);
@@ -657,25 +605,25 @@
  * @param {function} onFunctionRemove call back function for function remove
  */
     addFunction(func, reference, onFunctionRemove) {
-        func.meta.packageName = func.meta.packageName.replace(' ', '');
-        funcName = _.isEmpty(func.meta.packageName) ? func.getName() : `${func.meta.packageName} : ${func.getName()}`;
-        const funcText = func.getName();
-    // Allow multiple functions to drag and drop without conflicting
-        const functionInvocationModelId = reference.getChildren()[1].getChildren()[0].getID();
-        func.name = (_.isEmpty(func.meta.packageName) ? func.getName() : `${func.meta.packageName}-${func.getName()}`) +
+        func.meta.packageName  = func.meta.packageName.replace(' ','');
+        funcName = _.isEmpty(func.meta.packageName) ? func.getName() : func.meta.packageName + ' : ' + func.getName();
+        var funcText = func.getName();
+    //Allow multiple functions to drag and drop without conflicting
+        var functionInvocationModelId = reference.getChildren()[1].getChildren()[0].getID();
+        func.name = (_.isEmpty(func.meta.packageName) ? func.getName() : func.meta.packageName + '-' + func.getName()) +
                    functionInvocationModelId;
 
-        const id = func.name + this.viewIdSeperator + this.viewId;
-        if ($(`#${id}`).length === 0) {
-            this.references.push({ name: id, refObj: reference });
-            const newFunc = $('<div>').attr('id', id).addClass('func');
-            const self = this;
+        var id = func.name + this.viewIdSeperator + this.viewId;
+        if ($('#' + id).length === 0) {
+            this.references.push({name: id, refObj: reference});
+            var newFunc = $('<div>').attr('id', id).addClass('func');
+            var self = this;
             var funcName = $('<div>');
-            const funcIcon = $('<i>').addClass('type-mapper-icon fw fw-function fw-inverse');
-            const closeButton = $('<span>').attr('id', `${id}-button`).addClass('fw-stack fw-lg btn btn-remove');
-            const outputContent = $('<div>').attr('id', `${id}func-output`).addClass('func-output');
-
-            const del = $('<i>').addClass('fw fw-delete fw-stack-1x fw-inverse');
+            var funcIcon = $('<i>').addClass('type-mapper-icon fw fw-function fw-inverse');
+            var closeButton = $('<span>').attr('id', id + '-button').addClass('fw-stack fw-lg btn btn-remove');
+            var outputContent = $('<div>').attr('id', id + 'func-output').addClass('func-output');
+
+            var del = $('<i>').addClass('fw fw-delete fw-stack-1x fw-inverse');
 
             funcName.append(funcIcon);
             funcName.append($('<span>').text(funcText));
@@ -685,50 +633,20 @@
             newFunc.append(outputContent);
 
             newFunc.css({
-                top: 0,
-                left: 0,
-            });
-
-<<<<<<< HEAD
-            $(`#${this.placeHolderName}`).find('.middle-content').append(newFunc);
-
-        // Remove button functionality
-            $(`#${id}-button`).on('click', () => {
-                const removedFunction = { name: func.name };
-                removedFunction.incomingConnections = [];
-                removedFunction.outgoingConnections = [];
-
-                _.forEach(self.jsPlumbInstance.getAllConnections(), (connection) => {
-                    if (connection.target.id.includes(id)) {
-                        removedFunction.incomingConnections.push(
-                        self.getConnectionObject(connection.getParameter('id'), connection.sourceId, connection.targetId));
-                    } else if (connection.source.id.includes(id)) {
-                        removedFunction.outgoingConnections.push(
-                        self.getConnectionObject(connection.getParameter('id'), connection.sourceId, connection.targetId));
-                    }
-                });
-
-                for (let i = 0; i < self.references.length; i++) {
-                    if (self.references[i].name === id) {
-                        removedFunction.reference = self.references[i].refObj;
-                    }
-                }
-
-                self.removeType(func.name);
-                onFunctionRemove(reference);
-            });
-=======
+                'top': 0,
+                'left': 0
+            });
+
             $('#' + this.placeHolderName).find('.middle-content').append(newFunc);
             this.onRemove(id, func, onFunctionRemove, reference);
->>>>>>> 769d751d
-
-            _.forEach(func.getParameters(), (parameter) => {
-                const property = self.makeFunctionAttribute($(`#${id}`), parameter.name, parameter.type, true);
+
+            _.forEach(func.getParameters(), parameter => {
+                var property = self.makeFunctionAttribute($('#' + id), parameter.name, parameter.type, true);
                 self.addTarget(property, self);
             });
 
-            _.forEach(func.getReturnParams(), (parameter) => {
-                const property = self.makeFunctionAttribute($(`#${id}func-output`), parameter.name, parameter.type, false);
+            _.forEach(func.getReturnParams(), parameter => {
+                var property = self.makeFunctionAttribute($('#' + id + 'func-output'), parameter.name, parameter.type, false);
                 self.addSource(property, self, true);
             });
 
@@ -737,17 +655,17 @@
     }
 
     makeFunctionAttribute(parentId, name, type, input) {
-        const id = parentId.selector.replace('#', '').replace('func-output', '')
+        var id = parentId.selector.replace('#', '').replace('func-output','')
         + this.idNameSeperator + name + this.nameTypeSeperator + type;
-        let property;
+        var property;
         if (input) {
             property = $('<div>').attr('id', id).addClass('func-in-property');
         } else {
             property = $('<div>').attr('id', id).addClass('func-out-property');
         }
-        const propertyName = $('<span>').addClass('property-name').text(name);
-        const seperator = $('<span>').addClass('property-name').text(':');
-        const propertyType = $('<span>').addClass('property-type').text(type);
+        var propertyName = $('<span>').addClass('property-name').text(name);
+        var seperator = $('<span>').addClass('property-name').text(':');
+        var propertyType = $('<span>').addClass('property-type').text(type);
 
         property.append(propertyName);
         property.append(seperator);
@@ -764,9 +682,9 @@
  * @returns {*|jQuery}
  */
     makeProperty(parentId, name, type) {
-        const id = parentId.selector.replace('#', '') + this.idNameSeperator + name + this.nameTypeSeperator + type;
-        const ul = $('<ul class="property">');
-        const li = $('<li class="property">').attr('id', id).text(`${name} : ${type}`);
+        var id = parentId.selector.replace('#', '') + this.idNameSeperator + name + this.nameTypeSeperator + type;
+        var ul = $('<ul class="property">');
+        var li = $('<li class="property">').attr('id', id).text(name + ' : ' + type);
         ul.append(li);
         $(parentId).append(ul);
         return li;
@@ -779,8 +697,8 @@
  * @param self
  */
     addSource(element, self, maxConnections) {
-        const connectionConfig = {
-            anchor: ['Continuous', { faces: ['right'] }],
+        var connectionConfig = {
+            anchor: ['Continuous', {faces: ['right']}]
         };
         if (maxConnections) {
             connectionConfig.maxConnections = 1;
@@ -804,8 +722,8 @@
  * @returns {boolean} has a connection or not
  */
     hasFunction(connection, self) {
-        return $(`#${connection.sourceStruct}${self.viewIdSeperator}${self.viewId}`).attr('class').includes('func')
-        || $(`#${connection.targetStruct}${self.viewIdSeperator}${self.viewId}`).attr('class').includes('func');
+        return $('#' + connection.sourceStruct + self.viewIdSeperator + self.viewId).attr('class').includes('func')
+        || $('#' + connection.targetStruct + self.viewIdSeperator + self.viewId).attr('class').includes('func');
     }
 
 /**
@@ -816,61 +734,62 @@
     addTarget(element, self) {
         self.jsPlumbInstance.makeTarget(element, {
             maxConnections: 1,
-            anchor: ['Continuous', { faces: ['left'] }],
-            beforeDrop(params) {
-            // Checks property types are equal
-                const isValidTypes = self.getPropertyType(params.sourceId).toLowerCase()
+            anchor: ['Continuous', {faces: ['left']}],
+            beforeDrop: function (params) {
+            //Checks property types are equal
+                var isValidTypes = self.getPropertyType(params.sourceId).toLowerCase()
                                         == self.getPropertyType(params.targetId).toLowerCase();
-                const connection = self.getConnectionObject(params.id, params.sourceId, params.targetId);
+                var connection = self.getConnectionObject(params.id, params.sourceId, params.targetId);
                 if (isValidTypes) {
-                    self.midpoint += self.midpointVariance;
-                    self.jsPlumbInstance.importDefaults({ Connector: self.getConnectorConfig(self.midpoint) });
+                    self.midpoint = self.midpoint + self.midpointVariance;
+                    self.jsPlumbInstance.importDefaults({Connector: self.getConnectorConfig(self.midpoint)});
                     connection.id = self.onConnection(connection);
                     params.connection.setParameter('id', connection.id);
                 }
                 return isValidTypes;
-            },
+            }
         })
     ;
     }
 
     disableParentsJsTree(connectionId, self) {
-        const sourceJsTreeId = this.jsTreePrefix + self.viewIdSeperator + self.getStructId(connectionId);
-        const sourceJsTree = $(`#${sourceJsTreeId}`).jstree(true);
-        const node = sourceJsTree.get_node(connectionId.replace('_anchor', ''));
-        _.forEach(node.parents, (parentNodeId) => {
+        var sourceJsTreeId = this.jsTreePrefix + self.viewIdSeperator + self.getStructId(connectionId);
+        var sourceJsTree = $('#' + sourceJsTreeId).jstree(true);
+        var node = sourceJsTree.get_node(connectionId.replace('_anchor', ''));
+        _.forEach(node.parents, parentNodeId => {
             if (parentNodeId !== '#') {
-                const parentNode = sourceJsTree.get_node(parentNodeId);
+                var parentNode = sourceJsTree.get_node(parentNodeId);
                 parentNode.state = 'leaf';
             }
         });
     }
 
     enableParentsJsTree(connectionId, self, connections, isSource) {
-        const sourceJsTreeId = this.jsTreePrefix + self.viewIdSeperator + self.getStructId(connectionId);
-        const sourceJsTree = $(`#${sourceJsTreeId}`).jstree(true);
-        const node = sourceJsTree.get_node(connectionId.replace('_anchor', ''));
-        _.forEach(node.parents, (parentNodeId) => {
+        var sourceJsTreeId = this.jsTreePrefix + self.viewIdSeperator + self.getStructId(connectionId);
+        var sourceJsTree = $('#' + sourceJsTreeId).jstree(true);
+        var node = sourceJsTree.get_node(connectionId.replace('_anchor', ''));
+        _.forEach(node.parents, parentNodeId => {
             if (parentNodeId !== '#' && !self.isChildConnectionExists(sourceJsTree, self, connections, isSource)) {
-                const parentNode = sourceJsTree.get_node(parentNodeId);
+                var parentNode = sourceJsTree.get_node(parentNodeId);
                 parentNode.state = {
                     disabled: false,
                     loaded: true,
                     opened: true,
-                    selected: false,
+                    selected: false
                 };
             }
         });
     }
 
     isChildConnectionExists(jsTreeNode, self, connections, isSource) {
-        const childNodes = jsTreeNode.children_d;
-        const child = _.find(childNodes, (childId) => {
-            const connection = _.find(connections, (connection) => {
+        var childNodes = jsTreeNode.children_d;
+        var child = _.find(childNodes, childId => {
+            var connection = _.find(connections, connection => {
                 if (isSource) {
                     return childId.includes(connection.sourceId);
+                } else {
+                    return childId.includes(connection.targetId);
                 }
-                return childId.includes(connection.targetId);
             });
             if (!_.isUndefined(connection)) {
                 return true;
@@ -890,10 +809,10 @@
  * @returns {Array} List of connections
  */
     getSourceConnectionsByProperty(structName, property, type) {
-        const self = this;
-        const connections = [];
+        var self = this;
+        var connections = [];
         for (var i = 0; i < property.length; i++) {
-            _.forEach(self.jsPlumbInstance.getAllConnections(), (connection) => {
+            _.forEach(self.jsPlumbInstance.getAllConnections(), connection => {
                 if (connection.sourceId.includes(structName + self.viewIdSeperator + self.viewId
                 + self.idNameSeperator + property[i] + self.nameTypeSeperator + type[i])) {
                     connections.push(self.getConnectionObject(connection.getParameter('id'),
@@ -901,7 +820,7 @@
                 }
             });
 
-            _.forEach(connections, (connection) => {
+            _.forEach(connections, connection => {
                 self.jsPlumbInstance.detach(connection);
             });
         }
@@ -916,10 +835,10 @@
  * @returns {Array} List of connections
  */
     getTargetConnectionsByProperty(structName, property, type) {
-        const self = this;
-        const connections = [];
+        var self = this;
+        var connections = [];
         for (var i = 0; i < property.length; i++) {
-            _.forEach(self.jsPlumbInstance.getAllConnections(), (connection) => {
+            _.forEach(self.jsPlumbInstance.getAllConnections(), connection => {
                 if (connection.targetId.includes(structName + self.viewIdSeperator + self.viewId
                 + self.idNameSeperator + property[i] + self.nameTypeSeperator + type[i])) {
                     connections.push(self.getConnectionObject(connection.getParameter('id'),
@@ -927,7 +846,7 @@
                 }
             });
 
-            _.forEach(connections, (connection) => {
+            _.forEach(connections, connection => {
                 self.jsPlumbInstance.detach(connection);
             });
         }
@@ -940,16 +859,16 @@
  * @returns {Array} List of connections
  */
     getSourceConnectionsByStruct(structName) {
-        const self = this;
-        const connections = [];
-        _.forEach(self.jsPlumbInstance.getAllConnections(), (connection) => {
+        var self = this;
+        var connections = [];
+        _.forEach(self.jsPlumbInstance.getAllConnections(), connection => {
             if (connection.sourceId.includes(structName)) {
                 connections.push(self.getConnectionObject(connection.getParameter('id'),
             connection.sourceId, connection.targetId));
             }
         });
 
-        _.forEach(connections, (connection) => {
+        _.forEach(connections, connection => {
             self.jsPlumbInstance.detach(connection);
         });
 
@@ -962,16 +881,16 @@
  * @returns {Array} List of connections
  */
     getTargetConnectionsByStruct(structName) {
-        const self = this;
-        const connections = [];
-        _.forEach(self.jsPlumbInstance.getAllConnections(), (connection) => {
+        var self = this;
+        var connections = [];
+        _.forEach(self.jsPlumbInstance.getAllConnections(), connection => {
             if (connection.targetId.includes(structName)) {
                 connections.push(self.getConnectionObject(connection.getParameter('id'),
             connection.sourceId, connection.targetId));
             }
         });
 
-        _.forEach(connections, (connection) => {
+        _.forEach(connections, connection => {
             self.jsPlumbInstance.detach(connection);
         });
 
@@ -984,50 +903,53 @@
  * @param jsPlumbInstance jsPlumb instance of the type mapper to be repositioned
  */
     reposition(self) {
-        const funcs = $('.middle-content  > .func');
-        const sourceStructs = $('.leftType > .struct, .leftType > .variable');
-        const targetStructs = $('.rightType > .struct, .rightType > .variable');
-        const xFunctionPointer = ($('.middle-content').width() - 300) / 2;
-        let yFunctionPointer = 120;
-        const xSourcePointer = 0;
-        let ySourcePointer = 0;
-        const xTargetPointer = 0;
-        let yTargetPointer = 0;
-        const functionGap = 30;
-        const svgLines = $(`#${self.placeHolderName}> svg`);
-
-        // Traverse through all the connection svg lines
-        _.forEach(svgLines, (svgLine) => {
-            // Get bottom and right values relative to the type mapper parent div
-            const arrowBotton = svgLine.children[2].getBoundingClientRect().bottom - $('.middle-content').position().top;
-            const right = svgLine.getBoundingClientRect().right;
-
-            // Calculate the yFunctionPointer value  based on the bottom value of the direct connections
+        var funcs = $('.middle-content  > .func');
+        var sourceStructs = $('.leftType > .struct, .leftType > .variable');
+        var targetStructs = $('.rightType > .struct, .rightType > .variable');
+        var xFunctionPointer = ($('.middle-content').width()-300)/2;
+        var yFunctionPointer = 120;
+        var xSourcePointer = 0;
+        var ySourcePointer = 0;
+        var xTargetPointer = 0;
+        var yTargetPointer = 0;
+        var functionGap = 30;
+        var svgLines = $('#' + self.placeHolderName + '> svg');
+
+        //Traverse through all the connection svg lines
+        _.forEach(svgLines, svgLine => {
+            //Get bottom and right values relative to the type mapper parent div
+            var arrowBotton = svgLine.children[2].getBoundingClientRect().bottom - $('.middle-content').position().top;
+            var right = svgLine.getBoundingClientRect().right;
+
+            //Calculate the yFunctionPointer value  based on the bottom value of the direct connections
             if (arrowBotton > yFunctionPointer && svgLine.getBoundingClientRect().width > 600) {
                 yFunctionPointer = arrowBotton;
             }
         });
 
-        // Traverse through all the function divs
-        _.forEach(funcs, (func) => {
-            // Position functions and increase yFunctionPointer with gaps
-            $(`#${func.id}`).css('left', `${xFunctionPointer}px`);
-            $(`#${func.id}`).css('top', `${yFunctionPointer}px`);
-            yFunctionPointer += $(`#${func.id}`).height() + functionGap;
-        });
-
-        _.forEach(sourceStructs, (structType) => {
-            // Position functions and increase yFunctionPointer with gaps
-            $(`#${structType.id}`).css('left', `${xSourcePointer}px`);
-            $(`#${structType.id}`).css('top', `${ySourcePointer}px`);
-            ySourcePointer += $(`#${structType.id}`).height() + functionGap;
-        });
-
-        _.forEach(targetStructs, (structType) => {
-            // Position functions and increase yFunctionPointer with gaps
-            $(`#${structType.id}`).css('left', `${xTargetPointer}px`);
-            $(`#${structType.id}`).css('top', `${yTargetPointer}px`);
-            yTargetPointer += $(`#${structType.id}`).height() + functionGap;
+        //Traverse through all the function divs
+        _.forEach(funcs, func => {
+            //Position functions and increase yFunctionPointer with gaps
+            $('#'+ func.id).css('left', xFunctionPointer+ 'px');
+            $('#'+ func.id).css('top', yFunctionPointer + 'px');
+            yFunctionPointer +=  $('#'+ func.id).height() + functionGap;
+
+        });
+
+        _.forEach(sourceStructs, structType => {
+            //Position functions and increase yFunctionPointer with gaps
+            $('#'+ structType.id).css('left', xSourcePointer+ 'px');
+            $('#'+ structType.id).css('top', ySourcePointer + 'px');
+            ySourcePointer +=  $('#'+ structType.id).height() + functionGap;
+
+        });
+
+        _.forEach(targetStructs, structType => {
+            //Position functions and increase yFunctionPointer with gaps
+            $('#'+ structType.id).css('left', xTargetPointer+ 'px');
+            $('#'+ structType.id).css('top', yTargetPointer + 'px');
+            yTargetPointer +=  $('#'+ structType.id).height() + functionGap;
+
         });
         self.jsPlumbInstance.repaintEverything();
     }
@@ -1040,9 +962,7 @@
     getConnectorConfig(midPoint) {
         return ['Flowchart', {
             midpoint: midPoint,
-            stub: [40, 60],
-            cornerRadius: 5,
-            alwaysRespectStubs: true,
+            stub: [40, 60], cornerRadius: 5, alwaysRespectStubs: true
         }];
     }
 
