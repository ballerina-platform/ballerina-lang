--- conflicted
+++ resolved
@@ -35,72 +35,6 @@
 class TransformRender
 {
     constructor(onConnectionCallback, onDisconnectCallback) {
-<<<<<<< HEAD
-        this.references = [];
-        this.viewId = "transformer";
-        this.contextMenu = "transformContextMenu";
-        this.jsTreePrefix = "jstree-container";
-        this.viewIdSeperator = "___";
-        this.sourceTargetSeperator = "_--_";
-        this.idNameSeperator = "_-_-_-";
-        this.nameTypeSeperator = "---";
-        this.placeHolderName = "transformOverlay-content";
-        this.onConnection = onConnectionCallback;
-        this.midpoint = 0.1;
-        this.midpointVariance = 0.05;
-        this.disconnectCallback = onDisconnectCallback;
-        this.connectCallback = onConnectionCallback;
-        this.connectionPool = [];
-        this.existingJsTrees = [];
-        var self = this;
-
-        this.jsPlumbInstance = jsPlumb.getInstance({
-            Connector: self.getConnectorConfig(self.midpoint),
-            Container: this.placeHolderName,
-            PaintStyle: {
-                strokeWidth: 2,
-                //todo : load colors from css
-                stroke: "#3d3d3d",
-                cssClass: "plumbConnect",
-                outlineStroke: "#F7F7F7",
-                outlineWidth: 2
-            },
-            HoverPaintStyle: {
-                strokeWidth: 3,
-                stroke: "#ff9900",
-                outlineWidth: 3,
-                outlineStroke: "#ffe0b3"
-            },
-            EndpointStyle: {radius: 1},
-            ConnectionOverlays: [
-                ["Arrow", {
-                    location: 1,
-                    visible: true,
-                    width: 11,
-                    length: 11
-                }],
-                ["Custom", {
-                    create: function (component) {
-                        return $("<select id='typeMapperList" + self.viewIdSeperator + self.viewId + "'></select>");
-                    },
-                    location: 0.5,
-                    id: "typeMapperDropdown",
-                    cssClass: "typeMapperList"
-                }]
-            ]
-        });
-
-        $('#' + self.contextMenu).hide();
-        this.jsPlumbInstance.bind('contextmenu', (connection, e) => {
-            var contextMenuDiv = $('#' + self.contextMenu);
-            var anchorTag = $('<a>').attr('id', 'typeMapperConRemove');
-            anchorTag.html($('<i>').addClass('fw fw-delete'));
-            anchorTag.html( anchorTag.html() + " Remove");
-            contextMenuDiv.html(anchorTag);
-
-            document.addEventListener('click', (eClick) => {
-                if (eClick.explicitOriginalTarget == null || eClick.explicitOriginalTarget.nodeName != "path")
-=======
     this.references = [];
     this.viewId = "transformer";
     this.contextMenu = "transformContextMenu";
@@ -165,268 +99,256 @@
 
         document.addEventListener('click', (eClick) => {
             if (eClick.explicitOriginalTarget == null || eClick.explicitOriginalTarget.nodeName != "path")
->>>>>>> 2e67f33f
             {
-                    $('#' + self.contextMenu).hide();
-                }
-            }, false);
-
-            $("#typeMapperConRemove").click(() => {
-                self.disconnect(connection);
                 $('#' + self.contextMenu).hide();
-            });
-
-            contextMenuDiv.css({
-                'top':e.pageY  ,
-                'left': e.pageX,
-                zIndex : 1000
-            });
-
-            contextMenuDiv.show();
-            e.preventDefault();
-        });
-
-
-        this.jsPlumbInstance.bind('connection', (info, ev) => {
-            self.reposition(self);
-            //TODO: for multiple type mappers
-            // self.processTypeMapperDropdown(info);
-        });
-    }
-
-    /**
-     * Disconnects the connection created.
-     *
-     * @param connection
-     */
-    disconnect(connection) {
-        var self = this;
-        var propertyConnection = this.getConnectionObject(connection.getParameter("id"),
+            }
+        }, false);
+
+        $("#typeMapperConRemove").click(() => {
+            self.disconnect(connection);
+        $('#' + self.contextMenu).hide();
+    });
+
+    contextMenuDiv.css({
+        'top':e.pageY  ,
+        'left': e.pageX,
+        zIndex : 1000
+    });
+
+    contextMenuDiv.show();
+    e.preventDefault();
+    });
+
+
+    this.jsPlumbInstance.bind('connection', (info, ev) => {
+        self.reposition(self);
+    //TODO: for multiple type mappers
+    // self.processTypeMapperDropdown(info);
+    });
+}
+
+/**
+ * Disconnects the connection created.
+ *
+ * @param connection
+ */
+disconnect(connection) {
+    var self = this;
+    var propertyConnection = this.getConnectionObject(connection.getParameter("id"),
         connection.sourceId, connection.targetId);
-        this.midpoint = this.midpoint - this.midpointVariance;
-        this.jsPlumbInstance.importDefaults({Connector: self.getConnectorConfig(self.midpoint)});
-        this.jsPlumbInstance.detach(connection);
-        this.reposition(this);
-        this.disconnectCallback(propertyConnection);
+    this.midpoint = this.midpoint - this.midpointVariance;
+    this.jsPlumbInstance.importDefaults({Connector: self.getConnectorConfig(self.midpoint)});
+    this.jsPlumbInstance.detach(connection);
+    this.reposition(this);
+    this.disconnectCallback(propertyConnection);
     // this.enableParentsJsTree(connection.sourceId, this, this.jsPlumbInstance.getAllConnections(), true);
     // this.enableParentsJsTree(connection.targetId, this, this.jsPlumbInstance.getAllConnections(), false);
-    }
-
-    /**
-     * Created the connection object from the sourceId and targetId of the connection elements
-     * @param sourceId Id of the source element of the connection
-     * @param targetId Id of the target element of the connection
-     * @returns connectionObject
-     */
-    getConnectionObject(id, sourceId, targetId) {
-        var sourceName = this.getStructId(sourceId);
-        var targetName = this.getStructId(targetId);
-
-        var sourceRefObj;
-        var targetRefObj;
-
-        for (var i = 0; i < this.references.length; i++) {
-            if (this.references[i].name == sourceName) {
-                sourceRefObj = this.references[i].refObj;
-            } else if (this.references[i].name == targetName) {
-                targetRefObj = this.references[i].refObj;
-            }
-        }
-
-        return {
-            id: id,
-            sourceStruct: this.getStructName(sourceName),
-            sourceProperty: this.getPropertyNameStack(sourceId),
-            sourceType: this.getPropertyType(sourceId),
-            sourceReference: sourceRefObj,
-            targetStruct: this.getStructName(targetName),
-            targetProperty: this.getPropertyNameStack(targetId),
-            targetType: this.getPropertyType(targetId),
-            targetReference: targetRefObj,
-            isComplexMapping: false,
-            complexMapperName: null
-        };
-    }
-
-    /**
-     * Get the id of the struct from the propertyId
-     * @param propertyId Id of the property
-     * @returns {*}
-     */
-    getStructId(propertyId) {
-        var id = propertyId.replace(this.jsTreePrefix + this.viewIdSeperator, "");
-        return id.split(this.idNameSeperator)[0];
-    }
-
-    /**
-     * Get the struct name from the id of the struct
-     * @param structId
-     * @returns {*}
-     */
-    getStructName(structId) {
-        return structId.split(this.viewIdSeperator)[0];
-    }
-
-    /**
-     * Get the type of the property from the property ID
-     * @param propertyId
-     * @returns {*}
-     */
-    getPropertyType(propertyId) {
-        var parts = propertyId.split(this.idNameSeperator);
-        return parts[parts.length - 1].split(this.nameTypeSeperator)[1].replace('_anchor', "");
-    }
-
-    /**
-     * Get the name of the property from the property id
-     * @param propertyId
-     * @returns {*}
-     */
-    getPropertyName(propertyId) {
-        var parts = propertyId.split(this.idNameSeperator);
-        return parts[parts.length - 1].split(this.nameTypeSeperator)[0];
-    }
-
-    /**
-     * Populate the attribute properties stack from the propertyId
-     * @param propertyId
-     * @returns {Array}
-     */
-    getPropertyNameStack(propertyId) {
-        var id = propertyId.replace(this.jsTreePrefix + this.viewIdSeperator, "");
-        var parts = id.split(this.idNameSeperator);
-        var propertyNames = [];
+}
+
+/**
+ * Created the connection object from the sourceId and targetId of the connection elements
+ * @param sourceId Id of the source element of the connection
+ * @param targetId Id of the target element of the connection
+ * @returns connectionObject
+ */
+getConnectionObject(id, sourceId, targetId) {
+    var sourceName = this.getStructId(sourceId);
+    var targetName = this.getStructId(targetId);
+
+    var sourceRefObj;
+    var targetRefObj;
+
+    for (var i = 0; i < this.references.length; i++) {
+        if (this.references[i].name == sourceName) {
+            sourceRefObj = this.references[i].refObj;
+        } else if (this.references[i].name == targetName) {
+            targetRefObj = this.references[i].refObj;
+        }
+    }
+
+    return {
+        id: id,
+        sourceStruct: this.getStructName(sourceName),
+        sourceProperty: this.getPropertyNameStack(sourceId),
+        sourceType: this.getPropertyType(sourceId),
+        sourceReference: sourceRefObj,
+        targetStruct: this.getStructName(targetName),
+        targetProperty: this.getPropertyNameStack(targetId),
+        targetType: this.getPropertyType(targetId),
+        targetReference: targetRefObj,
+        isComplexMapping: false,
+        complexMapperName: null
+    };
+}
+
+/**
+ * Get the id of the struct from the propertyId
+ * @param propertyId Id of the property
+ * @returns {*}
+ */
+getStructId(propertyId) {
+    var id = propertyId.replace(this.jsTreePrefix + this.viewIdSeperator, "");
+    return id.split(this.idNameSeperator)[0]
+}
+
+/**
+ * Get the struct name from the id of the struct
+ * @param structId
+ * @returns {*}
+ */
+getStructName(structId) {
+    return structId.split(this.viewIdSeperator)[0];
+}
+
+/**
+ * Get the type of the property from the property ID
+ * @param propertyId
+ * @returns {*}
+ */
+getPropertyType(propertyId) {
+    var parts = propertyId.split(this.idNameSeperator);
+    return parts[parts.length - 1].split(this.nameTypeSeperator)[1].replace('_anchor', "");
+}
+
+/**
+ * Get the name of the property from the property id
+ * @param propertyId
+ * @returns {*}
+ */
+getPropertyName(propertyId) {
+    var parts = propertyId.split(this.idNameSeperator);
+    return parts[parts.length - 1].split(this.nameTypeSeperator)[0];
+}
+
+/**
+ * Populate the attribute properties stack from the propertyId
+ * @param propertyId
+ * @returns {Array}
+ */
+getPropertyNameStack(propertyId) {
+    var id = propertyId.replace(this.jsTreePrefix + this.viewIdSeperator, "");
+    var parts = id.split(this.idNameSeperator);
+    var propertyNames = [];
+    var self = this;
+    var elementId = 0;
+    _.forEach(parts, aPart => {
+        if (elementId != 0) {
+        propertyNames.push(aPart.split(self.nameTypeSeperator)[0])
+    } else {
+        elementId++;
+    }
+});
+return propertyNames;
+}
+
+/**
+ * Process the connection and determines whether to show/hide the dropdown from the connection.
+ * @param info connection object.
+ */
+processTypeMapperDropdown(info) {
+    var sourceType = this.getPropertyType(info.sourceId);
+    var targetType = this.getPropertyType(info.targetId);
+    var isValidTypes = sourceType == targetType;
+    var self = this;
+    if (!isValidTypes) {
+        var connection = info.connection;
+        connection.getOverlay("typeMapperDropdown").show();
+        var typeMapperId = '#typeMapperList' + this.viewIdSeperator + this.viewId;
+        var updatedTypeMapperId = "typeMapperList" + this.viewIdSeperator + connection.sourceId
+            + this.sourceTargetSeperator + connection.targetId;
+        var typeMappers = this.getExistingTypeMappers(this.typeConverterView, sourceType, targetType);
+        $.each(typeMappers, (i, item) => {
+            $(typeMapperId).append($('<option>', {
+                value: item,
+                text: item
+            }));
+    });
+    $(typeMapperId).attr("id", updatedTypeMapperId);
+    $("#" + updatedTypeMapperId).change(() => {
+        self.onChangeTypeMapper(updatedTypeMapperId)
+});
+} else {
+    info.connection.getOverlay("typeMapperDropdown").hide();
+}
+}
+
+/**
+ * Finds the existing type mappers defined.
+ * @param typeConverterObj
+ * @param sourceType
+ * @param targetType
+ * @returns {Array}
+ */
+getExistingTypeMappers(typeConverterObj, sourceType, targetType) {
+    var compatibleTypeConverters = [];
+    var typeConverters = typeConverterObj.getPackage().getTypeMapperDefinitions();
+    _.forEach(typeConverters, typeConverter => {
+        if (typeConverterObj.getModel().getTypeMapperName() !== typeConverter.getTypeMapperName()) {
+        if (sourceType == typeConverter.getInputParamAndIdentifier().split(" ")[0] &&
+            targetType == typeConverter.getReturnType()) {
+            compatibleTypeConverters.push(typeConverter.getTypeMapperName());
+        }
+    }
+});
+return compatibleTypeConverters;
+}
+
+/**
+ * The integrates the source manipluation trigger for the change in the
+ * dropdown of the complex mapping.
+ *
+ * @param listId Id of the dropdown.
+ */
+onChangeTypeMapper(listId) {
+    var id = listId.replace("typeMapperList" + this.viewIdSeperator, "");
+    var sourceId = id.split(this.sourceTargetSeperator)[0];
+    var targetId = id.split(this.sourceTargetSeperator)[1];
+    var connection = this.getConnectionObject(id, sourceId, targetId);
+    this.disconnectCallback(connection);
+    connection.isComplexMapping = true;
+    connection.complexMapperName = $("#" + listId + " option:selected").val();
+    this.connectCallback(connection);
+}
+
+/**
+ * Remove a type from the mapper UI
+ * @param {string} name identifier of the type
+ */
+removeType(name) {
+    var typeId = name + this.viewIdSeperator + this.viewId;
+    if ($("#" + typeId).attr('class') != null) {
+        var typeConns;
+        var lookupClass = "property";
+
+        if ($("#" + typeId).attr('class').includes("struct")) {
+            lookupClass = "jstree-anchor";
+            typeConns = $('div[id^="' + this.jsTreePrefix + this.viewIdSeperator + typeId + '"]')
+                .find('.' + lookupClass);
+        } else {
+            typeConns = $('div[id^="' + typeId + '"]');
+        }
+
         var self = this;
-        var elementId = 0;
-        _.forEach(parts, aPart => {
-            if (elementId != 0) {
-                propertyNames.push(aPart.split(self.nameTypeSeperator)[0]);
-            } else {
-                elementId++;
-            }
-        });
-        return propertyNames;
-    }
-
-    /**
-     * Process the connection and determines whether to show/hide the dropdown from the connection.
-     * @param info connection object.
-     */
-    processTypeMapperDropdown(info) {
-        var sourceType = this.getPropertyType(info.sourceId);
-        var targetType = this.getPropertyType(info.targetId);
-        var isValidTypes = sourceType == targetType;
-        var self = this;
-        if (!isValidTypes) {
-            var connection = info.connection;
-            connection.getOverlay("typeMapperDropdown").show();
-            var typeMapperId = '#typeMapperList' + this.viewIdSeperator + this.viewId;
-            var updatedTypeMapperId = "typeMapperList" + this.viewIdSeperator + connection.sourceId
-            + this.sourceTargetSeperator + connection.targetId;
-            var typeMappers = this.getExistingTypeMappers(this.typeConverterView, sourceType, targetType);
-            $.each(typeMappers, (i, item) => {
-                $(typeMapperId).append($('<option>', {
-                    value: item,
-                    text: item
-                }));
-            });
-            $(typeMapperId).attr("id", updatedTypeMapperId);
-            $("#" + updatedTypeMapperId).change(() => {
-                self.onChangeTypeMapper(updatedTypeMapperId);
-            });
-        } else {
-            info.connection.getOverlay("typeMapperDropdown").hide();
-        }
-    }
-
-    /**
-     * Finds the existing type mappers defined.
-     * @param typeConverterObj
-     * @param sourceType
-     * @param targetType
-     * @returns {Array}
-     */
-    getExistingTypeMappers(typeConverterObj, sourceType, targetType) {
-        var compatibleTypeConverters = [];
-        var typeConverters = typeConverterObj.getPackage().getTypeMapperDefinitions();
-        _.forEach(typeConverters, typeConverter => {
-            if (typeConverterObj.getModel().getTypeMapperName() !== typeConverter.getTypeMapperName()) {
-                if (sourceType == typeConverter.getInputParamAndIdentifier().split(" ")[0] &&
-            targetType == typeConverter.getReturnType()) {
-                    compatibleTypeConverters.push(typeConverter.getTypeMapperName());
-                }
-            }
-        });
-        return compatibleTypeConverters;
-    }
-
-    /**
-     * The integrates the source manipluation trigger for the change in the
-     * dropdown of the complex mapping.
-     *
-     * @param listId Id of the dropdown.
-     */
-    onChangeTypeMapper(listId) {
-        var id = listId.replace("typeMapperList" + this.viewIdSeperator, "");
-        var sourceId = id.split(this.sourceTargetSeperator)[0];
-        var targetId = id.split(this.sourceTargetSeperator)[1];
-        var connection = this.getConnectionObject(id, sourceId, targetId);
-        this.disconnectCallback(connection);
-        connection.isComplexMapping = true;
-        connection.complexMapperName = $("#" + listId + " option:selected").val();
-        this.connectCallback(connection);
-    }
-
-    /**
-     * Remove a type from the mapper UI
-     * @param {string} name identifier of the type
-     */
-    removeType(name) {
-        var typeId = name + this.viewIdSeperator + this.viewId;
-        if ($("#" + typeId).attr('class') != null) {
-            var typeConns;
-            var lookupClass = "property";
-
-            if ($("#" + typeId).attr('class').includes("struct")) {
-                lookupClass = "jstree-anchor";
-                typeConns = $('div[id^="' + this.jsTreePrefix + this.viewIdSeperator + typeId + '"]')
-                .find('.' + lookupClass);
-            } else {
-                typeConns = $('div[id^="' + typeId + '"]');
-            }
-
-            var self = this;
-            _.forEach(typeConns, structCon => {
-                if (_.includes(structCon.className, lookupClass)) {
-                    self.jsPlumbInstance.remove(structCon.id);
-                }
-            });
-            $("#" + typeId).remove();
-            this.reposition(this);
-        }
-    }
-
-    /**
-     * Add a connection arrow in the mapper UI
-     * @param {object} connection connection object which specified source and target
-     */
-    addConnection(connection) {
-        var anchorEnd = '_anchor';
-        var sourceId = this.jsTreePrefix + this.viewIdSeperator + connection.sourceStruct
+        _.forEach(typeConns, structCon => {
+            if (_.includes(structCon.className, lookupClass)) {
+            self.jsPlumbInstance.remove(structCon.id);
+        }
+    });
+    $("#" + typeId).remove();
+    this.reposition(this);
+}
+}
+
+/**
+ * Add a connection arrow in the mapper UI
+ * @param {object} connection connection object which specified source and target
+ */
+addConnection(connection) {
+    var anchorEnd = '_anchor';
+    var sourceId = this.jsTreePrefix + this.viewIdSeperator + connection.sourceStruct
         + this.viewIdSeperator + this.viewId;
-        var targetId = this.jsTreePrefix + this.viewIdSeperator + connection.targetStruct
+    var targetId = this.jsTreePrefix + this.viewIdSeperator + connection.targetStruct
         + this.viewIdSeperator + this.viewId;
-<<<<<<< HEAD
-        var isSourceExists;
-        var isTargetExists;
-
-        if (connection.sourceFunction) {
-            sourceId = connection.sourceStruct + connection.sourceId + this.viewIdSeperator + this.viewId;
-            isSourceExists = true;
-        } else {
-            isSourceExists = _.includes(this.existingJsTrees,
-                connection.sourceStruct + this.viewIdSeperator + this.viewId);
-=======
     var isSourceExists;
     var isTargetExists;
 
@@ -449,88 +371,39 @@
         for (var i = 0; i < connection.sourceProperty.length; i++) {
             sourceId += this.idNameSeperator
                 + connection.sourceProperty[i] + this.nameTypeSeperator + connection.sourceType[i];
->>>>>>> 2e67f33f
-        }
-        if (connection.targetFunction) {
-            targetId = connection.targetStruct + connection.targetId + this.viewIdSeperator + this.viewId;
-            isTargetExists = true;
-        } else {
-            isTargetExists = _.includes(this.existingJsTrees,
-                connection.targetStruct + this.viewIdSeperator + this.viewId);
-        }
-
-        if (isSourceExists && isTargetExists) {
-            for (var i = 0; i < connection.sourceProperty.length; i++) {
-                sourceId += this.idNameSeperator
-                + connection.sourceProperty[i] + this.nameTypeSeperator + connection.sourceType[i];
-            }
-            if (!connection.sourceFunction) {
-                sourceId += anchorEnd;
-            }
-
-            for (var i = 0; i < connection.targetProperty.length; i++) {
-                targetId += this.idNameSeperator
+        }
+        if (!connection.sourceFunction) {
+            sourceId += anchorEnd;
+        }
+
+        for (var i = 0; i < connection.targetProperty.length; i++) {
+            targetId += this.idNameSeperator
                 + connection.targetProperty[i] + this.nameTypeSeperator + connection.targetType[i];
-            }
-
-            if (!connection.targetFunction) {
-                targetId += anchorEnd;
-            }
-
-            this.jsPlumbInstance.connect({
-                anchor: ["Continuous", {faces: ["right", "left"]}],
-                source: sourceId,
-                target: targetId,
-                parameters: {id: connection.id}
-            });
-            this.reposition(this);
-
-        } else {
-            this.connectionPool.push({
-                connection: connection,
-                isSourceExists: isSourceExists,
-                isTargetExists: isTargetExists,
-                connected: false
-            });
-        }
-    }
-
-
-<<<<<<< HEAD
-    /**
-     * Add a source type in the mapper UI
-     * @param {object} type definition with parameters to be mapped
-     * @param {object} reference AST model reference
-     */
-    addSourceType(struct, reference) {
-        var id = struct.name + this.viewIdSeperator + this.viewId;
-        struct.id = id;
-        this.makeType(struct, 50, 10, reference, "source");
-        var jsTreeId = this.jsTreePrefix + this.viewIdSeperator + id;
-        this.addComplexProperty(jsTreeId, struct);
-        this.processJSTree(jsTreeId, id, this.addSource);
-    }
-
-    /**
-     * Manipulates the jstree structure and the jsPlumb connections
-     *
-     * @param jsTreeId
-     * @param structId
-     * @param createCallback
-     */
-    processJSTree(jsTreeId, structId, createCallback) {
-        var self = this;
-        $("#" + jsTreeId).jstree().on('ready.jstree', () => {
-            var sourceElements = $("#" + structId).find('.jstree-anchor');
-            _.forEach(sourceElements, element => {
-                createCallback(element, self);
-            });
-            $("#" + jsTreeId).jstree('open_all');
-            self.existingJsTrees.push(structId);
-            self.reposition(self);
-            _.forEach(self.connectionPool, conPoolObj => {
-                if (!conPoolObj.connected && structId ==
-=======
+        }
+
+        if (!connection.targetFunction) {
+            targetId += anchorEnd;
+        }
+
+        this.jsPlumbInstance.connect({
+            anchor: ["Continuous", {faces: ["right", "left"]}],
+            source: sourceId,
+            target: targetId,
+            parameters: {id: connection.id}
+        });
+        this.reposition(this);
+
+    } else {
+        this.connectionPool.push({
+            connection: connection,
+            isSourceExists: isSourceExists,
+            isTargetExists: isTargetExists,
+            connected: false
+        });
+    }
+}
+
+
 /**
  * Add a source type in the mapper UI
  * @param {object} type definition with parameters to be mapped
@@ -568,98 +441,102 @@
 self.reposition(self);
 _.forEach(self.connectionPool, conPoolObj => {
     if (!conPoolObj.connected && structId ==
->>>>>>> 2e67f33f
         conPoolObj.connection.sourceStruct + self.viewIdSeperator + self.viewId) {
-                    conPoolObj.isSourceExists = true;
-                } else if (!conPoolObj.connected && structId ==
+    conPoolObj.isSourceExists = true;
+} else if (!conPoolObj.connected && structId ==
     conPoolObj.connection.targetStruct + self.viewIdSeperator + self.viewId) {
-                    conPoolObj.isTargetExists = true;
-                }
-                if (!conPoolObj.connected && conPoolObj.isSourceExists && conPoolObj.isTargetExists) {
-                    self.addConnection(conPoolObj.connection);
-                    conPoolObj.connected = true;
-                }
-            });
-        }).on('after_open.jstree', (event, data) => {
-            self.reposition(self);
-            var parentId = data.node.id;
-            var sourceElements = $("#" + parentId).find('.jstree-anchor');
-            _.forEach(sourceElements, element => {
-                createCallback(element, self);
-            });
-            self.jsPlumbInstance.repaintEverything();
-        }).on('after_close.jstree', (event, data) => {
-            self.reposition(self);
-            self.jsPlumbInstance.repaintEverything();
-        }).on('select_node.jstree', (event, data) => {
-            data.instance.deselect_node(data.node);
-        });
-    }
-
-    repaintAll(jsTreeId) {
-        var children = $("#" + jsTreeId).jstree().get_node('#').children_d;
-        _forEach(children, child => {
-            self.jsPlumbInstance.repaint(child.id + "_anchor");
-        });
-    }
-
-    /**
-     * Handles the complex struct properties.
-     *
-     * @param parentId Id of the parentElement where the element needs to be added.
-     * @param struct  Object which specifies the id, name, and type of the struct.
-     */
-    addComplexProperty(parentId, struct) {
-        var self = this;
-        _.forEach(struct.properties, property => {
-            if (property.innerType != null && property.innerType.properties.length > 0) {
-                var complexStructEl = self.makeProperty($('#' + parentId), property.name, property.type);
-                self.addComplexProperty(complexStructEl.attr('id'), property.innerType);
-            } else {
-                self.makeProperty($('#' + parentId), property.name, property.type);
-            }
-        });
-    }
-
-    /**
-     * Add a target struct in the mapper UI
-     * @param {object} struct definition with parameters to be mapped
-     * @param {object} reference AST model reference
-     */
-    addTargetType(struct, reference) {
-        var id = struct.name + this.viewIdSeperator + this.viewId;
-        struct.id = id;
-        this.makeType(struct, 50, 10, reference, "target");
-        var jsTreeId = this.jsTreePrefix + this.viewIdSeperator + id;
-        this.addComplexProperty(jsTreeId, struct);
-        this.processJSTree(jsTreeId, id, this.addTarget);
-    }
-
-<<<<<<< HEAD
-    /**
-     * Make generic struct div element in the UI
-     * @param {object} struct definition with parameters to be mapped
-     * @param {int} posX X position cordinate
-     * @param {int} posY Y position cordinate
-     * @param {object} reference
-     */
-    makeType(struct, posX, posY, reference, type) {
-        this.references.push({name: struct.id, refObj: reference});
-        var newStruct = $('<div>').attr('id', struct.id).attr('type', type).addClass('struct');
-        var structIcon = $('<i>').addClass('type-mapper-icon fw fw-struct fw-inverse');
-        var structName = $('<div>');
-        var subPlaceHolder;
-
-        if(type == "source" ) {
-            subPlaceHolder = "leftType";
-        } else {
-            subPlaceHolder = "rightType";
-        }
-
-        newStruct.css({
-            'top': posX,
-            'left': posY
-=======
+    conPoolObj.isTargetExists = true;
+}
+if (!conPoolObj.connected && conPoolObj.isSourceExists && conPoolObj.isTargetExists) {
+    self.addConnection(conPoolObj.connection);
+    conPoolObj.connected = true;
+}
+});
+}).on('after_open.jstree', (event, data) => {
+    self.reposition(self);
+var parentId = data.node.id;
+var sourceElements = $("#" + parentId).find('.jstree-anchor');
+_.forEach(sourceElements, element => {
+    createCallback(element, self);
+});
+self.jsPlumbInstance.repaintEverything();
+}).on('after_close.jstree', (event, data) => {
+    self.reposition(self);
+self.jsPlumbInstance.repaintEverything();
+}).on('select_node.jstree', (event, data) => {
+    data.instance.deselect_node(data.node);
+});
+}
+
+repaintAll(jsTreeId) {
+    var children = $("#" + jsTreeId).jstree().get_node('#').children_d;
+    _forEach(children, child => {
+        self.jsPlumbInstance.repaint(child.id + "_anchor");
+});
+}
+
+/**
+ * Handles the complex struct properties.
+ *
+ * @param parentId Id of the parentElement where the element needs to be added.
+ * @param struct  Object which specifies the id, name, and type of the struct.
+ */
+addComplexProperty(parentId, struct) {
+    var self = this;
+    _.forEach(struct.properties, property => {
+    if (property.innerType != null && property.innerType.properties.length > 0) {
+        var complexStructEl = self.makeProperty($('#' + parentId), property.name, property.type);
+        self.addComplexProperty(complexStructEl.attr('id'), property.innerType)
+    } else {
+        self.makeProperty($('#' + parentId), property.name, property.type);
+    }
+});
+}
+
+/**
+ * Add a target struct in the mapper UI
+ * @param {object} struct definition with parameters to be mapped
+ * @param {object} reference AST model reference
+ */
+addTargetType(struct, reference) {
+    var id = struct.name + this.viewIdSeperator + this.viewId;
+    struct.id = id;
+    this.makeType(struct, 50, 10, reference, "target");
+    var jsTreeId = this.jsTreePrefix + this.viewIdSeperator + id;
+    this.addComplexProperty(jsTreeId, struct);
+    this.processJSTree(jsTreeId, id, this.addTarget);
+}
+
+/**
+ * Make generic struct div element in the UI
+ * @param {object} struct definition with parameters to be mapped
+ * @param {int} posX X position cordinate
+ * @param {int} posY Y position cordinate
+ * @param {object} reference
+ */
+makeType(struct, posX, posY, reference, type) {
+    this.references.push({name: struct.id, refObj: reference});
+    var newStruct = $('<div>').attr('id', struct.id).attr('type', type).addClass('struct');
+    var structIcon = $('<i>').addClass('type-mapper-icon fw fw-struct fw-inverse');
+    var structName = $('<div>');
+    var subPlaceHolder;
+
+    if(type == "source" ) {
+        subPlaceHolder = "leftType";
+    } else {
+        subPlaceHolder = "rightType";
+    }
+
+    newStruct.css({
+        'top': posX,
+        'left': posY
+    });
+    var jsTreeContainer = $('<div>').attr('id', this.jsTreePrefix + this.viewIdSeperator + struct.id)
+        .addClass('tree-container');
+    newStruct.append(jsTreeContainer);
+    $("#" + this.placeHolderName).find("." + subPlaceHolder).append(newStruct);
+}
+
 /**
  * Add a function in the mapper UI
  * @param {object} function definition with parameters to be mapped
@@ -696,101 +573,8 @@
         newFunc.css({
             'top': 0,
             'left': 0
->>>>>>> 2e67f33f
         });
-        var jsTreeContainer = $('<div>').attr('id', this.jsTreePrefix + this.viewIdSeperator + struct.id)
-        .addClass('tree-container');
-        newStruct.append(jsTreeContainer);
-        $("#" + this.placeHolderName).find("." + subPlaceHolder).append(newStruct);
-    }
-
-<<<<<<< HEAD
-    /**
-     * Add a function in the mapper UI
-     * @param {object} function definition with parameters to be mapped
-     * @param {object} reference AST model reference
-     */
-    addFunction(func, reference, onFunctionRemove) {
-        funcName = _.isEmpty(func.packageName) ? func.name : func.packageName + ' : ' + func.name;
-        var funcText = funcName;
-        // Allow multiple functions to drag and drop without conflicting
-        var functionInvocationModelId = reference.model.getChildren()[1].getChildren()[0].getID();
-        func.name = (_.isEmpty(func.packageName) ? func.name : func.packageName + '-' + func.name)
-        + functionInvocationModelId;
-
-        var id = func.name + this.viewIdSeperator + this.viewId;
-        if ($("#" + id).length === 0) {
-            this.references.push({name: id, refObj: reference});
-            var newFunc = $('<div>').attr('id', id).addClass('func');
-            var self = this;
-            var funcName = $('<div>');
-            var funcIcon = $('<i>').addClass('type-mapper-icon fw fw-function fw-inverse');
-            var closeButton = $('<span>').attr('id', id + "-button").addClass('fw-stack fw-lg btn btn-remove');
-            var outputContent = $('<div>').attr('id', id + "func-output").addClass('func-output');
-
-            var square = $('<i>').addClass('fw fw-square fw-stack-1x');
-            var del = $('<i>').addClass('fw fw-delete fw-stack-1x fw-inverse');
-
-            funcName.append(funcIcon);
-            funcName.append($('<span>').text(funcText));
-            closeButton.append(square);
-            closeButton.append(del);
-            funcName.append(closeButton);
-            newFunc.append(funcName);
-            newFunc.append(outputContent);
-
-            newFunc.css({
-                'top': 0,
-                'left': 0
-            });
-
-            $("#" + this.placeHolderName).append(newFunc);
-
-            //  Remove button functionality
-            $("#" + id + "-button").on("click", () => {
-                var removedFunction = {name: func.name};
-                removedFunction.incomingConnections = [];
-                removedFunction.outgoingConnections = [];
-
-                _.forEach(self.jsPlumbInstance.getAllConnections(), connection => {
-                    if (connection.target.id.includes(id)) {
-                        removedFunction.incomingConnections.push(
-                self.getConnectionObject(connection.getParameter("id"),
-                    connection.sourceId, connection.targetId));
-                    } else if (connection.source.id.includes(id)) {
-                        removedFunction.outgoingConnections.push(
-                self.getConnectionObject(connection.getParameter("id"),
-                    connection.sourceId, connection.targetId));
-                    }
-                });
-
-                for (var i = 0; i < self.references.length; i++) {
-                    if (self.references[i].name == id) {
-                        removedFunction.reference = self.references[i].refObj;
-                    }
-                }
-
-                self.removeType(func.name);
-                onFunctionRemove(removedFunction);
-            });
-
-            _.forEach(func.parameters, parameter => {
-                var property = self.makeFunctionAttribute($('#' + id), parameter.name, parameter.type, true);
-                self.addTarget(property, self);
-            });
-
-            _.forEach(func.returnType, parameter => {
-                var property = self.makeFunctionAttribute($('#' + id + "func-output"), parameter.name, parameter.type, false);
-                self.addSource(property, self, true);
-            });
-
-            self.reposition(this);
-        }
-    }
-
-    makeFunctionAttribute(parentId, name, type, input) {
-        var id = parentId.selector.replace("#", "").replace("func-output","")
-=======
+
         $('#' + this.placeHolderName).append(newFunc);
 
         //Remove button functionality
@@ -835,265 +619,245 @@
 
 makeFunctionAttribute(parentId, name, type, input) {
     var id = parentId.selector.replace("#", "").replace("func-output","")
->>>>>>> 2e67f33f
         + this.idNameSeperator + name + this.nameTypeSeperator + type;
-        var property;
-        if (input) {
-            property = $('<div>').attr('id', id).addClass('func-in-property');
-        } else {
-            property = $('<div>').attr('id', id).addClass('func-out-property');
-        }
-        var propertyName = $('<span>').addClass('property-name').text(name);
-        var seperator = $('<span>').addClass('property-name').text(":");
-        var propertyType = $('<span>').addClass('property-type').text(type);
-
-        property.append(propertyName);
-        property.append(seperator);
-        property.append(propertyType);
-        $(parentId).append(property);
-        return property;
-    }
-
-    /**
-     * Make Property DIV element
-     * @param {string} parentId identifier of the parent of the property
-     * @param {string} name property name
-     * @param {string} type property type
-     * @returns {*|jQuery}
-     */
-    makeProperty(parentId, name, type) {
-        var id = parentId.selector.replace("#", "") + this.idNameSeperator + name + this.nameTypeSeperator + type;
-        var ul = $('<ul class="property">');
-        var li = $('<li class="property">').attr('id', id).text(name + " : " + type);
-        ul.append(li);
-        $(parentId).append(ul);
-        return li;
-    }
-
-    /**
-     * Make source property
-     *
-     * @param element
-     * @param self
-     */
-    addSource(element, self, maxConnections) {
-        var connectionConfig = {
-            anchor: ["Continuous", {faces: ["right"]}]
+    var property;
+    if (input) {
+        property = $('<div>').attr('id', id).addClass('func-in-property');
+    } else {
+        property = $('<div>').attr('id', id).addClass('func-out-property');
+    }
+    var propertyName = $('<span>').addClass('property-name').text(name);
+    var seperator = $('<span>').addClass('property-name').text(":");
+    var propertyType = $('<span>').addClass('property-type').text(type);
+
+    property.append(propertyName);
+    property.append(seperator);
+    property.append(propertyType);
+    $(parentId).append(property);
+    return property;
+}
+
+/**
+ * Make Property DIV element
+ * @param {string} parentId identifier of the parent of the property
+ * @param {string} name property name
+ * @param {string} type property type
+ * @returns {*|jQuery}
+ */
+makeProperty(parentId, name, type) {
+    var id = parentId.selector.replace("#", "") + this.idNameSeperator + name + this.nameTypeSeperator + type;
+    var ul = $('<ul class="property">');
+    var li = $('<li class="property">').attr('id', id).text(name + " : " + type);
+    ul.append(li);
+    $(parentId).append(ul);
+    return li;
+}
+
+/**
+ * Make source property
+ *
+ * @param element
+ * @param self
+ */
+addSource(element, self, maxConnections) {
+    var connectionConfig = {
+        anchor: ["Continuous", {faces: ["right"]}]
+    };
+    if (maxConnections) {
+        connectionConfig.maxConnections = 1;
+    }
+    self.jsPlumbInstance.makeSource(element, connectionConfig);
+}
+
+/**
+ * Remove the source element
+ *
+ * @param elements
+ * @param self
+ */
+removeSource(elements, self) {
+    self.jsPlumbInstance.unmakeSource(elements);
+}
+
+/**
+ * Specifies connection has a function
+ * @param {object} connection
+ * @returns {boolean} has a connection or not
+ */
+hasFunction(connection, self) {
+    return $("#" + connection.sourceStruct + self.viewIdSeperator + self.viewId).attr('class').includes("func")
+        || $("#" + connection.targetStruct + self.viewIdSeperator + self.viewId).attr('class').includes("func");
+}
+
+/**
+ * Make target property
+ * @param element
+ * @param self
+ */
+addTarget(element, self) {
+    self.jsPlumbInstance.makeTarget(element, {
+        maxConnections: 1,
+        anchor: ["Continuous", {faces: ["left"]}],
+        beforeDrop: function (params) {
+            //Checks property types are equal
+            var isValidTypes = self.getPropertyType(params.sourceId) == self.getPropertyType(params.targetId);
+            var connection = self.getConnectionObject(params.id, params.sourceId, params.targetId);
+            if (isValidTypes) {
+                self.midpoint = self.midpoint + self.midpointVariance;
+                self.jsPlumbInstance.importDefaults({Connector: self.getConnectorConfig(self.midpoint)});
+                connection.id = self.onConnection(connection);
+            }
+            return isValidTypes;
+        }
+    })
+    ;
+}
+
+disableParentsJsTree(connectionId, self) {
+    var sourceJsTreeId = this.jsTreePrefix + self.viewIdSeperator + self.getStructId(connectionId);
+    var sourceJsTree = $("#" + sourceJsTreeId).jstree(true);
+    var node = sourceJsTree.get_node(connectionId.replace('_anchor', ''));
+    _.forEach(node.parents, parentNodeId => {
+        if (parentNodeId !== '#') {
+        var parentNode = sourceJsTree.get_node(parentNodeId);
+        parentNode.state = 'leaf';
+    }
+});
+}
+
+enableParentsJsTree(connectionId, self, connections, isSource) {
+    var sourceJsTreeId = this.jsTreePrefix + self.viewIdSeperator + self.getStructId(connectionId);
+    var sourceJsTree = $("#" + sourceJsTreeId).jstree(true);
+    var node = sourceJsTree.get_node(connectionId.replace('_anchor', ''));
+    _.forEach(node.parents, parentNodeId => {
+        if (parentNodeId !== '#' && !self.isChildConnectionExists(sourceJsTree, self, connections, isSource)) {
+        var parentNode = sourceJsTree.get_node(parentNodeId);
+        parentNode.state = {
+            disabled: false,
+            loaded: true,
+            opened: true,
+            selected: false
         };
-        if (maxConnections) {
-            connectionConfig.maxConnections = 1;
-        }
-        self.jsPlumbInstance.makeSource(element, connectionConfig);
-    }
-
-    /**
-     * Remove the source element
-     *
-     * @param elements
-     * @param self
-     */
-    removeSource(elements, self) {
-        self.jsPlumbInstance.unmakeSource(elements);
-    }
-
-    /**
-     * Specifies connection has a function
-     * @param {object} connection
-     * @returns {boolean} has a connection or not
-     */
-    hasFunction(connection, self) {
-        return $("#" + connection.sourceStruct + self.viewIdSeperator + self.viewId).attr('class').includes("func")
-        || $("#" + connection.targetStruct + self.viewIdSeperator + self.viewId).attr('class').includes("func");
-    }
-
-    /**
-     * Make target property
-     * @param element
-     * @param self
-     */
-    addTarget(element, self) {
-        self.jsPlumbInstance.makeTarget(element, {
-            maxConnections: 1,
-            anchor: ["Continuous", {faces: ["left"]}],
-            beforeDrop: function (params) {
-            //Checks property types are equal
-                var isValidTypes = self.getPropertyType(params.sourceId) == self.getPropertyType(params.targetId);
-                var connection = self.getConnectionObject(params.id, params.sourceId, params.targetId);
-                if (isValidTypes) {
-                    self.midpoint = self.midpoint + self.midpointVariance;
-                    self.jsPlumbInstance.importDefaults({Connector: self.getConnectorConfig(self.midpoint)});
-                    connection.id = self.onConnection(connection);
-                }
-                return isValidTypes;
-            }
-        })
-    ;
-    }
-
-    disableParentsJsTree(connectionId, self) {
-        var sourceJsTreeId = this.jsTreePrefix + self.viewIdSeperator + self.getStructId(connectionId);
-        var sourceJsTree = $("#" + sourceJsTreeId).jstree(true);
-        var node = sourceJsTree.get_node(connectionId.replace('_anchor', ''));
-        _.forEach(node.parents, parentNodeId => {
-            if (parentNodeId !== '#') {
-                var parentNode = sourceJsTree.get_node(parentNodeId);
-                parentNode.state = 'leaf';
-            }
-        });
-    }
-
-    enableParentsJsTree(connectionId, self, connections, isSource) {
-        var sourceJsTreeId = this.jsTreePrefix + self.viewIdSeperator + self.getStructId(connectionId);
-        var sourceJsTree = $("#" + sourceJsTreeId).jstree(true);
-        var node = sourceJsTree.get_node(connectionId.replace('_anchor', ''));
-        _.forEach(node.parents, parentNodeId => {
-            if (parentNodeId !== '#' && !self.isChildConnectionExists(sourceJsTree, self, connections, isSource)) {
-                var parentNode = sourceJsTree.get_node(parentNodeId);
-                parentNode.state = {
-                    disabled: false,
-                    loaded: true,
-                    opened: true,
-                    selected: false
-                };
-            }
-        });
-    }
-
-    isChildConnectionExists(jsTreeNode, self, connections, isSource) {
-        var childNodes = jsTreeNode.children_d;
-        var child = _.find(childNodes, childId => {
-            var connection = _.find(connections, connection => {
-                if (isSource) {
-                    return childId.includes(connection.sourceId);
-                } else {
-                    return childId.includes(connection.targetId);
-                }
-            });
-            if (!_.isUndefined(connection)) {
-                return true;
-            }
-        });
-        return !_.isUndefined(child);
-    }
-
-    removeTarget(element, self) {
-        self.jsPlumbInstance.unmakeTarget(element);
-    }
-
-    /**
-     * Get list of connections for provided property of a source struct
-     * @param {string} structName
-     * @param {Array} property name hierarchy of the property
-     * @returns {Array} List of connections
-     */
-    getSourceConnectionsByProperty(structName, property, type) {
-        var self = this;
-        var connections = [];
-        for (var i = 0; i < property.length; i++) {
-            _.forEach(self.jsPlumbInstance.getAllConnections(), connection => {
-                if (connection.sourceId.includes(structName + self.viewIdSeperator + self.viewId
+    }
+});
+}
+
+isChildConnectionExists(jsTreeNode, self, connections, isSource) {
+    var childNodes = jsTreeNode.children_d;
+    var child = _.find(childNodes, childId => {
+        var connection = _.find(connections, connection => {
+            if (isSource) {
+        return childId.includes(connection.sourceId);
+    } else {
+        return childId.includes(connection.targetId);
+    }
+});
+if (!_.isUndefined(connection)) {
+    return true;
+}
+});
+return !_.isUndefined(child);
+}
+
+removeTarget(element, self) {
+    self.jsPlumbInstance.unmakeTarget(element);
+}
+
+/**
+ * Get list of connections for provided property of a source struct
+ * @param {string} structName
+ * @param {Array} property name hierarchy of the property
+ * @returns {Array} List of connections
+ */
+getSourceConnectionsByProperty(structName, property, type) {
+    var self = this;
+    var connections = [];
+    for (var i = 0; i < property.length; i++) {
+        _.forEach(self.jsPlumbInstance.getAllConnections(), connection => {
+            if (connection.sourceId.includes(structName + self.viewIdSeperator + self.viewId
                 + self.idNameSeperator + property[i] + self.nameTypeSeperator + type[i])) {
-                    connections.push(self.getConnectionObject(connection.getParameter("id"),
+            connections.push(self.getConnectionObject(connection.getParameter("id"),
                 connection.sourceId, connection.targetId));
-                }
-            });
-
-            _.forEach(connections, connection => {
-                self.jsPlumbInstance.detach(connection);
-            });
-        }
-
-        return connections;
-    }
-
-    /**
-     * Get list of connections for provided property of a target struct
-     * @param {string} structName
-     * @param {Array} property name hierarchy of the property
-     * @returns {Array} List of connections
-     */
-    getTargetConnectionsByProperty(structName, property, type) {
-        var self = this;
-        var connections = [];
-        for (var i = 0; i < property.length; i++) {
-            _.forEach(self.jsPlumbInstance.getAllConnections(), connection => {
-                if (connection.targetId.includes(structName + self.viewIdSeperator + self.viewId
+        }
+    });
+
+    _.forEach(connections, connection => {
+        self.jsPlumbInstance.detach(connection);
+});
+}
+
+return connections;
+}
+
+/**
+ * Get list of connections for provided property of a target struct
+ * @param {string} structName
+ * @param {Array} property name hierarchy of the property
+ * @returns {Array} List of connections
+ */
+getTargetConnectionsByProperty(structName, property, type) {
+    var self = this;
+    var connections = [];
+    for (var i = 0; i < property.length; i++) {
+        _.forEach(self.jsPlumbInstance.getAllConnections(), connection => {
+            if (connection.targetId.includes(structName + self.viewIdSeperator + self.viewId
                 + self.idNameSeperator + property[i] + self.nameTypeSeperator + type[i])) {
-                    connections.push(self.getConnectionObject(connection.getParameter("id"),
+            connections.push(self.getConnectionObject(connection.getParameter("id"),
                 connection.sourceId, connection.targetId));
-                }
-            });
-
-            _.forEach(connections, connection => {
-                self.jsPlumbInstance.detach(connection);
-            });
-        }
-        return connections;
-    }
-
-    /**
-     * Get list of connections for provided source struct
-     * @param {string} structName
-     * @returns {Array} List of connections
-     */
-    getSourceConnectionsByStruct(structName) {
-        var self = this;
-        var connections = [];
-        _.forEach(self.jsPlumbInstance.getAllConnections(), connection => {
-            if (connection.sourceId.includes(structName)) {
-                connections.push(self.getConnectionObject(connection.getParameter("id"),
+        }
+    });
+
+    _.forEach(connections, connection => {
+        self.jsPlumbInstance.detach(connection);
+});
+}
+return connections;
+}
+
+/**
+ * Get list of connections for provided source struct
+ * @param {string} structName
+ * @returns {Array} List of connections
+ */
+getSourceConnectionsByStruct(structName) {
+    var self = this;
+    var connections = [];
+    _.forEach(self.jsPlumbInstance.getAllConnections(), connection => {
+        if (connection.sourceId.includes(structName)) {
+        connections.push(self.getConnectionObject(connection.getParameter("id"),
             connection.sourceId, connection.targetId));
-            }
-        });
-
-        _.forEach(connections, connection => {
-            self.jsPlumbInstance.detach(connection);
-        });
-
-        return connections;
-    }
-
-    /**
-     * Get list of connections for provided target struct
-     * @param {string} structName
-     * @returns {Array} List of connections
-     */
-    getTargetConnectionsByStruct(structName) {
-        var self = this;
-        var connections = [];
-        _.forEach(self.jsPlumbInstance.getAllConnections(), connection => {
-            if (connection.targetId.includes(structName)) {
-                connections.push(self.getConnectionObject(connection.getParameter("id"),
+    }
+});
+
+_.forEach(connections, connection => {
+    self.jsPlumbInstance.detach(connection);
+});
+
+return connections;
+}
+
+/**
+ * Get list of connections for provided target struct
+ * @param {string} structName
+ * @returns {Array} List of connections
+ */
+getTargetConnectionsByStruct(structName) {
+    var self = this;
+    var connections = [];
+    _.forEach(self.jsPlumbInstance.getAllConnections(), connection => {
+        if (connection.targetId.includes(structName)) {
+        connections.push(self.getConnectionObject(connection.getParameter("id"),
             connection.sourceId, connection.targetId));
-            }
-        });
-
-        _.forEach(connections, connection => {
-            self.jsPlumbInstance.detach(connection);
-        });
-
-        return connections;
-    }
-
-<<<<<<< HEAD
-    /**
-     * Reposition function nodes and redraw connections accordingly
-     * @param {string} viewId type mapper view identifier
-     * @param jsPlumbInstance jsPlumb instance of the type mapper to be repositioned
-     */
-    reposition(self) {
-        var offset = 60;
-        var typeMapperHeight = 0;
-        var structs = $(".struct");
-        _.forEach(structs, struct => {
-            if (typeMapperHeight < $("#"+ struct.id).height() + offset) {
-                typeMapperHeight = $("#"+ struct.id).height() + offset;
-            }
-            $(".leftType, .rightType").height(typeMapperHeight);
-            self.jsPlumbInstance.repaintEverything();
-        });
-    }
-=======
+    }
+});
+
+_.forEach(connections, connection => {
+    self.jsPlumbInstance.detach(connection);
+});
+
+return connections;
+}
+
 /**
  * Reposition function nodes and redraw connections accordingly
  * @param {string} viewId type mapper view identifier
@@ -1143,19 +907,18 @@
 $(".leftType, .rightType").height(typeMapperHeight);
 self.jsPlumbInstance.repaintEverything();
 }
->>>>>>> 2e67f33f
-
-    /**
-     * Give the flow chart object array for given midpoint
-     * @param {int} midPoint point which flow chart connection should bend
-     * @returns {*[]} flow chart object array
-     */
-    getConnectorConfig(midPoint) {
-        return ["Flowchart", {
-            midpoint: midPoint,
-            stub: [40, 60], cornerRadius: 5, alwaysRespectStubs: true
-        }];
-    }
+
+/**
+ * Give the flow chart object array for given midpoint
+ * @param {int} midPoint point which flow chart connection should bend
+ * @returns {*[]} flow chart object array
+ */
+getConnectorConfig(midPoint) {
+    return ["Flowchart", {
+        midpoint: midPoint,
+        stub: [40, 60], cornerRadius: 5, alwaysRespectStubs: true
+    }];
+}
 }
 
 
