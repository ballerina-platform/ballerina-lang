--- conflicted
+++ resolved
@@ -16,15 +16,7 @@
     cursor: pointer;
 }
 
-<<<<<<< HEAD
 .annotation-input{
-=======
-.parameter-space {
-    fill: #dcdcdc;
-}
-
-.annotation-input {
->>>>>>> 2c8aad34
     fill: #eee;
     stroke: #b5b5b5;
     stroke-width: 1;
