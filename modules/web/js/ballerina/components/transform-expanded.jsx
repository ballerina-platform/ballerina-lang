--- conflicted
+++ resolved
@@ -1117,7 +1117,6 @@
                             Transform
                         </p>
                     </div>
-<<<<<<< HEAD
                     <div className='left-content'>
                         <div className="select-source">
                             <SuggestionsDropdown
@@ -1136,30 +1135,11 @@
                             </span>
                         </div>
                         <div className="leftType">
-                            <Tree viewId={this.props.model.getID()} endpoints={inputs} type='source' makeConnectPoint={this.recordSourceElement} />
+                            <Tree viewId={this.props.model.getID()} endpoints={inputs} type='source'
+                                makeConnectPoint={this.recordSourceElement}
+                                removeTypeCallbackFunc={this.removeSourceType}
+                            />
                         </div>
-=======
-                    <div id ="transformHeaderPadding" className="transform-header-padding"></div>
-                    <div className="source-view">
-                        <SuggestionsDropdown
-                            value={this.state.typedSource}
-                            onChange={this.onSourceInputChange}
-                            onEnter={this.onSourceInputEnter}
-                            suggestionsPool={sourcesAndTargets}
-                            placeholder='Select Source'
-                            onSuggestionSelected={this.onSourceSelect}
-                        />
-                        <span
-                            id="btn-add-source"
-                            className="btn-add-type fw-stack fw-lg btn btn-add"
-                            onClick={this.onSourceAdd}
-                        >
-                            <i className="fw fw-add fw-stack-1x"></i>
-                        </span>
-                    </div>
-                    <div className="leftType">
-                        <Tree viewId={this.props.model.getID()} endpoints={inputs} type='source' makeConnectPoint={this.recordSourceElement} removeTypeCallbackFunc={this.removeSourceType}/>
->>>>>>> b529f3ad
                     </div>
                     <div className="middle-content">
                         {
@@ -1177,7 +1157,6 @@
                             ))
                         }
                     </div>
-<<<<<<< HEAD
                     <div className='right-content'>
                         <div className="select-target">
                             <SuggestionsDropdown
@@ -1196,12 +1175,11 @@
                             </span>
                         </div>
                         <div className="rightType">
-                            <Tree viewId={this.props.model.getID()} endpoints={outputs} type='target' makeConnectPoint={this.recordTargetElement}/>
+                            <Tree viewId={this.props.model.getID()} endpoints={outputs} type='target'
+                                makeConnectPoint={this.recordTargetElement}
+                                removeTypeCallbackFunc={this.removeTargetType}
+                            />
                         </div>
-=======
-                    <div className="rightType">
-                        <Tree viewId={this.props.model.getID()} endpoints={outputs} type='target' makeConnectPoint={this.recordTargetElement} removeTypeCallbackFunc={this.removeTargetType}/>
->>>>>>> b529f3ad
                     </div>
                     <div id ="transformContextMenu" className="transformContextMenu"></div>
                     <div id ="transformFooter" className="transform-footer"></div>
