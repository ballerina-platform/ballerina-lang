/**
 * Copyright (c) 2017, WSO2 Inc. (http://www.wso2.org) All Rights Reserved.
 *
 * WSO2 Inc. licenses this file to you under the Apache License,
 * Version 2.0 (the "License"); you may not use this file except
 * in compliance with the License.
 * You may obtain a copy of the License at
 *
 *     http://www.apache.org/licenses/LICENSE-2.0
 *
 * Unless required by applicable law or agreed to in writing,
 * software distributed under the License is distributed on an
 * "AS IS" BASIS, WITHOUT WARRANTIES OR CONDITIONS OF ANY
 * KIND, either express or implied. See the License for the
 * specific language governing permissions and limitations
 * under the License.
 */

import React from 'react';
import LifeLine from './lifeline.jsx';
import StatementContainer from './statement-container';
import PanelDecorator from './panel-decorator';
<<<<<<< HEAD
import {getComponentForNodeArray} from './components';
=======
import {getComponentForNodeArray} from './utils';
import {panel} from './../configs/designer-defaults';
import {statement} from './../configs/designer-defaults';
>>>>>>> 5b012c49

class FunctionDefinition extends React.Component {

    constructor(props) {
        super(props);
    }

    render() {
        const bBox = this.props.model.viewState.bBox;
        const name = this.props.model.getFunctionName();
<<<<<<< HEAD
        const statementContainer = this.props.model.viewState.components.statementContainer;
        let func_worker_bBox = this.props.model.viewState.components.defaultWorker;
        var children = getComponentForNodeArray(this.props.model.getChildren(),this.components);
        return (<PanelDecorator title={name} bBox={bBox}>
                    <StatementContainer title="StatementContainer" bBox={statementContainer}/>
=======

        //lets calculate function worker lifeline bounding box.
        let func_worker_bBox = {};
        func_worker_bBox.x = bBox.x + panel.body.padding.left;
        func_worker_bBox.y = bBox.y + panel.heading.height + panel.body.padding.top;
        //@todo set the correct width
        func_worker_bBox.w = statement.width;
        func_worker_bBox.h = bBox.h - panel.heading.height - panel.body.padding.top - panel.body.padding.bottom;

        var children = getComponentForNodeArray(this.props.model.getChildren());
        console.log(children);
        return (<PanelDecorator icon="tool-icons/function" title={name} bBox={bBox}>
>>>>>>> 5b012c49
                    <LifeLine title="FunctionWorker" bBox={func_worker_bBox}/>
                    {children}
                </PanelDecorator>);
    }
}

export default FunctionDefinition;<|MERGE_RESOLUTION|>--- conflicted
+++ resolved
@@ -20,13 +20,7 @@
 import LifeLine from './lifeline.jsx';
 import StatementContainer from './statement-container';
 import PanelDecorator from './panel-decorator';
-<<<<<<< HEAD
-import {getComponentForNodeArray} from './components';
-=======
 import {getComponentForNodeArray} from './utils';
-import {panel} from './../configs/designer-defaults';
-import {statement} from './../configs/designer-defaults';
->>>>>>> 5b012c49
 
 class FunctionDefinition extends React.Component {
 
@@ -37,26 +31,11 @@
     render() {
         const bBox = this.props.model.viewState.bBox;
         const name = this.props.model.getFunctionName();
-<<<<<<< HEAD
         const statementContainer = this.props.model.viewState.components.statementContainer;
         let func_worker_bBox = this.props.model.viewState.components.defaultWorker;
-        var children = getComponentForNodeArray(this.props.model.getChildren(),this.components);
-        return (<PanelDecorator title={name} bBox={bBox}>
+        var children = getComponentForNodeArray(this.props.model.getChildren());
+        return (<PanelDecorator icon="tool-icons/function" title={name} bBox={bBox}>
                     <StatementContainer title="StatementContainer" bBox={statementContainer}/>
-=======
-
-        //lets calculate function worker lifeline bounding box.
-        let func_worker_bBox = {};
-        func_worker_bBox.x = bBox.x + panel.body.padding.left;
-        func_worker_bBox.y = bBox.y + panel.heading.height + panel.body.padding.top;
-        //@todo set the correct width
-        func_worker_bBox.w = statement.width;
-        func_worker_bBox.h = bBox.h - panel.heading.height - panel.body.padding.top - panel.body.padding.bottom;
-
-        var children = getComponentForNodeArray(this.props.model.getChildren());
-        console.log(children);
-        return (<PanelDecorator icon="tool-icons/function" title={name} bBox={bBox}>
->>>>>>> 5b012c49
                     <LifeLine title="FunctionWorker" bBox={func_worker_bBox}/>
                     {children}
                 </PanelDecorator>);
