--- conflicted
+++ resolved
@@ -21,36 +21,12 @@
 
 class FunctionInvocationStatement extends React.Component {
 
-<<<<<<< HEAD
-    render() {
-        let model = this.props.model,
-            bBox = model.viewState.bBox;
-        const text_x = bBox.x + (bBox.w / 2);
-        const text_y = bBox.y + (bBox.h / 2);
-        return (<StatementDecorator bBox={bBox}>
-            <text x={text_x} y={text_y} className="statement-text">{model.expression}</text>
-        </StatementDecorator>);
-    }
-}
-
-FunctionInvocationStatement.propTypes = {
-    bBox: PropTypes.shape({
-        x: PropTypes.number.isRequired,
-        y: PropTypes.number.isRequired,
-        w: PropTypes.number.isRequired,
-        h: PropTypes.number.isRequired,
-    }),
-    model: PropTypes.shape({
-        expression: PropTypes.string
-    })
-};
-=======
 	render() {
 		let model = this.props.model,
 			expression = model.expression,
-			bBox = model.viewState.bBox;
+				bBox = model.viewState.bBox;
 		return (<StatementDecorator bBox={bBox} expression={expression} />);
-	}
+    }
 }
 
 FunctionInvocationStatement.propTypes = {
@@ -61,10 +37,9 @@
 		h: PropTypes.number.isRequired,
 	}),
 	expression: PropTypes.shape({
-		expression: PropTypes.string
+		expression:  PropTypes.string
 	})
 }
->>>>>>> dd3f3fd9
 
 
 export default FunctionInvocationStatement;