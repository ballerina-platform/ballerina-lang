/**
 * Copyright (c) 2016, WSO2 Inc. (http://www.wso2.org) All Rights Reserved.
 *
 * WSO2 Inc. licenses this file to you under the Apache License,
 * Version 2.0 (the "License"); you may not use this file except
 * in compliance with the License.
 * You may obtain a copy of the License at
 *
 *     http://www.apache.org/licenses/LICENSE-2.0
 *
 * Unless required by applicable law or agreed to in writing,
 * software distributed under the License is distributed on an
 * "AS IS" BASIS, WITHOUT WARRANTIES OR CONDITIONS OF ANY
 * KIND, either express or implied. See the License for the
 * specific language governing permissions and limitations
 * under the License.
 */
define(['require','lodash', 'log', 'event_channel', './abstract-source-gen-visitor', '../../ast/module', ],
    function(require, _, log, EventChannel, AbstractSourceGenVisitor, AST) {

        var VariableDefinitionVisitor = function(parent){
            AbstractSourceGenVisitor.call(this,parent);
        };

        VariableDefinitionVisitor.prototype = Object.create(AbstractSourceGenVisitor.prototype);
        VariableDefinitionVisitor.prototype.constructor = VariableDefinitionVisitor;

        VariableDefinitionVisitor.prototype.canVisitVariableDefinition = function (variableDefinition) {
            return true;
        };

        VariableDefinitionVisitor.prototype.beginVisitVariableDefinition = function (variableDefinition) {
<<<<<<< HEAD
           this.appendSource(variableDefinition.getTypeName());
=======
           this.appendSource(variableDefinition.getTypeName() + ' ');
>>>>>>> bbcaf6a4
           log.debug('Begin Visit Variable Definition');
        };

        VariableDefinitionVisitor.prototype.visitVariableDefinition = function (variableDefinition) {
            log.debug('Visit Variable Definition');
        };

        VariableDefinitionVisitor.prototype.endVisitVariableDefinition = function (variableDefinition) {
            this.getParent().appendSource(this.getGeneratedSource());
            log.debug('End Visit Variable Definition');
        };

        return VariableDefinitionVisitor;
    });<|MERGE_RESOLUTION|>--- conflicted
+++ resolved
@@ -30,11 +30,7 @@
         };
 
         VariableDefinitionVisitor.prototype.beginVisitVariableDefinition = function (variableDefinition) {
-<<<<<<< HEAD
-           this.appendSource(variableDefinition.getTypeName());
-=======
            this.appendSource(variableDefinition.getTypeName() + ' ');
->>>>>>> bbcaf6a4
            log.debug('Begin Visit Variable Definition');
         };
 
