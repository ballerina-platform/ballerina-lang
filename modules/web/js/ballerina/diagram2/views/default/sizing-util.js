--- conflicted
+++ resolved
@@ -62,7 +62,7 @@
             let possibleCharactersCount = 0;
             for (let i = (text.length - 1); i > 1; i--) {
                 if ((this.config.statement.padding.left + this.textElement.getSubStringLength(0, i)
-                        + this.config.statement.padding.right) < maxWidth) {
+                    + this.config.statement.padding.right) < maxWidth) {
                     possibleCharactersCount = i;
                     break;
                 }
@@ -79,13 +79,13 @@
     }
 
     /**
-     * Returns the width of a given string when rendered as svg text according to given options
-     * Unlike `getTextWidth` this method does not try to to truncate the given text depending on its length.
-     * @param {string} text - The string of which the length is measured
-     * @param {Object} options - Options to be used for the rendering
-     * @param {number} options.fontSize - Font size the text should be rendered for measuring width
-     * @return {number} Width of the text in pixels
-     * */
+    * Returns the width of a given string when rendered as svg text according to given options
+    * Unlike `getTextWidth` this method does not try to to truncate the given text depending on its length.
+    * @param {string} text - The string of which the length is measured
+    * @param {Object} options - Options to be used for the rendering
+    * @param {number} options.fontSize - Font size the text should be rendered for measuring width
+    * @return {number} Width of the text in pixels
+    * */
     getOnlyTextWidth(text, options = {}) {
         const { fontSize } = options;
         this.textElement.innerHTML = _.escape(text);
@@ -275,21 +275,15 @@
         // calculate default worker
         cmp.defaultWorker.w = node.body.viewState.bBox.w;
         cmp.defaultWorker.h = maxWorkerHeight;
-<<<<<<< HEAD
-        // set the max worker height to other workers. 
-        workers.forEach((worker) => {
-            worker.viewState.bBox.h = maxWorkerHeight;
-=======
         // we add the default worker line as a seperate component.
         cmp.defaultWorkerLine.w = this.config.lifeLine.width;
         cmp.defaultWorkerLine.h = cmp.defaultWorker.h;
-        // set the max worker height to other workers.
+        // set the max worker height to other workers. 
         workers.forEach((worker) => {
             worker.viewState.bBox.h = maxWorkerHeight;
             worker.body.viewState.bBox.h = maxWorkerHeight - this.config.lifeLine.head.height
                                              - this.config.lifeLine.footer.height;
             worker.viewState.components.lifeLine.h = maxWorkerHeight;
->>>>>>> f18678ad
         });
         // calculate panel body
         cmp.panelBody.h = cmp.defaultWorker.h + this.config.panel.body.padding.top
@@ -355,13 +349,10 @@
                 }
             });
         }
-
         // Get the largest among component heading width and component body width.
         const componentWidth = cmp.heading.w > cmp.panelBody.w ? cmp.heading.w : cmp.panelBody.w;
 
         viewState.bBox.w = componentWidth + (this.config.panel.wrapper.gutter.h * 2) + 30;
-
-
     }
 
     /**
@@ -635,7 +626,6 @@
             }
         });
     }
-
     /**
      * Calculate dimention of Struct nodes.
      *
@@ -711,7 +701,7 @@
         paramViewState.w = this.getTextWidth(node.getSource(), 0).w;
         paramViewState.h = this.config.panelHeading.heading.height - 7;
 
-        // Creating component for delete icon.
+            // Creating component for delete icon.
         paramViewState.components.deleteIcon = {};
         paramViewState.components.deleteIcon.w = this.config.panelHeading.heading.height - 7;
         paramViewState.components.deleteIcon.h = this.config.panelHeading.heading.height - 7;
@@ -1100,7 +1090,6 @@
         // Get the sub blocks, join and timeout blocks
         const joinStmt = node.getJoinBody();
         const timeoutStmt = node.getTimeoutBody();
-
         // Set default width and height to Node;
         node.viewState.bBox.h = this.config.blockNode.height;
         node.viewState.bBox.w = this.config.blockNode.width;
@@ -1135,7 +1124,6 @@
             timeoutStmt.viewState.bBox.w === joinStmt.viewState.bBox.w) {
             nodeWidth = timeoutStmt.viewState.bBox.w;
         }
-
         // Get the total of join and timeout block heights.
         let joinTimeoutBlockHeight = 0;
 
@@ -1147,7 +1135,6 @@
                 joinTimeoutBlockHeight += timeoutStmt.viewState.bBox.h;
             }
         }
-
         // Get the condition box max width for join and timeout blocks.
         let conditionBoxWidth = 0;
 
