/**
 * Copyright (c) 2017, WSO2 Inc. (http://www.wso2.org) All Rights Reserved.
 *
 * WSO2 Inc. licenses this file to you under the Apache License,
 * Version 2.0 (the "License"); you may not use this file except
 * in compliance with the License.
 * You may obtain a copy of the License at
 *
 *     http://www.apache.org/licenses/LICENSE-2.0
 *
 * Unless required by applicable law or agreed to in writing,
 * software distributed under the License is distributed on an
 * "AS IS" BASIS, WITHOUT WARRANTIES OR CONDITIONS OF ANY
 * KIND, either express or implied. See the License for the
 * specific language governing permissions and limitations
 * under the License.
 */
import React from 'react';
import ReactDOM from 'react-dom';
import $ from 'jquery';
import * as d3 from 'd3';
import _ from 'lodash';
import PropTypes from 'prop-types';
import DragDropManager from '../tool-palette/drag-drop-manager';
import Tool from './tool';

/**
 * Tool Component which render a tool in tool palette.
 *
 * @class Tool
 * @extends {React.Component}
 */
class ToolView extends React.Component {

    /**
     * We use component did mount to initialize dragable.
     *
     * @memberof Tool
     */
    componentDidMount() {
        const toolDiv = ReactDOM.findDOMNode(this);
        $(toolDiv).draggable({
            helper: _.isUndefined(this.createCloneCallback)
                ? 'clone'
                : this.createCloneCallback(self),
            cursor: 'move',
            cursorAt: {
                left: 30,
                top: -10,
            },
            containment: 'document',
            zIndex: 10001,
            stop: this.createHandleDragStopEvent(),
            start: this.createHandleDragStartEvent(),
            drag: this.createHandleOnDragEvent(),
        });
    }

    /**
     * JQuery dragable drag stop event handler.
     *
     * @returns {function} handler.
     * @memberof Tool
     */
    createHandleDragStopEvent() {
        return () => {
            if (this.context.dragDropManager.isAtValidDropTarget()) {
                const indexForNewNode = this.context.dragDropManager.getDroppedNodeIndex();
                const nodeBeingDragged = this.context.dragDropManager.getNodeBeingDragged();
                if (indexForNewNode >= 0) {
                    this.context.dragDropManager.getActivatedDropTarget()
                        .addChild(nodeBeingDragged, indexForNewNode, false, false, true);
                } else {
                    this.context.dragDropManager.getActivatedDropTarget()
                        .addChild(nodeBeingDragged, undefined, false, false, true);
                }
            }
            this.context.dragDropManager.reset();
            this._$disabledIcon = undefined;
            this._$draggedToolIcon = undefined;
        };
    }

    /**
     * JQuery dragable drag start event handler.
     *
     * @returns {function} handler.
     * @memberof Tool
     */
    createHandleDragStartEvent() {
        return () => {
            // Get the meta information/ arguments to create the particular tool
            const meta = this.props.tool.get('meta') || {};
            this.context.dragDropManager.setNodeBeingDragged(this.props.tool.nodeFactoryMethod(meta, true));
        };
    }

    /**
     * JQuery dragable on drag event handler.
     *
     * @returns {function} handler.
     * @memberof Tool
     */
    createHandleOnDragEvent() {
        return () => {
            if (!this.context.dragDropManager.isAtValidDropTarget()) {
                this._$disabledIcon.show();
                this._$draggedToolIcon.css('opacity', 0.3);
            } else {
                this._$disabledIcon.hide();
                this._$draggedToolIcon.css('opacity', 1);
            }
        };
    }

    /**
     * JQuery dragable drag clone event handler.
     *
     * @returns {function} handler.
     * @memberof Tool
     */
    createCloneCallback() {
        const icon = $(`<i class="${this.props.tool.get('cssClass')}" style="font-size:50px" />`).get(0);
        return () => {
            const div = this.createContainerForDraggable();
            div.node().appendChild(icon);
            this._$draggedToolIcon = $(icon);
            return div.node();
        };
    }

    /**
     * This function will create an icon image which will draged when a tool is draged.
     *
     * @returns {element} html div.
     * @memberof Tool
     */
    createContainerForDraggable() {
        const body = d3.select('body');
        const div = body.append('div').attr('id', 'draggingToolClone').classed('tool-drag-container', true);
        // For validation feedback
        const disabledIconDiv = div.append('div').classed('disabled-icon-container', true);
        disabledIconDiv.append('i').classed('fw fw-lg fw-block tool-disabled-icon', true);
        this._$disabledIcon = $(disabledIconDiv.node());
        this._$disabledIcon.css('top', 30 + 10);
        this._$disabledIcon.css('left', 30);
        return div;
    }

    /**
     * Render tool view.
     *
     * @returns {ReactElement} render tool view.
     *
     * @memberof Tool
     */
    render() {
        const tool = this.props.tool;
<<<<<<< HEAD
        const icon = tool.icon;
        let toolTip = '';
=======
>>>>>>> d12b00c0
        if (this.props.toolOrder === 'horizontal') {
            toolTip = tool.get('name');
            return (
                <div
                    className="tool-block tool-container"
                    title={toolTip}
                    data-placement="bottom"
                    data-toggle="tooltip"
                    id={toolTip}
                >
                    <i className={tool.get('cssClass')}/>
                    <span className="tool-title-wrap"/>
                    <span className="tool-title-wrap">
                        <p className="tool-title">{toolTip}</p>
                    </span>
                </div>
            );
        }

        toolTip = tool.get('title');
        if (tool.get('_parameters')) {
            toolTip += '(';

            tool.get('_parameters').forEach((param, index) => {
                if (index !== 0) {
                    toolTip += ',';
                }

                toolTip += param.type + ' ' + param.name;
            });

            toolTip += ')';
        }

        return (
            <div
                id={`${tool.id}-tool`}
                className={`tool-block tool-container-vertical ${tool.get('classNames')}`}
                ref={(c) => {
                    this.tool = c;
                }}
            >
                <div
                    className="tool-container-vertical-icon"
                    data-placement="bottom"
                    data-toggle="tooltip"
                    title={toolTip}
                >
<<<<<<< HEAD
                    <img src={icon.getAttribute('src')} className="tool-image" alt={tool.get('name')}/>
=======
                    <i className={tool.get('cssClass')} />
>>>>>>> d12b00c0
                </div>
                <div
                    className="tool-container-vertical-title"
                    data-placement="bottom"
                    data-toggle="tooltip"
                    title={toolTip}
                    onClick={() => {
                        let functionName = tool.get('title') + (tool.parent? tool.parent:"");
                        this.props.application.commandManager.dispatch("open-documentation",
                            this.props.group.get("toolGroupName"), functionName);
                    }}
                >
                    {tool.get('title')}
                </div>
                <p className="tool-title">{tool.get('name')}</p>
            </div>
        );
    }
}

ToolView.defaultProps = {
    toolOrder: 'vertical',
};

ToolView.propTypes = {
    toolOrder: PropTypes.string,
    tool: PropTypes.instanceOf(Tool).isRequired,
};

ToolView.contextTypes = {
    dragDropManager: PropTypes.instanceOf(DragDropManager).isRequired,
};

export default ToolView;<|MERGE_RESOLUTION|>--- conflicted
+++ resolved
@@ -156,11 +156,7 @@
      */
     render() {
         const tool = this.props.tool;
-<<<<<<< HEAD
-        const icon = tool.icon;
         let toolTip = '';
-=======
->>>>>>> d12b00c0
         if (this.props.toolOrder === 'horizontal') {
             toolTip = tool.get('name');
             return (
@@ -171,15 +167,14 @@
                     data-toggle="tooltip"
                     id={toolTip}
                 >
-                    <i className={tool.get('cssClass')}/>
-                    <span className="tool-title-wrap"/>
+                    <i className={tool.get('cssClass')} />
+                    <span className="tool-title-wrap" />
                     <span className="tool-title-wrap">
                         <p className="tool-title">{toolTip}</p>
                     </span>
                 </div>
             );
         }
-
         toolTip = tool.get('title');
         if (tool.get('_parameters')) {
             toolTip += '(';
@@ -194,14 +189,23 @@
 
             toolTip += ')';
         }
-
+        if(tool.get('_returnParams')){
+            toolTip += '(';
+            tool.get('_returnParams').forEach((param, index) => {
+                if (index !== 0) {
+                    toolTip += ',';
+                }
+
+                toolTip += param.type + ' ' + (param.name ? param.name : param.type.substr(0, 1));
+            });
+
+            toolTip += ')';
+        }
         return (
             <div
                 id={`${tool.id}-tool`}
                 className={`tool-block tool-container-vertical ${tool.get('classNames')}`}
-                ref={(c) => {
-                    this.tool = c;
-                }}
+                ref={(c) => { this.tool = c; }}
             >
                 <div
                     className="tool-container-vertical-icon"
@@ -209,11 +213,7 @@
                     data-toggle="tooltip"
                     title={toolTip}
                 >
-<<<<<<< HEAD
-                    <img src={icon.getAttribute('src')} className="tool-image" alt={tool.get('name')}/>
-=======
                     <i className={tool.get('cssClass')} />
->>>>>>> d12b00c0
                 </div>
                 <div
                     className="tool-container-vertical-title"
