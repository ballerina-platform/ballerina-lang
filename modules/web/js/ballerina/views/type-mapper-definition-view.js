--- conflicted
+++ resolved
@@ -149,36 +149,20 @@
             $(".type-mapper-combo").select2();
             $("#" + targetId).on("select2:open", function () {
                 var predefinedStructs = self._package.getStructDefinitions();
-<<<<<<< HEAD
-                $("#" + targetId).empty().append('<option value="-1">--Select--</option>');
-                self.getTargetInfo()[TYPE_MAPPER_PREDEFINED_STRUCTS] = predefinedStructs;
-                self.loadSchemaToComboBox(currentContainer, "#" + targetId, predefinedStructs);
-                self.attachOnRemoveStruct(predefinedStructs);
-=======
-                if (predefinedStructs.length > 0) {
                     $("#" + targetId).empty().append('<option value="-1">--Select--</option>');
                     self.getTargetInfo()["predefinedStructs"] = predefinedStructs;
                     self.loadSchemaToComboBox(currentContainer, "#" + targetId, predefinedStructs);
                     $("#" + targetId).val(-1).change();
-                }
->>>>>>> c48977c6
+                    self.attachOnRemoveStruct(predefinedStructs);
             });
 
             $("#" + sourceId).on("select2:open", function () {
                 var predefinedStructs = self._package.getStructDefinitions();
-<<<<<<< HEAD
-                $("#" + sourceId).empty().append('<option value="-1">--Select--</option>');
-                self.getSourceInfo()[TYPE_MAPPER_PREDEFINED_STRUCTS] = predefinedStructs;
-                self.loadSchemaToComboBox(currentContainer, "#" + sourceId, predefinedStructs);
-                self.attachOnRemoveStruct(predefinedStructs);
-=======
-                if (predefinedStructs.length > 0) {
                     $("#" + sourceId).empty().append('<option value="-1">--Select--</option>');
                     self.getSourceInfo()["predefinedStructs"] = predefinedStructs;
                     self.loadSchemaToComboBox(currentContainer, "#" + sourceId, predefinedStructs);
                     $("#" + sourceId).val(-1).change();
-                }
->>>>>>> c48977c6
+                    self.attachOnRemoveStruct(predefinedStructs);
             });
             self.attachOnRemoveStruct(predefinedStructs);
 
