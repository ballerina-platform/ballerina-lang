/**
 * Copyright (c) 2016, WSO2 Inc. (http://www.wso2.org) All Rights Reserved.
 *
 * WSO2 Inc. licenses this file to you under the Apache License,
 * Version 2.0 (the "License"); you may not use this file except
 * in compliance with the License.
 * You may obtain a copy of the License at
 *
 *     http://www.apache.org/licenses/LICENSE-2.0
 *
 * Unless required by applicable law or agreed to in writing,
 * software distributed under the License is distributed on an
 * "AS IS" BASIS, WITHOUT WARRANTIES OR CONDITIONS OF ANY
 * KIND, either express or implied. See the License for the
 * specific language governing permissions and limitations
 * under the License.
 */
import log from 'log';
import _ from 'lodash';
import $ from 'jquery';
import EventChannel from 'event_channel';
import 'brace';
import 'brace/ext/language_tools';
import 'brace/ext/searchbox';
import ballerina from 'ballerina';
var ace = global.ace;
var Range = ace.acequire('ace/range');

// require possible themes
function requireAll(requireContext) {
    return requireContext.keys().map(requireContext);
}
requireAll(require.context('ace', false, /theme-/));

// require ballerina mode
var mode = ace.acequire('ace/mode/ballerina');

/**
 * @class SourceView
 * @augments EventChannel
 * @constructor
 * @class SourceView  Wraps the Ace editor for source view
 * @param {Object} args - Rendering args for the view
 * @param {String} args.container - selector for div element to render ace editor
 * @param {String} [args.content] - initial content for the editor
 */
class SourceView extends EventChannel {
    constructor(args) {
        super();
        this._options = args;
        if(!_.has(args, 'container')){
            log.error('container is not specified for rendering source view.');
        }
        this._container = _.get(args, 'container');
        this._content = _.get(args, 'content');
        this._debugger = _.get(args, 'debugger', undefined);
        this._markers = {};
        this._gutter = 25;
        this._fomatter = ballerina.utils.AceFormatter;
        this._storage = _.get(args, 'storage');
    }

    render() {
        var self = this;
        this._editor = ace.edit(this._container);
        var mode = ace.acequire(_.get(this._options, 'mode')).Mode;
        this._editor.getSession().setMode(_.get(this._options, 'mode'));
        //Avoiding ace warning
        this._editor.$blockScrolling = Infinity;
        var editorThemeName = (this._storage.get('pref:sourceViewTheme') !== null) ? this._storage.get('pref:sourceViewTheme')
            : _.get(this._options, 'theme');
        var editorFontSize = (this._storage.get('pref:sourceViewFontSize') !== null) ? this._storage.get('pref:sourceViewFontSize')
            : _.get(this._options, 'font_size');

        var editorTheme = ace.acequire(editorThemeName);

        this._editor.setTheme(editorTheme);
        this._editor.setFontSize(editorFontSize);
        this._editor.setOptions({
            enableBasicAutocompletion:true
        });
        this._editor.setBehavioursEnabled(true);
        //bind auto complete to key press
        this._editor.commands.on('afterExec', function(e){
            if (e.command.name === 'insertstring'&&/^[\w.]$/.test(e.args)) {
                self._editor.execCommand('startAutocomplete');
            }
        });

        this._editor.getSession().setValue(this._content);
        this._editor.renderer.setScrollMargin(_.get(this._options, 'scroll_margin'), _.get(this._options, 'scroll_margin'));
        this._editor.on('change', function(event) {
            if(!self._inSilentMode){
                var changeEvent = {
                    type: 'source-modified',
                    title: 'Modify source',
                    data: {
                        type: event.action,
                        lines: event.lines
                    }
                };
                self.trigger('modified', changeEvent);
            }
        });

        //register actions
        if(this._debugger !== undefined && this._debugger.isEnabled()){
            this._editor.on('guttermousedown', _.bind(this.toggleDebugPoints, this));
        }
    }

    /**
     * Set the content of text editor.
     * @param {String} content - content for the editor.
     *
     */
    setContent(content) {
        // avoid triggering change event on format
        this._inSilentMode = true;
        this._editor.session.setValue(content);
        this._inSilentMode = false;
        this.markClean();
    }

    getContent() {
        return this._editor.session.getValue();
    }

    getEditor() {
        return this._editor;
    }

    /**
     * Binds a shortcut to ace editor so that it will trigger the command on source view upon key press.
     * All the commands registered app's command manager will be bound to source view upon render.
     *
     * @param command {Object}
     * @param command.id {String} Id of the command to dispatch
     * @param command.shortcuts {Object}
     * @param command.shortcuts.mac {Object}
     * @param command.shortcuts.mac.key {String} key combination for mac platform eg. 'Command+N'
     * @param command.shortcuts.other {Object}
     * @param command.shortcuts.other.key {String} key combination for other platforms eg. 'Ctrl+N'
     */
    bindCommand(command) {
        var id = command.id,
            hasShortcut = _.has(command, 'shortcuts'),
            self = this;
        if(hasShortcut){
            var macShortcut = _.replace(command.shortcuts.mac.key, '+', '-'),
                winShortcut = _.replace(command.shortcuts.other.key, '+', '-');
            this.getEditor().commands.addCommand({
                name: id,
                bindKey: {win: winShortcut, mac: macShortcut},
                exec: function() {
                    self.trigger('dispatch-command', id);
                }
            });
        }
    }

    show() {
        $(this._container).show();
    }

    hide() {
        $(this._container).hide();
    }

    isVisible() {
        return  $(this._container).is(':visible');
    }

    format(doSilently) {
        if(doSilently){
            this._inSilentMode = true;
        }
        //this._fomatter.beautify(this._editor.getSession()); TODO: removing tokenizer based formatting temperaly
        if(doSilently){
            this._inSilentMode = false;
            this.markClean();
        }
    }

    //dbeugger related functions.

    toggleDebugPoints(e) {
        var target = e.domEvent.target;
        if (target.className.indexOf('ace_gutter-cell') === -1)
            return;
        if (!this._editor.isFocused())
            return;
        if (e.clientX > this._gutter + target.getBoundingClientRect().left)
            return;


        var breakpoints = e.editor.session.getBreakpoints(row, 0);
        var row = e.getDocumentPosition().row;
        if(_.isUndefined(breakpoints[row])){
            e.editor.session.setBreakpoint(row);
<<<<<<< HEAD
        }
        else{
=======
        } else {
>>>>>>> fa0111c5
            this._editor.getSession().removeMarker(this._markers[row]);
            e.editor.session.clearBreakpoint(row);
        }
        e.stop();
        this.trigger('breakpoints-updated');
    }

    debugHit(position) {
        this.debugPointMarker = this._editor.getSession().addMarker(new Range.Range(position.lineNumber - 1, 0, position.lineNumber - 1, 2000), 'debug-point-hit', 'line', true);
    }

    clearExistingDebugHit() {
        if(this.debugPointMarker !== undefined){
            this._editor.getSession().removeMarker(this.debugPointMarker);
        }
    }

    isClean() {
        return this._editor.getSession().getUndoManager().isClean();
    }

    undo() {
        return this._editor.getSession().getUndoManager().undo();
    }

    redo() {
        return this._editor.getSession().getUndoManager().redo();
    }

    markClean() {
        this._editor.getSession().getUndoManager().markClean();
    }

    jumpToLine({expression=''}) {
        var range = this._editor.find(expression.trim() , {
            regExp:false,
        });
        if(!range) {
            return;
        }
    }

    setBreakpoints(breakpoints = []) {
        // ace editor breakpoints counts from 0;
        var sourceViewBreakPoints = breakpoints.map( breakpoint => {
            return breakpoint - 1;
        });
        this._editor.getSession().setBreakpoints(sourceViewBreakPoints);
    }

    getBreakpoints() {
        const sourceViewBreakPointRows = this._editor.getSession().getBreakpoints() || [];
        const sourceViewBreakPoints = sourceViewBreakPointRows.map( (value, row) => {
            return row + 1;
        });
        return sourceViewBreakPoints;
    }
}

export default SourceView;<|MERGE_RESOLUTION|>--- conflicted
+++ resolved
@@ -198,12 +198,7 @@
         var row = e.getDocumentPosition().row;
         if(_.isUndefined(breakpoints[row])){
             e.editor.session.setBreakpoint(row);
-<<<<<<< HEAD
-        }
-        else{
-=======
         } else {
->>>>>>> fa0111c5
             this._editor.getSession().removeMarker(this._markers[row]);
             e.editor.session.clearBreakpoint(row);
         }
