/**
 * Copyright (c) 2016, WSO2 Inc. (http://www.wso2.org) All Rights Reserved.
 *
 * WSO2 Inc. licenses this file to you under the Apache License,
 * Version 2.0 (the "License"); you may not use this file except
 * in compliance with the License.
 * You may obtain a copy of the License at
 *
 *     http://www.apache.org/licenses/LICENSE-2.0
 *
 * Unless required by applicable law or agreed to in writing,
 * software distributed under the License is distributed on an
 * "AS IS" BASIS, WITHOUT WARRANTIES OR CONDITIONS OF ANY
 * KIND, either express or implied. See the License for the
 * specific language governing permissions and limitations
 * under the License.
 */
<<<<<<< HEAD
define(['require', 'lodash', 'log', './compound-statement-view', './../ast/if-else-statement', './../ast/if-statement'],
    function (require, _, log, CompoundStatementView, IfElseStatement, IfStatement) {
=======
define(['require', 'lodash', 'log', 'property_pane_utils', './compound-statement-view', '../ast/statements/if-else-statement', '../ast/statements/if-statement'],
    function (require, _, log, PropertyPaneUtils, CompoundStatementView, IfElseStatement, IfStatement) {
>>>>>>> 5e1bb24d

        /**
         * The view to represent a If Else statement which is an AST visitor.
         * @param {Object} args - Arguments for creating the view.
         * @param {IfElseStatement} args.model - The If Else statement model.
         * @param {Object} args.container - The HTML container to which the view should be added to.
         * @param {Object} args.parent - Parent View (Resource, Worker, etc)
         * @param {Object} [args.viewOptions={}] - Configuration values for the view.
         * @class IfElseStatementView
         * @constructor
         * @extends CompoundStatementView
         */
        var IfElseStatementView = function (args) {
            CompoundStatementView.call(this, args);

            this._ifBlockView = undefined;
            this._elseIfViews = [];
            this._elseBlockView = undefined;
            this._totalHeight = 0;
            this.getModel()._isChildOfWorker = args.isChildOfWorker;

            if (_.isNil(this._model) || !(this._model instanceof IfElseStatement)) {
                log.error("If Else statement definition is undefined or is of different type." + this._model);
                throw "If Else statement definition is undefined or is of different type." + this._model;
            }

            if (_.isNil(this._container)) {
                log.error("Container for If Else statement is undefined." + this._container);
                throw "Container for If Else statement is undefined." + this._container;
            }
        };

        IfElseStatementView.prototype = Object.create(CompoundStatementView.prototype);
        IfElseStatementView.prototype.constructor = IfElseStatementView;

        IfElseStatementView.prototype.canVisitIfElseStatement = function(){
            return true;
        };

        /**
         * Visit If Statement
         * @param {IfStatement} statement
         */
        IfElseStatementView.prototype.visitIfStatement = function(statement){
            this._ifBlockView = this.visitChildStatement(statement);
        };

        /**
         * Visit Else If Statement
         * @param {ElseIfStatement} statement
         */
        IfElseStatementView.prototype.visitElseIfStatement = function(statement){
            var childStatementView = this.visitChildStatement(statement);
            this._elseIfViews.push(childStatementView);
        };

        /**
         * Visit Else Statement
         * @param {ElseStatement} statement
         */
        IfElseStatementView.prototype.visitElseStatement = function(statement){
            this._elseBlockView = this.visitChildStatement(statement);
        };

        /**
         * Render the svg group to draw the if and the else statements
         */
        IfElseStatementView.prototype.render = function (diagramRenderingContext) {
            // Calling super render.
            (this.__proto__.__proto__).render.call(this, diagramRenderingContext);

            var editableProperty = {};
            _.forEach(this.getModel().getChildren(), function(child, index){
                if (child instanceof IfStatement) {
                    editableProperty = {
                        propertyType: "text",
                        key: "If condition",
                        model: child,
                        getterMethod: child.getCondition,
                        setterMethod: child.setCondition
                    };
                } else if(child instanceof IfElseStatement) {
                    editableProperty = {
                        propertyType: "text",
                        key: "Else If condition",
                        model: child,
                        getterMethod: child.getCondition,
                        setterMethod: child.setCondition
                    };
                }
            });
            // Creating property pane
            this._createPropertyPane({
                model: this.getModel(),
                statementGroup: this.getStatementGroup(),
                editableProperties: editableProperty
            });

            this._createDebugIndicator({
                statementGroup: this.getStatementGroup()
            });
        };

        /**
         * Set the IfElseStatement model
         * @param {IfElseStatement} model
         */
        IfElseStatementView.prototype.setModel = function (model) {
            if (!_.isNil(model) && model instanceof IfElseStatement) {
                (this.__proto__.__proto__).setModel(model);
            } else {
                log.error("If Else statement definition is undefined or is of different type." + model);
                throw "If Else statement definition is undefined or is of different type." + model;
            }
        };

        IfElseStatementView.prototype.getIfBlockView = function () {
            return this._ifBlockView;
        };

        IfElseStatementView.prototype.getElseBlockView = function () {
            return this._elseBlockView;
        };

        IfElseStatementView.prototype.getElseIfViews = function () {
            return this._elseIfViews;
        };

        IfElseStatementView.prototype.getLastElseIf = function () {
            return this._elseIfViews[this._elseIfViews.length - 1];
        };

        IfElseStatementView.prototype.onBeforeModelRemove = function () {
            this.removeAllChildStatements();
        };

        return IfElseStatementView;
    });<|MERGE_RESOLUTION|>--- conflicted
+++ resolved
@@ -15,13 +15,8 @@
  * specific language governing permissions and limitations
  * under the License.
  */
-<<<<<<< HEAD
-define(['require', 'lodash', 'log', './compound-statement-view', './../ast/if-else-statement', './../ast/if-statement'],
+define(['require', 'lodash', 'log', './compound-statement-view', '../ast/statements/if-else-statement', '../ast/statements/if-statement'],
     function (require, _, log, CompoundStatementView, IfElseStatement, IfStatement) {
-=======
-define(['require', 'lodash', 'log', 'property_pane_utils', './compound-statement-view', '../ast/statements/if-else-statement', '../ast/statements/if-statement'],
-    function (require, _, log, PropertyPaneUtils, CompoundStatementView, IfElseStatement, IfStatement) {
->>>>>>> 5e1bb24d
 
         /**
          * The view to represent a If Else statement which is an AST visitor.
