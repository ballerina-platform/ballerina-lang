/**
 * Copyright (c) 2017, WSO2 Inc. (http://www.wso2.org) All Rights Reserved.
 *
 * WSO2 Inc. licenses this file to you under the Apache License,
 * Version 2.0 (the "License"); you may not use this file except
 * in compliance with the License.
 * You may obtain a copy of the License at
 *
 *     http://www.apache.org/licenses/LICENSE-2.0
 *
 * Unless required by applicable law or agreed to in writing,
 * software distributed under the License is distributed on an
 * "AS IS" BASIS, WITHOUT WARRANTIES OR CONDITIONS OF ANY
 * KIND, either express or implied. See the License for the
 * specific language governing permissions and limitations
 * under the License.
 */
define(['lodash', 'log', './node', 'constants', '../utils/common-utils'],
    function (_, log, ASTNode, constants, CommonUtils) {
<<<<<<< HEAD
    var StructDefinition = function (args) {
        ASTNode.call(this, 'StructDefinition');
        this._structName = _.get(args, 'structName');
        this.BallerinaASTFactory = this.getFactory();
    };

    StructDefinition.prototype = Object.create(ASTNode.prototype);
    StructDefinition.prototype.constructor = StructDefinition;

    /**
     * setter for struct name
     * @param structName - name of the struct
     */
    StructDefinition.prototype.setStructName = function (structName, options) {
        this.setAttribute('_structName', structName, options);
    };

    /**
     * getter for struct name
     * @returns {string} struct name
     */
    StructDefinition.prototype.getStructName = function () {
        return this._structName;
    };

    /**
     * Gets all the variables definitions residing in the struct.
     * @return {VariableDefinition[]} - The variable definitions
     */
    StructDefinition.prototype.getVariableDefinitions = function () {
        var variableDefinitions = [];
        var self = this;

        _.forEach(this.getChildren(), function (child) {
            if (self.BallerinaASTFactory.isVariableDefinition(child)) {
                variableDefinitions.push(child);
            }
        });
        return variableDefinitions;
    };

    /**
     * Adds new variable definition.
     * @param {string} bType - The ballerina type of the variable.
     * @param {string} identifier - The identifier of the variable
     */
    StructDefinition.prototype.addVariableDefinition = function (bType, identifier) {
        // Check if already variable definition exists with same identifier.
        var identifierAlreadyExists = _.findIndex(this.getVariableDefinitions(), function (variableDefinition) {
                return variableDefinition.getName() === identifier;
            }) !== -1;

        // If variable definition with the same identifier exists, then throw an error. Else create the new variable
        // definition.
        if (identifierAlreadyExists) {
            var errorString = "A variable with identifier '" + identifier + "' already exists.";
            log.error(errorString);
            throw errorString;
        } else {
            // Creating new variable definition.
            var newVariableDefinition = this.getFactory().createVariableDefinition();

            newVariableDefinition.setTypeName(bType);
            newVariableDefinition.setName(identifier);
=======
        var StructDefinition = function (args) {
            ASTNode.call(this, 'StructDefinition');
            this._structName = _.get(args, 'structName');
            this.BallerinaASTFactory = this.getFactory();
        };

        StructDefinition.prototype = Object.create(ASTNode.prototype);
        StructDefinition.prototype.constructor = StructDefinition;

        /**
         * setter for struct name
         * @param structName - name of the struct
         */
        StructDefinition.prototype.setStructName = function (structName, options) {
            this.setAttribute('_structName', structName, options);
        };

        /**
         * getter for struct name
         * @returns {string} struct name
         */
        StructDefinition.prototype.getStructName = function () {
            return this._structName;
        };

        /**
         * Gets all the variables declarations residing in the struct.
         * @return {VariableDeclaration[]} - The variable declarations.
         */
        StructDefinition.prototype.getVariableDeclarations = function () {
            var variableDeclarations = [];
            var self = this;

            _.forEach(this.getChildren(), function (child) {
                if (self.BallerinaASTFactory.isVariableDeclaration(child)) {
                    variableDeclarations.push(child);
                }
            });
            return variableDeclarations;
        };

        /**
         * Adds new variable declaration.
         * @param {string} bType - The ballerina type of the variable.
         * @param {string} identifier - The identifier of the variable
         */
        StructDefinition.prototype.addVariableDeclaration = function (bType, identifier) {
            // Check if already variable declaration exists with same identifier.
            var identifierAlreadyExists = _.findIndex(this.getVariableDeclarations(), function (variableDeclaration) {
                return variableDeclaration.getIdentifier() === identifier;
            }) !== -1;

            // If variable declaration with the same identifier exists, then throw an error. Else create the new variable
            // declaration.
            if (identifierAlreadyExists) {
                var errorString = "A variable with identifier '" + identifier + "' already exists.";
                log.error(errorString);
                throw errorString;
            } else {
                // Creating new variable declaration.
                var newVariableDeclaration = this.getFactory().createVariableDeclaration();

                newVariableDeclaration.setType(bType);
                newVariableDeclaration.setIdentifier(identifier);
>>>>>>> 29bc713f

                var self = this;

                // Get the index of the last declaration.
                var index = _.findLastIndex(this.getChildren(), function (child) {
                    return self.getFactory().isVariableDeclaration(child);
                });

<<<<<<< HEAD
            // Get the index of the last definition.
            var index = _.findLastIndex(this.getChildren(), function (child) {
                return self.getFactory().isVariableDefinition(child);
=======
                this.addChild(newVariableDeclaration, index + 1);
            }
        };

        /**
         * Removes new variable declaration.
         * @param {string} modelID - The model ID of the variable.
         */
        StructDefinition.prototype.removeVariableDeclaration = function (modelID) {
            var self = this;
            // Removing the variable from the children.
            var variableDeclarationChild = _.find(this.getChildren(), function (child) {
                return self.BallerinaASTFactory.isVariableDeclaration(child)
                    && child.getID() === modelID;
>>>>>>> 29bc713f
            });
            this.removeChild(variableDeclarationChild);
        };

        /**
         * Initialize StructDefinition from json object
         * @param {Object} jsonNode - JSON object for initialization.
         * @param {string} jsonNode.struct_name - Name of the struct definition.
         * @param {VariableDeclaration[]} jsonNode.children - Variables of the struct definition.
         */
        StructDefinition.prototype.initFromJson = function (jsonNode) {
            var self = this;
            this.setStructName(jsonNode.struct_name, {doSilently: true});

<<<<<<< HEAD
            this.addChild(newVariableDefinition, index + 1);
        }
    };

    /**
     * Removes new variable definition.
     * @param {string} modelID - The model ID of the variable.
     */
    StructDefinition.prototype.removeVariableDefinition = function (modelID) {
        var self = this;
        // Removing the variable from the children.
        var variableDefinitionChild = _.find(this.getChildren(), function (child) {
            return self.BallerinaASTFactory.isVariableDefinition(child)
                && child.getID() === modelID;
        });
        this.removeChild(variableDefinitionChild);
    };

    /**
     * Initialize StructDefinition from json object
     * @param {Object} jsonNode - JSON object for initialization.
     * @param {string} jsonNode.struct_name - Name of the struct definition.
     * @param {VariableDefinition[]} jsonNode.children - Variables of the struct definition.
     */
    StructDefinition.prototype.initFromJson = function (jsonNode) {
        var self = this;
        this.setStructName(jsonNode.struct_name, {doSilently: true});

        _.each(jsonNode.children, function (childNode) {
            var child = self.BallerinaASTFactory.createFromJson(childNode);
            self.addChild(child);
            child.initFromJson(childNode);
        });
    };

    /**
     * Validates possible immediate child types.
     * @override
     * @param node
     * @return {boolean}
     */
    StructDefinition.prototype.canBeParentOf = function (node) {
        return this.BallerinaASTFactory.isVariableDefinition(node)
    };

    /**
     * return attributes list as a json object
     * @returns {Object} attributes array
     */
    StructDefinition.prototype.getAttributesArray = function () {
        var attributesArray = {};
        attributesArray[STRUCT_DEFINITION_ATTRIBUTES_ARRAY_NAME] = this.getStructName();
        attributesArray[STRUCT_DEFINITION_ATTRIBUTES_ARRAY_PROPERTIES]= [];
        _.each(this.getVariableDefinitions(), function(variableDefinition) {
            var tempAttr = {};
            tempAttr[STRUCT_DEFINITION_ATTRIBUTES_ARRAY_PROPERTY_NAME] = variableDefinition._name;
            tempAttr[STRUCT_DEFINITION_ATTRIBUTES_ARRAY_PROPERTY_TYPE] = variableDefinition._typeName;
            attributesArray[STRUCT_DEFINITION_ATTRIBUTES_ARRAY_PROPERTIES].push(tempAttr);
        });
        return attributesArray;

    };

    /**
     * @inheritDoc
     * @override
     */
    StructDefinition.prototype.generateUniqueIdentifiers = function () {
        CommonUtils.generateUniqueIdentifier({
            node: this,
            attributes: [{
                defaultValue: "newStruct",
                setter: this.setStructName,
                getter: this.getStructName,
                parents: [{
                    // ballerina-ast-root
                    node: this.parent,
                    getChildrenFunc: this.parent.getStructDefinitions,
                    getter: this.getStructName
=======
            _.each(jsonNode.children, function (childNode) {
                var child = self.BallerinaASTFactory.createFromJson(childNode);
                self.addChild(child);
                child.initFromJson(childNode);
            });
        };

        /**
         * Validates possible immediate child types.
         * @override
         * @param node
         * @return {boolean}
         */
        StructDefinition.prototype.canBeParentOf = function (node) {
            return this.BallerinaASTFactory.isVariableDeclaration(node)
        };
        /**
         * return attributes list as a json object
         * @returns {Object} attributes array
         */
        StructDefinition.prototype.getAttributesArray = function () {
            var attributesArray = {};
            attributesArray[STRUCT_DEFINITION_ATTRIBUTES_ARRAY_NAME] = this.getStructName();
            attributesArray[STRUCT_DEFINITION_ATTRIBUTES_ARRAY_PROPERTIES]= [];
            _.each(this.getVariableDeclarations(), function(variableDeclaration) {
                var tempAttr = {};
                tempAttr[STRUCT_DEFINITION_ATTRIBUTES_ARRAY_PROPERTY_NAME] = variableDeclaration._identifier;
                tempAttr[STRUCT_DEFINITION_ATTRIBUTES_ARRAY_PROPERTY_TYPE] = variableDeclaration._type;
                attributesArray[STRUCT_DEFINITION_ATTRIBUTES_ARRAY_PROPERTIES].push(tempAttr);
            });
            return attributesArray;
        };
        /**
         * @inheritDoc
         * @override
         */
        StructDefinition.prototype.generateUniqueIdentifiers = function () {
            CommonUtils.generateUniqueIdentifier({
                node: this,
                attributes: [{
                    defaultValue: "newStruct",
                    setter: this.setStructName,
                    getter: this.getStructName,
                    parents: [{
                        // ballerina-ast-root
                        node: this.parent,
                        getChildrenFunc: this.parent.getStructDefinitions,
                        getter: this.getStructName
                    }]
>>>>>>> 29bc713f
                }]
            });
        };

        return StructDefinition;
    });<|MERGE_RESOLUTION|>--- conflicted
+++ resolved
@@ -17,72 +17,6 @@
  */
 define(['lodash', 'log', './node', 'constants', '../utils/common-utils'],
     function (_, log, ASTNode, constants, CommonUtils) {
-<<<<<<< HEAD
-    var StructDefinition = function (args) {
-        ASTNode.call(this, 'StructDefinition');
-        this._structName = _.get(args, 'structName');
-        this.BallerinaASTFactory = this.getFactory();
-    };
-
-    StructDefinition.prototype = Object.create(ASTNode.prototype);
-    StructDefinition.prototype.constructor = StructDefinition;
-
-    /**
-     * setter for struct name
-     * @param structName - name of the struct
-     */
-    StructDefinition.prototype.setStructName = function (structName, options) {
-        this.setAttribute('_structName', structName, options);
-    };
-
-    /**
-     * getter for struct name
-     * @returns {string} struct name
-     */
-    StructDefinition.prototype.getStructName = function () {
-        return this._structName;
-    };
-
-    /**
-     * Gets all the variables definitions residing in the struct.
-     * @return {VariableDefinition[]} - The variable definitions
-     */
-    StructDefinition.prototype.getVariableDefinitions = function () {
-        var variableDefinitions = [];
-        var self = this;
-
-        _.forEach(this.getChildren(), function (child) {
-            if (self.BallerinaASTFactory.isVariableDefinition(child)) {
-                variableDefinitions.push(child);
-            }
-        });
-        return variableDefinitions;
-    };
-
-    /**
-     * Adds new variable definition.
-     * @param {string} bType - The ballerina type of the variable.
-     * @param {string} identifier - The identifier of the variable
-     */
-    StructDefinition.prototype.addVariableDefinition = function (bType, identifier) {
-        // Check if already variable definition exists with same identifier.
-        var identifierAlreadyExists = _.findIndex(this.getVariableDefinitions(), function (variableDefinition) {
-                return variableDefinition.getName() === identifier;
-            }) !== -1;
-
-        // If variable definition with the same identifier exists, then throw an error. Else create the new variable
-        // definition.
-        if (identifierAlreadyExists) {
-            var errorString = "A variable with identifier '" + identifier + "' already exists.";
-            log.error(errorString);
-            throw errorString;
-        } else {
-            // Creating new variable definition.
-            var newVariableDefinition = this.getFactory().createVariableDefinition();
-
-            newVariableDefinition.setTypeName(bType);
-            newVariableDefinition.setName(identifier);
-=======
         var StructDefinition = function (args) {
             ASTNode.call(this, 'StructDefinition');
             this._structName = _.get(args, 'structName');
@@ -147,7 +81,6 @@
 
                 newVariableDeclaration.setType(bType);
                 newVariableDeclaration.setIdentifier(identifier);
->>>>>>> 29bc713f
 
                 var self = this;
 
@@ -156,11 +89,6 @@
                     return self.getFactory().isVariableDeclaration(child);
                 });
 
-<<<<<<< HEAD
-            // Get the index of the last definition.
-            var index = _.findLastIndex(this.getChildren(), function (child) {
-                return self.getFactory().isVariableDefinition(child);
-=======
                 this.addChild(newVariableDeclaration, index + 1);
             }
         };
@@ -175,7 +103,6 @@
             var variableDeclarationChild = _.find(this.getChildren(), function (child) {
                 return self.BallerinaASTFactory.isVariableDeclaration(child)
                     && child.getID() === modelID;
->>>>>>> 29bc713f
             });
             this.removeChild(variableDeclarationChild);
         };
@@ -190,87 +117,6 @@
             var self = this;
             this.setStructName(jsonNode.struct_name, {doSilently: true});
 
-<<<<<<< HEAD
-            this.addChild(newVariableDefinition, index + 1);
-        }
-    };
-
-    /**
-     * Removes new variable definition.
-     * @param {string} modelID - The model ID of the variable.
-     */
-    StructDefinition.prototype.removeVariableDefinition = function (modelID) {
-        var self = this;
-        // Removing the variable from the children.
-        var variableDefinitionChild = _.find(this.getChildren(), function (child) {
-            return self.BallerinaASTFactory.isVariableDefinition(child)
-                && child.getID() === modelID;
-        });
-        this.removeChild(variableDefinitionChild);
-    };
-
-    /**
-     * Initialize StructDefinition from json object
-     * @param {Object} jsonNode - JSON object for initialization.
-     * @param {string} jsonNode.struct_name - Name of the struct definition.
-     * @param {VariableDefinition[]} jsonNode.children - Variables of the struct definition.
-     */
-    StructDefinition.prototype.initFromJson = function (jsonNode) {
-        var self = this;
-        this.setStructName(jsonNode.struct_name, {doSilently: true});
-
-        _.each(jsonNode.children, function (childNode) {
-            var child = self.BallerinaASTFactory.createFromJson(childNode);
-            self.addChild(child);
-            child.initFromJson(childNode);
-        });
-    };
-
-    /**
-     * Validates possible immediate child types.
-     * @override
-     * @param node
-     * @return {boolean}
-     */
-    StructDefinition.prototype.canBeParentOf = function (node) {
-        return this.BallerinaASTFactory.isVariableDefinition(node)
-    };
-
-    /**
-     * return attributes list as a json object
-     * @returns {Object} attributes array
-     */
-    StructDefinition.prototype.getAttributesArray = function () {
-        var attributesArray = {};
-        attributesArray[STRUCT_DEFINITION_ATTRIBUTES_ARRAY_NAME] = this.getStructName();
-        attributesArray[STRUCT_DEFINITION_ATTRIBUTES_ARRAY_PROPERTIES]= [];
-        _.each(this.getVariableDefinitions(), function(variableDefinition) {
-            var tempAttr = {};
-            tempAttr[STRUCT_DEFINITION_ATTRIBUTES_ARRAY_PROPERTY_NAME] = variableDefinition._name;
-            tempAttr[STRUCT_DEFINITION_ATTRIBUTES_ARRAY_PROPERTY_TYPE] = variableDefinition._typeName;
-            attributesArray[STRUCT_DEFINITION_ATTRIBUTES_ARRAY_PROPERTIES].push(tempAttr);
-        });
-        return attributesArray;
-
-    };
-
-    /**
-     * @inheritDoc
-     * @override
-     */
-    StructDefinition.prototype.generateUniqueIdentifiers = function () {
-        CommonUtils.generateUniqueIdentifier({
-            node: this,
-            attributes: [{
-                defaultValue: "newStruct",
-                setter: this.setStructName,
-                getter: this.getStructName,
-                parents: [{
-                    // ballerina-ast-root
-                    node: this.parent,
-                    getChildrenFunc: this.parent.getStructDefinitions,
-                    getter: this.getStructName
-=======
             _.each(jsonNode.children, function (childNode) {
                 var child = self.BallerinaASTFactory.createFromJson(childNode);
                 self.addChild(child);
@@ -320,7 +166,6 @@
                         getChildrenFunc: this.parent.getStructDefinitions,
                         getter: this.getStructName
                     }]
->>>>>>> 29bc713f
                 }]
             });
         };
