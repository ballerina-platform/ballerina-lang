--- conflicted
+++ resolved
@@ -79,18 +79,13 @@
 
         argAsString += (this.getPkgName()) ? this.getPkgName() + ':' : '';
         argAsString += this.getTypeName();
-<<<<<<< HEAD
-
         if (this.getTypeConstraint()) {
             const constraint = this.getTypeConstraint();
             const constraintStr = ('<' + ((constraint.pkgName) ? constraint.pkgName + ':' : '')
                                   + constraint.type + '>');
             argAsString += constraintStr;
         }
-        argAsString += !_.isNil(this.getName()) ? this.getWSRegion(1) + this.getName() : '';
-=======
         argAsString += !_.isNil(this.getName()) ? /* FIXME*/ (this.getWSRegion(1) || ' ') + this.getName() : '';
->>>>>>> a3162da3
         argAsString += this.getWSRegion(2);
         return argAsString;
     }
