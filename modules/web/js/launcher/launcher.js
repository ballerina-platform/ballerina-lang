--- conflicted
+++ resolved
@@ -123,9 +123,6 @@
             return false;
         }
 
-<<<<<<< HEAD
-            this._launcherContainer = launcherContainer;
-=======
         return true;
     },
 
@@ -176,22 +173,6 @@
         } else {
             activateBtn.attr('title', `Run ( ${_.get(this._options, 'command.shortcuts.other.label')} ) `).tooltip();
         }
->>>>>>> 683de584
-
-        this._verticalSeparator.on('drag', event => {
-            if( event.originalEvent.clientX >= _.get(this._options, 'resizeLimits.minX')
-                    && event.originalEvent.clientX <= _.get(this._options, 'resizeLimits.maxX')){
-                this._verticalSeparator.css('left', event.originalEvent.clientX);
-                this._verticalSeparator.css('cursor', 'ew-resize');
-                const newWidth = event.originalEvent.clientX;
-                this._$parent_el.parent().width(newWidth);
-                this._containerToAdjust.css('padding-left', event.originalEvent.clientX);
-                this._lastWidth = newWidth;
-                this._isActive = true;
-            }
-            event.preventDefault();
-            event.stopPropagation();
-        });
         this._launcherContainer = launcherContainer;
 
         launcherContainer.mCustomScrollbar({
