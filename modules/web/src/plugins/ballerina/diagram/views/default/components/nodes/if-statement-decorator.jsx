/**
 * Copyright (c) 2017, WSO2 Inc. (http://www.wso2.org) All Rights Reserved.
 *
 * WSO2 Inc. licenses this file to you under the Apache License,
 * Version 2.0 (the "License"); you may not use this file except
 * in compliance with the License.
 * You may obtain a copy of the License at
 *
 *     http://www.apache.org/licenses/LICENSE-2.0
 *
 * Unless required by applicable law or agreed to in writing,
 * software distributed under the License is distributed on an
 * "AS IS" BASIS, WITHOUT WARRANTIES OR CONDITIONS OF ANY
 * KIND, either express or implied. See the License for the
 * specific language governing permissions and limitations
 * under the License.
 */
import React from 'react';
import PropTypes from 'prop-types';
import breakpointHoc from 'src/plugins/debugger/views/BreakpointHoc';
import SimpleBBox from 'plugins/ballerina/model/view/simple-bounding-box';
<<<<<<< HEAD
import ExpressionEditor from 'plugins/ballerina/expression-editor/expression-editor-utils';
import { flowChartControlStatement, statement } from '../../../../../configs/designer-defaults.js';
=======
>>>>>>> 9d136b74
import Node from '../../../../../model/tree/node';
import DropZone from '../../../../../drag-drop/DropZone';
import './compound-statement-decorator.css';
import ActionBox from '../decorators/action-box';
import ActiveArbiter from '../decorators/active-arbiter';
import Breakpoint from '../decorators/breakpoint';
import { getComponentForNodeArray } from './../../../../diagram-util';
import ArrowDecorator from '../decorators/arrow-decorator';
import ElseStatementDecorator from './else-statement-decorator';

/**
 * Wraps other UI elements and provide box with a heading.
 * Enrich elements with a action box and expression editors.
 */
class IfStatementDecorator extends React.Component {

    /**
     * Initialize the block decorator.
     */
    constructor() {
        super();
        this.state = {
            active: 'hidden',
        };
        this.onDelete = this.onDelete.bind(this);
        this.onJumpToCodeLine = this.onJumpToCodeLine.bind(this);
        this.setActionVisibilityFalse = this.setActionVisibility.bind(this, false);
        this.setActionVisibilityTrue = this.setActionVisibility.bind(this, true);
        this.openExpressionEditor = e => this.openEditor(this.props.expression, this.props.editorOptions, e);
        this.openParameterEditor = e => this.openEditor(this.props.parameterEditorOptions.value,
            this.props.parameterEditorOptions, e);
    }
    /**
     * Handles click event of breakpoint, adds/remove breakpoint from the node when click event fired
     *
     */
    onBreakpointClick() {
        const { model } = this.props;
        const { isBreakpoint = false } = model;
        if (isBreakpoint) {
            model.removeBreakpoint();
        } else {
            model.addBreakpoint();
        }
    }

    /**
     * Removes self on delete button click. Note that model is retried form dropTarget for
     * backward compatibility with old components written when model was not required.
     * @returns {void}
     */
    onDelete() {
        const model = this.props.model || this.props.dropTarget;
        model.remove();
    }
    /**
     * Navigates to codeline in the source view from the design view node
     *
     */
    onJumpToCodeLine() {
        const { editor } = this.context;
        editor.goToSource(this.props.model);
    }

    /**
     * Call-back for when a new value is entered via expression editor.
     */
    onUpdate() {
        // TODO: implement validate logic.
    }

    /**
     * Shows the action box, depending on whether on child element, delays display.
     * @param {boolean} show - Display action box.
     * @param {MouseEvent} e - Mouse move event from moving on to or out of statement.
     */
    setActionVisibility(show, e) {
        e.stopPropagation();
        if (show) {
            const isInChildStatement = this.isInFocusableChild(e.target);
            const isFromChildStatement = this.isInFocusableChild(e.relatedTarget);

            if (!isInChildStatement) {
                if (isFromChildStatement) {
                    this.context.activeArbiter.readyToDelayedActivate(this);
                } else {
                    this.context.activeArbiter.readyToActivate(this);
                }
            }
        } else {
            let elm = e.relatedTarget;
            let isInMe = false;
            while (elm && elm.getAttribute) {
                if (elm === this.myRoot) {
                    isInMe = true;
                }
                elm = elm.parentNode;
            }
            if (!isInMe) {
                this.context.activeArbiter.readyToDeactivate(this);
            }
        }
    }

    /**
     * True if the given element is a child of this element that has it's own focus.
     * @private
     * @param {HTMLElement} elmToCheck - child to be checked.
     * @return {boolean} True if child is focusable.
     */
    isInFocusableChild(elmToCheck) {
        const regex = new RegExp('(^|\\s)((compound-)?statement|life-line-group)(\\s|$)');
        let isInStatement = false;
        let elm = elmToCheck;
        while (elm && elm !== this.myRoot && elm.getAttribute) {
            if (regex.test(elm.getAttribute('class'))) {
                isInStatement = true;
            }
            elm = elm.parentNode;
        }
        return isInStatement;
    }

    /**
     * renders an ExpressionEditor in the header space.
     * @param {string} value - Initial value.
     * @param {object} options - options to be sent to ExpressionEditor.
     */
    openEditor(value, options) {
        const packageScope = this.context.environment;
        if (value && options) {
            new ExpressionEditor(
                this.conditionBox,
                this.onUpdate.bind(this),
                options,
                packageScope).render(this.context.getOverlayContainer());
        }
    }

    /**
     * Render breakpoint element.
     * @private
     * @return {XML} React element of the breakpoint.
     */
    renderBreakpointIndicator() {
        const breakpointSize = 14;
        const { bBox } = this.props;
        const breakpointHalf = breakpointSize / 2;
        const pointX = bBox.getRight() - breakpointHalf;
        const { model: { viewState } } = this.props;
        const statementBBox = viewState.components['statement-box'];
        const { designer } = this.context;
        const headerHeight = viewState.components['block-header'].h;
        const pointY = statementBBox.y - breakpointHalf;
        return (
            <Breakpoint
                x={pointX}
                y={pointY}
                size={breakpointSize}
                isBreakpoint={this.props.isBreakpoint}
                onClick={() => this.props.onBreakpointClick()}
            />
        );
    }

    /**
     * Override the rendering logic.
     * @returns {XML} rendered component.
     */
    render() {
        const { bBox, title, expression, isBreakpoint, isDebugHit } = this.props;
        const { designer } = this.context;

        const model = this.props.model;
        const viewState = model.viewState;
        const titleH = this.context.designer.config.flowChartControlStatement.heading.height;
        const titleW = this.context.designer.config.flowChartControlStatement.heading.width;
        const statementBBox = viewState.components['statement-box'];
        const displayExpression = viewState.components.expression;


        // Defining coordinates of the diagram

        //                     (P9)
        //                (P2)  |  (P3)        (P4)
        // (x,y)           [condition]--false---|
        // (P11)              \_|_/_____________| (statementBox)
        //                      |(p8)           |
        //                      |               |
        //                 true |               |
        //                    __|__ (p12)     __|__
        //                    a = 1;           a = 5;
        //                      |               |
        //  (P7)                 (p10)          |
        //                                      |
        //                  (P6) _______________| (P5)
        //                      |
        //
        // Defining coordinates for the title
        //           (p8)
        //            / \
        //          /     \
        // ------>[condition]--false---|
        //    (p2)  \     /  (p3)
        //            \ /
        //           (p9)

        const p1X = statementBBox.x;
        const p1Y = statementBBox.y;

        const p2X = statementBBox.x + ((statementBBox.w / 2) - (titleW / 2));
        const p2Y = statementBBox.y + (titleH / 2);

        const p3X = p1X + (statementBBox.w / 2) + (titleW / 2);
        const p3Y = p2Y;

        const p4X = p1X + statementBBox.w;
        const p4Y = p2Y;

        const p5X = p4X;
<<<<<<< HEAD
        const p5Y = p1Y + bBox.h;
=======
        const p5Y = p1Y + statementBBox.h +
            (this.context.designer.config.statement.gutter.v);
>>>>>>> 9d136b74

        const p6X = p1X + (statementBBox.w / 2);
        const p6Y = p5Y;

        const p8X = p1X + (statementBBox.w / 2);
        const p8Y = p2Y + (titleH / 2);

        const p9X = p8X;
        const p9Y = p8Y - titleH;

        const p11X = p1X;
        const p11Y = p1Y + (titleH / 2);

        const p12X = p8X;
        const p12Y = p8Y + (titleH / 2) + this.context.designer.config.statement.gutter.h;

        this.conditionBox = new SimpleBBox(p1X, (p2Y - (this.context.designer.config.statement.height / 2)),
            bBox.w, this.context.designer.config.statement.height);

        const actionBoxBbox = new SimpleBBox();
        actionBoxBbox.w = (3 * designer.config.actionBox.width) / 4;
        actionBoxBbox.h = designer.config.actionBox.height;
        actionBoxBbox.x = bBox.x + ((bBox.w - actionBoxBbox.w) / 2);
        actionBoxBbox.y = statementBBox.y + titleH + designer.config.actionBox.padding.top;

        let statementRectClass = 'statement-title-rect';
        if (isDebugHit) {
            statementRectClass = `${statementRectClass} debug-hit`;
        }

        const body = getComponentForNodeArray(this.props.model.body);
        const elseComp = model.elseStatement;

        return (
            <g
                onMouseOut={this.setActionVisibilityFalse}
                onMouseOver={this.setActionVisibilityTrue}
                ref={(group) => {
                    this.myRoot = group;
                }}
            >
                <polyline
                    points={`${p3X},${p3Y} ${p4X},${p4Y} ${p5X},${p5Y} ${p6X}, ${p6Y}`}
                    className='flowchart-background-empty-rect'
                />
                <polyline
                    points={`${p2X},${p2Y} ${p8X},${p8Y} ${p3X},${p3Y} ${p9X}, ${p9Y} ${p2X},${p2Y}`}
                    className={statementRectClass}
                />
                {(this.props.model.body.statements.length > 0) && <ArrowDecorator
                    start={{ x: p8X, y: p8Y }}
                    end={{ x: p12X, y: p12Y }}
                    classNameArrow='flowchart-action-arrow'
                    classNameArrowHead='flowchart-action-arrow-head'
                />}
                {expression &&
                    <text
                        x={p8X}
                        y={p2Y}
                        className='condition-text'
                    >
                        {displayExpression.text}
                    </text>
                }
                <text
                    x={p8X}
                    y={(p8Y + p12Y) / 2}
                    className='flowchart-text'
                >
                    true
                </text>
                <text
                    x={(p3X + p4X) / 2}
                    y={p3Y}
                    className='flowchart-text'
                >
                    false
                </text>
                <DropZone
                    x={p11X}
                    y={p11Y}
                    width={statementBBox.w}
                    height={statementBBox.h}
                    baseComponent='rect'
                    dropTarget={this.props.body}
                    enableDragBg
                    enableCenterOverlayLine={!this.props.disableDropzoneMiddleLineOverlay}
                />
                <g>
                    <rect
                        x={p2X}
                        y={statementBBox.y}
                        width={titleW}
                        height={titleH}
                        onClick={this.openExpressionEditor}
                        className='invisible-rect'
                    />
                    {expression && <title> {expression.text} </title>}
                </g>
                { isBreakpoint && this.renderBreakpointIndicator() }
                {this.props.children}
                {body}
                <ActionBox
                    bBox={actionBoxBbox}
                    show={this.state.active}
                    isBreakpoint={isBreakpoint}
                    onDelete={() => this.onDelete()}
                    onJumptoCodeLine={() => this.onJumpToCodeLine()}
                    onBreakpointClick={() => this.props.onBreakpointClick()}
                    disableButtons={this.props.disableButtons}
                />
                {elseComp && <ElseStatementDecorator
                    dropTarget={model}
                    bBox={elseComp.viewState.bBox}
                    title={'else'}
                    model={elseComp}
                    body={elseComp}
                />}
            </g>);
    }
}

IfStatementDecorator.defaultProps = {
    draggable: null,
    children: null,
    undeletable: false,
    editorOptions: null,
    parameterEditorOptions: null,
    utilities: null,
    parameterBbox: null,
    expression: null,
    disableButtons: {
        debug: false,
        delete: false,
        jump: false,
    },
    disableDropzoneMiddleLineOverlay: false,
};

IfStatementDecorator.propTypes = {
    draggable: PropTypes.func,
    title: PropTypes.string.isRequired,
    model: PropTypes.instanceOf(Node).isRequired,
    children: PropTypes.arrayOf(React.PropTypes.node),
    utilities: PropTypes.element,
    bBox: PropTypes.instanceOf(SimpleBBox).isRequired,
    parameterBbox: PropTypes.instanceOf(SimpleBBox),
    undeletable: PropTypes.bool,
    dropTarget: PropTypes.instanceOf(Node).isRequired,
    expression: PropTypes.shape({
        text: PropTypes.string,
    }),
    editorOptions: PropTypes.shape({
        propertyType: PropTypes.string,
        key: PropTypes.string,
        model: PropTypes.instanceOf(Node),
        getterMethod: PropTypes.func,
        setterMethod: PropTypes.func,
    }),
    parameterEditorOptions: PropTypes.shape({
        propertyType: PropTypes.string,
        key: PropTypes.string,
        value: PropTypes.string,
        model: PropTypes.instanceOf(Node),
        getterMethod: PropTypes.func,
        setterMethod: PropTypes.func,
    }),
    onBreakpointClick: PropTypes.func.isRequired,
    isBreakpoint: PropTypes.bool.isRequired,
    disableButtons: PropTypes.shape({
        debug: PropTypes.bool.isRequired,
        delete: PropTypes.bool.isRequired,
        jump: PropTypes.bool.isRequired,
    }),
    disableDropzoneMiddleLineOverlay: PropTypes.bool,
};

IfStatementDecorator.contextTypes = {
    getOverlayContainer: PropTypes.instanceOf(Object).isRequired,
    environment: PropTypes.instanceOf(Object).isRequired,
    editor: PropTypes.instanceOf(Object).isRequired,
    mode: PropTypes.string,
    activeArbiter: PropTypes.instanceOf(ActiveArbiter).isRequired,
    designer: PropTypes.instanceOf(Object),
};

export default breakpointHoc(IfStatementDecorator);<|MERGE_RESOLUTION|>--- conflicted
+++ resolved
@@ -19,11 +19,6 @@
 import PropTypes from 'prop-types';
 import breakpointHoc from 'src/plugins/debugger/views/BreakpointHoc';
 import SimpleBBox from 'plugins/ballerina/model/view/simple-bounding-box';
-<<<<<<< HEAD
-import ExpressionEditor from 'plugins/ballerina/expression-editor/expression-editor-utils';
-import { flowChartControlStatement, statement } from '../../../../../configs/designer-defaults.js';
-=======
->>>>>>> 9d136b74
 import Node from '../../../../../model/tree/node';
 import DropZone from '../../../../../drag-drop/DropZone';
 import './compound-statement-decorator.css';
@@ -244,12 +239,7 @@
         const p4Y = p2Y;
 
         const p5X = p4X;
-<<<<<<< HEAD
         const p5Y = p1Y + bBox.h;
-=======
-        const p5Y = p1Y + statementBBox.h +
-            (this.context.designer.config.statement.gutter.v);
->>>>>>> 9d136b74
 
         const p6X = p1X + (statementBBox.w / 2);
         const p6Y = p5Y;
