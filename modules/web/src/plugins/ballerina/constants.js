/**
 * Copyright (c) 2017, WSO2 Inc. (http://www.wso2.org) All Rights Reserved.
 *
 * WSO2 Inc. licenses this file to you under the Apache License,
 * Version 2.0 (the "License"); you may not use this file except
 * in compliance with the License.
 * You may obtain a copy of the License at
 *
 *     http://www.apache.org/licenses/LICENSE-2.0
 *
 * Unless required by applicable law or agreed to in writing,
 * software distributed under the License is distributed on an
 * "AS IS" BASIS, WITHOUT WARRANTIES OR CONDITIONS OF ANY
 * KIND, either express or implied. See the License for the
 * specific language governing permissions and limitations
 * under the License.
 */

export const PLUGIN_ID = 'composer.plugin.lang.ballerina';

export const EDITOR_ID = 'composer.editor.ballerina';

export const DOC_VIEW_ID = 'composer.view.ballerina.docs';

export const COMMANDS = {
    DIAGRAM_MODE_CHANGE: 'diagram-mode-change',
};

export const TOOLS = {
    GROUP: 'composer.tool.group.ballerina',
    DEFAULT_VIEWS: 'composer.tool.ballerina.default-view',
    ACTION_VIEW: 'composer.tool.ballerina.action-view',
    COMPACT_VIEW: 'composer.tool.ballerina.compact-view',
};

export const DIALOGS = {
    OPEN_PROGRAM_DIR_CONFIRM: 'composer.dialog.ballerina.open-program-dir-confirm',
    FIX_PACKAGE_NAME_OR_PATH_CONFIRM: 'composer.dialog.ballerina.fix-package-name-or-path-confirm',
};

export const EVENTS = {
    ACTIVE_BAL_AST_CHANGED: 'active-bal-ast-changed',
<<<<<<< HEAD
};

export const VIEWS = {
    TOOL_PALLETE: 'composer.views.ballerina.tool-pallette',
=======
    UPDATE_PACKAGE_DECLARATION: 'update-bal-file-package-declaration',
>>>>>>> 10359543
};<|MERGE_RESOLUTION|>--- conflicted
+++ resolved
@@ -40,12 +40,9 @@
 
 export const EVENTS = {
     ACTIVE_BAL_AST_CHANGED: 'active-bal-ast-changed',
-<<<<<<< HEAD
+    UPDATE_PACKAGE_DECLARATION: 'update-bal-file-package-declaration',
 };
 
 export const VIEWS = {
     TOOL_PALLETE: 'composer.views.ballerina.tool-pallette',
-=======
-    UPDATE_PACKAGE_DECLARATION: 'update-bal-file-package-declaration',
->>>>>>> 10359543
 };