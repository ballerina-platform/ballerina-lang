/**
 * Copyright (c) 2017, WSO2 Inc. (http://www.wso2.org) All Rights Reserved.
 *
 * WSO2 Inc. licenses this file to you under the Apache License,
 * Version 2.0 (the "License"); you may not use this file except
 * in compliance with the License.
 * You may obtain a copy of the License at
 *
 *     http://www.apache.org/licenses/LICENSE-2.0
 *
 * Unless required by applicable law or agreed to in writing,
 * software distributed under the License is distributed on an
 * "AS IS" BASIS, WITHOUT WARRANTIES OR CONDITIONS OF ANY
 * KIND, either express or implied. See the License for the
 * specific language governing permissions and limitations
 * under the License.
 */
import _ from 'lodash';
import log from 'log';
import Plugin from 'core/plugin/plugin';
import { parseFile } from 'api-client/api-client';
import { CONTRIBUTIONS } from 'core/plugin/constants';
import { REGIONS, COMMANDS as LAYOUT_COMMANDS } from 'core/layout/constants';
import { EVENTS as WORKSPACE_EVENTS, COMMANDS as WORKSPACE_CMDS } from 'core/workspace/constants';
import { createOrUpdate, move } from 'core/workspace/fs-util';
import SourceEditor from 'plugins/ballerina/views/source-editor';
import { CLASSES } from 'plugins/ballerina/views/constants';
import Document from 'plugins/ballerina/docerina/document.jsx';
import Editor from './views/editor-wrapper';
import { PLUGIN_ID, EDITOR_ID, DOC_VIEW_ID, COMMANDS as COMMAND_IDS, TOOLS as TOOL_IDS,
<<<<<<< HEAD
            DIALOGS as DIALOG_IDS, VIEWS as VIEW_IDS } from './constants';
=======
            DIALOGS as DIALOG_IDS, EVENTS } from './constants';
>>>>>>> 10359543
import OpenProgramDirConfirmDialog from './dialogs/OpenProgramDirConfirmDialog';
import FixPackageNameOrPathConfirmDialog from './dialogs/FixPackageNameOrPathConfirmDialog';
import { getLangServerClientInstance } from './langserver/lang-server-client-controller';
<<<<<<< HEAD
import ToolPaletteView from './tool-palette/tool-palette-view';
=======
import { isInCorrectPath, getCorrectPackageForPath, getCorrectPathForPackage } from './utils/program-dir-utils';
import TreeBuilder from './model/tree-builder';
import FragmentUtils from './utils/fragment-utils';
>>>>>>> 10359543

/**
 * Plugin for Ballerina Lang
 */
class BallerinaPlugin extends Plugin {


    /**
     * @inheritdoc
     */
    getID() {
        return PLUGIN_ID;
    }

    /**
     * @inheritdoc
     */
    getContributions() {
        const { EDITORS, TOOLS, VIEWS, HANDLERS, DIALOGS } = CONTRIBUTIONS;
        return {
            [EDITORS]: [
                {
                    id: EDITOR_ID,
                    extension: 'bal',
                    component: Editor,
                    customPropsProvider: () => {
                        return {
                            ballerinaPlugin: this,
                        };
                    },
                    previewView: {
                        component: SourceEditor,
                        customPropsProvider: () => {
                            return {
                                parseFailed: false,
                            };
                        },
                    },
                    tabTitleClass: CLASSES.TAB_TITLE.DESIGN_VIEW,
                },
            ],
            [TOOLS]: [
                {
                    id: TOOL_IDS.DEFAULT_VIEWS,
                    group: TOOL_IDS.GROUP,
                    icon: 'default-view',
                    commandID: COMMAND_IDS.DIAGRAM_MODE_CHANGE,
                    commandArgs: { mode: 'default' },
                    isActive: () => {
                        const { editor } = this.appContext;
                        const activeEditor = editor.getActiveEditor();
                        return (activeEditor && activeEditor.file);
                    },
                    description: 'Default View',
                },
                {
                    id: TOOL_IDS.ACTION_VIEW,
                    group: TOOL_IDS.GROUP,
                    icon: 'action-view',
                    commandID: COMMAND_IDS.DIAGRAM_MODE_CHANGE,
                    commandArgs: { mode: 'action' },
                    isActive: () => {
                        const { editor } = this.appContext;
                        const activeEditor = editor.getActiveEditor();
                        return (activeEditor && activeEditor.file);
                    },
                    description: 'Action View',
                },
                {
                    id: TOOL_IDS.COMPACT_VIEW,
                    group: TOOL_IDS.GROUP,
                    icon: 'compact-view',
                    commandID: COMMAND_IDS.DIAGRAM_MODE_CHANGE,
                    commandArgs: { mode: 'compact' },
                    isActive: () => {
                        const { editor } = this.appContext;
                        const activeEditor = editor.getActiveEditor();
                        return (activeEditor && activeEditor.file);
                    },
                    description: 'Compact View',
                },
            ],
            [VIEWS]: [
                {
                    id: DOC_VIEW_ID,
                    component: Document,
                    propsProvider: () => {
                        return {};
                    },
                    region: REGIONS.EDITOR_TABS,
                    regionOptions: {
                        tabTitle: ({ packageName }) => `${packageName} docs`,
                        customTitleClass: CLASSES.TAB_TITLE.DESIGN_VIEW,
                    },
                    displayOnLoad: false,
                },
                {
                    id: VIEW_IDS.TOOL_PALLETE,
                    component: ToolPaletteView,
                    propsProvider: () => {
                        return {
                            ballerinaPlugin: this,
                        };
                    },
                    region: REGIONS.LEFT_PANEL,
                    // region specific options for left-panel views
                    regionOptions: {
                        activityBarIcon: 'grip',
                        panelTitle: 'Tool Palette',
                        panelActions: [],
                    },
                },
            ],
            [HANDLERS]: [
                {
                    cmdID: EVENTS.UPDATE_PACKAGE_DECLARATION,
                    handler: ({ packageName, file, ast }) => {
                        if (file.isPersisted && !isInCorrectPath(packageName, file.path)) {
                            const { editor, workspace, command: { dispatch } } = this.appContext;
                            if (workspace.isFilePathOpenedInExplorer(file.fullPath)) {
                                const programDir = workspace.getExplorerFolderForPath(file.fullPath).fullPath;
                                const correctPkg = getCorrectPackageForPath(programDir, file.path);
                                const correctPath = getCorrectPathForPackage(programDir, packageName);
                                const onMoveFile = () => {
                                    // File is already persisted
                                    createOrUpdate(file.path, file.name + '.' + file.extension, file.content)
                                    .then((success) => {
                                        if (success) {
                                            file.isDirty = false;
                                            file.lastPersisted = _.now();
                                            return move(file.fullPath, correctPath + file.name + '.' + file.extension)
                                                .then((sucess) => {
                                                    if (sucess) {
                                                        // if the old file was opened in an editor, close it and reopen a new tab
                                                        if (editor.isFileOpenedInEditor(file.fullPath)) {
                                                            const targetEditor = editor.getEditorByID(file.fullPath);
                                                            const wasActive = editor.getActiveEditor().id === targetEditor.id;
                                                            dispatch(WORKSPACE_CMDS.OPEN_FILE, {
                                                                filePath: correctPath + file.name + '.' + file.extension,
                                                                activate: wasActive,
                                                            });
                                                            editor.closeEditor(targetEditor, wasActive ? editor.getActiveEditor() : undefined);
                                                        }
                                                        workspace.refreshPathInExplorer(correctPath);
                                                    }
                                                });
                                        } else {
                                            throw new Error('Error while saving file ' + file.fullPath);
                                        }
                                    })
                                    .catch((error) => {
                                        log.error(error);
                                    });
                                };

                                const onFixPackage = () => {
                                    const pkgName = `package ${correctPkg};`;
                                    const fragment = FragmentUtils.createTopLevelNodeFragment(pkgName);
                                    const parsedJson = FragmentUtils.parseFragment(fragment);
                                    // If there's no packageDeclaration node, then create one
                                    if (ast.filterTopLevelNodes({ kind: 'PackageDeclaration' }).length === 0) {
                                        ast.addTopLevelNodes(TreeBuilder.build(parsedJson), 0);
                                    } else {
                                        // If a packageDeclaratioNode already exists then remove that node, and add a new one
                                        const pkgDeclarationNode = ast.filterTopLevelNodes({ kind: 'PackageDeclaration' })[0];
                                        ast.removeTopLevelNodes(pkgDeclarationNode, true);
                                        ast.addTopLevelNodes(TreeBuilder.build(parsedJson), 0);
                                    }
                                };

                                dispatch(LAYOUT_COMMANDS.POPUP_DIALOG, {
                                    id: DIALOG_IDS.FIX_PACKAGE_NAME_OR_PATH_CONFIRM,
                                    additionalProps: {
                                        file,
                                        programDir,
                                        correctPkg,
                                        correctPath,
                                        onMoveFile,
                                        onFixPackage,
                                    },
                                });
                            }
                        }
                    },
                },
                {
                    cmdID: WORKSPACE_EVENTS.FILE_OPENED,
                    handler: ({ file }) => {
                        getLangServerClientInstance()
                            .then((langServerClient) => {
                                langServerClient.documentDidOpenNotification({
                                    uri: file.fullPath,
                                    text: file.content,
                                });
                            });
                        parseFile(file)
                            .then(({ programDirPath = undefined }) => {
                                const { workspace, command: { dispatch } } = this.appContext;
                                if (programDirPath && !workspace.isFilePathOpenedInExplorer(programDirPath)) {
                                    dispatch(LAYOUT_COMMANDS.POPUP_DIALOG, {
                                        id: DIALOG_IDS.OPEN_PROGRAM_DIR_CONFIRM,
                                        additionalProps: {
                                            file,
                                            programDirPath,
                                            onConfirm: () => {
                                                workspace.openFolder(programDirPath);
                                            },
                                        },
                                    });
                                }
                            });
                    },
                },
                {
                    cmdID: WORKSPACE_EVENTS.FILE_UPDATED,
                    handler: ({ file }) => {
                        getLangServerClientInstance()
                            .then((langServerClient) => {
                                langServerClient.documentDidChangeNotification({
                                    uri: file.fullPath,
                                    text: file.content,
                                });
                            });
                    },
                },
                {
                    cmdID: WORKSPACE_EVENTS.FILE_SAVED,
                    handler: ({ file }) => {
                        getLangServerClientInstance()
                            .then((langServerClient) => {
                                langServerClient.documentDidSaveNotification({
                                    uri: file.fullPath,
                                    text: file.content,
                                });
                            });
                    },
                },
                {
                    cmdID: WORKSPACE_EVENTS.FILE_CLOSED,
                    handler: ({ file }) => {
                        getLangServerClientInstance()
                            .then((langServerClient) => {
                                langServerClient.documentDidCloseNotification({
                                    uri: file.fullPath,
                                });
                            });
                    },
                },
            ],
            [DIALOGS]: [
                {
                    id: DIALOG_IDS.OPEN_PROGRAM_DIR_CONFIRM,
                    component: OpenProgramDirConfirmDialog,
                    propsProvider: () => {
                        return {
                            ballerinaPlugin: this,
                        };
                    },
                },
                {
                    id: DIALOG_IDS.FIX_PACKAGE_NAME_OR_PATH_CONFIRM,
                    component: FixPackageNameOrPathConfirmDialog,
                    propsProvider: () => {
                        return {
                            ballerinaPlugin: this,
                        };
                    },
                },
            ],
        };
    }

}

export default BallerinaPlugin;<|MERGE_RESOLUTION|>--- conflicted
+++ resolved
@@ -28,21 +28,14 @@
 import Document from 'plugins/ballerina/docerina/document.jsx';
 import Editor from './views/editor-wrapper';
 import { PLUGIN_ID, EDITOR_ID, DOC_VIEW_ID, COMMANDS as COMMAND_IDS, TOOLS as TOOL_IDS,
-<<<<<<< HEAD
-            DIALOGS as DIALOG_IDS, VIEWS as VIEW_IDS } from './constants';
-=======
-            DIALOGS as DIALOG_IDS, EVENTS } from './constants';
->>>>>>> 10359543
+            DIALOGS as DIALOG_IDS, EVENTS, VIEWS as VIEW_IDS } from './constants';
 import OpenProgramDirConfirmDialog from './dialogs/OpenProgramDirConfirmDialog';
 import FixPackageNameOrPathConfirmDialog from './dialogs/FixPackageNameOrPathConfirmDialog';
 import { getLangServerClientInstance } from './langserver/lang-server-client-controller';
-<<<<<<< HEAD
 import ToolPaletteView from './tool-palette/tool-palette-view';
-=======
 import { isInCorrectPath, getCorrectPackageForPath, getCorrectPathForPackage } from './utils/program-dir-utils';
 import TreeBuilder from './model/tree-builder';
 import FragmentUtils from './utils/fragment-utils';
->>>>>>> 10359543
 
 /**
  * Plugin for Ballerina Lang
