<!--
  ~ /*
  ~ * Copyright (c) 2016, WSO2 Inc. (http://www.wso2.org) All Rights Reserved.
  ~ *
  ~ * Licensed under the Apache License, Version 2.0 (the "License");
  ~ * you may not use this file except in compliance with the License.
  ~ * You may obtain a copy of the License at
  ~ *
  ~ * http://www.apache.org/licenses/LICENSE-2.0
  ~ *
  ~ * Unless required by applicable law or agreed to in writing, software
  ~ * distributed under the License is distributed on an "AS IS" BASIS,
  ~ * WITHOUT WARRANTIES OR CONDITIONS OF ANY KIND, either express or implied.
  ~ * See the License for the specific language governing permissions and
  ~ * limitations under the License.
  ~ */
  -->
<assembly>
    <includeBaseDirectory>true</includeBaseDirectory>
    <baseDirectory>ballerina-${project.version}</baseDirectory>
    <id>Ballerina Distribution</id>
    <formats>
        <format>zip</format>
    </formats>

    <fileSets>
        <fileSet>
            <directory>..</directory>
            <outputDirectory>.</outputDirectory>
            <includes>
                <include>README.md</include>
                <include>LICENSE</include>
            </includes>
        </fileSet>

        <fileSet>
            <directory>ballerina-home/conf</directory>
            <outputDirectory>bre/conf</outputDirectory>
            <fileMode>644</fileMode>
        </fileSet>
        <fileSet>
            <directory>ballerina-home/resources/security</directory>
            <outputDirectory>bre/security</outputDirectory>
            <fileMode>644</fileMode>
        </fileSet>
        <fileSet>
            <directory>ballerina-home/bin</directory>
            <outputDirectory>bin</outputDirectory>
            <includes>
                <include>**/editor</include>
            </includes>
            <fileMode>755</fileMode>
        </fileSet>
        <fileSet>
            <directory>ballerina-home/bin</directory>
            <outputDirectory>bin</outputDirectory>
            <includes>
                <include>**/editor.bat</include>
            </includes>
            <fileMode>644</fileMode>
        </fileSet>
        <fileSet>
            <directory>../../samples/getting_started</directory>
            <outputDirectory>samples</outputDirectory>
            <excludes>
                <exclude>target/**</exclude>
                <exclude>scripts/**</exclude>
                <exclude>pom.xml</exclude>
                <exclude>README.txt</exclude>
                <exclude>LICENSE.txt</exclude>
                <exclude>release-notes.html</exclude>
                <exclude>**/*.ipr</exclude>
                <exclude>**/*.iwr</exclude>
                <exclude>**/*.eclipse</exclude>
                <exclude>**/*.iml</exclude>
            </excludes>
            <fileMode>644</fileMode>
        </fileSet>
        <fileSet>
            <directory>../../libsrc</directory>
            <outputDirectory>src</outputDirectory>
            <excludes>
                <exclude>ballerina/lang/types/**</exclude>
            </excludes>
            <fileMode>444</fileMode>
        </fileSet>
        <fileSet>
            <directory>../editor/web</directory>
            <outputDirectory>resources/editor/web</outputDirectory>
            <excludes>
                <exclude>target/**</exclude>
                <exclude>**/*.ipr</exclude>
                <exclude>**/*.iwr</exclude>
                <exclude>**/*.eclipse</exclude>
                <exclude>**/*.iml</exclude>
            </excludes>
            <fileMode>644</fileMode>
        </fileSet>
        <fileSet>
            <directory>../editor/services/workspace-service/target/</directory>
            <outputDirectory>resources/editor/services</outputDirectory>
            <includes>
                <include>workspace-service*.jar</include>
            </includes>
            <fileMode>644</fileMode>
        </fileSet>
        <fileSet>
            <directory>../editor/services/workspace-service/src/main/resources/</directory>
            <outputDirectory>resources/editor/services</outputDirectory>
            <includes>
                <include>netty-transports.yml</include>
            </includes>
            <fileMode>644</fileMode>
        </fileSet>
    </fileSets>

    <files>
        <file>
            <source>ballerina-home/bin/version.txt</source>
            <outputDirectory>bin/</outputDirectory>
            <filtered>true</filtered>
            <fileMode>644</fileMode>
        </file>
        <file>
            <source>ballerina-home/bin/ballerina</source>
            <outputDirectory>bin/</outputDirectory>
            <filtered>true</filtered>
            <fileMode>755</fileMode>
        </file>
        <file>
            <source>ballerina-home/bin/ballerina.bat</source>
            <outputDirectory>bin/</outputDirectory>
            <filtered>true</filtered>
            <fileMode>644</fileMode>
        </file>
    </files>

    <dependencySets>
        <dependencySet>
            <outputDirectory>bre/lib</outputDirectory>
            <scope>runtime</scope>
            <includes>
                <include>org.wso2.ballerina:ballerina-core:jar</include>
                <include>org.wso2.ballerina:ballerina-launcher:jar</include>
                <include>org.wso2.orbit.org.antlr:antlr4-runtime</include>
                <include>org.wso2.carbon.transport:org.wso2.carbon.transport.http.netty</include>
                <include>org.wso2.carbon.messaging:org.wso2.carbon.messaging</include>
                <include>org.wso2.orbit.net.sf.saxon:Saxon-HE</include>
                <include>com.fasterxml.jackson.core:jackson-databind</include>
                <include>com.fasterxml.jackson.core:jackson-core</include>
                <include>com.fasterxml.jackson.core:jackson-annotations</include>
                <include>com.jayway.jsonpath:json-path</include>
                <include>org.apache.ws.commons.axiom:axiom-api</include>
                <include>org.apache.ws.commons.axiom:axiom-impl</include>
                <include>jaxen:jaxen</include>
                <include>org.wso2.orbit.org.apache.tapestry:tapestry-json</include>
                <include>org.apache.geronimo.specs:geronimo-activation_1.1_spec</include>
                <include>org.apache.geronimo.specs:geronimo-stax-api_1.0_spec</include>
                <include>org.apache.james:apache-mime4j-core</include>
                <include>com.beust:jcommander</include>
                <include>org.slf4j:slf4j-api</include>
                <include>org.slf4j:slf4j-nop</include>
                <include>io.netty:netty-common</include>
                <include>io.netty:netty-buffer</include>
                <include>io.netty:netty-transport</include>
                <include>io.netty:netty-handler</include>
                <include>io.netty:netty-codec</include>
                <include>io.netty:netty-codec-http</include>
                <include>commons-pool.wso2:commons-pool</include>
                <include>org.wso2.orbit.org.yaml:snakeyaml</include>
                <include>commons-logging:commons-logging</include>
                <include>org.wso2.staxon:staxon-core</include>
                <include>org.apache.commons:commons-lang3</include>
                <include>com.zaxxer:HikariCP</include>
                <include>org.mongodb:mongo-java-driver</include>
<<<<<<< HEAD
                <include>com.datastax.cassandra:cassandra-driver-core</include>
                <include>io.dropwizard.metrics:metrics-core</include>
                <include>com.google.guava:guava</include>
=======
>>>>>>> 897f5f9b
                <include>org.wso2.carbon:org.wso2.carbon.core:jar</include>
            </includes>
        </dependencySet>
    </dependencySets>
</assembly><|MERGE_RESOLUTION|>--- conflicted
+++ resolved
@@ -173,12 +173,9 @@
                 <include>org.apache.commons:commons-lang3</include>
                 <include>com.zaxxer:HikariCP</include>
                 <include>org.mongodb:mongo-java-driver</include>
-<<<<<<< HEAD
                 <include>com.datastax.cassandra:cassandra-driver-core</include>
                 <include>io.dropwizard.metrics:metrics-core</include>
                 <include>com.google.guava:guava</include>
-=======
->>>>>>> 897f5f9b
                 <include>org.wso2.carbon:org.wso2.carbon.core:jar</include>
             </includes>
         </dependencySet>
