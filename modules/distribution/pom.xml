--- conflicted
+++ resolved
@@ -168,13 +168,12 @@
             <artifactId>staxon-core</artifactId>
         </dependency>
         <dependency>
-<<<<<<< HEAD
             <groupId>javax.websocket</groupId>
             <artifactId>javax.websocket-api</artifactId>
-=======
+        </dependency>
+        <dependency>
             <groupId>com.zaxxer</groupId>
             <artifactId>HikariCP</artifactId>
->>>>>>> 755db5e1
         </dependency>
     </dependencies>
 
