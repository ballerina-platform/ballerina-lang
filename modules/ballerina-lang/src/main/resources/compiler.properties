#
# Copyright (c) 2017, WSO2 Inc. (http://www.wso2.org) All Rights Reserved.
#
# WSO2 Inc. licenses this file to you under the Apache License,
# Version 2.0 (the "License"); you may not use this file except
# in compliance with the License.
# You may obtain a copy of the License at
#
#    http://www.apache.org/licenses/LICENSE-2.0
#
# Unless required by applicable law or agreed to in writing,
# software distributed under the License is distributed on an
# "AS IS" BASIS, WITHOUT WARRANTIES OR CONDITIONS OF ANY
# KIND, either express or implied.  See the License for the
# specific language governing permissions and limitations
# under the License.
#
# Compiler error messages
error.undefined.package=\
  undefined package ''{0}''

error.unused.import.package=\
  unused import package ''{0}''

error.redeclared.symbol=\
  redeclared symbol ''{0}''

error.undefined.symbol=\
  undefined symbol ''{0}''

error.undefined.function=\
  undefined function ''{0}''

error.undefined.function.in.struct=\
  undefined function ''{0}'' in struct ''{1}''

error.undefined.connector=\
  undefined connector ''{0}''

error.undefined.action=\
  undefined action ''{0}'' in connector ''{1}''

error.undefined.field.in.struct=\
  undefined field ''{0}'' in struct ''{1}''

error.attempt.refer.non.public.symbol=\
  attempt to refer to non-public symbol ''{0}''

error.function.must.return=\
  this function must return a result

error.atleast.one.worker.must.return=\
  at least one worker in the function must return a result
  
error.fork.join.worker.cannot.return=\
  cannot return from a worker in fork/join

error.fork.join.invalid.worker.count=\
  fork/join minimum finishing worker count must be equal or less than the joining worker count

error.multi.value.return.expected=\
  multi value return is expected

error.single.value.return.expected=\
  single value return is expected

error.return.value.too.many=\
  too many return values

error.return.value.not.enough=\
  not enough return values

error.return.value.not.expected=\
  return value is not expected

error.duplicated.error.catch=\
  error ''{0}'' already caught in catch block

error.unreachable.code=\
  unreachable code

error.next.cannot.be.outside.loop=\
  continue cannot be used outside of a loop

error.break.cannot.be.outside.loop=\
  break cannot be used outside of a loop

error.abort.cannot.be.outside.transaction.block=\
  abort cannot be used outside of a transaction block

error.invalid.retry.position=\
  invalid retry statement position, should be a root level statement within failed block

error.break.statement.cannot.be.used.to.exit.from.a.transaction=\
  break statement cannot be used to exit from a transaction

error.next.statement.cannot.be.used.to.exit.from.a.transaction=\
  next statement cannot be used to exit from a transaction

error.invalid.retry.count=\
  invalid transaction retry count

error.incompatible.types=\
  incompatible types: expected ''{0}'', found ''{1}''

error.unknown.type=\
  unknown type ''{0}''

error.unary.op.incompatible.types=\
  operator ''{0}'' not defined for ''{1}''

error.binary.op.incompatible.types=\
  operator ''{0}'' not defined for ''{1}'' and ''{2}''

error.self.reference.var=\
  self referenced variable ''{0}''

error.invalid.worker.send.position=\
  invalid worker send statement position, must be a top level statement in a worker

error.invalid.worker.receive.position=\
  invalid worker receive statement position, must be a top level statement in a worker

error.undefined.worker=\
   undefined worker ''{0}''

error.invalid.worker.join.result.type=\
   invalid worker join result type, expected 'map'
   
error.invalid.worker.timeout.result.type=\
   invalid worker timeout result type, expected 'map'
   
error.worker.send.receive.parameter.count.mismatch=\
   parameter count mismatch in worker send/receive

error.worker.invalid.worker.interaction=\
   worker send/receive interactions are invalid; worker(s) cannot move onwards from the state: ''{0}''

error.assignment.count.mismatch=\
  assignment count mismatch: expected {0} values, but found {1}

error.assignment.required=\
  variable assignment is required

error.incompatible.types.cast=\
  incompatible types: ''{0}'' cannot be cast to ''{1}''

error.incompatible.types.cast.with.suggestion=\
  incompatible types: ''{0}'' cannot be cast to ''{1}'', use conversion expression

error.incompatible.types.conversion=\
  incompatible types: ''{0}'' cannot be convert to ''{1}''

error.incompatible.types.conversion.with.suggestion=\
  incompatible types: ''{0}'' cannot be convert to ''{1}'', use cast expression

error.unsafe.cast.attempt=\
  unsafe cast from ''{0}'' to ''{1}'', use multi-return cast expression

error.unsafe.conversion.attempt=\
  unsafe conversion from ''{0}'' to ''{1}'', use multi-return conversion expression

error.array.literal.not.allowed=\
  array literal not allowed here

error.string.template.literal.not.allowed=\
  string template literals not allowed here

error.invalid.literal.for.type=\
  invalid literal for type ''{0}''

error.invalid.field.name.record.lit=\
  invalid field name in {0} literal. identifier or string literal expected

error.not.enough.args.call=\
  not enough arguments in call to ''{0}()''

error.too.many.args.call=\
  too many arguments in call to ''{0}()''

error.multi.value.in.single.value.context=\
  multi-valued ''{0}()'' in single-value context

error.does.not.return.value=\
  ''{0}()'' does not return a value;

error.invalid.namespace.prefix=\
  invalid namespace prefix ''{0}''

error.mismatching.xml.start.end.tags=\
  mismatching start and end tags found in xml element

error.no.new.variables.var.assignment=\
  no new variables on left side

error.invalid.variable.assignment=\
  invalid assignment in variable ''{0}''

error.cannot.assign.value.to.constant=\
  cannot assign a value to constant ''{0}''

error.underscore.not.allowed=\
  underscore is not allowed here

error.operation.does.not.support.indexing=\
  invalid operation: type ''{0}'' does not support indexing

error.operation.does.not.support.field.access=\
  invalid operation: type ''{0}'' does not support field access

error.invalid.index.expr.struct.field.access=\
  invalid index expression: expected string literal

<<<<<<< HEAD
error.invalid.enum.expr=\
  invalid expression: expected enum type name ''{0}''

error.func.defined.on.non.struct.type=\
  function ''{0}'' defined on non-struct type ''{1}''
=======
error.func.defined.on.not.supported.type=\
  function ''{0}'' defined on not supported type ''{1}''
>>>>>>> 9ff9816f

error.func.defined.on.non.local.type=\
  function ''{0}'' defined on non-local type ''{1}''

error.struct.field.and.func.with.same.name=\
  function and field named ''{0}'' in struct ''{1}''

error.incompatible.type.constraint=\
  incompatible types: ''{0}'' cannot be constrained with ''{1}''

error.pkg.alias.not.allowed.here=\
  package alias not allowed here

error.undefined.annotation=\
  undefined annotation ''{0}''

error.annotation.not.allowed=\
  annotation ''{0}'' is not allowed in {1}

error.invalid.operation.incompatible.types=\
  invalid operation: incompatible types ''{0}'' and ''{1}''

error.invalid.default.value=\
  only value types are allowed for default values

error.invalid.attribute.type=\
  invalid attribute type ''{0}''. only value types and annotations allowed

error.no.such.attribute=\
  no such attribute ''{0}'' in annotation ''{1}''

error.annotation.attribute.value.cannot.refer.non.constant=\
   annotation attribute value should be either constant reference or a basic literal

error.incompatible.types.array.found=\
  incompatible types: expected a ''{0}'', found an array

error.xml.attribute.map.update.not.allowed=\
  xml attributes cannot be updated as a collection. update attributes one at a time

error.xml.qname.update.not.allowed=\
  cannot assign values to an xml qualified name

error.invalid.namespace.declaration=\
  cannot bind prefix ''{0}'' to the empty namespace name
  
error.cannot.update.xml.sequence=\
  cannot update an xml sequence

error.invalid.token=\
  invalid token {0}

error.missing.token=\
  missing token {0} before {1}
 
error.extraneous.input=\
  extraneous input {0}

error.mismatched.input=\
  mismatched input {0}. expecting {1}

error.failed.predicate=\
  {0}

error.syntax.error=\
  {0}

error.package.not.found=\
  cannot resolve package ''{0}''

error.invalid.package.declaration=\
  invalid package declaration: expected ''{0}'', found ''{1}''

error.missing.package.declaration=\
  missing package declaration: expected ''{0}''

error.unexpected.package.declaration=\
  invalid package declaration ''{0}'': no package declaration is needed for default package

error.undefined.transformer=\
  undefined transformer ''{0}''

error.transformer.invalid.output.usage=\
  invalid usage of variable ''{0}'': outputs cannot be used in rhs expressions inside transformer block

error.transformer.invalid.input.update=\
  invalid usage of variable ''{0}'': inputs cannot be updated inside transformer block

error.invalid.statement.in.transformer=\
  ''{0}'' statement is not allowed inside a transformer
  
error.transformer.must.have.output=\
  transformer must have an output

error.too.many.outputs.for.transformer=\
  too many outputs for transformer: expected {0}, found {1}

error.transformer.conflicts.with.conversion=\
  invalid transformer: type conversion already exists from ''{0}'' to ''{1}''

# Compiler warn messages

warning.redeclared.import.package=\
  redeclared import package ''{0}''<|MERGE_RESOLUTION|>--- conflicted
+++ resolved
@@ -211,16 +211,11 @@
 error.invalid.index.expr.struct.field.access=\
   invalid index expression: expected string literal
 
-<<<<<<< HEAD
 error.invalid.enum.expr=\
   invalid expression: expected enum type name ''{0}''
 
-error.func.defined.on.non.struct.type=\
-  function ''{0}'' defined on non-struct type ''{1}''
-=======
 error.func.defined.on.not.supported.type=\
   function ''{0}'' defined on not supported type ''{1}''
->>>>>>> 9ff9816f
 
 error.func.defined.on.non.local.type=\
   function ''{0}'' defined on non-local type ''{1}''
