/*
*  Copyright (c) 2017, WSO2 Inc. (http://www.wso2.org) All Rights Reserved.
*
*  WSO2 Inc. licenses this file to you under the Apache License,
*  Version 2.0 (the "License"); you may not use this file except
*  in compliance with the License.
*  You may obtain a copy of the License at
*
*    http://www.apache.org/licenses/LICENSE-2.0
*
*  Unless required by applicable law or agreed to in writing,
*  software distributed under the License is distributed on an
*  "AS IS" BASIS, WITHOUT WARRANTIES OR CONDITIONS OF ANY
*  KIND, either express or implied.  See the License for the
*  specific language governing permissions and limitations
*  under the License.
*/
package org.ballerinalang.model;

import org.ballerinalang.model.tree.ActionNode;
import org.ballerinalang.model.tree.AnnotationAttachmentNode;
import org.ballerinalang.model.tree.AnnotationAttributeNode;
import org.ballerinalang.model.tree.AnnotationNode;
import org.ballerinalang.model.tree.CompilationUnitNode;
import org.ballerinalang.model.tree.ConnectorNode;
import org.ballerinalang.model.tree.EnumNode;
import org.ballerinalang.model.tree.FunctionNode;
import org.ballerinalang.model.tree.IdentifierNode;
import org.ballerinalang.model.tree.ImportPackageNode;
import org.ballerinalang.model.tree.PackageDeclarationNode;
import org.ballerinalang.model.tree.PackageNode;
import org.ballerinalang.model.tree.ResourceNode;
import org.ballerinalang.model.tree.ServiceNode;
import org.ballerinalang.model.tree.StructNode;
import org.ballerinalang.model.tree.VariableNode;
import org.ballerinalang.model.tree.XMLNSDeclarationNode;
import org.ballerinalang.model.tree.expressions.AnnotationAttachmentAttributeValueNode;
import org.ballerinalang.model.tree.expressions.ArrayLiteralNode;
import org.ballerinalang.model.tree.expressions.BinaryExpressionNode;
import org.ballerinalang.model.tree.expressions.FieldBasedAccessNode;
import org.ballerinalang.model.tree.expressions.IndexBasedAccessNode;
import org.ballerinalang.model.tree.expressions.InvocationNode;
import org.ballerinalang.model.tree.expressions.LambdaFunctionNode;
import org.ballerinalang.model.tree.expressions.LiteralNode;
import org.ballerinalang.model.tree.expressions.RecordTypeLiteralNode;
import org.ballerinalang.model.tree.expressions.SimpleVariableReferenceNode;
import org.ballerinalang.model.tree.expressions.UnaryExpressionNode;
import org.ballerinalang.model.tree.expressions.XMLAttributeNode;
import org.ballerinalang.model.tree.expressions.XMLCommentLiteralNode;
import org.ballerinalang.model.tree.expressions.XMLElementLiteralNode;
import org.ballerinalang.model.tree.expressions.XMLProcessingInstructionLiteralNode;
import org.ballerinalang.model.tree.expressions.XMLQNameNode;
import org.ballerinalang.model.tree.expressions.XMLQuotedStringNode;
import org.ballerinalang.model.tree.expressions.XMLTextLiteralNode;
import org.ballerinalang.model.tree.statements.AbortNode;
import org.ballerinalang.model.tree.statements.AssignmentNode;
import org.ballerinalang.model.tree.statements.BlockNode;
import org.ballerinalang.model.tree.statements.BreakNode;
import org.ballerinalang.model.tree.statements.CatchNode;
import org.ballerinalang.model.tree.statements.ContinueNode;
import org.ballerinalang.model.tree.statements.ExpressionStatementNode;
import org.ballerinalang.model.tree.statements.IfNode;
import org.ballerinalang.model.tree.statements.ThrowNode;
import org.ballerinalang.model.tree.statements.TransactionNode;
import org.ballerinalang.model.tree.statements.TryCatchFinallyNode;
import org.ballerinalang.model.tree.statements.VariableDefinitionNode;
import org.ballerinalang.model.tree.statements.WhileNode;
import org.ballerinalang.model.tree.types.ArrayTypeNode;
import org.ballerinalang.model.tree.types.BuiltInReferenceTypeNode;
import org.ballerinalang.model.tree.types.ConstrainedTypeNode;
import org.ballerinalang.model.tree.types.FunctionTypeNode;
import org.ballerinalang.model.tree.types.UserDefinedTypeNode;
import org.ballerinalang.model.tree.types.ValueTypeNode;
import org.wso2.ballerinalang.compiler.tree.BLangAction;
import org.wso2.ballerinalang.compiler.tree.BLangAnnotAttribute;
import org.wso2.ballerinalang.compiler.tree.BLangAnnotation;
import org.wso2.ballerinalang.compiler.tree.BLangAnnotationAttachment;
import org.wso2.ballerinalang.compiler.tree.BLangCompilationUnit;
import org.wso2.ballerinalang.compiler.tree.BLangConnector;
import org.wso2.ballerinalang.compiler.tree.BLangEnum;
import org.wso2.ballerinalang.compiler.tree.BLangFunction;
import org.wso2.ballerinalang.compiler.tree.BLangIdentifier;
import org.wso2.ballerinalang.compiler.tree.BLangImportPackage;
import org.wso2.ballerinalang.compiler.tree.BLangPackage;
import org.wso2.ballerinalang.compiler.tree.BLangPackageDeclaration;
import org.wso2.ballerinalang.compiler.tree.BLangResource;
import org.wso2.ballerinalang.compiler.tree.BLangService;
import org.wso2.ballerinalang.compiler.tree.BLangStruct;
import org.wso2.ballerinalang.compiler.tree.BLangVariable;
import org.wso2.ballerinalang.compiler.tree.BLangXMLNS;
import org.wso2.ballerinalang.compiler.tree.expressions.BLangAnnotAttachmentAttributeValue;
import org.wso2.ballerinalang.compiler.tree.expressions.BLangArrayLiteral;
import org.wso2.ballerinalang.compiler.tree.expressions.BLangBinaryExpression;
import org.wso2.ballerinalang.compiler.tree.expressions.BLangFieldBasedAccess;
import org.wso2.ballerinalang.compiler.tree.expressions.BLangIndexBasedAccess;
import org.wso2.ballerinalang.compiler.tree.expressions.BLangInvocation;
import org.wso2.ballerinalang.compiler.tree.expressions.BLangLambdaFunction;
import org.wso2.ballerinalang.compiler.tree.expressions.BLangLiteral;
import org.wso2.ballerinalang.compiler.tree.expressions.BLangRecordTypeLiteral;
import org.wso2.ballerinalang.compiler.tree.expressions.BLangSimpleVariableReference;
import org.wso2.ballerinalang.compiler.tree.expressions.BLangUnaryExpression;
import org.wso2.ballerinalang.compiler.tree.expressions.BLangXMLAttribute;
import org.wso2.ballerinalang.compiler.tree.expressions.BLangXMLCommentLiteral;
import org.wso2.ballerinalang.compiler.tree.expressions.BLangXMLElementLiteral;
import org.wso2.ballerinalang.compiler.tree.expressions.BLangXMLProcInsLiteral;
import org.wso2.ballerinalang.compiler.tree.expressions.BLangXMLQName;
import org.wso2.ballerinalang.compiler.tree.expressions.BLangXMLQuotedString;
import org.wso2.ballerinalang.compiler.tree.expressions.BLangXMLTextLiteral;
import org.wso2.ballerinalang.compiler.tree.statements.BLangAbort;
import org.wso2.ballerinalang.compiler.tree.statements.BLangAssignment;
import org.wso2.ballerinalang.compiler.tree.statements.BLangBlockStmt;
import org.wso2.ballerinalang.compiler.tree.statements.BLangBreak;
import org.wso2.ballerinalang.compiler.tree.statements.BLangCatch;
import org.wso2.ballerinalang.compiler.tree.statements.BLangContinue;
import org.wso2.ballerinalang.compiler.tree.statements.BLangExpressionStmt;
import org.wso2.ballerinalang.compiler.tree.statements.BLangIf;
import org.wso2.ballerinalang.compiler.tree.statements.BLangThrow;
import org.wso2.ballerinalang.compiler.tree.statements.BLangTransaction;
import org.wso2.ballerinalang.compiler.tree.statements.BLangTryCatchFinally;
import org.wso2.ballerinalang.compiler.tree.statements.BLangVariableDef;
import org.wso2.ballerinalang.compiler.tree.statements.BLangWhile;
import org.wso2.ballerinalang.compiler.tree.types.BLangArrayType;
import org.wso2.ballerinalang.compiler.tree.types.BLangBuiltInRefTypeNode;
import org.wso2.ballerinalang.compiler.tree.types.BLangConstrainedType;
import org.wso2.ballerinalang.compiler.tree.types.BLangFunctionTypeNode;
import org.wso2.ballerinalang.compiler.tree.types.BLangUserDefinedType;
import org.wso2.ballerinalang.compiler.tree.types.BLangValueType;

/**
 * This contains the functionality of building the nodes in the AST.
 * 
 * @since 0.94
 */
public class TreeBuilder {

    public static CompilationUnitNode createCompilationUnit() {
        return new BLangCompilationUnit();
    }
    
    public static PackageNode createPackageNode() {
        return new BLangPackage();
    }
    
    public static PackageDeclarationNode createPackageDeclarationNode() {
        return new BLangPackageDeclaration();
    }
    
    public static IdentifierNode createIdentifierNode() {
        return new BLangIdentifier();
    }
    
    public static ImportPackageNode createImportPackageNode() {
        return new BLangImportPackage();
    }
    
    public static XMLNSDeclarationNode createXMLNSNode() {
        return new BLangXMLNS();
    }
    
    public static VariableNode createVariableNode() {
        return new BLangVariable();
    }
    
    public static FunctionNode createFunctionNode() {
        return new BLangFunction();
    }
    
    public static BlockNode createBlockNode() {
        return new BLangBlockStmt();
    }

    public static TryCatchFinallyNode createTryCatchFinallyNode() {
        return new BLangTryCatchFinally();
    }

    public static CatchNode createCatchNode() {
        return new BLangCatch();
    }

    public static ThrowNode createThrowNode() {
        return new BLangThrow();
    }

    public static ExpressionStatementNode createExpressionStatementNode() {
        return new BLangExpressionStmt();
    }

    public static LiteralNode createLiteralExpression() {
        return new BLangLiteral();
    }

    public static ArrayLiteralNode createArrayLiteralNode() {
        return new BLangArrayLiteral();
    }

    public static RecordTypeLiteralNode createRecordTypeLiteralNode() {
        return new BLangRecordTypeLiteral();
    }

    public static VariableDefinitionNode createVariableDefinitionNode() {
        return new BLangVariableDef();
    }
    
    public static ValueTypeNode createValueTypeNode() {
        return new BLangValueType();
    }

    public static ArrayTypeNode createArrayTypeNode() {
        return new BLangArrayType();
    }

    public static UserDefinedTypeNode createUserDefinedTypeNode() {
        return new BLangUserDefinedType();
    }

    public static BuiltInReferenceTypeNode createBuiltInReferenceTypeNode() {
        return new BLangBuiltInRefTypeNode();
    }

    public static ConstrainedTypeNode createConstrainedTypeNode() {
        return new BLangConstrainedType();
    }

    public static FunctionTypeNode createFunctionTypeNode() {
        return new BLangFunctionTypeNode();
    }

    public static SimpleVariableReferenceNode createSimpleVariableReferenceNode() {
        return new BLangSimpleVariableReference();
    }

    public static InvocationNode createInvocationNode() {
        return new BLangInvocation();
    }

    public static FieldBasedAccessNode createFieldBasedAccessNode() {
        return new BLangFieldBasedAccess();
    }

    public static IndexBasedAccessNode createIndexBasedAccessNode() {
        return new BLangIndexBasedAccess();
    }

    public static BinaryExpressionNode createBinaryExpressionNode() {
        return new BLangBinaryExpression();
    }

    public static UnaryExpressionNode createUnaryExpressionNode() {
        return new BLangUnaryExpression();
    }

    public static LambdaFunctionNode createLambdaFunctionNode() {
        return new BLangLambdaFunction();
    }

    public static StructNode createStructNode() {
        return new BLangStruct();
    }

    public static EnumNode createEnumNode() {
        return new BLangEnum();
    }

    public static ConnectorNode createConnectorNode() {
        return new BLangConnector();
    }
    
    public static ActionNode createActionNode() {
        return new BLangAction();
    }

    public static AssignmentNode createAssignmentNode() {
        return new BLangAssignment();
    }

    public static AbortNode createAbortNode() {
        return new BLangAbort();
    }

    public static TransactionNode createTransactionNode() {
        return new BLangTransaction();
    }

    public static AnnotationNode createAnnotationNode() {
        return new BLangAnnotation();
    }

    public static AnnotationAttributeNode createAnnotAttributeNode() {
        return new BLangAnnotAttribute();
    }

    public static AnnotationAttachmentAttributeValueNode createAnnotAttributeValueNode() {
        return new BLangAnnotAttachmentAttributeValue();
    }

    public static AnnotationAttachmentNode createAnnotAttachmentNode() {
        return new BLangAnnotationAttachment();
    }

    public static IfNode createIfElseStatementNode() {
        return new BLangIf();
    }
    
    public static ServiceNode createServiceNode() {
        return new BLangService();
    }
    
    public static ResourceNode createResourceNode() {
        return new BLangResource();
    }

<<<<<<< HEAD
    public static XMLQNameNode createXMLQNameNode() {
        return new BLangXMLQName();
    }
    
    public static XMLAttributeNode createXMLAttributeNode() {
        return new BLangXMLAttribute();
    }

    public static XMLElementLiteralNode createXMLElementLiteralNode() {
        return new BLangXMLElementLiteral();
    }

    public static XMLTextLiteralNode createXMLTextLiteralNode() {
        return new BLangXMLTextLiteral();
    }

    public static XMLCommentLiteralNode createXMLCommentLiteralNode() {
        return new BLangXMLCommentLiteral();
    }

    public static XMLProcessingInstructionLiteralNode createXMLProcessingIntsructionLiteralNode() {
        return new BLangXMLProcInsLiteral();
    }

    public static XMLQuotedStringNode createXMLQuotedStringNode() {
        return new BLangXMLQuotedString();
=======
    public static WhileNode createWhileNode() {
        return new BLangWhile();
    }

    public static ContinueNode createContinueNode() {
        return new BLangContinue();
    }

    public static BreakNode createBreakNode() {
        return new BLangBreak();
>>>>>>> 649f82fd
    }
}<|MERGE_RESOLUTION|>--- conflicted
+++ resolved
@@ -309,7 +309,18 @@
         return new BLangResource();
     }
 
-<<<<<<< HEAD
+    public static WhileNode createWhileNode() {
+        return new BLangWhile();
+    }
+
+    public static ContinueNode createContinueNode() {
+        return new BLangContinue();
+    }
+
+    public static BreakNode createBreakNode() {
+        return new BLangBreak();
+    }
+    
     public static XMLQNameNode createXMLQNameNode() {
         return new BLangXMLQName();
     }
@@ -317,36 +328,24 @@
     public static XMLAttributeNode createXMLAttributeNode() {
         return new BLangXMLAttribute();
     }
-
+    
     public static XMLElementLiteralNode createXMLElementLiteralNode() {
         return new BLangXMLElementLiteral();
     }
-
+    
     public static XMLTextLiteralNode createXMLTextLiteralNode() {
         return new BLangXMLTextLiteral();
     }
-
+    
     public static XMLCommentLiteralNode createXMLCommentLiteralNode() {
         return new BLangXMLCommentLiteral();
     }
-
+    
     public static XMLProcessingInstructionLiteralNode createXMLProcessingIntsructionLiteralNode() {
         return new BLangXMLProcInsLiteral();
     }
-
+    
     public static XMLQuotedStringNode createXMLQuotedStringNode() {
         return new BLangXMLQuotedString();
-=======
-    public static WhileNode createWhileNode() {
-        return new BLangWhile();
-    }
-
-    public static ContinueNode createContinueNode() {
-        return new BLangContinue();
-    }
-
-    public static BreakNode createBreakNode() {
-        return new BLangBreak();
->>>>>>> 649f82fd
     }
 }