--- conflicted
+++ resolved
@@ -59,7 +59,6 @@
     public NodeKind getKind() {
         return NodeKind.IMPORT;
     }
-<<<<<<< HEAD
 
     @Override
     public boolean equals(Object o) {
@@ -81,12 +80,9 @@
         result = 31 * result + alias.hashCode();
         return result;
     }
-=======
-    
+
     @Override
     public String toString() {
         return "BLangImportPackage: " + this.pkgId + ((this.alias != null) ? " -> " + this.alias : "");
     }
-    
->>>>>>> d7539049
 }