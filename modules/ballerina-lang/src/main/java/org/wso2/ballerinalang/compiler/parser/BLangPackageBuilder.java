--- conflicted
+++ resolved
@@ -1511,7 +1511,6 @@
         addStmtToCurrentBlock(transformNode);
     }
 
-<<<<<<< HEAD
     public void createXmlAttributesRefExpr(DiagnosticPos pos, boolean singleAttribute) {
         BLangExpression indexExpr = null;
         BLangXMLAttributeAccess xmlAttributeAccess =
@@ -1526,17 +1525,12 @@
 
     // Private methods
 
-    private List<BLangExpression> getExpressionsInTemplate(DiagnosticPos pos, Stack<String> precedingTextFragments,
-                                                           String endingText, NodeKind targetStrExprKind) {
-        List<BLangExpression> expressions = new ArrayList<BLangExpression>();
-=======
     private List<BLangExpression> getExpressionsInTemplate(DiagnosticPos pos,
                                                            Set<Whitespace> ws,
                                                            Stack<String> precedingTextFragments,
                                                            String endingText,
                                                            NodeKind targetStrExprKind) {
         List<BLangExpression> expressions = new ArrayList<>();
->>>>>>> df11707b
 
         endingText = endingText == null ? "" : StringEscapeUtils.unescapeJava(endingText);
         addLiteralValue(pos, ws, TypeTags.STRING, endingText);
