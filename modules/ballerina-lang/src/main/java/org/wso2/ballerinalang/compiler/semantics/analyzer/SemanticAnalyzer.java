--- conflicted
+++ resolved
@@ -179,11 +179,11 @@
         funcNode.workers.forEach(e -> this.symbolEnter.defineNode(e, funcEnv));
         funcNode.workers.forEach(e -> analyzeNode(e, funcEnv));
 
-        for (BLangAnnotationAttachment annotationAttachment : funcNode.getAnnotationAttachments()) {
+        funcNode.annAttachments.forEach(annotationAttachment -> {
             annotationAttachment.attachmentPoint =
                     new BLangAnnotationAttachmentPoint(BLangAnnotationAttachmentPoint.AttachmentPoint.FUNCTION, null);
             annotationAttachment.accept(this);
-        }
+        });
     }
 
     public void visit(BLangStruct structNode) {
@@ -191,11 +191,11 @@
         SymbolEnv structEnv = SymbolEnv.createPkgLevelSymbolEnv(structNode, structSymbol.scope, env);
         structNode.fields.forEach(field -> analyzeDef(field, structEnv));
 
-        for (BLangAnnotationAttachment annotationAttachment : structNode.getAnnotationAttachments()) {
+        structNode.annAttachments.forEach(annotationAttachment -> {
             annotationAttachment.attachmentPoint =
                     new BLangAnnotationAttachmentPoint(BLangAnnotationAttachmentPoint.AttachmentPoint.STRUCT, null);
             annotationAttachment.accept(this);
-        }
+        });
     }
 
     public void visit(BLangAnnotation annotationNode) {
@@ -206,11 +206,11 @@
         }
         annotationNode.attributes.forEach(att -> this.symbolEnter.defineNode(att, annotationEnv));
 
-        for (BLangAnnotationAttachment annotationAttachment : annotationNode.getAnnotationAttachments()) {
+        annotationNode.annAttachments.forEach(annotationAttachment -> {
             annotationAttachment.attachmentPoint =
                     new BLangAnnotationAttachmentPoint(BLangAnnotationAttachmentPoint.AttachmentPoint.ANNOTATION, null);
             annotationAttachment.accept(this);
-        }
+        });
     }
 
 
@@ -288,8 +288,8 @@
                 if (attributeSymbol.type.tag == TypeTags.ARRAY) {
 
                     if (annotAttachmentAttribute.value.value != null) {
-                        this.typeChecker.checkNodeType(annotAttachmentAttribute, attributeSymbol.type,
-                                DiagnosticCode.INCOMPATIBLE_TYPES);
+//                        this.typeChecker.checkNodeType(annotAttachmentAttribute, attributeSymbol.type,
+//                                DiagnosticCode.INCOMPATIBLE_TYPES);
                     }
 
                     for (BLangAnnotAttachmentAttributeValue value : annotAttachmentAttribute.value.arrayValues) {
@@ -300,8 +300,8 @@
                                 BSymbol symbol = this.symResolver.lookupSymbol(env,
                                         new Name(childAttachment.getAnnotationName().getValue()), SymTag.ANNOTATION);
                                 childAttachment.type = symbol.type;
-                                this.typeChecker.checkNodeType(childAttachment,
-                                        ((BArrayType) attributeSymbol.type).eType, DiagnosticCode.INCOMPATIBLE_TYPES);
+//                                this.typeChecker.checkNodeType(childAttachment,
+//                                        ((BArrayType) attributeSymbol.type).eType, DiagnosticCode.INCOMPATIBLE_TYPES);
                                 validateAttributes(childAttachment, (BAnnotationSymbol) symbol);
                             }
                         } else {
@@ -322,8 +322,8 @@
                         BSymbol symbol = this.symResolver.lookupSymbol(env,
                                 new Name(childAttachment.getAnnotationName().getValue()), SymTag.ANNOTATION);
                         childAttachment.type = symbol.type;
-                        this.typeChecker.checkNodeType(childAttachment,
-                                attributeSymbol.type, DiagnosticCode.INCOMPATIBLE_TYPES);
+//                        this.typeChecker.checkNodeType(childAttachment,
+//                                attributeSymbol.type, DiagnosticCode.INCOMPATIBLE_TYPES);
                         validateAttributes(childAttachment, (BAnnotationSymbol) symbol);
                     }
                 }
@@ -459,27 +459,25 @@
 
     public void visit(BLangConnector connectorNode) {
 
-        for (BLangAnnotationAttachment annotationAttachment : connectorNode.getAnnotationAttachments()) {
+        connectorNode.annAttachments.forEach(annotationAttachment -> {
             annotationAttachment.attachmentPoint =
                     new BLangAnnotationAttachmentPoint(BLangAnnotationAttachmentPoint.AttachmentPoint.CONNECTOR, null);
             annotationAttachment.accept(this);
-        }
+        });
     }
 
     public void visit(BLangService serviceNode) {
-<<<<<<< HEAD
-
-        for (BLangAnnotationAttachment annotationAttachment : serviceNode.getAnnotationAttachments()) {
-            annotationAttachment.attachmentPoint =
-                    new BLangAnnotationAttachmentPoint(BLangAnnotationAttachmentPoint.AttachmentPoint.SERVICE, null);
-            annotationAttachment.accept(this);
-        }
-=======
         BSymbol serviceSymbol = serviceNode.symbol;
         SymbolEnv serviceEnv = SymbolEnv.createPkgLevelSymbolEnv(serviceNode, serviceSymbol.scope, env);
         serviceNode.vars.forEach(v -> this.analyzeDef(v, serviceEnv));
         serviceNode.annAttachments.forEach(a -> this.analyzeDef(a, serviceEnv));
         serviceNode.resources.forEach(r -> this.analyzeDef(r, serviceEnv));
+
+        serviceNode.annAttachments.forEach(annotationAttachment -> {
+            annotationAttachment.attachmentPoint =
+                    new BLangAnnotationAttachmentPoint(BLangAnnotationAttachmentPoint.AttachmentPoint.SERVICE, null);
+            annotationAttachment.accept(this);
+        });
     }
 
     public void visit(BLangResource resourceNode) {
@@ -489,7 +487,12 @@
         resourceNode.params.forEach(p -> this.analyzeDef(p, resourceEnv));
         resourceNode.workers.forEach(w -> this.analyzeDef(w, resourceEnv));
         analyzeStmt(resourceNode.body, resourceEnv);
->>>>>>> 7c0bcae6
+
+        resourceNode.annAttachments.forEach(annotationAttachment -> {
+            annotationAttachment.attachmentPoint =
+                    new BLangAnnotationAttachmentPoint(BLangAnnotationAttachmentPoint.AttachmentPoint.RESOURCE, null);
+            annotationAttachment.accept(this);
+        });
     }
 
     public void visit(BLangTryCatchFinally tryCatchFinally) {
