--- conflicted
+++ resolved
@@ -21,6 +21,8 @@
 import org.ballerinalang.model.tree.IdentifierNode;
 import org.ballerinalang.model.tree.NodeKind;
 import org.ballerinalang.model.tree.TopLevelNode;
+import org.ballerinalang.model.tree.expressions.ExpressionNode;
+import org.ballerinalang.util.diagnostic.DiagnosticCode;
 import org.wso2.ballerinalang.compiler.PackageLoader;
 import org.wso2.ballerinalang.compiler.semantics.model.Scope;
 import org.wso2.ballerinalang.compiler.semantics.model.SymbolEnv;
@@ -30,7 +32,9 @@
 import org.wso2.ballerinalang.compiler.semantics.model.symbols.BSymbol;
 import org.wso2.ballerinalang.compiler.semantics.model.symbols.BTypeSymbol;
 import org.wso2.ballerinalang.compiler.semantics.model.symbols.BVarSymbol;
+import org.wso2.ballerinalang.compiler.semantics.model.symbols.BXMLAttributeSymbol;
 import org.wso2.ballerinalang.compiler.semantics.model.symbols.BXMLNSSymbol;
+import org.wso2.ballerinalang.compiler.semantics.model.symbols.SymTag;
 import org.wso2.ballerinalang.compiler.semantics.model.symbols.Symbols;
 import org.wso2.ballerinalang.compiler.semantics.model.types.BInvokableType;
 import org.wso2.ballerinalang.compiler.semantics.model.types.BStructType;
@@ -53,17 +57,17 @@
 import org.wso2.ballerinalang.compiler.tree.BLangVariable;
 import org.wso2.ballerinalang.compiler.tree.BLangWorker;
 import org.wso2.ballerinalang.compiler.tree.BLangXMLNS;
-<<<<<<< HEAD
 import org.wso2.ballerinalang.compiler.tree.statements.BLangXMLNSStatement;
-=======
 import org.wso2.ballerinalang.compiler.tree.expressions.BLangExpression;
+import org.wso2.ballerinalang.compiler.tree.expressions.BLangLiteral;
 import org.wso2.ballerinalang.compiler.tree.expressions.BLangSimpleVarRef;
+import org.wso2.ballerinalang.compiler.tree.expressions.BLangXMLAttribute;
+import org.wso2.ballerinalang.compiler.tree.expressions.BLangXMLQName;
 import org.wso2.ballerinalang.compiler.tree.statements.BLangAssignment;
 import org.wso2.ballerinalang.compiler.tree.statements.BLangBlockStmt;
 import org.wso2.ballerinalang.compiler.tree.statements.BLangReturn;
 import org.wso2.ballerinalang.compiler.tree.statements.BLangVariableDef;
 import org.wso2.ballerinalang.compiler.tree.types.BLangUserDefinedType;
->>>>>>> 4b9e872a
 import org.wso2.ballerinalang.compiler.util.CompilerContext;
 import org.wso2.ballerinalang.compiler.util.Name;
 import org.wso2.ballerinalang.compiler.util.Names;
@@ -173,11 +177,11 @@
 
     public void visit(BLangXMLNS xmlnsNode) {
         // Create namespace symbol
-        BXMLNSSymbol xmlnsSymbol = Symbols.createXMLNSSymbol(
-                names.fromIdNode(xmlnsNode.prefix), xmlnsNode.namespaceURI, env.scope.owner);
+        BXMLNSSymbol xmlnsSymbol = new BXMLNSSymbol(names.fromIdNode(xmlnsNode.prefix),
+                (String) xmlnsNode.namespaceURI.value, env.scope.owner);
         xmlnsNode.symbol = xmlnsSymbol;
 
-        // Add it to the enclosing scope
+        // Define it in the enclosing scope
         defineSymbol(xmlnsNode.pos, xmlnsSymbol);
     }
 
@@ -265,6 +269,33 @@
         }
     }
 
+    public void visit(BLangXMLAttribute bLangXMLAttribute) {
+        if (!(bLangXMLAttribute.name instanceof BLangXMLQName)) {
+            return;
+        }
+        
+        BLangXMLQName qname = (BLangXMLQName) bLangXMLAttribute.name;
+        if (!bLangXMLAttribute.isNamespaceDeclr) {
+            BXMLAttributeSymbol attrSymbol =
+                    new BXMLAttributeSymbol(qname.localname.value, qname.namespaceURI, env.scope.owner);
+            if (symResolver.checkForUniqueMemberSymbol(bLangXMLAttribute.pos, env, attrSymbol)) {
+                env.scope.define(attrSymbol.name, attrSymbol);
+            }
+            return;
+        }
+
+        List<ExpressionNode> exprs = bLangXMLAttribute.value.textFragments;
+        String nsURI = null;
+
+        // If the namespaceURI is statically defined. FIXME
+        if (exprs.size() == 1 && exprs.get(0) instanceof BLangLiteral) {
+            nsURI = (String) ((BLangLiteral) exprs.get(0)).value;
+        }
+        BXMLNSSymbol xmlnsSymbol = new BXMLNSSymbol(names.fromIdNode(qname.localname), nsURI, env.scope.owner);
+        if (symResolver.checkForUniqueSymbol(bLangXMLAttribute.pos, env, xmlnsSymbol)) {
+            env.scope.define(xmlnsSymbol.name, xmlnsSymbol);
+        }
+    }
 
     // Private methods
 
@@ -434,15 +465,14 @@
         node.accept(this);
         this.env = prevEnv;
     }
-<<<<<<< HEAD
-    
+
     public void defineSymbol(DiagnosticPos pos, BSymbol symbol, SymbolEnv env) {
         SymbolEnv prevEnv = this.env;
         this.env = env;
         symbol.scope = new Scope(symbol);
         env.scope.define(symbol.name, symbol);
         this.env = prevEnv;
-=======
+    }
 
     private void defineConnectorInitFunction(BLangConnector connector) {
         BLangFunction initFunction = createInitFunction(connector.pos, connector.getName().getValue());
@@ -521,6 +551,5 @@
             node.setValue(value);
         }
         return node;
->>>>>>> 4b9e872a
     }
 }