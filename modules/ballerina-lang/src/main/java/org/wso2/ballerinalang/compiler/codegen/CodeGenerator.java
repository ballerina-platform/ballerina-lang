--- conflicted
+++ resolved
@@ -345,11 +345,8 @@
         currentPkgInfo.addAttributeInfo(AttributeInfo.Kind.LINE_NUMBER_TABLE_ATTRIBUTE, lineNoAttrInfo);
         currentPackageRefCPIndex = -1;
         currentPkgID = null;
-<<<<<<< HEAD
         globalVarAttrInfo = null;
-=======
         pkgNode.completedPhases.add(CompilerPhase.CODE_GEN);
->>>>>>> 52e8985b
     }
 
     public void visit(BLangImportPackage importPkgNode) {
