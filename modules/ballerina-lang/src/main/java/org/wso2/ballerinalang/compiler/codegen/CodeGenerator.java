/*
*  Copyright (c) 2017, WSO2 Inc. (http://www.wso2.org) All Rights Reserved.
*
*  WSO2 Inc. licenses this file to you under the Apache License,
*  Version 2.0 (the "License"); you may not use this file except
*  in compliance with the License.
*  You may obtain a copy of the License at
*
*    http://www.apache.org/licenses/LICENSE-2.0
*
*  Unless required by applicable law or agreed to in writing,
*  software distributed under the License is distributed on an
*  "AS IS" BASIS, WITHOUT WARRANTIES OR CONDITIONS OF ANY
*  KIND, either express or implied.  See the License for the
*  specific language governing permissions and limitations
*  under the License.
*/
package org.wso2.ballerinalang.compiler.codegen;

import org.ballerinalang.compiler.CompilerPhase;
import org.ballerinalang.model.Name;
import org.ballerinalang.model.TreeBuilder;
import org.ballerinalang.model.elements.PackageID;
import org.ballerinalang.model.tree.NodeKind;
import org.ballerinalang.model.tree.OperatorKind;
import org.ballerinalang.model.tree.TopLevelNode;
import org.wso2.ballerinalang.compiler.semantics.analyzer.SymbolEnter;
import org.wso2.ballerinalang.compiler.semantics.model.SymbolEnv;
import org.wso2.ballerinalang.compiler.semantics.model.SymbolTable;
import org.wso2.ballerinalang.compiler.semantics.model.symbols.BInvokableSymbol;
import org.wso2.ballerinalang.compiler.semantics.model.symbols.BPackageSymbol;
import org.wso2.ballerinalang.compiler.semantics.model.symbols.BSymbol;
import org.wso2.ballerinalang.compiler.semantics.model.symbols.BTypeSymbol;
import org.wso2.ballerinalang.compiler.semantics.model.symbols.BVarSymbol;
import org.wso2.ballerinalang.compiler.semantics.model.symbols.BXMLNSSymbol;
import org.wso2.ballerinalang.compiler.semantics.model.symbols.SymTag;
import org.wso2.ballerinalang.compiler.semantics.model.symbols.Symbols;
import org.wso2.ballerinalang.compiler.semantics.model.types.BArrayType;
import org.wso2.ballerinalang.compiler.semantics.model.types.BConnectorType;
import org.wso2.ballerinalang.compiler.semantics.model.types.BEnumType;
import org.wso2.ballerinalang.compiler.semantics.model.types.BInvokableType;
import org.wso2.ballerinalang.compiler.semantics.model.types.BStructType;
import org.wso2.ballerinalang.compiler.semantics.model.types.BType;
import org.wso2.ballerinalang.compiler.tree.BLangAction;
import org.wso2.ballerinalang.compiler.tree.BLangAnnotAttribute;
import org.wso2.ballerinalang.compiler.tree.BLangAnnotation;
import org.wso2.ballerinalang.compiler.tree.BLangAnnotationAttachment;
import org.wso2.ballerinalang.compiler.tree.BLangConnector;
import org.wso2.ballerinalang.compiler.tree.BLangEnum;
import org.wso2.ballerinalang.compiler.tree.BLangEnum.BLangEnumerator;
import org.wso2.ballerinalang.compiler.tree.BLangFunction;
import org.wso2.ballerinalang.compiler.tree.BLangIdentifier;
import org.wso2.ballerinalang.compiler.tree.BLangImportPackage;
import org.wso2.ballerinalang.compiler.tree.BLangInvokableNode;
import org.wso2.ballerinalang.compiler.tree.BLangNode;
import org.wso2.ballerinalang.compiler.tree.BLangNodeVisitor;
import org.wso2.ballerinalang.compiler.tree.BLangPackage;
import org.wso2.ballerinalang.compiler.tree.BLangResource;
import org.wso2.ballerinalang.compiler.tree.BLangService;
import org.wso2.ballerinalang.compiler.tree.BLangStruct;
import org.wso2.ballerinalang.compiler.tree.BLangTransformer;
import org.wso2.ballerinalang.compiler.tree.BLangVariable;
import org.wso2.ballerinalang.compiler.tree.BLangWorker;
import org.wso2.ballerinalang.compiler.tree.BLangXMLNS;
import org.wso2.ballerinalang.compiler.tree.BLangXMLNS.BLangLocalXMLNS;
import org.wso2.ballerinalang.compiler.tree.BLangXMLNS.BLangPackageXMLNS;
import org.wso2.ballerinalang.compiler.tree.expressions.BLangAnnotAttachmentAttribute;
import org.wso2.ballerinalang.compiler.tree.expressions.BLangAnnotAttachmentAttributeValue;
import org.wso2.ballerinalang.compiler.tree.expressions.BLangArrayLiteral;
import org.wso2.ballerinalang.compiler.tree.expressions.BLangArrayLiteral.BLangJSONArrayLiteral;
import org.wso2.ballerinalang.compiler.tree.expressions.BLangBinaryExpr;
import org.wso2.ballerinalang.compiler.tree.expressions.BLangConnectorInit;
import org.wso2.ballerinalang.compiler.tree.expressions.BLangExpression;
import org.wso2.ballerinalang.compiler.tree.expressions.BLangFieldBasedAccess.BLangEnumeratorAccessExpr;
import org.wso2.ballerinalang.compiler.tree.expressions.BLangFieldBasedAccess.BLangStructFieldAccessExpr;
import org.wso2.ballerinalang.compiler.tree.expressions.BLangIndexBasedAccess.BLangArrayAccessExpr;
import org.wso2.ballerinalang.compiler.tree.expressions.BLangIndexBasedAccess.BLangJSONAccessExpr;
import org.wso2.ballerinalang.compiler.tree.expressions.BLangIndexBasedAccess.BLangMapAccessExpr;
import org.wso2.ballerinalang.compiler.tree.expressions.BLangIndexBasedAccess.BLangXMLAccessExpr;
import org.wso2.ballerinalang.compiler.tree.expressions.BLangInvocation;
import org.wso2.ballerinalang.compiler.tree.expressions.BLangInvocation.BFunctionPointerInvocation;
import org.wso2.ballerinalang.compiler.tree.expressions.BLangInvocation.BLangActionInvocation;
import org.wso2.ballerinalang.compiler.tree.expressions.BLangInvocation.BLangFunctionInvocation;
import org.wso2.ballerinalang.compiler.tree.expressions.BLangInvocation.BLangTransformerInvocation;
import org.wso2.ballerinalang.compiler.tree.expressions.BLangLambdaFunction;
import org.wso2.ballerinalang.compiler.tree.expressions.BLangLiteral;
import org.wso2.ballerinalang.compiler.tree.expressions.BLangRecordLiteral;
import org.wso2.ballerinalang.compiler.tree.expressions.BLangRecordLiteral.BLangJSONLiteral;
import org.wso2.ballerinalang.compiler.tree.expressions.BLangRecordLiteral.BLangMapLiteral;
import org.wso2.ballerinalang.compiler.tree.expressions.BLangRecordLiteral.BLangRecordKey;
import org.wso2.ballerinalang.compiler.tree.expressions.BLangRecordLiteral.BLangRecordKeyValue;
import org.wso2.ballerinalang.compiler.tree.expressions.BLangRecordLiteral.BLangStructLiteral;
import org.wso2.ballerinalang.compiler.tree.expressions.BLangSimpleVarRef;
import org.wso2.ballerinalang.compiler.tree.expressions.BLangSimpleVarRef.BLangFieldVarRef;
import org.wso2.ballerinalang.compiler.tree.expressions.BLangSimpleVarRef.BLangFunctionVarRef;
import org.wso2.ballerinalang.compiler.tree.expressions.BLangSimpleVarRef.BLangLocalVarRef;
import org.wso2.ballerinalang.compiler.tree.expressions.BLangSimpleVarRef.BLangPackageVarRef;
import org.wso2.ballerinalang.compiler.tree.expressions.BLangStringTemplateLiteral;
import org.wso2.ballerinalang.compiler.tree.expressions.BLangTernaryExpr;
import org.wso2.ballerinalang.compiler.tree.expressions.BLangTypeCastExpr;
import org.wso2.ballerinalang.compiler.tree.expressions.BLangTypeConversionExpr;
import org.wso2.ballerinalang.compiler.tree.expressions.BLangTypeofExpr;
import org.wso2.ballerinalang.compiler.tree.expressions.BLangUnaryExpr;
import org.wso2.ballerinalang.compiler.tree.expressions.BLangVariableReference;
import org.wso2.ballerinalang.compiler.tree.expressions.BLangXMLAttribute;
import org.wso2.ballerinalang.compiler.tree.expressions.BLangXMLAttributeAccess;
import org.wso2.ballerinalang.compiler.tree.expressions.BLangXMLAttributeQName;
import org.wso2.ballerinalang.compiler.tree.expressions.BLangXMLCommentLiteral;
import org.wso2.ballerinalang.compiler.tree.expressions.BLangXMLElementLiteral;
import org.wso2.ballerinalang.compiler.tree.expressions.BLangXMLProcInsLiteral;
import org.wso2.ballerinalang.compiler.tree.expressions.BLangXMLQName;
import org.wso2.ballerinalang.compiler.tree.expressions.BLangXMLQuotedString;
import org.wso2.ballerinalang.compiler.tree.expressions.BLangXMLTextLiteral;
import org.wso2.ballerinalang.compiler.tree.expressions.MultiReturnExpr;
import org.wso2.ballerinalang.compiler.tree.statements.BLangAbort;
import org.wso2.ballerinalang.compiler.tree.statements.BLangAssignment;
import org.wso2.ballerinalang.compiler.tree.statements.BLangBlockStmt;
import org.wso2.ballerinalang.compiler.tree.statements.BLangBreak;
import org.wso2.ballerinalang.compiler.tree.statements.BLangCatch;
import org.wso2.ballerinalang.compiler.tree.statements.BLangComment;
import org.wso2.ballerinalang.compiler.tree.statements.BLangExpressionStmt;
import org.wso2.ballerinalang.compiler.tree.statements.BLangForkJoin;
import org.wso2.ballerinalang.compiler.tree.statements.BLangIf;
import org.wso2.ballerinalang.compiler.tree.statements.BLangNext;
import org.wso2.ballerinalang.compiler.tree.statements.BLangRetry;
import org.wso2.ballerinalang.compiler.tree.statements.BLangReturn;
import org.wso2.ballerinalang.compiler.tree.statements.BLangReturn.BLangWorkerReturn;
import org.wso2.ballerinalang.compiler.tree.statements.BLangStatement;
import org.wso2.ballerinalang.compiler.tree.statements.BLangThrow;
import org.wso2.ballerinalang.compiler.tree.statements.BLangTransaction;
import org.wso2.ballerinalang.compiler.tree.statements.BLangTryCatchFinally;
import org.wso2.ballerinalang.compiler.tree.statements.BLangVariableDef;
import org.wso2.ballerinalang.compiler.tree.statements.BLangWhile;
import org.wso2.ballerinalang.compiler.tree.statements.BLangWorkerReceive;
import org.wso2.ballerinalang.compiler.tree.statements.BLangWorkerSend;
import org.wso2.ballerinalang.compiler.tree.statements.BLangXMLNSStatement;
import org.wso2.ballerinalang.compiler.util.CompilerContext;
import org.wso2.ballerinalang.compiler.util.TypeDescriptor;
import org.wso2.ballerinalang.compiler.util.TypeTags;
import org.wso2.ballerinalang.compiler.util.diagnotic.DiagnosticPos;
import org.wso2.ballerinalang.programfile.ActionInfo;
import org.wso2.ballerinalang.programfile.AnnAttachmentInfo;
import org.wso2.ballerinalang.programfile.AnnAttributeValue;
import org.wso2.ballerinalang.programfile.CallableUnitInfo;
import org.wso2.ballerinalang.programfile.ConnectorInfo;
import org.wso2.ballerinalang.programfile.EnumInfo;
import org.wso2.ballerinalang.programfile.EnumeratorInfo;
import org.wso2.ballerinalang.programfile.ErrorTableEntry;
import org.wso2.ballerinalang.programfile.ForkjoinInfo;
import org.wso2.ballerinalang.programfile.FunctionInfo;
import org.wso2.ballerinalang.programfile.Instruction;
import org.wso2.ballerinalang.programfile.InstructionCodes;
import org.wso2.ballerinalang.programfile.InstructionFactory;
import org.wso2.ballerinalang.programfile.LineNumberInfo;
import org.wso2.ballerinalang.programfile.LocalVariableInfo;
import org.wso2.ballerinalang.programfile.PackageInfo;
import org.wso2.ballerinalang.programfile.PackageVarInfo;
import org.wso2.ballerinalang.programfile.ProgramFile;
import org.wso2.ballerinalang.programfile.ResourceInfo;
import org.wso2.ballerinalang.programfile.ServiceInfo;
import org.wso2.ballerinalang.programfile.StructFieldDefaultValue;
import org.wso2.ballerinalang.programfile.StructFieldInfo;
import org.wso2.ballerinalang.programfile.StructInfo;
import org.wso2.ballerinalang.programfile.TransformerInfo;
import org.wso2.ballerinalang.programfile.WorkerDataChannelInfo;
import org.wso2.ballerinalang.programfile.WorkerInfo;
import org.wso2.ballerinalang.programfile.attributes.AnnotationAttributeInfo;
import org.wso2.ballerinalang.programfile.attributes.AttributeInfo;
import org.wso2.ballerinalang.programfile.attributes.AttributeInfoPool;
import org.wso2.ballerinalang.programfile.attributes.CodeAttributeInfo;
import org.wso2.ballerinalang.programfile.attributes.DefaultValueAttributeInfo;
import org.wso2.ballerinalang.programfile.attributes.ErrorTableAttributeInfo;
import org.wso2.ballerinalang.programfile.attributes.LineNumberTableAttributeInfo;
import org.wso2.ballerinalang.programfile.attributes.LocalVariableAttributeInfo;
import org.wso2.ballerinalang.programfile.attributes.VarTypeCountAttributeInfo;
import org.wso2.ballerinalang.programfile.cpentries.ActionRefCPEntry;
import org.wso2.ballerinalang.programfile.cpentries.ConstantPool;
import org.wso2.ballerinalang.programfile.cpentries.FloatCPEntry;
import org.wso2.ballerinalang.programfile.cpentries.ForkJoinCPEntry;
import org.wso2.ballerinalang.programfile.cpentries.FunctionCallCPEntry;
import org.wso2.ballerinalang.programfile.cpentries.FunctionRefCPEntry;
import org.wso2.ballerinalang.programfile.cpentries.IntegerCPEntry;
import org.wso2.ballerinalang.programfile.cpentries.PackageRefCPEntry;
import org.wso2.ballerinalang.programfile.cpentries.StringCPEntry;
import org.wso2.ballerinalang.programfile.cpentries.StructureRefCPEntry;
import org.wso2.ballerinalang.programfile.cpentries.TransformerRefCPEntry;
import org.wso2.ballerinalang.programfile.cpentries.TypeRefCPEntry;
import org.wso2.ballerinalang.programfile.cpentries.UTF8CPEntry;
import org.wso2.ballerinalang.programfile.cpentries.WorkerDataChannelRefCPEntry;
import org.wso2.ballerinalang.programfile.cpentries.WrkrInteractionArgsCPEntry;

import java.util.ArrayList;
import java.util.Arrays;
import java.util.List;
import java.util.Map;
import java.util.Map.Entry;
import java.util.Stack;
import java.util.stream.Collectors;

import javax.xml.XMLConstants;

import static org.wso2.ballerinalang.programfile.ProgramFileConstants.BLOB_OFFSET;
import static org.wso2.ballerinalang.programfile.ProgramFileConstants.BOOL_OFFSET;
import static org.wso2.ballerinalang.programfile.ProgramFileConstants.FLOAT_OFFSET;
import static org.wso2.ballerinalang.programfile.ProgramFileConstants.INT_OFFSET;
import static org.wso2.ballerinalang.programfile.ProgramFileConstants.REF_OFFSET;
import static org.wso2.ballerinalang.programfile.ProgramFileConstants.STRING_OFFSET;

/**
 * @since 0.94
 */
public class CodeGenerator extends BLangNodeVisitor {

    private static final CompilerContext.Key<CodeGenerator> CODE_GENERATOR_KEY =
            new CompilerContext.Key<>();
    /**
     * This structure holds current package-level variable indexes.
     */
    private VariableIndex pvIndexes = new VariableIndex();

    /**
     * This structure holds current local variable indexes.
     */
    private VariableIndex lvIndexes = new VariableIndex();

    /**
     * This structure holds current field indexes.
     */
    private VariableIndex fieldIndexes = new VariableIndex();

    /**
     * This structure holds current register indexes.
     */
    private VariableIndex regIndexes = new VariableIndex();

    /**
     * This structure holds the maximum register count per type.
     * This structure is updated for every statement.
     */
    private VariableIndex maxRegIndexes = new VariableIndex();

    private SymbolEnv env;
    // TODO Remove this dependency from the code generator
    private SymbolEnter symEnter;
    private SymbolTable symTable;

    private ProgramFile programFile;

    private PackageInfo currentPkgInfo;
    private PackageID currentPkgID;
    private int currentPackageRefCPIndex;

    private LineNumberTableAttributeInfo lineNoAttrInfo;
    private CallableUnitInfo currentCallableUnitInfo;
    private LocalVariableAttributeInfo localVarAttrInfo;
    private WorkerInfo currentWorkerInfo;
    private ServiceInfo currentServiceInfo;
    private ConnectorInfo currentConnectorInfo;

    // Required variables to generate code for assignment statements
    private int rhsExprRegIndex = -1;
    private boolean varAssignment = false;

    private int transactionIndex = 0;

    private Stack<Instruction> loopResetInstructionStack = new Stack<>();
    private Stack<Instruction> loopExitInstructionStack = new Stack<>();
    private Stack<Instruction> abortInstructions = new Stack<>();

    private int workerChannelCount = 0;
    private int forkJoinCount = 0;

    private static final String MAIN_FUNCTION_NAME = "main";

    public static CodeGenerator getInstance(CompilerContext context) {
        CodeGenerator codeGenerator = context.get(CODE_GENERATOR_KEY);
        if (codeGenerator == null) {
            codeGenerator = new CodeGenerator(context);
        }

        return codeGenerator;
    }

    public CodeGenerator(CompilerContext context) {
        context.put(CODE_GENERATOR_KEY, this);

        this.symEnter = SymbolEnter.getInstance(context);
        this.symTable = SymbolTable.getInstance(context);
    }

    public ProgramFile generate(BLangPackage pkgNode) {
        programFile = new ProgramFile();
        // TODO: Fix this. Added temporally for codegen. Load this from VM side.
        if (this.symTable.builtInPackageSymbol != null) {
            genPackage(this.symTable.builtInPackageSymbol);
        }
        BPackageSymbol pkgSymbol = pkgNode.symbol;
        genPackage(pkgSymbol);

        programFile.entryPkgCPIndex = addPackageRefCPEntry(programFile, pkgSymbol.pkgID);

        setEntryPoints(programFile, pkgNode);

        // Add global variable indexes to the ProgramFile
        prepareIndexes(pvIndexes);

        // Create Global variable attribute info
        addVarCountAttrInfo(programFile, programFile, pvIndexes);

        return programFile;
    }

    private static void setEntryPoints(ProgramFile programFile, BLangPackage pkgNode) {
        BLangFunction mainFunc = getMainFunction(pkgNode);
        if (mainFunc != null) {
            programFile.setMainEPAvailable(true);
        }

        if (pkgNode.services.size() != 0) {
            programFile.setServiceEPAvailable(true);
        }
    }

    private static BLangFunction getMainFunction(BLangPackage pkgNode) {
        List<BLangFunction> functions = pkgNode.functions.stream().filter(f -> (f.name.value
                .equals(MAIN_FUNCTION_NAME) && f.symbol.params.size() == 1 && f.symbol.retParams.size() == 0))
                .collect(Collectors.toList());
        if (functions.isEmpty()) {
            return null;
        }
        for (BLangFunction f : functions) {
            BType paramType = f.symbol.params.get(0).type;
            if (paramType.tag != TypeTags.ARRAY) {
                continue;
            }
            BArrayType arrayType = (BArrayType) paramType;
            if (arrayType.eType.tag == TypeTags.STRING) {
                return f;
            }
        }
        return null;
    }

    public void visit(BLangPackage pkgNode) {
        if (pkgNode.completedPhases.contains(CompilerPhase.CODE_GEN)) {
            return;
        }
        // first visit all the imports
        pkgNode.imports.forEach(impPkgNode -> genNode(impPkgNode, this.env));

        // Add the current package to the program file
        BPackageSymbol pkgSymbol = pkgNode.symbol;
        currentPkgID = pkgSymbol.pkgID;
        int pkgNameCPIndex = addUTF8CPEntry(programFile, currentPkgID.name.value);
        int pkgVersionCPIndex = addUTF8CPEntry(programFile, currentPkgID.version.value);
        currentPkgInfo = new PackageInfo(pkgNameCPIndex, pkgVersionCPIndex);

        // TODO We need to create identifier for both name and the version
        programFile.packageInfoMap.put(currentPkgID.name.value, currentPkgInfo);

        // Insert the package reference to the constant pool of the Ballerina program
        addPackageRefCPEntry(programFile, currentPkgID);

        // Insert the package reference to the constant pool of the current package
        currentPackageRefCPIndex = addPackageRefCPEntry(currentPkgInfo, currentPkgID);

        // This attribute keep track of line numbers
        int lineNoAttrNameIndex = addUTF8CPEntry(currentPkgInfo,
                AttributeInfo.Kind.LINE_NUMBER_TABLE_ATTRIBUTE.value());
        lineNoAttrInfo = new LineNumberTableAttributeInfo(lineNoAttrNameIndex);

        // This attribute keep package-level variable information
        int pkgVarAttrNameIndex = addUTF8CPEntry(currentPkgInfo,
                AttributeInfo.Kind.LOCAL_VARIABLES_ATTRIBUTE.value());
        currentPkgInfo.addAttributeInfo(AttributeInfo.Kind.LOCAL_VARIABLES_ATTRIBUTE,
                new LocalVariableAttributeInfo(pkgVarAttrNameIndex));

        pkgNode.globalVars.forEach(this::createPackageVarInfo);
        pkgNode.structs.forEach(this::createStructInfoEntry);
        pkgNode.enums.forEach(this::createEnumInfoEntry);
        pkgNode.connectors.forEach(this::createConnectorInfoEntry);
        pkgNode.functions.forEach(this::createFunctionInfoEntry);
        pkgNode.services.forEach(this::createServiceInfoEntry);
        pkgNode.functions.forEach(this::createFunctionInfoEntry);
        pkgNode.transformers.forEach(this::createTransformerInfoEntry);

        // Create function info for the package function
        BLangFunction pkgInitFunc = pkgNode.initFunction;
        createFunctionInfoEntry(pkgInitFunc);

        // Visit package init function
        genNode(pkgInitFunc, this.env);

        for (TopLevelNode pkgLevelNode : pkgNode.topLevelNodes) {
            if (pkgLevelNode.getKind() == NodeKind.VARIABLE || pkgLevelNode.getKind() == NodeKind.XMLNS) {
                continue;
            }
            genNode((BLangNode) pkgLevelNode, this.env);
        }

        currentPkgInfo.addAttributeInfo(AttributeInfo.Kind.LINE_NUMBER_TABLE_ATTRIBUTE, lineNoAttrInfo);
        currentPackageRefCPIndex = -1;
        currentPkgID = null;
        pkgNode.completedPhases.add(CompilerPhase.CODE_GEN);
    }

    public void visit(BLangImportPackage importPkgNode) {
        BPackageSymbol pkgSymbol = importPkgNode.symbol;
        genPackage(pkgSymbol);
    }

    public void visit(BLangService serviceNode) {
        BLangFunction initFunction = (BLangFunction) serviceNode.getInitFunction();
        visit(initFunction);

        currentServiceInfo = currentPkgInfo.getServiceInfo(serviceNode.getName().getValue());

        int annotationAttribNameIndex = addUTF8CPEntry(currentPkgInfo,
                AttributeInfo.Kind.ANNOTATIONS_ATTRIBUTE.value());
        AnnotationAttributeInfo attributeInfo = new AnnotationAttributeInfo(annotationAttribNameIndex);
        serviceNode.annAttachments.forEach(annt -> visitAnnotationAttachment(annt, attributeInfo));
        currentServiceInfo.addAttributeInfo(AttributeInfo.Kind.ANNOTATIONS_ATTRIBUTE, attributeInfo);

        SymbolEnv serviceEnv = SymbolEnv.createServiceEnv(serviceNode, serviceNode.symbol.scope, this.env);
        serviceNode.resources.forEach(resource -> genNode(resource, serviceEnv));
    }

    public void visit(BLangResource resourceNode) {
        ResourceInfo resourceInfo = currentServiceInfo.resourceInfoMap.get(resourceNode.name.getValue());
        currentCallableUnitInfo = resourceInfo;
        int annotationAttribNameIndex = addUTF8CPEntry(currentPkgInfo,
                AttributeInfo.Kind.ANNOTATIONS_ATTRIBUTE.value());
        AnnotationAttributeInfo attributeInfo = new AnnotationAttributeInfo(annotationAttribNameIndex);
        resourceNode.annAttachments.forEach(annt -> visitAnnotationAttachment(annt, attributeInfo));
        currentCallableUnitInfo.addAttributeInfo(AttributeInfo.Kind.ANNOTATIONS_ATTRIBUTE, attributeInfo);

        SymbolEnv resourceEnv = SymbolEnv
                .createResourceActionSymbolEnv(resourceNode, resourceNode.symbol.scope, this.env);
        visitInvokableNode(resourceNode, currentCallableUnitInfo, resourceEnv);
    }

    public void visit(BLangFunction funcNode) {
        SymbolEnv funcEnv = SymbolEnv.createFunctionEnv(funcNode, funcNode.symbol.scope, this.env);
        currentCallableUnitInfo = currentPkgInfo.functionInfoMap.get(funcNode.symbol.name.value);
        int annotationAttribNameIndex = addUTF8CPEntry(currentPkgInfo,
                AttributeInfo.Kind.ANNOTATIONS_ATTRIBUTE.value());
        AnnotationAttributeInfo attributeInfo = new AnnotationAttributeInfo(annotationAttribNameIndex);
        funcNode.annAttachments.forEach(annt -> visitAnnotationAttachment(annt, attributeInfo));
        currentCallableUnitInfo.addAttributeInfo(AttributeInfo.Kind.ANNOTATIONS_ATTRIBUTE, attributeInfo);
        visitInvokableNode(funcNode, currentCallableUnitInfo, funcEnv);
    }

    public void visit(BLangBlockStmt blockNode) {
        SymbolEnv blockEnv = SymbolEnv.createBlockEnv(blockNode, this.env);

        for (BLangStatement stmt : blockNode.stmts) {
            if (stmt.getKind() != NodeKind.TRY && stmt.getKind() != NodeKind.CATCH
                    && stmt.getKind() != NodeKind.IF && stmt.getKind() != NodeKind.COMMENT) {
                addLineNumberInfo(stmt.pos);
            }

            genNode(stmt, blockEnv);

            // Update the maxRegIndexes structure
            setMaxRegIndexes(regIndexes, maxRegIndexes);

            // Reset the regIndexes structure for every statement
            regIndexes = new VariableIndex();
        }
    }

    public void visit(BLangEnum enumNode) {
        EnumInfo enumInfo = currentPkgInfo.getEnumInfo(enumNode.getName().getValue());

        int annotationAttribNameIndex = addUTF8CPEntry(currentPkgInfo,
                AttributeInfo.Kind.ANNOTATIONS_ATTRIBUTE.value());
        AnnotationAttributeInfo attributeInfo = new AnnotationAttributeInfo(annotationAttribNameIndex);
        enumNode.annAttachments.forEach(annt -> visitAnnotationAttachment(annt, attributeInfo));
        enumInfo.addAttributeInfo(AttributeInfo.Kind.ANNOTATIONS_ATTRIBUTE, attributeInfo);
    }

    public void visit(BLangVariable varNode) {
        int opcode;
        int lvIndex;
        BVarSymbol varSymbol = varNode.symbol;

        BLangExpression rhsExpr = varNode.expr;
        if (rhsExpr != null) {
            genNode(rhsExpr, this.env);
            rhsExprRegIndex = rhsExpr.getRegIndex();
        }

        int ownerSymTag = env.scope.owner.tag;
        if ((ownerSymTag & SymTag.INVOKABLE) == SymTag.INVOKABLE) {
            OpcodeAndIndex opcodeAndIndex = getOpcodeAndIndex(varSymbol.type.tag,
                    InstructionCodes.ISTORE, lvIndexes);
            opcode = opcodeAndIndex.opcode;
            lvIndex = opcodeAndIndex.index;
            varSymbol.varIndex = lvIndex;
            if (rhsExpr != null) {
                emit(opcode, rhsExprRegIndex, lvIndex);
            }

            LocalVariableInfo localVarInfo = getLocalVarAttributeInfo(varSymbol);
            localVarAttrInfo.localVars.add(localVarInfo);
        } else {
            // TODO Support other variable nodes
        }
    }

    public void visit(BLangTransformer transformerNode) {
        SymbolEnv transformerEnv =
                SymbolEnv.createTransformerEnv(transformerNode, transformerNode.symbol.scope, this.env);
        currentCallableUnitInfo = currentPkgInfo.transformerInfoMap.get(transformerNode.symbol.name.value);
        int annotationAttribNameIndex =
                addUTF8CPEntry(currentPkgInfo, AttributeInfo.Kind.ANNOTATIONS_ATTRIBUTE.value());
        AnnotationAttributeInfo attributeInfo = new AnnotationAttributeInfo(annotationAttribNameIndex);
        transformerNode.annAttachments.forEach(annt -> visitAnnotationAttachment(annt, attributeInfo));
        currentCallableUnitInfo.addAttributeInfo(AttributeInfo.Kind.ANNOTATIONS_ATTRIBUTE, attributeInfo);
        visitInvokableNode(transformerNode, currentCallableUnitInfo, transformerEnv);
    }

    // Statements

    public void visit(BLangVariableDef varDefNode) {
        genNode(varDefNode.var, this.env);
    }

    public void visit(BLangReturn returnNode) {
        visitReturnStatementsExprs(returnNode);
        emit(InstructionCodes.RET);
    }

    public void visit(BLangWorkerReturn returnNode) {
        visitReturnStatementsExprs(returnNode);
        this.emit(InstructionFactory.get(InstructionCodes.WRKRETURN));
    }

    private int typeTagToInstr(int typeTag) {
        switch (typeTag) {
            case TypeTags.INT:
                return InstructionCodes.IRET;
            case TypeTags.FLOAT:
                return InstructionCodes.FRET;
            case TypeTags.STRING:
                return InstructionCodes.SRET;
            case TypeTags.BOOLEAN:
                return InstructionCodes.BRET;
            case TypeTags.BLOB:
                return InstructionCodes.LRET;
            default:
                return InstructionCodes.RRET;
        }
    }


    // Expressions

    @Override
    public void visit(BLangLiteral literalExpr) {
        int opcode;
        int regIndex;
        int typeTag = literalExpr.type.tag;

        switch (typeTag) {
            case TypeTags.INT:
                regIndex = assignRegIndex(literalExpr, IndexType.INT);
                long longVal = (Long) literalExpr.value;
                if (longVal >= 0 && longVal <= 5) {
                    opcode = InstructionCodes.ICONST_0 + (int) longVal;
                    emit(opcode, regIndex);
                } else {
                    int intCPEntryIndex = currentPkgInfo.addCPEntry(new IntegerCPEntry(longVal));
                    emit(InstructionCodes.ICONST, intCPEntryIndex, regIndex);
                }
                break;

            case TypeTags.FLOAT:
                regIndex = assignRegIndex(literalExpr, IndexType.FLOAT);
                double doubleVal = (Double) literalExpr.value;
                if (doubleVal == 0 || doubleVal == 1 || doubleVal == 2 ||
                        doubleVal == 3 || doubleVal == 4 || doubleVal == 5) {
                    opcode = InstructionCodes.FCONST_0 + (int) doubleVal;
                    emit(opcode, regIndex);
                } else {
                    int floatCPEntryIndex = currentPkgInfo.addCPEntry(new FloatCPEntry(doubleVal));
                    emit(InstructionCodes.FCONST, floatCPEntryIndex, regIndex);
                }
                break;

            case TypeTags.STRING:
                regIndex = assignRegIndex(literalExpr, IndexType.STRING);
                String strValue = (String) literalExpr.value;
                StringCPEntry stringCPEntry = new StringCPEntry(addUTF8CPEntry(currentPkgInfo, strValue), strValue);
                int strCPIndex = currentPkgInfo.addCPEntry(stringCPEntry);
                emit(InstructionCodes.SCONST, strCPIndex, regIndex);
                break;

            case TypeTags.BOOLEAN:
                regIndex = assignRegIndex(literalExpr, IndexType.BOOLEAN);
                boolean booleanVal = (Boolean) literalExpr.value;
                if (!booleanVal) {
                    opcode = InstructionCodes.BCONST_0;
                } else {
                    opcode = InstructionCodes.BCONST_1;
                }
                emit(opcode, regIndex);
                break;
            case TypeTags.NULL:
                regIndex = assignRegIndex(literalExpr, IndexType.REF);
                emit(InstructionCodes.RCONST_NULL, regIndex);
        }
    }

    @Override
    public void visit(BLangArrayLiteral arrayLiteral) {
        BType etype;
        if (arrayLiteral.type.tag == TypeTags.ANY) {
            etype = arrayLiteral.type;
        } else {
            etype = ((BArrayType) arrayLiteral.type).eType;
        }

        int typeSigCPIndex = addUTF8CPEntry(currentPkgInfo, arrayLiteral.type.getDesc());
        TypeRefCPEntry typeRefCPEntry = new TypeRefCPEntry(typeSigCPIndex);
        int typeCPindex = currentPkgInfo.addCPEntry(typeRefCPEntry);

        // Emit create array instruction
        int opcode = getOpcode(etype.tag, InstructionCodes.INEWARRAY);
        int arrayVarRegIndex = assignRegIndex(arrayLiteral, IndexType.REF);
        emit(opcode, arrayVarRegIndex, typeCPindex);

        // Emit instructions populate initial array values;
        for (int i = 0; i < arrayLiteral.exprs.size(); i++) {
            BLangExpression argExpr = arrayLiteral.exprs.get(i);
            genNode(argExpr, this.env);

            BLangLiteral indexLiteral = new BLangLiteral();
            indexLiteral.pos = arrayLiteral.pos;
            indexLiteral.value = new Long(i);
            indexLiteral.type = symTable.intType;
            genNode(indexLiteral, this.env);

            opcode = getOpcode(argExpr.type.tag, InstructionCodes.IASTORE);
            emit(opcode, arrayVarRegIndex, indexLiteral.getRegIndex(), argExpr.getRegIndex());
        }
    }

    @Override
    public void visit(BLangJSONArrayLiteral arrayLiteral) {
        int jsonVarRegIndex = assignRegIndex(arrayLiteral, IndexType.REF);
        List<BLangExpression> argExprs = arrayLiteral.exprs;

        BLangLiteral arraySizeLiteral = new BLangLiteral();
        arraySizeLiteral.pos = arrayLiteral.pos;
        arraySizeLiteral.value = new Long(argExprs.size());
        arraySizeLiteral.type = symTable.intType;
        genNode(arraySizeLiteral, this.env);

        emit(InstructionCodes.JSONNEWARRAY, jsonVarRegIndex, arraySizeLiteral.getRegIndex());

        for (int i = 0; i < argExprs.size(); i++) {
            BLangExpression argExpr = argExprs.get(i);
            genNode(argExpr, this.env);

            BLangLiteral indexLiteral = new BLangLiteral();
            indexLiteral.pos = arrayLiteral.pos;
            indexLiteral.value = new Long(i);
            indexLiteral.type = symTable.intType;
            genNode(indexLiteral, this.env);

            emit(InstructionCodes.JSONASTORE, jsonVarRegIndex, indexLiteral.getRegIndex(), argExpr.getRegIndex());
        }
    }

    @Override
    public void visit(BLangJSONLiteral jsonLiteral) {
        int jsonVarRegIndex = assignRegIndex(jsonLiteral, IndexType.REF);
        emit(InstructionCodes.NEWJSON, jsonVarRegIndex);

        for (BLangRecordKeyValue keyValue : jsonLiteral.keyValuePairs) {
            BLangExpression keyExpr = keyValue.key.expr;
            genNode(keyExpr, this.env);

            BLangExpression valueExpr = keyValue.valueExpr;
            genNode(valueExpr, this.env);

            emit(InstructionCodes.JSONSTORE, jsonVarRegIndex, keyExpr.getRegIndex(), valueExpr.getRegIndex());
        }
    }

    @Override
    public void visit(BLangMapLiteral mapLiteral) {
        int mapVarRegIndex = assignRegIndex(mapLiteral, IndexType.REF);
        emit(InstructionCodes.NEWMAP, mapVarRegIndex);

        // Handle Map init stuff
        for (BLangRecordKeyValue keyValue : mapLiteral.keyValuePairs) {
            BLangExpression keyExpr = keyValue.key.expr;
            genNode(keyExpr, this.env);

            BLangExpression valueExpr = keyValue.valueExpr;
            genNode(valueExpr, this.env);

            emit(InstructionCodes.MAPSTORE, mapVarRegIndex, keyExpr.getRegIndex(), valueExpr.getRegIndex());
        }
    }

    @Override
    public void visit(BLangStructLiteral structLiteral) {
        BSymbol structSymbol = structLiteral.type.tsymbol;
        int pkgCPIndex = addPackageRefCPEntry(currentPkgInfo, structSymbol.pkgID);
        int structNameCPIndex = addUTF8CPEntry(currentPkgInfo, structSymbol.name.value);
        StructureRefCPEntry structureRefCPEntry = new StructureRefCPEntry(pkgCPIndex, structNameCPIndex);
        int structCPIndex = currentPkgInfo.addCPEntry(structureRefCPEntry);

        //Emit an instruction to create a new struct.
        int structRegIndex = assignRegIndex(structLiteral, IndexType.REF);
        emit(InstructionCodes.NEWSTRUCT, structCPIndex, structRegIndex);

        for (BLangRecordKeyValue keyValue : structLiteral.keyValuePairs) {
            BLangRecordKey key = keyValue.key;
            int fieldIndex = key.fieldSymbol.varIndex;

            genNode(keyValue.valueExpr, this.env);

            int opcode = getOpcode(key.fieldSymbol.type.tag, InstructionCodes.IFIELDSTORE);
            emit(opcode, structRegIndex, fieldIndex, keyValue.valueExpr.getRegIndex());
        }
    }

    @Override
    public void visit(BLangLocalVarRef localVarRef) {
        int lvIndex = localVarRef.symbol.varIndex;
        if (varAssignment) {
            int opcode = getOpcode(localVarRef.type.tag, InstructionCodes.ISTORE);
            emit(opcode, rhsExprRegIndex, lvIndex);
            return;
        }

        int opcode = getOpcode(localVarRef.type.tag, InstructionCodes.ILOAD);
        int exprRegIndex = assignRegIndex(localVarRef, getIndexType(localVarRef.type.tag));
        emit(opcode, lvIndex, exprRegIndex);
    }

    @Override
    public void visit(BLangFieldVarRef fieldVarRef) {
        int varRegIndex;
        int fieldIndex = fieldVarRef.symbol.varIndex;

        // This is a connector field.
        // the connector reference must be stored in the current reference register index.
        varRegIndex = getNextIndex(TypeTags.CONNECTOR, regIndexes);

        // The connector is always the first parameter of the action
        emit(InstructionCodes.RLOAD, 0, varRegIndex);

        if (varAssignment) {
            int opcode = getOpcode(fieldVarRef.type.tag,
                    InstructionCodes.IFIELDSTORE);
            emit(opcode, varRegIndex, fieldIndex, rhsExprRegIndex);
            return;
        }

        int opcode = getOpcode(fieldVarRef.type.tag, InstructionCodes.IFIELDLOAD);
        int exprRegIndex = assignRegIndex(fieldVarRef, getIndexType(fieldVarRef.type.tag));
        emit(opcode, varRegIndex, fieldIndex, exprRegIndex);
    }

    @Override
    public void visit(BLangPackageVarRef packageVarRef) {
        int gvIndex = packageVarRef.symbol.varIndex;
        if (varAssignment) {
            int opcode = getOpcode(packageVarRef.type.tag,
                    InstructionCodes.IGSTORE);
            emit(opcode, rhsExprRegIndex, gvIndex);
            return;
        }

        int opcode = getOpcode(packageVarRef.type.tag, InstructionCodes.IGLOAD);
        int exprRegIndex = assignRegIndex(packageVarRef, getIndexType(packageVarRef.type.tag));
        emit(opcode, gvIndex, exprRegIndex);
    }

    @Override
    public void visit(BLangFunctionVarRef functionVarRef) {
        visitFunctionPointerLoad(functionVarRef, (BInvokableSymbol) functionVarRef.symbol);
    }

    @Override
    public void visit(BLangStructFieldAccessExpr fieldAccessExpr) {
        boolean variableStore = this.varAssignment;
        this.varAssignment = false;

        genNode(fieldAccessExpr.expr, this.env);
        int varRefRegIndex = fieldAccessExpr.expr.getRegIndex();

        int opcode;
        int fieldRegIndex;
        int fieldIndex = fieldAccessExpr.symbol.varIndex;
        if (variableStore) {
            opcode = getOpcode(fieldAccessExpr.symbol.type.tag, InstructionCodes.IFIELDSTORE);
            emit(opcode, varRefRegIndex, fieldIndex, rhsExprRegIndex);
        } else {
            opcode = getOpcode(fieldAccessExpr.symbol.type.tag, InstructionCodes.IFIELDLOAD);
            fieldRegIndex = assignRegIndex(fieldAccessExpr, getIndexType(fieldAccessExpr.symbol.type.tag));

            emit(opcode, varRefRegIndex, fieldIndex, fieldRegIndex);
        }

        this.varAssignment = variableStore;
    }

    @Override
    public void visit(BLangMapAccessExpr mapKeyAccessExpr) {
        boolean variableStore = this.varAssignment;
        this.varAssignment = false;

        genNode(mapKeyAccessExpr.expr, this.env);
        int varRefRegIndex = mapKeyAccessExpr.expr.getRegIndex();

        genNode(mapKeyAccessExpr.indexExpr, this.env);
        int keyRegIndex = mapKeyAccessExpr.indexExpr.getRegIndex();

        if (variableStore) {
            emit(InstructionCodes.MAPSTORE, varRefRegIndex, keyRegIndex, rhsExprRegIndex);
        } else {
            int mapValueRegIndex = assignRegIndex(mapKeyAccessExpr, IndexType.REF);
            emit(InstructionCodes.MAPLOAD, varRefRegIndex, keyRegIndex, mapValueRegIndex);
        }

        this.varAssignment = variableStore;
    }

    @Override
    public void visit(BLangJSONAccessExpr jsonAccessExpr) {
        boolean variableStore = this.varAssignment;
        this.varAssignment = false;

        genNode(jsonAccessExpr.expr, this.env);
        int varRefRegIndex = jsonAccessExpr.expr.getRegIndex();

        genNode(jsonAccessExpr.indexExpr, this.env);
        int keyRegIndex = jsonAccessExpr.indexExpr.getRegIndex();

        if (jsonAccessExpr.indexExpr.type.tag == TypeTags.INT) {
            if (variableStore) {
                emit(InstructionCodes.JSONASTORE, varRefRegIndex, keyRegIndex, rhsExprRegIndex);
            } else {
                int mapValueRegIndex = assignRegIndex(jsonAccessExpr, IndexType.REF);
                emit(InstructionCodes.JSONALOAD, varRefRegIndex, keyRegIndex, mapValueRegIndex);
            }
        } else {
            if (variableStore) {
                emit(InstructionCodes.JSONSTORE, varRefRegIndex, keyRegIndex, rhsExprRegIndex);
            } else {
                int mapValueRegIndex = assignRegIndex(jsonAccessExpr, IndexType.REF);
                emit(InstructionCodes.JSONLOAD, varRefRegIndex, keyRegIndex, mapValueRegIndex);
            }
        }

        this.varAssignment = variableStore;
    }

    @Override
    public void visit(BLangXMLAccessExpr xmlIndexAccessExpr) {
        boolean variableStore = this.varAssignment;
        this.varAssignment = false;

        genNode(xmlIndexAccessExpr.expr, this.env);
        int varRefRegIndex = xmlIndexAccessExpr.expr.getRegIndex();

        genNode(xmlIndexAccessExpr.indexExpr, this.env);
        int indexRegIndex = xmlIndexAccessExpr.indexExpr.getRegIndex();

        int elementRegIndex = assignRegIndex(xmlIndexAccessExpr, IndexType.REF);
        emit(InstructionCodes.XMLLOAD, varRefRegIndex, indexRegIndex, elementRegIndex);
        this.varAssignment = variableStore;
    }

    @Override
    public void visit(BLangArrayAccessExpr arrayIndexAccessExpr) {
        boolean variableStore = this.varAssignment;
        this.varAssignment = false;

        genNode(arrayIndexAccessExpr.expr, this.env);
        int varRefRegIndex = arrayIndexAccessExpr.expr.getRegIndex();

        genNode(arrayIndexAccessExpr.indexExpr, this.env);
        int indexRegIndex = arrayIndexAccessExpr.indexExpr.getRegIndex();

        BArrayType arrayType = (BArrayType) arrayIndexAccessExpr.expr.type;
        if (variableStore) {
            int opcode = getOpcode(arrayType.eType.tag, InstructionCodes.IASTORE);
            emit(opcode, varRefRegIndex, indexRegIndex, rhsExprRegIndex);
        } else {
            int opcode = getOpcode(arrayType.eType.tag, InstructionCodes.IALOAD);
            int index = assignRegIndex(arrayIndexAccessExpr, getIndexType(arrayType.eType.tag));
            emit(opcode, varRefRegIndex, indexRegIndex, index);
        }

        this.varAssignment = variableStore;
    }

    @Override
    public void visit(BLangEnumeratorAccessExpr enumeratorAccessExpr) {
        int typeSigCPIndex = addUTF8CPEntry(currentPkgInfo, enumeratorAccessExpr.type.getDesc());
        TypeRefCPEntry typeRefCPEntry = new TypeRefCPEntry(typeSigCPIndex);
        int typeCPIndex = currentPkgInfo.addCPEntry(typeRefCPEntry);
        int varIndex = enumeratorAccessExpr.symbol.varIndex;
        int regIndex = assignRegIndex(enumeratorAccessExpr, IndexType.REF);
        emit(InstructionCodes.ENUMERATORLOAD, typeCPIndex, varIndex, regIndex);
    }

    public void visit(BLangBinaryExpr binaryExpr) {
        if (OperatorKind.AND.equals(binaryExpr.opKind)) {
            visitAndExpression(binaryExpr);
        } else if (OperatorKind.OR.equals(binaryExpr.opKind)) {
            visitOrExpression(binaryExpr);
        } else if (binaryExpr.opSymbol.opcode == InstructionCodes.REQ_NULL ||
                binaryExpr.opSymbol.opcode == InstructionCodes.RNE_NULL ||
                binaryExpr.opSymbol.opcode == InstructionCodes.SEQ_NULL ||
                binaryExpr.opSymbol.opcode == InstructionCodes.SNE_NULL) {
            BLangExpression expr = (binaryExpr.lhsExpr.type.tag == TypeTags.NULL) ?
                    binaryExpr.rhsExpr : binaryExpr.lhsExpr;
            genNode(expr, this.env);
            int opcode = binaryExpr.opSymbol.opcode;
            int exprIndex = assignRegIndex(binaryExpr, getIndexType(binaryExpr.type.tag));
            emit(opcode, expr.getRegIndex(), exprIndex);
        } else {
            genNode(binaryExpr.lhsExpr, this.env);
            genNode(binaryExpr.rhsExpr, this.env);

            int opcode = binaryExpr.opSymbol.opcode;
            int exprIndex = assignRegIndex(binaryExpr, getIndexType(binaryExpr.type.tag));
            emit(opcode, binaryExpr.lhsExpr.getRegIndex(), binaryExpr.rhsExpr.getRegIndex(), exprIndex);
        }
    }

    private void visitAndExpression(BLangBinaryExpr binaryExpr) {
        // Generate code for the left hand side
        genNode(binaryExpr.lhsExpr, this.env);

        // Last operand will be filled later.
        Instruction lEvalInstruction = InstructionFactory.get(InstructionCodes.BR_FALSE,
                binaryExpr.lhsExpr.getRegIndex(), -1);
        emit(lEvalInstruction);

        // Generate code for the right hand side
        genNode(binaryExpr.rhsExpr, this.env);

        // Last operand will be filled later.
        Instruction rEvalInstruction = InstructionFactory.get(InstructionCodes.BR_FALSE,
                binaryExpr.rhsExpr.getRegIndex(), -1);
        emit(rEvalInstruction);

        // If both l and r conditions are true, then load 'true'
        int exprRegIndex = assignRegIndex(binaryExpr, IndexType.BOOLEAN);
        emit(InstructionCodes.BCONST_1, exprRegIndex);

        Instruction goToIns = InstructionFactory.get(InstructionCodes.GOTO, -1);
        emit(goToIns);

        int loadFalseIP = nextIP();
        lEvalInstruction.setOperand(1, loadFalseIP);
        rEvalInstruction.setOperand(1, loadFalseIP);

        // Load 'false' if the both conditions are false;
        emit(InstructionCodes.BCONST_0, exprRegIndex);
        goToIns.setOperand(0, nextIP());
    }

    private void visitOrExpression (BLangBinaryExpr binaryExpr) {
        // Generate code for the left hand side
        genNode(binaryExpr.lhsExpr, this.env);

        // Last operand will be filled later.
        Instruction lEvalInstruction = InstructionFactory.get(InstructionCodes.BR_TRUE,
                binaryExpr.lhsExpr.getRegIndex(), -1);
        emit(lEvalInstruction);

        // Generate code for the right hand side
        genNode(binaryExpr.rhsExpr, this.env);

        // Last operand will be filled later.
        Instruction rEvalInstruction = InstructionFactory.get(InstructionCodes.BR_FALSE,
                binaryExpr.rhsExpr.getRegIndex(), -1);
        emit(rEvalInstruction);

        // If either l and r conditions are true, then load 'true'
        lEvalInstruction.setOperand(1, nextIP());
        int exprRegIndex = assignRegIndex(binaryExpr, IndexType.BOOLEAN);
        emit(InstructionCodes.BCONST_1, exprRegIndex);

        Instruction goToIns = InstructionFactory.get(InstructionCodes.GOTO, -1);
        emit(goToIns);
        rEvalInstruction.setOperand(1, nextIP());

        // Load 'false' if the both conditions are false;
        emit(InstructionCodes.BCONST_0, exprRegIndex);
        goToIns.setOperand(0, nextIP());
    }

    public void visit(BLangInvocation iExpr) {
        if (iExpr.expr == null) {
            BInvokableSymbol funcSymbol = (BInvokableSymbol) iExpr.symbol;
            int pkgRefCPIndex = addPackageRefCPEntry(currentPkgInfo, funcSymbol.pkgID);
            int funcNameCPIndex = addUTF8CPEntry(currentPkgInfo, funcSymbol.name.value);
            FunctionRefCPEntry funcRefCPEntry = new FunctionRefCPEntry(pkgRefCPIndex, funcNameCPIndex);

            int funcCallCPIndex = getFunctionCallCPIndex(iExpr);
            int funcRefCPIndex = currentPkgInfo.addCPEntry(funcRefCPEntry);

            if (Symbols.isNative(funcSymbol)) {
                emit(InstructionCodes.NCALL, funcRefCPIndex, funcCallCPIndex);
            } else {
                emit(InstructionCodes.CALL, funcRefCPIndex, funcCallCPIndex);
            }
        }
    }

    public void visit(BLangActionInvocation aIExpr) {
        BInvokableSymbol actionSymbol = (BInvokableSymbol) aIExpr.symbol;
        int pkgRefCPIndex = addPackageRefCPEntry(currentPkgInfo, actionSymbol.pkgID);
        int actionNameCPIndex = addUTF8CPEntry(currentPkgInfo, actionSymbol.name.value);

        ActionRefCPEntry actionRefCPEntry = new ActionRefCPEntry(pkgRefCPIndex, actionNameCPIndex);
        int actionRefCPIndex = currentPkgInfo.addCPEntry(actionRefCPEntry);
        int actionCallIndex = getFunctionCallCPIndex(aIExpr);

        emit(InstructionCodes.ACALL, actionRefCPIndex, actionCallIndex);
    }

    public void visit(BLangConnectorInit cIExpr) {
        BConnectorType connectorType = (BConnectorType) cIExpr.type;
        BTypeSymbol connectorSymbol = connectorType.tsymbol;

        int pkgRefCPIndex = addPackageRefCPEntry(currentPkgInfo, connectorSymbol.pkgID);
        int connNameCPIndex = addUTF8CPEntry(currentPkgInfo, connectorType.tsymbol.name.value);

        StructureRefCPEntry structureRefCPEntry = new StructureRefCPEntry(pkgRefCPIndex, connNameCPIndex);
        int structureRefCPIndex = currentPkgInfo.addCPEntry(structureRefCPEntry);
        //Emit an instruction to create a new connector.
        int connectorRegIndex = assignRegIndex(cIExpr, IndexType.REF);
        emit(InstructionCodes.NEWCONNECTOR, structureRefCPIndex, connectorRegIndex);

        List<BLangExpression> argExprs = cIExpr.argsExpr;
        for (int i = 0; i < argExprs.size(); i++) {
            BLangExpression argExpr = argExprs.get(i);
            genNode(argExpr, this.env);
            BVarSymbol paramSymbol = connectorType.tsymbol.params.get(i);

            int fieldIndex = paramSymbol.varIndex;
            int opcode = getOpcode(paramSymbol.type.tag, InstructionCodes.IFIELDSTORE);
            emit(opcode, connectorRegIndex, fieldIndex, argExpr.getRegIndex());
        }

        BInvokableSymbol initFunc = connectorSymbol.initFunctionSymbol;
        int initFuncNameIndex = addUTF8CPEntry(currentPkgInfo, initFunc.name.value);
        FunctionRefCPEntry funcRefCPEntry = new FunctionRefCPEntry(pkgRefCPIndex, initFuncNameIndex);
        int initFuncRefCPIndex = currentPkgInfo.addCPEntry(funcRefCPEntry);
        FunctionCallCPEntry initFuncCallCPEntry = new FunctionCallCPEntry(new int[]{connectorRegIndex}, new int[0]);
        int initFuncCallIndex = currentPkgInfo.addCPEntry(initFuncCallCPEntry);
        emit(InstructionCodes.CALL, initFuncRefCPIndex, initFuncCallIndex);

        int actionNameCPIndex = addUTF8CPEntry(currentPkgInfo, "<init>");
        ActionRefCPEntry actionRefCPEntry = new ActionRefCPEntry(pkgRefCPIndex, actionNameCPIndex);
        int actionRefCPIndex = currentPkgInfo.addCPEntry(actionRefCPEntry);
        emit(InstructionCodes.ACALL, actionRefCPIndex, initFuncCallIndex);
    }

    public void visit(BLangFunctionInvocation iExpr) {
        BInvokableSymbol funcSymbol = (BInvokableSymbol) iExpr.symbol;
        int pkgRefCPIndex = addPackageRefCPEntry(currentPkgInfo, funcSymbol.pkgID);
        int funcNameCPIndex = addUTF8CPEntry(currentPkgInfo, funcSymbol.name.value);
        FunctionRefCPEntry funcRefCPEntry = new FunctionRefCPEntry(pkgRefCPIndex, funcNameCPIndex);

        int funcCallCPIndex = getFunctionCallCPIndex(iExpr);
        int funcRefCPIndex = currentPkgInfo.addCPEntry(funcRefCPEntry);

        if (Symbols.isNative(funcSymbol)) {
            emit(InstructionCodes.NCALL, funcRefCPIndex, funcCallCPIndex);
        } else {
            emit(InstructionCodes.CALL, funcRefCPIndex, funcCallCPIndex);
        }
    }

    public void visit(BLangTransformerInvocation iExpr) {
        BInvokableSymbol transformerSymbol = (BInvokableSymbol) iExpr.symbol;
        int pkgRefCPIndex = addPackageRefCPEntry(currentPkgInfo, transformerSymbol.pkgID);
        int transformerNameCPIndex = addUTF8CPEntry(currentPkgInfo, transformerSymbol.name.value);
        TransformerRefCPEntry transformerRefCPEntry = new TransformerRefCPEntry(pkgRefCPIndex, transformerNameCPIndex);

        int transformerCallCPIndex = getFunctionCallCPIndex(iExpr);
        int transformerRefCPIndex = currentPkgInfo.addCPEntry(transformerRefCPEntry);

        emit(InstructionCodes.TCALL, transformerRefCPIndex, transformerCallCPIndex);
    }

    public void visit(BFunctionPointerInvocation iExpr) {
        int funcCallCPIndex = getFunctionCallCPIndex(iExpr);
        genNode(iExpr.expr, env);
        emit(InstructionCodes.FPCALL, regIndexes.tRef, funcCallCPIndex);
    }

    public void visit(BLangTypeCastExpr castExpr) {
        BLangExpression rExpr = castExpr.expr;
        genNode(rExpr, this.env);

        // TODO Improve following logic
        int opCode = castExpr.castSymbol.opcode;
        int errorRegIndex = getNextIndex(TypeTags.STRUCT, regIndexes);

        if (opCode == InstructionCodes.CHECKCAST) {
            int typeSigCPIndex = addUTF8CPEntry(currentPkgInfo, castExpr.type.getDesc());
            TypeRefCPEntry typeRefCPEntry = new TypeRefCPEntry(typeSigCPIndex);
            int typeCPIndex = currentPkgInfo.addCPEntry(typeRefCPEntry);
            int targetRegIndex = assignRegIndex(castExpr, getIndexType(castExpr.type.tag));

            castExpr.regIndexes = new int[]{targetRegIndex, errorRegIndex};
            emit(opCode, rExpr.getRegIndex(), typeCPIndex, targetRegIndex, errorRegIndex);

        } else if (opCode == InstructionCodes.ANY2T ||
                opCode == InstructionCodes.ANY2C ||
                opCode == InstructionCodes.ANY2E) {
            int typeSigCPIndex = addUTF8CPEntry(currentPkgInfo, castExpr.type.getDesc());
            TypeRefCPEntry typeRefCPEntry = new TypeRefCPEntry(typeSigCPIndex);
            int typeCPIndex = currentPkgInfo.addCPEntry(typeRefCPEntry);
            int targetRegIndex = assignRegIndex(castExpr, getIndexType(castExpr.type.tag));

            castExpr.regIndexes = new int[]{targetRegIndex, errorRegIndex};
            emit(opCode, rExpr.getRegIndex(), typeCPIndex, targetRegIndex, errorRegIndex);

        } else if (opCode != 0) {
            int targetRegIndex = assignRegIndex(castExpr, getIndexType(castExpr.type.tag));
            castExpr.regIndexes = new int[]{targetRegIndex, errorRegIndex};
            emit(opCode, rExpr.getRegIndex(), targetRegIndex, errorRegIndex);

        } else {
            // Ignore NOP opcode
            castExpr.regIndexes = new int[]{rExpr.getRegIndex(), errorRegIndex};
            castExpr.setRegIndex(rExpr.getRegIndex());
        }

    }

    public void visit(BLangTypeConversionExpr conversionExpr) {
        BLangExpression rExpr = conversionExpr.expr;
        genNode(rExpr, this.env);

        int opCode = conversionExpr.conversionSymbol.opcode;
        int errorRegIndex = getNextIndex(TypeTags.STRUCT, regIndexes);

        if (opCode == InstructionCodes.MAP2T || opCode == InstructionCodes.JSON2T) {
            int typeSigCPIndex = addUTF8CPEntry(currentPkgInfo, conversionExpr.type.getDesc());
            TypeRefCPEntry typeRefCPEntry = new TypeRefCPEntry(typeSigCPIndex);
            int typeCPIndex = currentPkgInfo.addCPEntry(typeRefCPEntry);
            int targetRegIndex = assignRegIndex(conversionExpr, getIndexType(conversionExpr.type.tag));

            conversionExpr.regIndexes = new int[]{targetRegIndex, errorRegIndex};
            emit(opCode, rExpr.getRegIndex(), typeCPIndex, targetRegIndex, errorRegIndex);

        } else if (opCode != 0) {
            int targetRegIndex = assignRegIndex(conversionExpr, getIndexType(conversionExpr.type.tag));
            conversionExpr.regIndexes = new int[]{targetRegIndex, errorRegIndex};
            emit(opCode, rExpr.getRegIndex(), targetRegIndex, errorRegIndex);

        } else {
            // Ignore  NOP opcode
            conversionExpr.regIndexes = new int[]{rExpr.getRegIndex(), errorRegIndex};
            conversionExpr.setRegIndex(rExpr.getRegIndex());
        }

    }

    public void visit(BLangRecordLiteral recordLiteral) {
        /* ignore */
    }

    public void visit(BLangTernaryExpr ternaryExpr) {
        int regIndex;
        if (ternaryExpr.isRegIndexSet()) {
            regIndex = ternaryExpr.getRegIndex();
        } else {
            regIndex = assignRegIndex(ternaryExpr, getIndexType(ternaryExpr.type.tag));
        }
        // All Then, Else and Ternary expressions need to have common regIndex.
        ternaryExpr.thenExpr.setRegIndex(regIndex);
        ternaryExpr.elseExpr.setRegIndex(regIndex);
        this.genNode(ternaryExpr.expr, this.env);
        Instruction ifCondJumpInstr = InstructionFactory.get(InstructionCodes.BR_FALSE,
                ternaryExpr.expr.getRegIndex(), -1);
        this.emit(ifCondJumpInstr);
        this.genNode(ternaryExpr.thenExpr, this.env);
        Instruction endJumpInstr = InstructionFactory.get(InstructionCodes.GOTO, -1);
        this.emit(endJumpInstr);
        ifCondJumpInstr.setOperand(1, this.nextIP());
        this.genNode(ternaryExpr.elseExpr, this.env);
        endJumpInstr.setOperand(0, this.nextIP());
    }

    public void visit(BLangTypeofExpr accessExpr) {
        int typeSigCPIndex = addUTF8CPEntry(currentPkgInfo, accessExpr.resolvedType.getDesc());
        TypeRefCPEntry typeRefCPEntry = new TypeRefCPEntry(typeSigCPIndex);
        int typeCPIndex = currentPkgInfo.addCPEntry(typeRefCPEntry);

        int opcode;
        int exprIndex;

        exprIndex = assignRegIndex(accessExpr, IndexType.REF);
        opcode = InstructionCodes.TYPELOAD;
        emit(opcode, typeCPIndex, exprIndex);
    }

    public void visit(BLangUnaryExpr unaryExpr) {
        genNode(unaryExpr.expr, this.env);

        int opcode;
        int exprIndex;

        if (OperatorKind.TYPEOF.equals(unaryExpr.operator)) {
            exprIndex = assignRegIndex(unaryExpr, IndexType.REF);
            if (unaryExpr.expr.type.tag == TypeTags.ANY) {
                opcode = unaryExpr.opSymbol.opcode;
                emit(opcode, unaryExpr.expr.getRegIndex(), exprIndex);
            } else {
                int typeSigCPIndex = addUTF8CPEntry(currentPkgInfo, unaryExpr.expr.type.getDesc());
                TypeRefCPEntry typeRefCPEntry = new TypeRefCPEntry(typeSigCPIndex);
                int typeCPIndex = currentPkgInfo.addCPEntry(typeRefCPEntry);

                opcode = unaryExpr.opSymbol.opcode;
                emit(opcode, typeCPIndex, exprIndex);
            }
        } else if (OperatorKind.ADD.equals(unaryExpr.operator)) {
            unaryExpr.setRegIndex(unaryExpr.expr.getRegIndex());
        } else {
            opcode = unaryExpr.opSymbol.opcode;
            exprIndex = assignRegIndex(unaryExpr, getIndexType(unaryExpr.type.tag));
            emit(opcode, unaryExpr.expr.getRegIndex(), exprIndex);
        }
    }

    public void visit(BLangLambdaFunction bLangLambdaFunction) {
        visitFunctionPointerLoad(bLangLambdaFunction, ((BLangFunction) bLangLambdaFunction.getFunctionNode()).symbol);
    }


    // private methods

    private void genNode(BLangNode node, SymbolEnv env) {
        SymbolEnv prevEnv = this.env;
        this.env = env;
        node.accept(this);
        this.env = prevEnv;
    }

    private void genPackage(BPackageSymbol pkgSymbol) {
        // TODO First check whether this symbol is from a BALO file.
        SymbolEnv pkgEnv = symEnter.packageEnvs.get(pkgSymbol);
        genNode(pkgEnv.node, pkgEnv);
    }

    private String generateSignature(CallableUnitInfo callableUnitInfo) {
        StringBuilder strBuilder = new StringBuilder("(");
        for (BType paramType : callableUnitInfo.paramTypes) {
            strBuilder.append(paramType.getDesc());
        }
        strBuilder.append(")(");

        for (BType retType : callableUnitInfo.retParamTypes) {
            strBuilder.append(retType.getDesc());
        }
        strBuilder.append(")");

        return strBuilder.toString();
    }

    private String generateSignature(ConnectorInfo callableUnitInfo) {
        StringBuilder strBuilder = new StringBuilder("(");
        for (BType paramType : callableUnitInfo.paramTypes) {
            strBuilder.append(paramType.getDesc());
        }
        strBuilder.append(")");

        return strBuilder.toString();
    }

    private OpcodeAndIndex getOpcodeAndIndex(int typeTag, int baseOpcode, VariableIndex indexes) {
        int index = getNextIndex(typeTag, indexes);
        int opcode = getOpcode(typeTag, baseOpcode);
        return new OpcodeAndIndex(opcode, index);
    }

    private int getNextIndex(int typeTag, VariableIndex indexes) {
        switch (typeTag) {
            case TypeTags.INT:
                return ++indexes.tInt;
            case TypeTags.FLOAT:
                return ++indexes.tFloat;
            case TypeTags.STRING:
                return ++indexes.tString;
            case TypeTags.BOOLEAN:
                return ++indexes.tBoolean;
            case TypeTags.BLOB:
                return ++indexes.tBlob;
            default:
                return ++indexes.tRef;
        }
    }

    private int getCurrentIndex(int typeTag, VariableIndex indexes) {
        switch (typeTag) {
            case TypeTags.INT:
                return indexes.tInt;
            case TypeTags.FLOAT:
                return indexes.tFloat;
            case TypeTags.STRING:
                return indexes.tString;
            case TypeTags.BOOLEAN:
                return indexes.tBoolean;
            case TypeTags.BLOB:
                return indexes.tBlob;
            default:
                return indexes.tRef;
        }
    }

    private int getOpcode(int typeTag, int baseOpcode) {
        switch (typeTag) {
            case TypeTags.INT:
                return baseOpcode;
            case TypeTags.FLOAT:
                return baseOpcode + FLOAT_OFFSET;
            case TypeTags.STRING:
                return baseOpcode + STRING_OFFSET;
            case TypeTags.BOOLEAN:
                return baseOpcode + BOOL_OFFSET;
            case TypeTags.BLOB:
                return baseOpcode + BLOB_OFFSET;
            default:
                return baseOpcode + REF_OFFSET;
        }
    }

    /**
     * Assign registry index for given expression.
     *
     * @param expression expression to be evaluated.
     * @param indexType  index type
     * @return assigned registry index
     */
    private int assignRegIndex(BLangExpression expression, IndexType indexType) {
        if (expression.isRegIndexSet() && getCurrentIndex(indexType.typeTag, regIndexes) >= expression.getRegIndex()) {
            return expression.getRegIndex();
        }
        int regIndex = getNextIndex(indexType.typeTag, regIndexes);
        expression.setRegIndex(regIndex);
        return regIndex;
    }

    private LocalVariableInfo getLocalVarAttributeInfo(BVarSymbol varSymbol) {
        int varNameCPIndex = addUTF8CPEntry(currentPkgInfo, varSymbol.name.value);
        int varIndex = varSymbol.varIndex;
        int sigCPIndex = addUTF8CPEntry(currentPkgInfo, varSymbol.type.getDesc());
        return new LocalVariableInfo(varNameCPIndex, sigCPIndex, varIndex);
    }

    private AnnAttachmentInfo getAnnotationAttachmentInfo(BLangAnnotationAttachment attachment) {
        int attachmentNameCPIndex = addUTF8CPEntry(currentPkgInfo, attachment.getAnnotationName().getValue());
        int pkgRefCPIndex = addPackageRefCPEntry(currentPkgInfo, attachment.annotationSymbol.pkgID);
        AnnAttachmentInfo annAttachmentInfo = new AnnAttachmentInfo(pkgRefCPIndex, attachmentNameCPIndex);
        attachment.attributes.forEach(attr -> {
            AnnAttributeValue attribValue = getAnnotationAttributeValue(attr.value);
            int attributeNameCPIndex = addUTF8CPEntry(currentPkgInfo, attr.getName().getValue());
            annAttachmentInfo.addAttributeValue(attributeNameCPIndex, attr.getName().getValue(), attribValue);
        });
        return annAttachmentInfo;
    }

    private AnnAttributeValue getAnnotationAttributeValue(BLangAnnotAttachmentAttributeValue attributeNode) {
        AnnAttributeValue attribValue = null;
        if (attributeNode.value != null
                && attributeNode.value instanceof BLangLiteral) {
            // Annotation attribute value is a literal value
            BLangLiteral literalValue = (BLangLiteral) attributeNode.value;
            String typeDesc = literalValue.type.getDesc();
            UTF8CPEntry typeDescCPEntry = new UTF8CPEntry(typeDesc);
            int typeDescCPIndex = currentPkgInfo.addCPEntry(typeDescCPEntry);
            attribValue = new AnnAttributeValue(typeDescCPIndex, typeDesc);

            int valueCPIndex;
            int typeTag = literalValue.type.tag;
            switch (typeTag) {
                case TypeTags.INT:
                    long intValue = (long) literalValue.value;
                    attribValue.setIntValue(intValue);
                    valueCPIndex = currentPkgInfo.addCPEntry(new IntegerCPEntry(intValue));
                    attribValue.setValueCPIndex(valueCPIndex);

                    break;
                case TypeTags.FLOAT:
                    double floatValue = (double) literalValue.value;
                    attribValue.setFloatValue(floatValue);
                    valueCPIndex = currentPkgInfo.addCPEntry(new FloatCPEntry(floatValue));
                    attribValue.setValueCPIndex(valueCPIndex);

                    break;
                case TypeTags.STRING:
                    String stringValue = (String) literalValue.value;
                    attribValue.setStringValue(stringValue);
                    valueCPIndex = currentPkgInfo.addCPEntry(new UTF8CPEntry(stringValue));
                    attribValue.setValueCPIndex(valueCPIndex);

                    break;
                case TypeTags.BOOLEAN:
                    boolean boolValue = (boolean) literalValue.value;
                    attribValue.setBooleanValue(boolValue);
                    break;
            }

        } else if (attributeNode.value != null
                && attributeNode.value instanceof BLangSimpleVarRef) {
            BLangSimpleVarRef simpleVarRef = (BLangSimpleVarRef) attributeNode.value;
            String typeDesc = simpleVarRef.type.getDesc();
            UTF8CPEntry typeDescCPEntry = new UTF8CPEntry(typeDesc);
            int typeDescCPIndex = currentPkgInfo.addCPEntry(typeDescCPEntry);


            String constPkg = simpleVarRef.symbol.pkgID.getName().getValue();
            UTF8CPEntry constPkgCPEntry = new UTF8CPEntry(constPkg);
            int constPkgCPIndex = currentPkgInfo.addCPEntry(constPkgCPEntry);

            String constName = simpleVarRef.symbol.name.getValue();
            UTF8CPEntry constNameCPEntry = new UTF8CPEntry(constName);
            int constNameCPIndex = currentPkgInfo.addCPEntry(constNameCPEntry);

            attribValue = new AnnAttributeValue(typeDescCPIndex, typeDesc, constPkgCPIndex,
                    constPkg, constNameCPIndex, constName);
            attribValue.setConstVarExpr(true);

            programFile.addUnresolvedAnnAttrValue(attribValue);
        } else if (attributeNode.value != null) {
            // Annotation attribute value is another annotation attachment
            BLangAnnotationAttachment attachment = (BLangAnnotationAttachment) attributeNode.value;
            AnnAttachmentInfo attachmentInfo = getAnnotationAttachmentInfo(attachment);

            String typeDesc = TypeDescriptor.SIG_ANNOTATION;
            UTF8CPEntry typeDescCPEntry = new UTF8CPEntry(typeDesc);
            int typeDescCPIndex = currentPkgInfo.addCPEntry(typeDescCPEntry);
            attribValue = new AnnAttributeValue(typeDescCPIndex, typeDesc, attachmentInfo);

        } else {
            List<BLangAnnotAttachmentAttributeValue> attributeValues =
                    attributeNode.arrayValues;
            AnnAttributeValue[] annotationAttribValues = new AnnAttributeValue[attributeValues.size()];
            for (int i = 0; i < attributeValues.size(); i++) {
                annotationAttribValues[i] = getAnnotationAttributeValue(attributeValues.get(i));
            }

            String typeDesc = TypeDescriptor.SIG_ARRAY;
            UTF8CPEntry typeDescCPEntry = new UTF8CPEntry(typeDesc);
            int typeDescCPIndex = currentPkgInfo.addCPEntry(typeDescCPEntry);
            attribValue = new AnnAttributeValue(typeDescCPIndex, typeDesc, annotationAttribValues);
        }

        //TODO:create AnnAttributeValue
        return attribValue;
    }

    private void visitInvokableNode(BLangInvokableNode invokableNode,
                                    CallableUnitInfo callableUnitInfo,
                                    SymbolEnv invokableSymbolEnv) {
        int localVarAttrNameIndex = addUTF8CPEntry(currentPkgInfo,
                AttributeInfo.Kind.LOCAL_VARIABLES_ATTRIBUTE.value());
        LocalVariableAttributeInfo localVarAttributeInfo = new LocalVariableAttributeInfo(localVarAttrNameIndex);

        // TODO Read annotations attached to this callableUnit

        // Add local variable indexes to the parameters and return parameters
        visitInvokableNodeParams(invokableNode.symbol, callableUnitInfo, localVarAttributeInfo);

        if (Symbols.isNative(invokableNode.symbol)) {
            this.processWorker(invokableNode, callableUnitInfo.defaultWorkerInfo, null,
                    localVarAttributeInfo, invokableSymbolEnv, true, null);
        } else {
            // Clone lvIndex structure here. This structure contain local variable indexes of the input and
            // out parameters and they are common for all the workers.
            VariableIndex lvIndexCopy = this.copyVarIndex(lvIndexes);
            this.processWorker(invokableNode, callableUnitInfo.defaultWorkerInfo, invokableNode.body,
                    localVarAttributeInfo, invokableSymbolEnv, true, lvIndexCopy);
            for (BLangWorker worker : invokableNode.getWorkers()) {
                this.processWorker(invokableNode, callableUnitInfo.getWorkerInfo(worker.name.value),
                        worker.body, localVarAttributeInfo, invokableSymbolEnv, false, this.copyVarIndex(lvIndexCopy));
            }
        }
    }

    private void processWorker(BLangInvokableNode invokableNode, WorkerInfo workerInfo, BLangBlockStmt body,
                               LocalVariableAttributeInfo localVarAttributeInfo, SymbolEnv invokableSymbolEnv,
                               boolean defaultWorker, VariableIndex lvIndexCopy) {
        int codeAttrNameCPIndex = this.addUTF8CPEntry(this.currentPkgInfo, AttributeInfo.Kind.CODE_ATTRIBUTE.value());
        workerInfo.codeAttributeInfo.attributeNameIndex = codeAttrNameCPIndex;
        workerInfo.addAttributeInfo(AttributeInfo.Kind.LOCAL_VARIABLES_ATTRIBUTE, localVarAttributeInfo);
        if (body != null) {
            localVarAttrInfo = new LocalVariableAttributeInfo(localVarAttributeInfo.attributeNameIndex);
            localVarAttrInfo.localVars = new ArrayList<>(localVarAttributeInfo.localVars);
            workerInfo.addAttributeInfo(AttributeInfo.Kind.LOCAL_VARIABLES_ATTRIBUTE, localVarAttrInfo);
            workerInfo.codeAttributeInfo.codeAddrs = nextIP();
            this.lvIndexes = lvIndexCopy;
            this.currentWorkerInfo = workerInfo;
            this.genNode(body, invokableSymbolEnv);
            if (defaultWorker && invokableNode.workers.size() > 0) {
                this.emit(InstructionCodes.WRKSTART);
                if (invokableNode.retParams.size() == 0) {
                    this.emit(InstructionCodes.RET);
                } else {
                    this.emit(InstructionCodes.HALT);
                }
            }
        }
        this.endWorkerInfoUnit(workerInfo.codeAttributeInfo);
        if (!defaultWorker) {
            this.emit(InstructionCodes.HALT);
        }
    }

    private void visitInvokableNodeParams(BInvokableSymbol invokableSymbol, CallableUnitInfo callableUnitInfo,
                                          LocalVariableAttributeInfo localVarAttrInfo) {

        // TODO Read param and return param annotations
        invokableSymbol.params.forEach(param -> visitInvokableNodeParam(param, localVarAttrInfo));
        invokableSymbol.retParams.forEach(param -> visitInvokableNodeParam(param, localVarAttrInfo));
        callableUnitInfo.addAttributeInfo(AttributeInfo.Kind.LOCAL_VARIABLES_ATTRIBUTE, localVarAttrInfo);
    }

    private void visitInvokableNodeParam(BVarSymbol paramSymbol, LocalVariableAttributeInfo localVarAttrInfo) {
        paramSymbol.varIndex = getNextIndex(paramSymbol.type.tag, lvIndexes);
        LocalVariableInfo localVarInfo = getLocalVarAttributeInfo(paramSymbol);
        localVarAttrInfo.localVars.add(localVarInfo);
        // TODO read parameter annotations
    }

    private void visitServiceNodeVariable(BVarSymbol variableSymbol, LocalVariableAttributeInfo localVarAttrInfo) {
        variableSymbol.varIndex = getNextIndex(variableSymbol.type.tag, pvIndexes);
        LocalVariableInfo localVarInfo = getLocalVarAttributeInfo(variableSymbol);
        localVarAttrInfo.localVars.add(localVarInfo);
    }

    private void visitConnectorNodeVariable(BVarSymbol variableSymbol, LocalVariableAttributeInfo localVarAttrInfo) {
        variableSymbol.varIndex = getNextIndex(variableSymbol.type.tag, fieldIndexes);
        LocalVariableInfo localVarInfo = getLocalVarAttributeInfo(variableSymbol);
        localVarAttrInfo.localVars.add(localVarInfo);
    }

    private void visitAnnotationAttachment(BLangAnnotationAttachment annotationAttachment,
                                                  AnnotationAttributeInfo annotationAttributeInfo) {
        AnnAttachmentInfo attachmentInfo = getAnnotationAttachmentInfo(annotationAttachment);
        annotationAttributeInfo.attachmentList.add(attachmentInfo);
    }

    private void visitReturnStatementsExprs(BLangReturn returnNode) {
        BLangExpression expr;
        int i = 0;
        while (i < returnNode.exprs.size()) {
            expr = returnNode.exprs.get(i);
            this.genNode(expr, this.env);
            if (expr.isMultiReturnExpr()) {
                MultiReturnExpr invExpr = (MultiReturnExpr) expr;
                for (int j = 0; j < invExpr.getRegIndexes().length; j++) {
                    emit(this.typeTagToInstr(invExpr.getTypes().get(j).tag), i, invExpr.getRegIndexes()[j]);
                    i++;
                }
            } else {
                emit(this.typeTagToInstr(expr.type.tag), i, expr.getRegIndex());
                i++;
            }
        }
        generateFinallyInstructions(returnNode);
    }

    private VariableIndex copyVarIndex(VariableIndex that) {
        VariableIndex vIndexes = new VariableIndex();
        vIndexes.tInt = that.tInt;
        vIndexes.tFloat = that.tFloat;
        vIndexes.tString = that.tString;
        vIndexes.tBoolean = that.tBoolean;
        vIndexes.tBlob = that.tBlob;
        vIndexes.tRef = that.tRef;
        return vIndexes;
    }

    private int nextIP() {
        return currentPkgInfo.instructionList.size();
    }

    private void endWorkerInfoUnit(CodeAttributeInfo codeAttributeInfo) {
        codeAttributeInfo.maxLongLocalVars = lvIndexes.tInt + 1;
        codeAttributeInfo.maxDoubleLocalVars = lvIndexes.tFloat + 1;
        codeAttributeInfo.maxStringLocalVars = lvIndexes.tString + 1;
        codeAttributeInfo.maxIntLocalVars = lvIndexes.tBoolean + 1;
        codeAttributeInfo.maxByteLocalVars = lvIndexes.tBlob + 1;
        codeAttributeInfo.maxRefLocalVars = lvIndexes.tRef + 1;

        codeAttributeInfo.maxLongRegs = maxRegIndexes.tInt + 1;
        codeAttributeInfo.maxDoubleRegs = maxRegIndexes.tFloat + 1;
        codeAttributeInfo.maxStringRegs = maxRegIndexes.tString + 1;
        codeAttributeInfo.maxIntRegs = maxRegIndexes.tBoolean + 1;
        codeAttributeInfo.maxByteRegs = maxRegIndexes.tBlob + 1;
        codeAttributeInfo.maxRefRegs = maxRegIndexes.tRef + 1;

        lvIndexes = new VariableIndex();
        regIndexes = new VariableIndex();
        maxRegIndexes = new VariableIndex();
    }

    private void setMaxRegIndexes(VariableIndex current, VariableIndex max) {
        max.tInt = (max.tInt > current.tInt) ? max.tInt : current.tInt;
        max.tFloat = (max.tFloat > current.tFloat) ? max.tFloat : current.tFloat;
        max.tString = (max.tString > current.tString) ? max.tString : current.tString;
        max.tBoolean = (max.tBoolean > current.tBoolean) ? max.tBoolean : current.tBoolean;
        max.tBlob = (max.tBlob > current.tBlob) ? max.tBlob : current.tBlob;
        max.tRef = (max.tRef > current.tRef) ? max.tRef : current.tRef;
    }

    private void prepareIndexes(VariableIndex indexes) {
        indexes.tInt++;
        indexes.tFloat++;
        indexes.tString++;
        indexes.tBoolean++;
        indexes.tBlob++;
        indexes.tRef++;
    }

    private int emit(int opcode, int... operands) {
        currentPkgInfo.instructionList.add(InstructionFactory.get(opcode, operands));
        return currentPkgInfo.instructionList.size();
    }

    private int emit(Instruction instr) {
        currentPkgInfo.instructionList.add(instr);
        return currentPkgInfo.instructionList.size();
    }

    private void addVarCountAttrInfo(ConstantPool constantPool,
                                     AttributeInfoPool attributeInfoPool,
                                     VariableIndex fieldCount) {
        int attrNameCPIndex = addUTF8CPEntry(constantPool,
                AttributeInfo.Kind.VARIABLE_TYPE_COUNT_ATTRIBUTE.value());
        VarTypeCountAttributeInfo varCountAttribInfo = new VarTypeCountAttributeInfo(attrNameCPIndex);
        varCountAttribInfo.setMaxLongVars(fieldCount.tInt);
        varCountAttribInfo.setMaxDoubleVars(fieldCount.tFloat);
        varCountAttribInfo.setMaxStringVars(fieldCount.tString);
        varCountAttribInfo.setMaxIntVars(fieldCount.tBoolean);
        varCountAttribInfo.setMaxByteVars(fieldCount.tBlob);
        varCountAttribInfo.setMaxRefVars(fieldCount.tRef);
        attributeInfoPool.addAttributeInfo(AttributeInfo.Kind.VARIABLE_TYPE_COUNT_ATTRIBUTE, varCountAttribInfo);
    }

    private int getFunctionCallCPIndex(BLangInvocation iExpr) {
        int[] argRegs = new int[iExpr.argExprs.size()];
        for (int i = 0; i < iExpr.argExprs.size(); i++) {
            BLangExpression argExpr = iExpr.argExprs.get(i);
            genNode(argExpr, this.env);
            argRegs[i] = argExpr.getRegIndex();
        }

        // Calculate registers to store return values
        int[] retRegs = new int[iExpr.types.size()];
        if (iExpr.types.size() > 0) {
            if (iExpr.isRegIndexSet()) {
                retRegs[0] = iExpr.getRegIndex();
            } else {
                retRegs[0] = getNextIndex(iExpr.types.get(0).tag, regIndexes);
                iExpr.setRegIndex(retRegs[0]);
            }
        }
        for (int i = 1; i < iExpr.types.size(); i++) {
            BType retType = iExpr.types.get(i);
            retRegs[i] = getNextIndex(retType.tag, regIndexes);
        }

        iExpr.regIndexes = retRegs;

        FunctionCallCPEntry funcCallCPEntry = new FunctionCallCPEntry(argRegs, retRegs);
        return currentPkgInfo.addCPEntry(funcCallCPEntry);
    }

    private void addVariableCountAttributeInfo(ConstantPool constantPool,
                                               AttributeInfoPool attributeInfoPool,
                                               int[] fieldCount) {
        UTF8CPEntry attribNameCPEntry = new UTF8CPEntry(AttributeInfo.Kind.VARIABLE_TYPE_COUNT_ATTRIBUTE.toString());
        int attribNameCPIndex = constantPool.addCPEntry(attribNameCPEntry);
        VarTypeCountAttributeInfo varCountAttribInfo = new VarTypeCountAttributeInfo(attribNameCPIndex);
        varCountAttribInfo.setMaxLongVars(fieldCount[INT_OFFSET]);
        varCountAttribInfo.setMaxDoubleVars(fieldCount[FLOAT_OFFSET]);
        varCountAttribInfo.setMaxStringVars(fieldCount[STRING_OFFSET]);
        varCountAttribInfo.setMaxIntVars(fieldCount[BOOL_OFFSET]);
        varCountAttribInfo.setMaxByteVars(fieldCount[BLOB_OFFSET]);
        varCountAttribInfo.setMaxRefVars(fieldCount[REF_OFFSET]);
        attributeInfoPool.addAttributeInfo(AttributeInfo.Kind.VARIABLE_TYPE_COUNT_ATTRIBUTE, varCountAttribInfo);
    }

    private DefaultValueAttributeInfo getStructFieldDefaultValue(BLangLiteral literalExpr) {
        String desc = literalExpr.type.getDesc();
        int typeDescCPIndex = addUTF8CPEntry(currentPkgInfo, desc);
        StructFieldDefaultValue defaultValue = new StructFieldDefaultValue(typeDescCPIndex, desc);

        int typeTag = literalExpr.type.tag;
        switch (typeTag) {
            case TypeTags.INT:
                defaultValue.intValue = (Long) literalExpr.value;
                defaultValue.valueCPIndex = currentPkgInfo.addCPEntry(new IntegerCPEntry(defaultValue.intValue));
                break;
            case TypeTags.FLOAT:
                defaultValue.floatValue = (Double) literalExpr.value;
                defaultValue.valueCPIndex = currentPkgInfo.addCPEntry(new FloatCPEntry(defaultValue.floatValue));
                break;
            case TypeTags.STRING:
                defaultValue.stringValue = (String) literalExpr.value;
                defaultValue.valueCPIndex = currentPkgInfo.addCPEntry(new UTF8CPEntry(defaultValue.stringValue));
                break;
            case TypeTags.BOOLEAN:
                defaultValue.booleanValue = (Boolean) literalExpr.value;
                break;
        }

        UTF8CPEntry defaultValueAttribUTF8CPEntry =
                new UTF8CPEntry(AttributeInfo.Kind.DEFAULT_VALUE_ATTRIBUTE.toString());
        int defaultValueAttribNameIndex = currentPkgInfo.addCPEntry(defaultValueAttribUTF8CPEntry);

        return new DefaultValueAttributeInfo(defaultValueAttribNameIndex, defaultValue);
    }


    // Create info entries

    private void createPackageVarInfo(BLangVariable varNode) {
        BVarSymbol varSymbol = varNode.symbol;
        BType varType = varSymbol.type;
        varSymbol.varIndex = getNextIndex(varType.tag, pvIndexes);

        int varNameCPIndex = addUTF8CPEntry(currentPkgInfo, varSymbol.name.value);
        int typeSigCPIndex = addUTF8CPEntry(currentPkgInfo, varType.getDesc());
        PackageVarInfo pkgVarInfo = new PackageVarInfo(varNameCPIndex, typeSigCPIndex, varSymbol.flags);
        currentPkgInfo.pkgVarInfoMap.put(varSymbol.name.value, pkgVarInfo);

        LocalVariableInfo localVarInfo = getLocalVarAttributeInfo(varSymbol);
        LocalVariableAttributeInfo pkgVarAttrInfo = (LocalVariableAttributeInfo)
                currentPkgInfo.getAttributeInfo(AttributeInfo.Kind.LOCAL_VARIABLES_ATTRIBUTE);
        pkgVarAttrInfo.localVars.add(localVarInfo);

        // TODO Populate annotation attribute
    }

    private void createStructInfoEntry(BLangStruct structNode) {
        BTypeSymbol structSymbol = (BTypeSymbol) structNode.symbol;
        // Add Struct name as an UTFCPEntry to the constant pool
        int structNameCPIndex = addUTF8CPEntry(currentPkgInfo, structSymbol.name.value);
        StructInfo structInfo = new StructInfo(currentPackageRefCPIndex, structNameCPIndex);
        currentPkgInfo.addStructInfo(structSymbol.name.value, structInfo);
        structInfo.structType = (BStructType) structSymbol.type;

        List<BLangVariable> structFields = structNode.fields;
        for (BLangVariable structField : structFields) {
            // Create StructFieldInfo Entry
            int fieldNameCPIndex = addUTF8CPEntry(currentPkgInfo, structField.name.value);
            int sigCPIndex = addUTF8CPEntry(currentPkgInfo, structField.type.getDesc());

            StructFieldInfo structFieldInfo = new StructFieldInfo(fieldNameCPIndex, sigCPIndex);
            structFieldInfo.fieldType = structField.type;

            // Populate default values
            if (structField.expr != null) {
                DefaultValueAttributeInfo defaultVal = getStructFieldDefaultValue((BLangLiteral) structField.expr);
                structFieldInfo.addAttributeInfo(AttributeInfo.Kind.DEFAULT_VALUE_ATTRIBUTE, defaultVal);
            }

            structInfo.fieldInfoEntries.add(structFieldInfo);
            structField.symbol.varIndex = getNextIndex(structFieldInfo.fieldType.tag, fieldIndexes);
        }

        // Create variable count attribute info
        prepareIndexes(fieldIndexes);
        int[] fieldCount = new int[]{fieldIndexes.tInt, fieldIndexes.tFloat,
                fieldIndexes.tString, fieldIndexes.tBoolean, fieldIndexes.tBlob, fieldIndexes.tRef};
        addVariableCountAttributeInfo(currentPkgInfo, structInfo, fieldCount);
        fieldIndexes = new VariableIndex();
    }

    private void createEnumInfoEntry(BLangEnum enumNode) {
        BTypeSymbol enumSymbol = (BTypeSymbol) enumNode.symbol;
        // Add Enum name as an UTFCPEntry to the constant pool
        int enumNameCPIndex = addUTF8CPEntry(currentPkgInfo, enumSymbol.name.value);
        EnumInfo enumInfo = new EnumInfo(currentPackageRefCPIndex, enumNameCPIndex);
        currentPkgInfo.addEnumInfo(enumSymbol.name.value, enumInfo);
        enumInfo.enumType = (BEnumType) enumSymbol.type;
        
        for (int i = 0; i < enumNode.enumerators.size(); i++) {
            BLangEnumerator enumeratorNode = enumNode.enumerators.get(i);

            int enumeratorNameCPIndex = addUTF8CPEntry(currentPkgInfo, enumeratorNode.symbol.name.toString());
            EnumeratorInfo enumeratorInfo = new EnumeratorInfo(enumeratorNameCPIndex, i, enumInfo.enumType);
            enumInfo.enumeratorInfoList.add(enumeratorInfo);
        }
    }

    private void createFunctionInfoEntry(BLangInvokableNode invokable) {
        BInvokableSymbol funcSymbol = invokable.symbol;
        BInvokableType funcType = (BInvokableType) funcSymbol.type;

        // Add function name as an UTFCPEntry to the constant pool
        int funcNameCPIndex = this.addUTF8CPEntry(currentPkgInfo, funcSymbol.name.value);

        FunctionInfo invInfo = new FunctionInfo(currentPackageRefCPIndex, funcNameCPIndex);
        invInfo.paramTypes = funcType.paramTypes.toArray(new BType[0]);
        invInfo.retParamTypes = funcType.retTypes.toArray(new BType[0]);
        invInfo.flags = funcSymbol.flags;

        this.addWorkerInfoEntries(invInfo, invokable.getWorkers());

        invInfo.signatureCPIndex = addUTF8CPEntry(this.currentPkgInfo, generateSignature(invInfo));
        this.currentPkgInfo.functionInfoMap.put(funcSymbol.name.value, invInfo);
    }

    private void createTransformerInfoEntry(BLangInvokableNode invokable) {
        BInvokableSymbol transformerSymbol = invokable.symbol;
        BInvokableType transformerType = (BInvokableType) transformerSymbol.type;

        // Add transformer name as an UTFCPEntry to the constant pool
        int transformerNameCPIndex = this.addUTF8CPEntry(currentPkgInfo, transformerSymbol.name.value);

        TransformerInfo transformerInfo = new TransformerInfo(currentPackageRefCPIndex, transformerNameCPIndex);
        transformerInfo.paramTypes = transformerType.paramTypes.toArray(new BType[0]);
        transformerInfo.retParamTypes = transformerType.retTypes.toArray(new BType[0]);
        transformerInfo.flags = transformerSymbol.flags;

        this.addWorkerInfoEntries(transformerInfo, invokable.getWorkers());

        transformerInfo.signatureCPIndex = addUTF8CPEntry(this.currentPkgInfo, generateSignature(transformerInfo));
        this.currentPkgInfo.transformerInfoMap.put(transformerSymbol.name.value, transformerInfo);
    }

    private void addWorkerInfoEntries(CallableUnitInfo callableUnitInfo, List<BLangWorker> workers) {
        UTF8CPEntry workerNameCPEntry = new UTF8CPEntry("default");
        int workerNameCPIndex = this.currentPkgInfo.addCPEntry(workerNameCPEntry);
        WorkerInfo defaultWorkerInfo = new WorkerInfo(workerNameCPIndex, "default");
        callableUnitInfo.defaultWorkerInfo = defaultWorkerInfo;
        for (BLangWorker worker : workers) {
            workerNameCPEntry = new UTF8CPEntry(worker.name.value);
            workerNameCPIndex = currentPkgInfo.addCPEntry(workerNameCPEntry);
            WorkerInfo workerInfo = new WorkerInfo(workerNameCPIndex, worker.getName().value);
            callableUnitInfo.addWorkerInfo(worker.getName().value, workerInfo);
        }
    }

    private void createConnectorInfoEntry(BLangConnector connectorNode) {
        BConnectorType connectorType = (BConnectorType) connectorNode.symbol.type;
        // Add connector name as an UTFCPEntry to the constant pool
        int connectorNameCPIndex = addUTF8CPEntry(currentPkgInfo, connectorNode.name.value);
        //Create connector info
        ConnectorInfo connectorInfo = new ConnectorInfo(currentPackageRefCPIndex, connectorNameCPIndex);
        connectorInfo.paramTypes = connectorType.paramTypes.toArray(new BType[0]);
        connectorInfo.signatureCPIndex = addUTF8CPEntry(this.currentPkgInfo, generateSignature(connectorInfo));
        // Add connector level variables
        int localVarAttNameIndex = addUTF8CPEntry(currentPkgInfo, AttributeInfo.Kind.LOCAL_VARIABLES_ATTRIBUTE.value());
        LocalVariableAttributeInfo localVarAttributeInfo = new LocalVariableAttributeInfo(localVarAttNameIndex);
        connectorNode.params.forEach(var -> visitConnectorNodeVariable(var.symbol, localVarAttributeInfo));
        connectorNode.varDefs.forEach(var -> visitConnectorNodeVariable(var.var.symbol, localVarAttributeInfo));
        connectorInfo.addAttributeInfo(AttributeInfo.Kind.LOCAL_VARIABLES_ATTRIBUTE, localVarAttributeInfo);

        // Create variable count attribute info
        prepareIndexes(fieldIndexes);
        int[] fieldCount = new int[]{fieldIndexes.tInt, fieldIndexes.tFloat,
                fieldIndexes.tString, fieldIndexes.tBoolean, fieldIndexes.tBlob, fieldIndexes.tRef};
        addVariableCountAttributeInfo(currentPkgInfo, connectorInfo, fieldCount);

        // Create the init function info
        BLangFunction connectorInitFunction = (BLangFunction) connectorNode.getInitFunction();
        createFunctionInfoEntry(connectorInitFunction);
        this.currentPkgInfo.connectorInfoMap.put(connectorNode.name.value, connectorInfo);
        // Create action info entries for all actions
        connectorNode.actions.forEach(res -> createActionInfoEntry(res, connectorInfo));
        createActionInfoEntry(connectorNode.initAction, connectorInfo);
        fieldIndexes = new VariableIndex();
    }

    private void createActionInfoEntry(BLangAction actionNode, ConnectorInfo connectorInfo) {
        BInvokableSymbol actionSymbol = actionNode.symbol;
        BInvokableType actionType = (BInvokableType) actionSymbol.type;
        // Add action name as an UTFCPEntry to the constant pool
        int actionNameCPIndex = addUTF8CPEntry(currentPkgInfo, actionNode.name.value);
        ActionInfo actionInfo = new ActionInfo(currentPackageRefCPIndex, actionNameCPIndex);

        actionInfo.paramTypes = actionType.paramTypes.toArray(new BType[0]);
        actionInfo.retParamTypes = actionType.retTypes.toArray(new BType[0]);
        actionInfo.flags = actionSymbol.flags;
//        setParameterNames(actionNode, actionInfo);
        actionInfo.signatureCPIndex = addUTF8CPEntry(currentPkgInfo, generateSignature(actionInfo));
        // Add worker info
        this.addWorkerInfoEntries(actionInfo, actionNode.getWorkers());

        // Add action info to the connector info
        connectorInfo.actionInfoMap.put(actionNode.name.getValue(), actionInfo);
    }

    private void createServiceInfoEntry(BLangService serviceNode) {
        // Add service name as an UTFCPEntry to the constant pool
        int serviceNameCPIndex = addUTF8CPEntry(currentPkgInfo, serviceNode.name.value);
        //Create service info
        PackageID protocolPkgId = ((BTypeSymbol) serviceNode.symbol).protocolPkgId;
        if (protocolPkgId != null) {
            String protocolPkg = protocolPkgId.getName().value;
            int protocolPkgCPIndex = addUTF8CPEntry(currentPkgInfo, protocolPkg);
            ServiceInfo serviceInfo = new ServiceInfo(currentPackageRefCPIndex, serviceNameCPIndex, protocolPkgCPIndex);
            // Add service level variables
            int localVarAttNameIndex = addUTF8CPEntry(currentPkgInfo,
                                                      AttributeInfo.Kind.LOCAL_VARIABLES_ATTRIBUTE.value());
            LocalVariableAttributeInfo localVarAttributeInfo = new LocalVariableAttributeInfo(localVarAttNameIndex);
            serviceNode.vars.forEach(var -> visitServiceNodeVariable(var.var.symbol, localVarAttributeInfo));
            serviceInfo.addAttributeInfo(AttributeInfo.Kind.LOCAL_VARIABLES_ATTRIBUTE, localVarAttributeInfo);
            // Create the init function info
            BLangFunction serviceInitFunction = (BLangFunction) serviceNode.getInitFunction();
            createFunctionInfoEntry(serviceInitFunction);
            serviceInfo.initFuncInfo = currentPkgInfo.functionInfoMap.get(serviceInitFunction.name.toString());
            currentPkgInfo.addServiceInfo(serviceNode.name.value, serviceInfo);
            // Create resource info entries for all resources
            serviceNode.resources.forEach(res -> createResourceInfoEntry(res, serviceInfo));
        }
    }

    private void createResourceInfoEntry(BLangResource resourceNode, ServiceInfo serviceInfo) {
        BInvokableType resourceType = (BInvokableType) resourceNode.symbol.type;
        // Add resource name as an UTFCPEntry to the constant pool
        int serviceNameCPIndex = addUTF8CPEntry(currentPkgInfo, resourceNode.name.value);
        ResourceInfo resourceInfo = new ResourceInfo(currentPackageRefCPIndex, serviceNameCPIndex);
        resourceInfo.paramTypes = resourceType.paramTypes.toArray(new BType[0]);
        setParameterNames(resourceNode, resourceInfo);
        resourceInfo.retParamTypes = new BType[0];
        resourceInfo.signatureCPIndex = addUTF8CPEntry(currentPkgInfo, generateSignature(resourceInfo));
        // Add worker info
        int workerNameCPIndex = addUTF8CPEntry(currentPkgInfo, "default");
        resourceInfo.defaultWorkerInfo = new WorkerInfo(workerNameCPIndex, "default");
        resourceNode.workers.forEach(worker -> addWorkerInfoEntry(worker, resourceInfo));
        // Add resource info to the service info
        serviceInfo.resourceInfoMap.put(resourceNode.name.getValue(), resourceInfo);
    }

    private void addWorkerInfoEntry(BLangWorker worker, CallableUnitInfo callableUnitInfo) {
        int workerNameCPIndex = addUTF8CPEntry(currentPkgInfo, worker.name.value);
        WorkerInfo workerInfo = new WorkerInfo(workerNameCPIndex, worker.name.value);
        callableUnitInfo.addWorkerInfo(worker.name.value, workerInfo);
    }

    private ErrorTableAttributeInfo createErrorTableIfAbsent(PackageInfo packageInfo) {
        ErrorTableAttributeInfo errorTable =
                (ErrorTableAttributeInfo) packageInfo.getAttributeInfo(AttributeInfo.Kind.ERROR_TABLE);
        if (errorTable == null) {
            UTF8CPEntry attribNameCPEntry = new UTF8CPEntry(AttributeInfo.Kind.ERROR_TABLE.toString());
            int attribNameCPIndex = packageInfo.addCPEntry(attribNameCPEntry);
            errorTable = new ErrorTableAttributeInfo(attribNameCPIndex);
            packageInfo.addAttributeInfo(AttributeInfo.Kind.ERROR_TABLE, errorTable);
        }
        return errorTable;
    }

    private void addLineNumberInfo(DiagnosticPos pos) {
        LineNumberInfo lineNumInfo = createLineNumberInfo(pos, currentPkgInfo, currentPkgInfo.instructionList.size());
        lineNoAttrInfo.addLineNumberInfo(lineNumInfo);
    }

    private LineNumberInfo createLineNumberInfo(DiagnosticPos pos, PackageInfo packageInfo, int ip) {
        UTF8CPEntry fileNameUTF8CPEntry = new UTF8CPEntry(pos.src.cUnitName);
        int fileNameCPEntryIndex = packageInfo.addCPEntry(fileNameUTF8CPEntry);
        LineNumberInfo lineNumberInfo = new LineNumberInfo(pos.sLine, fileNameCPEntryIndex, pos.src.cUnitName, ip);
        lineNumberInfo.setPackageInfo(packageInfo);
        lineNumberInfo.setIp(ip);
        return lineNumberInfo;
    }

    private void setParameterNames(BLangResource resourceNode, ResourceInfo resourceInfo) {
        int paramCount = resourceNode.params.size();
        resourceInfo.paramNameCPIndexes = new int[paramCount];
        for (int i = 0; i < paramCount; i++) {
            BLangVariable paramVar = resourceNode.params.get(i);
            String paramName = null;
            boolean isAnnotated = false;
            for (BLangAnnotationAttachment annotationAttachment : paramVar.annAttachments) {
                String attachmentName = annotationAttachment.getAnnotationName().getValue();
                if ("PathParam".equalsIgnoreCase(attachmentName) || "QueryParam".equalsIgnoreCase(attachmentName)) {
                    //TODO:
                    //paramName = annotationAttachment.getAttributeNameValuePairs().get("value")
                    // .getLiteralValue().stringValue();
                    isAnnotated = true;
                    break;
                }
            }
            if (!isAnnotated) {
                paramName = paramVar.name.getValue();
            }
            int paramNameCPIndex = addUTF8CPEntry(currentPkgInfo, paramName);
            resourceInfo.paramNameCPIndexes[i] = paramNameCPIndex;
        }
    }

    private WorkerDataChannelInfo getWorkerDataChannelInfo(CallableUnitInfo callableUnit,
                                                           String source, String target) {
        WorkerDataChannelInfo workerDataChannelInfo = callableUnit.getWorkerDataChannelInfo(
                WorkerDataChannelInfo.generateChannelName(source, target));
        if (workerDataChannelInfo == null) {
            UTF8CPEntry sourceCPEntry = new UTF8CPEntry(source);
            int sourceCPIndex = this.currentPkgInfo.addCPEntry(sourceCPEntry);
            UTF8CPEntry targetCPEntry = new UTF8CPEntry(target);
            int targetCPIndex = this.currentPkgInfo.addCPEntry(targetCPEntry);
            workerDataChannelInfo = new WorkerDataChannelInfo(sourceCPIndex, source, targetCPIndex, target);
            workerDataChannelInfo.setUniqueName(workerDataChannelInfo.getChannelName() + this.workerChannelCount);
            String uniqueName = workerDataChannelInfo.getUniqueName();
            UTF8CPEntry uniqueNameCPEntry = new UTF8CPEntry(uniqueName);
            int uniqueNameCPIndex = this.currentPkgInfo.addCPEntry(uniqueNameCPEntry);
            workerDataChannelInfo.setUniqueNameCPIndex(uniqueNameCPIndex);
            callableUnit.addWorkerDataChannelInfo(workerDataChannelInfo);
            this.workerChannelCount++;
        }
        return workerDataChannelInfo;
    }

    // Constant pool related utility classes

    private int addUTF8CPEntry(ConstantPool pool, String value) {
        UTF8CPEntry pkgPathCPEntry = new UTF8CPEntry(value);
        return pool.addCPEntry(pkgPathCPEntry);
    }

    private int addPackageRefCPEntry(ConstantPool pool, PackageID pkgID) {
        int nameCPIndex = addUTF8CPEntry(pool, pkgID.name.value);
        int versionCPIndex = addUTF8CPEntry(pool, pkgID.version.value);
        PackageRefCPEntry packageRefCPEntry = new PackageRefCPEntry(nameCPIndex, versionCPIndex);
        return pool.addCPEntry(packageRefCPEntry);
    }

    /**
     * Holds the variable index per type.
     *
     * @since 0.94
     */
    private static class VariableIndex {
        int tInt = -1;
        int tFloat = -1;
        int tString = -1;
        int tBoolean = -1;
        int tBlob = -1;
        int tRef = -1;

        public int[] toArray() {
            int[] result = new int[6];
            result[0] = this.tInt;
            result[1] = this.tFloat;
            result[2] = this.tString;
            result[3] = this.tBoolean;
            result[4] = this.tBlob;
            result[5] = this.tRef;
            return result;
        }

    }

    /**
     * Represents Variable/Registry Index type.
     *
     * @since 0.95.5
     */
    private static enum IndexType {
        INT(1),
        FLOAT(2),
        STRING(3),
        BOOLEAN(4),
        BLOB(5),
        REF(6);

        int typeTag;

        IndexType(int typeTag) {
            this.typeTag = typeTag;
        }
    }

    private static IndexType getIndexType(int typeTag) {
        switch (typeTag) {
            case TypeTags.INT:
                return IndexType.INT;
            case TypeTags.FLOAT:
                return IndexType.FLOAT;
            case TypeTags.STRING:
                return IndexType.STRING;
            case TypeTags.BOOLEAN:
                return IndexType.BOOLEAN;
            case TypeTags.BLOB:
                return IndexType.BLOB;
            default:
                return IndexType.REF;
        }
    }

    /**
     * Bean class which keep both opcode and the current variable index.
     *
     * @since 0.94
     */
    public static class OpcodeAndIndex {
        int opcode;
        int index;

        public OpcodeAndIndex(int opcode, int index) {
            this.opcode = opcode;
            this.index = index;
        }
    }

    public void visit(BLangWorker workerNode) {
        this.genNode(workerNode.body, this.env);
    }

    /* visit the workers within fork-join block */
    private void processJoinWorkers(BLangForkJoin forkJoin, ForkjoinInfo forkjoinInfo, VariableIndex lvIndexesCopy,
                                    SymbolEnv forkJoinEnv) {
        UTF8CPEntry codeUTF8CPEntry = new UTF8CPEntry(AttributeInfo.Kind.CODE_ATTRIBUTE.toString());
        int codeAttribNameIndex = this.currentPkgInfo.addCPEntry(codeUTF8CPEntry);
        for (BLangWorker worker : forkJoin.workers) {
            WorkerInfo workerInfo = forkjoinInfo.getWorkerInfo(worker.name.value);
            workerInfo.codeAttributeInfo.attributeNameIndex = codeAttribNameIndex;
            workerInfo.codeAttributeInfo.codeAddrs = this.nextIP();
            this.currentWorkerInfo = workerInfo;
            this.lvIndexes = this.copyVarIndex(lvIndexesCopy);
            this.genNode(worker.body, forkJoinEnv);
            this.endWorkerInfoUnit(workerInfo.codeAttributeInfo);
            this.emit(InstructionCodes.HALT);
        }
    }

    private ForkjoinInfo processForkJoinTimeout(BLangForkJoin forkJoin) {
        BLangExpression argExpr = forkJoin.timeoutExpression;
        int[] retRegs;
        if (argExpr != null) {
            retRegs = new int[1];
            this.genNode(argExpr, this.env);
            retRegs[0] = argExpr.getRegIndex();
        } else {
            retRegs = new int[0];
        }
        VariableIndex argRegs = this.lvIndexes;
        ForkjoinInfo forkjoinInfo = new ForkjoinInfo(argRegs.toArray(), retRegs);
        if (argExpr != null) {
            forkjoinInfo.setTimeoutAvailable(true);
        }
        return forkjoinInfo;
    }

    private void populatForkJoinWorkerInfo(BLangForkJoin forkJoin, ForkjoinInfo forkjoinInfo) {
        for (BLangWorker worker : forkJoin.workers) {
            UTF8CPEntry workerNameCPEntry = new UTF8CPEntry(worker.name.value);
            int workerNameCPIndex = this.currentPkgInfo.addCPEntry(workerNameCPEntry);
            WorkerInfo workerInfo = new WorkerInfo(workerNameCPIndex, worker.name.value);
            forkjoinInfo.addWorkerInfo(worker.name.value, workerInfo);
        }
    }

    /* generate code for Join block */
    private void processJoinBlock(BLangForkJoin forkJoin, ForkjoinInfo forkjoinInfo, SymbolEnv forkJoinEnv) {
        UTF8CPEntry joinType = new UTF8CPEntry(forkJoin.joinType.name());
        int joinTypeCPIndex = this.currentPkgInfo.addCPEntry(joinType);
        forkjoinInfo.setJoinType(forkJoin.joinType.name());
        forkjoinInfo.setJoinTypeCPIndex(joinTypeCPIndex);
        forkjoinInfo.setJoinIp(nextIP());
        if (forkJoin.joinResultVar != null) {
            visitForkJoinParameterDefs(forkJoin.joinResultVar, forkJoinEnv);
        }
        int joinMemOffset = forkJoin.joinResultVar.symbol.varIndex;
        forkjoinInfo.setJoinMemOffset(joinMemOffset);
        if (forkJoin.joinedBody != null) {
            this.genNode(forkJoin.joinedBody, forkJoinEnv);
        }
    }

    /* generate code for timeout block */
    private void processTimeoutBlock(BLangForkJoin forkJoin, ForkjoinInfo forkjoinInfo, SymbolEnv forkJoinEnv) {
        /* emit a GOTO instruction to jump out of the timeout block */
        Instruction gotoInstruction = InstructionFactory.get(InstructionCodes.GOTO, -1);
        this.emit(gotoInstruction);
        forkjoinInfo.setTimeoutIp(nextIP());
        if (forkJoin.timeoutExpression != null) {
            this.genNode(forkJoin.timeoutExpression, forkJoinEnv);
        }
        if (forkJoin.timeoutVariable != null) {
            visitForkJoinParameterDefs(forkJoin.timeoutVariable, forkJoinEnv);
        }
        int timeoutMemOffset = forkJoin.joinResultVar.symbol.varIndex;
        forkjoinInfo.setTimeoutMemOffset(timeoutMemOffset);
        if (forkJoin.timeoutBody != null) {
            this.genNode(forkJoin.timeoutBody, forkJoinEnv);
        }
        gotoInstruction.setOperand(0, nextIP());
    }

    public void visit(BLangForkJoin forkJoin) {
        SymbolEnv forkJoinEnv = SymbolEnv.createForkJoinSymbolEnv(forkJoin, this.env);
        ForkjoinInfo forkjoinInfo = this.processForkJoinTimeout(forkJoin);
        this.populatForkJoinWorkerInfo(forkJoin, forkjoinInfo);
        int forkJoinInfoIndex = this.forkJoinCount++;
        /* was I already inside a fork/join */
        if (this.env.forkJoin != null) {
            this.currentWorkerInfo.addForkJoinInfo(forkjoinInfo);
        } else {
            this.currentCallableUnitInfo.defaultWorkerInfo.addForkJoinInfo(forkjoinInfo);
        }
        ForkJoinCPEntry forkJoinIndexCPEntry = new ForkJoinCPEntry(forkJoinInfoIndex);
        int forkJoinInfoIndexCPEntryIndex = this.currentPkgInfo.addCPEntry(forkJoinIndexCPEntry);

        forkjoinInfo.setIndexCPIndex(forkJoinInfoIndexCPEntryIndex);
        this.emit(InstructionCodes.FORKJOIN, forkJoinInfoIndexCPEntryIndex);
        VariableIndex lvIndexesCopy = this.copyVarIndex(this.lvIndexes);
        VariableIndex regIndexesCopy = this.copyVarIndex(this.regIndexes);
        VariableIndex maxRegIndexesCopy = this.copyVarIndex(this.maxRegIndexes);
        this.processJoinWorkers(forkJoin, forkjoinInfo, lvIndexesCopy, forkJoinEnv);
        this.lvIndexes = lvIndexesCopy;
        this.regIndexes = regIndexesCopy;
        this.maxRegIndexes = maxRegIndexesCopy;
        int i = 0;
        int[] joinWrkrNameCPIndexes = new int[forkJoin.joinedWorkers.size()];
        String[] joinWrkrNames = new String[joinWrkrNameCPIndexes.length];
        for (BLangIdentifier workerName : forkJoin.joinedWorkers) {
            UTF8CPEntry workerNameCPEntry = new UTF8CPEntry(workerName.value);
            int workerNameCPIndex = this.currentPkgInfo.addCPEntry(workerNameCPEntry);
            joinWrkrNameCPIndexes[i] = workerNameCPIndex;
            joinWrkrNames[i] = workerName.value;
            i++;
        }
        forkjoinInfo.setJoinWrkrNameIndexes(joinWrkrNameCPIndexes);
        forkjoinInfo.setJoinWorkerNames(joinWrkrNames);
        forkjoinInfo.setWorkerCount(forkJoin.joinedWorkerCount);
        this.processJoinBlock(forkJoin, forkjoinInfo, forkJoinEnv);
        this.processTimeoutBlock(forkJoin, forkjoinInfo, forkJoinEnv);
    }

    private void visitForkJoinParameterDefs(BLangVariable parameterDef, SymbolEnv forkJoinEnv) {
        LocalVariableAttributeInfo localVariableAttributeInfo = new LocalVariableAttributeInfo(1);
        int lvIndex = this.getNextIndex(parameterDef.type.tag, this.lvIndexes);
        parameterDef.symbol.varIndex = lvIndex;
        this.genNode(parameterDef, forkJoinEnv);
        LocalVariableInfo localVariableDetails = this.getLocalVarAttributeInfo(parameterDef.symbol);
        localVariableAttributeInfo.localVars.add(localVariableDetails);
    }

    public void visit(BLangWorkerSend workerSendNode) {
        WorkerDataChannelInfo workerDataChannelInfo = this.getWorkerDataChannelInfo(this.currentCallableUnitInfo,
                this.currentWorkerInfo.getWorkerName(), workerSendNode.workerIdentifier.value);
        WorkerDataChannelRefCPEntry wrkrInvRefCPEntry = new WorkerDataChannelRefCPEntry(workerDataChannelInfo
                .getUniqueNameCPIndex(), workerDataChannelInfo.getUniqueName());
        wrkrInvRefCPEntry.setWorkerDataChannelInfo(workerDataChannelInfo);
        int wrkrInvRefCPIndex = currentPkgInfo.addCPEntry(wrkrInvRefCPEntry);
        if (workerSendNode.isForkJoinSend) {
            this.currentWorkerInfo.setWrkrDtChnlRefCPIndex(wrkrInvRefCPIndex);
            this.currentWorkerInfo.setWorkerDataChannelInfoForForkJoin(workerDataChannelInfo);
        }
        workerDataChannelInfo.setDataChannelRefIndex(wrkrInvRefCPIndex);
        int workerInvocationIndex = this.getWorkerSendCPIndex(workerSendNode);
        this.emit(InstructionCodes.WRKINVOKE, wrkrInvRefCPIndex, workerInvocationIndex);
    }

    private void genNodeList(List<BLangExpression> exprs, SymbolEnv env) {
        exprs.forEach(e -> this.genNode(e, env));
    }

    private int[] extractsRegisters(List<BLangExpression> exprs) {
        int[] regs = new int[exprs.size()];
        for (int i = 0; i < regs.length; i++) {
            regs[i] = exprs.get(i).getRegIndex();
        }
        return regs;
    }

    private BType[] extractTypes(List<BLangExpression> exprs) {
        return exprs.stream().map(e -> e.type).collect(Collectors.toList()).toArray(new BType[0]);
    }

    private String generateSig(BType[] types) {
        StringBuilder builder = new StringBuilder();
        Arrays.stream(types).forEach(e -> builder.append(e.getDesc()));
        return builder.toString();
    }

    private int getWorkerSendCPIndex(BLangWorkerSend workerSendStmt) {
        List<BLangExpression> argExprs = workerSendStmt.exprs;
        this.genNodeList(argExprs, this.env);
        int[] argRegs = this.extractsRegisters(argExprs);
        BType[] bTypes = this.extractTypes(argExprs);
        WrkrInteractionArgsCPEntry workerInvokeCPEntry = new WrkrInteractionArgsCPEntry(argRegs, bTypes);
        UTF8CPEntry sigCPEntry = new UTF8CPEntry(this.generateSig(bTypes));
        int sigCPIndex = this.currentPkgInfo.addCPEntry(sigCPEntry);
        workerInvokeCPEntry.setTypesSignatureCPIndex(sigCPIndex);
        return this.currentPkgInfo.addCPEntry(workerInvokeCPEntry);
    }

    public void visit(BLangWorkerReceive workerReceiveNode) {
        WorkerDataChannelInfo workerDataChannelInfo = this.getWorkerDataChannelInfo(this.currentCallableUnitInfo,
                workerReceiveNode.workerIdentifier.value, this.currentWorkerInfo.getWorkerName());
        WorkerDataChannelRefCPEntry wrkrChnlRefCPEntry = new WorkerDataChannelRefCPEntry(workerDataChannelInfo
                .getUniqueNameCPIndex(), workerDataChannelInfo.getUniqueName());
        wrkrChnlRefCPEntry.setWorkerDataChannelInfo(workerDataChannelInfo);
        int wrkrRplyRefCPIndex = currentPkgInfo.addCPEntry(wrkrChnlRefCPEntry);
        workerDataChannelInfo.setDataChannelRefIndex(wrkrRplyRefCPIndex);
        int workerReplyIndex = getWorkerReplyCPIndex(workerReceiveNode);
        WrkrInteractionArgsCPEntry wrkrRplyCPEntry = (WrkrInteractionArgsCPEntry) this.currentPkgInfo.getCPEntry(
                workerReplyIndex);
        emit(InstructionCodes.WRKREPLY, wrkrRplyRefCPIndex, workerReplyIndex);
        /* generate store instructions to store the values */
        int[] rhsExprRegIndexes = wrkrRplyCPEntry.getArgRegs();
        List<BLangExpression> lhsExprs = workerReceiveNode.exprs;
        for (int i = 0; i < lhsExprs.size(); i++) {
            this.rhsExprRegIndex = rhsExprRegIndexes[i];
            this.varAssignment = true;
            this.genNode(lhsExprs.get(i), this.env);
            this.varAssignment = false;
        }
    }

    private int getWorkerReplyCPIndex(BLangWorkerReceive workerReplyStmt) {
        BType[] retTypes = this.extractTypes(workerReplyStmt.exprs);
        int[] argRegs = new int[retTypes.length];
        for (int i = 0; i < retTypes.length; i++) {
            BType retType = retTypes[i];
            argRegs[i] = getNextIndex(retType.tag, this.regIndexes);
        }
        WrkrInteractionArgsCPEntry wrkrRplyCPEntry = new WrkrInteractionArgsCPEntry(argRegs, retTypes);
        UTF8CPEntry sigCPEntry = new UTF8CPEntry(this.generateSig(retTypes));
        int sigCPIndex = currentPkgInfo.addCPEntry(sigCPEntry);
        wrkrRplyCPEntry.setTypesSignatureCPIndex(sigCPIndex);
        return currentPkgInfo.addCPEntry(wrkrRplyCPEntry);
    }

    public void visit(BLangConnector connectorNode) {
        BLangFunction initFunction = (BLangFunction) connectorNode.getInitFunction();
        visit(initFunction);

        currentConnectorInfo = currentPkgInfo.getConnectorInfo(connectorNode.getName().getValue());

        int annotationAttribNameIndex = addUTF8CPEntry(currentPkgInfo,
                AttributeInfo.Kind.ANNOTATIONS_ATTRIBUTE.value());
        AnnotationAttributeInfo attributeInfo = new AnnotationAttributeInfo(annotationAttribNameIndex);
        connectorNode.annAttachments.forEach(annt -> visitAnnotationAttachment(annt, attributeInfo));
        currentConnectorInfo.addAttributeInfo(AttributeInfo.Kind.ANNOTATIONS_ATTRIBUTE, attributeInfo);

        SymbolEnv connectorEnv = SymbolEnv.createConnectorEnv(connectorNode, connectorNode.symbol.scope, this.env);
        connectorNode.actions.forEach(action -> genNode(action, connectorEnv));
        genNode(connectorNode.initAction, connectorEnv);
    }

    public void visit(BLangAction actionNode) {
        ActionInfo actionInfo = currentConnectorInfo.actionInfoMap.get(actionNode.name.getValue());
        currentCallableUnitInfo = actionInfo;

        int annotationAttribNameIndex = addUTF8CPEntry(currentPkgInfo,
                AttributeInfo.Kind.ANNOTATIONS_ATTRIBUTE.value());
        AnnotationAttributeInfo attributeInfo = new AnnotationAttributeInfo(annotationAttribNameIndex);
        actionNode.annAttachments.forEach(annt -> visitAnnotationAttachment(annt, attributeInfo));
        currentCallableUnitInfo.addAttributeInfo(AttributeInfo.Kind.ANNOTATIONS_ATTRIBUTE, attributeInfo);

        SymbolEnv actionEnv = SymbolEnv
                .createResourceActionSymbolEnv(actionNode, actionNode.symbol.scope, this.env);
        visitInvokableNode(actionNode, currentCallableUnitInfo, actionEnv);
    }

    public void visit(BLangStruct structNode) {
        StructInfo structInfo = currentPkgInfo.getStructInfo(structNode.getName().getValue());

        int annotationAttribNameIndex = addUTF8CPEntry(currentPkgInfo,
                AttributeInfo.Kind.ANNOTATIONS_ATTRIBUTE.value());
        AnnotationAttributeInfo attributeInfo = new AnnotationAttributeInfo(annotationAttribNameIndex);
        structNode.annAttachments.forEach(annt -> visitAnnotationAttachment(annt, attributeInfo));
        structInfo.addAttributeInfo(AttributeInfo.Kind.ANNOTATIONS_ATTRIBUTE, attributeInfo);
    }

    public void visit(BLangIdentifier identifierNode) {
        /* ignore */
    }

    public void visit(BLangAnnotation annotationNode) {
        /* ignore */
    }

    public void visit(BLangAnnotAttribute annotationAttribute) {
        /* ignore */
    }

    public void visit(BLangAnnotationAttachment annAttachmentNode) {
        /* ignore */
    }

    public void visit(BLangAnnotAttachmentAttributeValue annotAttributeValue) {
        /* ignore */
    }

    public void visit(BLangAnnotAttachmentAttribute annotAttachmentAttribute) {
        /* ignore */
    }

    public void visit(BLangAssignment assignNode) {
        if (assignNode.declaredWithVar) {
            assignNode.varRefs.stream()
                    .filter(v -> v.type.tag != TypeTags.NONE)
                    .forEach(v -> {
                        BLangVariableReference varRef = (BLangVariableReference) v;
                        varRef.symbol.varIndex = getNextIndex(v.type.tag, lvIndexes);
                        LocalVariableInfo localVarInfo = getLocalVarAttributeInfo(varRef.symbol);
                        localVarAttrInfo.localVars.add(localVarInfo);
                    });
        }
        genNode(assignNode.expr, this.env);
        int[] rhsExprRegIndexes;
        if (assignNode.expr.isMultiReturnExpr()) {
            rhsExprRegIndexes = ((MultiReturnExpr) assignNode.expr).getRegIndexes();
        } else {
            rhsExprRegIndexes = new int[]{assignNode.expr.getRegIndex()};
        }
        for (int i = 0; i < assignNode.varRefs.size(); i++) {
            BLangExpression lExpr = assignNode.varRefs.get(i);
            if (lExpr.type.tag == TypeTags.NONE) {
                continue;
            }
            rhsExprRegIndex = rhsExprRegIndexes[i];
            varAssignment = true;
            genNode(lExpr, this.env);
            varAssignment = false;
        }
    }

    public void visit(BLangNext continueNode) {
        generateFinallyInstructions(continueNode, NodeKind.WHILE);
        this.emit(this.loopResetInstructionStack.peek());
    }

    public void visit(BLangBreak breakNode) {
        generateFinallyInstructions(breakNode, NodeKind.WHILE);
        this.emit(this.loopExitInstructionStack.peek());
    }

    public void visit(BLangThrow throwNode) {
        genNode(throwNode.expr, env);
        emit(InstructionFactory.get(InstructionCodes.THROW, throwNode.expr.getRegIndex()));
    }

    public void visit(BLangComment commentNode) {
        /* ignore */
    }

    public void visit(BLangIf ifNode) {
        addLineNumberInfo(ifNode.pos);
        this.genNode(ifNode.expr, this.env);
        Instruction ifCondJumpInstr = InstructionFactory.get(InstructionCodes.BR_FALSE, ifNode.expr.getRegIndex(), -1);
        this.emit(ifCondJumpInstr);
        this.genNode(ifNode.body, this.env);
        Instruction endJumpInstr = InstructionFactory.get(InstructionCodes.GOTO, -1);
        this.emit(endJumpInstr);
        ifCondJumpInstr.setOperand(1, this.nextIP());
        if (ifNode.elseStmt != null) {
            this.genNode(ifNode.elseStmt, this.env);
        }
        endJumpInstr.setOperand(0, this.nextIP());
    }

    public void visit(BLangWhile whileNode) {
        Instruction gotoTopJumpInstr = InstructionFactory.get(InstructionCodes.GOTO, this.nextIP());
        this.genNode(whileNode.expr, this.env);
        Instruction whileCondJumpInstr = InstructionFactory.get(InstructionCodes.BR_FALSE,
                whileNode.expr.getRegIndex(), -1);
        Instruction exitLoopJumpInstr = InstructionFactory.get(InstructionCodes.GOTO, -1);
        this.emit(whileCondJumpInstr);
        this.loopResetInstructionStack.push(gotoTopJumpInstr);
        this.loopExitInstructionStack.push(exitLoopJumpInstr);
        this.genNode(whileNode.body, this.env);
        this.loopResetInstructionStack.pop();
        this.loopExitInstructionStack.pop();
        this.emit(gotoTopJumpInstr);
        int endIP = this.nextIP();
        whileCondJumpInstr.setOperand(1, endIP);
        exitLoopJumpInstr.setOperand(0, endIP);
    }

    public void visit(BLangTransaction transactionNode) {
        ++transactionIndex;
        int retryCountAvailable = 0;
        if (transactionNode.retryCount != null) {
            this.genNode(transactionNode.retryCount, this.env);
            retryCountAvailable = 1;
        }

        ErrorTableAttributeInfo errorTable = createErrorTableIfAbsent(currentPkgInfo);
        Instruction gotoEndOfTransactionBlock = InstructionFactory.get(InstructionCodes.GOTO, -1);
        Instruction gotoStartOfAbortedBlock = InstructionFactory.get(InstructionCodes.GOTO, -1);
        abortInstructions.push(gotoStartOfAbortedBlock);

        //start transaction
        this.emit(InstructionFactory.get(InstructionCodes.TR_BEGIN, transactionIndex, retryCountAvailable));
        int startIP = nextIP();
        Instruction gotoInstruction = InstructionFactory.get(InstructionCodes.GOTO, startIP);

        //retry transaction;
        Instruction retryInstruction = InstructionFactory.get(InstructionCodes.TR_RETRY, transactionIndex, -1);
        this.emit(retryInstruction);

        //process transaction statements
        this.genNode(transactionNode.transactionBody, this.env);

        //end the transaction
        int endIP = nextIP();
        this.emit(InstructionFactory.get(InstructionCodes.TR_END, 0));

        //process committed block
        if (transactionNode.committedBody != null) {
            this.genNode(transactionNode.committedBody, this.env);
        }
        if (transactionNode.abortedBody != null) {
            this.emit(gotoEndOfTransactionBlock);
        }
        abortInstructions.pop();
        int startOfAbortedIP = nextIP();
        gotoStartOfAbortedBlock.setOperand(0, startOfAbortedIP);
        emit(InstructionFactory.get(InstructionCodes.TR_END, -1));

        //process aborted block
        if (transactionNode.abortedBody != null) {
            this.genNode(transactionNode.abortedBody, this.env);
        }
        emit(gotoEndOfTransactionBlock);

        // CodeGen for error handling.
        int errorTargetIP = nextIP();
        emit(InstructionFactory.get(InstructionCodes.TR_END, -1));
        if (transactionNode.failedBody != null) {
            this.genNode(transactionNode.failedBody, this.env);

        }
        emit(gotoInstruction);
        int ifIP = nextIP();
        retryInstruction.setOperand(1, ifIP);
        if (transactionNode.abortedBody != null) {
            this.genNode(transactionNode.abortedBody, this.env);
        }


        emit(InstructionFactory.get(InstructionCodes.THROW, -1));
        gotoEndOfTransactionBlock.setOperand(0, nextIP());

        ErrorTableEntry errorTableEntry = new ErrorTableEntry(startIP, endIP, errorTargetIP, 0, -1);
        errorTable.addErrorTableEntry(errorTableEntry);
        emit(InstructionFactory.get(InstructionCodes.TR_END, 1));
    }

    public void visit(BLangAbort abortNode) {
        generateFinallyInstructions(abortNode, NodeKind.TRANSACTION);
        this.emit(abortInstructions.peek());
    }

    @Override
    public void visit(BLangXMLNSStatement xmlnsStmtNode) {
        genNode(xmlnsStmtNode.xmlnsDecl, this.env);
    }

    @Override
    public void visit(BLangXMLNS xmlnsNode) {
    }

    @Override
    public void visit(BLangLocalXMLNS xmlnsNode) {
        BLangExpression nsURIExpr = xmlnsNode.namespaceURI;
        int lvIndex = ++lvIndexes.tString;
        BXMLNSSymbol nsSymbol = (BXMLNSSymbol) xmlnsNode.symbol;
        genNode(nsURIExpr, env);
        nsSymbol.nsURIIndex = lvIndex;
        emit(InstructionCodes.SSTORE, nsURIExpr.getRegIndex(), lvIndex);
    }

    @Override
    public void visit(BLangPackageXMLNS xmlnsNode) {
        BLangExpression nsURIExpr = xmlnsNode.namespaceURI;
        int pvIndex = ++pvIndexes.tString;
        BXMLNSSymbol nsSymbol = (BXMLNSSymbol) xmlnsNode.symbol;
        genNode(nsURIExpr, env);
        nsSymbol.nsURIIndex = pvIndex;
        emit(InstructionCodes.SGSTORE, nsURIExpr.getRegIndex(), pvIndex);
    }

    @Override
    public void visit(BLangXMLQName xmlQName) {
        // If the QName is use outside of XML, treat it as string.
        if (!xmlQName.isUsedInXML) {
<<<<<<< HEAD
            String qName =
                    (xmlQName.namespaceURI == null ? "" : "{" + xmlQName.namespaceURI + "}") + xmlQName.localname;
            xmlQName.setRegIndex(createStringLiteral(qName, env));
=======
            String qName = xmlQName.namespaceURI == null ? xmlQName.localname.value
                    : ("{" + xmlQName.namespaceURI + "}" + xmlQName.localname);
            xmlQName.regIndex = createStringLiteral(qName, env);
>>>>>>> 8b725e19
            return;
        }

        // Else, treat it as QName
        int nsURIIndex = getNamespaceURIIndex(xmlQName.nsSymbol, env);
        int localnameIndex = createStringLiteral(xmlQName.localname.value, env);
        int prefixIndex = createStringLiteral(xmlQName.prefix.value, env);
        assignRegIndex(xmlQName, IndexType.REF);
        emit(InstructionCodes.NEWQNAME, localnameIndex, nsURIIndex, prefixIndex, xmlQName.getRegIndex());
    }

    @Override
    public void visit(BLangXMLAttribute xmlAttribute) {
        SymbolEnv xmlAttributeEnv = SymbolEnv.getXMLAttributeEnv(xmlAttribute, env);
        BLangExpression attrNameExpr = xmlAttribute.name;
        genNode(attrNameExpr, xmlAttributeEnv);
        BLangExpression attrValueExpr = xmlAttribute.value;
        genNode(attrValueExpr, env);
        if (xmlAttribute.isNamespaceDeclr) {
            ((BXMLNSSymbol) xmlAttribute.symbol).nsURIIndex = attrValueExpr.getRegIndex();
        }
    }

    @Override
    public void visit(BLangXMLElementLiteral xmlElementLiteral) {
        SymbolEnv xmlElementEnv = SymbolEnv.getXMLElementEnv(xmlElementLiteral, env);
        assignRegIndex(xmlElementLiteral, IndexType.REF);

        // Visit in-line namespace declarations. These needs to be visited first before visiting the 
        // attributes, start and end tag names of the element.
        xmlElementLiteral.inlineNamespaces.forEach(xmlns -> {
            genNode(xmlns, xmlElementEnv);
        });

        BLangExpression startTagName = (BLangExpression) xmlElementLiteral.getStartTagName();
        genNode(startTagName, xmlElementEnv);
        int startTagNameRegIndex = startTagName.getRegIndex();

        // If this is a string representation of element name, generate the namespace lookup instructions
        if (startTagName.getKind() != NodeKind.XML_QNAME) {
            int localNameRegIndex = getNextIndex(TypeTags.STRING, regIndexes);
            int uriRegIndex = getNextIndex(TypeTags.STRING, regIndexes);
            emit(InstructionCodes.S2QNAME, startTagNameRegIndex, localNameRegIndex, uriRegIndex);

            startTagNameRegIndex = assignRegIndex(startTagName, IndexType.REF);
            generateURILookupInstructions(xmlElementLiteral.namespacesInScope, localNameRegIndex, uriRegIndex,
                    startTagNameRegIndex, xmlElementLiteral.pos, xmlElementEnv);
        }

        // TODO: do we need to generate end tag name?
        int endTagNameRegIndex = startTagNameRegIndex;

        // Create an XML with the given QName
        int defaultNsURIIndex = getNamespaceURIIndex(xmlElementLiteral.defaultNsSymbol, xmlElementEnv);
        emit(InstructionCodes.NEWXMLELEMENT, xmlElementLiteral.getRegIndex(), startTagNameRegIndex, endTagNameRegIndex,
                defaultNsURIIndex);

        // Add namespaces decelerations visible to this element.
        xmlElementLiteral.namespacesInScope.forEach((name, symbol) -> {
            BLangXMLQName nsQName = new BLangXMLQName(name.getValue(), XMLConstants.XMLNS_ATTRIBUTE);
            genNode(nsQName, xmlElementEnv);
            int uriIndex = getNamespaceURIIndex(symbol, xmlElementEnv);
            emit(InstructionCodes.XMLATTRSTORE, xmlElementLiteral.getRegIndex(), nsQName.getRegIndex(), uriIndex);
        });

        // Add attributes
        xmlElementLiteral.attributes.forEach(attribute -> {
            genNode(attribute, xmlElementEnv);
            emit(InstructionCodes.XMLATTRSTORE, xmlElementLiteral.getRegIndex(), attribute.name.getRegIndex(),
                    attribute.value.getRegIndex());
        });

        // Add children
        xmlElementLiteral.modifiedChildren.forEach(child -> {
            genNode(child, xmlElementEnv);
            emit(InstructionCodes.XMLSTORE, xmlElementLiteral.getRegIndex(), child.getRegIndex());
        });
    }

    @Override
    public void visit(BLangXMLTextLiteral xmlTextLiteral) {
        assignRegIndex(xmlTextLiteral, IndexType.REF);
        genNode(xmlTextLiteral.concatExpr, env);
        emit(InstructionCodes.NEWXMLTEXT, xmlTextLiteral.getRegIndex(), xmlTextLiteral.concatExpr.getRegIndex());
    }

    @Override
    public void visit(BLangXMLCommentLiteral xmlCommentLiteral) {
        assignRegIndex(xmlCommentLiteral, IndexType.REF);
        genNode(xmlCommentLiteral.concatExpr, env);
        emit(InstructionCodes.NEWXMLCOMMENT, xmlCommentLiteral.getRegIndex(),
                xmlCommentLiteral.concatExpr.getRegIndex());
    }

    @Override
    public void visit(BLangXMLProcInsLiteral xmlProcInsLiteral) {
        assignRegIndex(xmlProcInsLiteral, IndexType.REF);
        genNode(xmlProcInsLiteral.dataConcatExpr, env);
        genNode(xmlProcInsLiteral.target, env);
        emit(InstructionCodes.NEWXMLPI, xmlProcInsLiteral.getRegIndex(), xmlProcInsLiteral.target.getRegIndex(),
                xmlProcInsLiteral.dataConcatExpr.getRegIndex());
    }

    @Override
    public void visit(BLangXMLQuotedString xmlQuotedString) {
        genNode(xmlQuotedString.concatExpr, env);
        xmlQuotedString.setRegIndex(xmlQuotedString.concatExpr.getRegIndex());
    }

    @Override
    public void visit(BLangStringTemplateLiteral stringTemplateLiteral) {
        genNode(stringTemplateLiteral.concatExpr, env);
        stringTemplateLiteral.setRegIndex(stringTemplateLiteral.concatExpr.getRegIndex());
    }

    @Override
    public void visit(BLangXMLAttributeAccess xmlAttributeAccessExpr) {
        boolean variableStore = this.varAssignment;
        this.varAssignment = false;

        genNode(xmlAttributeAccessExpr.expr, this.env);
        int varRefRegIndex = xmlAttributeAccessExpr.expr.getRegIndex();

        if (xmlAttributeAccessExpr.indexExpr == null) {
            int xmlValueRegIndex = assignRegIndex(xmlAttributeAccessExpr, IndexType.REF);
            emit(InstructionCodes.XML2XMLATTRS, varRefRegIndex, xmlValueRegIndex);
            return;
        }

        BLangExpression indexExpr = xmlAttributeAccessExpr.indexExpr;
        genNode(xmlAttributeAccessExpr.indexExpr, this.env);
        int qnameRegIndex = xmlAttributeAccessExpr.indexExpr.getRegIndex();

        // If this is a string representation of qname
        if (indexExpr.getKind() != NodeKind.XML_QNAME) {
            int localNameRegIndex = getNextIndex(TypeTags.STRING, regIndexes);
            int uriRegIndex = getNextIndex(TypeTags.STRING, regIndexes);
            emit(InstructionCodes.S2QNAME, qnameRegIndex, localNameRegIndex, uriRegIndex);

            qnameRegIndex = getNextIndex(TypeTags.ANY, regIndexes);
            generateURILookupInstructions(xmlAttributeAccessExpr.namespaces, localNameRegIndex,
                    uriRegIndex, qnameRegIndex, indexExpr.pos, env);
        }

        if (variableStore) {
            emit(InstructionCodes.XMLATTRSTORE, varRefRegIndex, qnameRegIndex, rhsExprRegIndex);
        } else {
            int xmlValueRegIndex = assignRegIndex(xmlAttributeAccessExpr, IndexType.REF);
            emit(InstructionCodes.XMLATTRLOAD, varRefRegIndex, qnameRegIndex, xmlValueRegIndex);
        }
    }

    @Override
    public void visit(BLangXMLAttributeQName attributeQName) {
        genNode(attributeQName.nameExpr, env);
        if (attributeQName.nameExpr.getKind() != NodeKind.XML_QNAME) {
            int attrQNameRegIndex = attributeQName.nameExpr.getRegIndex();
            int localNameRegIndex = getNextIndex(TypeTags.STRING, regIndexes);
            int uriRegIndex = getNextIndex(TypeTags.STRING, regIndexes);
            emit(InstructionCodes.S2QNAME, attrQNameRegIndex, localNameRegIndex, uriRegIndex);
            attrQNameRegIndex = assignRegIndex(attributeQName, IndexType.REF);
            generateURILookupInstructions(((BLangXMLElementLiteral) env.enclEnv.node).namespacesInScope,
                    localNameRegIndex, uriRegIndex, attrQNameRegIndex, attributeQName.nameExpr.pos, env);
        } else {
            attributeQName.setRegIndex(attributeQName.nameExpr.getRegIndex());
        }
    }

    public void visit(BLangRetry retryNode) {
        /* ignore */
    }

    public void visit(BLangTryCatchFinally tryNode) {
        Instruction instructGotoTryCatchEnd = InstructionFactory.get(InstructionCodes.GOTO, -1);
        List<int[]> unhandledErrorRangeList = new ArrayList<>();
        ErrorTableAttributeInfo errorTable = createErrorTableIfAbsent(currentPkgInfo);

        // Handle try block.
        int fromIP = nextIP();
        genNode(tryNode.tryBody, env);
        int toIP = nextIP() - 1;

        // Append finally block instructions.
        if (tryNode.finallyBody != null) {
            genNode(tryNode.finallyBody, env);
        }
        emit(instructGotoTryCatchEnd);
        unhandledErrorRangeList.add(new int[]{fromIP, toIP});
        // Handle catch blocks.
        int order = 0;
        for (BLangCatch bLangCatch : tryNode.getCatchBlocks()) {
            addLineNumberInfo(bLangCatch.pos);
            int targetIP = nextIP();
            genNode(bLangCatch, env);
            unhandledErrorRangeList.add(new int[]{targetIP, nextIP() - 1});
            // Append finally block instructions.
            if (tryNode.finallyBody != null) {
                genNode(tryNode.finallyBody, env);
            }
            emit(instructGotoTryCatchEnd);
            // Create Error table entry for this catch block
            BTypeSymbol structSymbol = bLangCatch.param.symbol.type.tsymbol;
            BPackageSymbol packageSymbol = (BPackageSymbol) bLangCatch.param.symbol.type.tsymbol.owner;
            int pkgCPIndex = addPackageRefCPEntry(currentPkgInfo, packageSymbol.pkgID);
            int structNameCPIndex = addUTF8CPEntry(currentPkgInfo, structSymbol.name.value);
            StructureRefCPEntry structureRefCPEntry = new StructureRefCPEntry(pkgCPIndex, structNameCPIndex);
            int structCPEntryIndex = currentPkgInfo.addCPEntry(structureRefCPEntry);
            StructInfo errorStructInfo = this.programFile.getPackageInfo(packageSymbol.name.value)
                    .getStructInfo(structSymbol.name.value);
            ErrorTableEntry errorTableEntry = new ErrorTableEntry(fromIP, toIP, targetIP, order++, structCPEntryIndex);
            errorTableEntry.setError(errorStructInfo);
            errorTable.addErrorTableEntry(errorTableEntry);
        }

        if (tryNode.finallyBody != null) {
            // Create Error table entry for unhandled errors in try and catch(s) blocks
            for (int[] range : unhandledErrorRangeList) {
                ErrorTableEntry errorTableEntry = new ErrorTableEntry(range[0], range[1], nextIP(), order++, -1);
                errorTable.addErrorTableEntry(errorTableEntry);
            }
            // Append finally block instruction.
            genNode(tryNode.finallyBody, env);
            emit(InstructionFactory.get(InstructionCodes.THROW, -1));
        }
        instructGotoTryCatchEnd.setOperand(0, nextIP());
    }

    public void visit(BLangCatch bLangCatch) {
        // Define local variable index for Error.
        BLangVariable variable = bLangCatch.param;
        int lvIndex = ++lvIndexes.tRef;
        variable.symbol.varIndex = lvIndex;
        emit(InstructionFactory.get(InstructionCodes.ERRSTORE, lvIndex));

        // Visit Catch Block.
        genNode(bLangCatch.body, env);
    }

    public void visit(BLangExpressionStmt exprStmtNode) {
        genNode(exprStmtNode.expr, this.env);
    }


    // private helper methods of visitors.

    private void visitFunctionPointerLoad(BLangExpression fpExpr, BInvokableSymbol funcSymbol) {
        int pkgRefCPIndex = addPackageRefCPEntry(currentPkgInfo, funcSymbol.pkgID);
        int funcNameCPIndex = addUTF8CPEntry(currentPkgInfo, funcSymbol.name.value);
        FunctionRefCPEntry funcRefCPEntry = new FunctionRefCPEntry(pkgRefCPIndex, funcNameCPIndex);

        int funcRefCPIndex = currentPkgInfo.addCPEntry(funcRefCPEntry);
        int nextIndex = assignRegIndex(fpExpr, getIndexType(TypeTags.INVOKABLE));
        emit(InstructionCodes.FPLOAD, funcRefCPIndex, nextIndex);
    }

    private void generateFinallyInstructions(BLangStatement statement) {
        generateFinallyInstructions(statement, null);
    }

    private void generateFinallyInstructions(BLangStatement statement, NodeKind targetStatementKind) {
        BLangStatement current = statement;
        while (current != null && current.statementLink.parent != null) {
            BLangStatement parent = current.statementLink.parent.statement;
            if (targetStatementKind != null && targetStatementKind == parent.getKind()) {
                return;
            }
            if (NodeKind.TRY == parent.getKind()) {
                BLangTryCatchFinally tryCatchFinally = (BLangTryCatchFinally) parent;
                final BLangStatement body = current;
                if (tryCatchFinally.finallyBody != null && (current == tryCatchFinally.tryBody
                        || tryCatchFinally.catchBlocks.stream().anyMatch(c -> c.body == body))) {
                    genNode(tryCatchFinally.finallyBody, env);
                }
            }
            current = parent;
        }
    }

    private int getNamespaceURIIndex(BXMLNSSymbol namespaceSymbol, SymbolEnv env) {
        if (namespaceSymbol == null && env.node.getKind() == NodeKind.XML_ATTRIBUTE) {
            return createStringLiteral(XMLConstants.NULL_NS_URI, env);
        }

        if (namespaceSymbol == null) {
            return createStringLiteral(null, env);
        }

        // If the namespace is defined within a callable unit, get the URI index in the local var registry.
        // Otherwise get the URI index in the global var registry.
        int index = getNextIndex(TypeTags.STRING, regIndexes);
        if ((namespaceSymbol.owner.tag & SymTag.INVOKABLE) == SymTag.INVOKABLE) {
            emit(InstructionCodes.SLOAD, namespaceSymbol.nsURIIndex, index);
        } else {
            emit(InstructionCodes.SGLOAD, namespaceSymbol.nsURIIndex, index);
        }

        return index;
    }

    private void generateURILookupInstructions(Map<Name, BXMLNSSymbol> namespaces, int localNameRegIndex,
                                               int uriRegIndex, int targetQNameRegIndex, DiagnosticPos pos,
                                               SymbolEnv symbolEnv) {
        if (namespaces.isEmpty()) {
            createQNameWithoutPrefix(localNameRegIndex, uriRegIndex, targetQNameRegIndex, pos);
            return;
        }

        Stack<Instruction> endJumpInstrStack = new Stack<>();
        String prefix;

        for (Entry<Name, BXMLNSSymbol> keyValues : namespaces.entrySet()) {
            prefix = keyValues.getKey().getValue();

            // skip the default namespace
            if (prefix.equals(XMLConstants.DEFAULT_NS_PREFIX)) {
                continue;
            }

            // Below section creates the condition to compare the namespace URIs

            // store the comparing uri as string
            BXMLNSSymbol nsSymbol = keyValues.getValue();

            int opcode = getOpcode(TypeTags.STRING, InstructionCodes.IEQ);
            int conditionExprIndex = getNextIndex(TypeTags.BOOLEAN, regIndexes);
            emit(opcode, uriRegIndex, getNamespaceURIIndex(nsSymbol, symbolEnv), conditionExprIndex);

            Instruction ifCondJumpInstr = InstructionFactory.get(InstructionCodes.BR_FALSE, conditionExprIndex, -1);
            emit(ifCondJumpInstr);

            // Below section creates instructions to be executed, if the above condition succeeds (then body)

            // create the prefix literal
            int prefixIndex = createStringLiteral(prefix, env);

            // create a qname
            emit(InstructionCodes.NEWQNAME, localNameRegIndex, uriRegIndex, prefixIndex, targetQNameRegIndex);

            Instruction endJumpInstr = InstructionFactory.get(InstructionCodes.GOTO, -1);
            emit(endJumpInstr);
            endJumpInstrStack.add(endJumpInstr);

            ifCondJumpInstr.setOperand(1, nextIP());
        }

        // else part. create a qname with empty prefix
        createQNameWithoutPrefix(localNameRegIndex, uriRegIndex, targetQNameRegIndex, pos);

        while (!endJumpInstrStack.isEmpty()) {
            endJumpInstrStack.pop().setOperand(0, this.nextIP());
        }
    }

    private void createQNameWithoutPrefix(int localNameRegIndex, int uriRegIndex, int targetQNameRegIndex,
                                            DiagnosticPos pos) {
        int prefixIndex = createStringLiteral(null, env);
        emit(InstructionCodes.NEWQNAME, localNameRegIndex, uriRegIndex, prefixIndex, targetQNameRegIndex);
    }

    /**
     * Creates a string literal expression, generate the code and returns the registry index.
     *
     * @param value String value to generate the string literal
     * @param env Environment
     * @return String registry index of the generated string
     */
    private int createStringLiteral(String value, SymbolEnv env) {
        BLangLiteral prefixLiteral = (BLangLiteral) TreeBuilder.createLiteralExpression();
        prefixLiteral.value = value;
        prefixLiteral.typeTag = TypeTags.STRING;
        prefixLiteral.type = symTable.stringType;
        genNode(prefixLiteral, env);
        return prefixLiteral.getRegIndex();
    }
}<|MERGE_RESOLUTION|>--- conflicted
+++ resolved
@@ -2592,15 +2592,9 @@
     public void visit(BLangXMLQName xmlQName) {
         // If the QName is use outside of XML, treat it as string.
         if (!xmlQName.isUsedInXML) {
-<<<<<<< HEAD
-            String qName =
-                    (xmlQName.namespaceURI == null ? "" : "{" + xmlQName.namespaceURI + "}") + xmlQName.localname;
-            xmlQName.setRegIndex(createStringLiteral(qName, env));
-=======
             String qName = xmlQName.namespaceURI == null ? xmlQName.localname.value
                     : ("{" + xmlQName.namespaceURI + "}" + xmlQName.localname);
-            xmlQName.regIndex = createStringLiteral(qName, env);
->>>>>>> 8b725e19
+            xmlQName.setRegIndex(createStringLiteral(qName, env));
             return;
         }
 
