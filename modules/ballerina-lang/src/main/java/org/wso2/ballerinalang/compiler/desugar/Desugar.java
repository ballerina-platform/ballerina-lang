--- conflicted
+++ resolved
@@ -456,7 +456,22 @@
     @Override
     public void visit(BLangInvocation invocationExpr) {
         BLangInvocation genIExpr = invocationExpr;
-<<<<<<< HEAD
+        invocationExpr.argExprs = rewriteExprs(invocationExpr.argExprs);
+        invocationExpr.expr = rewriteExpr(invocationExpr.expr);
+        if (invocationExpr.functionPointerInvocation) {
+            BLangSimpleVarRef varRef = new BLangSimpleVarRef();
+            varRef.symbol = (BVarSymbol) invocationExpr.symbol;
+            varRef.type = invocationExpr.symbol.type;
+            genIExpr = new BFunctionPointerInvocation(invocationExpr, varRef);
+        }
+
+        genIExpr.impCastExpr = invocationExpr.impCastExpr;
+        result = genIExpr;
+    }
+
+    @Override
+    public void visit(BLangInvocation invocationExpr) {
+        BLangInvocation genIExpr = invocationExpr;
         if (invocationExpr.expr == null) {
             invocationExpr.argExprs = rewriteExprs(invocationExpr.argExprs);
             if (invocationExpr.functionPointerInvocation) {
@@ -486,19 +501,6 @@
         connectorInitExpr.argsExpr = rewriteExprs(connectorInitExpr.argsExpr);
         genCIExpr.impCastExpr = connectorInitExpr.impCastExpr;
         result = genCIExpr;
-=======
-        invocationExpr.argExprs = rewriteExprs(invocationExpr.argExprs);
-        invocationExpr.expr = rewriteExpr(invocationExpr.expr);
-        if (invocationExpr.functionPointerInvocation) {
-            BLangSimpleVarRef varRef = new BLangSimpleVarRef();
-            varRef.symbol = (BVarSymbol) invocationExpr.symbol;
-            varRef.type = invocationExpr.symbol.type;
-            genIExpr = new BFunctionPointerInvocation(invocationExpr, varRef);
-        }
-
-        genIExpr.impCastExpr = invocationExpr.impCastExpr;
-        result = genIExpr;
->>>>>>> 9d971848
     }
 
     @Override
