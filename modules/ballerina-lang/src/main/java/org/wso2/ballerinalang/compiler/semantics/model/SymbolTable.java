/*
*  Copyright (c) 2017, WSO2 Inc. (http://www.wso2.org) All Rights Reserved.
*
*  WSO2 Inc. licenses this file to you under the Apache License,
*  Version 2.0 (the "License"); you may not use this file except
*  in compliance with the License.
*  You may obtain a copy of the License at
*
*    http://www.apache.org/licenses/LICENSE-2.0
*
*  Unless required by applicable law or agreed to in writing,
*  software distributed under the License is distributed on an
*  "AS IS" BASIS, WITHOUT WARRANTIES OR CONDITIONS OF ANY
*  KIND, either express or implied.  See the License for the
*  specific language governing permissions and limitations
*  under the License.
*/
package org.wso2.ballerinalang.compiler.semantics.model;


import org.ballerinalang.model.TreeBuilder;
import org.ballerinalang.model.elements.PackageID;
import org.ballerinalang.model.tree.OperatorKind;
import org.ballerinalang.model.types.TypeKind;
import org.wso2.ballerinalang.compiler.semantics.model.symbols.BCastOperatorSymbol;
import org.wso2.ballerinalang.compiler.semantics.model.symbols.BConversionOperatorSymbol;
import org.wso2.ballerinalang.compiler.semantics.model.symbols.BOperatorSymbol;
import org.wso2.ballerinalang.compiler.semantics.model.symbols.BPackageSymbol;
import org.wso2.ballerinalang.compiler.semantics.model.symbols.BSymbol;
import org.wso2.ballerinalang.compiler.semantics.model.symbols.BTypeSymbol;
import org.wso2.ballerinalang.compiler.semantics.model.symbols.SymTag;
import org.wso2.ballerinalang.compiler.semantics.model.types.BArrayType;
import org.wso2.ballerinalang.compiler.semantics.model.types.BBuiltInRefType;
import org.wso2.ballerinalang.compiler.semantics.model.types.BErrorType;
import org.wso2.ballerinalang.compiler.semantics.model.types.BInvokableType;
import org.wso2.ballerinalang.compiler.semantics.model.types.BJSONType;
import org.wso2.ballerinalang.compiler.semantics.model.types.BMapType;
import org.wso2.ballerinalang.compiler.semantics.model.types.BNoType;
import org.wso2.ballerinalang.compiler.semantics.model.types.BNullType;
import org.wso2.ballerinalang.compiler.semantics.model.types.BStructType;
import org.wso2.ballerinalang.compiler.semantics.model.types.BType;
import org.wso2.ballerinalang.compiler.semantics.model.types.BXMLAttributesType;
import org.wso2.ballerinalang.compiler.tree.BLangPackage;
import org.wso2.ballerinalang.compiler.util.CompilerContext;
import org.wso2.ballerinalang.compiler.util.Name;
import org.wso2.ballerinalang.compiler.util.Names;
import org.wso2.ballerinalang.compiler.util.TypeTags;
import org.wso2.ballerinalang.programfile.InstructionCodes;
import org.wso2.ballerinalang.util.Flags;
import org.wso2.ballerinalang.util.Lists;

import java.util.List;

/**
 * @since 0.94
 */
public class SymbolTable {

    private static final CompilerContext.Key<SymbolTable> SYM_TABLE_KEY =
            new CompilerContext.Key<>();

    public static final PackageID BUILTIN = new PackageID(Names.BUILTIN_PACKAGE, Names.DEFAULT_VERSION);


    public final BLangPackage rootPkgNode;
    public final BPackageSymbol rootPkgSymbol;
    public final BSymbol notFoundSymbol;
    public final Scope rootScope;

    public final BType noType = new BNoType(TypeTags.NONE);
    public final BType intType = new BType(TypeTags.INT, null);
    public final BType floatType = new BType(TypeTags.FLOAT, null);
    public final BType stringType = new BType(TypeTags.STRING, null);
    public final BType booleanType = new BType(TypeTags.BOOLEAN, null);
    public final BType blobType = new BType(TypeTags.BLOB, null);
    public final BType typeType = new BType(TypeTags.TYPE, null);
    public final BType jsonType = new BJSONType(TypeTags.JSON, noType, null);
    public final BType xmlType = new BBuiltInRefType(TypeTags.XML, null);
    public final BType datatableType = new BBuiltInRefType(TypeTags.DATATABLE, null);
    public final BType anyType = new BBuiltInRefType(TypeTags.ANY, null);
    public final BType mapType = new BMapType(TypeTags.MAP, anyType, null);
    public final BType nullType = new BNullType();
    public final BType voidType = new BNoType(TypeTags.VOID);
<<<<<<< HEAD
    public final BType xmlAttributesType = new BXMLAttributesType(TypeTags.XML_ATTRIBUTES);
=======
    public final BType messageType = new BBuiltInRefType(TypeTags.MESSAGE, null);
>>>>>>> df11707b

    public final BTypeSymbol errSymbol;
    public final BType errType;

    public BStructType errStructType;
    public BStructType errTypeConversionType;
    public BStructType errTypeCastType;

    public BPackageSymbol builtInPackageSymbol;

    private Names names;

    private CompilerContext context;

    public static SymbolTable getInstance(CompilerContext context) {
        SymbolTable symTable = context.get(SYM_TABLE_KEY);
        if (symTable == null) {
            symTable = new SymbolTable(context);
        }

        return symTable;
    }

    private SymbolTable(CompilerContext context) {
        this.context = context;
        this.context.put(SYM_TABLE_KEY, this);

        this.names = Names.getInstance(context);

        this.rootPkgNode = (BLangPackage) TreeBuilder.createPackageNode();
        this.rootPkgSymbol = new BPackageSymbol(BUILTIN, null);
        this.rootPkgNode.symbol = this.rootPkgSymbol;
        this.rootScope = new BuiltInScope(rootPkgSymbol);
        this.rootPkgSymbol.scope = this.rootScope;
        this.notFoundSymbol = new BSymbol(SymTag.NIL, Flags.PUBLIC, Names.INVALID,
                rootPkgSymbol.pkgID, noType, rootPkgSymbol);

        // Initialize built-in types in Ballerina
        initializeType(intType, TypeKind.INT.typeName());
        initializeType(floatType, TypeKind.FLOAT.typeName());
        initializeType(stringType, TypeKind.STRING.typeName());
        initializeType(booleanType, TypeKind.BOOLEAN.typeName());
        initializeType(blobType, TypeKind.BLOB.typeName());
        initializeType(typeType, TypeKind.TYPE.typeName());
        initializeType(jsonType, TypeKind.JSON.typeName());
        initializeType(xmlType, TypeKind.XML.typeName());
        initializeType(datatableType, TypeKind.DATATABLE.typeName());
        initializeType(mapType, TypeKind.MAP.typeName());
        initializeType(anyType, TypeKind.ANY.typeName());
        initializeType(messageType, TypeKind.MESSAGE.typeName());

        // Initialize error type;
        this.errType = new BErrorType(null);
        this.errSymbol = new BTypeSymbol(SymTag.ERROR, Flags.PUBLIC, Names.INVALID,
                rootPkgSymbol.pkgID, errType, rootPkgSymbol);
        defineType(errType, errSymbol);
    }

    public void createErrorTypes() {
        this.errStructType = (BStructType) rootScope.lookup(Names.ERROR).symbol.type;
        this.errTypeCastType = (BStructType) rootScope.lookup(Names.ERROR_TYPE_CAST).symbol.type;
        this.errTypeConversionType = (BStructType) rootScope.lookup(Names.ERROR_TYPE_CONVERSION).symbol.type;
    }

    public void loadOperators() {
        // Define all operators e.g. binary, unary, cast and conversion
        defineOperators();
    }

    public BType getTypeFromTag(int tag) {
        switch (tag) {
            case TypeTags.INT:
                return intType;
            case TypeTags.FLOAT:
                return floatType;
            case TypeTags.STRING:
                return stringType;
            case TypeTags.BOOLEAN:
                return booleanType;
            case TypeTags.BLOB:
                return blobType;
            case TypeTags.JSON:
                return jsonType;
            case TypeTags.XML:
                return xmlType;
            case TypeTags.DATATABLE:
                return datatableType;
            case TypeTags.NULL:
                return nullType;
            default:
                return errType;
        }
    }

    private void initializeType(BType type, String name) {
        initializeType(type, names.fromString(name));
    }

    private void initializeType(BType type, Name name) {
        defineType(type, new BTypeSymbol(SymTag.TYPE, Flags.PUBLIC, name, null, type, rootPkgSymbol));
    }

    private void defineType(BType type, BTypeSymbol tSymbol) {
        type.tsymbol = tSymbol;
        rootScope.define(tSymbol.name, tSymbol);
    }

    private void defineOperators() {
        // Binary arithmetic operators
        defineBinaryOperator(OperatorKind.ADD, xmlType, xmlType, xmlType, InstructionCodes.XMLADD);
        defineBinaryOperator(OperatorKind.ADD, floatType, stringType, stringType, InstructionCodes.SADD);
        defineBinaryOperator(OperatorKind.ADD, intType, stringType, stringType, InstructionCodes.SADD);
        defineBinaryOperator(OperatorKind.ADD, booleanType, stringType, stringType, InstructionCodes.SADD);
        defineBinaryOperator(OperatorKind.ADD, stringType, floatType, stringType, InstructionCodes.SADD);
        defineBinaryOperator(OperatorKind.ADD, stringType, intType, stringType, InstructionCodes.SADD);
        defineBinaryOperator(OperatorKind.ADD, stringType, booleanType, stringType, InstructionCodes.SADD);
        defineBinaryOperator(OperatorKind.ADD, stringType, stringType, stringType, InstructionCodes.SADD);
        defineBinaryOperator(OperatorKind.ADD, floatType, floatType, floatType, InstructionCodes.FADD);
        defineBinaryOperator(OperatorKind.ADD, intType, intType, intType, InstructionCodes.IADD);
        defineBinaryOperator(OperatorKind.SUB, floatType, floatType, floatType, InstructionCodes.FSUB);
        defineBinaryOperator(OperatorKind.SUB, intType, intType, intType, InstructionCodes.ISUB);
        defineBinaryOperator(OperatorKind.DIV, floatType, floatType, floatType, InstructionCodes.FDIV);
        defineBinaryOperator(OperatorKind.DIV, intType, intType, intType, InstructionCodes.IDIV);
        defineBinaryOperator(OperatorKind.DIV, intType, floatType, floatType, InstructionCodes.FDIV);
        defineBinaryOperator(OperatorKind.DIV, floatType, intType, floatType, InstructionCodes.FDIV);
        defineBinaryOperator(OperatorKind.MUL, floatType, floatType, floatType, InstructionCodes.FMUL);
        defineBinaryOperator(OperatorKind.MUL, intType, intType, intType, InstructionCodes.IMUL);
        defineBinaryOperator(OperatorKind.MOD, floatType, floatType, floatType, InstructionCodes.FMOD);
        defineBinaryOperator(OperatorKind.MOD, intType, intType, intType, InstructionCodes.IMOD);

        // Binary equality operators ==, !=
        defineBinaryOperator(OperatorKind.EQUAL, intType, intType, booleanType, InstructionCodes.IEQ);
        defineBinaryOperator(OperatorKind.EQUAL, floatType, floatType, booleanType, InstructionCodes.FEQ);
        defineBinaryOperator(OperatorKind.EQUAL, booleanType, booleanType, booleanType, InstructionCodes.BEQ);
        defineBinaryOperator(OperatorKind.EQUAL, stringType, stringType, booleanType, InstructionCodes.SEQ);
        defineBinaryOperator(OperatorKind.EQUAL, typeType, typeType, booleanType, InstructionCodes.TEQ);
        defineBinaryOperator(OperatorKind.NOT_EQUAL, intType, intType, booleanType, InstructionCodes.INE);
        defineBinaryOperator(OperatorKind.NOT_EQUAL, floatType, floatType, booleanType, InstructionCodes.FNE);
        defineBinaryOperator(OperatorKind.NOT_EQUAL, booleanType, booleanType, booleanType, InstructionCodes.BNE);
        defineBinaryOperator(OperatorKind.NOT_EQUAL, stringType, stringType, booleanType, InstructionCodes.SNE);
        defineBinaryOperator(OperatorKind.NOT_EQUAL, typeType, typeType, booleanType, InstructionCodes.TNE);

        // Binary comparison operators <=, <, >=, >
        defineBinaryOperator(OperatorKind.LESS_THAN, intType, intType, booleanType, InstructionCodes.ILT);
        defineBinaryOperator(OperatorKind.LESS_THAN, intType, floatType, booleanType, InstructionCodes.FLT);
        defineBinaryOperator(OperatorKind.LESS_THAN, floatType, intType, booleanType, InstructionCodes.FLT);
        defineBinaryOperator(OperatorKind.LESS_THAN, floatType, floatType, booleanType, InstructionCodes.FLT);

        defineBinaryOperator(OperatorKind.LESS_EQUAL, intType, intType, booleanType, InstructionCodes.ILE);
        defineBinaryOperator(OperatorKind.LESS_EQUAL, floatType, intType, booleanType, InstructionCodes.FLE);
        defineBinaryOperator(OperatorKind.LESS_EQUAL, intType, floatType, booleanType, InstructionCodes.FLE);
        defineBinaryOperator(OperatorKind.LESS_EQUAL, floatType, floatType, booleanType, InstructionCodes.FLE);

        defineBinaryOperator(OperatorKind.GREATER_THAN, intType, intType, booleanType, InstructionCodes.IGT);
        defineBinaryOperator(OperatorKind.GREATER_THAN, floatType, intType, booleanType, InstructionCodes.FGT);
        defineBinaryOperator(OperatorKind.GREATER_THAN, intType, floatType, booleanType, InstructionCodes.FGT);
        defineBinaryOperator(OperatorKind.GREATER_THAN, floatType, floatType, booleanType, InstructionCodes.FGT);

        defineBinaryOperator(OperatorKind.GREATER_EQUAL, intType, intType, booleanType, InstructionCodes.IGE);
        defineBinaryOperator(OperatorKind.GREATER_EQUAL, floatType, intType, booleanType, InstructionCodes.FGE);
        defineBinaryOperator(OperatorKind.GREATER_EQUAL, intType, floatType, booleanType, InstructionCodes.FGE);
        defineBinaryOperator(OperatorKind.GREATER_EQUAL, floatType, floatType, booleanType, InstructionCodes.FGE);

        defineBinaryOperator(OperatorKind.AND, booleanType, booleanType, booleanType, -1);
        defineBinaryOperator(OperatorKind.OR, booleanType, booleanType, booleanType, -1);
        // Unary operator symbols
        defineUnaryOperator(OperatorKind.ADD, floatType, floatType, -1);
        defineUnaryOperator(OperatorKind.ADD, intType, intType, -1);

        defineUnaryOperator(OperatorKind.SUB, floatType, floatType, InstructionCodes.FNEG);
        defineUnaryOperator(OperatorKind.SUB, intType, intType, InstructionCodes.INEG);

        defineUnaryOperator(OperatorKind.NOT, booleanType, booleanType, InstructionCodes.BNOT);

        defineUnaryOperator(OperatorKind.LENGTHOF, jsonType, intType, InstructionCodes.LENGTHOFJSON);
        defineUnaryOperator(OperatorKind.LENGTHOF, new BArrayType(noType), intType, InstructionCodes.LENGTHOF);

        defineCastOperators();
        defineConversionOperators();
    }

    private void defineCastOperators() {
        // Define both implicit and explicit cast operators
        defineCastOperator(intType, jsonType, true, InstructionCodes.I2JSON);
        defineCastOperator(intType, anyType, true, InstructionCodes.I2ANY);
        defineCastOperator(intType, floatType, true, InstructionCodes.I2F);
        defineCastOperator(floatType, jsonType, true, InstructionCodes.F2JSON);
        defineCastOperator(floatType, anyType, true, InstructionCodes.F2ANY);
        defineCastOperator(stringType, jsonType, true, InstructionCodes.S2JSON);
        defineCastOperator(stringType, anyType, true, InstructionCodes.S2ANY);
        defineCastOperator(booleanType, jsonType, true, InstructionCodes.B2JSON);
        defineCastOperator(booleanType, anyType, true, InstructionCodes.B2ANY);
        defineCastOperator(blobType, anyType, true, InstructionCodes.L2ANY);
        defineCastOperator(typeType, anyType, true, -1);
        defineCastOperator(nullType, jsonType, true, InstructionCodes.NULL2JSON);

        // Define explicit cast operators
        defineExplicitCastOperator(anyType, intType, false, InstructionCodes.ANY2I);
        defineExplicitCastOperator(anyType, floatType, false, InstructionCodes.ANY2F);
        defineExplicitCastOperator(anyType, stringType, false, InstructionCodes.ANY2S);
        defineExplicitCastOperator(anyType, booleanType, false, InstructionCodes.ANY2B);
        defineExplicitCastOperator(anyType, blobType, false, InstructionCodes.ANY2L);
        defineExplicitCastOperator(anyType, typeType, false, InstructionCodes.ANY2TYPE);
        defineExplicitCastOperator(anyType, jsonType, false, InstructionCodes.ANY2JSON);
        defineExplicitCastOperator(anyType, xmlType, false, InstructionCodes.ANY2XML);
        defineExplicitCastOperator(anyType, mapType, false, InstructionCodes.ANY2MAP);
        defineExplicitCastOperator(anyType, datatableType, false, InstructionCodes.ANY2DT);

        defineExplicitCastOperator(jsonType, intType, false, InstructionCodes.JSON2I);
        defineExplicitCastOperator(jsonType, floatType, false, InstructionCodes.JSON2F);
        defineExplicitCastOperator(jsonType, stringType, false, InstructionCodes.JSON2S);
        defineExplicitCastOperator(jsonType, booleanType, false, InstructionCodes.JSON2B);
    }

    private void defineConversionOperators() {
        // Define conversion operators
        defineConversionOperator(intType, floatType, true, InstructionCodes.I2F);
        defineConversionOperator(intType, stringType, true, InstructionCodes.I2S);
        defineConversionOperator(intType, booleanType, true, InstructionCodes.I2B);
        defineConversionOperator(floatType, stringType, true, InstructionCodes.F2S);
        defineConversionOperator(floatType, booleanType, true, InstructionCodes.F2B);
        defineConversionOperator(floatType, intType, true, InstructionCodes.F2I);
        defineConversionOperator(stringType, floatType, false, InstructionCodes.S2F);
        defineConversionOperator(stringType, intType, false, InstructionCodes.S2I);
        defineConversionOperator(stringType, booleanType, false, InstructionCodes.S2B);
        defineConversionOperator(booleanType, stringType, true, InstructionCodes.B2S);
        defineConversionOperator(booleanType, intType, true, InstructionCodes.B2I);
        defineConversionOperator(booleanType, floatType, true, InstructionCodes.B2F);
        defineConversionOperator(jsonType, xmlType, false, InstructionCodes.JSON2XML);
        defineConversionOperator(xmlType, jsonType, false, InstructionCodes.XML2JSON);
        defineConversionOperator(datatableType, xmlType, false, InstructionCodes.DT2XML);
        defineConversionOperator(datatableType, jsonType, false, InstructionCodes.DT2JSON);
    }

    private void defineBinaryOperator(OperatorKind kind,
                                      BType lhsType,
                                      BType rhsType,
                                      BType retType,
                                      int opcode) {
        List<BType> paramTypes = Lists.of(lhsType, rhsType);
        List<BType> retTypes = Lists.of(retType);
        defineOperator(names.fromString(kind.value()), paramTypes, retTypes, opcode);
    }

    private void defineUnaryOperator(OperatorKind kind,
                                     BType type,
                                     BType retType,
                                     int opcode) {
        List<BType> paramTypes = Lists.of(type);
        List<BType> retTypes = Lists.of(retType);
        defineOperator(names.fromString(kind.value()), paramTypes, retTypes, opcode);
    }

    private void defineExplicitCastOperator(BType sourceType,
                                            BType targetType,
                                            boolean safe,
                                            int opcode) {
        defineCastOperator(sourceType, targetType, false, safe, opcode);
    }

    private void defineCastOperator(BType sourceType,
                                    BType targetType,
                                    boolean safe,
                                    int opcode) {
        defineCastOperator(sourceType, targetType, true, safe, opcode);
    }

    private void defineCastOperator(BType sourceType,
                                    BType targetType,
                                    boolean implicit,
                                    boolean safe,
                                    int opcode) {
        List<BType> paramTypes = Lists.of(sourceType, targetType);
        List<BType> retTypes = Lists.of(targetType, this.errTypeCastType);
        BInvokableType opType = new BInvokableType(paramTypes, retTypes, null);
        BCastOperatorSymbol symbol = new BCastOperatorSymbol(this.rootPkgSymbol.pkgID, opType, this.rootPkgSymbol,
                implicit, safe, opcode);
        rootScope.define(symbol.name, symbol);
    }

    private void defineConversionOperator(BType sourceType,
                                          BType targetType,
                                          boolean safe,
                                          int opcode) {
        List<BType> paramTypes = Lists.of(sourceType, targetType);
        List<BType> retTypes = Lists.of(targetType, this.errTypeConversionType);
        BInvokableType opType = new BInvokableType(paramTypes, retTypes, null);
        BConversionOperatorSymbol symbol = new BConversionOperatorSymbol(this.rootPkgSymbol.pkgID, opType,
                this.rootPkgSymbol, safe, opcode);
        rootScope.define(symbol.name, symbol);
    }

    private void defineOperator(Name name,
                                List<BType> paramTypes,
                                List<BType> retTypes,
                                int opcode) {
        BInvokableType opType = new BInvokableType(paramTypes, retTypes, null);
        BOperatorSymbol symbol = new BOperatorSymbol(name, rootPkgSymbol.pkgID, opType, rootPkgSymbol, opcode);
        rootScope.define(name, symbol);
    }
}<|MERGE_RESOLUTION|>--- conflicted
+++ resolved
@@ -81,11 +81,8 @@
     public final BType mapType = new BMapType(TypeTags.MAP, anyType, null);
     public final BType nullType = new BNullType();
     public final BType voidType = new BNoType(TypeTags.VOID);
-<<<<<<< HEAD
+    public final BType messageType = new BBuiltInRefType(TypeTags.MESSAGE, null);
     public final BType xmlAttributesType = new BXMLAttributesType(TypeTags.XML_ATTRIBUTES);
-=======
-    public final BType messageType = new BBuiltInRefType(TypeTags.MESSAGE, null);
->>>>>>> df11707b
 
     public final BTypeSymbol errSymbol;
     public final BType errType;
