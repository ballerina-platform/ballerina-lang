<!--
  ~ Copyright (c) 2017, WSO2 Inc. (http://www.wso2.org) All Rights Reserved.
  ~
  ~ WSO2 Inc. licenses this file to you under the Apache License,
  ~ Version 2.0 (the "License"); you may not use this file except
  ~ in compliance with the License.
  ~ You may obtain a copy of the License at
  ~
  ~    http://www.apache.org/licenses/LICENSE-2.0
  ~
  ~ Unless required by applicable law or agreed to in writing,
  ~ software distributed under the License is distributed on an
  ~ "AS IS" BASIS, WITHOUT WARRANTIES OR CONDITIONS OF ANY
  ~ KIND, either express or implied.  See the License for the
  ~ specific language governing permissions and limitations
  ~ under the License.
  -->

<project xmlns="http://maven.apache.org/POM/4.0.0" xmlns:xsi="http://www.w3.org/2001/XMLSchema-instance" xsi:schemaLocation="http://maven.apache.org/POM/4.0.0 http://maven.apache.org/maven-v4_0_0.xsd">
    <parent>
        <groupId>org.ballerinalang</groupId>
        <artifactId>ballerina-parent</artifactId>
        <version>0.95.1-SNAPSHOT</version>
        <relativePath>../../pom.xml</relativePath>
    </parent>
    <modelVersion>4.0.0</modelVersion>
    <artifactId>ballerina-builtin</artifactId>
    <packaging>jar</packaging>
    <name>Ballerina - Built-in Implementation</name>
    <url>http://ballerinalang.org</url>

    <dependencies>
        <dependency>
            <groupId>org.slf4j</groupId>
            <artifactId>slf4j-api</artifactId>
        </dependency>
        <dependency>
            <groupId>org.ballerinalang</groupId>
            <artifactId>ballerina-core</artifactId>
        </dependency>
        <dependency>
            <groupId>org.ballerinalang</groupId>
            <artifactId>ballerina-lang</artifactId>
        </dependency>
        <dependency>
            <groupId>org.ballerinalang</groupId>
            <artifactId>ballerina-logging</artifactId>
        </dependency>
        <dependency>
            <groupId>com.zaxxer</groupId>
            <artifactId>HikariCP</artifactId>
        </dependency>
        <dependency>
            <groupId>javax.transaction</groupId>
            <artifactId>javax.transaction-api</artifactId>
        </dependency>
        <dependency>
            <groupId>org.apache.ws.commons.axiom</groupId>
            <artifactId>axiom-api</artifactId>
        </dependency>
        <dependency>
<<<<<<< HEAD
            <groupId>org.eclipse.ecf</groupId>
            <artifactId>org.apache.commons.codec</artifactId>
            <version>1.9.0.v20170208-1614</version>
        </dependency>
        <dependency>
            <groupId>com.fasterxml.jackson.core</groupId>
            <artifactId>jackson-databind</artifactId>
        </dependency>
        <dependency>
=======
>>>>>>> 0b35980c
            <groupId>jaxen</groupId>
            <artifactId>jaxen</artifactId>
        </dependency>
        <dependency>
            <groupId>org.wso2.orbit.net.sf.saxon</groupId>
            <artifactId>Saxon-HE</artifactId>
        </dependency>
        <dependency>
            <groupId>org.quartz-scheduler</groupId>
            <artifactId>quartz</artifactId>
        </dependency>
        <dependency>
            <groupId>org.quartz-scheduler</groupId>
            <artifactId>quartz-jobs</artifactId>
        </dependency>
        <dependency>
            <groupId>org.ballerinalang</groupId>
            <artifactId>ballerina-config</artifactId>
        </dependency>
    </dependencies>
    
    <build>
        <resources>
            <resource>
                <directory>src/main/resources</directory>
                <excludes>
                    <exclude>ballerina/**</exclude>
                </excludes>
            </resource>

            <!-- copy built-in ballerina sources to the jar -->
            <resource>
                <directory>${ballerina.source.directory}</directory>
                <targetPath>META-INF/ballerina</targetPath>
            </resource>
    	</resources>
        <plugins>
            <!-- For ballerina annotation processing -->
            <plugin>
                <groupId>org.bsc.maven</groupId>
                <artifactId>maven-processor-plugin</artifactId>
                <version>${mvn.processor.plugin.version}</version>
                <configuration>
                    <processors>
                        <processor>org.ballerinalang.codegen.BallerinaAnnotationProcessor</processor>
                    </processors>
                    <options>
                        <nativeEntityProviderPackage>org.ballerinalang.generated.providers</nativeEntityProviderPackage>
                        <nativeEntityProviderClass>StandardNativeElementProvider</nativeEntityProviderClass>
                    </options>
                </configuration>
                <executions>
                    <execution>
                        <id>process</id>
                        <goals>
                            <goal>process</goal>
                        </goals>
                        <phase>generate-sources</phase>
                    </execution>
                </executions>
            </plugin>
        </plugins>
    </build>

    <properties>
      <ballerina.source.directory>${project.build.directory}/../src/main/ballerina</ballerina.source.directory>
    </properties>
    
</project><|MERGE_RESOLUTION|>--- conflicted
+++ resolved
@@ -59,18 +59,10 @@
             <artifactId>axiom-api</artifactId>
         </dependency>
         <dependency>
-<<<<<<< HEAD
-            <groupId>org.eclipse.ecf</groupId>
-            <artifactId>org.apache.commons.codec</artifactId>
-            <version>1.9.0.v20170208-1614</version>
-        </dependency>
-        <dependency>
             <groupId>com.fasterxml.jackson.core</groupId>
             <artifactId>jackson-databind</artifactId>
         </dependency>
         <dependency>
-=======
->>>>>>> 0b35980c
             <groupId>jaxen</groupId>
             <artifactId>jaxen</artifactId>
         </dependency>
@@ -91,7 +83,7 @@
             <artifactId>ballerina-config</artifactId>
         </dependency>
     </dependencies>
-    
+
     <build>
         <resources>
             <resource>
@@ -138,5 +130,5 @@
     <properties>
       <ballerina.source.directory>${project.build.directory}/../src/main/ballerina</ballerina.source.directory>
     </properties>
-    
+
 </project>