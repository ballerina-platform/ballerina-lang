package ballerina.util;

@Description {value:"Locale struct represents specific geographical, political, or cultural region."}
@Field {value:"language: The language field for Locale"}
@Field {value:"countryCode: The countryCode field for Locale"}
public struct Locale {
    string language;
    string countryCode;
}

@Description {value:"Returns a random UUID string"}
@Return {value:"The random string"}
public native function uuid () (string);

<<<<<<< HEAD
@Description { value:"Encodes a Base64 encoded string into a Base16 encoded string."}
@Param { value:"baseString: The input string to be encoded" }
@Return { value:"The Base16 encoded string" }
public native function base64ToBase16Encode (string baseString) (string);

@Description { value:"Encodes the specified string into a string using the Base64 scheme"}
@Param { value:"s: The input string to be encoded" }
@Return { value:"The encoded string" }
public native function base64encode (string s) (string);

@Description { value:"Returns a hash of a given string in Base64 format using the key provided "}
@Param { value:"baseString: The string to be hashed" }
@Param { value:"keyString: The key string " }
@Param { value:"algorithm: The hashing algorithm to be used" }
@Return { value:"The hashed string" }
public native function getHmacFromBase64 (string baseString, string keyString, string algorithm) (string);

@Description { value:"Returns a hash of a given string using the key provided "}
@Param { value:"baseString: The string to be hashed" }
@Param { value:"keyString: The key string " }
@Param { value:"algorithm: The hashing algorithm to be used" }
@Return { value:"The hashed string" }
public native function getHmac (string baseString, string keyString, string algorithm) (string);

@Description { value:"Verify given JWT token according to the given key"}
@Param { value:"jwToken: JSON Web Token" }
@Param { value:"key: (if JWT encrypt with RSA algorithm this is the public key, if JWT hashed this is the secret key)" }
@Return { value:"boolean: Returns JWT is valid or not" }
public native function verifyJwt (string jwToken, string key) (boolean);
=======
@Description {value:"Encodes a base10 encoded string to base64."}
@Param {value:"s: string to be encoded"}
@Return {value:"the encoded string."}
public native function base64Encode (string s) (string);

@Description {value:"Decodes a base64 encoded string to base10."}
@Param {value:"s: string to be decoded"}
@Return {value:"the decoded string."}
public native function base64Decode (string s) (string);

@Description {value:"Encodes a base16 encoded string to base64 encoding."}
@Param {value:"s: string to be encoded"}
@Return {value:"the encoded string."}
public native function base16ToBase64Encode (string baseString) (string);

@Description {value:"Encodes a base64 encoded string to base16 encoding."}
@Param {value:"s: string to be encoded"}
@Return {value:"the encoded string."}
public native function base64ToBase16Encode (string baseString) (string);
>>>>>>> 0b35980c
<|MERGE_RESOLUTION|>--- conflicted
+++ resolved
@@ -12,37 +12,6 @@
 @Return {value:"The random string"}
 public native function uuid () (string);
 
-<<<<<<< HEAD
-@Description { value:"Encodes a Base64 encoded string into a Base16 encoded string."}
-@Param { value:"baseString: The input string to be encoded" }
-@Return { value:"The Base16 encoded string" }
-public native function base64ToBase16Encode (string baseString) (string);
-
-@Description { value:"Encodes the specified string into a string using the Base64 scheme"}
-@Param { value:"s: The input string to be encoded" }
-@Return { value:"The encoded string" }
-public native function base64encode (string s) (string);
-
-@Description { value:"Returns a hash of a given string in Base64 format using the key provided "}
-@Param { value:"baseString: The string to be hashed" }
-@Param { value:"keyString: The key string " }
-@Param { value:"algorithm: The hashing algorithm to be used" }
-@Return { value:"The hashed string" }
-public native function getHmacFromBase64 (string baseString, string keyString, string algorithm) (string);
-
-@Description { value:"Returns a hash of a given string using the key provided "}
-@Param { value:"baseString: The string to be hashed" }
-@Param { value:"keyString: The key string " }
-@Param { value:"algorithm: The hashing algorithm to be used" }
-@Return { value:"The hashed string" }
-public native function getHmac (string baseString, string keyString, string algorithm) (string);
-
-@Description { value:"Verify given JWT token according to the given key"}
-@Param { value:"jwToken: JSON Web Token" }
-@Param { value:"key: (if JWT encrypt with RSA algorithm this is the public key, if JWT hashed this is the secret key)" }
-@Return { value:"boolean: Returns JWT is valid or not" }
-public native function verifyJwt (string jwToken, string key) (boolean);
-=======
 @Description {value:"Encodes a base10 encoded string to base64."}
 @Param {value:"s: string to be encoded"}
 @Return {value:"the encoded string."}
@@ -62,4 +31,3 @@
 @Param {value:"s: string to be encoded"}
 @Return {value:"the encoded string."}
 public native function base64ToBase16Encode (string baseString) (string);
->>>>>>> 0b35980c
