{
    "name": "ballerina",
    "displayName": "Ballerina",
    "description": "Language Intelligence, Diagram View, Debugging, code formatting and refactoring for Ballerina",
<<<<<<< HEAD
    "version": "1.2.0-SNAPSHOT",
=======
    "version": "1.3.0-SNAPSHOT",
>>>>>>> 596a4651
    "publisher": "ballerina",
    "repository": {
        "type": "git",
        "url": "https://github.com/ballerina-platform/ballerina-lang"
    },
    "icon": "resources/images/ballerina.png",
    "galleryBanner": {
        "color": "#e7eaeb",
        "theme": "light"
    },
    "engines": {
        "vscode": "^1.30.2"
    },
    "categories": [
        "Programming Languages",
        "Debuggers",
        "Formatters",
        "Snippets"
    ],
    "activationEvents": [
        "onLanguage:ballerina",
        "onCommand:ballerina.showExamples",
        "onCommand:ballerina.showTraces",
        "workspaceContains:Ballerina.toml"
    ],
    "contributes": {
        "views": {
            "explorer": [
                {
                    "id": "ballerinaProjectTree",
                    "name": "Ballerina Project Overview"
                }
            ]
        },
        "languages": [
            {
                "id": "ballerina",
                "aliases": [
                    "Ballerina",
                    "ballerina"
                ],
                "extensions": [
                    ".bal"
                ],
                "configuration": "./grammar/ballerina.configuration.json"
            }
        ],
        "grammars": [
            {
                "language": "ballerina",
                "scopeName": "source.ballerina",
                "path": "./grammar/ballerina-grammar/syntaxes/ballerina.tmLanguage"
            }
        ],
        "configuration": {
            "type": "object",
            "title": "Ballerina",
            "properties": {
                "ballerina.plugin.dev.mod": {
                    "type": "boolean",
                    "default": false,
                    "description": "Enable plugin development mode"
                },
                "ballerina.home": {
                    "type": "string",
                    "default": "",
                    "description": "Specifies the path to the ballerina home directory"
                },
                "ballerina.allowExperimental": {
                    "type": "boolean",
                    "default": false,
                    "description": "If set to true experimental ballerina features will be allowed"
                },
                "ballerina.debugLog": {
                    "type": "boolean",
                    "default": false,
                    "description": "If set to true debug msgs will be printed to Ballerina output channel"
                },
                "ballerina.goToDefinition.enableStandardLibraries": {
                    "type": "boolean",
                    "default": true,
                    "description": "If uncheck/set to false navigation for the standard library content will be disabled"
                },
                "ballerina.traceLog": {
                    "type": "boolean",
                    "default": false,
                    "description": "If set to true trace msgs will be printed to Ballerina output channel"
                },
                "ballerina.codeLens.all.enabled": {
                    "type": "boolean",
                    "default": true,
                    "description": "If set to true ballerina code lens features will be allowed"
                },
                "ballerina.codeLens.docs.enabled": {
                    "type": "boolean",
                    "default": true,
                    "description": "If set to true ballerina documentation code lens feature will be allowed"
                },
                "ballerina.codeLens.services.enabled": {
                    "type": "boolean",
                    "default": false,
                    "description": "If set to true ballerina services code lens feature will be allowed"
                },
                "ballerina.codeLens.endpoints.enabled": {
                    "type": "boolean",
                    "default": true,
                    "description": "If set to true ballerina endpoints code lens feature will be allowed"
                }
            }
        },
        "configurationDefaults": {
            "[ballerina]": {
                "editor.wordBasedSuggestions": false
            }
        },
        "breakpoints": [
            {
                "language": "ballerina"
            }
        ],
        "debuggers": [
            {
                "type": "ballerina",
                "label": "Ballerina Debug",
                "program": "/usr/local/Cellar/ballerina/0.991.0/libexec/lib/tools/debug-adapter/launcher/debug-adapter-launcher.sh",
                "configurationAttributes": {
                    "launch": {
                        "required": [
                            "script"
                        ],
                        "properties": {
                            "script": {
                                "type": "string",
                                "default": "${file}",
                                "description": "Path of the script that need to be executed (e.g. ${workspaceRoot}/main.bal)"
                            },
                            "scriptArguments": [],
                            "commandOptions": [],
                            "debugServerTimeout": {
                                "type": "integer",
                                "default": 5000,
                                "description": "How long to wait for the debug server to start up in milliseconds"
                            },
                            "debugTests": {
                                "type": "boolean",
                                "default": false,
                                "description": "Indicates whether to debug the tests for the given script."
                            },
                            "networkLogs": {
                                "type": "boolean",
                                "default": true,
                                "description": "Indicates whether to capture network logs."
                            }
                        }
                    },
                    "attach": {
                        "required": [
                            "debuggeePort",
                            "debuggeeHost",
                            "script"
                        ],
                        "properties": {
                            "debuggeeHost": {
                                "type": "string",
                                "description": "Remote debug server host",
                                "default": "127.0.0.1"
                            },
                            "debuggeePort": {
                                "type": "string",
                                "description": "Remote debug server port",
                                "default": "5005"
                            },
                            "script": {
                                "type": "string",
                                "default": "${file}"
                            }
                        }
                    }
                },
                "initialConfigurations": [
                    {
                        "type": "ballerina",
                        "request": "launch",
                        "name": "Ballerina Debug",
                        "script": "${file}",
                        "networkLogs": true
                    },
                    {
                        "type": "ballerina",
                        "request": "launch",
                        "name": "Ballerina Test",
                        "script": "${file}",
                        "debugTests": true
                    },
                    {
                        "type": "ballerina",
                        "request": "attach",
                        "name": "Ballerina Remote",
                        "script": "${file}",
                        "debuggeeHost": "127.0.0.1",
                        "debuggeePort": "5005"
                    }
                ]
            }
        ],
        "commands": [
            {
                "command": "ballerina.showFileOverview",
                "title": "Show File Overview",
                "icon": {
                    "dark": "./resources/images/icons/design-view-inverse.svg",
                    "light": "./resources/images/icons/design-view.svg"
                },
                "category": "Ballerina"
            },
            {
                "command": "ballerina.showExamples",
                "title": "Show Examples",
                "category": "Ballerina"
            },
            {
                "command": "ballerina.project.test",
                "title": "Run Project Tests",
                "category": "Ballerina"
            },
            {
                "command": "ballerina.project.build",
                "title": "Build Project",
                "category": "Ballerina"
            },
            {
                "command": "ballerina.showDocs",
                "title": "Show Documentation Preview",
                "icon": {
                    "dark": "./resources/images/icons/documentation-inverse.svg",
                    "light": "./resources/images/icons/documentation.svg"
                },
                "category": "Ballerina"
            },
            {
                "command": "ballerina.showAPIEditor",
                "title": "Show API Designer",
                "icon": {
                    "dark": "./resources/images/icons/api-design-inverse.svg",
                    "light": "./resources/images/icons/api-design.svg"
                },
                "category": "Ballerina"
            },
            {
                "command": "ballerina.showTraces",
                "title": "Ballerina: Show Network logs"
            },
            {
                "command": "ballerina.refreshProjectTree",
                "title": "Refresh",
                "icon": {
                    "light": "./resources/images/icons/refresh.svg",
                    "dark": "./resources/images/icons/refresh-inverse.svg"
                }
            },
            {
                "command": "ballerina.highlightSyntax",
                "title": "Syntax Highlight",
                "category": "Ballerina"
            }
        ],
        "menus": {
            "editor/title": [
                {
                    "when": "resourceLangId == ballerina",
                    "command": "ballerina.showFileOverview",
                    "group": "navigation"
                },
                {
                    "when": "resourceLangId == ballerina",
                    "command": "ballerina.showDocs",
                    "group": "navigation"
                }
            ],
            "editor/context": [
                {
                    "when": "resourceLangId == ballerina",
                    "command": "ballerina.showFileOverview",
                    "group": "navigation"
                },
                {
                    "when": "resourceLangId == ballerina",
                    "command": "ballerina.showDocs",
                    "group": "navigation"
                },
                {
                    "when": "resourceLangId == ballerina",
                    "command": "ballerina.showAPIEditor",
                    "group": "navigation"
                }
            ],
            "view/title": [
                {
                    "command": "ballerina.refreshProjectTree",
                    "when": "view == ballerinaProjectTree",
                    "group": "navigation"
                }
            ]
        }
    },
    "main": "./dist/extension",
    "scripts": {
        "vscode:prepublish": "webpack --mode production",
        "compile": "webpack --mode none",
        "watch": "webpack --mode none --watch --info-verbosity verbose",
        "postinstall": "node ./node_modules/vscode/bin/install",
        "update-version": "node ./scripts/update-version.js",
        "test-compile": "tsc -p ./",
        "test": "npm run test-compile && node ./node_modules/vscode/bin/test",
        "test-coverage": "cross-env COVER_CONFIG=html npm run test",
        "package": "vsce package",
        "build-tm-grammar": "js-yaml grammar/ballerina-grammar/syntaxes/ballerina.tmLanguage.yaml > grammar/ballerina-grammar/syntaxes/ballerina.tmLanguage.json"
    },
    "dependencies": {
        "@types/js-base64": "^2.3.1",
        "cross-env": "^5.2.0",
        "glob": "^7.1.3",
        "js-base64": "^2.5.1",
        "lodash": "^4.17.11",
        "mousetrap": "^1.6.3",
        "portfinder": "^1.0.21",
        "vscode-debugadapter": "^1.34.0",
        "vscode-debugprotocol": "^1.34.0",
        "vscode-extension-telemetry": "^0.1.2",
        "vscode-languageclient": "5.1.1",
        "vscode-languageserver-types": "^3.14.0",
        "ws": "^6.2.1"
    },
    "devDependencies": {
        "@types/chai": "^4.1.6",
        "@types/glob": "^7.1.1",
        "@types/lodash": "^4.14.123",
        "@types/mocha": "^2.2.42",
        "@types/node": "^8.10.45",
        "@types/ws": "^6.0.0",
        "chai": "^4.2.0",
        "cross-env": "^5.2.0",
        "decache": "^4.5.1",
        "glob": "^7.1.3",
        "istanbul": "^0.4.5",
        "js-yaml": "^3.13.1",
        "mocha": "^5.2.0",
        "remap-istanbul": "^0.13.0",
        "ts-loader": "^6.0.2",
        "ts-node": "^8.0.3",
        "tslint": "^5.14.0",
        "typescript": "^3.3.4000",
        "vsce": "^1.59.0",
        "vscode": "1.1.34",
        "vscode-debugadapter-testsupport": "^1.35.0",
        "webpack": "^4.33.0",
        "webpack-cli": "^3.3.3"
    }
}<|MERGE_RESOLUTION|>--- conflicted
+++ resolved
@@ -2,11 +2,7 @@
     "name": "ballerina",
     "displayName": "Ballerina",
     "description": "Language Intelligence, Diagram View, Debugging, code formatting and refactoring for Ballerina",
-<<<<<<< HEAD
-    "version": "1.2.0-SNAPSHOT",
-=======
     "version": "1.3.0-SNAPSHOT",
->>>>>>> 596a4651
     "publisher": "ballerina",
     "repository": {
         "type": "git",
