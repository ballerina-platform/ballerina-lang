parser grammar BallerinaParser;

options {
    language = Java;
    tokenVocab = BallerinaLexer;
}

//todo revisit blockStatement

// starting point for parsing a bal file
compilationUnit
    :   packageDeclaration?
        (importDeclaration | namespaceDeclaration)*
        (annotationAttachment* documentationAttachment? deprecatedAttachment? definition)*
        EOF
    ;

packageDeclaration
    :   PACKAGE fullyQualifiedPackageName version? SEMICOLON
    ;

version
    : (VERSION Identifier)
    ;

importDeclaration
    :   IMPORT fullyQualifiedPackageName version? (AS packageAlias)? SEMICOLON
    ;

fullyQualifiedPackageName
    :   packageName (DOT packageName)*
    ;

packageName
    :   Identifier
    ;

packageAlias
    :   packageName
    ;

definition
    :   serviceDefinition
    |   functionDefinition
    |   structDefinition
    |   objectDefinition
    |   streamletDefinition
    |   enumDefinition
    |   constantDefinition
    |   annotationDefinition
    |   globalVariableDefinition
    |   globalEndpointDefinition
    |   transformerDefinition
    ;

serviceDefinition
    :   SERVICE (LT nameReference GT) Identifier serviceEndpointAttachments? LEFT_BRACE serviceBody RIGHT_BRACE
    ;

serviceEndpointAttachments
    :   BIND nameReference (COMMA nameReference)*
    ;

serviceBody
    :  endpointDeclaration* variableDefinitionStatement* resourceDefinition*
    ;

resourceDefinition
    :   annotationAttachment* documentationAttachment? deprecatedAttachment? Identifier LEFT_PARENTHESIS resourceParameterList? RIGHT_PARENTHESIS LEFT_BRACE callableUnitBody RIGHT_BRACE
    ;

resourceParameterList
    :   ENDPOINT Identifier (COMMA parameterList)?
    |   parameterList
    ;

callableUnitBody
    :  endpointDeclaration* statement*
    |  endpointDeclaration* workerDeclaration+
    ;


functionDefinition
    :   (PUBLIC)? (NATIVE)? FUNCTION (LT parameter GT)? Identifier LEFT_PARENTHESIS formalParameterList? RIGHT_PARENTHESIS returnParameter? (LEFT_BRACE callableUnitBody RIGHT_BRACE | SEMICOLON)
    |   (PUBLIC)? (NATIVE)? FUNCTION Identifier DOUBLE_COLON Identifier LEFT_PARENTHESIS formalParameterList? RIGHT_PARENTHESIS returnParameter? LEFT_BRACE callableUnitBody RIGHT_BRACE
    ;

lambdaFunction
    :  FUNCTION LEFT_PARENTHESIS formalParameterList? RIGHT_PARENTHESIS returnParameter? LEFT_BRACE callableUnitBody RIGHT_BRACE
    ;

structDefinition
    :   (PUBLIC)? STRUCT Identifier LEFT_BRACE structBody RIGHT_BRACE
    ;

structBody
    :   fieldDefinition* privateStructBody?
    ;

privateStructBody
    :   PRIVATE COLON fieldDefinition*
    ;

objectDefinition
    :   TYPE_TYPE Identifier OBJECT LEFT_BRACE objectBody RIGHT_BRACE
    ;

objectBody
    : publicObjectFields? privateObjectFields? objectInitializer? objectFunctions?
    ;

publicObjectFields
    :   PUBLIC LEFT_BRACE objectFieldDefinition* RIGHT_BRACE
    ;

privateObjectFields
    :   PRIVATE LEFT_BRACE objectFieldDefinition* RIGHT_BRACE
    ;

objectInitializer
    :   annotationAttachment* documentationAttachment? (PUBLIC)? (NATIVE)? NEW objectInitializerParameterList LEFT_BRACE callableUnitBody RIGHT_BRACE
    ;

objectInitializerParameterList
    :   LEFT_PARENTHESIS objectParameterList? RIGHT_PARENTHESIS
    ;

objectFunctions
    : (annotationAttachment* documentationAttachment? deprecatedAttachment? objectFunctionDefinition)+
    ;

// TODO merge with fieldDefinition later
objectFieldDefinition
    :   typeName Identifier (COLON simpleLiteral)? (COMMA | SEMICOLON)
    ;

// TODO try to merge with formalParameterList later
objectParameterList
    :   (objectParameter | objectDefaultableParameter) (COMMA (objectParameter | objectDefaultableParameter))* (COMMA restParameter)?
    |   restParameter
    ;

// TODO try to merge with parameter later
objectParameter
    :   annotationAttachment* typeName? Identifier
    ;

// TODO try to merge with defaultableParameter later
objectDefaultableParameter
    :   objectParameter COLON expression
    ;

// TODO merge with functionDefinition later
objectFunctionDefinition
    :   (PUBLIC)? (NATIVE)? FUNCTION objectCallableUnitSignature (LEFT_BRACE callableUnitBody RIGHT_BRACE | SEMICOLON)
    ;

//TODO merge with callableUnitSignature later
objectCallableUnitSignature
    :   Identifier LEFT_PARENTHESIS formalParameterList? RIGHT_PARENTHESIS returnParameter?
    ;


annotationDefinition
    : (PUBLIC)? ANNOTATION  (LT attachmentPoint (COMMA attachmentPoint)* GT)?  Identifier userDefineTypeName? SEMICOLON
    ;

enumDefinition
    : (PUBLIC)? ENUM Identifier LEFT_BRACE enumFieldList RIGHT_BRACE
    ;

enumFieldList
    :  enumField (COMMA enumField)*
    ;

enumField
    : Identifier
    ;

globalVariableDefinition
    :   (PUBLIC)? typeName Identifier ((ASSIGN | SAFE_ASSIGNMENT) expression )? SEMICOLON
    ;

transformerDefinition
    :   (PUBLIC)? TRANSFORMER LT parameterList GT (Identifier LEFT_PARENTHESIS parameterList? RIGHT_PARENTHESIS)? LEFT_BRACE callableUnitBody RIGHT_BRACE
    ;

attachmentPoint
     : SERVICE
     | RESOURCE
     | FUNCTION
     | STRUCT
     | STREAMLET
     | ENUM
     | ENDPOINT
     | CONST
     | PARAMETER
     | ANNOTATION
     | TRANSFORMER
     ;

constantDefinition
    :   (PUBLIC)? CONST valueTypeName Identifier (ASSIGN | SAFE_ASSIGNMENT) expression SEMICOLON
    ;

workerDeclaration
    :   WORKER Identifier LEFT_BRACE workerBody RIGHT_BRACE
    ;

workerBody
    :   statement*
    ;

globalEndpointDefinition
    :   PUBLIC? endpointDeclaration
    ;

endpointDeclaration
    :   annotationAttachment* ENDPOINT endpointType Identifier (LEFT_BRACE (recordKeyValue (COMMA recordKeyValue)*)? RIGHT_BRACE | ASSIGN variableReference)? SEMICOLON
    ;

endpointType
    :   nameReference
    ;

// Removed to fix formatting
//endpointInitlization
//    :   recordLiteral
//    |   ASSIGN variableReference
//    ;

typeName
    :   simpleTypeName                                                      # simpleTypeNameLabel
    |   typeName (LEFT_BRACKET RIGHT_BRACKET)+                              # arrayTypeNameLabel
    |   typeName PIPE NullLiteral                                           # nullableTypeNameLabel
    |   typeName (PIPE typeName)+                                           # unionTypeNameLabel
    |   LEFT_PARENTHESIS typeName RIGHT_PARENTHESIS                         # groupTypeNameLabel
    |   LEFT_PARENTHESIS typeName (COMMA typeName)* RIGHT_PARENTHESIS       # tupleTypeName
    |   annotatedTypeName                                                   # annotatedTypeNameLabel
    ;

annotatedTypeName
    :   simpleTypeName
    |   annotationAttachment* simpleTypeName
    ;

// Temporary production rule name
simpleTypeName
    :   TYPE_ANY
    |   TYPE_DESC
    |   valueTypeName
    |   referenceTypeName
    ;

builtInTypeName
     :   TYPE_ANY
     |   TYPE_DESC
     |   valueTypeName
     |   builtInReferenceTypeName
     |   simpleTypeName (LEFT_BRACKET RIGHT_BRACKET)+
     ;

referenceTypeName
    :   builtInReferenceTypeName
    |   userDefineTypeName
    |   anonStructTypeName
    ;

userDefineTypeName
    :   nameReference
    ;

anonStructTypeName
    : STRUCT LEFT_BRACE structBody RIGHT_BRACE
    ;

valueTypeName
    :   TYPE_BOOL
    |   TYPE_INT
    |   TYPE_FLOAT
    |   TYPE_STRING
    |   TYPE_BLOB
    ;

builtInReferenceTypeName
    :   TYPE_MAP (LT typeName GT)?
    |   TYPE_FUTURE (LT typeName GT)?
    |   TYPE_XML (LT (LEFT_BRACE xmlNamespaceName RIGHT_BRACE)? xmlLocalName GT)?
    |   TYPE_JSON (LT nameReference GT)?
    |   TYPE_TABLE (LT nameReference GT)?
    |   TYPE_STREAM (LT nameReference GT)?
    |   STREAMLET
    |   TYPE_AGGREGATION (LT nameReference GT)?
    |   functionTypeName
    ;

functionTypeName
    :   FUNCTION LEFT_PARENTHESIS (parameterList | parameterTypeNameList)? RIGHT_PARENTHESIS returnParameter?
    ;

xmlNamespaceName
    :   QuotedStringLiteral
    ;

xmlLocalName
    :   Identifier
    ;

annotationAttachment
    :   AT nameReference (LEFT_BRACE (recordKeyValue (COMMA recordKeyValue)*)? RIGHT_BRACE)?
    ;

 //============================================================================================================
// STATEMENTS / BLOCKS

statement
    :   variableDefinitionStatement
    |   assignmentStatement
    |   tupleDestructuringStatement
    |   compoundAssignmentStatement
    |   postIncrementStatement
    |   ifElseStatement
    |   matchStatement
    |   foreachStatement
    |   whileStatement
    |   nextStatement
    |   breakStatement
    |   forkJoinStatement
    |   tryCatchStatement
    |   throwStatement
    |   returnStatement
    |   (triggerWorker | workerReply)
    |   expressionStmt
    |   transactionStatement
    |   abortStatement
    |   lockStatement
    |   namespaceDeclarationStatement
    |   streamingQueryStatement
    ;

variableDefinitionStatement
    :   typeName Identifier ((ASSIGN | SAFE_ASSIGNMENT) (expression | actionInvocation))? SEMICOLON
    ;

recordLiteral
    :   LEFT_BRACE (recordKeyValue (COMMA recordKeyValue)*)? RIGHT_BRACE
    ;

recordKeyValue
    :   recordKey COLON recordValue
    ;

recordKey
    :   Identifier
    |   simpleLiteral
    ;

recordValue
    :   expression
    ;

arrayLiteral
    :   LEFT_BRACKET expressionList? RIGHT_BRACKET
    ;

typeInitExpr
    :   NEW userDefineTypeName LEFT_PARENTHESIS invocationArgList? RIGHT_PARENTHESIS
    ;

assignmentStatement
    :   (VAR)? variableReferenceList (ASSIGN | SAFE_ASSIGNMENT) (expression | actionInvocation) SEMICOLON
    ;

tupleDestructuringStatement
    :   VAR? LEFT_PARENTHESIS variableReferenceList RIGHT_PARENTHESIS ASSIGN (expression | actionInvocation) SEMICOLON
    |   LEFT_PARENTHESIS parameterList RIGHT_PARENTHESIS ASSIGN (expression | actionInvocation) SEMICOLON
    ;

compoundAssignmentStatement
    :   variableReference compoundOperator expression SEMICOLON
    ;

compoundOperator
    :   COMPOUND_ADD
    |   COMPOUND_SUB
    |   COMPOUND_MUL
    |   COMPOUND_DIV
    ;

postIncrementStatement
    :   variableReference postArithmeticOperator SEMICOLON
    ;

postArithmeticOperator
    :   INCREMENT
    |   DECREMENT
    ;

variableReferenceList
    :   variableReference (COMMA variableReference)*
    ;

ifElseStatement
    :  ifClause elseIfClause* elseClause? RIGHT_BRACE
    ;

ifClause
    :   IF LEFT_PARENTHESIS expression RIGHT_PARENTHESIS LEFT_BRACE codeBlockBody
    ;

elseIfClause
    :   RIGHT_BRACE ELSE IF LEFT_PARENTHESIS expression RIGHT_PARENTHESIS LEFT_BRACE codeBlockBody
    ;

elseClause
    :   RIGHT_BRACE ELSE LEFT_BRACE codeBlockBody
    ;

matchStatement
    :   MATCH  expression  LEFT_BRACE matchPatternClause+ RIGHT_BRACE
    ;

matchPatternClause
    :   typeName EQUAL_GT (statement | (LEFT_BRACE nonEmptyCodeBlockBody RIGHT_BRACE))
    |   typeName Identifier EQUAL_GT (statement | (LEFT_BRACE nonEmptyCodeBlockBody RIGHT_BRACE))
    ;

foreachStatement
    :   FOREACH LEFT_PARENTHESIS? variableReferenceList IN  (expression | intRangeExpression) RIGHT_PARENTHESIS? LEFT_BRACE codeBlockBody RIGHT_BRACE
    ;

intRangeExpression
    :   (LEFT_BRACKET|LEFT_PARENTHESIS) expression RANGE expression? (RIGHT_BRACKET|RIGHT_PARENTHESIS)
    ;

whileStatement
    :   WHILE LEFT_PARENTHESIS expression RIGHT_PARENTHESIS LEFT_BRACE codeBlockBody RIGHT_BRACE
    ;

nextStatement
    :   NEXT SEMICOLON
    ;

breakStatement
    :   BREAK SEMICOLON
    ;

// typeName is only message
forkJoinStatement
    : FORK LEFT_BRACE workerDeclaration* joinClause? timeoutClause? RIGHT_BRACE
    ;

// below typeName is only 'message[]'
joinClause
    :   RIGHT_BRACE JOIN (LEFT_PARENTHESIS joinConditions RIGHT_PARENTHESIS)? LEFT_PARENTHESIS codeBlockParameter RIGHT_PARENTHESIS LEFT_BRACE codeBlockBody
    ;

joinConditions
    :   SOME integerLiteral (workerReference (COMMA workerReference)*)?     # anyJoinCondition
    |   ALL (workerReference (COMMA workerReference)*)?                     # allJoinCondition
    ;

// below typeName is only 'message[]'
timeoutClause
    :   RIGHT_BRACE TIMEOUT LEFT_PARENTHESIS expression RIGHT_PARENTHESIS LEFT_PARENTHESIS codeBlockParameter RIGHT_PARENTHESIS  LEFT_BRACE codeBlockBody
    ;

tryCatchStatement
    :   TRY LEFT_BRACE codeBlockBody catchClauses RIGHT_BRACE
    ;

catchClauses
    : catchClause+ finallyClause?
    | finallyClause
    ;

catchClause
    :  RIGHT_BRACE CATCH LEFT_PARENTHESIS codeBlockParameter RIGHT_PARENTHESIS LEFT_BRACE codeBlockBody
    ;

finallyClause
    : RIGHT_BRACE FINALLY LEFT_BRACE codeBlockBody
    ;

throwStatement
    :   THROW expression SEMICOLON
    ;

returnStatement
    :   RETURN expressionList? SEMICOLON
    ;

// below left Identifier is of type TYPE_MESSAGE and the right Identifier is of type WORKER
triggerWorker
    :   expressionList RARROW workerReference SEMICOLON #invokeWorker
    |   expressionList RARROW FORK SEMICOLON     #invokeFork
    ;

// below left Identifier is of type WORKER and the right Identifier is of type message
workerReply
    :   expressionList LARROW workerReference SEMICOLON
    ;

variableReference
    :   nameReference                                                           # simpleVariableReference
    |   functionInvocation                                                      # functionInvocationReference
    |   awaitExpression                                                         # awaitExpressionReference
    |   variableReference index                                                 # mapArrayVariableReference
    |   variableReference field                                                 # fieldVariableReference
    |   variableReference xmlAttrib                                             # xmlAttribVariableReference
    |   variableReference invocation                                            # invocationReference
    ;

field
    : DOT Identifier
    ;

index
    : LEFT_BRACKET expression RIGHT_BRACKET
    ;

xmlAttrib
    : AT (LEFT_BRACKET expression RIGHT_BRACKET)?
    ;

functionInvocation
    : ASYNC? functionReference LEFT_PARENTHESIS invocationArgList? RIGHT_PARENTHESIS
    ;

invocation
    : DOT anyIdentifierName LEFT_PARENTHESIS invocationArgList? RIGHT_PARENTHESIS
    ;

invocationArgList
    :   invocationArg (COMMA invocationArg)*
    ;

invocationArg
    :   expression  // required args
    |   namedArgs   // named args
    |   restArgs    // rest args
    ;

actionInvocation
    : variableReference RARROW functionInvocation
    ;

expressionList
    :   expression (COMMA expression)*
    ;

expressionStmt
    :   (variableReference | actionInvocation) SEMICOLON
    ;

transactionStatement
    :   TRANSACTION (WITH transactionPropertyInitStatementList)? LEFT_BRACE codeBlockBody onretryClause? RIGHT_BRACE
    ;

transactionPropertyInitStatement
    : retriesStatement
    | oncommitStatement
    | onabortStatement
    ;

transactionPropertyInitStatementList
    : transactionPropertyInitStatement (COMMA transactionPropertyInitStatement)*
    ;

lockStatement
    : LOCK LEFT_BRACE statement* RIGHT_BRACE
    ;

onretryClause
    :   RIGHT_BRACE ONRETRY LEFT_BRACE codeBlockBody
    ;
abortStatement
    :   ABORT SEMICOLON
    ;

retriesStatement
    :   RETRIES LEFT_PARENTHESIS expression RIGHT_PARENTHESIS
    ;

oncommitStatement
    :   ONCOMMIT LEFT_PARENTHESIS expression RIGHT_PARENTHESIS
    ;

onabortStatement
    :   ONABORT LEFT_PARENTHESIS expression RIGHT_PARENTHESIS
    ;

namespaceDeclarationStatement
    :   namespaceDeclaration
    ;

namespaceDeclaration
    :   XMLNS QuotedStringLiteral (AS Identifier)? SEMICOLON
    ;

expression
    :   simpleLiteral                                                       # simpleLiteralExpression
    |   arrayLiteral                                                        # arrayLiteralExpression
    |   recordLiteral                                                       # recordLiteralExpression
    |   xmlLiteral                                                          # xmlLiteralExpression
    |   stringTemplateLiteral                                               # stringTemplateLiteralExpression
    |   valueTypeName DOT Identifier                                        # valueTypeTypeExpression
    |   builtInReferenceTypeName DOT Identifier                             # builtInReferenceTypeTypeExpression
    |   variableReference                                                   # variableReferenceExpression
    |   lambdaFunction                                                      # lambdaFunctionExpression
    |   typeInitExpr                                                        # typeInitExpression
    |   tableQuery                                                          # tableQueryExpression
    |   typeCast                                                            # typeCastingExpression
    |   typeConversion                                                      # typeConversionExpression
    |   TYPEOF builtInTypeName                                              # typeAccessExpression
    |   (ADD | SUB | NOT | LENGTHOF | TYPEOF | UNTAINT) simpleExpression    # unaryExpression
    |   LEFT_PARENTHESIS expression (COMMA expression)* RIGHT_PARENTHESIS   # bracedOrTupleExpression
    |   expression POW expression                                           # binaryPowExpression
    |   expression (DIV | MUL | MOD) expression                             # binaryDivMulModExpression
    |   expression (ADD | SUB) expression                                   # binaryAddSubExpression
    |   expression (LT_EQUAL | GT_EQUAL | GT | LT) expression               # binaryCompareExpression
    |   expression (EQUAL | NOT_EQUAL) expression                           # binaryEqualExpression
    |   expression AND expression                                           # binaryAndExpression
    |   expression OR expression                                            # binaryOrExpression
    |   expression QUESTION_MARK expression COLON expression                # ternaryExpression
<<<<<<< HEAD
    |   AWAIT expression                                                    # awaitExpression
=======
    |   awaitExpression                                                     # awaitExprExpression    
    ;
    
awaitExpression
    :   AWAIT expression                                                    # awaitExpr
>>>>>>> 86aa063b
    ;

simpleExpression
    :   expression
    ;

typeCast
    :   LEFT_PARENTHESIS typeName RIGHT_PARENTHESIS simpleExpression
    ;

typeConversion
    :   LT typeName (COMMA transformerInvocation)? GT expression
    ;

//reusable productions

nameReference
    :   (packageName COLON)? Identifier
    ;

returnParameter
    : RETURNS typeName
    ;

functionReference
    :   (packageName COLON)? Identifier
    ;

structReference
    :   (packageName COLON)? Identifier
    ;

workerReference
    :   Identifier
    ;

transformerInvocation
    : transformerReference LEFT_PARENTHESIS expressionList? RIGHT_PARENTHESIS
    ;

transformerReference
    :   (packageName COLON)? Identifier
    ;

codeBlockBody
    :   statement*
    ;

nonEmptyCodeBlockBody
    :   statement+
    ;

codeBlockParameter
    :   typeName Identifier
    ;

parameterTypeNameList
    :   parameterTypeName (COMMA parameterTypeName)*
    ;

parameterTypeName
    :   annotationAttachment* typeName
    ;

parameterList
    :   parameter (COMMA parameter)*
    ;

parameter
    :   annotationAttachment* typeName Identifier                                                                       #simpleParameter
    |   annotationAttachment* LEFT_PARENTHESIS typeName Identifier (COMMA typeName Identifier)* RIGHT_PARENTHESIS       #tupleParameter
    ;

defaultableParameter
    :   parameter ASSIGN expression
    ;

restParameter
    :   annotationAttachment* typeName ELLIPSIS Identifier
    ;

formalParameterList
    :   (parameter | defaultableParameter) (COMMA (parameter | defaultableParameter))* (COMMA restParameter)?
    |   restParameter
    ;

fieldDefinition
    :   typeName Identifier (ASSIGN simpleLiteral)? SEMICOLON
    ;

simpleLiteral
    :   (ADD | SUB)? integerLiteral
    |   (ADD | SUB)? FloatingPointLiteral
    |   QuotedStringLiteral
    |   BooleanLiteral
    |   NullLiteral
    ;

// §3.10.1 Integer Literals
integerLiteral
    :   DecimalIntegerLiteral
    |   HexIntegerLiteral
    |   OctalIntegerLiteral
    |   BinaryIntegerLiteral
    ;

namedArgs
    :   Identifier ASSIGN expression
    ;

restArgs
    :   ELLIPSIS expression
    ;

// XML parsing

xmlLiteral
    :   XMLLiteralStart xmlContent? XMLEnd
    ;

xmlContent
    :   (XMLExpressionStart expression ExpressionEnd)+ xmlText?
    |   xmlText
    ;

xmlText
    :   XMLText
    ;

stringTemplateLiteral
    :   StringTemplateLiteralStart stringTemplateContent? StringTemplateLiteralEnd
    ;

stringTemplateContent
    :   (StringTemplateExpressionStart expression ExpressionEnd)+ StringTemplateText?
    |   StringTemplateText
    ;

anyIdentifierName
    : Identifier
    | reservedWord
    ;

reservedWord
    :   FOREACH
    |   TYPE_MAP
    ;


//Siddhi Streams and Tables related
tableQuery
    :   FROM streamingInput joinStreamingInput?
        selectClause?
        orderByClause?
    ;

aggregationQuery
    :   FROM streamingInput
        selectClause?
        orderByClause?

    ;

streamletDefinition
    :   STREAMLET Identifier LEFT_PARENTHESIS parameterList? RIGHT_PARENTHESIS streamletBody
    ;

streamletBody
    :   LEFT_BRACE streamingQueryDeclaration  RIGHT_BRACE
    ;

streamingQueryDeclaration
    :   variableDefinitionStatement* (streamingQueryStatement | queryStatement+)
    ;

queryStatement
    :   QUERY Identifier LEFT_BRACE streamingQueryStatement RIGHT_BRACE
    ;

streamingQueryStatement
    :   FROM (streamingInput (joinStreamingInput)? | patternClause)
        selectClause?
        orderByClause?
        outputRate?
        streamingAction
    ;

patternClause
    :   EVERY? patternStreamingInput withinClause?
    ;

withinClause
    :   WITHIN expression
    ;

orderByClause
    :   ORDER BY variableReferenceList
    ;

selectClause
    :   SELECT (MUL| selectExpressionList )
            groupByClause?
            havingClause?
    ;

selectExpressionList
    :   selectExpression (COMMA selectExpression)*
    ;

selectExpression
    :   expression (AS Identifier)?
    ;

groupByClause
    : GROUP BY variableReferenceList
    ;

havingClause
    :   HAVING expression
    ;

streamingAction
    :   INSERT outputEventType? INTO Identifier
    |   UPDATE (OR INSERT INTO)? Identifier setClause ? ON expression
    |   DELETE Identifier ON expression
    ;

setClause
    :   SET setAssignmentClause (COMMA setAssignmentClause)*
    ;

setAssignmentClause
    :   variableReference ASSIGN expression
    ;

streamingInput
    :   variableReference whereClause?  windowClause? whereClause? (AS alias=Identifier)?
    ;

joinStreamingInput
    :   (UNIDIRECTIONAL joinType | joinType UNIDIRECTIONAL | joinType) streamingInput ON expression
    ;

outputRate
    : OUTPUT outputRateType? EVERY integerLiteral EVENTS
    ;

patternStreamingInput
    :   patternStreamingEdgeInput FOLLOWED BY patternStreamingInput
    |   LEFT_PARENTHESIS patternStreamingInput RIGHT_PARENTHESIS
    |   FOREACH patternStreamingInput
    |   NOT patternStreamingEdgeInput (AND patternStreamingEdgeInput | FOR StringTemplateText)
    |   patternStreamingEdgeInput (AND | OR ) patternStreamingEdgeInput
    |   patternStreamingEdgeInput
    ;

patternStreamingEdgeInput
    :   Identifier whereClause? intRangeExpression? (AS alias=Identifier)?
    ;

whereClause
    :   WHERE expression
    ;

functionClause
    :   FUNCTION functionInvocation
    ;

windowClause
    :   WINDOW functionInvocation
    ;

outputEventType
    : ALL EVENTS | EXPIRED EVENTS | CURRENT EVENTS
    ;

joinType
    : LEFT OUTER JOIN
    | RIGHT OUTER JOIN
    | FULL OUTER JOIN
    | OUTER JOIN
    | INNER? JOIN
    ;

outputRateType
    : ALL
    | LAST
    | FIRST
    ;

// Deprecated parsing.

deprecatedAttachment
    :   DeprecatedTemplateStart deprecatedText? DeprecatedTemplateEnd
    ;

deprecatedText
    :   deprecatedTemplateInlineCode (DeprecatedTemplateText | deprecatedTemplateInlineCode)*
    |   DeprecatedTemplateText  (DeprecatedTemplateText | deprecatedTemplateInlineCode)*
    ;

deprecatedTemplateInlineCode
    :   singleBackTickDeprecatedInlineCode
    |   doubleBackTickDeprecatedInlineCode
    |   tripleBackTickDeprecatedInlineCode
    ;

singleBackTickDeprecatedInlineCode
    :   SBDeprecatedInlineCodeStart SingleBackTickInlineCode? SingleBackTickInlineCodeEnd
    ;

doubleBackTickDeprecatedInlineCode
    :   DBDeprecatedInlineCodeStart DoubleBackTickInlineCode? DoubleBackTickInlineCodeEnd
    ;

tripleBackTickDeprecatedInlineCode
    :   TBDeprecatedInlineCodeStart TripleBackTickInlineCode? TripleBackTickInlineCodeEnd
    ;


// Documentation parsing.

documentationAttachment
    :   DocumentationTemplateStart documentationTemplateContent? DocumentationTemplateEnd
    ;

documentationTemplateContent
    :   docText? documentationTemplateAttributeDescription+
    |   docText
    ;

documentationTemplateAttributeDescription
    :   DocumentationTemplateAttributeStart Identifier DocumentationTemplateAttributeEnd docText?
    ;

docText
    :   documentationTemplateInlineCode (DocumentationTemplateText | documentationTemplateInlineCode)*
    |   DocumentationTemplateText  (DocumentationTemplateText | documentationTemplateInlineCode)*
    ;

documentationTemplateInlineCode
    :   singleBackTickDocInlineCode
    |   doubleBackTickDocInlineCode
    |   tripleBackTickDocInlineCode
    ;

singleBackTickDocInlineCode
    :   SBDocInlineCodeStart SingleBackTickInlineCode? SingleBackTickInlineCodeEnd
    ;

doubleBackTickDocInlineCode
    :   DBDocInlineCodeStart DoubleBackTickInlineCode? DoubleBackTickInlineCodeEnd
    ;

tripleBackTickDocInlineCode
    :   TBDocInlineCodeStart TripleBackTickInlineCode? TripleBackTickInlineCodeEnd
    ;<|MERGE_RESOLUTION|>--- conflicted
+++ resolved
@@ -623,15 +623,11 @@
     |   expression AND expression                                           # binaryAndExpression
     |   expression OR expression                                            # binaryOrExpression
     |   expression QUESTION_MARK expression COLON expression                # ternaryExpression
-<<<<<<< HEAD
-    |   AWAIT expression                                                    # awaitExpression
-=======
-    |   awaitExpression                                                     # awaitExprExpression    
-    ;
-    
+    |   awaitExpression                                                     # awaitExprExpression
+    ;
+
 awaitExpression
     :   AWAIT expression                                                    # awaitExpr
->>>>>>> 86aa063b
     ;
 
 simpleExpression
