/*
 *  Copyright (c) 2019, WSO2 Inc. (http://www.wso2.org) All Rights Reserved.
 *
 *  Licensed under the Apache License, Version 2.0 (the "License");
 *  you may not use this file except in compliance with the License.
 *  You may obtain a copy of the License at
 *
 *  http://www.apache.org/licenses/LICENSE-2.0
 *
 *  Unless required by applicable law or agreed to in writing, software
 *  distributed under the License is distributed on an "AS IS" BASIS,
 *  WITHOUT WARRANTIES OR CONDITIONS OF ANY KIND, either express or implied.
 *  See the License for the specific language governing permissions and
 *  limitations under the License.
 */
package io.ballerina.plugins.idea.webview.diagram.preview;

import com.github.jknack.handlebars.Context;
import com.github.jknack.handlebars.Handlebars;
import com.github.jknack.handlebars.Template;
import com.github.jknack.handlebars.context.MapValueResolver;
import com.github.jknack.handlebars.io.ClassPathTemplateLoader;
import com.google.common.base.Strings;
import com.intellij.openapi.diagnostic.Logger;
import com.intellij.openapi.editor.Editor;
import com.intellij.openapi.fileEditor.FileDocumentManager;
import com.intellij.openapi.fileEditor.FileEditor;
import com.intellij.openapi.fileEditor.FileEditorManager;
import com.intellij.openapi.fileEditor.TextEditor;
import com.intellij.openapi.project.Project;
import com.intellij.openapi.vfs.VirtualFile;
import io.ballerina.plugins.idea.configuration.BallerinaProjectSettings;
import io.ballerina.plugins.idea.sdk.BallerinaSdkUtils;
import org.jetbrains.annotations.NonNls;
import org.jetbrains.annotations.NotNull;

import java.io.IOException;
import java.math.BigInteger;
import java.nio.charset.StandardCharsets;
import java.nio.file.Paths;
import java.security.MessageDigest;
import java.security.NoSuchAlgorithmException;
import java.util.HashMap;
import java.util.Objects;

import static org.wso2.lsp4intellij.utils.FileUtils.editorToProjectFolderUri;
import static org.wso2.lsp4intellij.utils.FileUtils.editorToURIString;
import static org.wso2.lsp4intellij.utils.FileUtils.pathToUri;

/**
 * Diagram utilities.
 */
public class BallerinaDiagramUtils {
    private static final Logger LOG = Logger.getInstance(BallerinaDiagramUtils.class);

    private static final String COMPOSER_LIB_RESOURCE_PATH = "/lib/tools/composer-library";
    private static final String TEMPLATES_CLASSPATH = "/fileTemplates/diagram";
    private static final String WEBVIEW_TEMPLATE_NAME = "webview";
    private static final String STYLES_TEMPLATE_NAME = "styles";
    private static final String SCRIPT_TEMPLATE_NAME = "scripts";
    private static final String LANG_CLIENT_TEMPLATE_NAME = "lang-client";
    private static final String FIREBUG_TEMPLATE_NAME = "firebug";
    private static final String BODY_CSS_CLASS = "diagram";

    public static String md5(String buffer, @NonNls String key) {
        MessageDigest md5 = null;
        try {
            md5 = MessageDigest.getInstance("MD5");
        } catch (NoSuchAlgorithmException e) {
            LOG.error("Cannot find 'md5' algorithm; ", e);
        }

        Objects.requireNonNull(md5).update(buffer.getBytes(StandardCharsets.UTF_8));
        byte[] code = md5.digest(key.getBytes(StandardCharsets.UTF_8));
        BigInteger bi = new BigInteger(code).abs();
        return bi.abs().toString(16);
    }

    @NotNull
    static String generateDiagramHtml(@NotNull VirtualFile file, DiagramHtmlPanel panel, Project project) {

        // Requests the AST from the Ballerina language server.
        Editor editor = getEditorFor(file, project);

        // Retrieves attached ballerina SDk path of the project.
        String balSdkPath = BallerinaSdkUtils.getBallerinaSdkFor(project).getSdkPath();

        // Checks for the user-configured auto detection settings.
        if (Strings.isNullOrEmpty(balSdkPath)
<<<<<<< HEAD
                && BallerinaAutoDetectionSettings.getInstance(project).isAutoDetectionEnabled()) {
=======
                &&  BallerinaProjectSettings.getStoredSettings(project).isAutodetect()) {
>>>>>>> 596a4651
            balSdkPath = BallerinaSdkUtils.autoDetectSdk(project);
        }

        if (Strings.isNullOrEmpty(balSdkPath)) {
            LOG.warn(String.format("No Ballerina SDK is found for the project: %s", project.getName()));
            return "";
        }

        if (editor != null && !editor.isDisposed()) {
            String filePath = Objects.requireNonNull(FileDocumentManager.getInstance()
                    .getFile(editor.getDocument())).getPath();

            // Tries to detect a whether a ballerina project exists for the given file and if not,
            // returns and empty string.
            String ballerinaProjectRoot = BallerinaSdkUtils.searchForBallerinaProjectRoot(filePath,
                    editorToProjectFolderUri(editor));

            // If a ballerina project is not found, diagram editor treats it as an individual bal file.
            if (ballerinaProjectRoot.isEmpty()) {
                return getWebviewContent(ballerinaProjectRoot, editorToURIString(editor), panel, balSdkPath);
            } else {
                return getWebviewContent(pathToUri(ballerinaProjectRoot), editorToURIString(editor), panel,
                        balSdkPath);
            }
        }
        return "";
    }

    static Editor getEditorFor(VirtualFile file, Project project) {
        FileEditor[] allEditors = FileEditorManager.getInstance(project).getAllEditors(file);
        if (allEditors.length > 0 && allEditors[0] instanceof TextEditor) {
            return ((TextEditor) allEditors[0]).getEditor();
        }
        return null;
    }

    private static String getWebviewContent(String sourceRootUri, String docUri, DiagramHtmlPanel myPanel,
                                            String sdkPath) {
        try {
            if (myPanel == null) {
                return "";
            }
            Handlebars handlebars = new Handlebars().with(new ClassPathTemplateLoader(TEMPLATES_CLASSPATH));
            Template scriptTemplate = handlebars.compile(SCRIPT_TEMPLATE_NAME);
            Template webviewTemplate = handlebars.compile(WEBVIEW_TEMPLATE_NAME);

            // Constructs the script to be run when loaded.
            HashMap<String, String> scriptContents = new HashMap<>();
            scriptContents.put("sourceRootUri", sourceRootUri);
            scriptContents.put("docUri", docUri);
            scriptContents.put("getLangClient", handlebars.compile(LANG_CLIENT_TEMPLATE_NAME).text());
            Context scriptContext = Context.newBuilder(scriptContents).resolver(MapValueResolver.INSTANCE).build();

            // Constructs the final webview HTML template.
            HashMap<String, String> webviewContents = new HashMap<>();
            webviewContents.put("resourceRoot", Paths.get(sdkPath, COMPOSER_LIB_RESOURCE_PATH).toUri().toString());
            webviewContents.put("bodyCssClass", BODY_CSS_CLASS);
            webviewContents.put("styles", handlebars.compile(STYLES_TEMPLATE_NAME).text());
            webviewContents.put("fireBug", handlebars.compile(FIREBUG_TEMPLATE_NAME).text());
            webviewContents.put("scripts", scriptTemplate.apply(scriptContext));
            Context webviewContext = Context.newBuilder(webviewContents).resolver(MapValueResolver.INSTANCE).build();
            return webviewTemplate.apply(webviewContext);
        } catch (IOException | RuntimeException e) {
            LOG.warn("Error occurred when constructing webview content: ", e);
            return "";
        }
    }
}<|MERGE_RESOLUTION|>--- conflicted
+++ resolved
@@ -87,11 +87,7 @@
 
         // Checks for the user-configured auto detection settings.
         if (Strings.isNullOrEmpty(balSdkPath)
-<<<<<<< HEAD
-                && BallerinaAutoDetectionSettings.getInstance(project).isAutoDetectionEnabled()) {
-=======
                 &&  BallerinaProjectSettings.getStoredSettings(project).isAutodetect()) {
->>>>>>> 596a4651
             balSdkPath = BallerinaSdkUtils.autoDetectSdk(project);
         }
 
