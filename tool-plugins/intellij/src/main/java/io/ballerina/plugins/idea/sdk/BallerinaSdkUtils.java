/*
 * Copyright (c) 2018, WSO2 Inc. (http://www.wso2.org) All Rights Reserved.
 *
 * Licensed under the Apache License, Version 2.0 (the "License");
 * you may not use this file except in compliance with the License.
 * You may obtain a copy of the License at
 *
 * http://www.apache.org/licenses/LICENSE-2.0
 *
 * Unless required by applicable law or agreed to in writing, software
 * distributed under the License is distributed on an "AS IS" BASIS,
 * WITHOUT WARRANTIES OR CONDITIONS OF ANY KIND, either express or implied.
 * See the License for the specific language governing permissions and
 * limitations under the License.
 */

package io.ballerina.plugins.idea.sdk;

import com.google.common.base.Strings;
import com.intellij.execution.configurations.PathEnvironmentVariableUtil;
import com.intellij.ide.plugins.IdeaPluginDescriptor;
import com.intellij.ide.plugins.PluginManager;
import com.intellij.openapi.application.ApplicationManager;
import com.intellij.openapi.application.ex.ApplicationManagerEx;
import com.intellij.openapi.diagnostic.Logger;
import com.intellij.openapi.extensions.PluginId;
import com.intellij.openapi.module.Module;
import com.intellij.openapi.module.ModuleManager;
import com.intellij.openapi.project.Project;
import com.intellij.openapi.project.ex.ProjectManagerEx;
import com.intellij.openapi.projectRoots.Sdk;
import com.intellij.openapi.roots.ModuleRootManager;
import com.intellij.openapi.roots.ProjectRootManager;
import com.intellij.openapi.ui.Messages;
import com.intellij.openapi.util.Key;
import com.intellij.openapi.util.SystemInfo;
import com.intellij.openapi.util.io.FileUtil;
import com.intellij.openapi.util.text.StringUtil;
import com.intellij.openapi.vfs.LocalFileSystem;
import com.intellij.openapi.vfs.VfsUtilCore;
import com.intellij.openapi.vfs.VirtualFile;
import com.intellij.openapi.vfs.VirtualFileManager;
import com.intellij.openapi.vfs.newvfs.impl.VfsRootAccess;
import com.intellij.psi.util.CachedValueProvider;
import com.intellij.psi.util.CachedValuesManager;
import com.intellij.util.Function;
import com.intellij.util.ObjectUtils;
import com.intellij.util.containers.ContainerUtil;
import io.ballerina.plugins.idea.BallerinaConstants;
import io.ballerina.plugins.idea.configuration.BallerinaProjectSettings;
import io.ballerina.plugins.idea.preloading.OSUtils;
import io.ballerina.plugins.idea.project.BallerinaApplicationLibrariesService;
import io.ballerina.plugins.idea.project.BallerinaLibrariesService;
import org.jetbrains.annotations.NotNull;
import org.jetbrains.annotations.Nullable;

import java.io.File;
import java.io.IOException;
import java.nio.charset.StandardCharsets;
import java.nio.file.Files;
import java.nio.file.Paths;
import java.util.Collection;
import java.util.Collections;
import java.util.LinkedHashSet;
import java.util.List;
import java.util.regex.Matcher;
import java.util.stream.Stream;

import static com.intellij.util.containers.ContainerUtil.newLinkedHashSet;
import static io.ballerina.plugins.idea.BallerinaConstants.BALLERINA_CMD;
import static io.ballerina.plugins.idea.BallerinaConstants.BALLERINA_COMPOSER_LIB_PATH;
import static io.ballerina.plugins.idea.BallerinaConstants.BALLERINA_CONFIG_FILE_NAME;
import static io.ballerina.plugins.idea.BallerinaConstants.BALLERINA_EXECUTABLE_NAME;
import static io.ballerina.plugins.idea.BallerinaConstants.BALLERINA_EXEC_PATH;
import static io.ballerina.plugins.idea.BallerinaConstants.BALLERINA_HOME_CMD;
import static io.ballerina.plugins.idea.BallerinaConstants.BALLERINA_LS_LAUNCHER_NAME;
import static io.ballerina.plugins.idea.BallerinaConstants.BALLERINA_LS_LAUNCHER_PATH;
import static io.ballerina.plugins.idea.BallerinaConstants.BALLERINA_PLUGIN_ID;
import static io.ballerina.plugins.idea.BallerinaConstants.BALLERINA_VERSION_PATTERN;
import static io.ballerina.plugins.idea.preloading.OSUtils.MAC;
import static io.ballerina.plugins.idea.preloading.OSUtils.UNIX;
import static io.ballerina.plugins.idea.preloading.OSUtils.WINDOWS;

/**
 * Contains util classes related to Ballerina SDK.
 */
public class BallerinaSdkUtils {

    private static final Logger LOG = Logger.getInstance(BallerinaSdkUtils.class);
    private static final Key<String> VERSION_DATA_KEY = Key.create("BALLERINA_VERSION_KEY");

    private static final String INSTALLER_PATH_UNIX = "/usr/bin/ballerina";
    private static final String INSTALLER_PATH_MAC = "/etc/paths.d/ballerina";
    // Todo
    private static final String INSTALLER_PATH_WINDOWS = "C:\\Program Files\\Ballerina\\ballerina";

    private BallerinaSdkUtils() {

    }

    @Nullable
    public static VirtualFile suggestSdkDirectory() {
        if (SystemInfo.isWindows) {
            return ObjectUtils.chooseNotNull(LocalFileSystem.getInstance().findFileByPath("C:\\ballerina"), null);
        }
        if (SystemInfo.isMac || SystemInfo.isLinux) {
            String fromEnv = suggestSdkDirectoryPathFromEnv();
            if (fromEnv != null) {
                return LocalFileSystem.getInstance().findFileByPath(fromEnv);
            }
            VirtualFile usrLocal = LocalFileSystem.getInstance().findFileByPath("/usr/local/ballerina");
            if (usrLocal != null) {
                return usrLocal;
            }
        }
        if (SystemInfo.isMac) {
            String macPorts = "/opt/local/lib/ballerina";
            String homeBrew = "/usr/local/Cellar/ballerina";
            File file = FileUtil.findFirstThatExist(macPorts, homeBrew);
            if (file != null) {
                return LocalFileSystem.getInstance().findFileByIoFile(file);
            }
        }
        return null;
    }

    @Nullable
    private static String suggestSdkDirectoryPathFromEnv() {
        File fileFromPath = PathEnvironmentVariableUtil.findInPath("ballerina");
        if (fileFromPath != null) {
            File canonicalFile;
            try {
                canonicalFile = fileFromPath.getCanonicalFile();
                String path = canonicalFile.getPath();
                if (path.endsWith(BALLERINA_EXEC_PATH)) {
                    return StringUtil.trimEnd(path, BALLERINA_EXEC_PATH);
                }
            } catch (IOException ignore) {
            }
        }
        return null;
    }

    @Nullable
    public static String retrieveBallerinaVersion(@NotNull String sdkPath) {
        try {
            // need this hack to avoid an IDEA bug caused by "AssertionError: File accessed outside allowed roots"
            VfsRootAccess.allowRootAccess(sdkPath);

            VirtualFile sdkRoot = VirtualFileManager.getInstance().findFileByUrl(VfsUtilCore.pathToUrl(sdkPath));
            if (sdkRoot != null) {
                String cachedVersion = sdkRoot.getUserData(VERSION_DATA_KEY);
                if (cachedVersion != null) {
                    return !cachedVersion.isEmpty() ? cachedVersion : null;
                }

                VirtualFile versionFile = sdkRoot.findFileByRelativePath(
                        BallerinaConstants.BALLERINA_VERSION_FILE_PATH);
                if (versionFile == null) {
                    VfsRootAccess.allowRootAccess();
                    versionFile = sdkRoot.findFileByRelativePath(
                            BallerinaConstants.BALLERINA_NEW_VERSION_FILE_PATH);
                }
                // Please note that if the above versionFile is null, we can check on other locations as well.
                if (versionFile != null) {
                    String text = VfsUtilCore.loadText(versionFile);
                    String version = parseBallerinaVersion(text);
                    if (version == null) {
                        BallerinaSdkService.LOG.debug("Cannot retrieve Ballerina version from version file: " + text);
                    }
                    sdkRoot.putUserData(VERSION_DATA_KEY, StringUtil.notNullize(version));
                    return version;
                } else {
                    BallerinaSdkService.LOG.debug("Cannot find Ballerina version file in sdk path: " + sdkPath);
                }
            }
        } catch (Exception e) {
            BallerinaSdkService.LOG.debug("Cannot retrieve Ballerina version from sdk path: " + sdkPath, e);
        }
        return null;
    }

    @NotNull
    public static String getMajorVersion(@NotNull String version) {
        return version.contains(".") ? version.replace('-', '.').split("[.]")[0] : "";
    }

    @NotNull
    public static String getMinorVersion(@NotNull String version) {
        return version.contains(".") ? version.replace('-', '.').split("[.]")[1] : "";
    }

    @Nullable
    public static String getBallerinaPluginVersion() {
        IdeaPluginDescriptor balPluginDescriptor = PluginManager.getPlugin(PluginId.getId(BALLERINA_PLUGIN_ID));
        if (balPluginDescriptor != null) {
            return balPluginDescriptor.getVersion();
        }
        return null;
    }

    @NotNull
    public static String adjustSdkPath(@NotNull String path) {
        return path;
    }

    @Nullable
    public static String parseBallerinaVersion(@NotNull String text) {
        Matcher matcher = BALLERINA_VERSION_PATTERN.matcher(text);
        if (matcher.find()) {
            return matcher.group(1);
        }
        return null;
    }

    @NotNull
    public static Collection<VirtualFile> getSdkDirectoriesToAttach(@NotNull String sdkPath,
                                                                    @NotNull String versionString) {
        return ContainerUtil.createMaybeSingletonList(getSdkSrcDir(sdkPath, versionString));
    }

    @Nullable
    private static VirtualFile getSdkSrcDir(@NotNull String sdkPath, @NotNull String sdkVersion) {
        String srcPath = getSrcLocation(sdkVersion);
        VirtualFile file = VirtualFileManager.getInstance().findFileByUrl(
                VfsUtilCore.pathToUrl(FileUtil.join(sdkPath, srcPath)));
        return file != null && file.isDirectory() ? file : null;
    }

    @NotNull
    public static BallerinaSdk getBallerinaSdkFor(Project project, Module module) {
        String sdkPath = BallerinaSdkService.getInstance(project).getSdkHomePath(module);
        if (sdkPath == null) {
            return new BallerinaSdk(null, false, false);
        }
        if (!isValidSdk(sdkPath)) {
            return new BallerinaSdk(null, false, false);
        }
        boolean langServerSupport = hasLangServerSupport(sdkPath);
        boolean webviewSupport = hasWebviewSupport(sdkPath);
        return new BallerinaSdk(sdkPath, langServerSupport, webviewSupport);
    }

    @NotNull
    public static BallerinaSdk getBallerinaSdkFor(Project project) {

        Sdk projectSdk = ProjectRootManager.getInstance(project).getProjectSdk();

        if (projectSdk == null) {
            return new BallerinaSdk(null, false, false);
        }
        String sdkPath = projectSdk.getHomePath();

        if (!isValidSdk(sdkPath)) {
            return new BallerinaSdk(null, false, false);
        }
        boolean langServerSupport = hasLangServerSupport(sdkPath);
        boolean webviewSupport = hasWebviewSupport(sdkPath);
        return new BallerinaSdk(sdkPath, langServerSupport, webviewSupport);
    }

    /**
     * @return an empty string if it fails to auto-detect the ballerina home automatically.
     */
    public static String autoDetectSdk(Project project) {

        // Checks for the user-configured auto detection settings.
<<<<<<< HEAD
        if (!BallerinaAutoDetectionSettings.getInstance(project).isAutoDetectionEnabled()) {
=======
        if (!BallerinaProjectSettings.getStoredSettings(project).isAutodetect()) {
>>>>>>> 596a4651
            return "";
        }

        String ballerinaPath = getByCommand(String.format("%s %s", BALLERINA_CMD, BALLERINA_HOME_CMD));
        if (ballerinaPath.isEmpty()) {
            // Todo - Verify
            // Tries for default installer based locations since "ballerina" commands might not work
            // because of the IntelliJ issue of PATH variable might not being identified by the IntelliJ java
            // runtime.
            String routerScriptPath = getByDefaultPath();
            if (OSUtils.isWindows()) {
                ballerinaPath = getByCommand(String.format("\"%s\" %s", routerScriptPath, BALLERINA_HOME_CMD));
            } else {
                ballerinaPath = getByCommand(String.format("%s %s", routerScriptPath, BALLERINA_HOME_CMD));
            }
        }

        return ballerinaPath;
    }

    public static String getByCommand(String cmd) {
        java.util.Scanner s;
        try {
            // This may returns a symlink which links to the real path.
            s = new java.util.Scanner(Runtime.getRuntime().exec(cmd).getInputStream()).useDelimiter("\\A");
            String path = s.hasNext() ? s.next().trim().replace(System.lineSeparator(), "").trim() : "";
            LOG.info(cmd + "command returned: " + path);

            // Todo - verify
            // Since errors might be coming from the input stream when retrieving ballerina distribution path, we need
            // an additional check.
            if (!new File(path).exists()) {
                LOG.warn(String.format("Invalid result received by \"%s\" command. Received Output: %s", cmd, path));
                return "";
            }
            return path;
        } catch (Exception e) {
            LOG.warn("Unexpected error occurred when executing ballerina command: " + cmd, e);
            return "";
        }
    }

    /**
     * Tries for default installer based locations since "ballerina" commands might not work
     * because of the IntelliJ issue of PATH variable might not being identified by the IntelliJ java
     * runtime.
     */
    public static String getByDefaultPath() {
        try {
            String path = getDefaultPath();
            if (path.isEmpty()) {
                return path;
            }
            // Resolves actual path using "toRealPath()".
            return new File(path).toPath().toRealPath().toString();
        } catch (Exception e) {
            LOG.warn("Error occurred when resolving symlinks to auto detect ballerina home.");
            return "";
        }
    }

    private static String getDefaultPath() {
        String os = OSUtils.getOperatingSystem();
        switch (os) {
            case UNIX:
                return INSTALLER_PATH_UNIX;
            case MAC:
                // Reads the file content to get the ballerina home location.
                return getContentAsString(INSTALLER_PATH_MAC);
            case WINDOWS:
                // Tries to get the ballerina router script path using the default installation location.
                return getWinDefaultPath(INSTALLER_PATH_WINDOWS);
            default:
                return "";
        }
    }

    private static String getWinDefaultPath(String defaultDir) {
        try {
            String pluginVersion = getBallerinaPluginVersion();
            if (pluginVersion == null) {
                return "";
            }
            String routerPath = String.join("-", defaultDir, pluginVersion);
            return Paths.get(routerPath, "bin", "ballerina.bat").toString();
        } catch (Exception e) {
            LOG.warn("Error occurred when trying to auto detect using default installation path.", e);
            return "";
        }
    }

    private static String getContentAsString(String filePath) {
        try {
            Stream<String> stream = Files.lines(Paths.get(filePath), StandardCharsets.UTF_8);
            StringBuilder contentBuilder = new StringBuilder();
            stream.forEach(s -> contentBuilder.append(s).append("\n"));
            String balHomePath = contentBuilder.toString().trim();
            // Append "/ballerina" to content since we only need the ballerina home root.
            balHomePath = !Strings.isNullOrEmpty(balHomePath) && balHomePath.endsWith("/bin") ?
                    balHomePath.replace("/bin", "/bin/ballerina") : "";
            return balHomePath;
        } catch (Exception ignored) {
            return "";
        }
    }

    private static boolean isValidSdk(String sdkPath) {

        if (Strings.isNullOrEmpty(sdkPath)) {
            return false;
        }
        // Checks for either shell scripts or batch files, since the shell script recognition error in windows.
        String balShellScript = Paths.get(sdkPath, "bin", BALLERINA_EXECUTABLE_NAME).toString();
        String balBatchScript = Paths.get(sdkPath, "bin", BALLERINA_EXECUTABLE_NAME).toString() + ".bat";

        return (new File(balShellScript).exists() || new File(balBatchScript).exists());
    }

    private static boolean hasLangServerSupport(String sdkPath) {

        if (Strings.isNullOrEmpty(sdkPath)) {
            return false;
        }
        // Checks for either shell scripts or batch files, since the shell script recognition error in windows.
        String launcherShellScript = Paths.get(sdkPath, BALLERINA_LS_LAUNCHER_PATH,
                BALLERINA_LS_LAUNCHER_NAME).toString() + ".sh";
        String launcherBatchScript = Paths.get(sdkPath, BALLERINA_LS_LAUNCHER_PATH,
                BALLERINA_LS_LAUNCHER_NAME).toString() + ".bat";

        return new File(launcherShellScript).exists() || new File(launcherBatchScript).exists();
    }

    private static boolean hasWebviewSupport(String sdkPath) {

        if (Strings.isNullOrEmpty(sdkPath)) {
            return false;
        }
        // Checks for composer library resource directory existence.
        String composerLib = Paths.get(sdkPath, BALLERINA_COMPOSER_LIB_PATH).toString();
        return new File(composerLib).exists();
    }

    public static LinkedHashSet<VirtualFile> getSourcesPathsToLookup(@NotNull Project project, @Nullable Module
            module) {
        LinkedHashSet<VirtualFile> sdkAndBallerinaPath = newLinkedHashSet();
        ContainerUtil.addIfNotNull(sdkAndBallerinaPath, getSdkSrcDir(project, module));
        // Todo  - add Ballerina Path
        // ContainerUtil.addAllNotNull(sdkAndBallerinaPath, getBallerinaPathSources(project, module));
        return sdkAndBallerinaPath;
    }

    @NotNull
    private static String getSrcLocation(@NotNull String version) {
        return "src";
    }

    public static String getSdkHome(Project project, Module module) {
        // Get the module SDK.
        Sdk moduleSdk = ModuleRootManager.getInstance(module).getSdk();
        // If the SDK is Ballerina SDK, return the home path.
        if (moduleSdk != null && moduleSdk.getSdkType() == BallerinaSdkType.getInstance()) {
            return moduleSdk.getHomePath();
        }
        // Ge the project SDK.
        Sdk projectSdk = ProjectRootManager.getInstance(project).getProjectSdk();
        // If the SDK is Ballerina SDK, return the home path.
        if (projectSdk != null && projectSdk.getSdkType() == BallerinaSdkType.getInstance()) {
            return projectSdk.getHomePath();
        }
        return "";
    }

    @NotNull
    public static Collection<VirtualFile> getBallerinaPathsRootsFromEnvironment() {

        return BallerinaPathModificationTracker.getBallerinaEnvironmentPathRoots();
    }

    @NotNull
    private static List<VirtualFile> getInnerBallerinaPathSources(@NotNull Project project, @Nullable Module module) {
        return ContainerUtil.mapNotNull(getBallerinaPathRoots(project, module), new
                RetrieveSubDirectoryOrSelfFunction("src"));
    }

    @NotNull
    public static Collection<VirtualFile> getBallerinaPathRoots(@NotNull Project project, @Nullable Module module) {
        Collection<VirtualFile> roots = ContainerUtil.newArrayList();
        if (BallerinaApplicationLibrariesService.getInstance().isUseBallerinaPathFromSystemEnvironment()) {
            roots.addAll(getBallerinaPathsRootsFromEnvironment());
        }
        roots.addAll(module != null ? BallerinaLibrariesService.getUserDefinedLibraries(module) :
                BallerinaLibrariesService.getUserDefinedLibraries(project));
        return roots;
    }

    private static class RetrieveSubDirectoryOrSelfFunction implements Function<VirtualFile, VirtualFile> {
        @NotNull
        private final String mySubdirName;

        public RetrieveSubDirectoryOrSelfFunction(@NotNull String subdirName) {
            mySubdirName = subdirName;
        }

        @Override
        public VirtualFile fun(VirtualFile file) {
            return file == null || FileUtil.namesEqual(mySubdirName, file.getName()) ? file : file.findChild
                    (mySubdirName);
        }
    }

    @NotNull
    public static Collection<Module> getBallerinaModules(@NotNull Project project) {
        if (project.isDefault()) {
            return Collections.emptyList();
        }
        BallerinaSdkService sdkService = BallerinaSdkService.getInstance(project);
        return ContainerUtil.filter(ModuleManager.getInstance(project).getModules(), sdkService::isBallerinaModule);
    }

    @Nullable
    public static VirtualFile getSdkSrcDir(@NotNull Project project, @Nullable Module module) {
        if (module != null) {
            return CachedValuesManager.getManager(project).getCachedValue(module, () -> {
                BallerinaSdkService sdkService = BallerinaSdkService.getInstance(module.getProject());
                return CachedValueProvider.Result.create(getInnerSdkSrcDir(sdkService, module), sdkService);
            });
        }
        return CachedValuesManager.getManager(project).getCachedValue(project, () -> {
            BallerinaSdkService sdkService = BallerinaSdkService.getInstance(project);
            return CachedValueProvider.Result.create(getInnerSdkSrcDir(sdkService, null), sdkService);
        });
    }

    /**
     * Searches for a ballerina project root using outward recursion starting from the file directory, until the given
     * root directory is found. Returns and empty string if unable to detect any ballerina project under the current
     * intellij project source root.
     */
    public static String searchForBallerinaProjectRoot(String currentPath, String root) {

        if (currentPath.isEmpty() || root.isEmpty()) {
            return "";
        }

        File currentDir = new File(currentPath);
        File[] files = currentDir.listFiles();
        if (files != null) {
            for (File f : files) {
                // Searches for the ballerina config file (Ballerina.toml).
                if (f.isFile() && f.getName().equals(BALLERINA_CONFIG_FILE_NAME)) {
                    return currentDir.getAbsolutePath();
                }
            }
        }

        if (currentPath.equals(root) || currentDir.getParentFile() == null) {
            return "";
        }
        return searchForBallerinaProjectRoot(currentDir.getParentFile().getAbsolutePath(), root);
    }

    @Messages.YesNoResult
    public static void showRestartDialog(Project project) {
        ApplicationManager.getApplication().invokeLater(() -> {
            String action = project != null && ProjectManagerEx.getInstanceEx().canClose(project) ?
                    "Reload Project" : "Restart IDE";
            String message = "Project/IDE reloading action is required to apply changes. Do you wish to continue?";
            if (Messages.showYesNoDialog(message, "Apply Changes", action, "Postpone",
                    Messages.getQuestionIcon()) == Messages.YES) {
                if (action.equals("Reload Project")) {
                    ProjectManagerEx.getInstanceEx().reloadProject(project);
                } else {
                    ApplicationManagerEx.getApplicationEx().restart(true);
                }
            }
        });
    }

    @Nullable
    private static VirtualFile getInnerSdkSrcDir(@NotNull BallerinaSdkService sdkService, @Nullable Module module) {
        String sdkHomePath = sdkService.getSdkHomePath(module);
        String sdkVersionString = sdkService.getSdkVersion(module);
        return sdkHomePath != null && sdkVersionString != null ? getSdkSrcDir(sdkHomePath, sdkVersionString) : null;
    }
}<|MERGE_RESOLUTION|>--- conflicted
+++ resolved
@@ -265,11 +265,7 @@
     public static String autoDetectSdk(Project project) {
 
         // Checks for the user-configured auto detection settings.
-<<<<<<< HEAD
-        if (!BallerinaAutoDetectionSettings.getInstance(project).isAutoDetectionEnabled()) {
-=======
         if (!BallerinaProjectSettings.getStoredSettings(project).isAutodetect()) {
->>>>>>> 596a4651
             return "";
         }
 
