/*
 *  Copyright (c) 2017, WSO2 Inc. (http://www.wso2.org) All Rights Reserved.
 *
 *  Licensed under the Apache License, Version 2.0 (the "License");
 *  you may not use this file except in compliance with the License.
 *  You may obtain a copy of the License at
 *
 *  http://www.apache.org/licenses/LICENSE-2.0
 *
 *  Unless required by applicable law or agreed to in writing, software
 *  distributed under the License is distributed on an "AS IS" BASIS,
 *  WITHOUT WARRANTIES OR CONDITIONS OF ANY KIND, either express or implied.
 *  See the License for the specific language governing permissions and
 *  limitations under the License.
 */

package org.ballerinalang.plugins.idea.completion;

import com.intellij.codeInsight.completion.CompletionContributor;
import com.intellij.codeInsight.completion.CompletionParameters;
import com.intellij.codeInsight.completion.CompletionProvider;
import com.intellij.codeInsight.completion.CompletionResultSet;
import com.intellij.codeInsight.completion.CompletionType;
import com.intellij.codeInsight.completion.InsertHandler;
import com.intellij.codeInsight.lookup.LookupElement;
import com.intellij.codeInsight.lookup.LookupElementBuilder;
import com.intellij.openapi.project.DumbAware;
import com.intellij.patterns.PlatformPatterns;
import com.intellij.psi.PsiComment;
import com.intellij.psi.PsiDirectory;
import com.intellij.psi.PsiElement;
import com.intellij.psi.PsiErrorElement;
import com.intellij.psi.PsiFile;
import com.intellij.psi.PsiReference;
import com.intellij.psi.PsiWhiteSpace;
import com.intellij.psi.ResolveResult;
import com.intellij.psi.impl.source.tree.LeafPsiElement;
import com.intellij.psi.tree.IElementType;
import com.intellij.psi.util.PsiTreeUtil;
import com.intellij.util.ProcessingContext;
import org.ballerinalang.plugins.idea.BallerinaTypes;
import org.ballerinalang.plugins.idea.psi.ActionDefinitionNode;
import org.ballerinalang.plugins.idea.psi.ActionInvocationNode;
import org.ballerinalang.plugins.idea.psi.AliasNode;
import org.ballerinalang.plugins.idea.psi.AnnotationAttachmentNode;
import org.ballerinalang.plugins.idea.psi.AnnotationAttributeValueNode;
import org.ballerinalang.plugins.idea.psi.AnnotationDefinitionNode;
import org.ballerinalang.plugins.idea.psi.AssignmentStatementNode;
import org.ballerinalang.plugins.idea.psi.AttachmentPointNode;
import org.ballerinalang.plugins.idea.psi.ConnectorBodyNode;
import org.ballerinalang.plugins.idea.psi.ConnectorDefinitionNode;
import org.ballerinalang.plugins.idea.psi.ConnectorInitExpressionNode;
import org.ballerinalang.plugins.idea.psi.ConstantDefinitionNode;
import org.ballerinalang.plugins.idea.psi.DefinitionNode;
import org.ballerinalang.plugins.idea.psi.FieldDefinitionNode;
import org.ballerinalang.plugins.idea.psi.FunctionInvocationStatementNode;
import org.ballerinalang.plugins.idea.psi.MapStructLiteralNode;
import org.ballerinalang.plugins.idea.psi.NameReferenceNode;
import org.ballerinalang.plugins.idea.psi.CompilationUnitNode;
import org.ballerinalang.plugins.idea.psi.ExpressionNode;
import org.ballerinalang.plugins.idea.psi.IdentifierPSINode;
import org.ballerinalang.plugins.idea.psi.ImportDeclarationNode;
import org.ballerinalang.plugins.idea.psi.ServiceBodyNode;
import org.ballerinalang.plugins.idea.psi.SimpleLiteralNode;
import org.ballerinalang.plugins.idea.psi.PackageDeclarationNode;
import org.ballerinalang.plugins.idea.psi.PackageNameNode;
import org.ballerinalang.plugins.idea.psi.ParameterNode;
import org.ballerinalang.plugins.idea.psi.ResourceDefinitionNode;
import org.ballerinalang.plugins.idea.psi.StructDefinitionNode;
import org.ballerinalang.plugins.idea.psi.TypeNameNode;
import org.ballerinalang.plugins.idea.psi.StatementNode;
import org.ballerinalang.plugins.idea.psi.ValueTypeNameNode;
import org.ballerinalang.plugins.idea.psi.VariableDefinitionNode;
import org.ballerinalang.plugins.idea.psi.VariableReferenceNode;
import org.ballerinalang.plugins.idea.psi.impl.BallerinaPsiImplUtil;
import org.ballerinalang.plugins.idea.psi.references.NameReference;
import org.ballerinalang.plugins.idea.psi.references.StatementReference;
import org.jetbrains.annotations.NotNull;
import org.jetbrains.annotations.Nullable;

import java.util.Collection;
import java.util.List;
import java.util.stream.Collectors;

import static org.ballerinalang.plugins.idea.completion.BallerinaCompletionUtils.*;

public class BallerinaCompletionContributor extends CompletionContributor implements DumbAware {

    public BallerinaCompletionContributor() {
        extend(CompletionType.BASIC,
                PlatformPatterns.psiElement(),
                new CompletionProvider<CompletionParameters>() {
                    public void addCompletions(@NotNull CompletionParameters parameters, ProcessingContext context,
                                               @NotNull CompletionResultSet resultSet) {
                        // The file will be loaded to memory and and will be edited. parameters.getOriginalFile()
                        // contains the original file. parameters.getPosition().getContainingFile() will return null
                        // because it only exists in the memory. So use parameters.getOriginalFile().getContainingFile()
                        // if you want to get the details like containing directory, etc.
                        addSuggestions(parameters, resultSet);
                    }
                }
        );
    }

    /**
     * Adds lookup according to the current node caret is at.
     *
     * @param parameters parameters which contain details of completion invocation
     * @param resultSet  result list which is used to add lookups
     */
    private void addSuggestions(@NotNull CompletionParameters parameters, @NotNull CompletionResultSet resultSet) {

        PsiElement element = parameters.getPosition();
        PsiElement parent = element.getParent();
        PsiElement parentPrevSibling = parent.getPrevSibling();

        // If the parent is a simple literal value node, no need to add lookup elements.
        if (parent instanceof SimpleLiteralNode) {
            return;
        }

        if (parent instanceof PsiFile) {
            // If the parent is PsiFile, that means we can only suggest keywords including 'package' and 'import'
            // keywords.
            addFileLevelKeywordsAsLookups(resultSet, true, true);
        } else if (parentPrevSibling instanceof ImportDeclarationNode
                || parentPrevSibling instanceof PackageDeclarationNode) {
            // If the previous sibling of the parent is PackageDeclarationNode, that means we have already added
            // package declaration. If it is ImportDeclarationNode, no need to suggest 'package' keyword because we
            // cannot add package declaration after an import.
            addFileLevelKeywordsAsLookups(resultSet, false, true);
        } else if (parent instanceof PackageNameNode) {
            handlePackageNameNode(parameters, resultSet);
        } else if (parent instanceof ImportDeclarationNode) {
            handleImportDeclarationNode(parameters, resultSet);
        } else if (parent instanceof ConstantDefinitionNode) {
            handleConstantDefinitionNode(parameters, resultSet);
        } else if (parent instanceof TypeNameNode || parent instanceof NameReferenceNode
                || parent instanceof ActionDefinitionNode) {
            handleNameReferenceNode(parameters, resultSet);
        } else if (parent instanceof StatementNode) {
            handleStatementNode(parameters, resultSet);
        } else if (parent instanceof VariableReferenceNode) {
            handleVariableReferenceNode(parameters, resultSet);
        } else if (parent instanceof ActionInvocationNode) {
            handleActionInvocationNode(parameters, resultSet);
        } else if (parent instanceof FunctionInvocationStatementNode) {
            handleFunctionInvocationStatementNode(parameters, resultSet);
        } else if (parent instanceof PsiErrorElement) {
            handlePsiErrorElement(parameters, resultSet);
        } else if (parent instanceof VariableDefinitionNode) {
            identifyAndAddSuggestions(parameters, resultSet);
        } else if (parent instanceof ConnectorInitExpressionNode) {
            //            identifyAndAddSuggestions(parameters, resultSet);
        } else {
            // If we are currently at an identifier node or a comment node, no need to suggest.
            if (element instanceof IdentifierPSINode || element instanceof PsiComment) {
                return;
            }
            if (parentPrevSibling == null) {
                addFileLevelKeywordsAsLookups(resultSet, true, true);
            } else {
                addFileLevelKeywordsAsLookups(resultSet, false, true);
            }
        }
    }

    /**
     * Add lookups for package declarations.
     *
     * @param parameters parameters which contain details of completion invocation
     * @param resultSet  result list which is used to add lookups
     */
    private void handlePackageNameNode(@NotNull CompletionParameters parameters,
                                       @NotNull CompletionResultSet resultSet) {
        PsiElement element = parameters.getPosition();
        PsiElement parent = element.getParent();
        PsiElement superParent = parent.getParent();
        // Check whether we are in a package declaration node
        if (superParent.getParent() instanceof PackageDeclarationNode) {
            // If we are in a package declaration node, suggest packages.
            addPackageSuggestions(resultSet, element);
        } else if (superParent.getParent() instanceof ImportDeclarationNode &&
                !(superParent instanceof AliasNode)) {
            // If the parent is not an AliasNode and is inside the ImportDeclarationNode, we need to suggest
            // packages.
            addImportSuggestions(resultSet, element);
        }
    }

    /**
     * Adds package suggestions in the package declaration nodes.
     *
     * @param resultSet      result list which is used to add lookups
     * @param identifierNode node which contains the package name
     */
    private void addPackageSuggestions(@NotNull CompletionResultSet resultSet, @NotNull PsiElement identifierNode) {
        // If we are in a package declaration, we only need to suggest the path to the current file.
        PsiDirectory[] psiDirectories = BallerinaPsiImplUtil.suggestCurrentPackagePath(identifierNode);
        for (PsiDirectory directory : psiDirectories) {
            InsertHandler<LookupElement> insertHandler;
            // If the package does have any sub packages, we need to add the insert handler with auto popup
            // enabled with will add '.' at the end of the package and show the sub packages in the popup.
            if (BallerinaPsiImplUtil.hasSubdirectories(directory)) {
                insertHandler = ImportCompletionInsertHandler.INSTANCE_WITH_AUTO_POPUP;
            } else {
                // If the package does not have sub packages, we need to add the ';' at the end.
                insertHandler = StatementCompletionInsertHandler.INSTANCE;
            }
            // Add directories as lookup elements.
            addPackagesAsLookups(resultSet, directory, insertHandler);
        }
    }

    /**
     * @param resultSet      result list which is used to add lookups
     * @param identifierNode node which contains the package name
     */
    private void addImportSuggestions(@NotNull CompletionResultSet resultSet, @NotNull PsiElement identifierNode) {
        // Suggest import packages.
        PsiDirectory[] packageDirectories = BallerinaPsiImplUtil.suggestImportPackages(identifierNode);
        // Get names of all imported packages.
        List<String> allImportedPackages =
                BallerinaPsiImplUtil.getAllImportedPackagesInCurrentFile(identifierNode).stream()
                        .map(PsiElement::getText)
                        .collect(Collectors.toList());

        // Add each directory as lookup elements.
        for (PsiDirectory directory : packageDirectories) {
            InsertHandler<LookupElement> insertHandler;
            // If the package has sub packages, use the auto popup insert handler.
            if (BallerinaPsiImplUtil.hasSubdirectories(directory)) {
                insertHandler = ImportCompletionInsertHandler.INSTANCE_WITH_AUTO_POPUP;
            } else {
                // If there are no sub packages and the current package name is already imported, use the
                // AliasCompletionInsertHandler.
                if (allImportedPackages.contains(directory.getName())) {
                    insertHandler = AliasCompletionInsertHandler.INSTANCE;
                } else {
                    // If the current package is not imported previously, use StatementCompletionInsertHandler.
                    insertHandler = StatementCompletionInsertHandler.INSTANCE;
                }
            }
            addPackagesAsLookups(resultSet, directory, insertHandler);
        }
    }

    /**
     * Add lookups for import declarations.
     *
     * @param parameters parameters which passed to completion contributor
     * @param resultSet  result list which is used to add lookups
     */
    private void handleImportDeclarationNode(@NotNull CompletionParameters parameters,
                                             @NotNull CompletionResultSet resultSet) {
        PsiElement element = parameters.getPosition();
        PsiDirectory[] psiDirectories = BallerinaPsiImplUtil.suggestImportPackages(element);
        for (PsiDirectory directory : psiDirectories) {
            InsertHandler<LookupElement> insertHandler;
            if (BallerinaPsiImplUtil.hasSubdirectories(directory)) {
                insertHandler = ImportCompletionInsertHandler.INSTANCE_WITH_AUTO_POPUP;
            } else {
                insertHandler = StatementCompletionInsertHandler.INSTANCE;
            }
            resultSet.addElement(LookupElementBuilder.create(directory).withInsertHandler(insertHandler));
        }
    }

    /**
     * Add lookups for constant definitions.
     *
     * @param parameters parameters which passed to completion contributor
     * @param resultSet  result list which is used to add lookups
     */
    private void handleConstantDefinitionNode(@NotNull CompletionParameters parameters,
                                              @NotNull CompletionResultSet resultSet) {
        PsiElement element = parameters.getPosition();
        PsiElement prevSibling = element.getPrevSibling();
        // Eg: const <caret>
        if (prevSibling != null && prevSibling instanceof ValueTypeNameNode) {
            addValueTypesAsLookups(resultSet);
        }
    }

    /**
     * Add lookups for name references.
     *
     * @param parameters parameters which passed to completion contributor
     * @param resultSet  result list which is used to add lookups
     */
    private void handleNameReferenceNode(@NotNull CompletionParameters parameters,
                                         @NotNull CompletionResultSet resultSet) {
        PsiFile originalFile = parameters.getOriginalFile();
        PsiElement element = parameters.getPosition();
        PsiElement parent = element.getParent();
        ParameterNode parameterNode = PsiTreeUtil.getParentOfType(parent, ParameterNode.class);
        if (parameterNode != null) {
            checkPrevNodeAndHandle(parameters, resultSet, parameters.getOffset(),
                    this::handleIdentifierInParameter,
                    this::handleLeafElementInParameter,
                    this::handleOtherTypesInParameter);
            return;
        }
        if (handleServiceBodyInReferenceNode(resultSet, parent)) {
            return;
        }
        if (handleConnectorBodyInReferenceNode(parameters, resultSet, originalFile, element, parent)) {
            return;
        }
        PsiElement superParent = parent.getParent();
        if (superParent instanceof AnnotationAttachmentNode && handleAnnotationAttachmentNode(parameters, resultSet)) {
            return;
        }
        checkPrevNodeAndHandle(parameters, resultSet, parameters.getOffset(),
                this::handleIdentifierInNameReference,
                this::handleLeafElementInNameReference,
                null);
    }

    private boolean handleServiceBodyInReferenceNode(@NotNull CompletionResultSet resultSet, PsiElement parent) {
        ServiceBodyNode serviceBodyNode = PsiTreeUtil.getParentOfType(parent, ServiceBodyNode.class);
        if (serviceBodyNode != null) {
            ResourceDefinitionNode resourceDefinitionNode = PsiTreeUtil.getParentOfType(parent,
                    ResourceDefinitionNode.class);
            if (resourceDefinitionNode == null) {
                AnnotationAttachmentNode annotationAttachmentNode = PsiTreeUtil.getParentOfType(parent,
                        AnnotationAttachmentNode.class);
                if (annotationAttachmentNode == null) {
                    addKeywordAsLookup(resultSet, RESOURCE, KEYWORDS_PRIORITY);
                    return true;
                }
            }
        }
        return false;
    }

    private boolean handleConnectorBodyInReferenceNode(@NotNull CompletionParameters parameters,
                                                       @NotNull CompletionResultSet resultSet, PsiFile originalFile,
                                                       PsiElement element, PsiElement parent) {
        ConnectorBodyNode connectorBodyNode = PsiTreeUtil.getParentOfType(parent, ConnectorBodyNode.class);
        if (connectorBodyNode == null) {
            return false;
        }
        ActionDefinitionNode actionDefinitionNode = PsiTreeUtil.getParentOfType(parent,
                ActionDefinitionNode.class);
        if (actionDefinitionNode != null) {
            return false;
        }
        AnnotationAttachmentNode annotationAttachmentNode = PsiTreeUtil.getParentOfType(parent,
                AnnotationAttachmentNode.class);
        if (annotationAttachmentNode == null) {
            PsiElement prevSibling = getPreviousNonEmptyElement(originalFile, element.getTextOffset());
            if ((prevSibling instanceof LeafPsiElement)) {
                IElementType elementType = ((LeafPsiElement) prevSibling).getElementType();
                if (elementType == BallerinaTypes.AT) {
                    addLookups(resultSet, originalFile, true, false, false, false);
                    checkPrevNodeAndHandle(parameters, resultSet, parameters.getOffset(),
                            this::handleIdentifierInNameReference,
                            this::handleLeafElementInNameReference,
                            null);
                    return true;
                } else if (elementType == BallerinaTypes.COLON) {

                    if (element.getParent().getText().matches("@.*")) {
                        String type = getAttachmentType(parameters);
                        if (type == null) {
                            return true;
                        }
                        PsiElement packageNode = originalFile.findElementAt(prevSibling.getTextOffset() - 2);
                        suggestAnnotationsFromPackage(parameters, resultSet, packageNode, type);
                    } else {
                        PsiElement packageNode = originalFile.findElementAt(prevSibling.getTextOffset() - 2);
                        suggestElementsFromAPackage(parameters, resultSet, packageNode, false, true,
                                true, true);
                        return true;
                    }
                } else if (elementType == BallerinaTypes.ASSIGN) {
                    addKeywordAsLookup(resultSet, CREATE, KEYWORDS_PRIORITY);
                    addLookups(resultSet, originalFile, true, true, true, true);
                    return true;
                } else if (elementType == BallerinaTypes.CREATE) {
                    addLookups(resultSet, originalFile, true, true, true, true);
                    return true;
                } else if (elementType == BallerinaTypes.ACTION) {
                    return true;
                }
            }
        } else {
            addKeywordAsLookup(resultSet, ACTION, KEYWORDS_PRIORITY);
        }
        return false;
    }

    private void handleIdentifierInNameReference(@NotNull CompletionParameters parameters,
                                                 @NotNull CompletionResultSet resultSet,
                                                 @NotNull PsiElement prevElement) {
        PsiFile originalFile = parameters.getOriginalFile();
        PsiElement element = parameters.getPosition();
        PsiElement token = getPreviousNonEmptyElement(originalFile, prevElement.getTextOffset());

        checkPrevNodeAndHandle(parameters, resultSet, prevElement.getTextOffset(),
                null,
                (p, r, prev) -> {
                    IElementType elementType = ((LeafPsiElement) token).getElementType();
                    if (elementType == BallerinaTypes.ASSIGN) {
                        // Eg: function test(){ string s = <caret> + " world"; }
                        addKeywordAsLookup(resultSet, CREATE, KEYWORDS_PRIORITY);
                        addLookups(resultSet, originalFile, true, true, true, true);
                        addVariableTypesAsLookups(resultSet, originalFile, element);
                    } else if (elementType == BallerinaTypes.COLON) {
                        // This will be called instead of handle statement node if there are codes after the caret.
                        // Eg: function test(){ test:te<caret> \n some_other_codes}
                        PsiElement packageNode = originalFile.findElementAt(prevElement.getTextOffset() - 2);
                        suggestElementsFromAPackage(parameters, resultSet, packageNode, true, true,
                                true, true);
                    } else if (elementType == BallerinaTypes.DOT) {
                        // Eg: person.n<caret>
                        PsiElement structReference = originalFile.findElementAt(token.getTextOffset() - 2);
                        addStructFields(parameters, resultSet, structReference, null, false, false);
                    } else if (elementType == BallerinaTypes.AT) {
                        // Eg: annotation TEST attach action {} connector C(){ @T<caret> action A()(message) {} }
                        String attachmentType = getAttachmentType(parameters);
                        if (attachmentType != null) {
                            suggestAnnotationsFromPackage(parameters, resultSet, null, attachmentType);
                        }
                    } else {
                        // Eg: function test(){t<caret>}
                        addTypeNames(resultSet);
                        addLookups(resultSet, originalFile, true, true, true, true);
                        addVariableTypesAsLookups(resultSet, originalFile, element);
                    }
                },
                (p, r, prev) -> {
                    addLookups(resultSet, originalFile, true, true, true, true);
                    addVariableTypesAsLookups(resultSet, originalFile, element);
                });
    }


    private void handleLeafElementInNameReference(@NotNull CompletionParameters parameters,
                                                  @NotNull CompletionResultSet resultSet,
                                                  @NotNull PsiElement prevElement) {
        PsiFile originalFile = parameters.getOriginalFile();
        PsiElement element = parameters.getPosition();
        IElementType elementType = ((LeafPsiElement) prevElement).getElementType();
        // Cannot use a switch statement since the types are not constants and declaring them final does not fix
        // the issue as well.
        if (elementType == BallerinaTypes.ASSIGN) {
            addKeywordAsLookup(resultSet, CREATE, KEYWORDS_PRIORITY);
            addLookups(resultSet, originalFile, true, true, true, true);
            addVariableTypesAsLookups(resultSet, originalFile, element);
        } else if (elementType == BallerinaTypes.COLON) {
            // Eg: function test(){ test:<caret> }
            PsiElement packageNode = originalFile.findElementAt(prevElement.getTextOffset() - 2);
            suggestElementsFromAPackage(parameters, resultSet, packageNode, true, true, true, false);
        } else if (elementType == BallerinaTypes.DOT) {
            // Eg: person.<caret>
            PsiElement structReference = originalFile.findElementAt(prevElement.getTextOffset() - 2);
            addStructFields(parameters, resultSet, structReference, null, false, false);
        } else if (elementType == BallerinaTypes.CREATE) {
            // Eg: test:Connector c = create <caret>
            addLookups(resultSet, originalFile, true, true, true, true);
            addVariableTypesAsLookups(resultSet, originalFile, element);
        } else if (elementType == BallerinaTypes.AT) {
            addLookups(resultSet, originalFile, true, false, false, false);
            String attachmentType = getAttachmentType(parameters);
            if (attachmentType != null) {
                suggestAnnotationsFromPackage(parameters, resultSet, null, attachmentType);
            }
        } else {
            // Eg: function test(){ <caret> \n OTHER_CODES }
            addTypeNames(resultSet);
            addLookups(resultSet, originalFile, true, true, true, true);
            addVariableTypesAsLookups(resultSet, originalFile, element);
        }
    }

    private boolean handleAnnotationAttachmentNode(@NotNull CompletionParameters parameters,
                                                   @NotNull CompletionResultSet resultSet) {
        final String attachmentType = getAttachmentType(parameters);
        if (attachmentType == null) {
            return false;
        }
        PsiFile originalFile = parameters.getOriginalFile();
        checkPrevNodeAndHandle(parameters, resultSet, parameters.getOffset(),
                (p, r, prev) -> {
                    PsiElement token = getPreviousNonEmptyElement(originalFile, prev.getTextOffset());
                    if (token != null && token instanceof LeafPsiElement) {
                        IElementType elementType = ((LeafPsiElement) token).getElementType();
                        if (elementType == BallerinaTypes.COLON) {
                            PsiElement packageNode = originalFile.findElementAt(prev.getTextOffset() - 2);
                            suggestAnnotationsFromPackage(parameters, resultSet, packageNode, attachmentType);
                        } else {
                            addLookups(resultSet, originalFile, true, false, false, false);
                            suggestAnnotationsFromPackage(parameters, resultSet, null, attachmentType);
                        }
                    } else {
                        PsiElement packageNode = originalFile.findElementAt(prev.getTextOffset() - 2);
                        suggestAnnotationsFromPackage(parameters, resultSet, packageNode, attachmentType);
                    }
                },
                (p, r, prev) -> {
                    IElementType elementType = ((LeafPsiElement) prev).getElementType();
                    // Cannot use a switch statement since the types are not constants and declaring them final does
                    // not fix the issue as well.
                    if (elementType == BallerinaTypes.COLON) {
                        PsiElement packageNode = originalFile.findElementAt(prev.getTextOffset() - 2);
                        suggestAnnotationsFromPackage(parameters, resultSet, packageNode, attachmentType);
                    } else if (elementType == BallerinaTypes.AT) {
                        addLookups(resultSet, originalFile, true, false, false, false);
                        suggestAnnotationsFromPackage(parameters, resultSet, null, attachmentType);
                    }
                },
                null
        );
        return true;
    }

    /**
     * Returns the attachment type by checking the nodes.
     *
     * @param parameters parameters which passed to completion contributor
     * @return attachment type.
     */
    @Nullable
    private String getAttachmentType(@NotNull CompletionParameters parameters) {
        PsiElement element = parameters.getPosition();
        PsiElement parent = element.getParent();
        PsiElement superParent = parent.getParent();
        PsiElement nextSibling = PsiTreeUtil.skipSiblingsForward(superParent, PsiWhiteSpace.class, PsiComment.class,
                AnnotationAttachmentNode.class);
        String type = null;
        if (nextSibling == null) {
            AnnotationAttachmentNode annotationAttachmentNode = PsiTreeUtil.getParentOfType(element,
                    AnnotationAttachmentNode.class);
            if (annotationAttachmentNode != null) {
                PsiElement definitionNode = annotationAttachmentNode.getParent();
                type = getAnnotationAttachmentType(definitionNode);
            }
        } else if (nextSibling instanceof DefinitionNode) {
            PsiElement[] children = nextSibling.getChildren();
            if (children.length != 0) {
                PsiElement definitionNode = children[0];
                type = getAnnotationAttachmentType(definitionNode);
            }
        } else if (nextSibling.getParent() instanceof ResourceDefinitionNode) {
            type = "resource";
        } else if (nextSibling.getParent() instanceof ActionDefinitionNode || parent instanceof ActionDefinitionNode) {
            type = "action";
        } else if (nextSibling.getParent() instanceof ParameterNode) {
            type = "parameter";
        }
        return type;
    }

    /**
     * Contains logic to add lookup elements for a parameter node if the previous node is an identifier node.
     *
     * @param parameters parameters which passed to completion contributor
     * @param resultSet  result list which is used to add lookups
     */
    private void handleIdentifierInParameter(@NotNull CompletionParameters parameters,
                                             @NotNull CompletionResultSet resultSet, @NotNull PsiElement prevElement) {
        PsiFile originalFile = parameters.getOriginalFile();
        PsiElement token = getPreviousNonEmptyElement(originalFile, prevElement.getTextOffset());
        if (token != null && token instanceof LeafPsiElement) {
            IElementType elementType = ((LeafPsiElement) token).getElementType();
            if (elementType == BallerinaTypes.COLON) {
                PsiElement packageNode = originalFile.findElementAt(prevElement.getTextOffset() - 2);
                if (packageNode == null) {
                    return;
                }
                PsiElement prevToken = getPreviousNonEmptyElement(originalFile, packageNode.getTextOffset());
                if (prevToken != null && prevToken instanceof LeafPsiElement) {
                    IElementType tokenElementType = ((LeafPsiElement) prevToken).getElementType();
                    if (tokenElementType == BallerinaTypes.AT) {
                        String attachmentType = getAttachmentType(parameters);
                        if (attachmentType == null) {
                            return;
                        }
                        suggestAnnotationsFromPackage(parameters, resultSet, packageNode, attachmentType);
                    }
                } else {
                    suggestElementsFromAPackage(parameters, resultSet, packageNode, false, true, true, false);
                }
            } else {
                // Eg: function test(s<caret>){ }
                addTypeNames(resultSet);
                addLookups(resultSet, originalFile, true, false, true, true);
            }
            if (elementType == BallerinaTypes.LBRACE || elementType == BallerinaTypes.SEMI) {
<<<<<<< HEAD
                addTypeNames(resultSet);
                addStructsAsLookups(resultSet, originalFile);
=======
                addValueTypesAsLookups(resultSet);
                addReferenceTypesAsLookups(resultSet);
                addLookups(resultSet, originalFile, false, false, false, true);
>>>>>>> 1a6dccdf
            }
        } else {
            PsiElement packageNode = originalFile.findElementAt(prevElement.getTextOffset() - 2);
            suggestElementsFromAPackage(parameters, resultSet, packageNode, false, true, true, false);
        }
    }

    /**
     * Contains logic to add lookup elements for a parameter node if the previous node is an leaf element node.
     *
     * @param parameters parameters which passed to completion contributor
     * @param resultSet  result list which is used to add lookups
     */
    private void handleLeafElementInParameter(@NotNull CompletionParameters parameters,
                                              @NotNull CompletionResultSet resultSet, @NotNull PsiElement prevElement) {
        PsiFile originalFile = parameters.getOriginalFile();
        IElementType elementType = ((LeafPsiElement) prevElement).getElementType();
        // Cannot use a switch statement since the types are not constants and declaring them final does not fix
        // the issue as well.
        if (elementType == BallerinaTypes.COLON) {
            PsiElement packageNode = originalFile.findElementAt(prevElement.getTextOffset() - 2);
            if (packageNode == null) {
                return;
            }
            PsiElement prevToken = getPreviousNonEmptyElement(originalFile, packageNode.getTextOffset());
            if (prevToken != null && prevToken instanceof LeafPsiElement) {
                IElementType tokenElementType = ((LeafPsiElement) prevToken).getElementType();
                if (tokenElementType == BallerinaTypes.AT) {
                    String attachmentType = getAttachmentType(parameters);
                    if (attachmentType == null) {
                        return;
                    }
                    suggestAnnotationsFromPackage(parameters, resultSet, packageNode, attachmentType);
                }
            } else {
                suggestElementsFromAPackage(parameters, resultSet, packageNode, false, true, true, false);
            }
        } else if (elementType == BallerinaTypes.LPAREN || elementType == BallerinaTypes.COMMA) {
            // Eg: function test(<caret>) { }
            addTypeNames(resultSet);
            addLookups(resultSet, originalFile, true, false, true, true);
        } else if (elementType == BallerinaTypes.AT) {
            addLookups(resultSet, originalFile, true, false, false, false);
            String attachmentType = getAttachmentType(parameters);
            if (attachmentType == null) {
                return;
            }
            suggestAnnotationsFromPackage(parameters, resultSet, null, attachmentType);
        }
    }

    /**
     * Contains logic to add lookup elements for a parameter node if the previous node is not an identifier or leaf
     * element node.
     *
     * @param parameters parameters which passed to completion contributor
     * @param resultSet  result list which is used to add lookups
     */
    private void handleOtherTypesInParameter(@NotNull CompletionParameters parameters,
                                             @NotNull CompletionResultSet resultSet, @NotNull PsiElement prevElement) {
        PsiFile originalFile = parameters.getOriginalFile();

        addKeywordAsLookup(resultSet, CREATE, KEYWORDS_PRIORITY);
        addTypeNames(resultSet);
        addCommonKeywords(resultSet);
        addFunctionSpecificKeywords(parameters, resultSet);
        addResourceSpecificKeywords(parameters, resultSet);
        addActionSpecificKeywords(parameters, resultSet);
        addVariableTypesAsLookups(resultSet, originalFile, prevElement);
    }

    /**
     * Handles function invocation statements. Mostly this will be called when the parameters (for a function
     * invocation, etc) are being typed.
     * <p>
     * Eg: system:println(test:|)
     *
     * @param parameters parameters which passed to completion contributor
     * @param resultSet  result list which is used to add lookups
     */
    private void handleFunctionInvocationStatementNode(@NotNull CompletionParameters parameters,
                                                       @NotNull CompletionResultSet resultSet) {
        identifyAndAddSuggestions(parameters, resultSet);
    }

    /**
     * Identifies package calls and adds relevant lookup elements from the package.
     *
     * @param parameters parameters which passed to completion contributor
     * @param resultSet  result list which is used to add lookups
     */
    private void identifyAndAddSuggestions(CompletionParameters parameters, CompletionResultSet resultSet) {
        // Get element at the caret.
        PsiElement element = parameters.getPosition();
        // Get the previous sibling element.
        PsiElement prevSibling = element.getPrevSibling();

        if (prevSibling == null) {
            return;
        }
        // Previous sibling will most probably contain the package. Eg: "package:<caret>". Check whether previous
        // element text matches the pattern.
        if (prevSibling.getText().matches(".+:")) {
            // In the previous sibling node, IdentifierPSINode will contain the package name.
            IdentifierPSINode packageName = PsiTreeUtil.findElementOfClassAtOffset(prevSibling.getContainingFile(),
                    prevSibling.getTextOffset() + prevSibling.getTextLength() - 2, IdentifierPSINode.class, false);
            if (packageName == null) {
                return;
            }
            suggestElementsFromAPackage(parameters, resultSet, packageName, true, true, true, true);
        }
    }

    private void handleVariableReferenceNode(@NotNull CompletionParameters parameters,
                                             @NotNull CompletionResultSet resultSet) {
        PsiFile originalFile = parameters.getOriginalFile();
        PsiElement element = parameters.getPosition();
        // If we are in the {} of a struct variable reference node, we need to show fields.
        VariableDefinitionNode variableDefinitionNode = PsiTreeUtil.getParentOfType(element,
                VariableDefinitionNode.class);
        if (variableDefinitionNode != null) {
            ExpressionNode expressionNode = PsiTreeUtil.getParentOfType(element, ExpressionNode.class);
            if (expressionNode == null) {
                addStructFields(parameters, resultSet, null, variableDefinitionNode, true, true);
                return;
            }
        }

        checkPrevNodeAndHandle(parameters, resultSet, parameters.getOffset(),
                (p, r, prev) -> {
                    PsiElement token = getPreviousNonEmptyElement(originalFile, prev.getTextOffset());
                    if (token != null && token instanceof LeafPsiElement) {
                        IElementType elementType = ((LeafPsiElement) token).getElementType();
                        // Eg: system:println(person.n<caret>)
                        if (elementType == BallerinaTypes.DOT) {
                            PsiElement structReferenceNode = getPreviousNonEmptyElement(originalFile, prev
                                    .getTextOffset() - 2);
                            addStructFields(parameters, resultSet, structReferenceNode, null, false, false);
                        } else if (elementType == BallerinaTypes.COLON) {
                            // Eg: Person p = {name:n<caret>}
                            addLookups(resultSet, originalFile, false, true, false, false);
                            addVariableTypesAsLookups(resultSet, originalFile, prev);
                        } else {
                            MapStructLiteralNode mapStructLiteralNode = PsiTreeUtil.getParentOfType(prev,
                                    MapStructLiteralNode.class);
                            if (mapStructLiteralNode != null) {
                                VariableDefinitionNode structDefinitionNode = PsiTreeUtil.getParentOfType(prev,
                                        VariableDefinitionNode.class);
                                if (structDefinitionNode != null) {
                                    addStructFields(parameters, resultSet, null, structDefinitionNode, true, true);
                                }
                            } else {
                                addLookups(resultSet, originalFile, true, true, false, true);
                                addVariableTypesAsLookups(resultSet, originalFile, element);
                            }
                        }
                    } else {
                        addLookups(resultSet, originalFile, true, true, false, false);
                        addVariableTypesAsLookups(resultSet, originalFile, element);
                    }
                },
                (p, r, prev) -> {
                    IElementType elementType = ((LeafPsiElement) prev).getElementType();
                    if (elementType == BallerinaTypes.DOT) {
                        // Eg: system:println(person.<caret>)
                        PsiElement structReferenceNode = getPreviousNonEmptyElement(originalFile, prev.getTextOffset());
                        addStructFields(parameters, resultSet, structReferenceNode, null, false, false);
                    } else if (elementType == BallerinaTypes.COLON) {
                        // Eg: Person p = {name:<caret>}
                        addLookups(resultSet, originalFile, false, true, false, false);
                        addVariableTypesAsLookups(resultSet, originalFile, prev);
                    } else {
                        MapStructLiteralNode mapStructLiteralNode = PsiTreeUtil.getParentOfType(prev,
                                MapStructLiteralNode.class);
                        if (mapStructLiteralNode != null) {
                            VariableDefinitionNode structDefinitionNode = PsiTreeUtil.getParentOfType(prev,
                                    VariableDefinitionNode.class);
                            if (structDefinitionNode != null) {
                                addStructFields(parameters, resultSet, null, structDefinitionNode, true, true);
                            }
                        } else {
                            addLookups(resultSet, originalFile, true, true, false, false);
                            addVariableTypesAsLookups(resultSet, originalFile, element);
                        }
                    }
                },
                null);

        AssignmentStatementNode assignmentStatementNode = PsiTreeUtil.getParentOfType(element,
                AssignmentStatementNode.class);
        if (assignmentStatementNode != null) {
            VariableReferenceNode variableReferenceNode = PsiTreeUtil.findChildOfType(assignmentStatementNode,
                    VariableReferenceNode.class);
            if (variableReferenceNode != null) {
                addStructFields(parameters, resultSet, variableReferenceNode.getNameIdentifier(), null, true, true);
            }
        }
    }

    /**
     * Adds lookups for a statement node.
     *
     * @param parameters parameters which passed to completion contributor
     * @param resultSet  result list which is used to add lookups
     */
    private void handleStatementNode(@NotNull CompletionParameters parameters,
                                     @NotNull CompletionResultSet resultSet) {
        checkPrevNodeAndHandle(parameters, resultSet, parameters.getOffset(), this::handleIdentifierInStatement,
                this::handleLeafElementsInStatement, this::handleOtherTypesInStatement);
    }

    private void handleIdentifierInStatement(@NotNull CompletionParameters parameters,
                                             @NotNull CompletionResultSet resultSet, @NotNull PsiElement prevElement) {
        PsiFile originalFile = parameters.getOriginalFile();
        PsiElement token = getPreviousNonEmptyElement(originalFile, prevElement.getTextOffset());
        // Eg: http:get<caret>
        if (token != null && token instanceof LeafPsiElement) {
            IElementType elementType = ((LeafPsiElement) token).getElementType();
            if (elementType == BallerinaTypes.COLON) {
                // This will be called if there are no lines after the caret. If there are codes after the caret, it
                // will be identified as reference node.
                // Eg: function test(){ test:<caret> }
                PsiElement packageNode = originalFile.findElementAt(prevElement.getTextOffset() - 2);
                suggestElementsFromAPackage(parameters, resultSet, packageNode, true, true,
                        true, true);
            } else if (elementType == BallerinaTypes.DOT) {
                PsiElement element = getPreviousNonEmptyElement(originalFile, token.getTextOffset());
                addStructFields(parameters, resultSet, element, null, true, true);
            } else if (elementType == BallerinaTypes.ASSIGN) {
                PsiElement currentElement = originalFile.findElementAt(parameters.getOffset());
                addLookups(resultSet, originalFile, true, true, false, true);
                addVariableTypesAsLookups(resultSet, originalFile, currentElement);
                addKeywordAsLookup(resultSet, CREATE, KEYWORDS_PRIORITY);
            } else {
                PsiElement currentElement = originalFile.findElementAt(parameters.getOffset());
                addLookups(resultSet, originalFile, true, true, true, true);
                addVariableTypesAsLookups(resultSet, originalFile, currentElement);
                addFunctionSpecificKeywords(parameters, resultSet);
                addResourceSpecificKeywords(parameters, resultSet);
                addActionSpecificKeywords(parameters, resultSet);
                addCommonKeywords(resultSet);
            }
            if (elementType == BallerinaTypes.LBRACE || elementType == BallerinaTypes.SEMI) {
                addTypeNames(resultSet);
            }
        } else {
            PsiElement packageNode = originalFile.findElementAt(prevElement.getTextOffset() - 2);
            suggestElementsFromAPackage(parameters, resultSet, packageNode, true, true, true, true);
        }
    }

    private void handleLeafElementsInStatement(@NotNull CompletionParameters parameters,
                                               @NotNull CompletionResultSet resultSet,
                                               @NotNull PsiElement prevElement) {
        PsiFile originalFile = parameters.getOriginalFile();
        IElementType elementType = ((LeafPsiElement) prevElement).getElementType();

        PsiElement element = getPreviousNonEmptyElement(originalFile, parameters.getOffset());
        // Cannot use a switch statement since the types are not constants and declaring them final does not fix
        // the issue as well.
        if (elementType == BallerinaTypes.COLON) {
            PsiElement packageNode = originalFile.findElementAt(prevElement.getTextOffset() - 2);
            suggestElementsFromAPackage(parameters, resultSet, packageNode, true, true, true, true);
        } else if (isExpressionSeparator(elementType)) {
            addLookups(resultSet, originalFile, true, true, false, false);
            addVariableTypesAsLookups(resultSet, originalFile, element);
            if (elementType == BallerinaTypes.ASSIGN) {
                addKeywordAsLookup(resultSet, CREATE, KEYWORDS_PRIORITY);
            }
        } else if (elementType == BallerinaTypes.DOT) {
            element = getPreviousNonEmptyElement(originalFile, prevElement.getTextOffset());
            if (!(element instanceof IdentifierPSINode)) {
                element = getPreviousNonEmptyElement(originalFile, prevElement.getTextOffset() - 1);
            }
            PsiReference reference = element.getReference();
            if (reference == null) {
                return;
            }
            PsiElement resolvedElement = reference.resolve();
            if (resolvedElement == null) {
                return;
            }
            if (resolvedElement.getParent() instanceof ConnectorDefinitionNode) {
                // Eg. Twitter.<caret>
                handleActionInvocationNode(parameters, resultSet);
            } else {
                // Eg: user.<caret>
                addStructFields(parameters, resultSet, element, null, false, false);
            }
        } else {
            PsiElement currentElement = originalFile.findElementAt(parameters.getOffset());
            addTypeNames(resultSet);
            addLookups(resultSet, originalFile, true, true, true, true);
            addVariableTypesAsLookups(resultSet, originalFile, currentElement);
            addFunctionSpecificKeywords(parameters, resultSet);
            addResourceSpecificKeywords(parameters, resultSet);
            addActionSpecificKeywords(parameters, resultSet);
            addCommonKeywords(resultSet);
        }
    }

    private void handleOtherTypesInStatement(@NotNull CompletionParameters parameters,
                                             @NotNull CompletionResultSet resultSet, @NotNull PsiElement prevElement) {
        PsiFile originalFile = parameters.getOriginalFile();
        addTypeNames(resultSet);
        addLookups(resultSet, originalFile, true, true, false, false);
        addVariableTypesAsLookups(resultSet, originalFile, prevElement);
        addFunctionSpecificKeywords(parameters, resultSet);
        addResourceSpecificKeywords(parameters, resultSet);
        addActionSpecificKeywords(parameters, resultSet);
        addCommonKeywords(resultSet);
        addKeywordAsLookup(resultSet, CREATE, KEYWORDS_PRIORITY);
    }

    /**
     * Adds struct fields as lookup elements.
     *
     * @param parameters                 parameters which contain details of completion invocation
     * @param resultSet                  result list which is used to add lookups
     * @param prevElement                element which can be used to resolve and get the struct variable definition
     * @param resolvedVariableDefElement struct variable definition element if it is available
     * @param withInsertHandler          insert handler which is to be used with the lookup elements
     */
    private void addStructFields(@NotNull CompletionParameters parameters,
                                 @NotNull CompletionResultSet resultSet, @Nullable PsiElement prevElement,
                                 @Nullable PsiElement resolvedVariableDefElement, boolean withInsertHandler,
                                 boolean withAutoCompletion) {
        if (resolvedVariableDefElement == null) {
            resolvedVariableDefElement = resolveStructReferenceToDefinition(parameters, prevElement);
            if (resolvedVariableDefElement == null) {
                return;
            }
            if (!(resolvedVariableDefElement instanceof VariableDefinitionNode)) {
                resolvedVariableDefElement = resolvedVariableDefElement.getParent();
            }
        }
        PsiElement structDefinitionNode = resolveStruct(resolvedVariableDefElement);
        if (structDefinitionNode == null) {
            return;
        }
        Collection<FieldDefinitionNode> fieldDefinitionNodes =
                PsiTreeUtil.findChildrenOfType(structDefinitionNode.getParent(), FieldDefinitionNode.class);
        for (FieldDefinitionNode fieldDefinitionNode : fieldDefinitionNodes) {
            PsiElement fieldNameIdentifier = fieldDefinitionNode.getNameIdentifier();
            if (fieldNameIdentifier == null) {
                continue;
            }
            TypeNameNode typeName = PsiTreeUtil.findChildOfType(fieldDefinitionNode, TypeNameNode.class);
            if (typeName == null) {
                continue;
            }
            addFieldAsLookup(resultSet, fieldNameIdentifier, structDefinitionNode, typeName, withInsertHandler,
                    withAutoCompletion);
        }
    }

    @Nullable
    private PsiElement resolveStructReferenceToDefinition(@NotNull CompletionParameters parameters,
                                                          @Nullable PsiElement prevElement) {
        PsiFile originalFile = parameters.getOriginalFile();
        if (prevElement == null) {
            prevElement = originalFile.findElementAt(parameters.getOffset() - 2);
        }
        if (prevElement == null) {
            return null;
        }
        PsiReference prevElementReference = prevElement.getReference();
        if (prevElementReference == null) {
            return null;
        }
        PsiElement resolvedVariableDefElement = prevElementReference.resolve();
        if (resolvedVariableDefElement == null) {
            return null;
        }
        return resolvedVariableDefElement;
    }

    @Nullable
    private PsiElement resolveStruct(PsiElement resolvedVariableDefElement) {
        TypeNameNode typeNameNode = PsiTreeUtil.findChildOfType(resolvedVariableDefElement, TypeNameNode.class);
        if (typeNameNode == null) {
            return null;
        }
        NameReferenceNode nameReferenceNode = PsiTreeUtil.findChildOfType(typeNameNode, NameReferenceNode.class);
        if (nameReferenceNode == null) {
            return null;
        }
        PsiElement nameIdentifier = nameReferenceNode.getNameIdentifier();
        if (nameIdentifier == null) {
            return null;
        }
        PsiReference typeNameNodeReference = nameIdentifier.getReference();
        if (typeNameNodeReference == null) {
            return null;
        }
        PsiElement resolvedDefElement = typeNameNodeReference.resolve();
        if (resolvedDefElement == null) {
            return null;
        }
        if (!(resolvedDefElement.getParent() instanceof StructDefinitionNode)) {
            return null;
        }
        return resolvedDefElement;
    }

    private void suggestElementsFromAPackage(@NotNull CompletionParameters parameters,
                                             @NotNull CompletionResultSet resultSet, PsiElement packageElement,
                                             boolean withFunctions, boolean withConnectors, boolean withStructs,
                                             boolean withConstants) {
        PsiFile originalFile = parameters.getOriginalFile();
        // Get all imported packages in current file
        List<PsiElement> packages = BallerinaPsiImplUtil.getAllImportedPackagesInCurrentFile(originalFile);
        for (PsiElement pack : packages) {
            if (!(pack instanceof PackageNameNode)) {
                continue;
            }
            // Compare text to identify the correct package
            if (packageElement.getText().equals(pack.getText())) {
                // Resolve the package and get all matching directories. But all imported packages should be
                // unique. So the maximum size of this should be 1. If this is 0, that means the package is
                // not imported. If this is more than 1, it means there are duplicate package imports or
                // there are multiple packages with the same name.
                PsiDirectory[] psiDirectories =
                        BallerinaPsiImplUtil.resolveDirectory(((PackageNameNode) pack).getNameIdentifier());
                if (psiDirectories.length == 1) {
                    // Get all functions in the package.
                    if (withFunctions) {
                        List<PsiElement> functions =
                                BallerinaPsiImplUtil.getAllFunctionsFromPackage(psiDirectories[0]);
                        addFunctionsAsLookups(resultSet, functions);
                    }
                    if (withConnectors) {
                        List<PsiElement> connectors =
                                BallerinaPsiImplUtil.getAllConnectorsInPackage(psiDirectories[0]);
                        addConnectorsAsLookups(resultSet, connectors);
                    }
                    if (withStructs) {
                        List<PsiElement> structs =
                                BallerinaPsiImplUtil.getAllStructsFromPackage(psiDirectories[0]);
                        addStructsAsLookups(resultSet, structs);
                    }
                    if (withConstants) {
                        List<PsiElement> constants =
                                BallerinaPsiImplUtil.getAllConstantsFromPackage(psiDirectories[0]);
                        addConstantsAsLookups(resultSet, constants);
                    }
                }
                // Else situation cannot/should not happen since all the imported packages are unique.
                // This should be highlighted using an annotator.
            }
        }
    }

    private void handleActionInvocationNode(@NotNull CompletionParameters parameters,
                                            @NotNull CompletionResultSet resultSet) {
        PsiElement element = parameters.getPosition();
        PsiElement parent = element.getParent();
        PsiElement nameIdentifier;

        // Get the NameReferenceNode.
        NameReferenceNode nameReferenceNode = PsiTreeUtil.getChildOfType(parent, NameReferenceNode.class);
        if (nameReferenceNode == null) {
            // Eg: Twitter.<caret>
            PsiElement prevSibling = parent.getPrevSibling();
            if (prevSibling == null || !prevSibling.getText().isEmpty()) {
                return;
            }
            PsiElement prevPrevSibling = prevSibling.getPrevSibling();
            if (prevPrevSibling == null) {
                return;
            }
            PsiElement previousNonEmptyElement = getPreviousNonEmptyElement(parameters.getOriginalFile(),
                    prevSibling.getTextOffset());

            if (previousNonEmptyElement == null) {
                return;
            }
            if (!(previousNonEmptyElement instanceof LeafPsiElement)) {
                return;
            }
            IElementType elementType = ((LeafPsiElement) previousNonEmptyElement).getElementType();
            if (elementType != BallerinaTypes.DOT) {
                return;
            }
            nameIdentifier = getPreviousNonEmptyElement(parameters.getOriginalFile(),
                    ((LeafPsiElement) previousNonEmptyElement).getStartOffset());
        } else {
            // Eg: http:ClientConnector.<caret>
            nameIdentifier = nameReferenceNode.getNameIdentifier();
        }
        // Check whether the nameIdentifier is null.
        if (nameIdentifier == null) {
            return;
        }
        // Get the reference.
        PsiReference reference = nameIdentifier.getReference();
        if (reference == null) {
            return;
        }
        // Multi resolve the reference.
        ResolveResult[] resolvedElement;
        if (reference instanceof NameReference) {
            resolvedElement = ((NameReference) reference).multiResolve(false);
        } else if (reference instanceof StatementReference) {
            resolvedElement = ((StatementReference) reference).multiResolve(false);
        } else {
            return;
        }

        // For each resolve result, get all actions and add them as lookup elements.
        for (ResolveResult resolveResult : resolvedElement) {
            PsiElement resolveResultElement = resolveResult.getElement();
            if (resolveResultElement == null) {
                continue;
            }
            // Resolved element will be an identifier. So we need to get the parent which is a connector or
            // native connector.
            List<PsiElement> allActions =
                    BallerinaPsiImplUtil.getAllActionsFromAConnector(resolveResultElement.getParent());
            if (!allActions.isEmpty()) {
                // Add all actions as lookup elements.
                addActionsAsLookups(resultSet, allActions);
            }
        }
    }

    /**
     * If the current caret position has a PsiErrorElement, this method will be called.
     *
     * @param parameters parameters which contain details of completion invocation
     * @param resultSet  result list which is used to add lookups
     */
    private void handlePsiErrorElement(@NotNull CompletionParameters parameters,
                                       @NotNull CompletionResultSet resultSet) {
        PsiFile originalFile = parameters.getOriginalFile();
        PsiElement element = parameters.getPosition();
        PsiElement parent = element.getParent();
        PsiElement parentPrevSibling = parent.getPrevSibling();
        PsiElement superParent = parent.getParent();
        if (superParent instanceof ExpressionNode || superParent instanceof AnnotationAttributeValueNode
                || superParent instanceof AnnotationAttachmentNode || superParent instanceof SimpleLiteralNode
                || superParent instanceof ConstantDefinitionNode) {
            return;
        }
        if (superParent instanceof ResourceDefinitionNode || superParent instanceof ServiceBodyNode) {
            addKeywordAsLookup(resultSet, RESOURCE, KEYWORDS_PRIORITY);
        }
        if (superParent instanceof StatementNode) {
            handleStatementNode(parameters, resultSet);
        } else if (superParent instanceof CompilationUnitNode) {
            // This can be called depending on the caret location.
            if (parentPrevSibling == null) {
                // If there are no previous siblings, show keywords including 'package' keyword.
                addFileLevelKeywordsAsLookups(resultSet, true, true);
            } else {
                // If there are previous siblings, get the non whitespace sibling.
                PsiElement nonWhitespaceElement = getPreviousNonEmptyElement(originalFile, parent.getTextOffset());
                if (nonWhitespaceElement != null) {
                    // if the nonWhitespaceElement is ImportDeclarationNode or PackageDeclarationNode, we don't
                    // need to add 'package' keyword.
                    if (nonWhitespaceElement.getParent() instanceof ImportDeclarationNode ||
                            nonWhitespaceElement.getParent() instanceof PackageDeclarationNode) {
                        addFileLevelKeywordsAsLookups(resultSet, false, true);
                    } else {
                        // otherwise that means that the caret is located after some definition. So no need to
                        // suggest 'import' keyword.
                        addFileLevelKeywordsAsLookups(resultSet, false, false);
                    }
                } else {
                    // If the nonWhitespaceElement is null, that means we are the beginning of a new node after
                    // one or more nodes.
                    addFileLevelKeywordsAsLookups(resultSet, false, true);
                }
            }
        } else if (superParent instanceof AnnotationDefinitionNode) {
            addKeywordAsLookup(resultSet, ATTACH, KEYWORDS_PRIORITY);
        } else if (superParent instanceof AttachmentPointNode) {
            addAttachmentPointsAsLookups(resultSet);
        } else if (superParent instanceof VariableReferenceNode) {
            // Eg: int a = 10; int b = a <caret>+ a;
            handleVariableReferenceNode(parameters, resultSet);
        } else {
            // Handle all other situations.
            if (parentPrevSibling == null) {
                addFileLevelKeywordsAsLookups(resultSet, true, true);
            } else {
                addFileLevelKeywordsAsLookups(resultSet, false, true);
            }
        }
    }

    @Override
    public boolean invokeAutoPopup(@NotNull PsiElement position, char typeChar) {
        return typeChar == ':' || typeChar == '@';
    }
}<|MERGE_RESOLUTION|>--- conflicted
+++ resolved
@@ -589,14 +589,8 @@
                 addLookups(resultSet, originalFile, true, false, true, true);
             }
             if (elementType == BallerinaTypes.LBRACE || elementType == BallerinaTypes.SEMI) {
-<<<<<<< HEAD
                 addTypeNames(resultSet);
-                addStructsAsLookups(resultSet, originalFile);
-=======
-                addValueTypesAsLookups(resultSet);
-                addReferenceTypesAsLookups(resultSet);
                 addLookups(resultSet, originalFile, false, false, false, true);
->>>>>>> 1a6dccdf
             }
         } else {
             PsiElement packageNode = originalFile.findElementAt(prevElement.getTextOffset() - 2);
