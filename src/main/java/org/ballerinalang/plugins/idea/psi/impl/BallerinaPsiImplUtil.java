/*
 *  Copyright (c) 2017, WSO2 Inc. (http://www.wso2.org) All Rights Reserved.
 *
 *  Licensed under the Apache License, Version 2.0 (the "License");
 *  you may not use this file except in compliance with the License.
 *  You may obtain a copy of the License at
 *
 *  http://www.apache.org/licenses/LICENSE-2.0
 *
 *  Unless required by applicable law or agreed to in writing, software
 *  distributed under the License is distributed on an "AS IS" BASIS,
 *  WITHOUT WARRANTIES OR CONDITIONS OF ANY KIND, either express or implied.
 *  See the License for the specific language governing permissions and
 *  limitations under the License.
 */

package org.ballerinalang.plugins.idea.psi.impl;

import com.intellij.codeInsight.completion.InsertHandler;
import com.intellij.codeInsight.lookup.LookupElement;
import com.intellij.lang.ASTNode;
import com.intellij.openapi.module.Module;
import com.intellij.openapi.module.ModuleUtilCore;
import com.intellij.openapi.progress.ProgressManager;
import com.intellij.openapi.project.Project;
import com.intellij.openapi.projectRoots.Sdk;
import com.intellij.openapi.roots.ModuleRootManager;
import com.intellij.openapi.roots.OrderRootType;
import com.intellij.openapi.roots.ProjectRootManager;
import com.intellij.openapi.vfs.VfsUtilCore;
import com.intellij.openapi.vfs.VirtualFile;
import com.intellij.psi.PsiComment;
import com.intellij.psi.PsiDirectory;
import com.intellij.psi.PsiElement;
import com.intellij.psi.PsiFile;
import com.intellij.psi.PsiManager;
import com.intellij.psi.PsiReference;
import com.intellij.psi.PsiWhiteSpace;
import com.intellij.psi.ResolveResult;
import com.intellij.psi.impl.source.tree.LeafElement;
import com.intellij.psi.impl.source.tree.LeafPsiElement;
import com.intellij.psi.search.FileTypeIndex;
import com.intellij.psi.search.GlobalSearchScope;
import com.intellij.psi.tree.IElementType;
import com.intellij.psi.util.PsiTreeUtil;
import com.intellij.util.ArrayUtil;
import org.antlr.jetbrains.adaptor.psi.ScopeNode;
import org.antlr.jetbrains.adaptor.xpath.XPath;
import org.ballerinalang.plugins.idea.BallerinaFileType;
import org.ballerinalang.plugins.idea.BallerinaLanguage;
import org.ballerinalang.plugins.idea.BallerinaTypes;
import org.ballerinalang.plugins.idea.completion.AutoImportInsertHandler;
import org.ballerinalang.plugins.idea.completion.BallerinaCompletionUtils;
import org.ballerinalang.plugins.idea.psi.ActionDefinitionNode;
import org.ballerinalang.plugins.idea.psi.AliasNode;
import org.ballerinalang.plugins.idea.psi.AnnotationAttachmentNode;
import org.ballerinalang.plugins.idea.psi.AnnotationDefinitionNode;
import org.ballerinalang.plugins.idea.psi.AssignmentStatementNode;
import org.ballerinalang.plugins.idea.psi.AttachmentPointNode;
import org.ballerinalang.plugins.idea.psi.BallerinaFile;
import org.ballerinalang.plugins.idea.psi.CodeBlockParameterNode;
import org.ballerinalang.plugins.idea.psi.ConnectorDefinitionNode;
import org.ballerinalang.plugins.idea.psi.ConstantDefinitionNode;
import org.ballerinalang.plugins.idea.psi.DefinitionNode;
import org.ballerinalang.plugins.idea.psi.ExpressionNode;
import org.ballerinalang.plugins.idea.psi.ExpressionVariableDefinitionStatementNode;
import org.ballerinalang.plugins.idea.psi.FieldDefinitionNode;
import org.ballerinalang.plugins.idea.psi.FullyQualifiedPackageNameNode;
import org.ballerinalang.plugins.idea.psi.FunctionDefinitionNode;
import org.ballerinalang.plugins.idea.psi.GlobalVariableDefinitionNode;
import org.ballerinalang.plugins.idea.psi.IdentifierPSINode;
import org.ballerinalang.plugins.idea.psi.ImportDeclarationNode;
import org.ballerinalang.plugins.idea.psi.NameReferenceNode;
import org.ballerinalang.plugins.idea.psi.NamespaceDeclarationNode;
import org.ballerinalang.plugins.idea.psi.PackageDeclarationNode;
import org.ballerinalang.plugins.idea.psi.PackageNameNode;
import org.ballerinalang.plugins.idea.psi.ParameterListNode;
import org.ballerinalang.plugins.idea.psi.QuotedLiteralString;
import org.ballerinalang.plugins.idea.psi.ParameterNode;
import org.ballerinalang.plugins.idea.psi.ResourceDefinitionNode;
import org.ballerinalang.plugins.idea.psi.ReturnParametersNode;
import org.ballerinalang.plugins.idea.psi.ServiceDefinitionNode;
import org.ballerinalang.plugins.idea.psi.StructDefinitionNode;
import org.ballerinalang.plugins.idea.psi.TransformStatementNode;
import org.ballerinalang.plugins.idea.psi.TypeCastNode;
import org.ballerinalang.plugins.idea.psi.TypeConversionNode;
import org.ballerinalang.plugins.idea.psi.TypeListNode;
import org.ballerinalang.plugins.idea.psi.TypeMapperNode;
import org.ballerinalang.plugins.idea.psi.TypeNameNode;
import org.ballerinalang.plugins.idea.psi.VariableDefinitionNode;
import org.ballerinalang.plugins.idea.psi.VariableReferenceListNode;
import org.ballerinalang.plugins.idea.psi.VariableReferenceNode;
import org.ballerinalang.plugins.idea.psi.scopes.CodeBlockScope;
import org.ballerinalang.plugins.idea.psi.scopes.LowerLevelDefinition;
import org.ballerinalang.plugins.idea.psi.scopes.ParameterContainer;
import org.ballerinalang.plugins.idea.psi.scopes.TopLevelDefinition;
import org.ballerinalang.plugins.idea.psi.scopes.VariableContainer;
import org.ballerinalang.plugins.idea.util.BallerinaUtil;
import org.ballerinalang.plugins.idea.util.BallerinaStringLiteralEscaper;
import org.jetbrains.annotations.NotNull;
import org.jetbrains.annotations.Nullable;

import java.util.ArrayList;
import java.util.Collection;
import java.util.HashMap;
import java.util.LinkedList;
import java.util.List;
import java.util.Map;
import java.util.regex.Matcher;
import java.util.regex.Pattern;

public class BallerinaPsiImplUtil {

    private static final String ANNOTATION_DEFINITION = "//annotationDefinition/Identifier";
    private static final String CONSTANT_DEFINITION = "//constantDefinition/Identifier";
    private static final String GLOBAL_VARIABLE_DEFINITION = "//globalVariableDefinition/Identifier";
    private static final String FUNCTION_DEFINITION = "//functionDefinition/Identifier";
    private static final String CONNECTOR_DEFINITION = "//connectorDefinition/Identifier";
    private static final String ACTION_DEFINITION = "//actionDefinition/Identifier";
    private static final String STRUCT_DEFINITION = "//structDefinition/Identifier";

    private BallerinaPsiImplUtil() {

    }

    /**
     * Resolves a package name to matching directories.
     *
     * @param identifier the package name identifier which we need to resolve to the directory
     * @return resolved directory
     */
    @NotNull
    public static List<PsiDirectory> resolveDirectory(@NotNull IdentifierPSINode identifier) {
        List<PsiDirectory> results = new LinkedList<>();
        PsiElement parent;
        PsiElement tempParent = identifier.getParent();
        if (tempParent == null) {
            return results;
        }
        PsiElement superParent = tempParent.getParent();
        AliasNode aliasNode = PsiTreeUtil.getParentOfType(superParent, AliasNode.class);

        if (aliasNode != null) {
            PsiElement temp = superParent;
            while (temp != null && !(temp instanceof FullyQualifiedPackageNameNode)) {
                temp = temp.getPrevSibling();
            }
            if (temp != null) {
                parent = temp.getLastChild();
            } else {
                return results;
            }
        } else {
            parent = tempParent;
        }

        // This is used to store all the packages which need to resolve the current package.
        List<PsiElement> packages = new ArrayList<>();
        packages.add(parent);

        // Find all previous PackageNameNode elements.
        PsiElement sibling = parent.getPrevSibling();
        while (sibling != null) {
            if (sibling instanceof PackageNameNode) {
                // Add the sibling to the index 0 because we are traversing backward.
                packages.add(0, sibling);
            }
            sibling = sibling.getPrevSibling();
        }

        Project project = identifier.getProject();
        PsiFile containingFile = identifier.getContainingFile();
        PsiFile originalFile = containingFile.getOriginalFile();

        VirtualFile virtualFile = originalFile.getVirtualFile();
        if (virtualFile == null) {
            return results;
        }
        Module module = ModuleUtilCore.findModuleForFile(virtualFile, project);
        if (module == null) {
            return results;
        }

        results.addAll(findAllMatchingPackages(module, packages));
        return results;
    }

    @NotNull
    private static List<PsiDirectory> findAllMatchingPackages(@NotNull Module module,
                                                              @NotNull List<PsiElement> packages) {
        Project project = module.getProject();
        List<PsiDirectory> results = new ArrayList<>();

        // Get all matching packages in the current module.
        VirtualFile[] contentRoots = ModuleRootManager.getInstance(module).getSourceRoots();
        results.addAll(getMatchingPackagesFromContentRoots(contentRoots, packages, project));

        // Get all matching packages in the dependency modules.
        Module[] dependencies = ModuleRootManager.getInstance(module).getDependencies();
        for (Module dependency : dependencies) {
            contentRoots = ModuleRootManager.getInstance(dependency).getSourceRoots();
            results.addAll(getMatchingPackagesFromContentRoots(contentRoots, packages, project));
        }

        // Get all matching packages from the SDK.
        results.addAll(getMatchingPackagesFromSDK(project, module, packages));
        return results;
    }

    @NotNull
    private static List<PsiDirectory> getMatchingPackagesFromContentRoots(@NotNull VirtualFile[] contentRoots,
                                                                          @NotNull List<PsiElement> packages,
                                                                          @NotNull Project project) {
        List<PsiDirectory> results = new ArrayList<>();
        for (VirtualFile contentRoot : contentRoots) {
            // Get any matching directory from the content root.
            VirtualFile match = getMatchingDirectory(contentRoot, packages);
            // If there is a match, add it to the results.
            if (match != null) {
                results.add(PsiManager.getInstance(project).findDirectory(match));
            }
        }
        return results;
    }

    @NotNull
    private static List<PsiDirectory> getMatchingPackagesFromSDK(@NotNull Project project, @NotNull Module module,
                                                                 @NotNull List<PsiElement> packages) {
        List<PsiDirectory> results = new ArrayList<>();

        // First we check the sources of module SDK.
        Sdk moduleSdk = ModuleRootManager.getInstance(module).getSdk();
        if (moduleSdk != null) {
            VirtualFile[] roots = moduleSdk.getSdkModificator().getRoots(OrderRootType.SOURCES);
            for (VirtualFile root : roots) {
                VirtualFile match = getMatchingDirectory(root, packages);
                if (match != null) {
                    results.add(PsiManager.getInstance(project).findDirectory(match));
                }
            }
        }
        // If the results are not empty at this moment, that means that the matches are found in the module SDK. We
        // return that result.
        if (!results.isEmpty()) {
            return results;
        }

        // Then we check the sources of project SDK.
        Sdk projectSdk = ProjectRootManager.getInstance(project).getProjectSdk();
        if (projectSdk != null) {
            VirtualFile[] roots = projectSdk.getSdkModificator().getRoots(OrderRootType.SOURCES);
            for (VirtualFile root : roots) {
                VirtualFile match = getMatchingDirectory(root, packages);
                if (match != null) {
                    results.add(PsiManager.getInstance(project).findDirectory(match));
                }
            }
        }
        return results;
    }

    /**
     * Returns a matching directory to the given package structure, starting from the given root.
     *
     * @param root     current root directory we are checking
     * @param packages list of package name elements used to get the matching directory from the given root
     * @return the matching directory
     */
    @Nullable
    private static VirtualFile getMatchingDirectory(@NotNull VirtualFile root, @NotNull List<PsiElement> packages) {
        VirtualFile tempRoot = root;
        VirtualFile match = null;
        for (PsiElement element : packages) {
            match = tempRoot.findChild(element.getText());
            if (match == null) {
                break;
            }
            tempRoot = match;
        }
        return match;
    }

    @NotNull
    public static PsiDirectory[] suggestCurrentPackagePath(@NotNull PsiElement element) {

        List<PsiDirectory> results = new ArrayList<>();
        Project project = element.getProject();

        PsiElement parent = element.getParent();

        // This is used to store all the packages which need to resolve the current package.
        List<PsiElement> packages = new ArrayList<>();
        packages.add(parent);

        // Find all previous PackageNameNode elements.
        PsiElement sibling = parent.getPrevSibling();
        while (sibling != null) {
            if (sibling instanceof PackageNameNode) {
                // Add the sibling to the index 0 because we are traversing backward.
                packages.add(0, sibling);
            }
            sibling = sibling.getPrevSibling();
        }

        // We need to get the content roots from the project and find matching directories in each content root.
        VirtualFile[] contentRoots = ProjectRootManager.getInstance(project).getContentRoots();
        for (VirtualFile contentRoot : contentRoots) {
            // Get any matching directory from the content root.
            List<VirtualFile> matches = suggestDirectory(contentRoot, packages);
            // If there are matches, add it to the results.
            for (VirtualFile file : matches) {
                results.add(PsiManager.getInstance(project).findDirectory(file));
            }
        }
        return results.toArray(new PsiDirectory[results.size()]);
    }

    /**
     * Suggests packages for auto completing packages.
     *
     * @param element package name element
     * @return suggestions for auto completion
     */
    @NotNull
    public static PsiDirectory[] suggestImportPackages(PsiElement element) {
        List<PsiDirectory> results = new ArrayList<>();
        Project project = element.getProject();

        PsiElement parent = element.getParent();

        // This is used to store all the packages which need to resolve the current package.
        List<PsiElement> packages = new ArrayList<>();
        packages.add(parent);

        // Find all previous PackageNameNode elements.
        PsiElement sibling = parent.getPrevSibling();
        while (sibling != null) {
            if (sibling instanceof PackageNameNode) {
                // Add the sibling to the index 0 because we are traversing backward.
                packages.add(0, sibling);
            }
            sibling = sibling.getPrevSibling();
        }

        // We need to get the content roots from the project and find matching directories in each content root.
        VirtualFile[] contentRoots = ProjectRootManager.getInstance(project).getContentRoots();
        for (VirtualFile contentRoot : contentRoots) {
            // Get any matching directory from the content root.
            List<VirtualFile> matches = suggestDirectory(contentRoot, packages);
            // If there are matches, add it to the results.
            for (VirtualFile file : matches) {
                results.add(PsiManager.getInstance(project).findDirectory(file));
            }
        }

        // First we check the sources of module sdk.
        Module module = ModuleUtilCore.findModuleForPsiElement(element);
        if (module != null) {
            Sdk moduleSdk = ModuleRootManager.getInstance(module).getSdk();
            if (moduleSdk != null) {
                VirtualFile[] roots = moduleSdk.getSdkModificator().getRoots(OrderRootType.SOURCES);
                for (VirtualFile root : roots) {
                    List<VirtualFile> matches = suggestDirectory(root, packages);
                    for (VirtualFile file : matches) {
                        results.add(PsiManager.getInstance(project).findDirectory(file));
                    }
                }
            }
            if (!results.isEmpty()) {
                return results.toArray(new PsiDirectory[results.size()]);
            }
        }

        // Then we check the sources of project sdk.
        Sdk projectSdk = ProjectRootManager.getInstance(project).getProjectSdk();
        if (projectSdk != null) {
            VirtualFile[] roots = projectSdk.getSdkModificator().getRoots(OrderRootType.SOURCES);
            for (VirtualFile root : roots) {
                List<VirtualFile> matches = suggestDirectory(root, packages);
                for (VirtualFile file : matches) {
                    results.add(PsiManager.getInstance(project).findDirectory(file));
                }
            }
        }
        return results.toArray(new PsiDirectory[results.size()]);
    }

    /**
     * Returns all the directories matching the given package structure starting from the given root.
     *
     * @param root     current root directory
     * @param packages list of package name elements used to get the matching directory from the given root
     * @return all matching directories
     */
    @NotNull
    private static List<VirtualFile> suggestDirectory(@NotNull VirtualFile root, List<PsiElement> packages) {
        VirtualFile tempRoot = root;
        List<VirtualFile> results = new ArrayList<>();
        VirtualFile match;
        int count = 1;
        for (PsiElement element : packages) {
            if (count == packages.size()) {
                for (VirtualFile file : tempRoot.getChildren()) {
                    if (file.isDirectory() && !file.getName().startsWith(".")) {
                        results.add(file);
                    }
                }
            } else {
                match = tempRoot.findChild(element.getText());
                if (match == null) {
                    break;
                }
                tempRoot = match;
            }
            count++;
        }
        return results;
    }

    public static boolean hasSubdirectories(@NotNull PsiDirectory directory) {
        VirtualFile virtualFile = directory.getVirtualFile();
        VirtualFile[] children = virtualFile.getChildren();
        for (VirtualFile child : children) {
            if (child.isDirectory()) {
                return true;
            }
        }
        return false;
    }

    @NotNull
    public static List<PsiElement> getAllConnectorsInCurrentPackage(PsiElement element) {
        if (element instanceof PsiDirectory) {
            return getAllConnectorsFromPackage((PsiDirectory) element);
        }
        PsiElement parent = element.getParent();
        if (parent != null) {
            return getAllConnectorsFromPackage((PsiDirectory) parent);
        }
        return new LinkedList<>();
    }

    @NotNull
    public static List<PsiElement> getAllConnectorsFromPackage(PsiDirectory packageElement) {
        return getAllMatchingElementsFromPackage(packageElement, CONNECTOR_DEFINITION);
    }

    @NotNull
    public static List<PsiElement> getAllAnnotationsInPackage(PsiDirectory packageElement) {
        return getAllMatchingElementsFromPackage(packageElement, ANNOTATION_DEFINITION);
    }

    @NotNull
    public static List<PsiElement> getAllStructsInCurrentPackage(PsiElement element) {
        if (element instanceof PsiDirectory) {
            return getAllStructsFromPackage((PsiDirectory) element);
        }
        PsiElement parent = element.getParent();
        if (parent != null) {
            return getAllStructsFromPackage((PsiDirectory) parent);
        }
        return new LinkedList<>();
    }

    @NotNull
    public static List<PsiElement> getAllStructsFromPackage(PsiDirectory directory) {
        return getAllMatchingElementsFromPackage(directory, STRUCT_DEFINITION);
    }

    @NotNull
    public static List<PsiElement> getAllFunctionsFromPackage(@NotNull PsiDirectory directory) {
        return getAllMatchingElementsFromPackage(directory, FUNCTION_DEFINITION);
    }

    @NotNull
    public static List<PsiElement> getAllConstantsFromPackage(PsiDirectory directory) {
        return getAllMatchingElementsFromPackage(directory, CONSTANT_DEFINITION);
    }

    @NotNull
    public static List<PsiElement> getAllGlobalVariablesFromPackage(PsiDirectory directory) {
        return getAllMatchingElementsFromPackage(directory, GLOBAL_VARIABLE_DEFINITION);
    }

    @NotNull
    public static List<PsiElement> getImportedPackages(@NotNull PsiFile file) {
        ArrayList<PsiElement> filteredPackages = new ArrayList<>();
        filteredPackages.addAll(getImportedPackagesInCurrentFile(file));
        filteredPackages.addAll(getPackagesImportedAsAliasInCurrentFile(file));
        return filteredPackages;
    }

    @NotNull
    public static List<PsiElement> getImportedPackagesInCurrentFile(@NotNull PsiFile file) {
        Collection<ImportDeclarationNode> allImports = PsiTreeUtil.findChildrenOfType(file,
                ImportDeclarationNode.class);
        ArrayList<PsiElement> filteredPackages = new ArrayList<>();
        for (ImportDeclarationNode importDeclaration : allImports) {
            Collection<AliasNode> aliasNodes = PsiTreeUtil.findChildrenOfType(importDeclaration, AliasNode.class);
            if (!aliasNodes.isEmpty()) {
                continue;
            }
            Collection<PsiElement> packagePathNodes = PsiTreeUtil.findChildrenOfType(importDeclaration,
                    FullyQualifiedPackageNameNode.class);
            PsiElement packagePathNode = packagePathNodes.iterator().next();
            PsiElement lastChild = packagePathNode.getLastChild();
            if (lastChild != null) {
                filteredPackages.add(lastChild);
            }
        }
        return filteredPackages;
    }

    @NotNull
    public static List<PsiElement> getPackagesImportedAsAliasInCurrentFile(@NotNull PsiFile file) {
        Collection<ImportDeclarationNode> allImports = PsiTreeUtil.findChildrenOfType(file,
                ImportDeclarationNode.class);
        ArrayList<PsiElement> filteredPackages = new ArrayList<>();
        for (ImportDeclarationNode importDeclaration : allImports) {
            Collection<AliasNode> aliasNodes = PsiTreeUtil.findChildrenOfType(importDeclaration, AliasNode.class);
            if (aliasNodes.isEmpty()) {
                continue;
            }
            PsiElement aliasNode = aliasNodes.iterator().next();
            PsiElement firstChild = aliasNode.getFirstChild();
            if (firstChild != null) {
                filteredPackages.add(firstChild);
            }
        }
        return filteredPackages;
    }

    /**
     * Returns all the elements in the given directory(package) which matches the given xpath.
     *
     * @param directory which is used to get the functions
     * @param xpath     xpath to the element
     * @return all functions in the given directory(package)
     */
    @NotNull
    private static List<PsiElement> getAllMatchingElementsFromPackage(@NotNull PsiDirectory directory, String xpath) {
        Project project = directory.getProject();
        List<PsiElement> results = new ArrayList<>();
        VirtualFile virtualFile = directory.getVirtualFile();
        VirtualFile[] children = virtualFile.getChildren();
        for (VirtualFile child : children) {
            if (child.isDirectory()) {
                continue;
            }
            PsiFile psiFile = PsiManager.getInstance(project).findFile(child);
            if (!(psiFile instanceof BallerinaFile)) {
                continue;
            }
            Collection<? extends PsiElement> functions = XPath.findAll(BallerinaLanguage.INSTANCE, psiFile, xpath);

            results.addAll(functions);
        }
        return results;
    }

    /**
     * Returns all actions/native actions defined in the given ConnectorDefinitionNode.
     *
     * @param connectorDefinitionNode PsiElement which represent a Connector Definition
     * @return List of all actions/native actions defined in the given ConnectorDefinitionNode.
     */
    @NotNull
    public static List<PsiElement> getAllActionsFromAConnector(@NotNull PsiElement connectorDefinitionNode) {
        List<PsiElement> results = new ArrayList<>();
        // Todo - use PsiTreeUtil
        Collection<? extends PsiElement> allActions = XPath.findAll(BallerinaLanguage.INSTANCE, connectorDefinitionNode,
                ACTION_DEFINITION);
        results.addAll(allActions);
        return results;
    }

    public static List<PsiDirectory> getAllPackagesInResolvableScopes(@NotNull Project project) {
        GlobalSearchScope scope = GlobalSearchScope.allScope(project);
        // Todo - Use caching
        //        Collection<VirtualFile> files = FileTypeIndex.getFiles(BallerinaFileType.INSTANCE, scope);
        //        return CachedValuesManager.getManager(project).getCachedValue(project,
        //                () -> CachedValueProvider.Result.create(getAllPackagesInResolvableScopes(project, scope),
        //                        ProjectRootManager.getInstance(project)));
        return getAllPackagesInResolvableScopes(project, scope);
    }

    private static List<PsiDirectory> getAllPackagesInResolvableScopes(@NotNull Project project,
                                                                       @NotNull GlobalSearchScope scope) {
        LinkedList<PsiDirectory> results = new LinkedList<>();
        for (VirtualFile file : FileTypeIndex.getFiles(BallerinaFileType.INSTANCE, scope)) {
            ProgressManager.checkCanceled();
            VirtualFile directory = file.getParent();
            if (directory == null || !directory.isDirectory()) {
                continue;
            }
            boolean isContentRoot = false;
            VirtualFile[] contentRoots = ProjectRootManager.getInstance(project).getContentRoots();
            for (VirtualFile contentRoot : contentRoots) {
                if (contentRoot.equals(file.getParent())) {
                    isContentRoot = true;
                }
            }
            if (isContentRoot) {
                continue;
            }
            PsiDirectory psiDirectory = PsiManager.getInstance(project).findDirectory(directory);
            if (psiDirectory != null && !results.contains(psiDirectory) && !psiDirectory.getName().startsWith(".")
                    && !project.getBaseDir().equals(directory)) {
                results.add(psiDirectory);
            }
        }
        return results;
    }

    /**
     * Adds an import declaration node to the file.
     *
     * @param file       file which is to be used to insert the import declaration node
     * @param importPath import path to be used in the import declaration node
     * @param alias      alias if needed. If this is {@code null}, it will be ignored
     * @return import declaration node which is added
     */
    @NotNull
    public static ImportDeclarationNode addImport(@NotNull PsiFile file, @NotNull String importPath,
                                                  @Nullable String alias) {
        PsiElement addedNode;
        Collection<ImportDeclarationNode> importDeclarationNodes = PsiTreeUtil.findChildrenOfType(file,
                ImportDeclarationNode.class);
        Project project = file.getProject();
        ImportDeclarationNode importDeclaration = BallerinaElementFactory.createImportDeclaration(project,
                importPath, alias);

        if (importDeclarationNodes.isEmpty()) {
            Collection<PackageDeclarationNode> packageDeclarationNodes = PsiTreeUtil.findChildrenOfType(file,
                    PackageDeclarationNode.class);
            if (packageDeclarationNodes.isEmpty()) {
                PsiElement[] children = file.getChildren();
                // Children cannot be empty since the IDEA adds placeholder string
                PsiElement nonEmptyElement = PsiTreeUtil.skipSiblingsForward(children[0], PsiWhiteSpace.class,
                        PsiComment.class);
                if (nonEmptyElement == null) {
                    nonEmptyElement = children[0];
                }
                addedNode = file.addBefore(importDeclaration, nonEmptyElement);
                file.addBefore(BallerinaElementFactory.createDoubleNewLine(project), nonEmptyElement);
            } else {
                PackageDeclarationNode packageDeclarationNode = packageDeclarationNodes.iterator().next();
                PsiElement parent = packageDeclarationNode.getParent();
                addedNode = parent.addAfter(importDeclaration, packageDeclarationNode);
                parent.addAfter(BallerinaElementFactory.createDoubleNewLine(project), packageDeclarationNode);
            }
        } else {
            LinkedList<ImportDeclarationNode> importDeclarations = new LinkedList<>(importDeclarationNodes);
            ImportDeclarationNode lastImport = importDeclarations.getLast();
            addedNode = lastImport.getParent().addAfter(importDeclaration, lastImport);
            lastImport.getParent().addAfter(BallerinaElementFactory.createNewLine(project), lastImport);
        }
        return ((ImportDeclarationNode) addedNode);
    }

    /**
     * Returns all imports as a map. Key is the last Package Name node or Alias node. Value is the import path.
     *
     * @param file file to get imports
     * @return map of imports
     */
    public static Map<String, String> getAllImportsInAFile(@NotNull PsiFile file) {
        Map<String, String> results = new HashMap<>();
        Collection<ImportDeclarationNode> importDeclarationNodes = PsiTreeUtil.findChildrenOfType(file,
                ImportDeclarationNode.class);
        for (ImportDeclarationNode importDeclarationNode : importDeclarationNodes) {
            // There can be two possible values for the imported package name. If there is no alias node in the
            // import declaration, the imported package name is the last package name in the import path node.
            // Otherwise the package name is the alias node.
            FullyQualifiedPackageNameNode fullyQualifiedPackageNameNode = PsiTreeUtil.findChildOfType
                    (importDeclarationNode, FullyQualifiedPackageNameNode.class);
            AliasNode aliasNode = PsiTreeUtil.findChildOfType(importDeclarationNode, AliasNode.class);
            if (aliasNode != null) {
                if (fullyQualifiedPackageNameNode != null) {
                    // Key is the alias name node text. Value is the package path node text.
                    // Eg:  import ballerina.utils as builtin;
                    // Map: builtin -> ballerina.utils
                    results.put(aliasNode.getText(), fullyQualifiedPackageNameNode.getText());
                }
            } else {
                if (fullyQualifiedPackageNameNode != null) {
                    // We need to get all package name nodes from the package path node.
                    List<PackageNameNode> packageNameNodes =
                            new ArrayList<>(PsiTreeUtil.findChildrenOfType(importDeclarationNode,
                                    PackageNameNode.class));
                    // If there is no package path node, return empty map.
                    if (packageNameNodes.isEmpty()) {
                        return results;
                    }
                    // The package node is the last package name in the package path.
                    // Eg:  import ballerina.utils;
                    // Map: utils -> ballerina.utils
                    PackageNameNode lastNode = packageNameNodes.get(packageNameNodes.size() - 1);
                    results.put(lastNode.getText(), fullyQualifiedPackageNameNode.getText());
                }
            }
        }
        return results;
    }

    // Todo - change return type
    @Nullable
    public static StructDefinitionNode resolveStructFromDefinitionNode(@NotNull PsiElement definitionNode) {
        TypeNameNode typeNameNode = PsiTreeUtil.findChildOfType(definitionNode, TypeNameNode.class);
        if (typeNameNode == null) {
            return null;
        }
        NameReferenceNode nameReferenceNode = PsiTreeUtil.findChildOfType(typeNameNode, NameReferenceNode.class);
        if (nameReferenceNode == null) {
            return null;
        }
        PsiElement nameIdentifier = nameReferenceNode.getNameIdentifier();
        if (nameIdentifier == null) {
            return null;
        }
        PsiReference typeNameNodeReference = nameIdentifier.getReference();
        if (typeNameNodeReference == null) {
            return null;
        }
        PsiElement resolvedDefElement = typeNameNodeReference.resolve();
        if (resolvedDefElement == null) {
            return null;
        }
        if (!(resolvedDefElement.getParent() instanceof StructDefinitionNode)) {
            return null;
        }
        return ((StructDefinitionNode) resolvedDefElement.getParent());
    }

    public static StructDefinitionNode resolveField(@NotNull FieldDefinitionNode fieldDefinitionNode) {

        TypeNameNode typeNameNode = PsiTreeUtil.getChildOfType(fieldDefinitionNode, TypeNameNode.class);
        if (typeNameNode == null) {
            return null;
        }
        PsiReference nameReference = typeNameNode.findReferenceAt(typeNameNode.getTextLength());
        if (nameReference == null) {
            return null;
        }
        PsiElement resolvedElement = nameReference.resolve();
        if (resolvedElement == null) {
            return null;
        }
        if (resolvedElement.getParent() instanceof StructDefinitionNode) {
            return ((StructDefinitionNode) resolvedElement.getParent());
        }
        return null;
    }

    private static int getArrayDimension(String definitionText, String definitionRegex) {
        final Pattern definitionPattern = Pattern.compile(definitionRegex);
        final Matcher definitionMatcher = definitionPattern.matcher(definitionText);
        int definitionDimension = 0;
        while (definitionMatcher.find()) {
            definitionDimension++;
        }
        return definitionDimension;
    }

    public static boolean isArrayDefinition(@NotNull PsiElement definitionNode) {
        TypeNameNode typeNameNode = PsiTreeUtil.getChildOfType(definitionNode, TypeNameNode.class);
        if (typeNameNode == null) {
            return false;
        }
        String definitionText = typeNameNode.getText();
        String definitionRegex = "\\[\\s*]";
        int definitionDimension = getArrayDimension(definitionText, definitionRegex);
        return definitionDimension != 0;
    }

    @NotNull
    public static List<PsiDirectory> getAllUnImportedPackages(@NotNull PsiFile currentFile) {
        List<PsiDirectory> results = new LinkedList<>();

        // Get all imported packages in the current file.
        Map<String, String> importsMap = BallerinaPsiImplUtil.getAllImportsInAFile(currentFile);
        // Get all packages in the resolvable scopes (project and libraries).
        List<PsiDirectory> directories =
                BallerinaPsiImplUtil.getAllPackagesInResolvableScopes(currentFile.getProject());
        // Iterate through all available  packages.
        for (PsiDirectory directory : directories) {
            // Suggest a package name for the directory.
            // Eg: ballerina/lang/system -> ballerina.lang.system
            String suggestedImportPath = BallerinaUtil.suggestPackageNameForDirectory(directory);
            // There are two possibilities.
            //
            // 1) The package is already imported.
            //
            //    import ballerina.lang.system;
            //    In this case, map will contain "system -> ballerina.lang.system". So we need to check whether the
            //    directory name (as an example "system") is a key in the map.
            //
            // 2) The package is already imported using an alias.
            //
            //    import ballerina.lang.system as builtin;
            //    In this case, map will contain "builtin -> ballerina.lang.system". So we need to check whether the
            //    suggested import path (as an example "ballerina.lang.system") is already in the map as a value.

            // Check whether the package is already in the imports.
            if (importsMap.containsKey(directory.getName())) {
                // Even though the package name is in imports, the name might be an alias.
                // Eg: import org.tools as system;
                //     In this case, map will contain "system -> org.tools". So when we type "sys", matching package
                //     will be "ballerina.lang.system". Directory name is "system" which matches the "system" in
                //     imports, but the paths are different.
                //
                // If the paths are same, we will not add it as a lookup since the {@code
                // addAllImportedPackagesAsLookups} will add it as a lookup.
                String packagePath = importsMap.get(directory.getName());
                if (packagePath.equals(suggestedImportPath) || importsMap.containsValue(suggestedImportPath)) {
                    // Condition importsMap.containsValue(suggestedImportPath) can happen when both package and
                    // alias is available.
                    // Eg: import ballerina.lang.system;
                    //     import org.system as mySystem;
                    // Now when we type "system", both above imports will be lookups if we don't continue here.
                    continue;
                }
            } else if (importsMap.containsValue(suggestedImportPath)) {
                // This means we have already imported this package. This will be suggested by {@code
                // addAllImportedPackagesAsLookups}. So no need to add it as a lookup element.
                continue;
            }

            results.add(directory);
        }
        return results;
    }

    /**
     * Returns all local variables in provided scope and all parent contexts.
     *
     * @param scope
     * @param caretOffset
     * @return
     */
    @NotNull
    public static List<PsiElement> getAllLocalVariablesInResolvableScope(@NotNull ScopeNode scope, int caretOffset) {
        List<PsiElement> results = new LinkedList<>();
        if (scope instanceof VariableContainer || scope instanceof CodeBlockScope) {
            results.addAll(getAllLocalVariablesInScope(scope, caretOffset));
            ScopeNode context = scope.getContext();
            if (context != null) {
                results.addAll(getAllLocalVariablesInResolvableScope(context, caretOffset));
            }
        } else if (scope instanceof ParameterContainer || scope instanceof LowerLevelDefinition) {
            ScopeNode context = scope.getContext();
            if (context != null) {
                results.addAll(getAllLocalVariablesInResolvableScope(context, caretOffset));
            }
        }
        return results;
    }

    /**
     * Returns all local variables in the provided scope.
     *
     * @param scope
     * @param caretOffset
     * @return
     */
    @NotNull
    public static List<PsiElement> getAllLocalVariablesInScope(@NotNull ScopeNode scope, int caretOffset) {
        List<PsiElement> results = new LinkedList<>();
        Collection<VariableDefinitionNode> variableDefinitionNodes = PsiTreeUtil.findChildrenOfType(scope,
                VariableDefinitionNode.class);
        for (VariableDefinitionNode variableDefinitionNode : variableDefinitionNodes) {
            if (isValidVariable(variableDefinitionNode, scope, caretOffset)) {
                PsiElement identifier = variableDefinitionNode.getNameIdentifier();
                results.add(identifier);
            }
        }

        if (scope instanceof TransformStatementNode) {
            Collection<ExpressionVariableDefinitionStatementNode> nodes = PsiTreeUtil.findChildrenOfType(scope,
                    ExpressionVariableDefinitionStatementNode.class);
            for (ExpressionVariableDefinitionStatementNode node : nodes) {
                ScopeNode closestScope = PsiTreeUtil.getParentOfType(node, TransformStatementNode.class);
                if (closestScope == null || !closestScope.equals(scope)) {
                    continue;
                }

                PsiElement identifier = node.getNameIdentifier();
                results.add(identifier);
            }
        }

        Collection<AssignmentStatementNode> assignmentStatementNodes = PsiTreeUtil.findChildrenOfType(scope,
                AssignmentStatementNode.class);
        for (AssignmentStatementNode assignmentStatementNode : assignmentStatementNodes) {
            if (isValidVarAssignment(assignmentStatementNode, scope, caretOffset)) {
                results.addAll(getVariablesFromVarAssignment(assignmentStatementNode));
            }
        }
        return results;
    }

    @NotNull
    public static List<PsiElement> getAllXmlNamespacesInResolvableScope(@NotNull ScopeNode scope, int caretOffset) {
        List<PsiElement> results = new LinkedList<>();
        if (scope instanceof VariableContainer || scope instanceof CodeBlockScope || scope instanceof BallerinaFile) {
            results.addAll(getAllXmlNamespacesInScope(scope, caretOffset));
            ScopeNode context = scope.getContext();
            if (context != null) {
                results.addAll(getAllXmlNamespacesInResolvableScope(context, caretOffset));
            }
        } else if (scope instanceof ParameterContainer || scope instanceof TopLevelDefinition
                || scope instanceof LowerLevelDefinition) {
            ScopeNode context = scope.getContext();
            if (context != null) {
                results.addAll(getAllXmlNamespacesInResolvableScope(context, caretOffset));
            }
        }

        if (scope instanceof BallerinaFile) {
            PsiFile originalFile = ((BallerinaFile) scope).getOriginalFile();
            PsiDirectory containingPackage = originalFile.getParent();
            if (containingPackage == null) {
                return results;
            }
            PsiFile[] files = containingPackage.getFiles();
            for (PsiFile file : files) {
                // Do't check the current file again.
                if (file.equals(originalFile)) {
                    continue;
                }
                Collection<NamespaceDeclarationNode> namespaceDeclarationNodes = PsiTreeUtil.findChildrenOfType(file,
                        NamespaceDeclarationNode.class);
                for (NamespaceDeclarationNode namespaceDeclarationNode : namespaceDeclarationNodes) {
                    PsiElement identifier = namespaceDeclarationNode.getNameIdentifier();
                    if (identifier != null) {
                        results.add(identifier);
                    }
                }
            }
        }
        return results;
    }

    @NotNull
    public static List<PsiElement> getAllXmlNamespacesInScope(@NotNull ScopeNode scope, int caretOffset) {
        List<PsiElement> results = new LinkedList<>();
        Collection<NamespaceDeclarationNode> namespaceDeclarationNodes = PsiTreeUtil.findChildrenOfType(scope,
                NamespaceDeclarationNode.class);
        for (NamespaceDeclarationNode namespaceDeclarationNode : namespaceDeclarationNodes) {
            PsiElement identifier = namespaceDeclarationNode.getNameIdentifier();
            if (identifier != null && identifier.getTextOffset() < caretOffset) {
                results.add(identifier);
            }
        }
        return results;
    }

    private static boolean isValidVariable(@NotNull VariableDefinitionNode variableDefinitionNode,
                                           @NotNull ScopeNode scope, int caretOffset) {
        PsiElement elementAtCaret = scope.getContainingFile().findElementAt(caretOffset);
        if (elementAtCaret == null) {
            return false;
        }

        ScopeNode closestScope = PsiTreeUtil.getParentOfType(variableDefinitionNode, ScopeNode.class);
        if (closestScope == null) {
            return false;
        }
        if (!closestScope.equals(scope)) {
            return false;
        }

        PsiElement prevVisibleLeaf = PsiTreeUtil.prevVisibleLeaf(elementAtCaret);
        // Todo - temp fix. Might need to add {, }, etc.
        // If previous leaf is ';', that means we are in a new statement. Otherwise we are not in a new
        // statement, so there might be other elements before as well.
        if (prevVisibleLeaf == null || ";".equals(prevVisibleLeaf.getText())) {
            // If we are in a new statement,
            PsiElement identifier = variableDefinitionNode.getNameIdentifier();
            if (identifier != null && identifier.getTextOffset() < caretOffset) {
                return true;
            }
            return false;
        }

        // Check previous elements.
        PsiElement prevVisibleLeafParent = PsiTreeUtil.getParentOfType(prevVisibleLeaf,
                VariableDefinitionNode.class);
        if (prevVisibleLeafParent != null) {
            PsiElement identifier = variableDefinitionNode.getNameIdentifier();
            if (identifier != null && identifier.getTextOffset() < caretOffset
                    && !variableDefinitionNode.equals(prevVisibleLeafParent)) {
                return true;
            }
        } else {
            PsiElement identifier = variableDefinitionNode.getNameIdentifier();
            if (identifier != null && identifier.getTextOffset() < caretOffset) {
                return true;
            }
        }
        return false;
    }

    private static boolean isValidVarAssignment(@NotNull AssignmentStatementNode assignmentStatementNode,
                                                @NotNull ScopeNode scope, int caretOffset) {
        PsiElement elementAtCaret = scope.getContainingFile().findElementAt(caretOffset);
        if (elementAtCaret == null) {
            return false;
        }
        // Todo - temp fix. Might need to add {, }, etc.
        PsiElement prevVisibleLeaf = PsiTreeUtil.prevVisibleLeaf(elementAtCaret);
        if (prevVisibleLeaf != null && !";".equals(prevVisibleLeaf.getText())) {
            AssignmentStatementNode parent = PsiTreeUtil.getParentOfType(prevVisibleLeaf,
                    AssignmentStatementNode.class);
            if (parent != null && assignmentStatementNode.equals(parent)) {
                return false;
            }
        }
        if (!isVarAssignmentStatement(assignmentStatementNode)) {
            return false;
        }
        return assignmentStatementNode.getTextRange().getEndOffset() < caretOffset;
    }

    public static boolean isVarAssignmentStatement(@NotNull AssignmentStatementNode assignmentStatementNode) {
        PsiElement firstChild = assignmentStatementNode.getFirstChild();
        if (!(firstChild instanceof LeafPsiElement)) {
            return false;
        }
        IElementType elementType = ((LeafPsiElement) firstChild).getElementType();
        return elementType == BallerinaTypes.VAR;
    }

    @NotNull
    public static List<IdentifierPSINode> getVariablesFromVarAssignment(@NotNull AssignmentStatementNode
                                                                                assignmentStatementNode) {
        List<IdentifierPSINode> results = new LinkedList<>();
        VariableReferenceListNode variableReferenceListNode = PsiTreeUtil.getChildOfType(assignmentStatementNode,
                VariableReferenceListNode.class);
        if (variableReferenceListNode == null) {
            return results;
        }
        VariableReferenceNode[] variableReferenceNodes = PsiTreeUtil.getChildrenOfType(variableReferenceListNode,
                VariableReferenceNode.class);
        if (variableReferenceNodes == null) {
            return results;
        }
        for (VariableReferenceNode variableReferenceNode : variableReferenceNodes) {

            IdentifierPSINode identifier = PsiTreeUtil.findChildOfType(variableReferenceNode, IdentifierPSINode.class);
            if (identifier != null) {
                results.add(identifier);
            }
        }
        return results;
    }

    @NotNull
    public static List<PsiElement> getAllParametersInResolvableScope(@NotNull ScopeNode scope, int caretOffset) {
        List<PsiElement> results = new LinkedList<>();
        if (scope instanceof VariableContainer || scope instanceof CodeBlockScope) {
            ScopeNode context = scope.getContext();
            if (context != null) {
                results.addAll(getAllParametersInResolvableScope(context, caretOffset));
            }
        } else if (scope instanceof ParameterContainer) {
            results.addAll(getAllParametersInScope(scope, caretOffset));
            ScopeNode context = scope.getContext();
            if (context != null) {
                results.addAll(getAllParametersInResolvableScope(context, caretOffset));
            }
        }
        return results;
    }

    @NotNull
    private static List<PsiElement> getAllParametersInScope(@NotNull ScopeNode scope, int caretOffset) {
        List<PsiElement> results = new LinkedList<>();
        Collection<ParameterNode> parameterNodes = PsiTreeUtil.findChildrenOfType(scope,
                ParameterNode.class);
        for (ParameterNode parameter : parameterNodes) {
            PsiElement identifier = parameter.getNameIdentifier();
            if (identifier != null) {
                results.add(identifier);
            }
        }

        Collection<CodeBlockParameterNode> codeBlockParameterNodes = PsiTreeUtil.findChildrenOfType(scope,
                CodeBlockParameterNode.class);
        for (CodeBlockParameterNode parameter : codeBlockParameterNodes) {

            PsiElement elementAtCaret = scope.getContainingFile().findElementAt(caretOffset);
            if (elementAtCaret == null) {
                return results;
            }

            if (parameter.getTextRange().getEndOffset() >= caretOffset) {
                return results;
            }

            ScopeNode closestScope = PsiTreeUtil.getParentOfType(parameter, ScopeNode.class);
            if (closestScope == null || !closestScope.equals(scope)) {
                continue;
            }
            PsiElement identifier = parameter.getNameIdentifier();
            if (identifier != null) {
                results.add(identifier);
            }
        }

        return results;
    }

    @NotNull
    public static List<PsiElement> getAllGlobalVariablesInResolvableScope(@NotNull ScopeNode scope) {
        List<PsiElement> results = new LinkedList<>();
        if (scope instanceof VariableContainer || scope instanceof ParameterContainer || scope instanceof CodeBlockScope
                || scope instanceof TopLevelDefinition || scope instanceof LowerLevelDefinition) {
            ScopeNode context = scope.getContext();
            if (context != null) {
                results.addAll(getAllGlobalVariablesInResolvableScope(context));
            }
        } else if (scope instanceof BallerinaFile) {
            results.addAll(getAllGlobalVariablesInScope(scope));
        }
        return results;
    }

    @NotNull
    public static List<PsiElement> getAllGlobalVariablesInScope(@NotNull ScopeNode scope) {
        List<PsiElement> results = new LinkedList<>();
        Collection<GlobalVariableDefinitionNode> variableDefinitionNodes = PsiTreeUtil.findChildrenOfType(scope,
                GlobalVariableDefinitionNode.class);
        for (GlobalVariableDefinitionNode variableDefinitionNode : variableDefinitionNodes) {
            PsiElement identifier = variableDefinitionNode.getNameIdentifier();
            if (identifier != null) {
                results.add(identifier);
            }
        }
        PsiFile originalFile = ((BallerinaFile) scope).getOriginalFile();
        PsiDirectory containingPackage = originalFile.getParent();
        if (containingPackage == null) {
            return results;
        }
        PsiFile[] files = containingPackage.getFiles();
        for (PsiFile file : files) {
            // Do't check the current file again.
            if (file.equals(originalFile)) {
                continue;
            }
            variableDefinitionNodes = PsiTreeUtil.findChildrenOfType(file, GlobalVariableDefinitionNode.class);
            for (GlobalVariableDefinitionNode variableDefinitionNode : variableDefinitionNodes) {
                PsiElement identifier = variableDefinitionNode.getNameIdentifier();
                if (identifier != null) {
                    results.add(identifier);
                }
            }
        }
        return results;
    }

    @NotNull
    public static List<PsiElement> getAllConstantsInResolvableScope(@NotNull ScopeNode scope) {
        List<PsiElement> results = new LinkedList<>();
        if (scope instanceof VariableContainer || scope instanceof ParameterContainer || scope instanceof CodeBlockScope
                || scope instanceof TopLevelDefinition || scope instanceof LowerLevelDefinition) {
            ScopeNode context = scope.getContext();
            if (context != null) {
                results.addAll(getAllConstantsInResolvableScope(context));
            }
        } else if (scope instanceof BallerinaFile) {
            results.addAll(getAllConstantsInScope(scope));
        }
        return results;
    }

    @NotNull
    public static List<PsiElement> getAllConstantsInScope(@NotNull ScopeNode scope) {
        List<PsiElement> results = new LinkedList<>();
        Collection<ConstantDefinitionNode> variableDefinitionNodes = PsiTreeUtil.findChildrenOfType(scope,
                ConstantDefinitionNode.class);
        for (ConstantDefinitionNode variableDefinitionNode : variableDefinitionNodes) {
            PsiElement identifier = variableDefinitionNode.getNameIdentifier();
            if (identifier != null) {
                results.add(identifier);
            }
        }
        PsiFile originalFile = ((BallerinaFile) scope).getOriginalFile();
        PsiDirectory containingPackage = originalFile.getParent();
        if (containingPackage == null) {
            return results;
        }
        PsiFile[] files = containingPackage.getFiles();
        for (PsiFile file : files) {
            // Do't check the current file again.
            if (file.equals(originalFile)) {
                continue;
            }

            variableDefinitionNodes = PsiTreeUtil.findChildrenOfType(file, ConstantDefinitionNode.class);
            for (ConstantDefinitionNode variableDefinitionNode : variableDefinitionNodes) {
                PsiElement identifier = variableDefinitionNode.getNameIdentifier();
                if (identifier != null) {
                    results.add(identifier);
                }
            }
        }
        return results;
    }

    @Nullable
    public static <T extends PsiElement> PsiElement resolveReference(@NotNull Collection<T> definitionNodes,
                                                                     @NotNull IdentifierPSINode referenceIdentifier) {
        for (T definitionNode : definitionNodes) {
            IdentifierPSINode fieldName = PsiTreeUtil.getChildOfType(definitionNode, IdentifierPSINode.class);
            if (fieldName == null) {
                continue;
            }
            String text = fieldName.getText();
            if (text.equals(referenceIdentifier.getText())) {
                return fieldName;
            }
        }
        return null;
    }


    @NotNull
    public static List<LookupElement> getPackagesAsLookups(@NotNull PsiFile file,
                                                           boolean withImportedPackages,
                                                           @Nullable InsertHandler<LookupElement> importedPackageIH,
                                                           boolean withUnImportedPackages,
                                                           @Nullable InsertHandler<LookupElement> unImportedPackageIH) {
        List<LookupElement> results = new LinkedList<>();
        List<String> importedPackageNames = new LinkedList<>();
        if (withImportedPackages) {
            List<PsiElement> importedPackages = BallerinaPsiImplUtil.getImportedPackages(file);
            for (PsiElement importedPackage : importedPackages) {
                PsiDirectory resolvedPackage;
                AliasNode aliasNode = PsiTreeUtil.getParentOfType(importedPackage, AliasNode.class);
                if (aliasNode != null) {
                    resolvedPackage = resolveAliasNode(aliasNode);
                } else {
                    PsiReference reference = importedPackage.findReferenceAt(0);
                    if (reference == null) {
                        continue;
                    }
                    PsiElement resolvedElement = reference.resolve();
                    if (resolvedElement == null) {
                        continue;
                    }
                    resolvedPackage = (PsiDirectory) resolvedElement;
                }
                if (resolvedPackage == null) {
                    continue;
                }
                LookupElement lookupElement = BallerinaCompletionUtils.createPackageLookupElement(resolvedPackage,
                        importedPackage.getText(), importedPackageIH);
                results.add(lookupElement);
                importedPackageNames.add(importedPackage.getText());
            }
        }
        if (withUnImportedPackages) {
            List<PsiDirectory> unImportedPackages = BallerinaPsiImplUtil.getAllUnImportedPackages(file);
            for (PsiDirectory unImportedPackage : unImportedPackages) {
                LookupElement lookupElement;
                if (importedPackageNames.contains(unImportedPackage.getName())) {
                    lookupElement = BallerinaCompletionUtils.createPackageLookupElement(unImportedPackage,
                            unImportedPackage.getName(), AutoImportInsertHandler.INSTANCE_WITH_ALIAS_WITH_POPUP);
                } else {
                    lookupElement = BallerinaCompletionUtils.createPackageLookupElement(unImportedPackage,
                            unImportedPackage.getName(), unImportedPackageIH);
                }
                results.add(lookupElement);
            }
        }
        return results;
    }

    @Nullable
    public static PsiElement resolveElementInPackage(@NotNull PsiDirectory aPackage,
                                                     @NotNull IdentifierPSINode identifier, boolean matchFunctions,
                                                     boolean matchConnectors, boolean matchStructs,
                                                     boolean matchGlobalVariables, boolean matchConstants) {
        if (matchFunctions) {
            List<PsiElement> functions = BallerinaPsiImplUtil.getAllFunctionsFromPackage(aPackage);
            for (PsiElement function : functions) {
                if (identifier.getText().equals(function.getText())) {
                    return function;
                }
            }
        }
        if (matchConnectors) {
            List<PsiElement> connectors = BallerinaPsiImplUtil.getAllConnectorsFromPackage(aPackage);
            for (PsiElement connector : connectors) {
                if (identifier.getText().equals(connector.getText())) {
                    return connector;
                }
            }
        }
        if (matchStructs) {
            List<PsiElement> structs = BallerinaPsiImplUtil.getAllStructsFromPackage(aPackage);
            for (PsiElement struct : structs) {
                if (identifier.getText().equals(struct.getText())) {
                    return struct;
                }
            }
        }
        if (matchGlobalVariables) {
            List<PsiElement> globalVariables = BallerinaPsiImplUtil.getAllGlobalVariablesFromPackage(aPackage);
            for (PsiElement variable : globalVariables) {
                if (identifier.getText().equals(variable.getText())) {
                    return variable;
                }
            }
        }
        if (matchConstants) {
            List<PsiElement> constants = BallerinaPsiImplUtil.getAllConstantsFromPackage(aPackage);
            for (PsiElement constant : constants) {
                if (identifier.getText().equals(constant.getText())) {
                    return constant;
                }
            }
        }
        return null;
    }

    @Nullable
    public static PsiElement resolveElementInScope(@NotNull IdentifierPSINode identifier, boolean matchLocalVariables,
                                                   boolean matchParameters, boolean matchGlobalVariables,
                                                   boolean matchConstants) {
        ScopeNode scope = PsiTreeUtil.getParentOfType(identifier, CodeBlockScope.class, VariableContainer.class,
                TopLevelDefinition.class, LowerLevelDefinition.class);
        if (scope != null) {
            int caretOffset = identifier.getStartOffset();
            if (matchLocalVariables) {
                List<PsiElement> variables = BallerinaPsiImplUtil.getAllLocalVariablesInResolvableScope(scope,
                        caretOffset);
                for (PsiElement variable : variables) {
                    if (identifier.getText().equals(variable.getText())) {
                        return variable;
                    }
                }
            }
            if (matchParameters) {
                List<PsiElement> parameters = BallerinaPsiImplUtil.getAllParametersInResolvableScope(scope,
                        caretOffset);
                for (PsiElement parameter : parameters) {
                    if (identifier.getText().equals(parameter.getText())) {
                        return parameter;
                    }
                }
            }
            if (matchGlobalVariables) {
                List<PsiElement> globalVariables = BallerinaPsiImplUtil.getAllGlobalVariablesInResolvableScope(scope);
                for (PsiElement variable : globalVariables) {
                    if (identifier.getText().equals(variable.getText())) {
                        return variable;
                    }
                }
            }
            if (matchConstants) {
                List<PsiElement> constants = BallerinaPsiImplUtil.getAllConstantsInResolvableScope(scope);
                for (PsiElement constant : constants) {
                    if (identifier.getText().equals(constant.getText())) {
                        return constant;
                    }
                }
            }
        }
        return null;
    }

    /**
     * Returns the attachment type by checking the nodes.
     *
     * @param identifier identifier node of the annotation attachment node
     * @return attachment type.
     */
    @Nullable
    public static String getAttachmentType(@NotNull IdentifierPSINode identifier) {
        PsiElement parent = identifier.getParent();
        PsiElement superParent = parent.getParent();
        PsiElement nextSibling = PsiTreeUtil.skipSiblingsForward(superParent, PsiWhiteSpace.class, PsiComment.class,
                AnnotationAttachmentNode.class);
        String type = null;
        if (nextSibling == null) {
            AnnotationAttachmentNode annotationAttachmentNode = PsiTreeUtil.getParentOfType(identifier,
                    AnnotationAttachmentNode.class);
            if (annotationAttachmentNode != null) {
                PsiElement definitionNode = annotationAttachmentNode.getParent();
                type = getAnnotationAttachmentType(definitionNode);
            }
        } else if (nextSibling instanceof DefinitionNode) {
            PsiElement[] children = nextSibling.getChildren();
            if (children.length != 0) {
                PsiElement definitionNode = children[0];
                type = getAnnotationAttachmentType(definitionNode);
            }
        } else if (nextSibling.getParent() instanceof ResourceDefinitionNode) {
            type = "resource";
        } else if (nextSibling instanceof ActionDefinitionNode
                || nextSibling.getParent() instanceof ActionDefinitionNode || parent instanceof ActionDefinitionNode) {
            type = "action";
        } else if (nextSibling.getParent() instanceof ParameterNode) {
            type = "parameter";
        }
        return type;
    }


    /**
     * Identify the annotation attachment type of the given definition node.
     *
     * @param definitionNode a definition node which we want to check
     * @return annotation attachment type.
     */
    private static String getAnnotationAttachmentType(PsiElement definitionNode) {
        String type = null;
        if (definitionNode instanceof ServiceDefinitionNode) {
            type = "service";
        } else if (definitionNode instanceof FunctionDefinitionNode) {
            type = "function";
        } else if (definitionNode instanceof ConnectorDefinitionNode) {
            type = "connector";
        } else if (definitionNode instanceof StructDefinitionNode) {
            type = "struct";
        } else if (definitionNode instanceof TypeMapperNode) {
            type = "typemapper";
        } else if (definitionNode instanceof ConstantDefinitionNode) {
            type = "const";
        } else if (definitionNode instanceof AnnotationDefinitionNode) {
            type = "annotation";
        } else if (definitionNode instanceof ResourceDefinitionNode) {
            type = "resource";
        } else if (definitionNode instanceof ActionDefinitionNode) {
            type = "action";
        }
        return type;
    }

    @NotNull
    public static List<PsiElement> getAllAnnotationAttachmentsForType(@NotNull PsiDirectory packageElement,
                                                                      @NotNull String type) {
        List<PsiElement> results = new ArrayList<>();
        List<PsiElement> annotationDefinitions = getAllMatchingElementsFromPackage(packageElement,
                ANNOTATION_DEFINITION);
        if (annotationDefinitions.isEmpty()) {
            return results;
        }
        for (PsiElement annotationDefinition : annotationDefinitions) {
            if (annotationDefinition.getParent() instanceof AnnotationDefinitionNode) {
                AnnotationDefinitionNode annotationDefinitionNode =
                        (AnnotationDefinitionNode) annotationDefinition.getParent();

                Collection<AttachmentPointNode> attachmentPointNodes =
                        PsiTreeUtil.findChildrenOfType(annotationDefinitionNode, AttachmentPointNode.class);

                if (attachmentPointNodes.isEmpty()) {
                    results.add(annotationDefinition);
                    continue;
                }
                for (AttachmentPointNode attachmentPointNode : attachmentPointNodes) {
                    // Replace the '<identifier?>' in the attachment point node. Otherwise, annotations for services
                    // will not be available.
                    if (type.equals(attachmentPointNode.getText().replaceAll("<\\w*>", ""))) {
                        results.add(annotationDefinition);
                        break;
                    }
                }
            }
        }
        return results;
    }

    @NotNull
    public static QuotedLiteralString updateText(@NotNull QuotedLiteralString quotedLiteralString,
                                                 @NotNull String text) {
        if (text.length() > 2) {
            if (quotedLiteralString.getText() != null) {
                StringBuilder outChars = new StringBuilder();
                BallerinaStringLiteralEscaper.escapeString(text.substring(1, text.length() - 1), outChars);
                outChars.insert(0, '"');
                outChars.append('"');
                text = outChars.toString();
            }
        }

        ASTNode valueNode = quotedLiteralString.getNode();
        assert valueNode instanceof LeafElement;

        ((LeafElement) valueNode).replaceWithText(text);
        return quotedLiteralString;
    }

    public static boolean isValidVarVariable(@NotNull AssignmentStatementNode assignmentStatementNode,
                                             @NotNull IdentifierPSINode identifier) {
        List<IdentifierPSINode> variablesFromVarAssignment = getVariablesFromVarAssignment(assignmentStatementNode);
        for (IdentifierPSINode identifierNode : variablesFromVarAssignment) {
            if (identifier.equals(identifierNode)) {
                return true;
            }
        }
        return false;
    }

    @Nullable
    public static ConnectorDefinitionNode resolveConnectorFromVariableDefinitionNode(@NotNull PsiElement
                                                                                             definitionNode) {
        TypeNameNode typeNameNode = PsiTreeUtil.findChildOfType(definitionNode, TypeNameNode.class);
        if (typeNameNode == null) {
            return null;
        }
        NameReferenceNode nameReferenceNode = PsiTreeUtil.findChildOfType(typeNameNode, NameReferenceNode.class);
        if (nameReferenceNode == null) {
            return null;
        }
        PsiElement nameIdentifier = nameReferenceNode.getNameIdentifier();
        if (nameIdentifier == null) {
            return null;
        }
        PsiReference typeNameNodeReference = nameIdentifier.getReference();
        if (typeNameNodeReference == null) {
            return null;
        }
        PsiElement resolvedDefElement = typeNameNodeReference.resolve();
        if (resolvedDefElement == null) {
            return null;
        }
        if (!(resolvedDefElement.getParent() instanceof ConnectorDefinitionNode)) {
            return null;
        }
        return ((ConnectorDefinitionNode) resolvedDefElement.getParent());
    }

    public static boolean isFunctionInvocation(@NotNull VariableReferenceNode variableReferenceNode) {
        PsiElement nextVisibleLeaf = PsiTreeUtil.nextVisibleLeaf(variableReferenceNode);
        if (nextVisibleLeaf != null && "(".equals(nextVisibleLeaf.getText())) {
            return true;
        }
        return false;
    }

    /**
<<<<<<< HEAD
     * Resolves the given package name node to the corresponding definition. packageNameNode can be either a
     * PackageNameNode or an IdentifierPSINode.
     *
     * @param packageNameNode either a {@link PackageNameNode} or a {@link IdentifierPSINode} object which represents
     *                        the package name
     * @return {@link PsiDirectory} which is the definition.
     */
    @Nullable
    public static PsiElement resolvePackage(@NotNull PsiElement packageNameNode) {
        PsiReference reference = packageNameNode.findReferenceAt(0);
        if (reference == null) {
            return null;
        }
        PsiElement resolvedElement = reference.resolve();
        if (resolvedElement == null) {
            return null;
        }

        AliasNode aliasNode = PsiTreeUtil.getParentOfType(resolvedElement, AliasNode.class);
        if (aliasNode == null) {
            return resolvedElement;
        }
        return resolveAliasNode(aliasNode);
    }

    /**
     * Resolves the given alias node to the corresponding directory.
     *
     * @param aliasNode an alias node
     * @return {@link PsiDirectory} which is the definition of the alias node.
     */
    @Nullable
    public static PsiDirectory resolveAliasNode(@NotNull AliasNode aliasNode) {
        ImportDeclarationNode importDeclarationNode = PsiTreeUtil.getParentOfType(aliasNode,
                ImportDeclarationNode.class);
        FullyQualifiedPackageNameNode fullyQualifiedPackageNameNode =
                PsiTreeUtil.getChildOfType(importDeclarationNode, FullyQualifiedPackageNameNode.class);
        if (fullyQualifiedPackageNameNode == null) {
            return null;
        }
        PackageNameNode[] packageNameNodes =
                PsiTreeUtil.getChildrenOfType(fullyQualifiedPackageNameNode, PackageNameNode.class);
        if (packageNameNodes == null) {
            return null;
        }
        PackageNameNode lastElement = ArrayUtil.getLastElement(packageNameNodes);
        if (lastElement == null) {
            return null;
        }
        PsiElement packageName = lastElement.getNameIdentifier();
        if (!(packageName instanceof IdentifierPSINode)) {
            return null;
        }
        List<PsiDirectory> directories = BallerinaPsiImplUtil.resolveDirectory(((IdentifierPSINode) packageName));
        if (directories.isEmpty()) {
            return null;
        }
        return directories.get(0);
=======
     * Finds a file in project or module SDK.
     *
     * @param identifier an identifier element
     * @param path       relative file path in the SDK
     * @return {@code null} if the file cannot be found, otherwise returns the corresponding {@link VirtualFile}.
     */
    @Nullable
    public static VirtualFile findFileInSDK(@NotNull IdentifierPSINode identifier, @NotNull String path) {
        Project project = identifier.getProject();
        PsiFile containingFile = identifier.getContainingFile();
        PsiFile originalFile = containingFile.getOriginalFile();
        VirtualFile virtualFile = originalFile.getVirtualFile();

        // First we check the sources of module SDK.
        VirtualFile file = findFileInModuleSDK(project, virtualFile, path);
        if (file == null) {
            // Then we check the sources of project SDK.
            file = findFileInProjectSDK(project, path);
        }
        return file;
    }

    /**
     * Finds a file in the module SDK.
     *
     * @param project     current project
     * @param virtualFile a file in the current module
     * @param path        relative file path in the SDK
     * @return {@code null} if the file cannot be found, otherwise returns the corresponding {@link VirtualFile}.
     */
    @Nullable
    public static VirtualFile findFileInModuleSDK(@NotNull Project project, @NotNull VirtualFile virtualFile,
                                                  @NotNull String path) {
        Module module = ModuleUtilCore.findModuleForFile(virtualFile, project);
        if (module == null) {
            return null;
        }

        Sdk moduleSdk = ModuleRootManager.getInstance(module).getSdk();
        if (moduleSdk == null) {
            return null;
        }
        VirtualFile[] roots = moduleSdk.getSdkModificator().getRoots(OrderRootType.SOURCES);
        VirtualFile file;
        for (VirtualFile root : roots) {
            file = VfsUtilCore.findRelativeFile(path, root);
            if (file != null) {
                return file;
            }
        }
        return null;
    }

    /**
     * Finds a file in the project SDK.
     *
     * @param project current project
     * @param path    relative file path in the SDK
     * @return {@code null} if the file cannot be found, otherwise returns the corresponding {@link VirtualFile}.
     */
    @Nullable
    public static VirtualFile findFileInProjectSDK(@NotNull Project project, @NotNull String path) {
        Sdk projectSdk = ProjectRootManager.getInstance(project).getProjectSdk();
        if (projectSdk == null) {
            return null;
        }
        VirtualFile[] roots = projectSdk.getSdkModificator().getRoots(OrderRootType.SOURCES);
        VirtualFile file;
        for (VirtualFile root : roots) {
            file = VfsUtilCore.findRelativeFile(path, root);
            if (file != null) {
                return file;
            }
        }
        return null;
    }

    /**
     * Resolves the corresponding struct definition of the provided identifier node if possible.
     * Eg:
     * <pre>
     * function main (string[] args) {
     *     var person = getData();
     *     var person2 = person;
     *     var person3 = person2;
     *
     *     system:println(person3.<caret>);
     * }
     *
     * function getData () (Person) {
     *     Person person = {name:"Shan", age:26};
     *     return person;
     * }
     *
     * struct Person {
     *    string name;
     *    int age;
     * }
     * </pre>
     * <p>
     * From the above caret position, we should be able to get the type of the 'person3'. So we resolve recursively
     * until we find the struct definition. If the RHS has a variable, we resolve the definition of the variable and
     * call this method again. So in the first call of this function, 'resolvedElement' will be the
     * definition of 'person3'. Next, the definition of 'person2' and definition of 'person' after that. At that point,
     * we find a function invocation in the RHS. So we get the type from that.
     *
     * @param resolvedElement element which was resolved from the variable reference
     * @return corresponding {@link StructDefinitionNode} if the structName can be resolved, {@code null} otherwise.
     */
    @Nullable
    public static StructDefinitionNode findStructDefinition(@NotNull IdentifierPSINode resolvedElement) {
        // Since this method might get called recursively, it is better to check whether the process is cancelled in the
        // beginning.
        ProgressManager.checkCanceled();
        // Get the assignment statement parent node.
        AssignmentStatementNode assignmentStatementNode = PsiTreeUtil.getParentOfType(resolvedElement,
                AssignmentStatementNode.class);
        // If an assignment statement exists, it should be an assignment state with var type. That is because the
        // structName comes from resolving the reference to a definition and normal assignment statement does not
        // count as a definition and does not resolve to it.
        if (assignmentStatementNode != null) {
            return getStructDefinition(assignmentStatementNode, resolvedElement);
        }
        // If the resolved element is not in an AssignmentStatement, we check for VariableDefinition parent node.
        // If there is a VariableDefinition parent node, finding the type is quite straight forward.
        VariableDefinitionNode variableDefinitionNode = PsiTreeUtil.getParentOfType(resolvedElement,
                VariableDefinitionNode.class);
        if (variableDefinitionNode != null) {
            return resolveStructFromDefinitionNode(variableDefinitionNode);
        }

        ParameterNode parameterNode = PsiTreeUtil.getParentOfType(resolvedElement, ParameterNode.class);
        if (parameterNode != null) {
            return resolveStructFromDefinitionNode(parameterNode);
        }
        return null;
    }

    /**
     * Checks the RHS of the provided {@link AssignmentStatementNode} and returns the corresponding
     * {@link StructDefinitionNode}.
     *
     * @param assignmentStatementNode an assignment statement node
     * @param structReferenceNode     an identifier which is a var variable in the assignment node
     * @return {@code null} if cannot suggest a {@link StructDefinitionNode}, otherwise returns the corresponding
     * {@link StructDefinitionNode}.
     */
    @Nullable
    public static StructDefinitionNode getStructDefinition(@NotNull AssignmentStatementNode assignmentStatementNode,
                                                           @NotNull IdentifierPSINode structReferenceNode) {
        if (!BallerinaPsiImplUtil.isVarAssignmentStatement(assignmentStatementNode)) {
            return null;
        }
        ExpressionNode expressionNode = PsiTreeUtil.getChildOfType(assignmentStatementNode,
                ExpressionNode.class);
        if (expressionNode == null) {
            return null;
        }
        PsiElement expressionNodeFirstChild = expressionNode.getFirstChild();
        if (expressionNodeFirstChild instanceof VariableReferenceNode) {
            return getStructDefinition((VariableReferenceNode) expressionNodeFirstChild, assignmentStatementNode,
                    structReferenceNode);
        } else if (expressionNodeFirstChild instanceof TypeCastNode) {
            return getErrorStruct(assignmentStatementNode, structReferenceNode, true, false);
        } else if (expressionNodeFirstChild instanceof TypeConversionNode) {
            return getErrorStruct(assignmentStatementNode, structReferenceNode, false, true);
        }
        return null;
    }

    /**
     * Finds a {@link StructDefinitionNode} which corresponds to the provided {@link VariableReferenceNode}.
     *
     * @param variableReferenceNode   an variable reference node in the assignment statement node
     * @param assignmentStatementNode an assignment statement node
     * @param structReferenceNode     an identifier which is a var variable in the assignment node
     * @return
     */
    private static StructDefinitionNode getStructDefinition(@NotNull VariableReferenceNode variableReferenceNode,
                                                            @NotNull AssignmentStatementNode assignmentStatementNode,
                                                            @NotNull IdentifierPSINode structReferenceNode) {
        // Get the first child.
        PsiElement node = variableReferenceNode.getFirstChild();
        // If te first child is a VariableReferenceNode, it can be a function invocation.
        if (node instanceof VariableReferenceNode) {
            // Check whether the node is a function invocation.
            boolean isFunctionInvocation = isFunctionInvocation((VariableReferenceNode) node);
            if (!isFunctionInvocation) {
                return null;
            }
            // If it is a function invocation, the first child node will contain the function name.
            PsiElement functionName = node.getFirstChild();
            // We need to resolve the function name to the corresponding function definition.
            PsiReference reference = functionName.findReferenceAt(functionName.getTextLength());
            if (reference == null) {
                return null;
            }
            PsiElement resolvedFunctionIdentifier = reference.resolve();
            if (resolvedFunctionIdentifier == null) {
                return null;
            }
            // Check whether the resolved element's parent is a function definiton.
            PsiElement parent = resolvedFunctionIdentifier.getParent();
            if (!(parent instanceof FunctionDefinitionNode)) {
                return null;
            }
            // Now we need to know the index of the provided struct reference node in the assignment statement node.
            int index = getVariableIndexFromVarAssignment(assignmentStatementNode, structReferenceNode);
            if (index < 0) {
                return null;
            }
            // Now we get all of the return types from the function.
            List<PsiElement> returnTypes = getReturnTypes(((FunctionDefinitionNode) parent));
            // There should be at least 'index+1' amount of elements in the list. If the index is 0, size should be
            // at least 1, etc.
            if (returnTypes.size() <= index) {
                return null;
            }
            // Get the corresponding return type.
            PsiElement elementType = returnTypes.get(index);
            // If this is a struct, we need to resolve it to the definition.
            PsiReference referenceAtElementType = elementType.findReferenceAt(elementType.getTextLength());
            if (referenceAtElementType == null) {
                return null;
            }
            PsiElement resolvedIdentifier = referenceAtElementType.resolve();
            if (resolvedIdentifier != null) {
                // If we can resolve it to a definition, parent should be a struct definition node.
                PsiElement structDefinition = resolvedIdentifier.getParent();
                if (structDefinition instanceof StructDefinitionNode) {
                    return (StructDefinitionNode) structDefinition;
                }
            }
        } else if (node instanceof NameReferenceNode) {
            // If the node is a NameReferenceNode, that means RHS contains a variable.
            PsiReference reference = node.findReferenceAt(node.getTextLength());
            if (reference == null) {
                return null;
            }
            // We resolve that variable to the definition.
            PsiElement resolvedDefinition = reference.resolve();
            if (resolvedDefinition == null || !(resolvedDefinition instanceof IdentifierPSINode)) {
                return null;
            }
            // Then recursively call the findStructDefinition method to get the correct definition.
            return findStructDefinition((IdentifierPSINode) resolvedDefinition);
        }
        return null;
    }

    /**
     * Returns corresponding error struct for type casts and type conversions.
     *
     * @param assignmentStatementNode {@link AssignmentStatementNode} which we are currently checking
     * @param referenceNode           resolved variable reference node
     * @param isTypeCast              indicates whether the {@link AssignmentStatementNode} contains a type cast
     * @param isTypeConversion        indicates whether the {@link AssignmentStatementNode} contains a type conversion
     * @return {@code TypeCastError} if the provided assignment statement is a type cast operation.
     * {@code TypeConversionError} if the provided assignment statement is a type conversion operation.
     */
    @Nullable
    public static StructDefinitionNode getErrorStruct(@NotNull AssignmentStatementNode assignmentStatementNode,
                                                      @NotNull IdentifierPSINode referenceNode, boolean isTypeCast,
                                                      boolean isTypeConversion) {
        List<IdentifierPSINode> variablesFromVarAssignment =
                BallerinaPsiImplUtil.getVariablesFromVarAssignment(assignmentStatementNode);
        // If this is a type cast or a conversion, there should be at least two return values. Rest of the variables
        // might be unnecessary and identified at the semantic analyzer.
        if (variablesFromVarAssignment.size() < 2) {
            return null;
        }
        // Get the second value from the assignment statement.
        IdentifierPSINode errorVariable = variablesFromVarAssignment.get(1);
        // This should be the provided reference node. Since the error is returned as the second variable.
        if (!errorVariable.equals(referenceNode)) {
            return null;
        }
        // Now we need to find the error.bal file which contains the definition of these error structs.
        VirtualFile errorFile = BallerinaPsiImplUtil.findFileInSDK(referenceNode, "/ballerina/lang/errors/error.bal");
        if (errorFile == null) {
            return null;
        }
        Project project = referenceNode.getProject();
        // Find the file.
        PsiFile psiFile = PsiManager.getInstance(project).findFile(errorFile);
        if (psiFile == null) {
            return null;
        }
        // Get all struct definitions in the file.
        Collection<StructDefinitionNode> structDefinitionNodes = PsiTreeUtil.findChildrenOfType(psiFile,
                StructDefinitionNode.class);
        // Iterate through all struct definitions.
        for (StructDefinitionNode definitionNode : structDefinitionNodes) {
            IdentifierPSINode nameNode = PsiTreeUtil.getChildOfType(definitionNode, IdentifierPSINode.class);
            if (nameNode != null) {
                // Check and return the matching definition.
                if (isTypeCast && "TypeCastError".equals(nameNode.getText())) {
                    return definitionNode;
                }
                if (isTypeConversion && "TypeConversionError".equals(nameNode.getText())) {
                    return definitionNode;
                }
            }
        }
        return null;
    }

    /**
     * Returns the return types of the provided function.
     *
     * @param functionDefinitionNode {@link FunctionDefinitionNode} which we want to get the return types of
     * @return return types of the provided {@link FunctionDefinitionNode}.
     */
    @NotNull
    public static List<PsiElement> getReturnTypes(@NotNull FunctionDefinitionNode functionDefinitionNode) {
        List<PsiElement> results = new LinkedList<>();
        // Parameters are in the ReturnParametersNode. So we first get the ReturnParametersNode from the definition
        // node.
        ReturnParametersNode node = PsiTreeUtil.findChildOfType(functionDefinitionNode, ReturnParametersNode.class);
        if (node == null) {
            return results;
        }
        // But there can be two possible scenarios. The actual return types can be in either TypeListNode or
        // ParameterListNode. This is because return types can be named parameters. In that case, ParameterListNode is
        // available.

        // First we check for TypeListNode.
        TypeListNode typeListNode = PsiTreeUtil.findChildOfType(node, TypeListNode.class);
        // If it is available, that means the return types are not named parameters.
        if (typeListNode != null) {
            // Each parameter will be of type TypeNameNode. So we get all return types.
            Collection<TypeNameNode> typeNameNodes =
                    PsiTreeUtil.findChildrenOfType(typeListNode, TypeNameNode.class);
            // Add each TypeNameNode to the result list.
            results.addAll(typeNameNodes);
            // Return the results.
            return results;
        }

        // If there is no return type node, we check for ParameterListNode.
        ParameterListNode parameterListNode = PsiTreeUtil.findChildOfType(node, ParameterListNode.class);
        if (parameterListNode != null) {
            // Actual parameters are in ParameterNodes.
            Collection<ParameterNode> parameterNodes =
                    PsiTreeUtil.findChildrenOfType(parameterListNode, ParameterNode.class);
            // Add each ParameterNode to the result list.
            results.addAll(parameterNodes);
            // Return the results.
            return results;
        }
        // Return empty list.
        return results;
    }

    /**
     * Returns the index of the provided identifier in the assignment statement node return values.
     *
     * @param assignmentStatementNode assignment statement node which is used to get the return values
     * @param identifier              identifier which needs to be checked
     * @return {@code -1} if the provided identifer is not found in the return values, otherwise {@code >-1}
     * representing the index.
     */
    public static int getVariableIndexFromVarAssignment(@NotNull AssignmentStatementNode assignmentStatementNode,
                                                        @NotNull IdentifierPSINode identifier) {
        List<IdentifierPSINode> variablesFromVarAssignment =
                BallerinaPsiImplUtil.getVariablesFromVarAssignment(assignmentStatementNode);
        for (int i = 0; i < variablesFromVarAssignment.size(); i++) {
            if (variablesFromVarAssignment.get(i).equals(identifier)) {
                return i;
            }
        }
        return -1;
>>>>>>> 52ecb61d
    }
}<|MERGE_RESOLUTION|>--- conflicted
+++ resolved
@@ -1542,66 +1542,6 @@
     }
 
     /**
-<<<<<<< HEAD
-     * Resolves the given package name node to the corresponding definition. packageNameNode can be either a
-     * PackageNameNode or an IdentifierPSINode.
-     *
-     * @param packageNameNode either a {@link PackageNameNode} or a {@link IdentifierPSINode} object which represents
-     *                        the package name
-     * @return {@link PsiDirectory} which is the definition.
-     */
-    @Nullable
-    public static PsiElement resolvePackage(@NotNull PsiElement packageNameNode) {
-        PsiReference reference = packageNameNode.findReferenceAt(0);
-        if (reference == null) {
-            return null;
-        }
-        PsiElement resolvedElement = reference.resolve();
-        if (resolvedElement == null) {
-            return null;
-        }
-
-        AliasNode aliasNode = PsiTreeUtil.getParentOfType(resolvedElement, AliasNode.class);
-        if (aliasNode == null) {
-            return resolvedElement;
-        }
-        return resolveAliasNode(aliasNode);
-    }
-
-    /**
-     * Resolves the given alias node to the corresponding directory.
-     *
-     * @param aliasNode an alias node
-     * @return {@link PsiDirectory} which is the definition of the alias node.
-     */
-    @Nullable
-    public static PsiDirectory resolveAliasNode(@NotNull AliasNode aliasNode) {
-        ImportDeclarationNode importDeclarationNode = PsiTreeUtil.getParentOfType(aliasNode,
-                ImportDeclarationNode.class);
-        FullyQualifiedPackageNameNode fullyQualifiedPackageNameNode =
-                PsiTreeUtil.getChildOfType(importDeclarationNode, FullyQualifiedPackageNameNode.class);
-        if (fullyQualifiedPackageNameNode == null) {
-            return null;
-        }
-        PackageNameNode[] packageNameNodes =
-                PsiTreeUtil.getChildrenOfType(fullyQualifiedPackageNameNode, PackageNameNode.class);
-        if (packageNameNodes == null) {
-            return null;
-        }
-        PackageNameNode lastElement = ArrayUtil.getLastElement(packageNameNodes);
-        if (lastElement == null) {
-            return null;
-        }
-        PsiElement packageName = lastElement.getNameIdentifier();
-        if (!(packageName instanceof IdentifierPSINode)) {
-            return null;
-        }
-        List<PsiDirectory> directories = BallerinaPsiImplUtil.resolveDirectory(((IdentifierPSINode) packageName));
-        if (directories.isEmpty()) {
-            return null;
-        }
-        return directories.get(0);
-=======
      * Finds a file in project or module SDK.
      *
      * @param identifier an identifier element
@@ -1974,6 +1914,67 @@
             }
         }
         return -1;
->>>>>>> 52ecb61d
+    }
+
+
+    /**
+     * Resolves the given package name node to the corresponding definition. packageNameNode can be either a
+     * PackageNameNode or an IdentifierPSINode.
+     *
+     * @param packageNameNode either a {@link PackageNameNode} or a {@link IdentifierPSINode} object which represents
+     *                        the package name
+     * @return {@link PsiDirectory} which is the definition.
+     */
+    @Nullable
+    public static PsiElement resolvePackage(@NotNull PsiElement packageNameNode) {
+        PsiReference reference = packageNameNode.findReferenceAt(0);
+        if (reference == null) {
+            return null;
+        }
+        PsiElement resolvedElement = reference.resolve();
+        if (resolvedElement == null) {
+            return null;
+        }
+
+        AliasNode aliasNode = PsiTreeUtil.getParentOfType(resolvedElement, AliasNode.class);
+        if (aliasNode == null) {
+            return resolvedElement;
+        }
+        return resolveAliasNode(aliasNode);
+    }
+
+    /**
+     * Resolves the given alias node to the corresponding directory.
+     *
+     * @param aliasNode an alias node
+     * @return {@link PsiDirectory} which is the definition of the alias node.
+     */
+    @Nullable
+    public static PsiDirectory resolveAliasNode(@NotNull AliasNode aliasNode) {
+        ImportDeclarationNode importDeclarationNode = PsiTreeUtil.getParentOfType(aliasNode,
+                ImportDeclarationNode.class);
+        FullyQualifiedPackageNameNode fullyQualifiedPackageNameNode =
+                PsiTreeUtil.getChildOfType(importDeclarationNode, FullyQualifiedPackageNameNode.class);
+        if (fullyQualifiedPackageNameNode == null) {
+            return null;
+        }
+        PackageNameNode[] packageNameNodes =
+                PsiTreeUtil.getChildrenOfType(fullyQualifiedPackageNameNode, PackageNameNode.class);
+        if (packageNameNodes == null) {
+            return null;
+        }
+        PackageNameNode lastElement = ArrayUtil.getLastElement(packageNameNodes);
+        if (lastElement == null) {
+            return null;
+        }
+        PsiElement packageName = lastElement.getNameIdentifier();
+        if (!(packageName instanceof IdentifierPSINode)) {
+            return null;
+        }
+        List<PsiDirectory> directories = BallerinaPsiImplUtil.resolveDirectory(((IdentifierPSINode) packageName));
+        if (directories.isEmpty()) {
+            return null;
+        }
+        return directories.get(0);
     }
 }