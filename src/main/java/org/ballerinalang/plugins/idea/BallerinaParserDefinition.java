--- conflicted
+++ resolved
@@ -64,13 +64,10 @@
 import org.ballerinalang.plugins.idea.psi.ResourceDefinitionNode;
 import org.ballerinalang.plugins.idea.psi.ReturnTypeListNode;
 import org.ballerinalang.plugins.idea.psi.ServiceBodyNode;
-<<<<<<< HEAD
 import org.ballerinalang.plugins.idea.psi.TypeNameNode;
-=======
 import org.ballerinalang.plugins.idea.psi.ServiceDefinitionNode;
 import org.ballerinalang.plugins.idea.psi.SimpleTypeArrayNode;
 import org.ballerinalang.plugins.idea.psi.SimpleTypeNode;
->>>>>>> 0962c3cb
 import org.ballerinalang.plugins.idea.psi.StatementNode;
 import org.ballerinalang.plugins.idea.psi.StructDefinitionNode;
 import org.ballerinalang.plugins.idea.psi.FieldDefinitionNode;
@@ -243,15 +240,12 @@
                 return new FieldDefinitionNode(node);
             case BallerinaParser.RULE_returnTypeList:
                 return new ReturnTypeListNode(node);
-<<<<<<< HEAD
             case BallerinaParser.RULE_connectorInitExpression:
                 return new ConnectorInitExpressionNode(node);
-=======
             case BallerinaParser.RULE_simpleTypeArray:
                 return new SimpleTypeArrayNode(node);
             case BallerinaParser.RULE_serviceDefinition:
                 return new ServiceDefinitionNode(node);
->>>>>>> 0962c3cb
             default:
                 return new ANTLRPsiNode(node);
         }
