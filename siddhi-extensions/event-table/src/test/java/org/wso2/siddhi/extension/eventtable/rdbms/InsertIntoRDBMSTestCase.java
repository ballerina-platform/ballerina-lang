--- conflicted
+++ resolved
@@ -45,12 +45,8 @@
                         .TABLE_NAME);
                 String streams = "" +
                         "define stream StockStream (symbol string, price float, volume long); " +
-<<<<<<< HEAD
-                        "@from(eventtable = 'rdbms' , datasource.name = '" + RDBMSTestConstants.DATA_SOURCE_NAME + "'" +
+                        "@from(table = 'rdbms' , datasource.name = '" + RDBMSTestConstants.DATA_SOURCE_NAME + "'" +
                         " , table.name = '" + RDBMSTestConstants.TABLE_NAME + "') " +
-=======
-                        "@from(table = 'rdbms' , datasource.name = '" + RDBMSTestConstants.DATA_SOURCE_NAME + "' , table.name = '" + RDBMSTestConstants.TABLE_NAME + "') " +
->>>>>>> a9a78978
                         "define table StockTable (symbol string, price float, volume long); ";
 
                 String query = "" +
