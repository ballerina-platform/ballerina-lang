/*
 * Copyright (c) 2017, WSO2 Inc. (http://www.wso2.org) All Rights Reserved.
 *
 *  WSO2 Inc. licenses this file to you under the Apache License,
 *  Version 2.0 (the "License"); you may not use this file except
 *  in compliance with the License.
 *  You may obtain a copy of the License at
 *
 *       http://www.apache.org/licenses/LICENSE-2.0
 *
 *  Unless required by applicable law or agreed to in writing,
 *  software distributed under the License is distributed on an
 *  "AS IS" BASIS, WITHOUT WARRANTIES OR CONDITIONS OF ANY
 *  KIND, either express or implied. See the License for the
 *  specific language governing permissions and limitations
 *  under the License.
 */

package org.wso2.siddhi.tcp.transport.utils;

public final class Constant {

    private Constant() {

    }

    public static final String DEFAULT_CHARSET = "UTF-8";
    public static final int DEFAULT_RECEIVER_THREADS = 10;
    public static final int DEFAULT_WORKER_THREADS = 10;
<<<<<<< HEAD
    public static final int DEFAULT_PORT = 9892;
=======
    public static final int DEFAULT_QUEUE_SIZE_OF_TCP_TRANSPORT = 65525;
    public static final int DEFAULT_PORT = 8080;
>>>>>>> d4783081
    public static final String DEFAULT_HOST = "0.0.0.0";
}<|MERGE_RESOLUTION|>--- conflicted
+++ resolved
@@ -27,11 +27,7 @@
     public static final String DEFAULT_CHARSET = "UTF-8";
     public static final int DEFAULT_RECEIVER_THREADS = 10;
     public static final int DEFAULT_WORKER_THREADS = 10;
-<<<<<<< HEAD
+    public static final int DEFAULT_QUEUE_SIZE_OF_TCP_TRANSPORT = 65525;
     public static final int DEFAULT_PORT = 9892;
-=======
-    public static final int DEFAULT_QUEUE_SIZE_OF_TCP_TRANSPORT = 65525;
-    public static final int DEFAULT_PORT = 8080;
->>>>>>> d4783081
     public static final String DEFAULT_HOST = "0.0.0.0";
 }