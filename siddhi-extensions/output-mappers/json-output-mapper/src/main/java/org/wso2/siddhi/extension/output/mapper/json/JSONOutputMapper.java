/*
 * Copyright (c)  2017, WSO2 Inc. (http://www.wso2.org) All Rights Reserved.
 *
 * WSO2 Inc. licenses this file to you under the Apache License,
 * Version 2.0 (the "License"); you may not use this file except
 * in compliance with the License.
 * You may obtain a copy of the License at
 *
 *     http://www.apache.org/licenses/LICENSE-2.0
 *
 * Unless required by applicable law or agreed to in writing,
 * software distributed under the License is distributed on an
 * "AS IS" BASIS, WITHOUT WARRANTIES OR CONDITIONS OF ANY
 * KIND, either express or implied. See the License for the
 * specific language governing permissions and limitations
 * under the License.
 */
package org.wso2.siddhi.extension.output.mapper.json;

import com.google.gson.Gson;
import com.google.gson.JsonObject;
import org.wso2.siddhi.annotation.Extension;
import org.wso2.siddhi.core.event.Event;
import org.wso2.siddhi.core.exception.ConnectionUnavailableException;
import org.wso2.siddhi.core.stream.output.sink.Sinkmapper;
import org.wso2.siddhi.core.stream.output.sink.SinkCallback;
import org.wso2.siddhi.core.util.transport.OptionHolder;
import org.wso2.siddhi.core.util.transport.TemplateBuilder;
import org.wso2.siddhi.query.api.definition.StreamDefinition;

import java.util.Map;

@Extension(
        name = "json",
        namespace = "sinkMapper",
        description = "Event to JSON output mapper."
)
<<<<<<< HEAD
public class JSONOutputMapper extends OutputMapper {
=======
public class JSONSinkmapper extends Sinkmapper {
    private StreamDefinition streamDefinition;
>>>>>>> a9a78978
    private static final String GROUP_EVENTS_OPTION = "groupEvents";
    private static final String EVENTS_PARENT_TAG = "events";
    private static final String EVENT_PARENT_TAG = "event";
    private static final String EVENT_ARBITRARY_DATA_MAP_TAG = "arbitraryDataMap";
    //Todo  use group events to group multiple events.
    boolean groupEvents = false;
    private StreamDefinition streamDefinition;

    /**
     * Initialize the mapper and the mapping configurations.
     *
     * @param streamDefinition       The stream definition
     * @param optionHolder           Option holder containing static and dynamic options
     * @param payloadTemplateBuilder Unmapped payload for reference
     */
    @Override
    public void init(StreamDefinition streamDefinition, OptionHolder optionHolder, TemplateBuilder
            payloadTemplateBuilder) {
        this.streamDefinition = streamDefinition;
        ///TODO 2/3/2017 Fix this to support grouping events
//        String groupEventsString = optionHolder.getStaticOption(GROUP_EVENTS_OPTION);
//        if (groupEventsString != null) {
//            groupEvents = Boolean.parseBoolean(groupEventsString);
//        }
    }

    /**
     * Map and publish the given {@link Event} array
     *
     * @param events                  Event object array
     * @param sinkCallback output transport callback
     * @param optionHolder            option holder containing static and dynamic options
     * @param payloadTemplateBuilder  Unmapped payload for reference
     */
    @Override
    public void mapAndSend(Event[] events, SinkCallback sinkCallback,
                           OptionHolder optionHolder, TemplateBuilder payloadTemplateBuilder)
            throws ConnectionUnavailableException {

        if (payloadTemplateBuilder != null) {
            for (Event event : events) {
                sinkCallback.publish(payloadTemplateBuilder.build(event), event);
            }
        } else {
            //TODO add support to publish multiple events
            for (Event event : events) {
                sinkCallback.publish(constructDefaultMapping(event), event);
            }
        }
    }


    /**
     * Convert the given {@link Event} to JSON string
     *
     * @param event Event object
     * @return the constructed JSON string
     */
    private Object constructDefaultMapping(Event event) {
        Object[] data = event.getData();
        JsonObject jsonEventObject = new JsonObject();
        JsonObject innerParentObject = new JsonObject();

        for (int i = 0; i < data.length; i++) {
            String attributeName = streamDefinition.getAttributeNameArray()[i];
            Object attributeValue = data[i];
            if (attributeValue != null) {
                if (attributeValue instanceof String) {
                    innerParentObject.addProperty(attributeName, attributeValue.toString());
                } else if (attributeValue instanceof Integer) {
                    innerParentObject.addProperty(attributeName, (Number) attributeValue);
                } else if (attributeValue instanceof Long) {
                    innerParentObject.addProperty(attributeName, (Number) attributeValue);
                } else if (attributeValue instanceof Float) {
                    innerParentObject.addProperty(attributeName, (Number) attributeValue);
                } else if (attributeValue instanceof Double) {
                    innerParentObject.addProperty(attributeName, (Number) attributeValue);
                } else if (attributeValue instanceof Boolean) {
                    innerParentObject.addProperty(attributeName, (Boolean) attributeValue);
                } else if (attributeValue instanceof Map) {
                    if (!((Map) attributeValue).isEmpty()) {
                        Gson gson = new Gson();
                        innerParentObject.add(attributeName, gson.toJsonTree((Map) attributeValue));
                    }
                }
            }
        }

        jsonEventObject.add(EVENT_PARENT_TAG, innerParentObject);

        String eventText = jsonEventObject.toString();

//        // Get arbitrary data from event
//        Map<String, Object> arbitraryDataMap = event.getArbitraryDataMap();
//        if (arbitraryDataMap != null && !arbitraryDataMap.isEmpty()) {
//            // Add arbitrary data map to the default template
//            Gson gson = new Gson();
//            JsonParser parser = new JsonParser();
//            JsonObject jsonObject = parser.parse(eventText).getAsJsonObject();
//            jsonObject.getAsJsonObject(EVENT_PARENT_TAG).add(EVENT_ARBITRARY_DATA_MAP_TAG, gson.toJsonTree
// (arbitraryDataMap));
//            eventText = gson.toJson(jsonObject);
//        }

        return eventText;
    }


}<|MERGE_RESOLUTION|>--- conflicted
+++ resolved
@@ -35,12 +35,7 @@
         namespace = "sinkMapper",
         description = "Event to JSON output mapper."
 )
-<<<<<<< HEAD
-public class JSONOutputMapper extends OutputMapper {
-=======
 public class JSONSinkmapper extends Sinkmapper {
-    private StreamDefinition streamDefinition;
->>>>>>> a9a78978
     private static final String GROUP_EVENTS_OPTION = "groupEvents";
     private static final String EVENTS_PARENT_TAG = "events";
     private static final String EVENT_PARENT_TAG = "event";
