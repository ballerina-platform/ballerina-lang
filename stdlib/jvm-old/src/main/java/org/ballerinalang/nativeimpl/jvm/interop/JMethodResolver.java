/*
 *  Copyright (c) 2019, WSO2 Inc. (http://www.wso2.org) All Rights Reserved.
 *
 *  WSO2 Inc. licenses this file to you under the Apache License,
 *  Version 2.0 (the "License"); you may not use this file except
 *  in compliance with the License.
 *  You may obtain a copy of the License at
 *
 *    http://www.apache.org/licenses/LICENSE-2.0
 *
 *  Unless required by applicable law or agreed to in writing,
 *  software distributed under the License is distributed on an
 *  "AS IS" BASIS, WITHOUT WARRANTIES OR CONDITIONS OF ANY
 *  KIND, either express or implied.  See the License for the
 *  specific language governing permissions and limitations
 *  under the License.
 */
package org.ballerinalang.nativeimpl.jvm.interop;

import org.ballerinalang.jvm.types.BArrayType;
import org.ballerinalang.jvm.types.BMapType;
import org.ballerinalang.jvm.types.BType;
import org.ballerinalang.jvm.types.BTypes;
import org.ballerinalang.jvm.types.BUnionType;
import org.ballerinalang.jvm.types.TypeTags;
import org.ballerinalang.jvm.values.ArrayValue;
import org.ballerinalang.jvm.values.ErrorValue;
import org.ballerinalang.jvm.values.MapValue;
import org.ballerinalang.jvm.values.ObjectValue;
import org.ballerinalang.jvm.values.StreamValue;
import org.ballerinalang.jvm.values.TableValue;
import org.ballerinalang.jvm.values.XMLValue;

import java.lang.reflect.Executable;
import java.lang.reflect.Method;
import java.math.BigDecimal;
import java.util.ArrayList;
import java.util.Arrays;
import java.util.List;
import java.util.StringJoiner;
import java.util.stream.Collectors;

import static org.ballerinalang.nativeimpl.jvm.interop.JInterop.J_BOOLEAN_OBJ_TNAME;
import static org.ballerinalang.nativeimpl.jvm.interop.JInterop.J_DOUBLE_OBJ_TNAME;
import static org.ballerinalang.nativeimpl.jvm.interop.JInterop.J_INTEGER_OBJ_TNAME;
import static org.ballerinalang.nativeimpl.jvm.interop.JInterop.J_LONG_OBJ_TNAME;
import static org.ballerinalang.nativeimpl.jvm.interop.JInterop.J_OBJECT_TNAME;
import static org.ballerinalang.nativeimpl.jvm.interop.JInterop.J_PRIMITIVE_BOOLEAN_TNAME;
import static org.ballerinalang.nativeimpl.jvm.interop.JInterop.J_PRIMITIVE_BYTE_TNAME;
import static org.ballerinalang.nativeimpl.jvm.interop.JInterop.J_PRIMITIVE_CHAR_TNAME;
import static org.ballerinalang.nativeimpl.jvm.interop.JInterop.J_PRIMITIVE_DOUBLE_TNAME;
import static org.ballerinalang.nativeimpl.jvm.interop.JInterop.J_PRIMITIVE_FLOAT_TNAME;
import static org.ballerinalang.nativeimpl.jvm.interop.JInterop.J_PRIMITIVE_INT_TNAME;
import static org.ballerinalang.nativeimpl.jvm.interop.JInterop.J_PRIMITIVE_LONG_TNAME;
import static org.ballerinalang.nativeimpl.jvm.interop.JInterop.J_PRIMITIVE_SHORT_TNAME;
import static org.ballerinalang.nativeimpl.jvm.interop.JInterop.J_STRING_TNAME;
import static org.ballerinalang.nativeimpl.jvm.interop.JInterop.J_VOID_TNAME;
import static org.ballerinalang.nativeimpl.jvm.interop.JInteropException.CLASS_NOT_FOUND_REASON;
import static org.ballerinalang.nativeimpl.jvm.interop.JInteropException.OVERLOADED_METHODS_REASON;

/**
 * Responsible for resolving a Java method for a given {@code JMethodResolverRequest}.
 *
 * @since 1.0.0
 */
class JMethodResolver {

    private ClassLoader classLoader;
    private static final BType[] JSON_MEMBERS = new BType[] { BTypes.typeNull, BTypes.typeString, BTypes.typeInt,
            BTypes.typeFloat, BTypes.typeBoolean, new BMapType(BTypes.typeJSON), new BArrayType(BTypes.typeJSON) };

    // only supports the ref-type members
    private static final BType[] JSON_MEMBERS =
            new BType[] { BTypes.typeNull, new BMapType(BTypes.typeJSON), new BArrayType(BTypes.typeJSON) };

    JMethodResolver(ClassLoader classLoader) {
        this.classLoader = classLoader;
    }

    JMethod resolve(JMethodRequest jMethodRequest) {
        // 1) Get java methods (that matches with the method name) or constructor list
        List<JMethod> jMethods = resolveByMethodName(jMethodRequest.declaringClass,
                jMethodRequest.methodName, jMethodRequest.kind);

        // 2) If the above list is zero then throw an error
        if (jMethods.isEmpty()) {
            throw getMethodNotFoundError(jMethodRequest.kind, jMethodRequest.declaringClass, jMethodRequest.methodName);
        }

        // 3) Filter out the constructors or methods that have the same number of
        //      parameters as the number of constraints
        int paramCount = getBFuncParamCount(jMethodRequest, jMethods);
        jMethods = resolveByParamCount(jMethods, paramCount);

        // 4) If the above list is zero then throw an error
        if (jMethods.isEmpty()) {
            throw getMethodNotFoundError(jMethodRequest.kind, jMethodRequest.declaringClass,
                    jMethodRequest.methodName, paramCount);
        }

        // 5) Now resolve the most specific method using the constraints.
        JMethod jMethod = resolve(jMethodRequest, jMethods);

        validateMethodSignature(jMethodRequest, jMethod);

        return jMethod;
    }

    private List<JMethod> resolveByMethodName(Class<?> declaringClass,
                                              String methodName,
                                              JMethodKind kind) {
        return getExecutables(declaringClass, methodName, kind)
                .stream()
                .map(executable -> JMethod.build(kind, executable))
                .collect(Collectors.toList());
    }

    private List<JMethod> resolveByParamCount(List<JMethod> jMethods, int paramCount) {
        return jMethods.stream()
                .filter(jMethod -> jMethod.getParamTypes().length == paramCount)
                .collect(Collectors.toList());
    }

    private JMethod resolve(JMethodRequest jMethodRequest, List<JMethod> jMethods) {
        boolean noConstraints = noConstraintsSpecified(jMethodRequest.paramTypeConstraints);
        if (jMethods.size() == 1 && noConstraints) {
            return jMethods.get(0);
        } else if (noConstraints) {
            int paramCount = jMethods.get(0).getParamTypes().length;
            throw getOverloadedMethodExistError(jMethodRequest.kind, jMethodRequest.declaringClass,
                    jMethodRequest.methodName, paramCount);
        }

        JMethod jMethod = resolveExactMethod(jMethodRequest.declaringClass, jMethodRequest.methodName,
                jMethodRequest.kind, jMethodRequest.paramTypeConstraints);
        if (jMethod == JMethod.NO_SUCH_METHOD) {
            return resolveMatchingMethod(jMethodRequest, jMethods);
        }
        return jMethod;
    }

    private void validateMethodSignature(JMethodRequest jMethodRequest, JMethod jMethod) {
        validateExceptionTypes(jMethodRequest, jMethod);

        validateArgumentTypes(jMethodRequest, jMethod);

        validateReturnTypes(jMethodRequest, jMethod);
    }

    private void validateExceptionTypes(JMethodRequest jMethodRequest, JMethod jMethod) {
        Executable method = jMethod.getMethod();
        boolean throwsCheckedException = false;
        boolean returnsErrorValue;
        try {
            for (Class<?> exceptionType : method.getExceptionTypes()) {
                if (!this.classLoader.loadClass(RuntimeException.class.getCanonicalName())
                        .isAssignableFrom(exceptionType)) {
                    throwsCheckedException = true;
                    break;
                }
            }
            returnsErrorValue = method instanceof Method && (this.classLoader
                    .loadClass(ErrorValue.class.getCanonicalName())
                    .isAssignableFrom(((Method) method).getReturnType()) ||
                    this.classLoader.loadClass(Object.class.getCanonicalName())
                            .isAssignableFrom(((Method) method).getReturnType()));
        } catch (ClassNotFoundException | NoClassDefFoundError e) {
            throw new JInteropException(CLASS_NOT_FOUND_REASON, e.getMessage(), e);
        }

        if ((throwsCheckedException && !jMethodRequest.returnsBErrorType) ||
                (jMethodRequest.returnsBErrorType && !throwsCheckedException && !returnsErrorValue)) {
            throw new JInteropException(JInteropException.METHOD_SIGNATURE_NOT_MATCH_REASON,
                    "No such Java method '" + jMethodRequest.methodName + "' which throws checked exception " +
                            "found in class '" + jMethodRequest.declaringClass + "'");
        }
    }

    private void validateArgumentTypes(JMethodRequest jMethodRequest, JMethod jMethod) {
        Class<?>[] jParamTypes = jMethod.getParamTypes();
        BType[] bParamTypes = jMethodRequest.bParamTypes;
        int i = 0;
        if (jMethod.isInstanceMethod() && bParamTypes.length > 0) {
            if (!isValidExpectedBType(jMethodRequest.declaringClass, bParamTypes[i], jMethodRequest, false)) {
                throw new JInteropException(JInteropException.METHOD_SIGNATURE_NOT_MATCH_REASON,
                        "No such Java method '" + jMethodRequest.methodName +
                                "' with method argument type '" + jParamTypes[i] + "' found in class '" +
                                jMethodRequest.declaringClass + "'");
            }
            i = 1;
        }

        for (int j = 0; j < jParamTypes.length; i++, j++) {
            if (!isValidExpectedBType(jParamTypes[j], bParamTypes[i], jMethodRequest, false)) {
                throw new JInteropException(JInteropException.METHOD_SIGNATURE_NOT_MATCH_REASON,
                        "No such Java method '" + jMethodRequest.methodName +
                                "' with method argument type '" + jParamTypes[j] + "' found in class '" +
                                jMethodRequest.declaringClass + "'");
            }
        }
    }

    private void validateReturnTypes(JMethodRequest jMethodRequest, JMethod jMethod) {
        Class<?> jReturnType = jMethod.getReturnType();
        BType bReturnType = jMethodRequest.bReturnType;
        if (!isValidExpectedBType(jReturnType, bReturnType, jMethodRequest, true)) {
            throw new JInteropException(JInteropException.METHOD_SIGNATURE_NOT_MATCH_REASON,
                    "No such Java method '" + jMethodRequest.methodName +
                            "' with method return type '" + jReturnType + "' found in class '" +
                            jMethodRequest.declaringClass + "'");
        }
    }

    private boolean isValidExpectedBType(Class<?> jType, BType bType, JMethodRequest jMethodRequest, boolean isReturn) {
        try {
            String jTypeName = jType.getTypeName();
            switch (bType.getTag()) {
<<<<<<< HEAD
                case TypeTags.HANDLE_TAG:
                case TypeTags.ANY_TAG:
                case TypeTags.ANYDATA_TAG:
=======
                case TypeTags.ANY_TAG:
                case TypeTags.ANYDATA_TAG:
                    if (jTypeName.equals(J_STRING_TNAME)) {
                        return false;
                    }
                    return !jType.isPrimitive();
                case TypeTags.HANDLE_TAG:
>>>>>>> cc5d6547
                    return !jType.isPrimitive();
                case TypeTags.NULL_TAG:
                    return jTypeName.equals(J_VOID_TNAME);
                case TypeTags.INT_TAG:
                case TypeTags.BYTE_TAG:
                case TypeTags.FLOAT_TAG:
                    if (jTypeName.equals(J_OBJECT_TNAME)) {
                        return true;
                    }

                    if (bType.getTag() == TypeTags.INT_TAG && jTypeName.equals(J_LONG_OBJ_TNAME)) {
                        return true;
                    }

                    if (bType.getTag() == TypeTags.BYTE_TAG && jTypeName.equals(J_INTEGER_OBJ_TNAME)) {
                        return true;
                    }

                    if (bType.getTag() == TypeTags.FLOAT_TAG && jTypeName.equals(J_DOUBLE_OBJ_TNAME)) {
                        return true;
                    }

                    return jType.isPrimitive() && (jTypeName.equals(J_PRIMITIVE_INT_TNAME) ||
                            jTypeName.equals(J_PRIMITIVE_BYTE_TNAME) || jTypeName.equals(J_PRIMITIVE_SHORT_TNAME) ||
                            jTypeName.equals(J_PRIMITIVE_LONG_TNAME) || jTypeName.equals(J_PRIMITIVE_CHAR_TNAME) ||
                            jTypeName.equals(J_PRIMITIVE_FLOAT_TNAME) || jTypeName.equals(J_PRIMITIVE_DOUBLE_TNAME));
                case TypeTags.BOOLEAN_TAG:
                    if (jTypeName.equals(J_OBJECT_TNAME) || jTypeName.equals(J_BOOLEAN_OBJ_TNAME)) {
                        return true;
                    }
                    return jType.isPrimitive() && jTypeName.equals(J_PRIMITIVE_BOOLEAN_TNAME);
                case TypeTags.DECIMAL_TAG:
                    return this.classLoader.loadClass(BigDecimal.class.getCanonicalName()).isAssignableFrom(jType);
                case TypeTags.STRING_TAG:
<<<<<<< HEAD
                    return this.classLoader.loadClass(String.class.getCanonicalName()).isAssignableFrom(jType);
=======
                    // Currently no java type matches to ballerina string type.
                    return false;
>>>>>>> cc5d6547
                case TypeTags.MAP_TAG:
                case TypeTags.RECORD_TYPE_TAG:
                    return this.classLoader.loadClass(MapValue.class.getCanonicalName()).isAssignableFrom(jType);
                case TypeTags.JSON_TAG:
                    if (jTypeName.equals(J_OBJECT_TNAME)) {
                        return true;
                    }

                    if (!isReturn) {
                        return false;
                    }

                    for (BType member : JSON_MEMBERS) {
                        if (isValidExpectedBType(jType, member, jMethodRequest, isReturn)) {
                            return true;
                        }
                    }

                    return false;
                case TypeTags.OBJECT_TYPE_TAG:
                case TypeTags.SERVICE_TAG:
                    return this.classLoader.loadClass(ObjectValue.class.getCanonicalName()).isAssignableFrom(jType);
                case TypeTags.ERROR_TAG:
                    return this.classLoader.loadClass(ErrorValue.class.getCanonicalName()).isAssignableFrom(jType);
                case TypeTags.STREAM_TAG:
                    return this.classLoader.loadClass(StreamValue.class.getCanonicalName()).isAssignableFrom(jType);
                case TypeTags.TABLE_TAG:
                    return this.classLoader.loadClass(TableValue.class.getCanonicalName()).isAssignableFrom(jType);
                case TypeTags.XML_TAG:
                    return this.classLoader.loadClass(XMLValue.class.getCanonicalName()).isAssignableFrom(jType);
                case TypeTags.TUPLE_TAG:
                case TypeTags.ARRAY_TAG:
                    if (jMethodRequest.restParamExist) {
                        return jType.isArray();
                    }
                    return this.classLoader.loadClass(ArrayValue.class.getCanonicalName()).isAssignableFrom(jType);
                case TypeTags.UNION_TAG:
                    if (jTypeName.equals(J_OBJECT_TNAME)) {
                        return true;
                    }

                    List<BType> members = ((BUnionType) bType).getMemberTypes();
                    if (isReturn) {
                        // for method return, java-type should be matched to at-least one of the ballerina member types.
                        for (BType member : members) {
                            if (isValidExpectedBType(jType, member, jMethodRequest, isReturn)) {
                                return true;
                            }
<<<<<<< HEAD
                        }
                        return false;
                    } else {
                        // for method arguments, all ballerina member types should be assignable to java-type.
                        for (BType member : members) {
                            if (!isValidExpectedBType(jType, member, jMethodRequest, isReturn)) {
                                return false;
                            }
                        }
                        return true;
                    }
=======
                        }
                    } else {
                        // for method arguments, all ballerina member types should be assignable to java-type.
                        for (BType member : members) {
                            if (!isValidExpectedBType(jType, member, jMethodRequest, isReturn)) {
                                return false;
                            }
                        }

                        return true;
                    }

                    return false;
>>>>>>> cc5d6547
            }
            return false;
        } catch (ClassNotFoundException | NoClassDefFoundError e) {
            throw new JInteropException(CLASS_NOT_FOUND_REASON, e.getMessage(), e);
        }
    }

    private JMethod resolveExactMethod(Class clazz, String name, JMethodKind kind, ParamTypeConstraint[] constraints) {
        Class<?>[] paramTypes = new Class<?>[constraints.length];
        for (int constraintIndex = 0; constraintIndex < constraints.length; constraintIndex++) {
            paramTypes[constraintIndex] = constraints[constraintIndex].get();
        }

        Executable executable = (kind == JMethodKind.CONSTRUCTOR) ? resolveConstructor(clazz, paramTypes) :
                resolveMethod(clazz, name, paramTypes);
        if (executable != null) {
            return JMethod.build(kind, (kind == JMethodKind.CONSTRUCTOR) ? resolveConstructor(clazz, paramTypes) :
                    resolveMethod(clazz, name, paramTypes));
        } else {
            return JMethod.NO_SUCH_METHOD;
        }
    }

    private JMethod resolveMatchingMethod(JMethodRequest jMethodRequest, List<JMethod> jMethods) {
        ParamTypeConstraint[] constraints = jMethodRequest.paramTypeConstraints;
        List<JMethod> resolvedJMethods = new ArrayList<>();
        for (JMethod jMethod : jMethods) {
            boolean resolved = true;
            Class<?>[] formalParamTypes = jMethod.getParamTypes();
            for (int paramIndex = 0; paramIndex < formalParamTypes.length; paramIndex++) {
                Class<?> formalParamType = formalParamTypes[paramIndex];
                if (formalParamType.isAssignableFrom(constraints[paramIndex].get())) {
                    continue;
                }
                resolved = false;
                break;
            }
            if (resolved) {
                resolvedJMethods.add(jMethod);
            }
        }

        if (resolvedJMethods.isEmpty()) {
            throw getMethodNotFoundError(jMethodRequest.kind, jMethodRequest.declaringClass,
                    jMethodRequest.methodName, constraints);
        } else if (resolvedJMethods.size() > 1) {
            throw getAmbiguousOverloadedMethodExistsError(jMethodRequest.kind, jMethodRequest.declaringClass,
                    jMethodRequest.methodName, constraints);
        } else {
            return resolvedJMethods.get(0);
        }
    }

    private Executable resolveConstructor(Class<?> clazz, Class<?>... paramTypes) {
        try {
            return clazz.getConstructor(paramTypes);
        } catch (NoSuchMethodException e) {
            return null;
        }
    }

    private Executable resolveMethod(Class<?> clazz, String name, Class<?>... paramTypes) {
        try {
            return clazz.getMethod(name, paramTypes);
        } catch (NoSuchMethodException e) {
            return null;
        }
    }

    private List<Executable> getExecutables(Class clazz, String methodName, JMethodKind kind) {
        return kind == JMethodKind.CONSTRUCTOR ? Arrays.asList(clazz.getConstructors()) :
                Arrays.stream(clazz.getMethods())
                        .filter(method -> method.getName().equals(methodName))
                        .collect(Collectors.toList());
    }

    private boolean noConstraintsSpecified(ParamTypeConstraint[] constraints) {
        for (ParamTypeConstraint constraint : constraints) {
            if (constraint != ParamTypeConstraint.NO_CONSTRAINT) {
                return false;
            }
        }
        return true;
    }

    private int getBFuncParamCount(JMethodRequest jMethodRequest, List<JMethod> jMethods) {
        int bFuncParamCount = jMethodRequest.bFuncParamCount;
        if (jMethodRequest.kind == JMethodKind.METHOD) {
            boolean isStaticMethod = jMethods.get(0).isStatic();
            // Remove the receiver parameter in instance methods.
            bFuncParamCount = isStaticMethod ? bFuncParamCount : bFuncParamCount - 1;
        }
        return bFuncParamCount;
    }

    private JInteropException getMethodNotFoundError(JMethodKind kind,
                                                     Class<?> declaringClass,
                                                     String methodName) {
        if (kind == JMethodKind.CONSTRUCTOR) {
            return new JInteropException(JInteropException.CONSTRUCTOR_NOT_FOUND_REASON,
                    "No such public constructor found in class '" + declaringClass + "'");
        } else {
            return new JInteropException(JInteropException.METHOD_NOT_FOUND_REASON,
                    "No such public method '" + methodName + "' found in class '" + declaringClass + "'");
        }
    }

    private JInteropException getMethodNotFoundError(JMethodKind kind,
                                                     Class<?> declaringClass,
                                                     String methodName,
                                                     int paramCount) {
        if (kind == JMethodKind.CONSTRUCTOR) {
            return new JInteropException(JInteropException.CONSTRUCTOR_NOT_FOUND_REASON,
                    "No such public constructor with '" + paramCount +
                            "' parameter(s) found in class '" + declaringClass + "'");
        } else {
            return new JInteropException(JInteropException.METHOD_NOT_FOUND_REASON,
                    "No such public method '" + methodName + "' with '" + paramCount +
                            "' parameter(s) found in class '" + declaringClass + "'");
        }
    }

    private JInteropException getMethodNotFoundError(JMethodKind kind,
                                                     Class<?> declaringClass,
                                                     String methodName,
                                                     ParamTypeConstraint[] constraints) {
        String paramTypesSig = getParamTypesAsString(constraints);
        if (kind == JMethodKind.CONSTRUCTOR) {
            return new JInteropException(JInteropException.CONSTRUCTOR_NOT_FOUND_REASON,
                    "No such public constructor that matches with parameter types '" + paramTypesSig +
                            "' found in class '" + declaringClass + "'");
        } else {
            return new JInteropException(JInteropException.METHOD_NOT_FOUND_REASON,
                    "No such public method '" + methodName + "' that matches with parameter types '" +
                            paramTypesSig + "' found in class '" + declaringClass + "'");
        }
    }

    private JInteropException getOverloadedMethodExistError(JMethodKind kind,
                                                            Class<?> declaringClass,
                                                            String methodName,
                                                            int paramCount) {
        if (kind == JMethodKind.CONSTRUCTOR) {
            return new JInteropException(OVERLOADED_METHODS_REASON,
                    "Overloaded constructors with '" + paramCount + "' parameter(s) in class '" +
                            declaringClass + "', please specify class names for each parameter " +
                            "in 'paramTypes' field in the annotation");
        } else {
            return new JInteropException(OVERLOADED_METHODS_REASON,
                    "Overloaded methods '" + methodName + "' with '" + paramCount + "' parameter(s) in class '" +
                            declaringClass + "', please specify class names for each parameter " +
                            "with 'paramTypes' field in the annotation");
        }
    }

    private JInteropException getAmbiguousOverloadedMethodExistsError(JMethodKind kind,
                                                                      Class<?> declaringClass,
                                                                      String methodName,
                                                                      ParamTypeConstraint[] constraints) {
        String paramTypesSig = getParamTypesAsString(constraints);
        if (kind == JMethodKind.CONSTRUCTOR) {
            return new JInteropException(OVERLOADED_METHODS_REASON,
                    "More than one public constructors that match with the parameter types '" + paramTypesSig +
                            "' found in class '" + declaringClass + "'");
        } else {
            return new JInteropException(OVERLOADED_METHODS_REASON,
                    "More than one public methods '" + methodName + "' that match with the parameter types '" +
                            paramTypesSig + "' found in class '" + declaringClass + "'");
        }
    }

    private String getParamTypesAsString(ParamTypeConstraint[] constraints) {
        StringJoiner stringJoiner = new StringJoiner(",", "(", ")");
        for (ParamTypeConstraint paramTypeConstraint : constraints) {
            stringJoiner.add(paramTypeConstraint.get().getName());
        }
        return stringJoiner.toString();
    }
}<|MERGE_RESOLUTION|>--- conflicted
+++ resolved
@@ -69,10 +69,6 @@
     private static final BType[] JSON_MEMBERS = new BType[] { BTypes.typeNull, BTypes.typeString, BTypes.typeInt,
             BTypes.typeFloat, BTypes.typeBoolean, new BMapType(BTypes.typeJSON), new BArrayType(BTypes.typeJSON) };
 
-    // only supports the ref-type members
-    private static final BType[] JSON_MEMBERS =
-            new BType[] { BTypes.typeNull, new BMapType(BTypes.typeJSON), new BArrayType(BTypes.typeJSON) };
-
     JMethodResolver(ClassLoader classLoader) {
         this.classLoader = classLoader;
     }
@@ -215,11 +211,6 @@
         try {
             String jTypeName = jType.getTypeName();
             switch (bType.getTag()) {
-<<<<<<< HEAD
-                case TypeTags.HANDLE_TAG:
-                case TypeTags.ANY_TAG:
-                case TypeTags.ANYDATA_TAG:
-=======
                 case TypeTags.ANY_TAG:
                 case TypeTags.ANYDATA_TAG:
                     if (jTypeName.equals(J_STRING_TNAME)) {
@@ -227,7 +218,6 @@
                     }
                     return !jType.isPrimitive();
                 case TypeTags.HANDLE_TAG:
->>>>>>> cc5d6547
                     return !jType.isPrimitive();
                 case TypeTags.NULL_TAG:
                     return jTypeName.equals(J_VOID_TNAME);
@@ -262,12 +252,8 @@
                 case TypeTags.DECIMAL_TAG:
                     return this.classLoader.loadClass(BigDecimal.class.getCanonicalName()).isAssignableFrom(jType);
                 case TypeTags.STRING_TAG:
-<<<<<<< HEAD
-                    return this.classLoader.loadClass(String.class.getCanonicalName()).isAssignableFrom(jType);
-=======
                     // Currently no java type matches to ballerina string type.
                     return false;
->>>>>>> cc5d6547
                 case TypeTags.MAP_TAG:
                 case TypeTags.RECORD_TYPE_TAG:
                     return this.classLoader.loadClass(MapValue.class.getCanonicalName()).isAssignableFrom(jType);
@@ -316,19 +302,6 @@
                             if (isValidExpectedBType(jType, member, jMethodRequest, isReturn)) {
                                 return true;
                             }
-<<<<<<< HEAD
-                        }
-                        return false;
-                    } else {
-                        // for method arguments, all ballerina member types should be assignable to java-type.
-                        for (BType member : members) {
-                            if (!isValidExpectedBType(jType, member, jMethodRequest, isReturn)) {
-                                return false;
-                            }
-                        }
-                        return true;
-                    }
-=======
                         }
                     } else {
                         // for method arguments, all ballerina member types should be assignable to java-type.
@@ -342,7 +315,6 @@
                     }
 
                     return false;
->>>>>>> cc5d6547
             }
             return false;
         } catch (ClassNotFoundException | NoClassDefFoundError e) {
