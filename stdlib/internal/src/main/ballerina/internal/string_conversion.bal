// Copyright (c) 2018, WSO2 Inc. (http://www.wso2.org) All Rights Reserved.
//
// WSO2 Inc. licenses this file to you under the Apache License,
// Version 2.0 (the "License"); you may not use this file except
// in compliance with the License.
// You may obtain a copy of the License at
//
// http://www.apache.org/licenses/LICENSE-2.0
//
// Unless required by applicable law or agreed to in writing,
// software distributed under the License is distributed on an
// "AS IS" BASIS, WITHOUT WARRANTIES OR CONDITIONS OF ANY
// KIND, either express or implied.  See the License for the
// specific language governing permissions and limitations
// under the License.package internal;

<<<<<<< HEAD
# Converts given byte array to a string.
#
# + content - Byte array content to be converted
# + encoding - Encoding to used in byte array conversion to string
# + return - String representation of the given byte array
public native function byteArrayToString(byte[] content, string encoding) returns string;
=======
documentation {
    Converts given byte array to a string.

    P{{content}} Byte array content to be converted
    P{{encoding}} Encoding to used in byte array conversion to string
    R{{}} String representation of the given byte array
}
public extern function byteArrayToString(byte[] content, string encoding) returns string;
>>>>>>> fb229ec6
<|MERGE_RESOLUTION|>--- conflicted
+++ resolved
@@ -14,20 +14,9 @@
 // specific language governing permissions and limitations
 // under the License.package internal;
 
-<<<<<<< HEAD
 # Converts given byte array to a string.
 #
 # + content - Byte array content to be converted
 # + encoding - Encoding to used in byte array conversion to string
 # + return - String representation of the given byte array
-public native function byteArrayToString(byte[] content, string encoding) returns string;
-=======
-documentation {
-    Converts given byte array to a string.
-
-    P{{content}} Byte array content to be converted
-    P{{encoding}} Encoding to used in byte array conversion to string
-    R{{}} String representation of the given byte array
-}
-public extern function byteArrayToString(byte[] content, string encoding) returns string;
->>>>>>> fb229ec6
+public extern function byteArrayToString(byte[] content, string encoding) returns string;