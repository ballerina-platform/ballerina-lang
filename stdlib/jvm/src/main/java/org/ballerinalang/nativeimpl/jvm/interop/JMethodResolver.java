/*
 *  Copyright (c) 2019, WSO2 Inc. (http://www.wso2.org) All Rights Reserved.
 *
 *  WSO2 Inc. licenses this file to you under the Apache License,
 *  Version 2.0 (the "License"); you may not use this file except
 *  in compliance with the License.
 *  You may obtain a copy of the License at
 *
 *    http://www.apache.org/licenses/LICENSE-2.0
 *
 *  Unless required by applicable law or agreed to in writing,
 *  software distributed under the License is distributed on an
 *  "AS IS" BASIS, WITHOUT WARRANTIES OR CONDITIONS OF ANY
 *  KIND, either express or implied.  See the License for the
 *  specific language governing permissions and limitations
 *  under the License.
 */
package org.ballerinalang.nativeimpl.jvm.interop;

import org.ballerinalang.jvm.types.BType;
import org.ballerinalang.jvm.types.BUnionType;
import org.ballerinalang.jvm.types.TypeTags;
import org.ballerinalang.jvm.values.ArrayValue;
import org.ballerinalang.jvm.values.ErrorValue;
import org.ballerinalang.jvm.values.MapValue;
import org.ballerinalang.jvm.values.ObjectValue;
import org.ballerinalang.jvm.values.StreamValue;
import org.ballerinalang.jvm.values.TableValue;
import org.ballerinalang.jvm.values.XMLValue;

import java.lang.reflect.Executable;
import java.lang.reflect.Method;
import java.math.BigDecimal;
import java.util.ArrayList;
import java.util.Arrays;
import java.util.List;
import java.util.StringJoiner;
import java.util.stream.Collectors;

import static org.ballerinalang.nativeimpl.jvm.interop.JInterop.J_BOOLEAN_OBJ_TNAME;
import static org.ballerinalang.nativeimpl.jvm.interop.JInterop.J_DOUBLE_OBJ_TNAME;
import static org.ballerinalang.nativeimpl.jvm.interop.JInterop.J_INTEGER_OBJ_TNAME;
import static org.ballerinalang.nativeimpl.jvm.interop.JInterop.J_LONG_OBJ_TNAME;
import static org.ballerinalang.nativeimpl.jvm.interop.JInterop.J_OBJECT_TNAME;
import static org.ballerinalang.nativeimpl.jvm.interop.JInterop.J_PRIMITIVE_BOOLEAN_TNAME;
import static org.ballerinalang.nativeimpl.jvm.interop.JInterop.J_PRIMITIVE_BYTE_TNAME;
import static org.ballerinalang.nativeimpl.jvm.interop.JInterop.J_PRIMITIVE_CHAR_TNAME;
import static org.ballerinalang.nativeimpl.jvm.interop.JInterop.J_PRIMITIVE_DOUBLE_TNAME;
import static org.ballerinalang.nativeimpl.jvm.interop.JInterop.J_PRIMITIVE_FLOAT_TNAME;
import static org.ballerinalang.nativeimpl.jvm.interop.JInterop.J_PRIMITIVE_INT_TNAME;
import static org.ballerinalang.nativeimpl.jvm.interop.JInterop.J_PRIMITIVE_LONG_TNAME;
import static org.ballerinalang.nativeimpl.jvm.interop.JInterop.J_PRIMITIVE_SHORT_TNAME;
import static org.ballerinalang.nativeimpl.jvm.interop.JInterop.J_VOID_TNAME;
import static org.ballerinalang.nativeimpl.jvm.interop.JInteropException.CLASS_NOT_FOUND_REASON;
import static org.ballerinalang.nativeimpl.jvm.interop.JInteropException.OVERLOADED_METHODS_REASON;

/**
 * Responsible for resolving a Java method for a given {@code JMethodResolverRequest}.
 *
 * @since 1.0.0
 */
class JMethodResolver {

    private ClassLoader classLoader;

    JMethodResolver(ClassLoader classLoader) {
        this.classLoader = classLoader;
    }

    JMethod resolve(JMethodRequest jMethodRequest) {
        // 1) Get java methods (that matches with the method name) or constructor list
        List<JMethod> jMethods = resolveByMethodName(jMethodRequest.declaringClass,
                jMethodRequest.methodName, jMethodRequest.kind);

        // 2) If the above list is zero then throw an error
        if (jMethods.isEmpty()) {
            throw getMethodNotFoundError(jMethodRequest.kind, jMethodRequest.declaringClass, jMethodRequest.methodName);
        }

        // 3) Filter out the constructors or methods that have the same number of
        //      parameters as the number of constraints
        int paramCount = getBFuncParamCount(jMethodRequest, jMethods);
        jMethods = resolveByParamCount(jMethods, paramCount);

        // 4) If the above list is zero then throw an error
        if (jMethods.isEmpty()) {
            throw getMethodNotFoundError(jMethodRequest.kind, jMethodRequest.declaringClass,
                    jMethodRequest.methodName, paramCount);
        }

        // 5) Now resolve the most specific method using the constraints.
        JMethod jMethod = resolve(jMethodRequest, jMethods);

        validateMethodSignature(jMethodRequest, jMethod);

        return jMethod;
    }

    private List<JMethod> resolveByMethodName(Class<?> declaringClass,
                                              String methodName,
                                              JMethodKind kind) {
        return getExecutables(declaringClass, methodName, kind)
                .stream()
                .map(executable -> JMethod.build(kind, executable))
                .collect(Collectors.toList());
    }

    private List<JMethod> resolveByParamCount(List<JMethod> jMethods, int paramCount) {
        return jMethods.stream()
                .filter(jMethod -> jMethod.getParamTypes().length == paramCount)
                .collect(Collectors.toList());
    }

    private JMethod resolve(JMethodRequest jMethodRequest, List<JMethod> jMethods) {
        boolean noConstraints = noConstraintsSpecified(jMethodRequest.paramTypeConstraints);
        if (jMethods.size() == 1 && noConstraints) {
            return jMethods.get(0);
        } else if (noConstraints) {
            int paramCount = jMethods.get(0).getParamTypes().length;
            throw getOverloadedMethodExistError(jMethodRequest.kind, jMethodRequest.declaringClass,
                    jMethodRequest.methodName, paramCount);
        }

        JMethod jMethod = resolveExactMethod(jMethodRequest.declaringClass, jMethodRequest.methodName,
                jMethodRequest.kind, jMethodRequest.paramTypeConstraints);
        if (jMethod == JMethod.NO_SUCH_METHOD) {
            return resolveMatchingMethod(jMethodRequest, jMethods);
        }
        return jMethod;
    }

    private void validateMethodSignature(JMethodRequest jMethodRequest, JMethod jMethod) {
        validateExceptionTypes(jMethodRequest, jMethod);

        validateArgumentTypes(jMethodRequest, jMethod);

        validateReturnTypes(jMethodRequest, jMethod);
    }

    private void validateExceptionTypes(JMethodRequest jMethodRequest, JMethod jMethod) {
        Executable method = jMethod.getMethod();
        boolean throwsCheckedException = false;
        boolean returnsErrorValue;
        try {
            for (Class<?> exceptionType : method.getExceptionTypes()) {
                if (!this.classLoader.loadClass(RuntimeException.class.getCanonicalName())
                        .isAssignableFrom(exceptionType)) {
                    throwsCheckedException = true;
                    break;
                }
            }
            returnsErrorValue = method instanceof Method && (this.classLoader
                    .loadClass(ErrorValue.class.getCanonicalName())
                    .isAssignableFrom(((Method) method).getReturnType()) ||
                    this.classLoader.loadClass(Object.class.getCanonicalName())
                            .isAssignableFrom(((Method) method).getReturnType()));
        } catch (ClassNotFoundException | NoClassDefFoundError e) {
            throw new JInteropException(CLASS_NOT_FOUND_REASON, e.getMessage(), e);
        }

        if ((throwsCheckedException && !jMethodRequest.returnsBErrorType) ||
                (jMethodRequest.returnsBErrorType && !throwsCheckedException && !returnsErrorValue)) {
            throw new JInteropException(JInteropException.METHOD_SIGNATURE_NOT_MATCH_REASON,
                    "No such Java method '" + jMethodRequest.methodName + "' which throws checked exception " +
                            "found in class '" + jMethodRequest.declaringClass + "'");
        }
    }

    private void validateArgumentTypes(JMethodRequest jMethodRequest, JMethod jMethod) {
        Class<?>[] jParamTypes = jMethod.getParamTypes();
        BType[] bParamTypes = jMethodRequest.bParamTypes;
        int i = 0;

        if (jMethod.isInstanceMethod()) {
            if (bParamTypes.length != jParamTypes.length + 1) {
                throw getParamCountMismatchError(jMethodRequest);
            }

            BType receiverType = bParamTypes[0];
            if (!isValidExpectedBType(jMethodRequest.declaringClass, receiverType, jMethodRequest)) {
                throw getNoSuchMethodError(jMethodRequest.methodName, jParamTypes[0], receiverType,
                        jMethodRequest.declaringClass);
            }
            i++;
        } else if (bParamTypes.length != jParamTypes.length) {
            throw getParamCountMismatchError(jMethodRequest);
        }

        for (int j = 0; j < jParamTypes.length; i++, j++) {
            BType bParamType = bParamTypes[i];
            Class<?> jParamType = jParamTypes[j];
            if (!isValidExpectedBType(jParamType, bParamType, jMethodRequest)) {
                throw getNoSuchMethodError(jMethodRequest.methodName, jParamType, bParamType,
                        jMethodRequest.declaringClass);
            }
        }
    }

    private void validateReturnTypes(JMethodRequest jMethodRequest, JMethod jMethod) {
        Class<?> jReturnType = jMethod.getReturnType();
        BType bReturnType = jMethodRequest.bReturnType;
        if (!isValidExpectedBType(jReturnType, bReturnType, jMethodRequest)) {
            throw new JInteropException(JInteropException.METHOD_SIGNATURE_NOT_MATCH_REASON,
                    "Incompatible return type for method '" + jMethodRequest.methodName + "' in class '" +
                            jMethodRequest.declaringClass.getName() + "': Java type '" + jReturnType.getName() +
                            "' will not be matched to ballerina type '" + bReturnType + "'");
        }
    }

    private boolean isValidExpectedBType(Class<?> jParamType, BType bParamType, JMethodRequest jMethodRequest) {
        try {
            String jParamTypeName = jParamType.getTypeName();
            switch (bParamType.getTag()) {
                case TypeTags.HANDLE_TAG:
                case TypeTags.ANY_TAG:
                case TypeTags.ANYDATA_TAG:
                    return !jParamType.isPrimitive();
                case TypeTags.NULL_TAG:
                    return jParamTypeName.equals(J_VOID_TNAME);
                case TypeTags.INT_TAG:
                case TypeTags.BYTE_TAG:
                case TypeTags.FLOAT_TAG:
                    if (jParamTypeName.equals(J_OBJECT_TNAME)) {
                        return true;
                    }

                    if (bParamType.getTag() == TypeTags.INT_TAG && jParamTypeName.equals(J_LONG_OBJ_TNAME)) {
                        return true;
                    }

                    if (bParamType.getTag() == TypeTags.BYTE_TAG && jParamTypeName.equals(J_INTEGER_OBJ_TNAME)) {
                        return true;
                    }

                    if (bParamType.getTag() == TypeTags.FLOAT_TAG && jParamTypeName.equals(J_DOUBLE_OBJ_TNAME)) {
                        return true;
                    }

<<<<<<< HEAD
                return jParamType.isPrimitive() &&
                        (jParamTypeName.equals(J_PRIMITIVE_INT_TNAME) ||
                                jParamTypeName.equals(J_PRIMITIVE_BYTE_TNAME) ||
                                jParamTypeName.equals(J_PRIMITIVE_SHORT_TNAME) ||
                                jParamTypeName.equals(J_PRIMITIVE_LONG_TNAME) ||
                                jParamTypeName.equals(J_PRIMITIVE_CHAR_TNAME) ||
                                jParamTypeName.equals(J_PRIMITIVE_FLOAT_TNAME) ||
                                jParamTypeName.equals(J_PRIMITIVE_DOUBLE_TNAME));
            case TypeTags.BOOLEAN_TAG:
                if (jParamTypeName.equals(J_OBJECT_TNAME) || jParamTypeName.equals(J_BOOLEAN_OBJ_TNAME)) {
                    return true;
                }
                return jParamType.isPrimitive() && jParamTypeName.equals(J_PRIMITIVE_BOOLEAN_TNAME);
            case TypeTags.DECIMAL_TAG:
                return BigDecimal.class.isAssignableFrom(jParamType);
            case TypeTags.STRING_TAG:
                // Currently no java type matches to ballerina string type.
                return false;
            case TypeTags.MAP_TAG:
            case TypeTags.RECORD_TYPE_TAG:
            case TypeTags.JSON_TAG:
                return MapValue.class.isAssignableFrom(jParamType);
            case TypeTags.OBJECT_TYPE_TAG:
            case TypeTags.SERVICE_TAG:
                return ObjectValue.class.isAssignableFrom(jParamType);
            case TypeTags.ERROR_TAG:
                return ErrorValue.class.isAssignableFrom(jParamType);
            case TypeTags.STREAM_TAG:
                return StreamValue.class.isAssignableFrom(jParamType);
            case TypeTags.TABLE_TAG:
                return TableValue.class.isAssignableFrom(jParamType);
            case TypeTags.XML_TAG:
                return XMLValue.class.isAssignableFrom(jParamType);
            case TypeTags.TUPLE_TAG:
            case TypeTags.ARRAY_TAG:
                if (jMethodRequest.restParamExist) {
                    return jParamType.isArray();
                }
                return ArrayValue.class.isAssignableFrom(jParamType);
            case TypeTags.UNION_TAG:
                List<BType> members = ((BUnionType) bParamType).getMemberTypes();
                for (BType member : members) {
                    if (isValidExpectedBType(jParamType, member, jMethodRequest)) {
=======
                    return jParamType.isPrimitive() &&
                            (jParamTypeName.equals(J_PRIMITIVE_INT_TNAME) ||
                                    jParamTypeName.equals(J_PRIMITIVE_BYTE_TNAME) ||
                                    jParamTypeName.equals(J_PRIMITIVE_SHORT_TNAME) ||
                                    jParamTypeName.equals(J_PRIMITIVE_LONG_TNAME) ||
                                    jParamTypeName.equals(J_PRIMITIVE_CHAR_TNAME) ||
                                    jParamTypeName.equals(J_PRIMITIVE_FLOAT_TNAME) ||
                                    jParamTypeName.equals(J_PRIMITIVE_DOUBLE_TNAME));
                case TypeTags.BOOLEAN_TAG:
                    if (jParamTypeName.equals(J_OBJECT_TNAME) || jParamTypeName.equals(J_BOOLEAN_OBJ_TNAME)) {
>>>>>>> 5ae7a3da
                        return true;
                    }
                    return jParamType.isPrimitive() && jParamTypeName.equals(J_PRIMITIVE_BOOLEAN_TNAME);
                case TypeTags.DECIMAL_TAG:
                    return this.classLoader.loadClass(BigDecimal.class.getCanonicalName()).isAssignableFrom(jParamType);
                case TypeTags.STRING_TAG:
                    return this.classLoader.loadClass(String.class.getCanonicalName()).isAssignableFrom(jParamType);
                case TypeTags.MAP_TAG:
                case TypeTags.RECORD_TYPE_TAG:
                case TypeTags.JSON_TAG:
                    return this.classLoader.loadClass(MapValue.class.getCanonicalName()).isAssignableFrom(jParamType);
                case TypeTags.OBJECT_TYPE_TAG:
                case TypeTags.SERVICE_TAG:
                    return this.classLoader.loadClass(ObjectValue.class.getCanonicalName())
                                                                                .isAssignableFrom(jParamType);
                case TypeTags.ERROR_TAG:
                    return this.classLoader.loadClass(ErrorValue.class.getCanonicalName()).isAssignableFrom(jParamType);
                case TypeTags.STREAM_TAG:
                    return this.classLoader.loadClass(StreamValue.class.getCanonicalName())
                                                                        .isAssignableFrom(jParamType);
                case TypeTags.TABLE_TAG:
                    return this.classLoader.loadClass(TableValue.class.getCanonicalName()).isAssignableFrom(jParamType);
                case TypeTags.XML_TAG:
                    return this.classLoader.loadClass(XMLValue.class.getCanonicalName()).isAssignableFrom(jParamType);
                case TypeTags.TUPLE_TAG:
                case TypeTags.ARRAY_TAG:
                    if (jMethodRequest.restParamExist) {
                        return jParamType.isArray();
                    }
                    return this.classLoader.loadClass(ArrayValue.class.getCanonicalName()).isAssignableFrom(jParamType);
                case TypeTags.UNION_TAG:
                    List<BType> members = ((BUnionType) bParamType).getMemberTypes();
                    for (BType member : members) {
                        if (isValidExpectedBType(jParamType, member, jMethodRequest)) {
                            return true;
                        }
                    }
                    return !jParamType.isPrimitive();
            }
            return false;
        } catch (ClassNotFoundException | NoClassDefFoundError e) {
            throw new JInteropException(CLASS_NOT_FOUND_REASON, e.getMessage(), e);
        }
    }

    private JMethod resolveExactMethod(Class clazz, String name, JMethodKind kind, ParamTypeConstraint[] constraints) {
        Class<?>[] paramTypes = new Class<?>[constraints.length];
        for (int constraintIndex = 0; constraintIndex < constraints.length; constraintIndex++) {
            paramTypes[constraintIndex] = constraints[constraintIndex].get();
        }

        Executable executable = (kind == JMethodKind.CONSTRUCTOR) ? resolveConstructor(clazz, paramTypes) :
                resolveMethod(clazz, name, paramTypes);
        if (executable != null) {
            return JMethod.build(kind, (kind == JMethodKind.CONSTRUCTOR) ? resolveConstructor(clazz, paramTypes) :
                    resolveMethod(clazz, name, paramTypes));
        } else {
            return JMethod.NO_SUCH_METHOD;
        }
    }

    private JMethod resolveMatchingMethod(JMethodRequest jMethodRequest, List<JMethod> jMethods) {
        ParamTypeConstraint[] constraints = jMethodRequest.paramTypeConstraints;
        List<JMethod> resolvedJMethods = new ArrayList<>();
        for (JMethod jMethod : jMethods) {
            boolean resolved = true;
            Class<?>[] formalParamTypes = jMethod.getParamTypes();
            for (int paramIndex = 0; paramIndex < formalParamTypes.length; paramIndex++) {
                Class<?> formalParamType = formalParamTypes[paramIndex];
                if (formalParamType.isAssignableFrom(constraints[paramIndex].get())) {
                    continue;
                }
                resolved = false;
                break;
            }
            if (resolved) {
                resolvedJMethods.add(jMethod);
            }
        }

        if (resolvedJMethods.isEmpty()) {
            throw getMethodNotFoundError(jMethodRequest.kind, jMethodRequest.declaringClass,
                    jMethodRequest.methodName, constraints);
        } else if (resolvedJMethods.size() > 1) {
            throw getAmbiguousOverloadedMethodExistsError(jMethodRequest.kind, jMethodRequest.declaringClass,
                    jMethodRequest.methodName, constraints);
        } else {
            return resolvedJMethods.get(0);
        }
    }

    private Executable resolveConstructor(Class<?> clazz, Class<?>... paramTypes) {
        try {
            return clazz.getConstructor(paramTypes);
        } catch (NoSuchMethodException e) {
            return null;
        }
    }

    private Executable resolveMethod(Class<?> clazz, String name, Class<?>... paramTypes) {
        try {
            return clazz.getMethod(name, paramTypes);
        } catch (NoSuchMethodException e) {
            return null;
        }
    }

    private List<Executable> getExecutables(Class clazz, String methodName, JMethodKind kind) {
        return kind == JMethodKind.CONSTRUCTOR ? Arrays.asList(clazz.getConstructors()) :
                Arrays.stream(clazz.getMethods())
                        .filter(method -> method.getName().equals(methodName))
                        .collect(Collectors.toList());
    }

    private boolean noConstraintsSpecified(ParamTypeConstraint[] constraints) {
        for (ParamTypeConstraint constraint : constraints) {
            if (constraint != ParamTypeConstraint.NO_CONSTRAINT) {
                return false;
            }
        }
        return true;
    }

    private int getBFuncParamCount(JMethodRequest jMethodRequest, List<JMethod> jMethods) {
        int bFuncParamCount = jMethodRequest.bFuncParamCount;
        if (jMethodRequest.kind == JMethodKind.METHOD) {
            boolean isStaticMethod = jMethods.get(0).isStatic();
            // Remove the receiver parameter in instance methods.
            bFuncParamCount = isStaticMethod ? bFuncParamCount : bFuncParamCount - 1;
        }
        return bFuncParamCount;
    }

    private JInteropException getMethodNotFoundError(JMethodKind kind,
                                                     Class<?> declaringClass,
                                                     String methodName) {
        if (kind == JMethodKind.CONSTRUCTOR) {
            return new JInteropException(JInteropException.CONSTRUCTOR_NOT_FOUND_REASON,
                    "No such public constructor found in class '" + declaringClass + "'");
        } else {
            return new JInteropException(JInteropException.METHOD_NOT_FOUND_REASON,
                    "No such public method '" + methodName + "' found in class '" + declaringClass + "'");
        }
    }

    private JInteropException getMethodNotFoundError(JMethodKind kind,
                                                     Class<?> declaringClass,
                                                     String methodName,
                                                     int paramCount) {
        if (kind == JMethodKind.CONSTRUCTOR) {
            return new JInteropException(JInteropException.CONSTRUCTOR_NOT_FOUND_REASON,
                    "No such public constructor with '" + paramCount +
                            "' parameter(s) found in class '" + declaringClass + "'");
        } else {
            return new JInteropException(JInteropException.METHOD_NOT_FOUND_REASON,
                    "No such public method '" + methodName + "' with '" + paramCount +
                            "' parameter(s) found in class '" + declaringClass + "'");
        }
    }

    private JInteropException getMethodNotFoundError(JMethodKind kind,
                                                     Class<?> declaringClass,
                                                     String methodName,
                                                     ParamTypeConstraint[] constraints) {
        String paramTypesSig = getParamTypesAsString(constraints);
        if (kind == JMethodKind.CONSTRUCTOR) {
            return new JInteropException(JInteropException.CONSTRUCTOR_NOT_FOUND_REASON,
                    "No such public constructor that matches with parameter types '" + paramTypesSig +
                            "' found in class '" + declaringClass + "'");
        } else {
            return new JInteropException(JInteropException.METHOD_NOT_FOUND_REASON,
                    "No such public method '" + methodName + "' that matches with parameter types '" +
                            paramTypesSig + "' found in class '" + declaringClass + "'");
        }
    }

    private JInteropException getOverloadedMethodExistError(JMethodKind kind,
                                                            Class<?> declaringClass,
                                                            String methodName,
                                                            int paramCount) {
        if (kind == JMethodKind.CONSTRUCTOR) {
            return new JInteropException(OVERLOADED_METHODS_REASON,
                    "Overloaded constructors with '" + paramCount + "' parameter(s) in class '" +
                            declaringClass + "', please specify class names for each parameter " +
                            "in 'paramTypes' field in the annotation");
        } else {
            return new JInteropException(OVERLOADED_METHODS_REASON,
                    "Overloaded methods '" + methodName + "' with '" + paramCount + "' parameter(s) in class '" +
                            declaringClass + "', please specify class names for each parameter " +
                            "with 'paramTypes' field in the annotation");
        }
    }

    private JInteropException getAmbiguousOverloadedMethodExistsError(JMethodKind kind,
                                                                      Class<?> declaringClass,
                                                                      String methodName,
                                                                      ParamTypeConstraint[] constraints) {
        String paramTypesSig = getParamTypesAsString(constraints);
        if (kind == JMethodKind.CONSTRUCTOR) {
            return new JInteropException(OVERLOADED_METHODS_REASON,
                    "More than one public constructors that match with the parameter types '" + paramTypesSig +
                            "' found in class '" + declaringClass + "'");
        } else {
            return new JInteropException(OVERLOADED_METHODS_REASON,
                    "More than one public methods '" + methodName + "' that match with the parameter types '" +
                            paramTypesSig + "' found in class '" + declaringClass + "'");
        }
    }

    private String getParamTypesAsString(ParamTypeConstraint[] constraints) {
        StringJoiner stringJoiner = new StringJoiner(",", "(", ")");
        for (ParamTypeConstraint paramTypeConstraint : constraints) {
            stringJoiner.add(paramTypeConstraint.get().getName());
        }
        return stringJoiner.toString();
    }

    private JInteropException getNoSuchMethodError(String methodName, Class<?> jType, BType bType,
                                                   Class<?> declaringClass) {
        return new JInteropException(JInteropException.METHOD_SIGNATURE_NOT_MATCH_REASON,
                "Incompatible param type for method '" + methodName + "' in class '" + declaringClass.getName() +
                        "': Java type '" + jType.getName() + "' will not be matched to ballerina type '" + bType + "'");
    }

    private JInteropException getParamCountMismatchError(JMethodRequest jMethodRequest) {
        return new JInteropException(JInteropException.METHOD_SIGNATURE_NOT_MATCH_REASON,
                "Parameter count does not match with Java method '" + jMethodRequest.methodName + "' found in class '" +
                        jMethodRequest.declaringClass.getName() + "'");
    }
}<|MERGE_RESOLUTION|>--- conflicted
+++ resolved
@@ -170,28 +170,22 @@
         Class<?>[] jParamTypes = jMethod.getParamTypes();
         BType[] bParamTypes = jMethodRequest.bParamTypes;
         int i = 0;
-
-        if (jMethod.isInstanceMethod()) {
-            if (bParamTypes.length != jParamTypes.length + 1) {
-                throw getParamCountMismatchError(jMethodRequest);
-            }
-
-            BType receiverType = bParamTypes[0];
-            if (!isValidExpectedBType(jMethodRequest.declaringClass, receiverType, jMethodRequest)) {
-                throw getNoSuchMethodError(jMethodRequest.methodName, jParamTypes[0], receiverType,
-                        jMethodRequest.declaringClass);
-            }
-            i++;
-        } else if (bParamTypes.length != jParamTypes.length) {
-            throw getParamCountMismatchError(jMethodRequest);
+        if (jMethod.isInstanceMethod() && bParamTypes.length > 0) {
+            if (!isValidExpectedBType(jMethodRequest.declaringClass, bParamTypes[i], jMethodRequest)) {
+                throw new JInteropException(JInteropException.METHOD_SIGNATURE_NOT_MATCH_REASON,
+                        "No such Java method '" + jMethodRequest.methodName +
+                                "' with method argument type '" + jParamTypes[i] + "' found in class '" +
+                                jMethodRequest.declaringClass + "'");
+            }
+            i = 1;
         }
 
         for (int j = 0; j < jParamTypes.length; i++, j++) {
-            BType bParamType = bParamTypes[i];
-            Class<?> jParamType = jParamTypes[j];
-            if (!isValidExpectedBType(jParamType, bParamType, jMethodRequest)) {
-                throw getNoSuchMethodError(jMethodRequest.methodName, jParamType, bParamType,
-                        jMethodRequest.declaringClass);
+            if (!isValidExpectedBType(jParamTypes[j], bParamTypes[i], jMethodRequest)) {
+                throw new JInteropException(JInteropException.METHOD_SIGNATURE_NOT_MATCH_REASON,
+                        "No such Java method '" + jMethodRequest.methodName +
+                                "' with method argument type '" + jParamTypes[j] + "' found in class '" +
+                                jMethodRequest.declaringClass + "'");
             }
         }
     }
@@ -201,9 +195,9 @@
         BType bReturnType = jMethodRequest.bReturnType;
         if (!isValidExpectedBType(jReturnType, bReturnType, jMethodRequest)) {
             throw new JInteropException(JInteropException.METHOD_SIGNATURE_NOT_MATCH_REASON,
-                    "Incompatible return type for method '" + jMethodRequest.methodName + "' in class '" +
-                            jMethodRequest.declaringClass.getName() + "': Java type '" + jReturnType.getName() +
-                            "' will not be matched to ballerina type '" + bReturnType + "'");
+                    "No such Java method '" + jMethodRequest.methodName +
+                            "' with method return type '" + jReturnType + "' found in class '" +
+                            jMethodRequest.declaringClass + "'");
         }
     }
 
@@ -236,51 +230,6 @@
                         return true;
                     }
 
-<<<<<<< HEAD
-                return jParamType.isPrimitive() &&
-                        (jParamTypeName.equals(J_PRIMITIVE_INT_TNAME) ||
-                                jParamTypeName.equals(J_PRIMITIVE_BYTE_TNAME) ||
-                                jParamTypeName.equals(J_PRIMITIVE_SHORT_TNAME) ||
-                                jParamTypeName.equals(J_PRIMITIVE_LONG_TNAME) ||
-                                jParamTypeName.equals(J_PRIMITIVE_CHAR_TNAME) ||
-                                jParamTypeName.equals(J_PRIMITIVE_FLOAT_TNAME) ||
-                                jParamTypeName.equals(J_PRIMITIVE_DOUBLE_TNAME));
-            case TypeTags.BOOLEAN_TAG:
-                if (jParamTypeName.equals(J_OBJECT_TNAME) || jParamTypeName.equals(J_BOOLEAN_OBJ_TNAME)) {
-                    return true;
-                }
-                return jParamType.isPrimitive() && jParamTypeName.equals(J_PRIMITIVE_BOOLEAN_TNAME);
-            case TypeTags.DECIMAL_TAG:
-                return BigDecimal.class.isAssignableFrom(jParamType);
-            case TypeTags.STRING_TAG:
-                // Currently no java type matches to ballerina string type.
-                return false;
-            case TypeTags.MAP_TAG:
-            case TypeTags.RECORD_TYPE_TAG:
-            case TypeTags.JSON_TAG:
-                return MapValue.class.isAssignableFrom(jParamType);
-            case TypeTags.OBJECT_TYPE_TAG:
-            case TypeTags.SERVICE_TAG:
-                return ObjectValue.class.isAssignableFrom(jParamType);
-            case TypeTags.ERROR_TAG:
-                return ErrorValue.class.isAssignableFrom(jParamType);
-            case TypeTags.STREAM_TAG:
-                return StreamValue.class.isAssignableFrom(jParamType);
-            case TypeTags.TABLE_TAG:
-                return TableValue.class.isAssignableFrom(jParamType);
-            case TypeTags.XML_TAG:
-                return XMLValue.class.isAssignableFrom(jParamType);
-            case TypeTags.TUPLE_TAG:
-            case TypeTags.ARRAY_TAG:
-                if (jMethodRequest.restParamExist) {
-                    return jParamType.isArray();
-                }
-                return ArrayValue.class.isAssignableFrom(jParamType);
-            case TypeTags.UNION_TAG:
-                List<BType> members = ((BUnionType) bParamType).getMemberTypes();
-                for (BType member : members) {
-                    if (isValidExpectedBType(jParamType, member, jMethodRequest)) {
-=======
                     return jParamType.isPrimitive() &&
                             (jParamTypeName.equals(J_PRIMITIVE_INT_TNAME) ||
                                     jParamTypeName.equals(J_PRIMITIVE_BYTE_TNAME) ||
@@ -291,7 +240,6 @@
                                     jParamTypeName.equals(J_PRIMITIVE_DOUBLE_TNAME));
                 case TypeTags.BOOLEAN_TAG:
                     if (jParamTypeName.equals(J_OBJECT_TNAME) || jParamTypeName.equals(J_BOOLEAN_OBJ_TNAME)) {
->>>>>>> 5ae7a3da
                         return true;
                     }
                     return jParamType.isPrimitive() && jParamTypeName.equals(J_PRIMITIVE_BOOLEAN_TNAME);
@@ -508,17 +456,4 @@
         }
         return stringJoiner.toString();
     }
-
-    private JInteropException getNoSuchMethodError(String methodName, Class<?> jType, BType bType,
-                                                   Class<?> declaringClass) {
-        return new JInteropException(JInteropException.METHOD_SIGNATURE_NOT_MATCH_REASON,
-                "Incompatible param type for method '" + methodName + "' in class '" + declaringClass.getName() +
-                        "': Java type '" + jType.getName() + "' will not be matched to ballerina type '" + bType + "'");
-    }
-
-    private JInteropException getParamCountMismatchError(JMethodRequest jMethodRequest) {
-        return new JInteropException(JInteropException.METHOD_SIGNATURE_NOT_MATCH_REASON,
-                "Parameter count does not match with Java method '" + jMethodRequest.methodName + "' found in class '" +
-                        jMethodRequest.declaringClass.getName() + "'");
-    }
 }