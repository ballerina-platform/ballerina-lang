--- conflicted
+++ resolved
@@ -62,13 +62,9 @@
 
     public function visitEnd() = external;
 
-<<<<<<< HEAD
     public function visitLookupSwitchInsn(Label defaultLabel, int[] keys, Label[] labels) = external;
-=======
-    public extern function visitLookupSwitchInsn(Label defaultLabel, int[] keys, Label[] labels);
 
-    public extern function visitInvokeDynamicInsn(string className, string lambdaName);
->>>>>>> c822adf1
+    public function visitInvokeDynamicInsn(string className, string lambdaName) = external;
 };
 
 
