// Copyright (c) 2019 WSO2 Inc. (http://www.wso2.org) All Rights Reserved.
//
// WSO2 Inc. licenses this file to you under the Apache License,
// Version 2.0 (the "License"); you may not use this file except
// in compliance with the License.
// You may obtain a copy of the License at
//
// http://www.apache.org/licenses/LICENSE-2.0
//
// Unless required by applicable law or agreed to in writing,
// software distributed under the License is distributed on an
// "AS IS" BASIS, WITHOUT WARRANTIES OR CONDITIONS OF ANY
// KIND, either express or implied.  See the License for the
// specific language governing permissions and limitations
// under the License.

import ballerina/io;

public type TypeParser object {
    BirChannelReader reader;

    public int TYPE_TAG_INT = 1;
    public int TYPE_TAG_BYTE = TYPE_TAG_INT + 1;
    public int TYPE_TAG_FLOAT = TYPE_TAG_BYTE + 1;
    public int TYPE_TAG_DECIMAL = TYPE_TAG_FLOAT + 1;
    public int TYPE_TAG_STRING = TYPE_TAG_DECIMAL + 1;
    public int TYPE_TAG_BOOLEAN = TYPE_TAG_STRING + 1;
    // All the above types are values type
    public int TYPE_TAG_JSON = TYPE_TAG_BOOLEAN + 1;
    public int TYPE_TAG_XML = TYPE_TAG_JSON + 1;
    public int TYPE_TAG_TABLE = TYPE_TAG_XML + 1;
    public int TYPE_TAG_NIL = TYPE_TAG_TABLE + 1;
    public int TYPE_TAG_ANYDATA = TYPE_TAG_NIL + 1;
    public int TYPE_TAG_RECORD = TYPE_TAG_ANYDATA + 1;
    public int TYPE_TAG_TYPEDESC = TYPE_TAG_RECORD + 1;
    public int TYPE_TAG_STREAM = TYPE_TAG_TYPEDESC + 1;
    public int TYPE_TAG_MAP = TYPE_TAG_STREAM + 1;
    public int TYPE_TAG_INVOKABLE = TYPE_TAG_MAP + 1;
    // All the above types are branded types
    public int TYPE_TAG_ANY = TYPE_TAG_INVOKABLE + 1;
    public int TYPE_TAG_ENDPOINT = TYPE_TAG_ANY + 1;
    public int TYPE_TAG_ARRAY = TYPE_TAG_ENDPOINT + 1;
    public int TYPE_TAG_UNION = TYPE_TAG_ARRAY + 1;
    public int TYPE_TAG_PACKAGE = TYPE_TAG_UNION + 1;
    public int TYPE_TAG_NONE = TYPE_TAG_PACKAGE + 1;
    public int TYPE_TAG_VOID = TYPE_TAG_NONE + 1;
    public int TYPE_TAG_XMLNS = TYPE_TAG_VOID + 1;
    public int TYPE_TAG_ANNOTATION = TYPE_TAG_XMLNS + 1;
    public int TYPE_TAG_SEMANTIC_ERROR = TYPE_TAG_ANNOTATION + 1;
    public int TYPE_TAG_ERROR = TYPE_TAG_SEMANTIC_ERROR + 1;
    public int TYPE_TAG_ITERATOR = TYPE_TAG_ERROR + 1;
    public int TYPE_TAG_TUPLE = TYPE_TAG_ITERATOR + 1;
    public int TYPE_TAG_FUTURE = TYPE_TAG_TUPLE + 1;
    public int TYPE_TAG_INTERMEDIATE_COLLECTION = TYPE_TAG_FUTURE + 1;
    public int TYPE_TAG_FINITE = TYPE_TAG_INTERMEDIATE_COLLECTION + 1;
    public int TYPE_TAG_OBJECT = TYPE_TAG_FINITE + 1;
    public int TYPE_TAG_BYTE_ARRAY = TYPE_TAG_OBJECT + 1;
    public int TYPE_TAG_FUNCTION_POINTER = TYPE_TAG_BYTE_ARRAY + 1;
    public int TYPE_TAG_CHANNEL = TYPE_TAG_BYTE_ARRAY + 1;

    public int TYPE_TAG_SERVICE = TYPE_TAG_OBJECT;
    public int TYPE_TAG_SELF = 50;

    BType?[] compositeStack = [];
    int compositeStackI = 0;

    public function __init(BirChannelReader reader) {
        self.reader = reader;
    }

    public function parseType() returns BType {
        var typeTag = self.reader.readInt8();
        if (typeTag == self.TYPE_TAG_ANY){
            return TYPE_ANY;
        } else if (typeTag == self.TYPE_TAG_ANYDATA ){
            return TYPE_ANYDATA;
        } else if (typeTag == self.TYPE_TAG_NONE ){
            return TYPE_NONE;
        } else if (typeTag == self.TYPE_TAG_NIL ){
            return TYPE_NIL;
        } else if (typeTag == self.TYPE_TAG_INT){
            return TYPE_INT;
        } else if (typeTag == self.TYPE_TAG_BYTE){
            return TYPE_BYTE;
        } else if (typeTag == self.TYPE_TAG_FLOAT){
            return TYPE_FLOAT;
        } else if (typeTag == self.TYPE_TAG_STRING){
            return TYPE_STRING;
        } else if (typeTag == self.TYPE_TAG_BOOLEAN){
            return TYPE_BOOLEAN;
        } else if (typeTag == self.TYPE_TAG_TYPEDESC) {
            return TYPE_DESC;
        } else if (typeTag == self.TYPE_TAG_UNION){
            return self.parseUnionType();
        } else if (typeTag == self.TYPE_TAG_TUPLE){
            return self.parseTupleType();
        } else if (typeTag == self.TYPE_TAG_ARRAY){
            return self.parseArrayType();
        } else if (typeTag == self.TYPE_TAG_MAP){
            return self.parseMapType();
        } else if (typeTag == self.TYPE_TAG_INVOKABLE){
            return self.parseInvokableType();
        } else if (typeTag == self.TYPE_TAG_RECORD){
            return self.parseRecordType();
        } else if (typeTag == self.TYPE_TAG_OBJECT){
            return self.parseObjectType();
        } else if (typeTag == self.TYPE_TAG_ERROR){
            return self.parseErrorType();
        } else if (typeTag == self.TYPE_TAG_FUTURE){
            return self.parseFutureType();
        } else if (typeTag == self.TYPE_TAG_JSON){
            return TYPE_JSON;
<<<<<<< HEAD
        } else if (typeTag == self.TYPE_TAG_TYPEDESC) {
            return TYPE_TYPEDESC;
=======
        } else if (typeTag == self.TYPE_TAG_XML){
            return TYPE_XML;
>>>>>>> 1d08095e
        } else if (typeTag == self.TYPE_TAG_SELF){
            int selfIndex = self.reader.readInt32();
            Self t = {bType: getType(self.compositeStack[self.compositeStackI - 1])};
            return t;
        }
        error err = error("Unknown type tag :" + typeTag);
        panic err;
    }

    function parseArrayType() returns BArrayType {
        return { state:self.parseArrayState(), eType:self.parseType() };
    }

    function parseMapType() returns BMapType {
        return { constraint:self.parseType() };
    }

    function parseFutureType() returns BFutureType {
        return { returnType:self.parseType() };
    }

    function parseUnionType() returns BUnionType {
        return { members:self.parseTypes() };
    }

    function parseTupleType() returns BTupleType {
        return { tupleTypes:self.parseTypes() };
    }

    function parseInvokableType() returns BInvokableType {
        return { paramTypes:self.parseTypes(), retType: self.parseType() };
    }

    function parseRecordType() returns BRecordType {
        return { name:{value:self.reader.readStringCpRef()}, sealed:self.reader.readBoolean(),
                    restFieldType: self.parseType(), fields: self.parseRecordFields() };
    }

    function parseRecordFields() returns BRecordField?[] {
        int size = self.reader.readInt32();
        int c = 0;
        BRecordField?[] fields = [];
        while c < size {
            fields[c] = self.parseRecordField();
            c = c + 1;
        }
        return fields;
    }

    function parseRecordField() returns BRecordField {
        return {name:{value:self.reader.readStringCpRef()}, typeValue:self.parseType()};
    }

    function parseObjectType() returns BObjectType {
        BObjectType obj = { name: { value: self.reader.readStringCpRef() },
            isAbstract: self.reader.readBoolean(),
            fields: [],
            attachedFunctions: [] };
        self.compositeStack[self.compositeStackI] = obj;
        self.compositeStackI = self.compositeStackI + 1;
        obj.fields = self.parseObjectFields();
        obj.attachedFunctions = self.parseObjectAttachedFunctions();
        return obj;

    }

    function parseObjectAttachedFunctions() returns BAttachedFunction?[] {
        int size = self.reader.readInt32();
        int c = 0;
        BAttachedFunction?[] attachedFunctions = [];
        while c < size {
            var funcName = self.reader.readStringCpRef();
            var visibility = parseVisibility(self.reader);

            var typeTag = self.reader.readInt8();
            if(typeTag != self.TYPE_TAG_INVOKABLE ){
                error err = error("expected invokable type tag (" + self.TYPE_TAG_INVOKABLE + ") but found " + typeTag);
                panic err;
            }
            attachedFunctions[c] = {name:{value:funcName},visibility:visibility,funcType:self.parseInvokableType()};
            c = c + 1;
        }

        return attachedFunctions;
    }

    function parseObjectFields() returns BObjectField?[] {
        int size = self.reader.readInt32();
        int c = 0;
        BObjectField?[] fields = [];
        while c < size {
            fields[c] = self.parseObjectField();
            c = c + 1;
        }

        return fields;
    }

    function parseObjectField() returns BObjectField {
        return {name:{value:self.reader.readStringCpRef()}, visibility:parseVisibility(self.reader), typeValue:self.parseType()};
    }

    function parseErrorType() returns BErrorType {
        BErrorType err = {reasonType:TYPE_ANYDATA, detailType:TYPE_ANYDATA};
        self.compositeStack[self.compositeStackI] = err;
        self.compositeStackI = self.compositeStackI + 1;
        err.reasonType = self.parseType();
        err.detailType = self.parseType();
        return err;
    }

    function parseTypes() returns BType?[] {
        int count = self.reader.readInt32();
        int i = 0;

        BType?[] types = [];
        while (i < count) {
            types[types.length()] = self.parseType();
            i = i + 1;
        }
        return types;
    }

    function parseArrayState() returns ArrayState {
        int b = self.reader.readInt8();
        if (b == 1) {
            return "CLOSED_SEALED";
        } else if (b == 2) {
            return "OPEN_SEALED";
        } else if (b == 3) {
            return "UNSEALED";
        }
        error err = error("unknown array state tag " + b);
        panic err;
    }
};<|MERGE_RESOLUTION|>--- conflicted
+++ resolved
@@ -110,13 +110,8 @@
             return self.parseFutureType();
         } else if (typeTag == self.TYPE_TAG_JSON){
             return TYPE_JSON;
-<<<<<<< HEAD
-        } else if (typeTag == self.TYPE_TAG_TYPEDESC) {
-            return TYPE_TYPEDESC;
-=======
         } else if (typeTag == self.TYPE_TAG_XML){
             return TYPE_XML;
->>>>>>> 1d08095e
         } else if (typeTag == self.TYPE_TAG_SELF){
             int selfIndex = self.reader.readInt32();
             Self t = {bType: getType(self.compositeStack[self.compositeStackI - 1])};
