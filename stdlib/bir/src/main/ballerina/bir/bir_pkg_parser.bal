// Copyright (c) 2019 WSO2 Inc. (http://www.wso2.org) All Rights Reserved.
//
// WSO2 Inc. licenses this file to you under the Apache License,
// Version 2.0 (the "License"); you may not use this file except
// in compliance with the License.
// You may obtain a copy of the License at
//
// http://www.apache.org/licenses/LICENSE-2.0
//
// Unless required by applicable law or agreed to in writing,
// software distributed under the License is distributed on an
// "AS IS" BASIS, WITHOUT WARRANTIES OR CONDITIONS OF ANY
// KIND, either express or implied.  See the License for the
// specific language governing permissions and limitations
// under the License.

public type PackageParser object {
    BirChannelReader reader;
    map<VariableDcl> globalVarMap;

    public function __init(BirChannelReader reader) {
        self.reader = reader;
        self.globalVarMap = {};
    }

    public function parseVariableDcl() returns VariableDcl {
        VarKind kind = parseVarKind(self.reader);
        var typeValue = self.reader.readTypeCpRef();
        var name = self.reader.readStringCpRef();
        VariableDcl dcl = {
            typeValue: typeValue,
            name: { value: name },
            kind: kind
        };
        return dcl;
    }

    function skipAnnotations() {
        var numAnnotations = self.reader.readInt32();
        int i = 0;
        while (i < numAnnotations) {
            self.skipAnnotation();
            i += 1;
        }
    }

    public function skipAnnotation() {
        _ = self.reader.readInt32();
        _ = self.reader.readInt8();
<<<<<<< HEAD

        int attachPointCount = self.reader.readInt32();
        int i = 0;
        while (i < attachPointCount) {
            _ = self.reader.readInt32();
            _ = self.reader.readBoolean();
            i += 1;
        }

        _ = self.typeParser.parseType();
=======
        _ = self.reader.readInt32();
        _ = self.reader.readTypeCpRef();
>>>>>>> 2bd60000
    }

    function skipConstants() {
        int constLength = self.reader.readInt64();
        _ = self.reader.readByteArray(untaint constLength);
    }

    public function parseFunctionParam() returns FunctionParam {
        VarKind kind = parseVarKind(self.reader);
        var typeValue = self.reader.readTypeCpRef();
        var name = self.reader.readStringCpRef();
        var hasDefaultExpr = self.reader.readBoolean();
        FunctionParam dcl = {
            typeValue: typeValue,
            name: { value: name },
            kind: kind,
            hasDefaultExpr: hasDefaultExpr
        };
        return dcl;
    }

    function parseFunctions(TypeDef?[] typeDefs) returns Function?[] {
        var numFuncs = self.reader.readInt32();
        Function?[] funcs = [];
        int i = 0;
        while (i < numFuncs) {
            funcs[i] = self.parseFunction(typeDefs);
            i += 1;
        }
        return funcs;
    }
    private function parseInvokableType() returns BInvokableType {
        var functionType = self.reader.readTypeCpRef();
        if (functionType is BInvokableType) {
            return functionType;
        }
        error err = error("Illegal function signature type");
        panic err;
    }

    public function parseFunction(TypeDef?[] typeDefs) returns Function {
        map<VariableDcl> localVarMap = {};
        FuncBodyParser bodyParser = new(self.reader, self.globalVarMap, localVarMap, typeDefs);
        DiagnosticPos pos = parseDiagnosticPos(self.reader);
        var name = self.reader.readStringCpRef();
        var isDeclaration = self.reader.readBoolean();
        var isInterface = self.reader.readBoolean();
        _ = self.reader.readBoolean(); //Read and ignore remote flag
        var visibility = parseVisibility(self.reader);
        var sig = self.parseInvokableType();
        // Read and ignore parameter details, not used in jvm gen
        self.readAndIgnoreParamDetails();

        BType? receiverType = ();
        boolean hasReceiverType = self.reader.readBoolean();
        if (hasReceiverType) {
            receiverType = self.reader.readTypeCpRef();
        }

        int taintLength = self.reader.readInt64();
        _ = self.reader.readByteArray(untaint taintLength); // read and ignore taint table

        _ = self.reader.readInt64(); // read and ignore function body length
        var argsCount = self.reader.readInt32();

        VariableDcl?[] dcls = [];
        var haveReturn = self.reader.readBoolean();
        if (haveReturn) {
            var dcl = self.parseVariableDcl();
            dcls[dcls.length()] = dcl;
            localVarMap[dcl.name.value] = dcl;
        }

        var numParameters = self.reader.readInt32();
        int count = 0;
        int numDefaultParams = 0;
        FunctionParam?[] params = [];
        while (count < numParameters) {
            FunctionParam dcl = self.parseFunctionParam();
            params[count] = dcl;
            if (dcl.hasDefaultExpr) {
                numDefaultParams = numDefaultParams + 1;
            }
            dcls[dcls.length()] = dcl;
            localVarMap[dcl.name.value] = dcl;
            count += 1;
        }
        count = 0;
        var numLocalVars = self.reader.readInt32();
        while (count < numLocalVars) {
            var dcl = self.parseVariableDcl();
            dcls[dcls.length()] = dcl;
            localVarMap[dcl.name.value] = dcl;
            count += 1;
        }

        count = 0;
        BasicBlock?[][] paramDefaultBBs = [];
        while (count < numDefaultParams) {
            paramDefaultBBs[count] = self.getBasicBlocks(bodyParser);
            count += 1;
        }

        BasicBlock?[] basicBlocks = self.getBasicBlocks(bodyParser);
        ErrorEntry?[] errorEntries = self.getErrorEntries(bodyParser);
        ChannelDetail[] workerChannels = getWorkerChannels(self.reader);

        return {
            pos: pos,
            name: { value: name },
            isDeclaration: isDeclaration,
            isInterface:isInterface,
            visibility: visibility,
            localVars: dcls,
            basicBlocks: basicBlocks,
            params: params,
            paramDefaultBBs: paramDefaultBBs,
            errorEntries:errorEntries,
            argsCount: argsCount,
            typeValue: sig,
            workerChannels:workerChannels,
            receiverType : receiverType
        };
    }

    private function readAndIgnoreParamDetails() {
        int requiredParamCount = self.reader.readInt32();
        int i = 0;
        while (i < requiredParamCount) {
            _ = self.reader.readInt32();
            i += 1;
        }

        int defaultableParamCount = self.reader.readInt32();
        int j = 0;
        while (j < defaultableParamCount) {
            _ = self.reader.readInt32();
            j += 1;
        }
        boolean restParamExist = self.reader.readBoolean();
        if (restParamExist) {
            _ = self.reader.readInt32();
        }
    }

    public function parsePackage() returns Package {
        ModuleID pkgId = self.reader.readModuleIDCpRef();
        ImportModule[] importModules = self.parseImportMods();
        TypeDef?[] typeDefs = self.parseTypeDefs();
        GlobalVariableDcl?[] globalVars = self.parseGlobalVars();

        // Parse type def bodies after parsing global vars.
        // This is done avoid cyclic dependencies.
        self.parseTypeDefBodies(typeDefs);

        Function?[] funcs = self.parseFunctions(typeDefs);

        self.skipAnnotations();

        self.skipConstants();

        return { importModules : importModules,
                    typeDefs : typeDefs, 
                    globalVars : globalVars, 
                    functions : funcs,
                    name : { value: pkgId.name }, 
                    org : { value: pkgId.org }, 
                    versionValue : { value: pkgId.modVersion } };
    }

    function getBasicBlocks(FuncBodyParser bodyParser) returns BasicBlock?[] {
        BasicBlock?[] basicBlocks = [];
        var numBB = self.reader.readInt32();
        int i = 0;
        while (i < numBB) {
            basicBlocks[i] = bodyParser.parseBB();
            i += 1;
        }

        return basicBlocks;
    }

    function getErrorEntries(FuncBodyParser bodyParser) returns ErrorEntry?[] {
        ErrorEntry?[] errorEntries = [];
        var numEE = self.reader.readInt32();
        int i = 0;
        while (i < numEE) {
            errorEntries[i] = bodyParser.parseEE();
            i += 1;
        }
        return errorEntries;
    }

    function parseImportMods() returns ImportModule[] {
        int numImportMods = self.reader.readInt32();
        ImportModule[] importModules = [];
        foreach var i in 0..<numImportMods {
            string modOrg = self.reader.readStringCpRef();
            string modName = self.reader.readStringCpRef();
            string modVersion = self.reader.readStringCpRef();
            importModules[i] = { modOrg: { value: modOrg }, modName: { value: modName },
                modVersion: { value: modVersion } };
        }
        return importModules;
    }

    function parseTypeDefs() returns TypeDef?[] {
        int numTypeDefs = self.reader.readInt32();
        TypeDef?[] typeDefs = [];
        int i = 0;
        while i < numTypeDefs {
            typeDefs[i] = self.parseTypeDef();
            i = i + 1;
        }

        return typeDefs;
    }

    function parseTypeDefBodies(TypeDef?[] typeDefs) {
        int numTypeDefs = typeDefs.length();
        foreach var typeDef in typeDefs {
            TypeDef tDef = getTypeDef(typeDef);
            BType typeValue = tDef.typeValue;
            if (typeValue is BObjectType || typeValue is BRecordType || typeValue is BServiceType) {
                tDef.attachedFuncs = self.parseFunctions(typeDefs);
            }
        }
    }

    function parseTypeDef() returns TypeDef {
        DiagnosticPos pos = parseDiagnosticPos(self.reader);
        string name = self.reader.readStringCpRef();
        Visibility visibility = parseVisibility(self.reader);
        var bType = self.reader.readTypeCpRef();
        return { pos:pos, name: { value: name }, visibility: visibility, typeValue: bType, attachedFuncs: () };
    }

    function parseGlobalVars() returns GlobalVariableDcl?[] {       
        GlobalVariableDcl?[] globalVars = []; 
        int numGlobalVars = self.reader.readInt32();        
        int i = 0;
        while i < numGlobalVars {
            var kind = parseVarKind(self.reader);
            string name = self.reader.readStringCpRef();
            Visibility visibility = parseVisibility(self.reader);
            var typeValue = self.reader.readTypeCpRef();
            GlobalVariableDcl dcl = {kind:kind, name:{value:name}, typeValue:typeValue, visibility:visibility};
            globalVars[i] = dcl;
            self.globalVarMap[name] = dcl;
            i = i + 1;
        }
        return globalVars;
    }

    public function parseSig(string sig) returns BInvokableType {
        BType returnType = "int";
        //TODO: add boolean
        if (sig.lastIndexOf("(N)") == (sig.length() - 3)) {
            returnType = "()";
        }
        return {
            retType: returnType
        };
    }

};

public function parseVarKind(BirChannelReader reader) returns VarKind {
    int b = reader.readInt8();
    if (b == 1) {
        LocalVarKind local = VAR_KIND_LOCAL;
        return local;
    } else if (b == 2) {
        ArgVarKind arg = VAR_KIND_ARG;
        return arg;
    } else if (b == 3) {
        TempVarKind temp = VAR_KIND_TEMP;
        return temp;
    } else if (b == 4) {
        ReturnVarKind ret = VAR_KIND_RETURN;
        return ret;
    } else if (b == 5) {
        GlobalVarKind ret = VAR_KIND_GLOBAL;
        return ret;
    }  else if (b == 6) {
        SelfVarKind ret = VAR_KIND_SELF;
        return ret;
    } 
    error err = error("unknown var kind tag " + b);
    panic err;
}

public function parseVarScope(BirChannelReader reader) returns VarScope {
    int b = reader.readInt8();
    if (b == 1) {
        VarScope local = VAR_SCOPE_FUNCTION;
        return local;
    } else if (b == 2) {
        VarScope glob = VAR_SCOPE_GLOBAL;
        return glob;
    }
    error err = error("unknown var scope tag " + b);
    panic err;
}

public function parseVisibility(ChannelReader|BirChannelReader reader) returns Visibility {
    int b = 0;
    if (reader is BirChannelReader) {
        b = reader.readInt8();
    } else {
        b = reader.readInt8();
    }
    if (b == 0) {
        return "PACKAGE_PRIVATE";
    } else if (b == 1) {
        return "PRIVATE";
    } else if (b == 2) {
        return "PUBLIC";
    } else if (b == 3) {
        return "OPTIONAL";
    }
    error err = error("unknown variable visiblity tag " + b);
        panic err;
}

public function parseDiagnosticPos(BirChannelReader reader) returns DiagnosticPos {
    int sLine = reader.readInt32();
    int eLine = reader.readInt32();
    int sCol = reader.readInt32();
    int eCol = reader.readInt32();
    string sourceFileName = reader.readStringCpRef();
    return { sLine:sLine, eLine:eLine, sCol:sCol, eCol:eCol, sourceFileName:sourceFileName };
}

function getWorkerChannels(BirChannelReader reader) returns ChannelDetail[] {
        ChannelDetail[] channelDetails = [];
        var count = reader.readInt32();
        int i = 0;
        while (i < count) {
            string name = reader.readStringCpRef();
            boolean onSameStrand = reader.readBoolean();
            boolean isSend = reader.readBoolean();
            channelDetails[i] = { name: { value:name }, onSameStrand:onSameStrand, isSend:isSend };
            i += 1;
        }
        return channelDetails;
    }<|MERGE_RESOLUTION|>--- conflicted
+++ resolved
@@ -47,7 +47,6 @@
     public function skipAnnotation() {
         _ = self.reader.readInt32();
         _ = self.reader.readInt8();
-<<<<<<< HEAD
 
         int attachPointCount = self.reader.readInt32();
         int i = 0;
@@ -57,11 +56,7 @@
             i += 1;
         }
 
-        _ = self.typeParser.parseType();
-=======
-        _ = self.reader.readInt32();
         _ = self.reader.readTypeCpRef();
->>>>>>> 2bd60000
     }
 
     function skipConstants() {
