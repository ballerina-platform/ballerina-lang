--- conflicted
+++ resolved
@@ -33,13 +33,8 @@
         }
         FuncBodyParser bodyParser = new(self.reader, localVarMap);
 
-<<<<<<< HEAD
-        BasicBlock[] basicBlocks;
+        BasicBlock[] basicBlocks = [];
         var numBB = self.reader.readInt32();
-=======
-        BasicBlock[] basicBlocks = [];
-        var numBB = reader.readInt32();
->>>>>>> ec4d012f
         i = 0;
         while (i < numBB) {
             basicBlocks[i] = bodyParser.parseBB();
@@ -58,17 +53,10 @@
     }
 
     public function parsePackage() returns Package {
-<<<<<<< HEAD
         var pkgIdCp = self.reader.readInt32();
         var numFuncs = self.reader.readInt32();
-        Function[] funcs;
-        int i;
-=======
-        var pkgIdCp = reader.readInt32();
-        var numFuncs = reader.readInt32();
         Function[] funcs = [];
         int i = 0;
->>>>>>> ec4d012f
         while (i < numFuncs) {
             funcs[i] = self.parseFunction();
             i += 1;
