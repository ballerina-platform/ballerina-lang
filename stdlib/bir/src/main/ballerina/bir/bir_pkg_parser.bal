--- conflicted
+++ resolved
@@ -73,16 +73,13 @@
             funcs[i] = self.parseFunction();
             i += 1;
         }
-<<<<<<< HEAD
-        //BirEmitter emitter = new({ typeDefs: typeDefs, functions: funcs });
-        //emitter.emitPackage();
+
+        BirEmitter emitter = new({ importModules: importModules, typeDefs: typeDefs, functions: funcs,
+                    name: {value: pkgId.name}, org: {value: pkgId.org}, versionValue: {value: pkgId.versionValue}});
+        emitter.emitPackage();
+
         return { importModules: importModules, typeDefs: typeDefs, functions: funcs, name: {value: pkgId.name},
-                            org: {value: pkgId.org}, versionValue: {value: pkgId.versionValue} };
-=======
-        BirEmitter emitter = new({ importModules: importModules, typeDefs: typeDefs, functions: funcs });
-        emitter.emitPackage();
-        return { importModules: importModules, typeDefs: typeDefs, functions: funcs };
->>>>>>> 30f34ac0
+                     org: {value: pkgId.org}, versionValue: {value: pkgId.versionValue} };
     }
 
     function parseImportMods() returns ImportModule[] {
