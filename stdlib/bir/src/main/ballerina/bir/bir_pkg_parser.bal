--- conflicted
+++ resolved
@@ -2,12 +2,9 @@
     BirChannelReader reader;
     TypeParser typeParser;
 
-<<<<<<< HEAD
-    public function __init(BirChannelReader reader) {
+    public function __init(BirChannelReader reader, TypeParser typeParser) {
         self.reader = reader;
-=======
-    public new(reader, typeParser) {
->>>>>>> 5e68b8d9
+        self.typeParser = typeParser;
     }
 
     public function parseVariableDcl() returns VariableDcl {
@@ -21,26 +18,17 @@
     }
 
     public function parseFunction() returns Function {
-<<<<<<< HEAD
         var name = self.reader.readStringCpRef();
         var isDeclaration = self.reader.readBoolean();
         var visibility = self.parseVisibility();
-        var sig = self.reader.readStringCpRef();
-        var argsCount = self.reader.readInt32();
-        var numLocalVars = self.reader.readInt32();
-=======
-        var name = reader.readStringCpRef();
-        var isDeclaration = reader.readBoolean();
-        var visibility = parseVisibility();
-        var typeTag = reader.readInt8();
-        if(typeTag != typeParser.TYPE_TAG_INVOKABL_TYPE){
+        var typeTag = self.reader.readInt8();
+        if(typeTag != self.typeParser.TYPE_TAG_INVOKABL_TYPE){
             error err = { message: "Illegal function signature type tag" + typeTag };
             throw err;
         }
-        var sig = typeParser.parseInvokableType();
-        var argsCount = reader.readInt32();
-        var numLocalVars = reader.readInt32();
->>>>>>> 5e68b8d9
+        var sig = self.typeParser.parseInvokableType();
+        var argsCount = self.reader.readInt32();
+        var numLocalVars = self.reader.readInt32();
 
         VariableDcl[] dcls = [];
         map<VariableDcl> localVarMap = {};
@@ -68,11 +56,7 @@
             localVars: dcls,
             basicBlocks: basicBlocks,
             argsCount: argsCount,
-<<<<<<< HEAD
-            typeValue: self.parseSig(sig)
-=======
             typeValue: sig
->>>>>>> 5e68b8d9
         };
     }
 
