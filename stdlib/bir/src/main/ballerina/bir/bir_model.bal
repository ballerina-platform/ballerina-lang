--- conflicted
+++ resolved
@@ -519,11 +519,8 @@
     InstructionKind kind;
     VarRef lhsOp;
     VarRef rhsOp;
-<<<<<<< HEAD
     BType castType;
-=======
     boolean checkType;
->>>>>>> 06d58390
 |};
 
 public type IsLike record {|
