// Copyright (c) 2019 WSO2 Inc. (http://www.wso2.org) All Rights Reserved.
//
// WSO2 Inc. licenses this file to you under the Apache License,
// Version 2.0 (the "License"); you may not use this file except
// in compliance with the License.
// You may obtain a copy of the License at
//
// http://www.apache.org/licenses/LICENSE-2.0
//
// Unless required by applicable law or agreed to in writing,
// software distributed under the License is distributed on an
// "AS IS" BASIS, WITHOUT WARRANTIES OR CONDITIONS OF ANY
// KIND, either express or implied.  See the License for the
// specific language governing permissions and limitations
// under the License.

public type Package record {|
    ImportModule[] importModules = [];
    TypeDef?[] typeDefs = [];
    GlobalVariableDcl?[] globalVars;
    Function?[] functions = [];
    Name name = {};
    Name org = {};
    BType?[] types = [];
    Name versionValue = {};
|};

public type ImportModule record {
    Name modOrg;
    Name modName;
    Name modVersion;
};

public type TypeDef record {
    Name name = {};
    Visibility visibility = "PACKAGE_PRIVATE";
    BType typeValue = "()";
    Function?[]? attachedFuncs = ();
};

public type Function record {|
    int argsCount = 0;
    BasicBlock?[] basicBlocks = [];
    ErrorEntry?[] errorEntries = [];
    boolean isDeclaration = false;
    VariableDcl?[] localVars = [];
    Name name = {};
    BInvokableType typeValue = {};
    Visibility visibility = "PACKAGE_PRIVATE";
|};

public type BasicBlock record {|
    Name id = {};
    Instruction?[] instructions = [];
    Terminator terminator = {kind:"RETURN"};
|};

public type ErrorEntry record {|
    BasicBlock trapBB;
    VarRef errorOp;
|};

public type Name record {|
    string value = "";
|};

public const BINARY_ADD = "ADD";
public const BINARY_SUB = "SUB";
public const BINARY_MUL = "MUL";
public const BINARY_DIV = "DIV";
public const BINARY_EQUAL = "EQUAL";
public const BINARY_NOT_EQUAL = "NOT_EQUAL";
public const BINARY_GREATER_THAN = "GREATER_THAN";
public const BINARY_GREATER_EQUAL = "GREATER_EQUAL";
public const BINARY_LESS_THAN = "LESS_THAN";
public const BINARY_LESS_EQUAL = "LESS_EQUAL";
public const BINARY_AND = "AND";
public const BINARY_OR = "OR";

public type BinaryOpInstructionKind BINARY_ADD|BINARY_SUB|BINARY_MUL|BINARY_DIV|BINARY_EQUAL|BINARY_NOT_EQUAL
                                       |BINARY_GREATER_THAN|BINARY_GREATER_EQUAL|BINARY_LESS_THAN|BINARY_LESS_EQUAL
                                       |BINARY_AND|BINARY_OR;

public const INS_KIND_MOVE = "MOVE";
public const INS_KIND_CONST_LOAD = "CONST_LOAD";
public const INS_KIND_NEW_MAP = "NEW_MAP";
public const INS_KIND_NEW_INST = "NEW_INST";
public const INS_KIND_MAP_STORE = "MAP_STORE";
public const INS_KIND_NEW_ARRAY = "NEW_ARRAY";
public const INS_KIND_ARRAY_STORE = "ARRAY_STORE";
public const INS_KIND_MAP_LOAD = "MAP_LOAD";
public const INS_KIND_ARRAY_LOAD = "ARRAY_LOAD";
public const INS_KIND_NEW_ERROR = "NEW_ERROR";
public const INS_KIND_TYPE_CAST = "TYPE_CAST";
public const INS_KIND_IS_LIKE = "IS_LIKE";
public const INS_KIND_TYPE_TEST = "TYPE_TEST";
<<<<<<< HEAD
public const INS_KIND_WAIT = "WAIT";

public type InstructionKind INS_KIND_MOVE|INS_KIND_CONST_LOAD|INS_KIND_NEW_MAP|INS_KIND_NEW_INST|INS_KIND_MAP_STORE|INS_KIND_NEW_ARRAY
                                |INS_KIND_NEW_ERROR|INS_KIND_ARRAY_STORE|INS_KIND_MAP_LOAD|INS_KIND_ARRAY_LOAD
                                |INS_KIND_TYPE_CAST|INS_KIND_IS_LIKE|INS_KIND_TYPE_TEST|INS_KIND_WAIT|BinaryOpInstructionKind;
=======
public const INS_KIND_OBJECT_STORE = "OBJECT_STORE";
public const INS_KIND_OBJECT_LOAD = "OBJECT_LOAD";

public type InstructionKind INS_KIND_MOVE | INS_KIND_CONST_LOAD | INS_KIND_NEW_MAP | INS_KIND_NEW_INST | 
                                INS_KIND_MAP_STORE | INS_KIND_NEW_ARRAY | INS_KIND_NEW_ERROR | INS_KIND_ARRAY_STORE |
                                INS_KIND_MAP_LOAD | INS_KIND_ARRAY_LOAD | INS_KIND_TYPE_CAST | INS_KIND_IS_LIKE |
                                INS_KIND_TYPE_TEST | BinaryOpInstructionKind | INS_KIND_OBJECT_STORE |
                                INS_KIND_OBJECT_LOAD;
>>>>>>> 91f4db95


public const TERMINATOR_GOTO = "GOTO";
public const TERMINATOR_CALL = "CALL";
public const TERMINATOR_ASYNC_CALL = "ASYNC_CALL";
public const TERMINATOR_BRANCH = "BRANCH";
public const TERMINATOR_RETURN = "RETURN";
public const TERMINATOR_PANIC = "PANIC";

public type TerminatorKind TERMINATOR_GOTO|TERMINATOR_CALL|TERMINATOR_BRANCH|TERMINATOR_RETURN|TERMINATOR_ASYNC_CALL
                                |TERMINATOR_PANIC;

//TODO try to make below details meta
public const VAR_KIND_LOCAL = "LOCAL";
public type LocalVarKind VAR_KIND_LOCAL;

public const VAR_KIND_TEMP = "TEMP";
public type TempVarKind VAR_KIND_TEMP;

public const VAR_KIND_RETURN = "RETURN";
public type ReturnVarKind VAR_KIND_RETURN;

public const VAR_KIND_ARG = "ARG";
public type ArgVarKind VAR_KIND_ARG;

public const VAR_KIND_GLOBAL = "GLOBAL";
public type GlobalVarKind VAR_KIND_GLOBAL;

public const VAR_KIND_SELF = "SELF";
public type SelfVarKind VAR_KIND_SELF;

public type VarKind LocalVarKind | TempVarKind | ReturnVarKind | ArgVarKind | GlobalVarKind | SelfVarKind;


public const VAR_SCOPE_GLOBAL = "GLOBAL_SCOPE";
public const VAR_SCOPE_FUNCTION = "FUNCTION_SCOPE";

public type VarScope VAR_SCOPE_GLOBAL | VAR_SCOPE_FUNCTION;


public const ARRAY_STATE_CLOSED_SEALED = "CLOSED_SEALED";
public const ARRAY_STATE_OPEN_SEALED = "OPEN_SEALED";
public const ARRAY_STATE_UNSEALED = "UNSEALED";

public type ArrayState ARRAY_STATE_CLOSED_SEALED | ARRAY_STATE_OPEN_SEALED | ARRAY_STATE_UNSEALED;

public type VariableDcl record {
    VarKind kind = "LOCAL";
    VarScope varScope = VAR_SCOPE_FUNCTION;
    Name name = {};
    BType typeValue = "()";
    anydata...; // This is to type match with Object type fields in subtypes
};

public type GlobalVariableDcl record {|
    VarKind kind = "GLOBAL";
    VarScope varScope = VAR_SCOPE_GLOBAL;
    Name name = {};
    BType typeValue = "()";
    Visibility visibility = "PACKAGE_PRIVATE";
|};

public const TYPE_ANY = "any";
public type BTypeAny TYPE_ANY;

public const TYPE_ANYDATA = "anydata";
public type BTypeAnyData TYPE_ANYDATA;

public const TYPE_NONE = "none";
public type BTypeNone TYPE_NONE;

public const TYPE_NIL = "()";
public type BTypeNil TYPE_NIL;

public const TYPE_INT = "int";
public type BTypeInt TYPE_INT;

public const TYPE_FLOAT = "float";
public type BTypeFloat TYPE_FLOAT;

public const TYPE_BOOLEAN = "boolean";
public type BTypeBoolean TYPE_BOOLEAN;

public const TYPE_STRING = "string";
public type BTypeString TYPE_STRING;

public const TYPE_BYTE = "byte";
public type BTypeByte TYPE_BYTE;

public const TYPE_JSON = "json";
public type BJSONType TYPE_JSON;

public type BArrayType record {|
    ArrayState state;
    BType eType;
|};

public type BMapType record {|
    BType constraint;
|};

public type BErrorType record {|
    BType reasonType;
    BType detailType;
|};

public type BRecordType record {|
    Name name = {};
    boolean sealed;
    BType restFieldType;
    BRecordField?[] fields = [];
|};

public type BObjectType record {|
    Name name = {};
    BObjectField?[] fields = [];
    BAttachedFunction?[] attachedFunctions = [];
|};

public type Self record {|
    BType bType;
|};

public type BAttachedFunction record {|
    Name name = {};
    BInvokableType funcType;
    Visibility visibility;
|};

public type BRecordField record {
    Name name;
    BType typeValue;
    //TODO add position
};

public type BObjectField record {
    Name name;
    Visibility visibility;
    BType typeValue;
    //TODO add position
};

public type BUnionType record {|
   BType[]  members;
|};

public type BTupleType record {|
   BType[]  tupleTypes;
|};

public type BFutureType record {|
    BType returnType;
|};

public type BType BTypeInt | BTypeBoolean | BTypeAny | BTypeNil | BTypeByte | BTypeFloat | BTypeString | BUnionType |
                  BTupleType | BInvokableType | BArrayType | BRecordType | BObjectType | BMapType | BErrorType |
                  BTypeAnyData | BTypeNone | BFutureType | BJSONType | Self;

public type ModuleID record {|
    string org = "";
    string name = "";
    string modVersion = "";
    boolean isUnnamed = false;
    string sourceFilename = "";
|};

public type BInvokableType record {
    BType[] paramTypes = [];
    BType retType?;
};

public const VISIBILITY_PACKAGE_PRIVATE = "PACKAGE_PRIVATE";
public const VISIBILITY_PRIVATE = "PRIVATE";
public const VISIBILITY_PUBLIC = "PUBLIC";

public type Visibility VISIBILITY_PACKAGE_PRIVATE|VISIBILITY_PRIVATE|VISIBILITY_PUBLIC;


// Instructions

public type Instruction record  {
    InstructionKind kind;
};

public type Terminator record {
    TerminatorKind kind;
};

public type ConstantLoad record {|
    InstructionKind kind;
    VarRef lhsOp;
    BType typeValue;
    int | string | boolean | float | () value;
|};

public type NewMap record {|
    InstructionKind kind;
    VarRef lhsOp;
    BType typeValue;
|};

public type NewInstance record {|
    InstructionKind kind;
    TypeDef typeDef;
    VarRef lhsOp;
|};

public type NewArray record {|
    InstructionKind kind;
    VarRef lhsOp;
    VarRef sizeOp;
    BType typeValue;
|};

public type NewError record {|
    InstructionKind kind;
    VarRef lhsOp;
    VarRef reasonOp;
    VarRef detailsOp;
|};

public type FieldAccess record {|
    InstructionKind kind;
    VarRef lhsOp;
    VarRef keyOp;
    VarRef rhsOp;
|};

public type TypeCast record {|
    InstructionKind kind;
    VarRef lhsOp;
    VarRef rhsOp;
|};

public type IsLike record {|
    InstructionKind kind;
    VarRef lhsOp;
    VarRef rhsOp;
    BType typeValue;
|};

public type TypeTest record {|
    InstructionKind kind;
    VarRef lhsOp;
    VarRef rhsOp;
    BType typeValue;
|};

public type VarRef record {|
    BType typeValue;
    VariableDcl variableDcl;
|};

public type Move record {|
    InstructionKind kind;
    VarRef lhsOp;
    VarRef rhsOp;
|};

public type BinaryOp record {|
    InstructionKind kind;
    VarRef lhsOp;
    VarRef rhsOp1;
    VarRef rhsOp2;
|};

public type Wait record {|
    InstructionKind kind;
    VarRef lhsOp;
    VarRef?[] exprList;
|};

public type Call record {|
    VarRef?[] args;
    TerminatorKind kind;
    VarRef? lhsOp;
    ModuleID pkgID;
    Name name;
    boolean isVirtual;
    BasicBlock thenBB;
|};

public type AsyncCall record {|
    VarRef?[] args;
    TerminatorKind kind;
    VarRef? lhsOp;
    ModuleID pkgID;
    Name name;
    BasicBlock thenBB;
|};

public type Branch record {|
    BasicBlock falseBB;
    TerminatorKind kind;
    VarRef op;
    BasicBlock trueBB;
|};

public type GOTO record {|
    TerminatorKind kind;
    BasicBlock targetBB;
|};

public type Return record {|
    TerminatorKind kind;
|};

public type Panic record {|
    TerminatorKind kind;
    VarRef errorOp;
|};<|MERGE_RESOLUTION|>--- conflicted
+++ resolved
@@ -94,22 +94,15 @@
 public const INS_KIND_TYPE_CAST = "TYPE_CAST";
 public const INS_KIND_IS_LIKE = "IS_LIKE";
 public const INS_KIND_TYPE_TEST = "TYPE_TEST";
-<<<<<<< HEAD
-public const INS_KIND_WAIT = "WAIT";
-
-public type InstructionKind INS_KIND_MOVE|INS_KIND_CONST_LOAD|INS_KIND_NEW_MAP|INS_KIND_NEW_INST|INS_KIND_MAP_STORE|INS_KIND_NEW_ARRAY
-                                |INS_KIND_NEW_ERROR|INS_KIND_ARRAY_STORE|INS_KIND_MAP_LOAD|INS_KIND_ARRAY_LOAD
-                                |INS_KIND_TYPE_CAST|INS_KIND_IS_LIKE|INS_KIND_TYPE_TEST|INS_KIND_WAIT|BinaryOpInstructionKind;
-=======
 public const INS_KIND_OBJECT_STORE = "OBJECT_STORE";
 public const INS_KIND_OBJECT_LOAD = "OBJECT_LOAD";
+public const INS_KIND_WAIT = "WAIT";
 
 public type InstructionKind INS_KIND_MOVE | INS_KIND_CONST_LOAD | INS_KIND_NEW_MAP | INS_KIND_NEW_INST | 
                                 INS_KIND_MAP_STORE | INS_KIND_NEW_ARRAY | INS_KIND_NEW_ERROR | INS_KIND_ARRAY_STORE |
                                 INS_KIND_MAP_LOAD | INS_KIND_ARRAY_LOAD | INS_KIND_TYPE_CAST | INS_KIND_IS_LIKE |
                                 INS_KIND_TYPE_TEST | BinaryOpInstructionKind | INS_KIND_OBJECT_STORE |
-                                INS_KIND_OBJECT_LOAD;
->>>>>>> 91f4db95
+                                INS_KIND_OBJECT_LOAD|INS_KIND_WAIT;
 
 
 public const TERMINATOR_GOTO = "GOTO";
