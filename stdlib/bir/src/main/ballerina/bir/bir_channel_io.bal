--- conflicted
+++ resolved
@@ -28,17 +28,10 @@
         return self.cp.ints[self.reader.readInt32()];
     }
 
-<<<<<<< HEAD
-    public function readPackageCpRef() returns PackageId {
-        return self.cp.packages[self.reader.readInt32()];
-    }
-=======
     public function readPackageIdCpRef() returns PackageId {
         //TODO do we need to replace packageId with module id?
         return self.cp.packages[self.reader.readInt32()];
     }
-
->>>>>>> de148d52
 
 
     // following methods "proxied" since ballerina doesn't support obj inheritance yet
