// Copyright (c) 2019 WSO2 Inc. (http://www.wso2.org) All Rights Reserved.
//
// WSO2 Inc. licenses this file to you under the Apache License,
// Version 2.0 (the "License"); you may not use this file except
// in compliance with the License.
// You may obtain a copy of the License at
//
// http://www.apache.org/licenses/LICENSE-2.0
//
// Unless required by applicable law or agreed to in writing,
// software distributed under the License is distributed on an
// "AS IS" BASIS, WITHOUT WARRANTIES OR CONDITIONS OF ANY
// KIND, either express or implied.  See the License for the
// specific language governing permissions and limitations
// under the License.

import ballerina/io;

public type BirEmitter object {

    private Package pkg;
    private TypeEmitter typeEmitter;
    private InstructionEmitter insEmitter;
    private TerminalEmitter termEmitter;
    private OperandEmitter opEmitter;
    private PositionEmitter posEmitter;
    
    public function __init (Package pkg){
        self.pkg = pkg;
        self.typeEmitter = new;
        self.insEmitter = new;
        self.termEmitter = new;
        self.opEmitter = new;
        self.posEmitter= new;
    }


    public function emitPackage() {
        println("################################# Begin bir program #################################");
        println();
        println("package ", self.pkg.org.value, "/", self.pkg.name.value, ";");
        // println("version - " + pkg.versionValue);
        
        println(); // empty line
        println("// Import Declarations");
        self.emitImports();
        println();
        println("// Type Definitions");
        self.emitTypeDefs();
        println();
        println("// Global Variables");
        self.emitGlobalVars();
        println();
        println("// Function Definitions");
        self.emitFunctions(self.pkg.functions, "");
        println("################################## End bir program ##################################");
    }
    
    function emitImports() {
        foreach var i in self.pkg.importModules {
            println("import ", i.modOrg.value, "/", i.modName.value, " ", i.modVersion.value, ";");
        }
    }

    function emitTypeDefs() {
        foreach var bTypeDef in self.pkg.typeDefs {
            if (bTypeDef is TypeDef) {
                self.emitTypeDef(bTypeDef);
                println();
            }
        }
    }

    function emitTypeDef(TypeDef bTypeDef) {
        string visibility =  bTypeDef.visibility;
        print(visibility.toLower(), " type ", bTypeDef.name.value, " ");
        if (bTypeDef.typeValue is BObjectType){
            println("{");
            self.emitFunctions(bTypeDef.attachedFuncs ?: [], "\t");
            print("}");
        } else {
            self.typeEmitter.emitType(bTypeDef.typeValue);
        }
        println(";");
    }

    function emitGlobalVars() {
        foreach var bGlobalVar in self.pkg.globalVars {
            if (bGlobalVar is GlobalVariableDcl) {
                print(bGlobalVar.visibility, " ");
                self.typeEmitter.emitType(bGlobalVar.typeValue);
                println(" ", bGlobalVar.name.value, ";");
            }
        }
    }

    function emitFunctions(Function?[] funcs, string tabs) {
        foreach var bFunction in funcs {
            if (bFunction is Function) {
                self.emitFunction(bFunction, tabs);
                println();
            }
        }
    }

    function emitFunction(Function bFunction, string tabs) {
        self.posEmitter.emitPosition(bFunction.pos);
        string visibility =  bFunction.visibility;
        print(tabs, visibility.toLower(), " function ", bFunction.name.value, " ");
        self.typeEmitter.emitType(bFunction.typeValue);
        println(" {");
        foreach var v in bFunction.localVars {
            self.typeEmitter.emitType(v.typeValue, tabs = tabs + "\t");
            print(" ");
            if (v.name.value == "%0") {
                print("%ret");
            } else {
                print(v.name.value);
            }
            println("\t// ", v.kind);
        }
        println();// empty line
        foreach var b in bFunction.basicBlocks {
            if (b is BasicBlock) {
                self.emitBasicBlock(b, tabs + "\t");
                println();// empty line
            }
        }
        if (bFunction.errorEntries.length() > 0 ) {
            println("\t\tError Table \n\t\t\tBB\t|\terrorOp");
        }
        foreach var e in bFunction.errorEntries {
            if (e is ErrorEntry) {
                self.emitErrorEntry(e);
                println();// empty line
            }
        }
        println(tabs, "}");
    }

    function emitBasicBlock(BasicBlock bBasicBlock, string tabs) {
        println(tabs, bBasicBlock.id.value, " {");
        foreach var ins in bBasicBlock.instructions {
            if (ins is Instruction) {
                self.insEmitter.emitIns(ins, tabs = tabs);
            }
        }
        self.termEmitter.emitTerminal(bBasicBlock.terminator, tabs = tabs);
        println(tabs, "}");
    }

    function emitErrorEntry(ErrorEntry errorEntry) {
        print("\t\t\t");
        print(errorEntry.trapBB.id.value);
        print("\t|\t");
        self.opEmitter.emitOp(errorEntry.errorOp);
    }
};

type InstructionEmitter object {
    private OperandEmitter opEmitter;
    private TypeEmitter typeEmitter;
    private PositionEmitter posEmitter;
    
    function __init() {
        self.opEmitter = new;
        self.typeEmitter = new;
        self.posEmitter = new;
    }

    function emitIns(Instruction ins, string tabs = "") {
        self.posEmitter.emitPosition(ins.pos);
        if (ins is FieldAccess) {
            print(tabs);
            self.opEmitter.emitOp(ins.lhsOp);
            if (ins.kind == INS_KIND_MAP_STORE || ins.kind == INS_KIND_ARRAY_STORE) {
                print("[");
                self.opEmitter.emitOp(ins.keyOp);
                print("] = ", ins.kind, " ");
                self.opEmitter.emitOp(ins.rhsOp);
            } else {
                print(" = ", ins.kind, " ");
                self.opEmitter.emitOp(ins.rhsOp);
                print("[");
                self.opEmitter.emitOp(ins.keyOp);
                print("]");
            }
            println(";");
        } else if (ins is BinaryOp) {
            print(tabs);
            self.opEmitter.emitOp(ins.lhsOp);
            print(" = ", ins.kind, " ");
            self.opEmitter.emitOp(ins.rhsOp1);
            print(" ");
            self.opEmitter.emitOp(ins.rhsOp2);
            println(";");
        } else if (ins is Move) {
            print(tabs);
            self.opEmitter.emitOp(ins.lhsOp);
            print(" = ", ins.kind, " ");
            self.opEmitter.emitOp(ins.rhsOp);
            println(";");
        } else if (ins is ConstantLoad) {
            print(tabs);
            self.opEmitter.emitOp(ins.lhsOp);
            print(" = ", ins.kind, " <");
            self.typeEmitter.emitType(ins.typeValue);
            println("> ", ins.value, ";");
        } else if (ins is NewArray) {
            print(tabs);
            self.opEmitter.emitOp(ins.lhsOp);
            print(" = ", ins.kind, " [");
            self.opEmitter.emitOp(ins.sizeOp);
            println("];");
        } else if (ins is NewMap) {
            print(tabs);
            self.opEmitter.emitOp(ins.lhsOp);
            print(" = ", ins.kind, " ");
            self.typeEmitter.emitType(ins.typeValue);
            println(";");
        } else if (ins is NewInstance) {
            print(tabs);
            self.opEmitter.emitOp(ins.lhsOp);
            print(" = ", ins.kind, " ");
            print(ins.typeDef.name.value);
            println(";");
        } else if (ins is NewError) {
            print(tabs);
            self.opEmitter.emitOp(ins.lhsOp);
            print(" = ", ins.kind, " ");
            self.opEmitter.emitOp(ins.reasonOp);
            print(" ");
            self.opEmitter.emitOp(ins.detailsOp);
            println(";");
        } else if (ins is TypeCast) {
            print(tabs);
            self.opEmitter.emitOp(ins.lhsOp);
            print(" = ", ins.kind, " ");
            self.opEmitter.emitOp(ins.rhsOp);
            println(";");
        } else if (ins is IsLike) {
            print(tabs);
            self.opEmitter.emitOp(ins.lhsOp);
            print(" = ");
            self.opEmitter.emitOp(ins.rhsOp);
            print(" ", ins.kind, " ");
            self.typeEmitter.emitType(ins.typeValue);
            println(";");
        }
    }
};

type TerminalEmitter object {
    private OperandEmitter opEmitter;
    private PositionEmitter posEmitter;

    function __init() {
        self.opEmitter = new;
        self.posEmitter = new;
    }

    function emitTerminal(Terminator term, string tabs = "") {
        self.posEmitter.emitPosition(term.pos);
        if (term is Call) {
            print(tabs);
            VarRef? lhsOp = term.lhsOp;
            if (lhsOp is VarRef) {
                self.opEmitter.emitOp(lhsOp);
                print(" = ");
            }
            print(term.pkgID.org, "/", term.pkgID.name, "::", term.pkgID.modVersion, ":", term.name.value, "(");
            int i = 0;
            foreach var arg in term.args {
                if (arg is VarRef) {
                    if (i != 0) {
                        print(", ");
                    }
                    self.opEmitter.emitOp(arg);
                    i = i + 1;
                }
            }
            println(") -> ", term.thenBB.id.value, ";");
        } else if (term is Branch) {
            print(tabs, "branch ");
            self.opEmitter.emitOp(term.op);
            println(" [true:", term.trueBB.id.value, ", false:", term.falseBB.id.value,"];");
        } else if (term is GOTO) {
            println(tabs, "goto ", term.targetBB.id.value, ";");
        } else if (term is Panic) {
            print(tabs, "panic ");
            self.opEmitter.emitOp(term.errorOp);
<<<<<<< HEAD
            println(";");
        } else { //if (term is Return) {
=======
            print(";");
        } else if (term is Wait) {
            print(tabs);
            self.opEmitter.emitOp(term.lhsOp);
            print(" = ");
            print(term.kind, " ");
            int i = 0;
            foreach var expr in term.exprList {
                if (i != 0) {
                    print("|");
                }
                if (expr is VarRef) {
                    self.opEmitter.emitOp(expr);
                }
                i = i + 1;
            }
            println(";");
        } else if (term is AsyncCall) {
          print(tabs);
          VarRef? lhsOp = term.lhsOp;
          if (lhsOp is VarRef) {
              self.opEmitter.emitOp(lhsOp);
              print(" = ");
          }
          print(" START ");
          print(term.pkgID.org, "/", term.pkgID.name, "::", term.pkgID.modVersion, ":", term.name.value, "(");
          int i = 0;
          foreach var arg in term.args {
              if (arg is VarRef) {
                  if (i != 0) {
                      print(", ");
                  }
                  self.opEmitter.emitOp(arg);
                  i = i + 1;
              }
          }
          println(") -> ", term.thenBB.id.value, ";");
      } else { //if (term is Return) {
>>>>>>> dbe609d8
            println(tabs, "return;");
        }
    }
};

type OperandEmitter object {
    function emitOp(VarRef op, string tabs = "") {
        if (op.variableDcl.name.value == "%0") {
            print("%ret");
        } else {
            print(op.variableDcl.name.value);
        }
        // TODO add the rest, currently only have var ref
    }
};

type TypeEmitter object {

    function emitType(BType typeVal, string tabs = "") {
        if (typeVal is BTypeAny || typeVal is BTypeInt || typeVal is BTypeString || typeVal is BTypeBoolean
                || typeVal is BTypeFloat || typeVal is BTypeAnyData || typeVal is BTypeNone) {
            print(tabs, typeVal);
        } else if (typeVal is BRecordType) {
            self.emitRecordType(typeVal, tabs);
        } else if (typeVal is BObjectType) {
            self.emitObjectType(typeVal, tabs);
        } else if (typeVal is BInvokableType) {
            self.emitInvokableType(typeVal, tabs);
        } else if (typeVal is BArrayType) {
            self.emitArrayType(typeVal, tabs);
        } else if (typeVal is BUnionType) {
            self.emitUnionType(typeVal, tabs);
        } else if (typeVal is BTupleType) {
            self.emitTupleType(typeVal, tabs);
        } else if (typeVal is BMapType) {
            self.emitMapType(typeVal, tabs);
        } else if (typeVal is BFutureType) {
            self.emitFutureType(typeVal, tabs);
        } else if (typeVal is BTypeNil) {
            print("()");
        } else if (typeVal is BErrorType) {
            self.emitErrorType(typeVal, tabs);
        }
    }

    function emitRecordType(BRecordType bRecordType, string tabs) {
        print(tabs);
        if (bRecordType.sealed) {
            print("sealed ");
        }
        print("record { ");
        foreach var f in bRecordType.fields {
            self.emitType(f.typeValue, tabs = tabs + "\t");
            print(" ", f.name.value);
        }
        self.emitType(bRecordType.restFieldType, tabs = tabs + "\t");
        print("...");
        print(tabs, "}");
    }

    function emitObjectType(BObjectType bObjectType, string tabs) {
        print(tabs, "object {");
        foreach var f in bObjectType.fields {
            if (f is BObjectField){
                string visibility = f.visibility;
                print(tabs + "\t", visibility.toLower(), " ");
                self.emitType(f.typeValue);
                print(" ", f.name.value);
            }
        }
        print(tabs, "}");
    }

    function emitInvokableType(BInvokableType bInvokableType, string tabs) {
        print(tabs, "(");
        // int pCount = bInvokableType.paramTypes.size(); 
        int i = 0;
        foreach var p in bInvokableType.paramTypes {
            if (i != 0) {
                print(", ");
            }
            self.emitType(p);
            i = i + 1;
        }
        print(") -> ");
        self.emitType(bInvokableType.retType);
    }

    function emitArrayType(BArrayType bArrayType, string tabs) {
        print(tabs);
        self.emitType(bArrayType.eType);
        print("<", bArrayType.state, ">");
        print("[]");
    }

    function emitUnionType(BUnionType bUnionType, string tabs) {
        int i = 0;
        string tabst = tabs;
        foreach var t in bUnionType.members {
            if (i != 0) {
                print(" | ");
                tabst = "";
            }
            self.emitType(t, tabs = tabst);
            i = i + 1;
        }
    }

    function emitTupleType(BTupleType bUnionType, string tabs) {
        int i = 0;
        print(tabs, "(");
        foreach var t in bUnionType.tupleTypes {
            if (i != 0) {
                print(", ");
            }
            self.emitType(t);
            i = i + 1;
        }
        print(")");
    }

    function emitMapType(BMapType bMapType, string tabs) {
        print(tabs, "map<");
        self.emitType(bMapType.constraint);
        print(">");
    }

    function emitFutureType(BFutureType bFutureType, string tabs) {
        print(tabs, "future<");
        self.emitType(bFutureType.returnType);
        print(">");
    }

    function emitErrorType(BErrorType bErrorType, string tabs) {
        print(tabs, "error{r-");
        self.emitType(bErrorType.reasonType);
        print(", d-");
        self.emitType(bErrorType.detailType);
        print("}");
    }
};

type PositionEmitter object {
    function emitPosition(DiagnosticPos pos) {
        if (pos.sLine != -1) {
            self.appendPos(pos.sLine);
            print("-");
            self.appendPos(pos.eLine);
            print(":");
            self.appendPos(pos.sCol);
            print("-");
            self.appendPos(pos.eCol);
        } 
    }
    
     function appendPos(int line) {
        if (line < 10) {
            print("0");
        }
        print(line);
    }
};


function println(any... vals) {
    io:println(...vals);
}

function print(any... vals) {
    io:print(...vals);
}<|MERGE_RESOLUTION|>--- conflicted
+++ resolved
@@ -289,11 +289,7 @@
         } else if (term is Panic) {
             print(tabs, "panic ");
             self.opEmitter.emitOp(term.errorOp);
-<<<<<<< HEAD
-            println(";");
-        } else { //if (term is Return) {
-=======
-            print(";");
+            println(";"); 
         } else if (term is Wait) {
             print(tabs);
             self.opEmitter.emitOp(term.lhsOp);
@@ -330,8 +326,7 @@
               }
           }
           println(") -> ", term.thenBB.id.value, ";");
-      } else { //if (term is Return) {
->>>>>>> dbe609d8
+        } else { //if (term is Return) {
             println(tabs, "return;");
         }
     }
