--- conflicted
+++ resolved
@@ -152,13 +152,9 @@
             kind = INS_KIND_TYPE_CAST;
             var lhsOp = self.parseVarRef();
             var rhsOp = self.parseVarRef();
-<<<<<<< HEAD
-            var bType = self.reader.readTypeCpRef();
-            TypeCast typeCast = {pos:pos, kind:kind, lhsOp:lhsOp, rhsOp:rhsOp, castType:bType};
-=======
+            var bType = self.reader.readTypeCpRef();
             var checkType = self.reader.readBoolean();
-            TypeCast typeCast = {pos:pos, kind:kind, lhsOp:lhsOp, rhsOp:rhsOp, checkType:checkType};
->>>>>>> 06d58390
+            TypeCast typeCast = {pos:pos, kind:kind, lhsOp:lhsOp, rhsOp:rhsOp, castType:bType, checkType:checkType};
             return typeCast;
         } else if (kindTag == INS_IS_LIKE) {
             kind = INS_KIND_IS_LIKE;
