--- conflicted
+++ resolved
@@ -69,54 +69,6 @@
         var kindTag = self.reader.readInt8();
         InstructionKind kind = INS_KIND_CONST_LOAD;
         // this is hacky to init to a fake val, but ballerina dosn't support un intialized vars
-<<<<<<< HEAD
-        if (kindTag == INS_ARRAY_STORE) {
-            kind = INS_KIND_ARRAY_STORE;
-            var lhsOp = self.parseVarRef();
-            var keyOp = self.parseVarRef();
-            var rhsOp = self.parseVarRef();
-            FieldAccess mapStore = {pos:pos, kind:kind, lhsOp:lhsOp, keyOp:keyOp, rhsOp:rhsOp};
-            return mapStore;
-        } else if (kindTag == INS_MAP_STORE) {
-            kind = INS_KIND_MAP_STORE;
-            var lhsOp = self.parseVarRef();
-            var keyOp = self.parseVarRef();
-            var rhsOp = self.parseVarRef();
-            FieldAccess mapStore = {pos:pos, kind:kind, lhsOp:lhsOp, keyOp:keyOp, rhsOp:rhsOp};
-            return mapStore;
-        } else if (kindTag == INS_MAP_LOAD) {
-            kind = INS_KIND_MAP_LOAD;
-            boolean optionalFieldAccess = self.reader.readBoolean();
-            boolean fillingRead = self.reader.readBoolean();
-            var lhsOp = self.parseVarRef();
-            var keyOp = self.parseVarRef();
-            var rhsOp = self.parseVarRef();
-            FieldAccess mapLoad = {pos: pos, kind: kind, lhsOp: lhsOp, keyOp: keyOp, rhsOp: rhsOp,
-                                    optionalFieldAccess: optionalFieldAccess, fillingRead: fillingRead };
-            return mapLoad;
-        } else if (kindTag == INS_OBJECT_STORE) {
-            kind = INS_KIND_OBJECT_STORE;
-            var lhsOp = self.parseVarRef();
-            var keyOp = self.parseVarRef();
-            var rhsOp = self.parseVarRef();
-            FieldAccess objectStore = {pos:pos, kind:kind, lhsOp:lhsOp, keyOp:keyOp, rhsOp:rhsOp};
-            return objectStore;
-        } else if (kindTag == INS_OBJECT_LOAD) {
-            kind = INS_KIND_OBJECT_LOAD;
-            var lhsOp = self.parseVarRef();
-            var keyOp = self.parseVarRef();
-            var rhsOp = self.parseVarRef();
-            FieldAccess objectLoad = {pos:pos, kind:kind, lhsOp:lhsOp, keyOp:keyOp, rhsOp:rhsOp};
-            return objectLoad;
-        } else if (kindTag == INS_ARRAY_LOAD) {
-            kind = INS_KIND_ARRAY_LOAD;
-            var lhsOp = self.parseVarRef();
-            var keyOp = self.parseVarRef();
-            var rhsOp = self.parseVarRef();
-            FieldAccess arrayLoad = {pos:pos, kind:kind, lhsOp:lhsOp, keyOp:keyOp, rhsOp:rhsOp};
-            return arrayLoad;
-        } else if (kindTag == INS_NEW_ARRAY) {
-=======
 
         var fieldAccess = self.parseFieldAccessInstruction(kindTag, pos);
         if(!(fieldAccess is ())) {
@@ -129,7 +81,6 @@
         }
 
         if (kindTag == INS_NEW_ARRAY) {
->>>>>>> caee7af1
             var bType = self.reader.readTypeCpRef();
             kind = INS_KIND_NEW_ARRAY;
             var lhsOp = self.parseVarRef();
@@ -305,11 +256,13 @@
             return mapStore;
         } else if (kindTag == INS_MAP_LOAD) {
             kind = INS_KIND_MAP_LOAD;
-            boolean except = self.reader.readBoolean();
-            var lhsOp = self.parseVarRef();
-            var keyOp = self.parseVarRef();
-            var rhsOp = self.parseVarRef();
-            FieldAccess mapLoad = {pos:pos, kind:kind, lhsOp:lhsOp, keyOp:keyOp, rhsOp:rhsOp, except:except};
+            boolean optionalFieldAccess = self.reader.readBoolean();
+            boolean fillingRead = self.reader.readBoolean();
+            var lhsOp = self.parseVarRef();
+            var keyOp = self.parseVarRef();
+            var rhsOp = self.parseVarRef();
+            FieldAccess mapLoad = {pos: pos, kind: kind, lhsOp: lhsOp, keyOp: keyOp, rhsOp: rhsOp,
+                                    optionalFieldAccess: optionalFieldAccess, fillingRead: fillingRead };
             return mapLoad;
         } else if (kindTag == INS_OBJECT_STORE) {
             kind = INS_KIND_OBJECT_STORE;
