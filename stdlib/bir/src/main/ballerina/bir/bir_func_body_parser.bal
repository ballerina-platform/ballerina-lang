--- conflicted
+++ resolved
@@ -195,13 +195,8 @@
         var kind = parseVarKind(self.reader);
         var varScope = parseVarScope(self.reader);
         var varName = self.reader.readStringCpRef();
-<<<<<<< HEAD
-        var decl = getDecl(self.globalVarMap, self.localVarMap, kind, varName);
-        return {kind : "VAR_REF", typeValue : decl.typeValue, variableDcl : decl};
-=======
         var decl = getDecl(self.globalVarMap, self.localVarMap, varScope, varName);
-        return new VarRef(decl.typeValue, decl);
->>>>>>> 935bd533
+        return {typeValue : decl.typeValue, variableDcl : decl};
     }
 
     public function parseBBRef() returns BasicBlock {
