--- conflicted
+++ resolved
@@ -28,12 +28,7 @@
 }
 
 dependencies {
-<<<<<<< HEAD
-    baloImplementation project(path: ':ballerina-lang:annotations', configuration: 'baloImplementation')
-    baloImplementation project(path: ':ballerina-utils', configuration: 'baloImplementation')
-=======
     balo project(path: ':ballerina-bootstrapper', configuration: 'pack1')
->>>>>>> b353369a
 
     implementation project(':ballerina-lang')
     implementation project(':ballerina-core')
