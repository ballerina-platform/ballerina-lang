--- conflicted
+++ resolved
@@ -195,11 +195,7 @@
             registerAtURL:"http://" + coordinatorHost + ":" + coordinatorPort + initiatorCoordinatorBasePath + "/" +
                 transactionBlockId + registrationPath
         };
-        log:printInfo("createTransactionContext$ Created transaction: " + txnId);
-        log:printInfo("initiatedTransacitons--------------");
-        var js = check <json> initiatedTransactions;
-        log:printError(js.toString());
-        log:printInfo("------------------------------------");
+        log:printInfo("Created transaction: " + txnId);
         return txnContext;
     }
 }
@@ -214,7 +210,7 @@
 # + return - TransactionContext if the registration is successul or an error in case of a failure.
 function registerLocalParticipantWithInitiator(string transactionId, int transactionBlockId, string registerAtURL)
     returns TransactionContext|error {
-    log:printInfo("registerLocalParticipantWithInitiator");
+
     string participantId = getParticipantId(transactionBlockId);
     //TODO: Protocol name should be passed down from the transaction statement
     LocalProtocol participantProtocol = {name:PROTOCOL_DURABLE};
@@ -225,12 +221,7 @@
         }
         TwoPhaseCommitTransaction initiatedTxn => {
             if (isRegisteredParticipant(participantId, initiatedTxn.participants)) { // Already-Registered
-<<<<<<< HEAD
-                error err = {message:"Already-Registered. TID:" + transactionId + ",participant ID:" + participantId};
-                log:printError("Already registed: ", err=err);
-=======
                 error err = error("Already-Registered. TID:" + transactionId + ",participant ID:" + participantId);
->>>>>>> 4671e06e
                 return err;
             } else if (!protocolCompatible(initiatedTxn.coordinationType, [participantProtocol])) { // Invalid-Protocol
                 error err = error("Invalid-Protocol in local participant. TID:" + transactionId + ",participant ID:" +
@@ -258,7 +249,6 @@
 }
 
 function removeParticipatedTransaction(string participatedTxnId) {
-    log:printInfo("Remove (participated) trx: " + participatedTxnId);
     boolean removed = participatedTransactions.remove(participatedTxnId);
     if (!removed) {
         error err = error("Removing participated transaction: " + participatedTxnId + " failed");
@@ -267,7 +257,6 @@
 }
 
 function removeInitiatedTransaction(string transactionId) {
-    log:printInfo("Remove (initiated) trx: " + transactionId);
     boolean removed = initiatedTransactions.remove(transactionId);
     if (!removed) {
         error err = error("Removing initiated transaction: " + transactionId + " failed");
