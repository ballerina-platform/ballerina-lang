--- conflicted
+++ resolved
@@ -110,11 +110,7 @@
                     if (resResult is http:ListenerError) {
                         error err = resResult;
                         log:printError("Sending response for register request for transaction " + txnId +
-<<<<<<< HEAD
-                                " failed", err = err);
-=======
                                 " failed", resResult);
->>>>>>> b5df24cc
                     } else {
                         log:printInfo("Registered remote participant: " + participantId + " for transaction: " + txnId);
                     }
@@ -124,6 +120,6 @@
                 }
             }
         }
-        //TODO: Need to handle the  Cannot-Register error case    
+        //TODO: Need to handle the  Cannot-Register error case
     }
 }