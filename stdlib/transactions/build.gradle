--- conflicted
+++ resolved
@@ -43,13 +43,10 @@
     baloImplementation project(path: ':ballerina-task', configuration: 'baloImplementation')
     baloImplementation project(path: ':ballerina-time', configuration: 'baloImplementation')
 
+    interopImports project(':ballerina-config-api')
     interopImports project(':ballerina-math')
-<<<<<<< HEAD
-    interopImports project(':ballerina-config-api')
-=======
     interopImports project(':ballerina-task')
     interopImports project(':ballerina-time')
->>>>>>> f459002c
 
     // transitive
     baloImplementation project(path: ':ballerina-math', configuration: 'baloImplementation')
