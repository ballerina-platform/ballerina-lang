--- conflicted
+++ resolved
@@ -14,25 +14,13 @@
 // specific language governing permissions and limitations
 // under the License.
 
-<<<<<<< HEAD
 # Check whether 2 values are deeply equal. Supports string, int, float, boolean, type, structs, maps, arrays, any,
 # JSON. Any other type returns FALSE.
 #
 # + value1 - The first value for equality.
 # + value2 - The second value for equality.
 # + return - TRUE if values are deeply equal, else FALSE.
-public native function equals(any value1, any value2) returns (boolean);
-=======
-documentation {
-    Check whether 2 values are deeply equal. Supports string, int, float, boolean, type, structs, maps, arrays, any,
-    JSON. Any other type returns FALSE.
-
-    P{{value1}} The first value for equality.
-    P{{value2}} The second value for equality.
-    R{{}} TRUE if values are deeply equal, else FALSE.
-}
 public extern function equals(any value1, any value2) returns (boolean);
->>>>>>> fb229ec6
 
 public type anyStruct record {};
 
