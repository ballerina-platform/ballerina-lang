--- conflicted
+++ resolved
@@ -46,25 +46,13 @@
     // transitive
     baloImplementation project(path: ':ballerina-task', configuration: 'baloImplementation')
 
-<<<<<<< HEAD
-
     implementation 'io.netty:netty-codec-http'
     implementation 'org.wso2.transport.http:org.wso2.transport.http.netty'
     implementation 'org.wso2.carbon.messaging:org.wso2.carbon.messaging'
     implementation 'org.apache.commons:commons-lang3'
     implementation 'org.jvnet.mimepull:mimepull'
     testCompile project(path: ':ballerina-mime', configuration: 'tests')
-=======
-    implementation 'io.netty:netty-codec-http:4.1.34.Final'
-    implementation 'org.wso2.transport.http:org.wso2.transport.http.netty:6.0.275'
-    implementation 'org.wso2.carbon.messaging:org.wso2.carbon.messaging:2.3.7'
-    implementation 'org.apache.commons:commons-lang3:3.5'
-    implementation 'org.jvnet.mimepull:mimepull:1.9.7'
-    testCompile 'org.testng:testng:6.13.1'
-    testCompile project(path: ':ballerina-mime', configuration: 'tests')
     testCompile project(path: ':ballerina-test-common', configuration: 'tests')
-    testCompile 'org.apache.ws.commons.axiom:axiom-api:1.2.20'
->>>>>>> b5ff956a
     testCompile project(':ballerina-http')
     testCompile 'org.apache.ws.commons.axiom:axiom-api'
     testCompile 'org.testng:testng'
