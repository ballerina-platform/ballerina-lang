/*
*  Copyright (c) 2016, WSO2 Inc. (http://www.wso2.org) All Rights Reserved.
*
*  WSO2 Inc. licenses this file to you under the Apache License,
*  Version 2.0 (the "License"); you may not use this file except
*  in compliance with the License.
*  You may obtain a copy of the License at
*
*    http://www.apache.org/licenses/LICENSE-2.0
*
*  Unless required by applicable law or agreed to in writing,
*  software distributed under the License is distributed on an
*  "AS IS" BASIS, WITHOUT WARRANTIES OR CONDITIONS OF ANY
*  KIND, either express or implied.  See the License for the
*  specific language governing permissions and limitations
*  under the License.
*/

package org.ballerinalang.net.uri;

import org.ballerinalang.jvm.util.exceptions.BallerinaConnectorException;
import org.ballerinalang.jvm.values.MapValue;
import org.ballerinalang.jvm.values.MapValueImpl;
import org.ballerinalang.jvm.values.api.BValueCreator;
import org.ballerinalang.net.http.HttpConstants;
import org.wso2.transport.http.netty.message.HttpCarbonMessage;

import java.io.UnsupportedEncodingException;
import java.net.URLDecoder;
import java.util.Arrays;
import java.util.HashMap;
import java.util.List;
import java.util.Map;
import java.util.stream.Collectors;

/**
 * Utilities related to URI processing.
 */
public class URIUtil {

    public static final String URI_PATH_DELIMITER = "/";
    public static final char DOT_SEGMENT = '.';
    private static final String[] EMPTY_STRING_ARRAY = new String[0];

    public static String[] getPathSegments(String path) {
        if (path.startsWith(URI_PATH_DELIMITER)) {
            path = path.substring(1);
        }
        return path.split(URI_PATH_DELIMITER);
    }

    public static String getSubPath(String path, String basePath) {
        if (path.length() == basePath.length()) {
            return URI_PATH_DELIMITER;
        }

        return path.substring(basePath.length());
    }

    @SuppressWarnings("unchecked")
    public static void populateQueryParamMap(String queryParamString, MapValue<String, Object> queryParamsMap)
            throws UnsupportedEncodingException {
        Map<String, List<String>> tempParamMap = new HashMap<>();
        String[] queryParamVals = queryParamString.split("&");
        for (String queryParam : queryParamVals) {
            int index = queryParam.indexOf('=');
            if (index == -1) {
                continue;
            }
            String queryParamName = queryParam.substring(0, index).trim();
            String queryParamValue = URLDecoder.decode(queryParam.substring(index + 1).trim(), "UTF-8");
            List<String> values = Arrays.stream(queryParamValue.split(",")).distinct().collect(Collectors.toList());
            if (tempParamMap.containsKey(queryParamName)) {
                tempParamMap.get(queryParamName).addAll(values);
            } else {
                tempParamMap.put(queryParamName, values);
            }
        }

        for (Map.Entry entry : tempParamMap.entrySet()) {
            List<String> entryValue = (List<String>) entry.getValue();
            queryParamsMap.put(entry.getKey().toString(),
<<<<<<< HEAD
                               BValueCreator.createArrayValue(entryValue.toArray(new String[0])));
=======
                               BValueCreator.createArrayValue(entryValue.toArray(EMPTY_STRING_ARRAY)));
>>>>>>> b038e019
        }
    }

    @SuppressWarnings("unchecked")
    public static MapValue<String, Object> getMatrixParamsMap(String path, HttpCarbonMessage carbonMessage) {
        MapValue<String, Object> matrixParamsBMap = new MapValueImpl<>();
        Map<String, Map<String, String>> pathToMatrixParamMap =
                (Map<String, Map<String, String>>) carbonMessage.getProperty(HttpConstants.MATRIX_PARAMS);
        Map<String, String> matrixParamsMap = pathToMatrixParamMap.get(path);
        if (matrixParamsMap != null) {
            for (Map.Entry<String, String> matrixParamEntry : matrixParamsMap.entrySet()) {
                matrixParamsBMap.put(matrixParamEntry.getKey(), matrixParamEntry.getValue());
            }
        }
        return matrixParamsBMap;
    }


    public static String extractMatrixParams(String path, Map<String, Map<String, String>> matrixParams) {
        if (path.startsWith("/")) {
            path = path.substring(1);
        }
        String[] pathSplits = path.split("\\?");
        String[] pathSegments = pathSplits[0].split("/");
        String pathToMatrixParam = "";
        for (String pathSegment : pathSegments) {
            String[] splitPathSegment = pathSegment.split(";");
            pathToMatrixParam = pathToMatrixParam.concat("/" + splitPathSegment[0]);
            Map<String, String> segmentMatrixParams = new HashMap<>();
            for (int i = 1; i < splitPathSegment.length; i++) {
                String[] splitMatrixParam = splitPathSegment[i].split("=");
                if (splitMatrixParam.length != 2) {
                    throw new BallerinaConnectorException(
                            String.format("Found non-matrix parameter '%s' in path '%s'",
                                          splitPathSegment[i], path));
                }
                segmentMatrixParams.put(splitMatrixParam[0], splitMatrixParam[1]);
            }
            matrixParams.put(pathToMatrixParam, segmentMatrixParams);
        }

        for (int i = 1; i < pathSplits.length; i++) {
            pathToMatrixParam = pathToMatrixParam.concat("?").concat(pathSplits[i]);
        }
        return pathToMatrixParam;
    }
}<|MERGE_RESOLUTION|>--- conflicted
+++ resolved
@@ -80,11 +80,7 @@
         for (Map.Entry entry : tempParamMap.entrySet()) {
             List<String> entryValue = (List<String>) entry.getValue();
             queryParamsMap.put(entry.getKey().toString(),
-<<<<<<< HEAD
                                BValueCreator.createArrayValue(entryValue.toArray(new String[0])));
-=======
-                               BValueCreator.createArrayValue(entryValue.toArray(EMPTY_STRING_ARRAY)));
->>>>>>> b038e019
         }
     }
 
