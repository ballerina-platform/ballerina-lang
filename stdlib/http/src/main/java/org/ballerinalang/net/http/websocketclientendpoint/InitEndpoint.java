--- conflicted
+++ resolved
@@ -20,12 +20,8 @@
 
 import org.ballerinalang.bre.Context;
 import org.ballerinalang.bre.bvm.BlockingNativeCallableUnit;
-<<<<<<< HEAD
-import org.ballerinalang.jvm.Strand;
-=======
 import org.ballerinalang.jvm.scheduling.Strand;
 import org.ballerinalang.jvm.types.BType;
->>>>>>> 422eff4d
 import org.ballerinalang.jvm.values.MapValue;
 import org.ballerinalang.jvm.values.ObjectValue;
 import org.ballerinalang.model.types.TypeKind;
@@ -33,12 +29,22 @@
 import org.ballerinalang.natives.annotations.BallerinaFunction;
 import org.ballerinalang.natives.annotations.Receiver;
 import org.ballerinalang.net.http.HttpConstants;
+import org.ballerinalang.net.http.HttpUtil;
+import org.ballerinalang.net.http.WebSocketClientConnectorListener;
+import org.ballerinalang.net.http.WebSocketClientHandshakeListener;
 import org.ballerinalang.net.http.WebSocketConstants;
+import org.ballerinalang.net.http.WebSocketService;
+import org.ballerinalang.net.http.WebSocketUtil;
+import org.ballerinalang.net.http.exception.WebSocketException;
+import org.wso2.transport.http.netty.contract.HttpWsConnectorFactory;
+import org.wso2.transport.http.netty.contract.websocket.ClientHandshakeFuture;
+import org.wso2.transport.http.netty.contract.websocket.WebSocketClientConnector;
+import org.wso2.transport.http.netty.contract.websocket.WebSocketClientConnectorConfig;
 
-import static org.ballerinalang.net.http.WebSocketConstants.RECONNECT_ATTEMPTS;
-import static org.ballerinalang.net.http.WebSocketConstants.RETRY_CONFIG;
-import static org.ballerinalang.net.http.WebSocketUtil.getWebSocketService;
-import static org.ballerinalang.net.http.WebSocketUtil.initialiseWebSocketConnection;
+import java.util.HashMap;
+import java.util.Map;
+import java.util.concurrent.CountDownLatch;
+import java.util.concurrent.TimeUnit;
 
 /**
  * Initialize the WebSocket Client.
@@ -69,10 +75,76 @@
         @SuppressWarnings(WebSocketConstants.UNCHECKED)
         MapValue<String, Object> clientEndpointConfig = (MapValue<String, Object>) webSocketClient.getMapValue(
                 HttpConstants.CLIENT_ENDPOINT_CONFIG);
+
         String remoteUrl = webSocketClient.getStringValue(WebSocketConstants.CLIENT_URL_CONFIG);
-        if (clientEndpointConfig.get(RETRY_CONFIG) != null) {
-            webSocketClient.addNativeData(RECONNECT_ATTEMPTS, 0);
+        Object clientService = clientEndpointConfig.get(WebSocketConstants.CLIENT_SERVICE_CONFIG);
+        WebSocketService wsService;
+        if (clientService != null) {
+            BType param = ((ObjectValue) clientService).getType().getAttachedFunctions()[0].getParameterType()[0];
+            if (param == null || !WebSocketConstants.WEBSOCKET_CLIENT_NAME.equals(
+                    param.toString())) {
+                throw new WebSocketException("The callback service should be a WebSocket Client Service");
+            }
+            wsService = new WebSocketService((ObjectValue) clientService, strand.scheduler);
+        } else {
+            wsService = new WebSocketService(strand.scheduler);
         }
-        initialiseWebSocketConnection(remoteUrl, webSocketClient, getWebSocketService(clientEndpointConfig, strand));
+        WebSocketClientConnectorConfig clientConnectorConfig = new WebSocketClientConnectorConfig(remoteUrl);
+        populateClientConnectorConfig(clientEndpointConfig, clientConnectorConfig);
+
+        HttpWsConnectorFactory connectorFactory = HttpUtil.createHttpWsConnectionFactory();
+        WebSocketClientConnector clientConnector = connectorFactory.createWsClientConnector(
+                clientConnectorConfig);
+        WebSocketClientConnectorListener clientConnectorListener = new WebSocketClientConnectorListener();
+        boolean readyOnConnect = clientEndpointConfig.getBooleanValue(WebSocketConstants.CLIENT_READY_ON_CONNECT);
+        ClientHandshakeFuture handshakeFuture = clientConnector.connect();
+        handshakeFuture.setWebSocketConnectorListener(clientConnectorListener);
+        CountDownLatch countDownLatch = new CountDownLatch(1);
+        handshakeFuture.setClientHandshakeListener(
+                new WebSocketClientHandshakeListener(webSocketClient, wsService, clientConnectorListener,
+                        readyOnConnect, countDownLatch));
+        try {
+            if (!countDownLatch.await(60, TimeUnit.SECONDS)) {
+                throw new WebSocketException("Waiting for WebSocket handshake has not been successful");
+            }
+        } catch (InterruptedException e) {
+            Thread.currentThread().interrupt();
+            throw new WebSocketException("Error occurred: " + e.getMessage());
+
+        }
+    }
+
+    private static void populateClientConnectorConfig(MapValue<String, Object> clientEndpointConfig,
+                                                      WebSocketClientConnectorConfig clientConnectorConfig) {
+        clientConnectorConfig.setAutoRead(false); // Frames are read sequentially in ballerina.
+        clientConnectorConfig.setSubProtocols(WebSocketUtil.findNegotiableSubProtocols(clientEndpointConfig));
+        @SuppressWarnings(WebSocketConstants.UNCHECKED)
+        MapValue<String, Object> headerValues = (MapValue<String, Object>) clientEndpointConfig.getMapValue(
+                WebSocketConstants.CLIENT_CUSTOM_HEADERS_CONFIG);
+        if (headerValues != null) {
+            clientConnectorConfig.addHeaders(getCustomHeaders(headerValues));
+        }
+
+        long idleTimeoutInSeconds = WebSocketUtil.findIdleTimeoutInSeconds(clientEndpointConfig);
+        if (idleTimeoutInSeconds > 0) {
+            clientConnectorConfig.setIdleTimeoutInMillis((int) (idleTimeoutInSeconds * 1000));
+        }
+
+        clientConnectorConfig.setMaxFrameSize(WebSocketUtil.findMaxFrameSize(clientEndpointConfig));
+
+        MapValue secureSocket = clientEndpointConfig.getMapValue(HttpConstants.ENDPOINT_CONFIG_SECURE_SOCKET);
+        if (secureSocket != null) {
+            HttpUtil.populateSSLConfiguration(clientConnectorConfig, secureSocket);
+        } else {
+            HttpUtil.setDefaultTrustStore(clientConnectorConfig);
+        }
+    }
+
+    private static Map<String, String> getCustomHeaders(MapValue<String, Object> headers) {
+        Map<String, String> customHeaders = new HashMap<>();
+        headers.keySet().forEach(
+                key -> customHeaders.put(key, headers.get(key).toString())
+        );
+        return customHeaders;
     }
 }