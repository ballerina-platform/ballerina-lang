--- conflicted
+++ resolved
@@ -155,11 +155,7 @@
 
         BMap<String, BValue> serviceEndpoint =
                 BLangConnectorSPIUtil.createBStruct(programFile, PROTOCOL_PACKAGE_HTTP, HTTP_SERVER);
-<<<<<<< HEAD
-        BMap<String, BValue> connection =
-=======
         BMap<String, BValue> httpCaller =
->>>>>>> b1ed6e6a
                 BLangConnectorSPIUtil.createBStruct(programFile, PROTOCOL_PACKAGE_HTTP, CALLER);
         BMap<String, BValue> inRequest =
                 BLangConnectorSPIUtil.createBStruct(programFile, PROTOCOL_PACKAGE_HTTP, REQUEST);
@@ -176,11 +172,7 @@
 
         SignatureParams signatureParams = httpResource.getSignatureParams();
         BValue[] bValues = new BValue[signatureParams.getParamCount()];
-<<<<<<< HEAD
-        bValues[0] = connection;
-=======
         bValues[0] = httpCaller;
->>>>>>> b1ed6e6a
         bValues[1] = inRequest;
         if (signatureParams.getParamCount() == 2) {
             return bValues;
