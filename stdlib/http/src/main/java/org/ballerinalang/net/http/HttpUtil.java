/*
 * Copyright (c) 2017, WSO2 Inc. (http://www.wso2.org) All Rights Reserved.
 *
 * WSO2 Inc. licenses this file to you under the Apache License,
 * Version 2.0 (the "License"); you may not use this file except
 * in compliance with the License.
 * You may obtain a copy of the License at
 *
 *    http://www.apache.org/licenses/LICENSE-2.0
 *
 * Unless required by applicable law or agreed to in writing,
 * software distributed under the License is distributed on an
 * "AS IS" BASIS, WITHOUT WARRANTIES OR CONDITIONS OF ANY
 * KIND, either express or implied.  See the License for the
 * specific language governing permissions and limitations
 * under the License.
 */

package org.ballerinalang.net.http;

import io.netty.buffer.Unpooled;
import io.netty.handler.codec.http.DefaultHttpRequest;
import io.netty.handler.codec.http.DefaultHttpResponse;
import io.netty.handler.codec.http.DefaultLastHttpContent;
import io.netty.handler.codec.http.HttpHeaderNames;
import io.netty.handler.codec.http.HttpHeaders;
import io.netty.handler.codec.http.HttpMethod;
import io.netty.handler.codec.http.HttpResponseStatus;
import io.netty.handler.codec.http.HttpVersion;
import org.apache.commons.lang3.StringUtils;
import org.ballerinalang.config.ConfigRegistry;
import org.ballerinalang.jvm.BallerinaErrors;
import org.ballerinalang.jvm.BallerinaValues;
import org.ballerinalang.jvm.JSONGenerator;
<<<<<<< HEAD
import org.ballerinalang.jvm.Strand;
import org.ballerinalang.jvm.observability.ObserveUtils;
import org.ballerinalang.jvm.observability.ObserverContext;
=======
import org.ballerinalang.jvm.scheduling.Strand;
>>>>>>> 88f70af9
import org.ballerinalang.jvm.types.AttachedFunction;
import org.ballerinalang.jvm.util.exceptions.BallerinaConnectorException;
import org.ballerinalang.jvm.util.exceptions.BallerinaException;
import org.ballerinalang.jvm.values.ArrayValue;
import org.ballerinalang.jvm.values.ErrorValue;
import org.ballerinalang.jvm.values.MapValue;
import org.ballerinalang.jvm.values.ObjectValue;
import org.ballerinalang.jvm.values.RefValue;
import org.ballerinalang.jvm.values.StreamingJsonValue;
import org.ballerinalang.jvm.values.XMLItem;
import org.ballerinalang.jvm.values.XMLSequence;
import org.ballerinalang.mime.util.EntityBodyChannel;
import org.ballerinalang.mime.util.EntityBodyHandler;
import org.ballerinalang.mime.util.EntityWrapper;
import org.ballerinalang.mime.util.HeaderUtil;
import org.ballerinalang.mime.util.MimeUtil;
import org.ballerinalang.mime.util.MultipartDataSource;
import org.ballerinalang.mime.util.MultipartDecoder;
import org.ballerinalang.net.http.caching.RequestCacheControlObj;
import org.ballerinalang.net.http.caching.ResponseCacheControlObj;
import org.ballerinalang.services.ErrorHandlerUtils;
import org.ballerinalang.stdlib.io.utils.IOConstants;
import org.ballerinalang.util.transactions.TransactionConstants;
import org.slf4j.Logger;
import org.slf4j.LoggerFactory;
import org.wso2.transport.http.netty.contract.HttpResponseFuture;
import org.wso2.transport.http.netty.contract.HttpWsConnectorFactory;
import org.wso2.transport.http.netty.contract.config.ChunkConfig;
import org.wso2.transport.http.netty.contract.config.ForwardedExtensionConfig;
import org.wso2.transport.http.netty.contract.config.KeepAliveConfig;
import org.wso2.transport.http.netty.contract.config.ListenerConfiguration;
import org.wso2.transport.http.netty.contract.config.Parameter;
import org.wso2.transport.http.netty.contract.config.ProxyServerConfiguration;
import org.wso2.transport.http.netty.contract.config.RequestSizeValidationConfig;
import org.wso2.transport.http.netty.contract.config.SenderConfiguration;
import org.wso2.transport.http.netty.contract.config.SslConfiguration;
import org.wso2.transport.http.netty.contract.exceptions.ClientConnectorException;
import org.wso2.transport.http.netty.contract.exceptions.ConnectionTimedOutException;
import org.wso2.transport.http.netty.contract.exceptions.EndpointTimeOutException;
import org.wso2.transport.http.netty.contract.exceptions.PromiseRejectedException;
import org.wso2.transport.http.netty.contract.exceptions.SslException;
import org.wso2.transport.http.netty.contractimpl.DefaultHttpWsConnectorFactory;
import org.wso2.transport.http.netty.contractimpl.sender.channel.pool.ConnectionManager;
import org.wso2.transport.http.netty.contractimpl.sender.channel.pool.PoolConfiguration;
import org.wso2.transport.http.netty.message.Http2PushPromise;
import org.wso2.transport.http.netty.message.HttpCarbonMessage;
import org.wso2.transport.http.netty.message.HttpMessageDataStreamer;

import java.io.IOException;
import java.io.OutputStream;
import java.net.InetSocketAddress;
import java.net.UnknownHostException;
import java.nio.charset.Charset;
import java.nio.file.Paths;
import java.util.ArrayList;
import java.util.Arrays;
import java.util.List;
import java.util.Map;
import java.util.Optional;
import java.util.stream.Collectors;

import static io.netty.handler.codec.http.HttpHeaderNames.CACHE_CONTROL;
import static org.ballerinalang.jvm.observability.ObservabilityConstants.PROPERTY_HTTP_HOST;
import static org.ballerinalang.jvm.observability.ObservabilityConstants.PROPERTY_HTTP_PORT;
import static org.ballerinalang.jvm.observability.ObservabilityConstants.TAG_KEY_HTTP_METHOD;
import static org.ballerinalang.jvm.observability.ObservabilityConstants.TAG_KEY_HTTP_STATUS_CODE;
import static org.ballerinalang.jvm.observability.ObservabilityConstants.TAG_KEY_HTTP_URL;
import static org.ballerinalang.jvm.observability.ObservabilityConstants.TAG_KEY_PEER_ADDRESS;
import static org.ballerinalang.mime.util.EntityBodyHandler.checkEntityBodyAvailability;
import static org.ballerinalang.mime.util.MimeConstants.BOUNDARY;
import static org.ballerinalang.mime.util.MimeConstants.ENTITY;
import static org.ballerinalang.mime.util.MimeConstants.ENTITY_BYTE_CHANNEL;
import static org.ballerinalang.mime.util.MimeConstants.ENTITY_HEADERS;
import static org.ballerinalang.mime.util.MimeConstants.IS_BODY_BYTE_CHANNEL_ALREADY_SET;
import static org.ballerinalang.mime.util.MimeConstants.MEDIA_TYPE;
import static org.ballerinalang.mime.util.MimeConstants.MULTIPART_AS_PRIMARY_TYPE;
import static org.ballerinalang.mime.util.MimeConstants.OCTET_STREAM;
import static org.ballerinalang.mime.util.MimeConstants.PROTOCOL_PACKAGE_MIME;
import static org.ballerinalang.mime.util.MimeConstants.REQUEST_ENTITY_FIELD;
import static org.ballerinalang.mime.util.MimeConstants.RESPONSE_ENTITY_FIELD;
import static org.ballerinalang.net.http.HttpConstants.ALWAYS;
import static org.ballerinalang.net.http.HttpConstants.ANN_CONFIG_ATTR_COMPRESSION_CONTENT_TYPES;
import static org.ballerinalang.net.http.HttpConstants.ANN_CONFIG_ATTR_COMPRESSION_ENABLE;
import static org.ballerinalang.net.http.HttpConstants.ANN_CONFIG_ATTR_SSL_ENABLED_PROTOCOLS;
import static org.ballerinalang.net.http.HttpConstants.AUTO;
import static org.ballerinalang.net.http.HttpConstants.COLON;
import static org.ballerinalang.net.http.HttpConstants.CONNECTION_MANAGER;
import static org.ballerinalang.net.http.HttpConstants.CONNECTION_POOLING_MAX_ACTIVE_STREAMS_PER_CONNECTION;
import static org.ballerinalang.net.http.HttpConstants.ENABLED_PROTOCOLS;
import static org.ballerinalang.net.http.HttpConstants.ENDPOINT_CONFIG_CERTIFICATE;
import static org.ballerinalang.net.http.HttpConstants.ENDPOINT_CONFIG_HANDSHAKE_TIMEOUT;
import static org.ballerinalang.net.http.HttpConstants.ENDPOINT_CONFIG_KEY;
import static org.ballerinalang.net.http.HttpConstants.ENDPOINT_CONFIG_KEY_PASSWORD;
import static org.ballerinalang.net.http.HttpConstants.ENDPOINT_CONFIG_KEY_STORE;
import static org.ballerinalang.net.http.HttpConstants.ENDPOINT_CONFIG_OCSP_STAPLING;
import static org.ballerinalang.net.http.HttpConstants.ENDPOINT_CONFIG_PROTOCOLS;
import static org.ballerinalang.net.http.HttpConstants.ENDPOINT_CONFIG_SESSION_TIMEOUT;
import static org.ballerinalang.net.http.HttpConstants.ENDPOINT_CONFIG_TRUST_CERTIFICATES;
import static org.ballerinalang.net.http.HttpConstants.ENDPOINT_CONFIG_TRUST_STORE;
import static org.ballerinalang.net.http.HttpConstants.ENDPOINT_CONFIG_VALIDATE_CERT;
import static org.ballerinalang.net.http.HttpConstants.FILE_PATH;
import static org.ballerinalang.net.http.HttpConstants.HTTP_ERROR_CODE;
import static org.ballerinalang.net.http.HttpConstants.HTTP_ERROR_DETAIL_RECORD;
import static org.ballerinalang.net.http.HttpConstants.HTTP_ERROR_MESSAGE;
import static org.ballerinalang.net.http.HttpConstants.MUTUAL_SSL_HANDSHAKE_RECORD;
import static org.ballerinalang.net.http.HttpConstants.NEVER;
import static org.ballerinalang.net.http.HttpConstants.PASSWORD;
import static org.ballerinalang.net.http.HttpConstants.PKCS_STORE_TYPE;
import static org.ballerinalang.net.http.HttpConstants.PROTOCOL_HTTPS;
import static org.ballerinalang.net.http.HttpConstants.PROTOCOL_PACKAGE_HTTP;
import static org.ballerinalang.net.http.HttpConstants.REQUEST;
import static org.ballerinalang.net.http.HttpConstants.REQUEST_CACHE_CONTROL;
import static org.ballerinalang.net.http.HttpConstants.REQUEST_CACHE_CONTROL_FIELD;
import static org.ballerinalang.net.http.HttpConstants.REQUEST_MUTUAL_SSL_HANDSHAKE_FIELD;
import static org.ballerinalang.net.http.HttpConstants.REQUEST_MUTUAL_SSL_HANDSHAKE_STATUS;
import static org.ballerinalang.net.http.HttpConstants.RESOLVED_REQUESTED_URI;
import static org.ballerinalang.net.http.HttpConstants.RESOLVED_REQUESTED_URI_FIELD;
import static org.ballerinalang.net.http.HttpConstants.RESPONSE_CACHE_CONTROL;
import static org.ballerinalang.net.http.HttpConstants.RESPONSE_CACHE_CONTROL_FIELD;
import static org.ballerinalang.net.http.HttpConstants.RESPONSE_REASON_PHRASE_FIELD;
import static org.ballerinalang.net.http.HttpConstants.RESPONSE_STATUS_CODE_FIELD;
import static org.ballerinalang.net.http.HttpConstants.SERVER_ENDPOINT_CONFIG;
import static org.ballerinalang.net.http.HttpConstants.SERVER_NAME;
import static org.ballerinalang.net.http.HttpConstants.SSL_CONFIG_ENABLE_SESSION_CREATION;
import static org.ballerinalang.net.http.HttpConstants.SSL_CONFIG_SSL_VERIFY_CLIENT;
import static org.ballerinalang.net.http.HttpConstants.SSL_ENABLED_PROTOCOLS;
import static org.ballerinalang.net.http.HttpConstants.SSL_PROTOCOL_VERSION;
import static org.ballerinalang.net.http.HttpConstants.TRANSPORT_MESSAGE;
import static org.ballerinalang.net.http.nativeimpl.pipelining.PipeliningHandler.sendPipelinedResponse;
import static org.ballerinalang.runtime.Constants.BALLERINA_VERSION;
import static org.ballerinalang.stdlib.io.utils.IOConstants.DETAIL_RECORD_TYPE_NAME;
import static org.ballerinalang.stdlib.io.utils.IOConstants.IO_PACKAGE;
import static org.wso2.transport.http.netty.contract.Constants.ENCODING_GZIP;
import static org.wso2.transport.http.netty.contract.Constants.HTTP_TRANSFER_ENCODING_IDENTITY;
import static org.wso2.transport.http.netty.contract.Constants.PROMISED_STREAM_REJECTED_ERROR;
import static org.wso2.transport.http.netty.contract.Constants
        .REMOTE_CLIENT_CLOSED_BEFORE_INITIATING_100_CONTINUE_RESPONSE;
import static org.wso2.transport.http.netty.contract.Constants.REMOTE_CLIENT_CLOSED_BEFORE_INITIATING_INBOUND_REQUEST;
import static org.wso2.transport.http.netty.contract.Constants.REMOTE_CLIENT_CLOSED_BEFORE_INITIATING_OUTBOUND_RESPONSE;
import static org.wso2.transport.http.netty.contract.Constants.REMOTE_CLIENT_CLOSED_WHILE_READING_INBOUND_REQUEST_BODY;
import static org.wso2.transport.http.netty.contract.Constants
        .REMOTE_CLIENT_CLOSED_WHILE_READING_INBOUND_REQUEST_HEADERS;
import static org.wso2.transport.http.netty.contract.Constants.REMOTE_CLIENT_CLOSED_WHILE_WRITING_100_CONTINUE_RESPONSE;
import static org.wso2.transport.http.netty.contract.Constants
        .REMOTE_CLIENT_CLOSED_WHILE_WRITING_OUTBOUND_RESPONSE_BODY;
import static org.wso2.transport.http.netty.contract.Constants
        .REMOTE_CLIENT_CLOSED_WHILE_WRITING_OUTBOUND_RESPONSE_HEADERS;
import static org.wso2.transport.http.netty.contract.Constants.REMOTE_SERVER_CLOSED_BEFORE_INITIATING_INBOUND_RESPONSE;
import static org.wso2.transport.http.netty.contract.Constants.REMOTE_SERVER_CLOSED_BEFORE_INITIATING_OUTBOUND_REQUEST;
import static org.wso2.transport.http.netty.contract.Constants.REMOTE_SERVER_CLOSED_WHILE_READING_INBOUND_RESPONSE_BODY;
import static org.wso2.transport.http.netty.contract.Constants
        .REMOTE_SERVER_CLOSED_WHILE_READING_INBOUND_RESPONSE_HEADERS;
import static org.wso2.transport.http.netty.contract.Constants.REMOTE_SERVER_CLOSED_WHILE_WRITING_OUTBOUND_REQUEST_BODY;
import static org.wso2.transport.http.netty.contract.Constants
        .REMOTE_SERVER_CLOSED_WHILE_WRITING_OUTBOUND_REQUEST_HEADERS;

/**
 * Utility class providing utility methods.
 */
public class HttpUtil {

    public static final boolean TRUE = true;
    public static final boolean FALSE = false;

    private static final Logger log = LoggerFactory.getLogger(HttpUtil.class);

    private static final String METHOD_ACCESSED = "isMethodAccessed";
    private static final String IO_EXCEPTION_OCCURED = "I/O exception occurred";
    private static final String CHUNKING_CONFIG = "chunking_config";

    /**
     * Set new entity to in/out request/response struct.
     *
     * @param httpMessageStruct request/response struct.
     * @return created entity.
     */
    public static ObjectValue createNewEntity(ObjectValue httpMessageStruct) {
        ObjectValue entity = BallerinaValues.createObjectValue(PROTOCOL_PACKAGE_MIME, ENTITY);
        HttpCarbonMessage httpCarbonMessage = HttpUtil.getCarbonMsg(httpMessageStruct,
                HttpUtil.createHttpCarbonMessage(isRequest(httpMessageStruct)));
        entity.addNativeData(ENTITY_HEADERS, httpCarbonMessage.getHeaders());
        entity.addNativeData(ENTITY_BYTE_CHANNEL, null);
        httpMessageStruct.set(isRequest(httpMessageStruct) ? REQUEST_ENTITY_FIELD : RESPONSE_ENTITY_FIELD
                , entity);
        httpMessageStruct.addNativeData(IS_BODY_BYTE_CHANNEL_ALREADY_SET, false);
        return entity;
    }

    /**
     * Set the given entity to request or response message.
     *
     * @param messageObj Represent ballerina request/response
     * @param entityObj  Represent an entity
     * @param isRequest  boolean representing whether the message is a request or a response
     */
    public static void setEntity(ObjectValue messageObj, ObjectValue entityObj, boolean isRequest) {
        HttpCarbonMessage httpCarbonMessage = HttpUtil.getCarbonMsg(messageObj,
                HttpUtil.createHttpCarbonMessage(isRequest));
        String contentType = MimeUtil.getContentTypeWithParameters(entityObj);
        if (checkEntityBodyAvailability(entityObj)) {
            httpCarbonMessage.waitAndReleaseAllEntities();
            if (contentType == null) {
                contentType = OCTET_STREAM;
            }
            HeaderUtil.setHeaderToEntity(entityObj, HttpHeaderNames.CONTENT_TYPE.toString(), contentType);
        }
        messageObj.set(isRequest ? REQUEST_ENTITY_FIELD : RESPONSE_ENTITY_FIELD, entityObj);
        messageObj.addNativeData(IS_BODY_BYTE_CHANNEL_ALREADY_SET, checkEntityBodyAvailability(entityObj));
    }

    /**
     * Get the entity from request or response.
     *
     * @param messageObj         Ballerina context
     * @param isRequest          boolean representing whether the message is a request or a response
     * @param entityBodyRequired boolean representing whether the entity body is required
     * @return Entity of the request or response
     */
    public static ObjectValue getEntity(ObjectValue messageObj, boolean isRequest, boolean entityBodyRequired) {
        ObjectValue entity = (ObjectValue) messageObj.get(isRequest ? REQUEST_ENTITY_FIELD : RESPONSE_ENTITY_FIELD);
        boolean byteChannelAlreadySet = false;

        if (messageObj.getNativeData(IS_BODY_BYTE_CHANNEL_ALREADY_SET) != null) {
            byteChannelAlreadySet = (Boolean) messageObj.getNativeData(IS_BODY_BYTE_CHANNEL_ALREADY_SET);
        }
        if (entityBodyRequired && !byteChannelAlreadySet) {
            populateEntityBody(messageObj, entity, isRequest, false);
        }
        return entity;
    }

    /**
     * Populate entity with the relevant body content.
     *
     * @param messageObj Represent ballerina request/response
     * @param entityObj     Represent an entity
     * @param request    boolean representing whether the message is a request or a response
     * @param streaming  boolean representing whether the entity requires byte channel or message as native data
     */
    public static void populateEntityBody(ObjectValue messageObj, ObjectValue entityObj, boolean request,
                                          boolean streaming) {
        HttpCarbonMessage httpCarbonMessage = HttpUtil
                .getCarbonMsg(messageObj, HttpUtil.createHttpCarbonMessage(request));
        String contentType = httpCarbonMessage.getHeader(HttpHeaderNames.CONTENT_TYPE.toString());
        //TODO check following condition related to streaming
        if (MimeUtil.isNotNullAndEmpty(contentType) && contentType.startsWith(MULTIPART_AS_PRIMARY_TYPE)
                && !streaming) {
            MultipartDecoder.parseBody(entityObj, contentType,
                                       new HttpMessageDataStreamer(httpCarbonMessage).getInputStream());
        } else {
            long contentLength = MimeUtil.extractContentLength(httpCarbonMessage);
            if (contentLength > 0) {
                if (streaming) {
                    entityObj.addNativeData(ENTITY_BYTE_CHANNEL, new EntityWrapper(
                            new EntityBodyChannel(new HttpMessageDataStreamer(httpCarbonMessage).getInputStream())));
                } else {
                    entityObj.addNativeData(TRANSPORT_MESSAGE, httpCarbonMessage);
                }
            }
        }
        messageObj.set(request ? REQUEST_ENTITY_FIELD : RESPONSE_ENTITY_FIELD, entityObj);
        messageObj.addNativeData(IS_BODY_BYTE_CHANNEL_ALREADY_SET, true);
    }

    public static ObjectValue extractEntity(ObjectValue request) {
        Object isEntityBodyAvailable = request.getNativeData(IS_BODY_BYTE_CHANNEL_ALREADY_SET);
        if (isEntityBodyAvailable == null || !((Boolean) isEntityBodyAvailable)) {
            return null;
        }
        return (ObjectValue) request.get(isRequest(request) ? REQUEST_ENTITY_FIELD : RESPONSE_ENTITY_FIELD);
    }

    public static void closeMessageOutputStream(OutputStream messageOutputStream) {
        try {
            if (messageOutputStream != null) {
                messageOutputStream.close();
            }
        } catch (IOException e) {
            log.error("Couldn't close message output stream", e);
        }
    }

    public static void prepareOutboundResponse(ObjectValue connectionObj, HttpCarbonMessage inboundRequestMsg,
                                               HttpCarbonMessage outboundResponseMsg,
                                               ObjectValue outboundResponseObj) {
        HttpUtil.checkEntityAvailability(outboundResponseObj);
        HttpUtil.addCorsHeaders(inboundRequestMsg, outboundResponseMsg);
        HttpUtil.enrichOutboundMessage(outboundResponseMsg, outboundResponseObj);
        HttpService httpService = (HttpService) connectionObj.getNativeData(HttpConstants.HTTP_SERVICE);
        HttpUtil.setCompressionHeaders(httpService.getCompressionConfig(), inboundRequestMsg, outboundResponseMsg);
        HttpUtil.setChunkingHeader(httpService.getChunkingConfig(), outboundResponseMsg);
    }

    private static void addCorsHeaders(HttpCarbonMessage requestMsg, HttpCarbonMessage responseMsg) {
        if (requestMsg.getHeader(HttpHeaderNames.ORIGIN.toString()) != null) {
            CorsHeaderGenerator.process(requestMsg, responseMsg, true);
        }
    }

    /**
     * This method should never be called directly to send out responses for ballerina HTTP 1.1. Use
     * PipeliningHandler's sendPipelinedResponse() method instead.
     *
     * @param requestMsg  Represent the request message
     * @param responseMsg Represent the corresponding response
     * @return HttpResponseFuture that represent the future results
     */
    public static HttpResponseFuture sendOutboundResponse(HttpCarbonMessage requestMsg,
                                                          HttpCarbonMessage responseMsg) {
        HttpResponseFuture responseFuture;
        try {
            responseFuture = requestMsg.respond(responseMsg);
        } catch (org.wso2.transport.http.netty.contract.exceptions.ServerConnectorException e) {
            throw new BallerinaConnectorException("Error occurred during response", e);
        }
        return responseFuture;
    }

    /**
     * Sends an HTTP/2 Server Push message back to the client.
     *
     * @param requestMsg   the request message associated to the server push response
     * @param pushResponse the server push message
     * @param pushPromise  the push promise associated with the server push
     * @return the future to get notifications of the operation asynchronously
     */
    public static HttpResponseFuture pushResponse(HttpCarbonMessage requestMsg, HttpCarbonMessage pushResponse,
                                                  Http2PushPromise pushPromise) {
        HttpResponseFuture responseFuture;
        try {
            responseFuture = requestMsg.pushResponse(pushResponse, pushPromise);
        } catch (org.wso2.transport.http.netty.contract.exceptions.ServerConnectorException e) {
            throw new BallerinaConnectorException("Error occurred while sending a server push message", e);
        }
        return responseFuture;
    }

    /**
     * Sends an HTTP/2 Push Promise message back to the client.
     *
     * @param requestMsg  the request message associated to the push promise
     * @param pushPromise the push promise message
     * @return the future to get notifications of the operation asynchronously
     */
    public static HttpResponseFuture pushPromise(HttpCarbonMessage requestMsg, Http2PushPromise pushPromise) {
        HttpResponseFuture responseFuture;
        try {
            responseFuture = requestMsg.pushPromise(pushPromise);
        } catch (org.wso2.transport.http.netty.contract.exceptions.ServerConnectorException e) {
            throw new BallerinaConnectorException("Error occurred during response", e);
        }
        return responseFuture;
    }

    public static void handleFailure(HttpCarbonMessage requestMessage, BallerinaConnectorException ex) {
        String errorMsg = ex.getMessage();
        int statusCode = getStatusCode(requestMessage, errorMsg);
        sendPipelinedResponse(requestMessage, createErrorMessage(errorMsg, statusCode));
    }

    static void handleFailure(HttpCarbonMessage requestMessage, ErrorValue error) {
        String errorMsg = getErrorMessage(error);
        int statusCode = getStatusCode(requestMessage, errorMsg);
        ErrorHandlerUtils.printError("error: " + error.toString());
        sendPipelinedResponse(requestMessage, createErrorMessage(errorMsg, statusCode));
    }

    private static String getErrorMessage(ErrorValue error) {
        String errorMsg = error.getReason();
        //TODO Test whether error.getDetails() can be casted to (MapValue)
        MapValue errorDetails = (MapValue) error.getDetails();
        if (!errorDetails.isEmpty()) {
            errorMsg = errorMsg.concat(COLON + errorDetails.get(HTTP_ERROR_MESSAGE));
        }
        return errorMsg;
    }

    private static int getStatusCode(HttpCarbonMessage requestMessage, String errorMsg) {
        Integer carbonStatusCode = requestMessage.getHttpStatusCode();
        if (carbonStatusCode == null) {
            //log only the internal server errors
            log.error(errorMsg);
            return HttpResponseStatus.INTERNAL_SERVER_ERROR.code();
        }
        return carbonStatusCode;
    }

    public static HttpCarbonMessage createErrorMessage(String payload, int statusCode) {
        HttpCarbonMessage response = HttpUtil.createHttpCarbonMessage(false);
        response.waitAndReleaseAllEntities();
        if (payload != null) {
            payload = lowerCaseTheFirstLetter(payload);
            response.addHttpContent(new DefaultLastHttpContent(Unpooled.wrappedBuffer(payload.getBytes())));
        } else {
            response.addHttpContent(new DefaultLastHttpContent());
        }
        setHttpStatusCodes(statusCode, response);

        return response;
    }

    private static String lowerCaseTheFirstLetter(String payload) {
        if (!payload.isEmpty()) {
            char[] characters = payload.toCharArray();
            characters[0] = Character.toLowerCase(characters[0]);
            payload = new String(characters);
        }
        return payload;
    }

    private static void setHttpStatusCodes(int statusCode, HttpCarbonMessage response) {
        HttpHeaders httpHeaders = response.getHeaders();
        httpHeaders.set(HttpHeaderNames.CONTENT_TYPE, org.wso2.transport.http.netty.contract.Constants.TEXT_PLAIN);

        response.setHttpStatusCode(statusCode);
    }

    /**
     * Get HTTP error value with a given error detail.
     *
     * @param errMsg  Error message
     * @return Error value
     */
    public static ErrorValue getError(String errMsg) {
        MapValue<String, Object> httpErrorRecord = createHttpErrorDetailRecord(errMsg, null);
        httpErrorRecord.put(HTTP_ERROR_MESSAGE, errMsg);
        return BallerinaErrors.createError(HTTP_ERROR_CODE, httpErrorRecord);
    }

    /**
     * Get error value from throwable.
     *
     * @param throwable Throwable representing the error.
     * @return Error struct
     */
    public static ErrorValue getError(Throwable throwable) {
        if (throwable instanceof ClientConnectorException) {
            return createHttpError(throwable);
        }
        if (throwable.getMessage() == null) {
            return createHttpError(IO_EXCEPTION_OCCURED);
        } else {
            return createHttpError(throwable.getMessage());
        }
    }

    public static ErrorValue createHttpError(String errorMessage) {
        HttpErrorType errorType = getErrorType(errorMessage);
        return createHttpError(errorMessage, errorType);
    }

    public static ErrorValue createHttpError(Throwable throwable) {
        ErrorValue cause;
        if (throwable instanceof EndpointTimeOutException) {
            return createHttpError(throwable.getMessage(), HttpErrorType.IDLE_TIMEOUT_TRIGGERED);
        } else if (throwable instanceof SslException) {
            return createHttpError(throwable.getMessage(), HttpErrorType.SSL_ERROR);
        } else if (throwable instanceof PromiseRejectedException) {
            return createHttpError(throwable.getMessage(), HttpErrorType.HTTP2_CLIENT_ERROR);
        } else if (throwable instanceof ConnectionTimedOutException) {
            cause = createErrorCause(throwable.getMessage(),
                    IOConstants.ErrorCode.ConnectionTimedOut.errorCode(),
                    IO_PACKAGE,
                    DETAIL_RECORD_TYPE_NAME);
            return createHttpError("Something wrong with the connection", HttpErrorType.GENERIC_CLIENT_ERROR, cause);
        } else if (throwable instanceof ClientConnectorException) {
            cause = createErrorCause(throwable.getMessage(),
                    IOConstants.ErrorCode.GenericError.errorCode(),
                    IO_PACKAGE,
                    DETAIL_RECORD_TYPE_NAME);
            return createHttpError("Something wrong with the connection", HttpErrorType.GENERIC_CLIENT_ERROR, cause);
        } else {
            return createHttpError(throwable.getMessage());
        }
    }

    public static ErrorValue createHttpError(String message, HttpErrorType errorType) {
        MapValue<String, Object> detailRecord = createHttpErrorDetailRecord(message, null);
        return BallerinaErrors.createError(errorType.getReason(), detailRecord);
    }

    public static ErrorValue createHttpError(String message, HttpErrorType errorType, ErrorValue cause) {
        MapValue<String, Object> detailRecord = createHttpErrorDetailRecord(message, cause);
        return BallerinaErrors.createError(errorType.getReason(), detailRecord);
    }

    private static MapValue<String, Object> createHttpErrorDetailRecord(String message, ErrorValue cause) {
        MapValue<String, Object> detail = BallerinaValues
                .createRecordValue(PROTOCOL_PACKAGE_HTTP, HTTP_ERROR_DETAIL_RECORD);
        return BallerinaValues.createRecord(detail, message, cause);
    }

    // TODO: Find a better way to get the error type than String matching.
    private static HttpErrorType getErrorType(String errorMessage) {
        // Every Idle Timeout triggered error is mapped to IdleTimeoutError
        if (errorMessage.contains("Idle timeout triggered")) {
            return HttpErrorType.IDLE_TIMEOUT_TRIGGERED;
        }

        switch (errorMessage) {
            case REMOTE_SERVER_CLOSED_BEFORE_INITIATING_INBOUND_RESPONSE:
                return HttpErrorType.INIT_INBOUND_RESPONSE_FAILED;
            case REMOTE_SERVER_CLOSED_WHILE_READING_INBOUND_RESPONSE_HEADERS:
                return HttpErrorType.READING_INBOUND_RESPONSE_HEADERS_FAILED;
            case REMOTE_SERVER_CLOSED_WHILE_READING_INBOUND_RESPONSE_BODY:
                return HttpErrorType.READING_INBOUND_RESPONSE_BODY_FAILED;
            case REMOTE_SERVER_CLOSED_BEFORE_INITIATING_OUTBOUND_REQUEST:
                return HttpErrorType.INIT_OUTBOUND_REQUEST_FAILED;
            case REMOTE_SERVER_CLOSED_WHILE_WRITING_OUTBOUND_REQUEST_HEADERS:
                return HttpErrorType.WRITING_OUTBOUND_REQUEST_HEADER_FAILED;
            case REMOTE_SERVER_CLOSED_WHILE_WRITING_OUTBOUND_REQUEST_BODY:
                return HttpErrorType.WRITING_OUTBOUND_REQUEST_BODY_FAILED;
            case REMOTE_CLIENT_CLOSED_BEFORE_INITIATING_INBOUND_REQUEST:
                return HttpErrorType.INIT_INBOUND_REQUEST_FAILED;
            case REMOTE_CLIENT_CLOSED_WHILE_READING_INBOUND_REQUEST_HEADERS:
                return HttpErrorType.READING_INBOUND_REQUEST_HEADER_FAILED;
            case REMOTE_CLIENT_CLOSED_WHILE_READING_INBOUND_REQUEST_BODY:
                return HttpErrorType.READING_INBOUND_REQUEST_BODY_FAILED;
            case REMOTE_CLIENT_CLOSED_BEFORE_INITIATING_OUTBOUND_RESPONSE:
                return HttpErrorType.INIT_OUTBOUND_RESPONSE_FAILED;
            case REMOTE_CLIENT_CLOSED_WHILE_WRITING_OUTBOUND_RESPONSE_HEADERS:
                return HttpErrorType.WRITING_OUTBOUND_RESPONSE_HEADERS_FAILED;
            case REMOTE_CLIENT_CLOSED_WHILE_WRITING_OUTBOUND_RESPONSE_BODY:
                return HttpErrorType.WRITING_OUTBOUND_RESPONSE_BODY_FAILED;
            case REMOTE_CLIENT_CLOSED_BEFORE_INITIATING_100_CONTINUE_RESPONSE:
                return HttpErrorType.INIT_100_CONTINUE_RESPONSE_FAILED;
            case REMOTE_CLIENT_CLOSED_WHILE_WRITING_100_CONTINUE_RESPONSE:
                return HttpErrorType.WRITING_100_CONTINUE_RESPONSE_FAILED;
            case PROMISED_STREAM_REJECTED_ERROR:
                return HttpErrorType.HTTP2_CLIENT_ERROR;
            default:
                return HttpErrorType.GENERIC_CLIENT_ERROR;
        }
    }

    private static ErrorValue createErrorCause(String message, String reason, String packageName, String recordName) {

        MapValue<String, Object> detailRecordType = BallerinaValues.createRecordValue(packageName, recordName);
        MapValue<String, Object> detailRecord = BallerinaValues.createRecord(detailRecordType, message, null);
        return BallerinaErrors.createError(reason, detailRecord);
    }

    public static HttpCarbonMessage getCarbonMsg(ObjectValue objectValue, HttpCarbonMessage defaultMsg) {
        HttpCarbonMessage httpCarbonMessage = (HttpCarbonMessage) objectValue.getNativeData(TRANSPORT_MESSAGE);
        if (httpCarbonMessage != null) {
            return httpCarbonMessage;
        }
        addCarbonMsg(objectValue, defaultMsg);
        return defaultMsg;
    }

    /**
     * Gets the {@code Http2PushPromise} represented by the PushPromise object.
     *
     * @param pushPromiseObj  the push promise object
     * @param defaultPushPromise the Http2PushPromise to use if the object does not have native data of a push promise
     * @return the {@code Http2PushPromise} represented by the PushPromise object
     */
    public static Http2PushPromise getPushPromise(ObjectValue pushPromiseObj, Http2PushPromise defaultPushPromise) {
        Http2PushPromise pushPromise =
                (Http2PushPromise) pushPromiseObj.getNativeData(HttpConstants.TRANSPORT_PUSH_PROMISE);
        if (pushPromise != null) {
            return pushPromise;
        }
        pushPromiseObj.addNativeData(HttpConstants.TRANSPORT_PUSH_PROMISE, defaultPushPromise);
        return defaultPushPromise;
    }

    /**
     * Populates the push promise object from native {@code Http2PushPromise}.
     *  @param pushPromiseObj the push promise object
     * @param pushPromise the native Http2PushPromise
     */
    public static void populatePushPromiseStruct(ObjectValue pushPromiseObj,
                                                 Http2PushPromise pushPromise) {
        pushPromiseObj.addNativeData(HttpConstants.TRANSPORT_PUSH_PROMISE, pushPromise);
        pushPromiseObj.set(HttpConstants.PUSH_PROMISE_PATH_FIELD, pushPromise.getPath());
        pushPromiseObj.set(HttpConstants.PUSH_PROMISE_METHOD_FIELD, pushPromise.getMethod());
    }

    /**
     * Creates native {@code Http2PushPromise} from PushPromise object.
     *
     * @param pushPromiseObj the PushPromise object
     * @return the populated the native {@code Http2PushPromise}
     */
    public static Http2PushPromise createHttpPushPromise(ObjectValue pushPromiseObj) {
        String method = pushPromiseObj.get(HttpConstants.PUSH_PROMISE_METHOD_FIELD).toString();
        if (method == null || method.isEmpty()) {
            method = HttpConstants.HTTP_METHOD_GET;
        }

        String path = pushPromiseObj.get(HttpConstants.PUSH_PROMISE_PATH_FIELD).toString();
        if (path == null || path.isEmpty()) {
            path = HttpConstants.DEFAULT_BASE_PATH;
        }
        return new Http2PushPromise(method, path);
    }

    public static void addCarbonMsg(ObjectValue struct, HttpCarbonMessage httpCarbonMessage) {
        struct.addNativeData(TRANSPORT_MESSAGE, httpCarbonMessage);
    }

    public static void populateInboundRequest(ObjectValue inboundRequest, ObjectValue entity,
                                              ObjectValue mediaType, HttpCarbonMessage inboundRequestMsg) {
        inboundRequest.addNativeData(TRANSPORT_MESSAGE, inboundRequestMsg);
        inboundRequest.addNativeData(REQUEST, true);

        if (inboundRequestMsg.getProperty(HttpConstants.MUTUAL_SSL_RESULT) != null) {
            MapValue mutualSslRecord = BallerinaValues.createRecordValue(PROTOCOL_PACKAGE_HTTP,
                                                                         MUTUAL_SSL_HANDSHAKE_RECORD);
            mutualSslRecord.put(REQUEST_MUTUAL_SSL_HANDSHAKE_STATUS,
                                inboundRequestMsg.getProperty(HttpConstants.MUTUAL_SSL_RESULT));
            inboundRequest.set(REQUEST_MUTUAL_SSL_HANDSHAKE_FIELD, mutualSslRecord);
        }

        enrichWithInboundRequestInfo(inboundRequest, inboundRequestMsg);
        enrichWithInboundRequestHeaders(inboundRequest, inboundRequestMsg);

        populateEntity(entity, mediaType, inboundRequestMsg);
        inboundRequest.set(REQUEST_ENTITY_FIELD, entity);
        inboundRequest.addNativeData(IS_BODY_BYTE_CHANNEL_ALREADY_SET, false);

        String cacheControlHeader = inboundRequestMsg.getHeader(CACHE_CONTROL.toString());
        if (cacheControlHeader != null) {
            ObjectValue cacheControlObj = BallerinaValues.createObjectValue(PROTOCOL_PACKAGE_HTTP,
                                                                               REQUEST_CACHE_CONTROL);
            RequestCacheControlObj requestCacheControl = new RequestCacheControlObj(cacheControlObj);
            requestCacheControl.populateStruct(cacheControlHeader);
            inboundRequest.set(REQUEST_CACHE_CONTROL_FIELD, requestCacheControl.getObj());
        }
    }

    private static void enrichWithInboundRequestHeaders(ObjectValue inboundRequestObj,
                                                        HttpCarbonMessage inboundRequestMsg) {
        if (inboundRequestMsg.getHeader(HttpHeaderNames.USER_AGENT.toString()) != null) {
            String agent = inboundRequestMsg.getHeader(HttpHeaderNames.USER_AGENT.toString());
            inboundRequestObj.set(HttpConstants.REQUEST_USER_AGENT_FIELD, agent);
            inboundRequestMsg.removeHeader(HttpHeaderNames.USER_AGENT.toString());
        }
    }

    private static void enrichWithInboundRequestInfo(ObjectValue inboundRequestObj,
                                                     HttpCarbonMessage inboundRequestMsg) {
        inboundRequestObj.set(HttpConstants.REQUEST_RAW_PATH_FIELD, inboundRequestMsg.getRequestUrl());
        inboundRequestObj.set(HttpConstants.REQUEST_METHOD_FIELD, inboundRequestMsg.getHttpMethod());
        inboundRequestObj.set(HttpConstants.REQUEST_VERSION_FIELD, inboundRequestMsg.getHttpVersion());
        HttpResourceArguments resourceArgValues = (HttpResourceArguments) inboundRequestMsg.getProperty(
                HttpConstants.RESOURCE_ARGS);
        if (resourceArgValues != null && resourceArgValues.getMap().get(HttpConstants.EXTRA_PATH_INFO) != null) {
            inboundRequestObj.set(HttpConstants.REQUEST_EXTRA_PATH_INFO_FIELD,
                                  resourceArgValues.getMap().get(HttpConstants.EXTRA_PATH_INFO));
        }
    }

    /**
     * Populates the HTTP caller with native data.
     *
     * @param caller     Represents the HTTP caller
     * @param inboundMsg Represents carbon message
     * @param config     Represents service endpoint configuration
     */
    public static void enrichHttpCallerWithNativeData(ObjectValue caller, HttpCarbonMessage inboundMsg,
                                                      MapValue config) {
        caller.addNativeData(HttpConstants.TRANSPORT_MESSAGE, inboundMsg);
        caller.set(HttpConstants.HTTP_CONNECTOR_CONFIG_FIELD, config);
    }

    /**
     * Populates the HTTP caller with connection information.
     * @param httpCaller   Represents the HTTP caller
     * @param inboundMsg   Represents the carbon message
     * @param httpResource Represents the Http Resource
     * @param config       Represents the service endpoint configuration
     */
    public static void enrichHttpCallerWithConnectionInfo(ObjectValue httpCaller, HttpCarbonMessage inboundMsg,
                                                          HttpResource httpResource, MapValue config) {
        MapValue<String, Object> remote = BallerinaValues.createRecordValue(PROTOCOL_PACKAGE_HTTP,
                                                                            HttpConstants.REMOTE);
        MapValue<String, Object> local = BallerinaValues.createRecordValue(PROTOCOL_PACKAGE_HTTP, HttpConstants.LOCAL);

        Object remoteSocketAddress = inboundMsg.getProperty(HttpConstants.REMOTE_ADDRESS);
        if (remoteSocketAddress instanceof InetSocketAddress) {
            InetSocketAddress inetSocketAddress = (InetSocketAddress) remoteSocketAddress;
            String remoteHost = inetSocketAddress.getHostName();
            long remotePort = inetSocketAddress.getPort();
            remote.put(HttpConstants.REMOTE_HOST_FIELD, remoteHost);
            remote.put(HttpConstants.REMOTE_PORT_FIELD, remotePort);
        }
        httpCaller.set(HttpConstants.REMOTE_STRUCT_FIELD, remote);

        Object localSocketAddress = inboundMsg.getProperty(HttpConstants.LOCAL_ADDRESS);
        if (localSocketAddress instanceof InetSocketAddress) {
            InetSocketAddress inetSocketAddress = (InetSocketAddress) localSocketAddress;
            String localHost = inetSocketAddress.getHostName();
            long localPort = inetSocketAddress.getPort();
            local.put(HttpConstants.LOCAL_HOST_FIELD, localHost);
            local.put(HttpConstants.LOCAL_PORT_FIELD, localPort);
        }
        httpCaller.set(HttpConstants.LOCAL_STRUCT_INDEX, local);
        httpCaller.set(HttpConstants.SERVICE_ENDPOINT_PROTOCOL_FIELD, inboundMsg.getProperty(HttpConstants.PROTOCOL));
        httpCaller.set(HttpConstants.SERVICE_ENDPOINT_CONFIG_FIELD, config);
        httpCaller.addNativeData(HttpConstants.HTTP_SERVICE, httpResource.getParentService());
    }

    /**
     * Populate inbound response with headers and entity.
     * @param inboundResponse  Ballerina struct to represent response
     * @param entity    Entity of the response
     * @param mediaType Content type of the response
     * @param inboundResponseMsg      Represent carbon message.
     */
    public static void populateInboundResponse(ObjectValue inboundResponse, ObjectValue entity,
                                               ObjectValue mediaType, HttpCarbonMessage inboundResponseMsg) {
        inboundResponse.addNativeData(TRANSPORT_MESSAGE, inboundResponseMsg);
        int statusCode = inboundResponseMsg.getHttpStatusCode();
        inboundResponse.set(RESPONSE_STATUS_CODE_FIELD, (long) statusCode);
        inboundResponse.set(RESPONSE_REASON_PHRASE_FIELD,
                HttpResponseStatus.valueOf(statusCode).reasonPhrase());

        if (inboundResponseMsg.getHeader(HttpHeaderNames.SERVER.toString()) != null) {
            inboundResponse.set(HttpConstants.RESPONSE_SERVER_FIELD,
                    inboundResponseMsg.getHeader(HttpHeaderNames.SERVER.toString()));
            inboundResponseMsg.removeHeader(HttpHeaderNames.SERVER.toString());
        }

        if (inboundResponseMsg.getProperty(RESOLVED_REQUESTED_URI) != null) {
            inboundResponse.set(RESOLVED_REQUESTED_URI_FIELD,
                    inboundResponseMsg.getProperty(RESOLVED_REQUESTED_URI).toString());
        }

        String cacheControlHeader = inboundResponseMsg.getHeader(CACHE_CONTROL.toString());
        if (cacheControlHeader != null) {
            ResponseCacheControlObj responseCacheControl
                    = new ResponseCacheControlObj(PROTOCOL_PACKAGE_HTTP, RESPONSE_CACHE_CONTROL);
            responseCacheControl.populateStruct(cacheControlHeader);
            inboundResponse.set(RESPONSE_CACHE_CONTROL_FIELD, responseCacheControl.getObj());
        }

        populateEntity(entity, mediaType, inboundResponseMsg);
        inboundResponse.set(RESPONSE_ENTITY_FIELD, entity);
        inboundResponse.addNativeData(IS_BODY_BYTE_CHANNEL_ALREADY_SET, false);
    }

    /**
     * Populate entity with headers, content-type and content-length.
     *
     * @param entity    Represent an entity struct
     * @param mediaType mediaType struct that needs to be set to the entity
     * @param cMsg      Represent a carbon message
     */
    private static void populateEntity(ObjectValue entity, ObjectValue mediaType, HttpCarbonMessage cMsg) {
        String contentType = cMsg.getHeader(HttpHeaderNames.CONTENT_TYPE.toString());
        MimeUtil.setContentType(mediaType, entity, contentType);
        long contentLength = -1;
        String lengthStr = cMsg.getHeader(HttpHeaderNames.CONTENT_LENGTH.toString());
        try {
            contentLength = lengthStr != null ? Long.parseLong(lengthStr) : contentLength;
            MimeUtil.setContentLength(entity, contentLength);
        } catch (NumberFormatException e) {
            throw new BallerinaException("Invalid content length");
        }
        entity.addNativeData(ENTITY_HEADERS, cMsg.getHeaders());
    }

    /**
     * Set headers and properties of request/response object to the outbound transport message.
     *
     * @param outboundMsg    transport Http carbon message.
     * @param outboundMsgObj req/resp object.
     */
    public static void enrichOutboundMessage(HttpCarbonMessage outboundMsg, ObjectValue outboundMsgObj) {
        setHeadersToTransportMessage(outboundMsg, outboundMsgObj);
        setPropertiesToTransportMessage(outboundMsg, outboundMsgObj);
    }

    @SuppressWarnings("unchecked")
    private static void setHeadersToTransportMessage(HttpCarbonMessage outboundMsg, ObjectValue messageObj) {
        ObjectValue entityObj = (ObjectValue) messageObj
                .get(isRequest(messageObj) ? REQUEST_ENTITY_FIELD : RESPONSE_ENTITY_FIELD);
        HttpHeaders transportHeaders = outboundMsg.getHeaders();
        if (isRequest(messageObj) || isResponse(messageObj)) {
            addRemovedPropertiesBackToHeadersMap(messageObj, transportHeaders);
            // Since now the InRequest & OutRequest are merged to a single Request and InResponse & OutResponse
            // are merged to a single Response, without returning need to populate all headers from the struct
            // to the HttpCarbonMessage.
            // TODO: refactor this logic properly.
            // return;
        }
        HttpHeaders httpHeaders = (HttpHeaders) entityObj.getNativeData(ENTITY_HEADERS);
        if (httpHeaders != transportHeaders) {
            //This is done only when the entity map and transport message do not refer to the same header map
            if (httpHeaders != null) {
                transportHeaders.add(httpHeaders);
            }
            //Once the headers are synced, set the entity headers to transport message headers so that they
            //both refer the same header map for future operations
            entityObj.addNativeData(ENTITY_HEADERS, outboundMsg.getHeaders());
        }
    }

    private static boolean isRequest(ObjectValue value) {
        return value.getType().getName().equals(REQUEST);
    }

    private static boolean isResponse(ObjectValue value) {
        return value.getType().getName().equals(HttpConstants.RESPONSE);
    }

    private static void addRemovedPropertiesBackToHeadersMap(ObjectValue messageObj, HttpHeaders transportHeaders) {
        if (isRequest(messageObj)) {
            Object userAgent = messageObj.get(HttpConstants.REQUEST_USER_AGENT_FIELD);
            if (userAgent != null && !userAgent.toString().isEmpty()) {
                transportHeaders.set(HttpHeaderNames.USER_AGENT.toString(), userAgent.toString());
            }
        } else {
            Object server = messageObj.get(HttpConstants.RESPONSE_SERVER_FIELD);
            if (server != null && !server.toString().isEmpty()) {
                transportHeaders.set(HttpHeaderNames.SERVER.toString(), server.toString());
            }
        }
    }

    private static void setPropertiesToTransportMessage(HttpCarbonMessage outboundResponseMsg, ObjectValue messageObj) {
        if (isResponse(messageObj)) {
            //TODO fix following logic
            long statusCode = (Long) messageObj.get(RESPONSE_STATUS_CODE_FIELD);
            if (statusCode != 0) {
                outboundResponseMsg.setHttpStatusCode(getIntValue(statusCode));
            }
            Object respPhrase = messageObj.get(RESPONSE_REASON_PHRASE_FIELD);
            if (respPhrase != null && !respPhrase.toString().isEmpty()) {
                outboundResponseMsg.setProperty(HttpConstants.HTTP_REASON_PHRASE, respPhrase.toString());
            }
        }
    }

    /**
     * Check the existence of entity. Set new entity of not present.
     *
     * @param value  request/response struct.
     */
    public static void checkEntityAvailability(ObjectValue value) {
        ObjectValue entity = (ObjectValue) value.get(isRequest(value) ? REQUEST_ENTITY_FIELD : RESPONSE_ENTITY_FIELD);
        if (entity == null) {
            createNewEntity(value);
        }
    }

    /**
     * Check the existence of content-length and transfer-encoding headers.
     *
     * @param message transport message
     * @return true if the headers are available else false.
     */
    public static Boolean checkRequestBodySizeHeadersAvailability(HttpCarbonMessage message) {
        String contentLength = message.getHeader(HttpHeaderNames.CONTENT_LENGTH.toString());
        String transferEncoding = message.getHeader(HttpHeaderNames.TRANSFER_ENCODING.toString());
        return contentLength != null || transferEncoding != null;
    }

    /**
     * Check the existence of the message entity data source.
     *
     * @param value  request/response object.
     * @return true if the message entity data source is available else false.
     */
    public static boolean isEntityDataSourceAvailable(ObjectValue value) {
        ObjectValue entityObj = (ObjectValue) value
                .get(isRequest(value) ? REQUEST_ENTITY_FIELD : RESPONSE_ENTITY_FIELD);
        return (entityObj != null && EntityBodyHandler.getMessageDataSource(entityObj) != null);
    }

    private static void setCompressionHeaders(MapValue<String, Object> compressionConfig, HttpCarbonMessage requestMsg,
                                              HttpCarbonMessage outboundResponseMsg) {
        if (!checkConfigAnnotationAvailability(compressionConfig)) {
            return;
        }
        String contentEncoding = outboundResponseMsg.getHeaders().get(HttpHeaderNames.CONTENT_ENCODING);
        if (contentEncoding != null) {
            return;
        }
        CompressionConfigState compressionState = getCompressionState(
                compressionConfig.getStringValue(ANN_CONFIG_ATTR_COMPRESSION_ENABLE));
        if (compressionState == CompressionConfigState.NEVER) {
            outboundResponseMsg.getHeaders().set(HttpHeaderNames.CONTENT_ENCODING, HTTP_TRANSFER_ENCODING_IDENTITY);
            return;
        }

        String acceptEncodingValue = requestMsg.getHeaders().get(HttpHeaderNames.ACCEPT_ENCODING);
        List<String> contentTypesAnnotationValues = getAsStringList(
                compressionConfig.getArrayValue(ANN_CONFIG_ATTR_COMPRESSION_CONTENT_TYPES).getStringArray());
        String contentType = outboundResponseMsg.getHeader(HttpHeaderNames.CONTENT_TYPE.toString());

        if (contentTypesAnnotationValues.isEmpty() || isContentTypeMatched(contentTypesAnnotationValues, contentType)) {
            if (compressionState == CompressionConfigState.ALWAYS &&
                    (acceptEncodingValue == null || HTTP_TRANSFER_ENCODING_IDENTITY.equals(acceptEncodingValue))) {
                outboundResponseMsg.getHeaders().set(HttpHeaderNames.CONTENT_ENCODING, ENCODING_GZIP);
            }
        } else {
            outboundResponseMsg.getHeaders().set(HttpHeaderNames.CONTENT_ENCODING, HTTP_TRANSFER_ENCODING_IDENTITY);
        }
    }

    public static CompressionConfigState getCompressionState(String compressionState) {
        switch (compressionState) {
            case AUTO:
                return CompressionConfigState.AUTO;
            case ALWAYS:
                return CompressionConfigState.ALWAYS;
            case NEVER:
                return CompressionConfigState.NEVER;
            default:
                return null;
        }
    }

    private static boolean isContentTypeMatched(List<String> contentTypes, String contentType) {
        return contentType != null && contentTypes.stream().anyMatch(contentType.toLowerCase()::contains);
    }

    private static List<String> getAsStringList(Object[] values) {
        List<String> valuesList = new ArrayList<>();
        if (values == null) {
            return valuesList;
        }
        for (Object val : values) {
            valuesList.add(val.toString().trim().toLowerCase());
        }
        return valuesList;
    }

    public static String getListenerInterface(String host, int port) {
        host = host != null ? host : "0.0.0.0";
        return host + ":" + port;
    }

    public static ChunkConfig getChunkConfig(String chunkConfig) {
        switch (chunkConfig) {
            case HttpConstants.AUTO:
                return ChunkConfig.AUTO;
            case HttpConstants.ALWAYS:
                return ChunkConfig.ALWAYS;
            case NEVER:
                return ChunkConfig.NEVER;
            default:
                throw new BallerinaConnectorException(
                        "Invalid configuration found for Transfer-Encoding: " + chunkConfig);
        }
    }

    public static KeepAliveConfig getKeepAliveConfig(String keepAliveConfig) {
        switch (keepAliveConfig) {
            case HttpConstants.AUTO:
                return KeepAliveConfig.AUTO;
            case HttpConstants.ALWAYS:
                return KeepAliveConfig.ALWAYS;
            case NEVER:
                return KeepAliveConfig.NEVER;
            default:
                throw new BallerinaConnectorException(
                        "Invalid configuration found for Keep-Alive: " + keepAliveConfig);
        }
    }

    public static ForwardedExtensionConfig getForwardedExtensionConfig(String forwarded) {
        ForwardedExtensionConfig forwardedConfig;
        if (HttpConstants.FORWARDED_ENABLE.equalsIgnoreCase(forwarded)) {
            forwardedConfig = ForwardedExtensionConfig.ENABLE;
        } else if (HttpConstants.FORWARDED_TRANSITION.equalsIgnoreCase(forwarded)) {
            forwardedConfig = ForwardedExtensionConfig.TRANSITION;
        } else if (HttpConstants.FORWARDED_DISABLE.equalsIgnoreCase(forwarded)) {
            forwardedConfig = ForwardedExtensionConfig.DISABLE;
        } else {
            throw new BallerinaConnectorException("Invalid configuration found for Forwarded : " + forwarded);
        }
        return forwardedConfig;
    }

    public static HttpCarbonMessage createHttpCarbonMessage(boolean isRequest) {
        HttpCarbonMessage httpCarbonMessage;
        if (isRequest) {
            httpCarbonMessage = new HttpCarbonMessage(
                    new DefaultHttpRequest(HttpVersion.HTTP_1_1, HttpMethod.GET, ""));
        } else {
            httpCarbonMessage = new HttpCarbonMessage(
                    new DefaultHttpResponse(HttpVersion.HTTP_1_1, HttpResponseStatus.OK));
        }
        httpCarbonMessage.completeMessage();
        return httpCarbonMessage;
    }

    public static void checkFunctionValidity(ObjectValue connectionObj, HttpCarbonMessage reqMsg,
                                             HttpCarbonMessage outboundResponseMsg) {
        serverConnectionStructCheck(reqMsg);
        int statusCode = outboundResponseMsg.getHttpStatusCode();
        methodInvocationCheck(connectionObj, reqMsg, statusCode);
    }

    private static void methodInvocationCheck(ObjectValue connectionObj, HttpCarbonMessage reqMsg, int statusCode) {
        if (connectionObj.getNativeData(METHOD_ACCESSED) != null || reqMsg == null) {
            throw new IllegalStateException("illegal function invocation");
        }

        if (!is100ContinueRequest(reqMsg, statusCode)) {
            connectionObj.addNativeData(METHOD_ACCESSED, true);
        }
    }

    public static void serverConnectionStructCheck(HttpCarbonMessage reqMsg) {
        if (reqMsg == null) {
            throw new BallerinaException("operation not allowed:invalid Connection variable");
        }
    }

    private static boolean is100ContinueRequest(HttpCarbonMessage reqMsg, int statusCode) {
        return HttpConstants.HEADER_VAL_100_CONTINUE.equalsIgnoreCase(
                reqMsg.getHeader(HttpHeaderNames.EXPECT.toString())) || statusCode == 100;
    }

    public static MapValue getResourceConfigAnnotation(AttachedFunction resource, String pkgPath) {
        return (MapValue) resource.getAnnotation(pkgPath, HttpConstants.ANN_NAME_RESOURCE_CONFIG);
    }

    public static MapValue getTransactionConfigAnnotation(AttachedFunction resource, String transactionPackagePath) {
        return (MapValue) resource.getAnnotation(transactionPackagePath,
                                                 TransactionConstants.ANN_NAME_TRX_PARTICIPANT_CONFIG);
    }

    private static int getIntValue(long val) {
        int intVal = (int) val;

        if (intVal != val) {
            throw new IllegalArgumentException("invalid argument: " + val);
        }

        return intVal;
    }

    public static String getContentTypeFromTransportMessage(HttpCarbonMessage transportMessage) {
        return transportMessage.getHeader(HttpHeaderNames.CONTENT_TYPE.toString());
    }

    /**
     * If the given Content-Type header value doesn't have a boundary parameter value, get a new boundary string and
     * append it to Content-Type and set it to transport message.
     *
     * @param transportMessage Represent transport message
     * @param contentType      Represent the Content-Type header value
     * @return The boundary string that was extracted from header or the newly generated one
     */
    public static String addBoundaryIfNotExist(HttpCarbonMessage transportMessage, String contentType) {
        String boundaryString;
        String boundaryValue = HeaderUtil.extractBoundaryParameter(contentType);
        boundaryString = boundaryValue != null ? boundaryValue : HttpUtil.addBoundaryParameter(transportMessage,
                                                                                               contentType);
        return boundaryString;
    }

    /**
     * Generate a new boundary string and append it Content-Type and set that to transport message.
     *
     * @param transportMessage Represent transport message
     * @param contentType      Represent the Content-Type header value
     * @return The newly generated boundary string
     */
    private static String addBoundaryParameter(HttpCarbonMessage transportMessage, String contentType) {
        String boundaryString = null;
        if (contentType != null && contentType.startsWith(MULTIPART_AS_PRIMARY_TYPE)) {
            boundaryString = MimeUtil.getNewMultipartDelimiter();
            transportMessage.setHeader(HttpHeaderNames.CONTENT_TYPE.toString(), contentType + "; " + BOUNDARY + "=" +
                    boundaryString);
        }
        return boundaryString;
    }

    public static HttpWsConnectorFactory createHttpWsConnectionFactory() {
        return new DefaultHttpWsConnectorFactory();
    }

    public static void checkAndObserveHttpRequest(Strand strand, HttpCarbonMessage message) {
<<<<<<< HEAD
        Optional<ObserverContext> observerContext = ObserveUtils.getObserverContextOfCurrentFrame(strand);
        observerContext.ifPresent(ctx -> {
            HttpUtil.injectHeaders(message, ObserveUtils.getContextProperties(strand.observerContext));
            strand.observerContext.addTag(TAG_KEY_HTTP_METHOD, message.getHttpMethod());
            strand.observerContext.addTag(TAG_KEY_HTTP_URL, String.valueOf(message.getProperty(HttpConstants.TO)));
            strand.observerContext.addTag(TAG_KEY_PEER_ADDRESS,
                       message.getProperty(PROPERTY_HTTP_HOST) + ":" + message.getProperty(PROPERTY_HTTP_PORT));
            // Add HTTP Status Code tag. The HTTP status code will be set using the response message.
            // Sometimes the HTTP status code will not be set due to errors etc. Therefore, it's very important to set
            // some value to HTTP Status Code to make sure that tags will not change depending on various
            // circumstances.
            // HTTP Status code must be a number.
            strand.observerContext.addTag(TAG_KEY_HTTP_STATUS_CODE, Integer.toString(0));
        });
=======
        // TODO fix observability utils
//        Optional<ObserverContext> observerContext = ObserveUtils.getObserverContextOfCurrentFrame(strand);
//        observerContext.ifPresent(ctx -> {
//            HttpUtil.injectHeaders(message, ObserveUtils.getContextProperties(ctx));
//            ctx.addTag(TAG_KEY_HTTP_METHOD, message.getHttpMethod());
//            ctx.addTag(TAG_KEY_HTTP_URL, String.valueOf(message.getProperty(HttpConstants.TO)));
//            ctx.addTag(TAG_KEY_PEER_ADDRESS,
//                       message.getProperty(PROPERTY_HTTP_HOST) + ":" + message.getProperty(PROPERTY_HTTP_PORT));
//            // Add HTTP Status Code tag. The HTTP status code will be set using the response message.
//            // Sometimes the HTTP status code will not be set due to errors etc. Therefore, it's very important to set
//            // some value to HTTP Status Code to make sure that tags will not change depending on various
//            // circumstances.
//            // HTTP Status code must be a number.
//            ctx.addTag(TAG_KEY_HTTP_STATUS_CODE, Integer.toString(0));
//        });
>>>>>>> 88f70af9
    }

    public static void injectHeaders(HttpCarbonMessage msg, Map<String, String> headers) {
        if (headers != null) {
            headers.forEach((key, value) -> msg.setHeader(key, String.valueOf(value)));
        }
    }

    private static void setChunkingHeader(String transferValue, HttpCarbonMessage outboundResponseMsg) {
        if (transferValue == null) { //TODO check this logic - chamil
            return;
        }
        outboundResponseMsg.setProperty(CHUNKING_CONFIG, getChunkConfig(transferValue));
    }

    /**
     * Creates InResponse using the native {@code HttpCarbonMessage}.
     *
     * @param httpCarbonMessage the HttpCarbonMessage
     * @return the Response struct
     */
    public static ObjectValue createResponseStruct(HttpCarbonMessage httpCarbonMessage) {
        ObjectValue responseObj = BallerinaValues.createObjectValue(HttpConstants.PROTOCOL_PACKAGE_HTTP,
                                                                    HttpConstants.RESPONSE);
        ObjectValue entity = BallerinaValues.createObjectValue(PROTOCOL_PACKAGE_MIME, HttpConstants.ENTITY);
        ObjectValue mediaType = BallerinaValues.createObjectValue(PROTOCOL_PACKAGE_MIME, MEDIA_TYPE);

        HttpUtil.populateInboundResponse(responseObj, entity, mediaType, httpCarbonMessage);
        return responseObj;
    }

    public static void populateSenderConfigurations(SenderConfiguration senderConfiguration, MapValue<String, Object>
            clientEndpointConfig) {
        ProxyServerConfiguration proxyServerConfiguration;
        MapValue secureSocket = clientEndpointConfig.getMapValue(HttpConstants.ENDPOINT_CONFIG_SECURE_SOCKET);

        if (secureSocket != null) {
            HttpUtil.populateSSLConfiguration(senderConfiguration, secureSocket);
        } else {
            HttpUtil.setDefaultTrustStore(senderConfiguration);
        }
        MapValue proxy = clientEndpointConfig.getMapValue(HttpConstants.PROXY_STRUCT_REFERENCE);
        if (proxy != null) {
            String proxyHost = proxy.getStringValue(HttpConstants.PROXY_HOST);
            int proxyPort = proxy.getIntValue(HttpConstants.PROXY_PORT).intValue();
            String proxyUserName = proxy.getStringValue(HttpConstants.PROXY_USERNAME);
            String proxyPassword = proxy.getStringValue(HttpConstants.PROXY_PASSWORD);
            try {
                proxyServerConfiguration = new ProxyServerConfiguration(proxyHost, proxyPort);
            } catch (UnknownHostException e) {
                throw new BallerinaConnectorException("Failed to resolve host" + proxyHost, e);
            }
            if (!proxyUserName.isEmpty()) {
                proxyServerConfiguration.setProxyUsername(proxyUserName);
            }
            if (!proxyPassword.isEmpty()) {
                proxyServerConfiguration.setProxyPassword(proxyPassword);
            }
            senderConfiguration.setProxyServerConfiguration(proxyServerConfiguration);
        }

        long timeoutMillis = clientEndpointConfig.getIntValue(HttpConstants.CLIENT_EP_ENDPOINT_TIMEOUT);
        if (timeoutMillis < 0) {
            senderConfiguration.setSocketIdleTimeout(0);
        } else {
            senderConfiguration.setSocketIdleTimeout(
                    validateConfig(timeoutMillis, HttpConstants.CLIENT_EP_ENDPOINT_TIMEOUT));
        }

        String httpVersion = clientEndpointConfig.getStringValue(HttpConstants.CLIENT_EP_HTTP_VERSION);
        if (httpVersion != null) {
            senderConfiguration.setHttpVersion(httpVersion);
        }
        String forwardedExtension = clientEndpointConfig.getStringValue(HttpConstants.CLIENT_EP_FORWARDED);
        senderConfiguration.setForwardedExtensionConfig(HttpUtil.getForwardedExtensionConfig(forwardedExtension));
    }

    public static ConnectionManager getConnectionManager(MapValue<String, Long> poolStruct) {
        ConnectionManager poolManager = (ConnectionManager) poolStruct.getNativeData(CONNECTION_MANAGER);
        if (poolManager == null) {
            synchronized (poolStruct) {
                if (poolStruct.getNativeData(CONNECTION_MANAGER) == null) {
                    PoolConfiguration userDefinedPool = new PoolConfiguration();
                    populatePoolingConfig(poolStruct, userDefinedPool);
                    poolManager = new ConnectionManager(userDefinedPool);
                    poolStruct.addNativeData(CONNECTION_MANAGER, poolManager);
                }
            }
        }
        return poolManager;
    }

    public static void populatePoolingConfig(MapValue<String, Long> poolRecord, PoolConfiguration poolConfiguration) {
        long maxActiveConnections = poolRecord.get(HttpConstants.CONNECTION_POOLING_MAX_ACTIVE_CONNECTIONS);
        poolConfiguration.setMaxActivePerPool(
                validateConfig(maxActiveConnections, HttpConstants.CONNECTION_POOLING_MAX_ACTIVE_CONNECTIONS));

        long maxIdleConnections = poolRecord.get(HttpConstants.CONNECTION_POOLING_MAX_IDLE_CONNECTIONS);
        poolConfiguration.setMaxIdlePerPool(
                validateConfig(maxIdleConnections, HttpConstants.CONNECTION_POOLING_MAX_IDLE_CONNECTIONS));

        long waitTime = poolRecord.get(HttpConstants.CONNECTION_POOLING_WAIT_TIME);
        poolConfiguration.setMaxWaitTime(waitTime);

        long maxActiveStreamsPerConnection = poolRecord.get(CONNECTION_POOLING_MAX_ACTIVE_STREAMS_PER_CONNECTION);
        poolConfiguration.setHttp2MaxActiveStreamsPerConnection(
                maxActiveStreamsPerConnection == -1 ? Integer.MAX_VALUE : validateConfig(maxActiveStreamsPerConnection,
                                                                CONNECTION_POOLING_MAX_ACTIVE_STREAMS_PER_CONNECTION));
    }

    private static int validateConfig(long value, String configName) {
        try {
            return Math.toIntExact(value);
        } catch (ArithmeticException e) {
            log.warn("The value set for the configuration needs to be less than {}. The " + configName +
                             "value is set to {}", Integer.MAX_VALUE);
            return Integer.MAX_VALUE;
        }
    }

    /**
     * Populates SSL configuration instance with secure socket configuration.
     *
     * @param sslConfiguration  ssl configuration instance.
     * @param secureSocket    secure socket configuration.
     */
    public static void populateSSLConfiguration(SslConfiguration sslConfiguration, MapValue secureSocket) {
        MapValue trustStore = secureSocket.getMapValue(ENDPOINT_CONFIG_TRUST_STORE);
        MapValue keyStore = secureSocket.getMapValue(ENDPOINT_CONFIG_KEY_STORE);
        MapValue protocols = secureSocket.getMapValue(ENDPOINT_CONFIG_PROTOCOLS);
        MapValue validateCert = secureSocket.getMapValue(ENDPOINT_CONFIG_VALIDATE_CERT);
        String keyFile = secureSocket.getStringValue(ENDPOINT_CONFIG_KEY);
        String certFile = secureSocket.getStringValue(ENDPOINT_CONFIG_CERTIFICATE);
        String trustCerts = secureSocket.getStringValue(ENDPOINT_CONFIG_TRUST_CERTIFICATES);
        String keyPassword = secureSocket.getStringValue(ENDPOINT_CONFIG_KEY_PASSWORD);
        List<Parameter> clientParams = new ArrayList<>();
        if (trustStore != null && StringUtils.isNotBlank(trustCerts)) {
            throw new BallerinaException("Cannot configure both trustStore and trustCerts at the same time.");
        }
        if (trustStore != null) {
            String trustStoreFile = trustStore.getStringValue(FILE_PATH);
            if (StringUtils.isNotBlank(trustStoreFile)) {
                sslConfiguration.setTrustStoreFile(trustStoreFile);
            }
            String trustStorePassword = trustStore.getStringValue(PASSWORD);
            if (StringUtils.isNotBlank(trustStorePassword)) {
                sslConfiguration.setTrustStorePass(trustStorePassword);
            }
        } else if (StringUtils.isNotBlank(trustCerts)) {
            sslConfiguration.setClientTrustCertificates(trustCerts);
        }
        if (keyStore != null && StringUtils.isNotBlank(keyFile)) {
            throw new BallerinaException("Cannot configure both keyStore and keyFile.");
        } else if (StringUtils.isNotBlank(keyFile) && StringUtils.isBlank(certFile)) {
            throw new BallerinaException("Need to configure certFile containing client ssl certificates.");
        }
        if (keyStore != null) {
            String keyStoreFile = keyStore.getStringValue(FILE_PATH);
            if (StringUtils.isNotBlank(keyStoreFile)) {
                sslConfiguration.setKeyStoreFile(keyStoreFile);
            }
            String keyStorePassword = keyStore.getStringValue(PASSWORD);
            if (StringUtils.isNotBlank(keyStorePassword)) {
                sslConfiguration.setKeyStorePass(keyStorePassword);
            }
        } else if (StringUtils.isNotBlank(keyFile)) {
            sslConfiguration.setClientKeyFile(keyFile);
            sslConfiguration.setClientCertificates(certFile);
            if (StringUtils.isNotBlank(keyPassword)) {
                sslConfiguration.setClientKeyPassword(keyPassword);
            }
        }
        if (protocols != null) {
            Object[] protocolConfig = protocols.getArrayValue(ENABLED_PROTOCOLS).getValues();
            if (protocolConfig != null) {
                List<Object> sslEnabledProtocolsValueList = Arrays.asList(protocolConfig);
                if (sslEnabledProtocolsValueList.size() > 0) {
                    String sslEnabledProtocols = sslEnabledProtocolsValueList.stream().map(Object::toString)
                            .collect(Collectors.joining(",", "", ""));
                    Parameter clientProtocols = new Parameter(SSL_ENABLED_PROTOCOLS, sslEnabledProtocols);
                    clientParams.add(clientProtocols);
                }
                String sslProtocol = protocols.getStringValue(SSL_PROTOCOL_VERSION);
                if (StringUtils.isNotBlank(sslProtocol)) {
                    sslConfiguration.setSSLProtocol(sslProtocol);
                }
            }
        }

        if (validateCert != null) {
            boolean validateCertEnabled = validateCert.getBooleanValue(HttpConstants.ENABLE);
            int cacheSize = validateCert.getIntValue(HttpConstants.SSL_CONFIG_CACHE_SIZE).intValue();
            int cacheValidityPeriod = validateCert.getIntValue(HttpConstants.SSL_CONFIG_CACHE_VALIDITY_PERIOD)
                    .intValue();
            sslConfiguration.setValidateCertEnabled(validateCertEnabled);
            if (cacheValidityPeriod != 0) {
                sslConfiguration.setCacheValidityPeriod(cacheValidityPeriod);
            }
            if (cacheSize != 0) {
                sslConfiguration.setCacheSize(cacheSize);
            }
        }
        boolean hostNameVerificationEnabled = secureSocket
                .getBooleanValue(HttpConstants.SSL_CONFIG_HOST_NAME_VERIFICATION_ENABLED);
        boolean ocspStaplingEnabled = secureSocket.getBooleanValue(HttpConstants.ENDPOINT_CONFIG_OCSP_STAPLING);
        sslConfiguration.setOcspStaplingEnabled(ocspStaplingEnabled);
        sslConfiguration.setHostNameVerificationEnabled(hostNameVerificationEnabled);

        sslConfiguration
                .setSslSessionTimeOut((int) secureSocket.getDefaultableIntValue(ENDPOINT_CONFIG_SESSION_TIMEOUT));

        sslConfiguration.setSslHandshakeTimeOut(secureSocket.getDefaultableIntValue(ENDPOINT_CONFIG_HANDSHAKE_TIMEOUT));

        Object[] cipherConfigs = secureSocket.getArrayValue(HttpConstants.SSL_CONFIG_CIPHERS).getStringArray();
        if (cipherConfigs != null) {
            List<Object> ciphersValueList = Arrays.asList(cipherConfigs);
            if (ciphersValueList.size() > 0) {
                String ciphers = ciphersValueList.stream().map(Object::toString)
                        .collect(Collectors.joining(",", "", ""));
                Parameter clientCiphers = new Parameter(HttpConstants.CIPHERS, ciphers);
                clientParams.add(clientCiphers);
            }
        }
        String enableSessionCreation = String.valueOf(secureSocket
                .getBooleanValue(HttpConstants.SSL_CONFIG_ENABLE_SESSION_CREATION));
        Parameter clientEnableSessionCreation = new Parameter(HttpConstants.SSL_CONFIG_ENABLE_SESSION_CREATION,
                enableSessionCreation);
        clientParams.add(clientEnableSessionCreation);
        if (!clientParams.isEmpty()) {
            sslConfiguration.setParameters(clientParams);
        }
    }

    public static void setDefaultTrustStore(SslConfiguration sslConfiguration) {
        sslConfiguration.setTrustStoreFile(String.valueOf(
                Paths.get(System.getProperty("ballerina.home"), "bre", "security", "ballerinaTruststore.p12")));
        sslConfiguration.setTrustStorePass("ballerina");
    }

    public static String sanitizeBasePath(String basePath) {
        basePath = basePath.trim();

        if (!basePath.startsWith(HttpConstants.DEFAULT_BASE_PATH)) {
            basePath = HttpConstants.DEFAULT_BASE_PATH.concat(basePath);
        }

        if ((basePath.endsWith(HttpConstants.DEFAULT_BASE_PATH) && basePath.length() != 1)) {
            basePath = basePath.substring(0, basePath.length() - 1);
        }

        if (basePath.endsWith("*")) {
            basePath = basePath.substring(0, basePath.length() - 1);
        }

        return basePath;
    }

    /**
     * Serialize outbound message.
     *
     * @param outboundMessageSource Represent the outbound message datasource
     * @param entity                Represent the entity of the outbound message
     * @param messageOutputStream   Represent the output stream
     * @throws IOException In case an error occurs while writing to output stream
     */
    public static void serializeDataSource(Object outboundMessageSource, ObjectValue entity,
                                           OutputStream messageOutputStream) throws IOException {
        if (MimeUtil.generateAsJSON(outboundMessageSource, entity)) {
            JSONGenerator gen = new JSONGenerator(messageOutputStream);
            gen.serialize(outboundMessageSource);
            gen.flush();
        } else {
            serialize(outboundMessageSource, messageOutputStream);
        }
    }

    public static void serialize(Object value, OutputStream outputStream) throws IOException {
        //TODO check the possibility of value being null
        if (value == null) {
            throw new BallerinaException("error occurred while serializing null data");
        } else if (value instanceof ArrayValue) {
            if (value instanceof StreamingJsonValue) {
                ((StreamingJsonValue) value).serialize(outputStream);
            } else {
                ((ArrayValue) value).serialize(outputStream);
            }
        } else if (value instanceof MultipartDataSource) {
            ((MultipartDataSource) value).serialize(outputStream);
        } else if (value instanceof XMLItem) {
            ((XMLItem) value).serialize(outputStream);
        } else if (value instanceof XMLSequence) {
            ((XMLSequence) value).serialize(outputStream);
        } else if (value instanceof Long || value instanceof String ||
                value instanceof Double || value instanceof Integer || value instanceof Boolean) {
            outputStream.write(value.toString().getBytes(Charset.defaultCharset()));
        } else {
            ((RefValue) value).serialize(outputStream);
        }
    }

    /**
     * Check the availability of an annotation.
     *
     * @param configAnnotation      Represent the annotation
     * @return True if the annotation and the annotation value are available
     */
    public static boolean checkConfigAnnotationAvailability(MapValue configAnnotation) {
        return configAnnotation != null;
    }

    /**
     * Returns Listener configuration instance populated with endpoint config.
     *
     * @param port              listener port.
     * @param endpointConfig    listener endpoint configuration.
     * @return                  transport listener configuration instance.
     */
    public static ListenerConfiguration getListenerConfig(long port, MapValue endpointConfig) {
        String host = endpointConfig.getStringValue(HttpConstants.ENDPOINT_CONFIG_HOST);
        String keepAlive = endpointConfig.get(HttpConstants.ENDPOINT_CONFIG_KEEP_ALIVE).toString();
        MapValue sslConfig = endpointConfig.getMapValue(HttpConstants.ENDPOINT_CONFIG_SECURE_SOCKET);
        String httpVersion = endpointConfig.getStringValue(HttpConstants.ENDPOINT_CONFIG_VERSION);
        MapValue requestLimits = endpointConfig.getMapValue(HttpConstants.ENDPOINT_REQUEST_LIMITS);
        long idleTimeout = endpointConfig.getIntValue(HttpConstants.ENDPOINT_CONFIG_TIMEOUT);

        ListenerConfiguration listenerConfiguration = new ListenerConfiguration();

        if (host == null || host.trim().isEmpty()) {
            listenerConfiguration.setHost(ConfigRegistry.getInstance().getConfigOrDefault("b7a.http.host",
                    HttpConstants.HTTP_DEFAULT_HOST));
        } else {
            listenerConfiguration.setHost(host);
        }

        if (port == 0) {
            throw new BallerinaConnectorException("Listener port is not defined!");
        }
        listenerConfiguration.setPort(Math.toIntExact(port));

        listenerConfiguration.setKeepAliveConfig(HttpUtil.getKeepAliveConfig(keepAlive));

        // Set Request validation limits.
        if (requestLimits != null) {
            setRequestSizeValidationConfig(requestLimits, listenerConfiguration);
        }

        if (idleTimeout < 0) {
            throw new BallerinaConnectorException("Idle timeout cannot be negative. If you want to disable the " +
                    "timeout please use value 0");
        }
        listenerConfiguration.setSocketIdleTimeout(Math.toIntExact(idleTimeout));

        // Set HTTP version
        if (httpVersion != null) {
            listenerConfiguration.setVersion(httpVersion);
        }

        if (endpointConfig.getType().getName().equalsIgnoreCase(SERVER_ENDPOINT_CONFIG)) {
            String serverName = endpointConfig.getStringValue(SERVER_NAME);
            listenerConfiguration.setServerHeader(serverName != null ? serverName : getServerName());
        } else {
            listenerConfiguration.setServerHeader(getServerName());
        }

        if (sslConfig != null) {
            return setSslConfig(sslConfig, listenerConfiguration);
        }

        listenerConfiguration.setPipeliningEnabled(true); //Pipelining is enabled all the time
        listenerConfiguration.setPipeliningLimit(endpointConfig.getIntValue(
                HttpConstants.PIPELINING_REQUEST_LIMIT));

        return listenerConfiguration;
    }

    private static void setRequestSizeValidationConfig(MapValue requestLimits,
                                                     ListenerConfiguration listenerConfiguration) {
        long maxUriLength = requestLimits.getIntValue(HttpConstants.REQUEST_LIMITS_MAXIMUM_URL_LENGTH);
        long maxHeaderSize = requestLimits.getIntValue(HttpConstants.REQUEST_LIMITS_MAXIMUM_HEADER_SIZE);
        long maxEntityBodySize = requestLimits.getIntValue(HttpConstants.REQUEST_LIMITS_MAXIMUM_ENTITY_BODY_SIZE);
        RequestSizeValidationConfig requestSizeValidationConfig = listenerConfiguration
                .getRequestSizeValidationConfig();

        if (maxUriLength >= 0) {
            requestSizeValidationConfig.setMaxUriLength(Math.toIntExact(maxUriLength));
        } else {
            throw new BallerinaConnectorException("Invalid configuration found for maxUriLength : " + maxUriLength);
        }

        if (maxHeaderSize >= 0) {
            requestSizeValidationConfig.setMaxHeaderSize(Math.toIntExact(maxHeaderSize));
        } else {
            throw new BallerinaConnectorException("Invalid configuration found for maxHeaderSize : " + maxHeaderSize);
        }

        if (maxEntityBodySize != -1) {
            if (maxEntityBodySize >= 0) {
                requestSizeValidationConfig.setMaxEntityBodySize(maxEntityBodySize);
            } else {
                throw new BallerinaConnectorException(
                        "Invalid configuration found for maxEntityBodySize : " + maxEntityBodySize);
            }
        }
    }

    private static String getServerName() {
        String userAgent;
        String version = System.getProperty(BALLERINA_VERSION);
        if (version != null) {
            userAgent = "ballerina/" + version;
        } else {
            userAgent = "ballerina";
        }
        return userAgent;
    }

    private static ListenerConfiguration setSslConfig(MapValue sslConfig, ListenerConfiguration listenerConfiguration) {
        listenerConfiguration.setScheme(PROTOCOL_HTTPS);
        MapValue trustStore = sslConfig.getMapValue(ENDPOINT_CONFIG_TRUST_STORE);
        MapValue keyStore = sslConfig.getMapValue(ENDPOINT_CONFIG_KEY_STORE);
        MapValue protocols = sslConfig.getMapValue(ENDPOINT_CONFIG_PROTOCOLS);
        MapValue validateCert = sslConfig.getMapValue(ENDPOINT_CONFIG_VALIDATE_CERT);
        MapValue ocspStapling = sslConfig.getMapValue(ENDPOINT_CONFIG_OCSP_STAPLING);
        String keyFile = sslConfig.getStringValue(ENDPOINT_CONFIG_KEY);
        String certFile = sslConfig.getStringValue(ENDPOINT_CONFIG_CERTIFICATE);
        String trustCerts = sslConfig.getStringValue(ENDPOINT_CONFIG_TRUST_CERTIFICATES);
        String keyPassword = sslConfig.getStringValue(ENDPOINT_CONFIG_KEY_PASSWORD);

        if (keyStore != null && StringUtils.isNotBlank(keyFile)) {
            throw new BallerinaException("Cannot configure both keyStore and keyFile at the same time.");
        } else if (keyStore == null && (StringUtils.isBlank(keyFile) || StringUtils.isBlank(certFile))) {
            throw new BallerinaException("Either keystore or certificateKey and server certificates must be provided "
                    + "for secure connection");
        }
        if (keyStore != null) {
            String keyStoreFile = keyStore.getStringValue(FILE_PATH);
            if (StringUtils.isBlank(keyStoreFile)) {
                throw new BallerinaException("Keystore file location must be provided for secure connection.");
            }
            String keyStorePassword = keyStore.getStringValue(PASSWORD);
            if (StringUtils.isBlank(keyStorePassword)) {
                throw new BallerinaException("Keystore password must be provided for secure connection");
            }
            listenerConfiguration.setKeyStoreFile(keyStoreFile);
            listenerConfiguration.setKeyStorePass(keyStorePassword);
        } else {
            listenerConfiguration.setServerKeyFile(keyFile);
            listenerConfiguration.setServerCertificates(certFile);
            if (StringUtils.isNotBlank(keyPassword)) {
                listenerConfiguration.setServerKeyPassword(keyPassword);
            }
        }
        String sslVerifyClient = sslConfig.getStringValue(SSL_CONFIG_SSL_VERIFY_CLIENT);
        listenerConfiguration.setVerifyClient(sslVerifyClient);
        listenerConfiguration
                .setSslSessionTimeOut((int) sslConfig.getDefaultableIntValue(ENDPOINT_CONFIG_SESSION_TIMEOUT));
        listenerConfiguration
                .setSslHandshakeTimeOut(sslConfig.getDefaultableIntValue(ENDPOINT_CONFIG_HANDSHAKE_TIMEOUT));
        if (trustStore == null && StringUtils.isNotBlank(sslVerifyClient) && StringUtils.isBlank(trustCerts)) {
            throw new BallerinaException(
                    "Truststore location or trustCertificates must be provided to enable Mutual SSL");
        }
        if (trustStore != null) {
            String trustStoreFile = trustStore.getStringValue(FILE_PATH);
            String trustStorePassword = trustStore.getStringValue(PASSWORD);
            if (StringUtils.isBlank(trustStoreFile) && StringUtils.isNotBlank(sslVerifyClient)) {
                throw new BallerinaException("Truststore location must be provided to enable Mutual SSL");
            }
            if (StringUtils.isBlank(trustStorePassword) && StringUtils.isNotBlank(sslVerifyClient)) {
                throw new BallerinaException("Truststore password value must be provided to enable Mutual SSL");
            }
            listenerConfiguration.setTrustStoreFile(trustStoreFile);
            listenerConfiguration.setTrustStorePass(trustStorePassword);
        } else if (StringUtils.isNotBlank(trustCerts)) {
            listenerConfiguration.setServerTrustCertificates(trustCerts);
        }
        List<Parameter> serverParamList = new ArrayList<>();
        Parameter serverParameters;
        if (protocols != null) {
            List<String> sslEnabledProtocolsValueList = Arrays.asList(
                    protocols.getArrayValue(ENABLED_PROTOCOLS).getStringArray());
            if (!sslEnabledProtocolsValueList.isEmpty()) {
                String sslEnabledProtocols = sslEnabledProtocolsValueList.stream()
                        .collect(Collectors.joining(",", "", ""));
                serverParameters = new Parameter(ANN_CONFIG_ATTR_SSL_ENABLED_PROTOCOLS, sslEnabledProtocols);
                serverParamList.add(serverParameters);
            }

            String sslProtocol = protocols.getStringValue(SSL_PROTOCOL_VERSION);
            if (StringUtils.isNotBlank(sslProtocol)) {
                listenerConfiguration.setSSLProtocol(sslProtocol);
            }
        }

        List<String> ciphersValueList = Arrays.asList(
                sslConfig.getArrayValue(HttpConstants.SSL_CONFIG_CIPHERS).getStringArray());
        if (!ciphersValueList.isEmpty()) {
            String ciphers = ciphersValueList.stream().collect(Collectors.joining(",", "", ""));
            serverParameters = new Parameter(HttpConstants.CIPHERS, ciphers);
            serverParamList.add(serverParameters);
        }
        if (validateCert != null) {
            boolean validateCertificateEnabled = validateCert.getBooleanValue(HttpConstants.ENABLE);
            long cacheSize = validateCert.getIntValue(HttpConstants.SSL_CONFIG_CACHE_SIZE);
            long cacheValidationPeriod = validateCert.getIntValue(HttpConstants.SSL_CONFIG_CACHE_VALIDITY_PERIOD);
            listenerConfiguration.setValidateCertEnabled(validateCertificateEnabled);
            if (validateCertificateEnabled) {
                if (cacheSize != 0) {
                    listenerConfiguration.setCacheSize(Math.toIntExact(cacheSize));
                }
                if (cacheValidationPeriod != 0) {
                    listenerConfiguration.setCacheValidityPeriod(Math.toIntExact(cacheValidationPeriod));
                }
            }
        }
        if (ocspStapling != null) {
            boolean ocspStaplingEnabled = ocspStapling.getBooleanValue(HttpConstants.ENABLE);
            listenerConfiguration.setOcspStaplingEnabled(ocspStaplingEnabled);
            long cacheSize = ocspStapling.getIntValue(HttpConstants.SSL_CONFIG_CACHE_SIZE);
            long cacheValidationPeriod = ocspStapling.getIntValue(HttpConstants.SSL_CONFIG_CACHE_VALIDITY_PERIOD);
            listenerConfiguration.setValidateCertEnabled(ocspStaplingEnabled);
            if (ocspStaplingEnabled) {
                if (cacheSize != 0) {
                    listenerConfiguration.setCacheSize(Math.toIntExact(cacheSize));
                }
                if (cacheValidationPeriod != 0) {
                    listenerConfiguration.setCacheValidityPeriod(Math.toIntExact(cacheValidationPeriod));
                }
            }
        }
        listenerConfiguration.setTLSStoreType(PKCS_STORE_TYPE);
        String serverEnableSessionCreation = String
                .valueOf(sslConfig.getBooleanValue(SSL_CONFIG_ENABLE_SESSION_CREATION));
        Parameter enableSessionCreationParam = new Parameter(SSL_CONFIG_ENABLE_SESSION_CREATION,
                serverEnableSessionCreation);
        serverParamList.add(enableSessionCreationParam);
        if (!serverParamList.isEmpty()) {
            listenerConfiguration.setParameters(serverParamList);
        }

        listenerConfiguration
                .setId(HttpUtil.getListenerInterface(listenerConfiguration.getHost(), listenerConfiguration.getPort()));

        return listenerConfiguration;
    }

    public static String getServiceName(ObjectValue balService) {
        String serviceTypeName = balService.getType().getName();
        int serviceIndex = serviceTypeName.lastIndexOf("$$service$");
        return serviceTypeName.substring(0, serviceIndex);
    }

    private HttpUtil() {
    }
}<|MERGE_RESOLUTION|>--- conflicted
+++ resolved
@@ -32,13 +32,9 @@
 import org.ballerinalang.jvm.BallerinaErrors;
 import org.ballerinalang.jvm.BallerinaValues;
 import org.ballerinalang.jvm.JSONGenerator;
-<<<<<<< HEAD
-import org.ballerinalang.jvm.Strand;
+import org.ballerinalang.jvm.scheduling.Strand;
 import org.ballerinalang.jvm.observability.ObserveUtils;
 import org.ballerinalang.jvm.observability.ObserverContext;
-=======
-import org.ballerinalang.jvm.scheduling.Strand;
->>>>>>> 88f70af9
 import org.ballerinalang.jvm.types.AttachedFunction;
 import org.ballerinalang.jvm.util.exceptions.BallerinaConnectorException;
 import org.ballerinalang.jvm.util.exceptions.BallerinaException;
@@ -1120,7 +1116,6 @@
     }
 
     public static void checkAndObserveHttpRequest(Strand strand, HttpCarbonMessage message) {
-<<<<<<< HEAD
         Optional<ObserverContext> observerContext = ObserveUtils.getObserverContextOfCurrentFrame(strand);
         observerContext.ifPresent(ctx -> {
             HttpUtil.injectHeaders(message, ObserveUtils.getContextProperties(strand.observerContext));
@@ -1135,23 +1130,6 @@
             // HTTP Status code must be a number.
             strand.observerContext.addTag(TAG_KEY_HTTP_STATUS_CODE, Integer.toString(0));
         });
-=======
-        // TODO fix observability utils
-//        Optional<ObserverContext> observerContext = ObserveUtils.getObserverContextOfCurrentFrame(strand);
-//        observerContext.ifPresent(ctx -> {
-//            HttpUtil.injectHeaders(message, ObserveUtils.getContextProperties(ctx));
-//            ctx.addTag(TAG_KEY_HTTP_METHOD, message.getHttpMethod());
-//            ctx.addTag(TAG_KEY_HTTP_URL, String.valueOf(message.getProperty(HttpConstants.TO)));
-//            ctx.addTag(TAG_KEY_PEER_ADDRESS,
-//                       message.getProperty(PROPERTY_HTTP_HOST) + ":" + message.getProperty(PROPERTY_HTTP_PORT));
-//            // Add HTTP Status Code tag. The HTTP status code will be set using the response message.
-//            // Sometimes the HTTP status code will not be set due to errors etc. Therefore, it's very important to set
-//            // some value to HTTP Status Code to make sure that tags will not change depending on various
-//            // circumstances.
-//            // HTTP Status code must be a number.
-//            ctx.addTag(TAG_KEY_HTTP_STATUS_CODE, Integer.toString(0));
-//        });
->>>>>>> 88f70af9
     }
 
     public static void injectHeaders(HttpCarbonMessage msg, Map<String, String> headers) {
