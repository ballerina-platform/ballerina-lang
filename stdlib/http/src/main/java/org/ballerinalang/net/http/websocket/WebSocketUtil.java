--- conflicted
+++ resolved
@@ -83,7 +83,6 @@
             " the targets: ";
     private static final String WEBSOCKET_FAILOVER_CLIENT_NAME = WebSocketConstants.PACKAGE_HTTP +
             WebSocketConstants.SEPARATOR + WebSocketConstants.FAILOVER_WEBSOCKET_CLIENT;
-<<<<<<< HEAD
     private static final String STATEMENT_FOR_FAILOVDER_RECONNECT = "Maximum retry attempts but couldn't connect " +
             "to the one of the server in the targets: ";
     private static final String STATEMENT_FOR_BACK_OF_FACTOR = "The decay's value set for the configuration needs " +
@@ -98,8 +97,6 @@
     private static final String INTERVAL = "intervalInMillis";
     private static final String BACK_OF_FACTOR = "backOffFactor";
     private static final String MAX_INTERVAL = "maxWaitIntervalInMillis";
-=======
->>>>>>> 542ddbd1
 
     public static ObjectValue createAndPopulateWebSocketCaller(WebSocketConnection webSocketConnection,
                                                                WebSocketServerService wsService,
@@ -288,16 +285,11 @@
     private static void waitForHandshake(CountDownLatch countDownLatch) {
         try {
             // Wait for 5 minutes before timeout
-<<<<<<< HEAD
-            if (!countDownLatch.await(60 * 5L, TimeUnit.SECONDS)) {
+            if (!countDownLatch.await(5, TimeUnit.MINUTES)) {
                 throw new WebSocketException(WebSocketConstants.ErrorCode.WsGenericError,
                         "Waiting for WebSocket handshake has not been successful", WebSocketUtil.createErrorCause(
                         "Connection timeout", IOConstants.ErrorCode.ConnectionTimedOut.errorCode(),
                         IOConstants.IO_PACKAGE_ID));
-=======
-            if (!countDownLatch.await(5, TimeUnit.MINUTES)) {
-                throw new WebSocketException("Waiting for WebSocket handshake has not been successful");
->>>>>>> 542ddbd1
             }
         } catch (InterruptedException e) {
             Thread.currentThread().interrupt();
@@ -416,16 +408,7 @@
         List targets = failoverConfig.getTargetUrls();
         int failoverInterval = failoverConfig.getFailoverInterval();
         WebSocketService wsService = connectionInfo.getService();
-<<<<<<< HEAD
         currentIndex = getCurrentIndex(currentIndex, targets);
-=======
-        // Set next url index
-        currentIndex++;
-        // Check current url index equals to target size or not. if equal, set the currentIndex = 0
-        if (currentIndex == targets.size()) {
-            currentIndex = 0;
-        }
->>>>>>> 542ddbd1
         // Check the current url index equals with previous connected url index or not.
         // If it isn't equal, call the initialiseWebSocketConnection()
         // if it equals, return false
@@ -563,11 +546,7 @@
 
     public static void dispatchOnClose(WebSocketConnectionInfo connectionInfo,
                                        WebSocketCloseMessage webSocketCloseMessage) {
-<<<<<<< HEAD
         WebSocketResourceDispatcher.dispatchOnClose(connectionInfo, webSocketCloseMessage);
-=======
-            WebSocketResourceDispatcher.dispatchOnClose(connectionInfo, webSocketCloseMessage);
->>>>>>> 542ddbd1
     }
 
     public static WebSocketConnectionInfo getWebSocketOpenConnectionInfo(WebSocketConnection webSocketConnection,
@@ -627,7 +606,6 @@
         }
     }
 
-<<<<<<< HEAD
     public static void determineFailoverOrReconnect(WebSocketConnectionInfo connectionInfo, Throwable throwable,
                                                     WebSocketCloseMessage webSocketCloseMessage) {
         ObjectValue webSocketClient = connectionInfo.getWebSocketEndpoint();
@@ -821,8 +799,6 @@
         return currentIndex;
     }
 
-=======
->>>>>>> 542ddbd1
     private WebSocketUtil() {
     }
 
