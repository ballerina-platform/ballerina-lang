/*
 * Copyright (c) 2018, WSO2 Inc. (http://www.wso2.org) All Rights Reserved.
 *
 * WSO2 Inc. licenses this file to you under the Apache License,
 * Version 2.0 (the "License"); you may not use this file except
 * in compliance with the License.
 * You may obtain a copy of the License at
 *
 * http://www.apache.org/licenses/LICENSE-2.0
 *
 * Unless required by applicable law or agreed to in writing,
 * software distributed under the License is distributed on an
 * "AS IS" BASIS, WITHOUT WARRANTIES OR CONDITIONS OF ANY
 * KIND, either express or implied. See the License for the
 * specific language governing permissions and limitations
 * under the License.
 */

package org.ballerinalang.net.http.websocket;

import io.netty.channel.ChannelFuture;
import io.netty.handler.codec.CodecException;
import io.netty.handler.codec.TooLongFrameException;
import io.netty.handler.codec.http.websocketx.CorruptedWebSocketFrameException;
import io.netty.handler.codec.http.websocketx.WebSocketCloseStatus;
import io.netty.handler.codec.http.websocketx.WebSocketHandshakeException;
import org.ballerinalang.jvm.BallerinaErrors;
import org.ballerinalang.jvm.BallerinaValues;
import org.ballerinalang.jvm.scheduling.Strand;
import org.ballerinalang.jvm.types.BPackage;
import org.ballerinalang.jvm.types.BType;
import org.ballerinalang.jvm.values.ErrorValue;
import org.ballerinalang.jvm.values.MapValue;
import org.ballerinalang.jvm.values.ObjectValue;
import org.ballerinalang.jvm.values.connector.NonBlockingCallback;
import org.ballerinalang.net.http.HttpConstants;
import org.ballerinalang.net.http.HttpErrorType;
<<<<<<< HEAD
import org.ballerinalang.net.http.HttpUtil;
import org.ballerinalang.net.http.websocket.client.FailoverContext;
import org.ballerinalang.net.http.websocket.client.RetryContext;
import org.ballerinalang.net.http.websocket.client.WebSocketClientHandshakeListenerImpl;
import org.ballerinalang.net.http.websocket.client.WebSocketClientListenerImpl;
import org.ballerinalang.net.http.websocket.client.WebSocketFailoverClientHandshakeListener;
import org.ballerinalang.net.http.websocket.client.WebSocketFailoverClientListener;
=======
import org.ballerinalang.net.http.websocket.server.WebSocketConnectionInfo;
>>>>>>> fde0a6e4
import org.ballerinalang.net.http.websocket.server.WebSocketConnectionManager;
import org.ballerinalang.net.http.websocket.server.WebSocketServerService;
import org.ballerinalang.net.http.websocket.server.WebSocketService;
import org.ballerinalang.stdlib.io.utils.IOConstants;
import org.slf4j.Logger;
import org.slf4j.LoggerFactory;
import org.wso2.transport.http.netty.contract.HttpWsConnectorFactory;
import org.wso2.transport.http.netty.contract.websocket.ClientHandshakeFuture;
import org.wso2.transport.http.netty.contract.websocket.WebSocketClientConnector;
import org.wso2.transport.http.netty.contract.websocket.WebSocketClientConnectorConfig;
import org.wso2.transport.http.netty.contract.websocket.WebSocketCloseMessage;
import org.wso2.transport.http.netty.contract.websocket.WebSocketConnection;

import java.io.IOException;
import java.text.SimpleDateFormat;
import java.util.ArrayList;
import java.util.Date;
import java.util.HashMap;
import java.util.Locale;
import java.util.Map;
import java.util.concurrent.CountDownLatch;
import java.util.concurrent.TimeUnit;

import javax.net.ssl.SSLException;

/**
 * Utility class for WebSocket.
 */
public class WebSocketUtil {

    private static final Logger logger = LoggerFactory.getLogger(WebSocketUtil.class);
    private static final String STATEMENT_FOR_BACK_OF_FACTOR = "The decay's value set for the configuration needs " +
            "to be greater than -1. ";
    private static final String STATEMENT_FOR_MAX_INTERVAL = "The maxInterval's value set for the configuration" +
            " needs to be greater than -1. ";
    private static final String STATEMENT_FOR_MAX_ATTEPTS = "The maximum doReconnect attempt's value set for the" +
            " configuration needs to be greater than -1. ";
    private static final String STATEMENT_FOR_INTEVAL = "The interval's value set for the configuration needs to be " +
            "greater than -1. ";
    private static final String STATEMENT_FOR_FAILOVER_INTERVAL = "The maxInterval's value set for the configuration " +
            "needs to be greater than -1. ";
    private static final String STATEMENT = "{} {}";

    public static ObjectValue createAndPopulateWebSocketCaller(WebSocketConnection webSocketConnection,
                                                                WebSocketServerService wsService,
                                                                WebSocketConnectionManager connectionManager) {
        ObjectValue webSocketCaller = BallerinaValues.createObjectValue(HttpConstants.PROTOCOL_HTTP_PKG_ID,
                                                                        WebSocketConstants.WEBSOCKET_CALLER);
        ObjectValue webSocketConnector = BallerinaValues.createObjectValue(
                HttpConstants.PROTOCOL_HTTP_PKG_ID, WebSocketConstants.WEBSOCKET_CONNECTOR);

        webSocketCaller.set(WebSocketConstants.LISTENER_CONNECTOR_FIELD, webSocketConnector);
        populateWebSocketEndpoint(webSocketConnection, webSocketCaller);
        WebSocketConnectionInfo connectionInfo =
                new WebSocketConnectionInfo(wsService, webSocketConnection, webSocketCaller);
        connectionManager.addConnection(webSocketConnection.getChannelId(), connectionInfo);
        webSocketConnector.addNativeData(WebSocketConstants.NATIVE_DATA_WEBSOCKET_CONNECTION_INFO,
                                         connectionInfo);
        return webSocketCaller;
    }

    public static void populateWebSocketEndpoint(WebSocketConnection webSocketConnection, ObjectValue webSocketCaller) {
        webSocketCaller.set(WebSocketConstants.LISTENER_ID_FIELD, webSocketConnection.getChannelId());
        String negotiatedSubProtocol = webSocketConnection.getNegotiatedSubProtocol();
        webSocketCaller.set(WebSocketConstants.LISTENER_NEGOTIATED_SUBPROTOCOLS_FIELD, negotiatedSubProtocol);
        webSocketCaller.set(WebSocketConstants.LISTENER_IS_SECURE_FIELD, webSocketConnection.isSecure());
        webSocketCaller.set(WebSocketConstants.LISTENER_IS_OPEN_FIELD, webSocketConnection.isOpen());
    }

    public static void handleWebSocketCallback(NonBlockingCallback callback,
                                               ChannelFuture webSocketChannelFuture, Logger log) {
        webSocketChannelFuture.addListener(future -> {
            Throwable cause = future.cause();
            if (!future.isSuccess() && cause != null) {
                log.error("Error occurred ", cause);
                callback.notifyFailure(WebSocketUtil.createErrorByType(cause));
            } else {
                // This is needed because since the same strand is used in all actions if an action is called before
                // this one it will cause this action to return the return value of the previous action.
                callback.setReturnValues(null);
                callback.notifySuccess();
            }
        });
    }

    public static void readFirstFrame(WebSocketConnection webSocketConnection, ObjectValue wsClient) {
        webSocketConnection.readNextFrame();
        wsClient.set(WebSocketConstants.CONNECTOR_IS_READY_FIELD, true);
    }

    /**
     * Closes the connection with the unexpected failure status code.
     *
     * @param webSocketConnection the websocket connection to be closed.
     */
    public static void closeDuringUnexpectedCondition(WebSocketConnection webSocketConnection) {
        webSocketConnection.terminateConnection(1011, "Unexpected condition");

    }

    public static void setListenerOpenField(WebSocketConnectionInfo connectionInfo) throws IllegalAccessException {
        connectionInfo.getWebSocketEndpoint().set(WebSocketConstants.LISTENER_IS_OPEN_FIELD,
                                                  connectionInfo.getWebSocketConnection().isOpen());
    }

    public static int findMaxFrameSize(MapValue<String, Object> configs) {
        long size = configs.getIntValue(WebSocketConstants.ANNOTATION_ATTR_MAX_FRAME_SIZE);
        if (size <= 0) {
            return WebSocketConstants.DEFAULT_MAX_FRAME_SIZE;
        }
        try {
            return Math.toIntExact(size);
        } catch (ArithmeticException e) {
            logger.warn("The value set for maxFrameSize needs to be less than {} " +
                    ". The maxFrameSize value is set to {}" , Integer.MAX_VALUE, Integer.MAX_VALUE);
            return Integer.MAX_VALUE;
        }

    }

    public static int findIdleTimeoutInSeconds(MapValue<String, Object> configs) {
        long timeout = configs.getIntValue(WebSocketConstants.ANNOTATION_ATTR_IDLE_TIMEOUT);
        if (timeout <= 0) {
            return 0;
        }
        try {
            return Math.toIntExact(timeout);
        } catch (ArithmeticException e) {
            logger.warn("The value set for idleTimeoutInSeconds needs to be less than {}" +
                    ". The idleTimeoutInSeconds value is set to {}", Integer.MAX_VALUE, Integer.MAX_VALUE);
            return Integer.MAX_VALUE;
        }
    }

    public static String[] findNegotiableSubProtocols(MapValue<String, Object> configs) {
        return configs.getArrayValue(WebSocketConstants.ANNOTATION_ATTR_SUB_PROTOCOLS).getStringArray();
    }

    public static String getErrorMessage(Throwable err) {
        if (err.getMessage() == null) {
            return "Unexpected error occurred";
        }
        return err.getMessage();
    }

    /**
     * Creates the appropriate ballerina errors using for the given throwable.
     *
     * @param throwable the throwable to be represented in Ballerina.
     * @return the relevant WebSocketException with proper error code.
     */
    public static WebSocketException createErrorByType(Throwable throwable) {
        WebSocketConstants.ErrorCode errorCode = WebSocketConstants.ErrorCode.WsGenericError;
        ErrorValue cause = null;
        String message = getErrorMessage(throwable);
        if (throwable instanceof CorruptedWebSocketFrameException) {
            WebSocketCloseStatus status = ((CorruptedWebSocketFrameException) throwable).closeStatus();
            if (status == WebSocketCloseStatus.MESSAGE_TOO_BIG) {
                errorCode = WebSocketConstants.ErrorCode.WsPayloadTooBigError;
            } else {
                errorCode = WebSocketConstants.ErrorCode.WsProtocolError;
            }
        } else if (throwable instanceof SSLException) {
            cause = createErrorCause(throwable.getMessage(), HttpErrorType.SSL_ERROR.getReason(),
                                     HttpConstants.PROTOCOL_HTTP_PKG_ID);
            message = "SSL/TLS Error";
        } else if (throwable instanceof IllegalStateException) {
            if (throwable.getMessage().contains("frame continuation")) {
                errorCode = WebSocketConstants.ErrorCode.WsInvalidContinuationFrameError;
            } else if (throwable.getMessage().toLowerCase(Locale.ENGLISH).contains("close frame")) {
                errorCode = WebSocketConstants.ErrorCode.WsConnectionClosureError;
            }
        } else if (throwable instanceof IllegalAccessException &&
                throwable.getMessage().equals(WebSocketConstants.THE_WEBSOCKET_CONNECTION_HAS_NOT_BEEN_MADE)) {
            errorCode = WebSocketConstants.ErrorCode.WsConnectionError;
        } else if (throwable instanceof TooLongFrameException) {
            errorCode = WebSocketConstants.ErrorCode.WsPayloadTooBigError;
        } else if (throwable instanceof CodecException) {
            errorCode = WebSocketConstants.ErrorCode.WsProtocolError;
        } else if (throwable instanceof WebSocketHandshakeException) {
            errorCode = WebSocketConstants.ErrorCode.WsInvalidHandshakeError;
        } else if (throwable instanceof IOException) {
            errorCode = WebSocketConstants.ErrorCode.WsConnectionError;
            cause = createErrorCause(throwable.getMessage(), IOConstants.ErrorCode.GenericError.errorCode(),
                                     IOConstants.IO_PACKAGE_ID);
            message = "IO Error";
        }
        return new WebSocketException(errorCode, message, cause);
    }

    public static ErrorValue createErrorCause(String message, String reason, BPackage packageName) {

        MapValue<String, Object> detailRecordType = BallerinaValues.createRecordValue(
                packageName, WebSocketConstants.WEBSOCKET_ERROR_DETAILS);
        MapValue<String, Object> detailRecord = BallerinaValues.createRecord(detailRecordType, message, null);
        return BallerinaErrors.createError(reason, detailRecord);
    }

    public static MapValue<String, Object> createDetailRecord(String errMsg) {
        return createDetailRecord(errMsg, null);
    }

    public static MapValue<String, Object> createDetailRecord(String errMsg, ErrorValue cause) {
        MapValue<String, Object> detail = BallerinaValues.createRecordValue(HttpConstants.PROTOCOL_HTTP_PKG_ID,
                                                                            WebSocketConstants.WEBSOCKET_ERROR_DETAILS);
        return BallerinaValues.createRecord(detail, errMsg, cause);
    }

    /**
     * Populate the client connector config.
     *
     * @param clientEndpointConfig a client endpoint config
     * @param clientConnectorConfig a client connector config
     * @param scheme the name of the scheme used to make this request
     */
    public static void populateClientConnectorConfig(MapValue<String, Object> clientEndpointConfig,
                                                      WebSocketClientConnectorConfig clientConnectorConfig,
                                                      String scheme) {
        clientConnectorConfig.setAutoRead(false); // Frames are read sequentially in ballerina.
        clientConnectorConfig.setSubProtocols(WebSocketUtil.findNegotiableSubProtocols(clientEndpointConfig));
        @SuppressWarnings(WebSocketConstants.UNCHECKED)
        MapValue<String, Object> headerValues = (MapValue<String, Object>) clientEndpointConfig.getMapValue(
                WebSocketConstants.CLIENT_CUSTOM_HEADERS_CONFIG);
        if (headerValues != null) {
            clientConnectorConfig.addHeaders(getCustomHeaders(headerValues));
        }

        long idleTimeoutInSeconds = WebSocketUtil.findIdleTimeoutInSeconds(clientEndpointConfig);
        if (idleTimeoutInSeconds > 0) {
            clientConnectorConfig.setIdleTimeoutInMillis((int) (idleTimeoutInSeconds * 1000));
        }

        clientConnectorConfig.setMaxFrameSize(WebSocketUtil.findMaxFrameSize(clientEndpointConfig));

        MapValue secureSocket = clientEndpointConfig.getMapValue(HttpConstants.ENDPOINT_CONFIG_SECURE_SOCKET);
        if (secureSocket != null) {
            HttpUtil.populateSSLConfiguration(clientConnectorConfig, secureSocket);
        } else if (scheme.equals(WebSocketConstants.WSS_SCHEME)) {
            clientConnectorConfig.useJavaDefaults();
        }
        clientConnectorConfig.setWebSocketCompressionEnabled(
                clientEndpointConfig.getBooleanValue(WebSocketConstants.COMPRESSION_ENABLED_CONFIG));
    }

    private static Map<String, String> getCustomHeaders(MapValue<String, Object> headers) {
        Map<String, String> customHeaders = new HashMap<>();
        headers.keySet().forEach(
                key -> customHeaders.put(key, headers.get(key).toString())
        );
        return customHeaders;
    }

    /**
     * Populate the retry config.
     *
     * @param retryConfig a retry config
     * @param retryConnectorConfig retry connector config
     */
    public static void populateRetryConnectorConfig(MapValue<String, Object> retryConfig,
                                                    RetryContext retryConnectorConfig) {
        setInterval(Integer.parseInt(retryConfig.get(WebSocketConstants.INTERVAL).toString()), retryConnectorConfig);
        setBackOfFactor(Float.parseFloat(retryConfig.get(WebSocketConstants.BACK_OF_FACTOR).toString()),
                retryConnectorConfig);
        setMaxInterval(Integer.parseInt(retryConfig.get(WebSocketConstants.MAX_INTERVAL).toString()),
                retryConnectorConfig);
        setMaxAttempts(Integer.parseInt(retryConfig.get(WebSocketConstants.MAX_COUNT).toString()),
                retryConnectorConfig);
    }

    /**
     * Set value of the interval in the retry config.
     *
     * @param interval retry interval
     * @param retryConnectorConfig retry connector config
     */
    private static void setInterval(int interval, RetryContext retryConnectorConfig) {
        if (interval < 0) {
            logger.warn("{} The interval[{}] value is set to 1000.", STATEMENT_FOR_INTEVAL, interval);
            interval = 1000;
        }
        retryConnectorConfig.setInterval(interval);
    }

    /**
     * Set value of the backOfFactor in the retry config.
     *
     * @param backOfFactor a rate of increase of the reconnect delay
     * @param retryConnectorConfig retry connector config
     */
    private static void setBackOfFactor(float backOfFactor, RetryContext retryConnectorConfig) {
        if (backOfFactor < 0) {
            logger.warn("{} The backOfFactor[{}] value is set to 1.0", STATEMENT_FOR_BACK_OF_FACTOR,
                    backOfFactor);
            backOfFactor = (float) 1.0;
        }
        retryConnectorConfig.setBackOfFactor(backOfFactor);
    }

    /**
     * Set value of the maxInterval in the retry config.
     *
     * @param maxInterval a maximum interval
     * @param retryConnectorConfig retry connector config
     */
    private static void setMaxInterval(int maxInterval, RetryContext retryConnectorConfig) {
        if (maxInterval < 0) {
            logger.warn("{} The maxInterval[{}] value is set to 30000", STATEMENT_FOR_MAX_INTERVAL,
                    maxInterval);
            maxInterval =  30000;
        }
        retryConnectorConfig.setMaxInterval(maxInterval);
    }

    /**
     * Set value of the maxAttempts in the retry config.
     *
     * @param maxAttempts a maximum number of retry attempts
     * @param retryConnectorConfig retry connector config
     */
    private static void setMaxAttempts(int maxAttempts, RetryContext retryConnectorConfig) {
        if (maxAttempts < 0) {
            logger.warn("{} The maxAttempts[{}] value is set to 0", STATEMENT_FOR_MAX_ATTEPTS,
                    maxAttempts);
            maxAttempts = 0;
        }
        retryConnectorConfig.setMaxAttempts(maxAttempts);
    }

    /**
     * Populate the failover config.
     *
     * @param clientEndpointConfig a client endpoint config
     * @param failoverClientConnectorConfig a failover client connector config
     * @param targetUrls target urls
     */
    public static void populateFailoverConnectorConfig(MapValue<String, Object> clientEndpointConfig,
                                                       FailoverContext failoverClientConnectorConfig,
                                                       ArrayList<String> targetUrls) {
        int failoverInterval = Integer.parseInt(clientEndpointConfig.get(WebSocketConstants.FAILOVER_INTEVAL)
                .toString());
        if (failoverInterval < 0) {
            logger.warn("{} The failoverInterval [{}] value is set to 1.0",
                    STATEMENT_FOR_FAILOVER_INTERVAL, failoverInterval);
            failoverInterval = 1000;
        }
        failoverClientConnectorConfig.setFailoverInterval(failoverInterval);
        failoverClientConnectorConfig.setTargetUrls(targetUrls);
    }

    /**
     * Validate and create the webSocket service.
     *
     * @param clientEndpointConfig a client endpoint config
     * @param strand a strand
     * @return webSocketService
     */
    public static WebSocketService validateAndCreateWebSocketService(MapValue<String, Object> clientEndpointConfig,
                                                                     Strand strand) {
        Object clientService = clientEndpointConfig.get(WebSocketConstants.CLIENT_SERVICE_CONFIG);
        if (clientService != null) {
            BType param = ((ObjectValue) clientService).getType().getAttachedFunctions()[0].getParameterType()[0];
            if (param == null || !(WebSocketConstants.WEBSOCKET_CLIENT_NAME.equals(
                    param.toString()) || WebSocketConstants.WEBSOCKET_FAILOVER_CLIENT_NAME.equals(
                    param.toString()))) {
                throw new WebSocketException("The callback service should be a WebSocket Client Service");
            }
            return new WebSocketService((ObjectValue) clientService, strand.scheduler);
        } else {
            return new WebSocketService(strand.scheduler);
        }
    }

    public static WebSocketClientConnector getWebSocketClientConnector(String remoteUrl,
                                                                       ObjectValue webSocketClient) {
        @SuppressWarnings(WebSocketConstants.UNCHECKED)
        MapValue<String, Object> clientEndpointConfig = (MapValue<String, Object>) webSocketClient.getMapValue(
                HttpConstants.CLIENT_ENDPOINT_CONFIG);
        WebSocketClientConnectorConfig clientConnectorConfig = new WebSocketClientConnectorConfig(remoteUrl);
        populateClientConnectorConfig(clientEndpointConfig, clientConnectorConfig, remoteUrl);
        // Get the connector factory from the native data
        HttpWsConnectorFactory connectorFactory = ((HttpWsConnectorFactory) webSocketClient.
                getNativeData(WebSocketConstants.CONNECTOR_FACTORY));
        // Create the client connector
        return connectorFactory.createWsClientConnector(clientConnectorConfig);
    }

    public static void establishFailoverConnection(WebSocketClientConnector clientConnector,
                                                   ObjectValue webSocketClient, WebSocketService wsService) {
        WebSocketFailoverClientListener clientConnectorListener = new WebSocketFailoverClientListener();
        boolean readyOnConnect = webSocketClient.getMapValue(
                HttpConstants.CLIENT_ENDPOINT_CONFIG).getBooleanValue(WebSocketConstants.CLIENT_READY_ON_CONNECT);
        ClientHandshakeFuture handshakeFuture = clientConnector.connect();
        handshakeFuture.setWebSocketConnectorListener(clientConnectorListener);
        handshakeFuture.setClientHandshakeListener(new WebSocketFailoverClientHandshakeListener(webSocketClient,
                wsService, clientConnectorListener, readyOnConnect));
    }

    public static void establishWebSocketConnection(ObjectValue webSocketClient, WebSocketService wsService) {
        WebSocketClientListenerImpl clientConnectorListener = (WebSocketClientListenerImpl) webSocketClient.
                getNativeData(WebSocketConstants.CLIENT_LISTENER);
        WebSocketClientConnector clientConnector = (WebSocketClientConnector) webSocketClient.
                getNativeData(WebSocketConstants.CLIENT_CONNECTOR);
        boolean readyOnConnect = webSocketClient.getMapValue(
                HttpConstants.CLIENT_ENDPOINT_CONFIG).getBooleanValue(WebSocketConstants.CLIENT_READY_ON_CONNECT);
        ClientHandshakeFuture handshakeFuture = clientConnector.connect();
        handshakeFuture.setWebSocketConnectorListener(clientConnectorListener);
        handshakeFuture.setClientHandshakeListener(new WebSocketClientHandshakeListenerImpl(webSocketClient, wsService,
                clientConnectorListener, readyOnConnect));
    }

    public static void waitForHandshake(ObjectValue  webSocketClient) {
        CountDownLatch countDownLatch = new CountDownLatch(1);
        webSocketClient.addNativeData(WebSocketConstants.COUNT_DOWN_LATCH, countDownLatch);
        try {
            // Wait for 5 minutes before timeout
            if (!countDownLatch.await(60 * 5L, TimeUnit.SECONDS)) {
                throw new WebSocketException(WebSocketConstants.ErrorCode.WsGenericError,
                        "Waiting for WebSocket handshake has not been successful", WebSocketUtil.createErrorCause(
                                "Connection timeout", IOConstants.ErrorCode.ConnectionTimedOut.errorCode(),
                        IOConstants.IO_PACKAGE_ID));
            }
        } catch (InterruptedException e) {
            Thread.currentThread().interrupt();
            throw new WebSocketException("Error occurred: " + e.getMessage());
        }
    }

    /**
     * Reconnect when webSocket connection is lost.
     *
     * @param connectionInfo information about the connection
     * @return if attempts reconnection, return true
     */
    public static boolean reconnect(WebSocketOpenConnectionInfo connectionInfo) {
        ObjectValue webSocketClient = connectionInfo.getWebSocketCaller();
        RetryContext retryConnectorConfig = (RetryContext) webSocketClient.getNativeData(WebSocketConstants.
                RETRY_CONFIG);
        int interval = retryConnectorConfig.getInterval();
        int maxInterval = retryConnectorConfig.getMaxInterval();
        int maxAttempts = retryConnectorConfig.getMaxAttempts();
        int noOfReconnectAttempts = retryConnectorConfig.getReconnectAttempts();
        float backOfFactor = retryConnectorConfig.getBackOfFactor();
        WebSocketService wsService = connectionInfo.getService();
        Date date = new Date();
        SimpleDateFormat formatter = new SimpleDateFormat("dd-MM-yyyy HH:mm:ss");
        // Check the no of reconnection attempt equals with maximum reconnection attempt or not.
        // If it isn't equal, call the initialiseWebSocketConnection()
        // if it equals, return false
        if (((noOfReconnectAttempts < maxAttempts) && maxAttempts > 0) || maxAttempts == 0) {
            retryConnectorConfig.setReconnectAttempts(noOfReconnectAttempts + 1);
            logger.debug(STATEMENT, formatter.format(date.getTime()), WebSocketConstants.RECONNECTING);
            setCountDownLatch(getWaitTime(interval, maxInterval, backOfFactor, noOfReconnectAttempts));
            establishWebSocketConnection(webSocketClient, wsService);
            return true;
        }
        logger.debug(STATEMENT, WebSocketConstants.STATEMENT_FOR_RECONNECT , webSocketClient.
                getStringValue(WebSocketConstants.CLIENT_URL_CONFIG));
        return false;
    }

    /**
     * Failover and Reconnect when webSocket connection is lost.
     *
     * @param connectionInfo information about the connection
     * @return if failover or retry attempts, return true
     */
    private static boolean failoverAndRetry(WebSocketOpenConnectionInfo connectionInfo) {
        ObjectValue webSocketClient = connectionInfo.getWebSocketCaller();
        FailoverContext failoverConfig = (FailoverContext) webSocketClient.
                getNativeData(WebSocketConstants.FAILOVER_CONFIG);
        int currentIndex = failoverConfig.getCurrentIndex();
        ArrayList targets = failoverConfig.getTargetUrls();
        WebSocketService wsService = connectionInfo.getService();
        int failoverInterval = failoverConfig.getFailoverInterval();
        // Set next url index
        currentIndex++;
        // Check current url index equals to target size or not. if equal, set the currentIndex = 0
        if (currentIndex == targets.size()) {
            currentIndex = 0;
        }
        failoverConfig.setCurrentIndex(currentIndex);
        // Check whether failover attempt finished or not.
        // If it isn't finished, call the initialiseWebSocketConnection()
        // if it is finished and has retry config, call the doReconnectForFailover()
        if (!failoverConfig.isFailoverFinished()) {
            // Check the current url index equals with previous connected url index or not.
            // If it isn't equal, call the initialiseWebSocketConnection()
            // if it equals, call the doReconnectForFailover()
            if (currentIndex != failoverConfig.getInitialIndex()) {
                setCountDownLatch(failoverInterval);
                establishFailoverConnection(getWebSocketClientConnector(targets.get(currentIndex).toString(),
                        webSocketClient), webSocketClient, wsService);
                return true;
            } else {
                failoverConfig.setFailoverFinished(true);
                return reconnectForFailover(connectionInfo, currentIndex);
            }
        } else if (hasRetryConfig(webSocketClient)) {
            return reconnectForFailover(connectionInfo, currentIndex);
        }
        return false;
    }

    /**
     * Failover when webSocket connection is lost.
     *
     * @param connectionInfo information about the connection
     * @return if attempts failover, return true
     */
    private static boolean failover(WebSocketOpenConnectionInfo connectionInfo) {
        ObjectValue webSocketClient = connectionInfo.getWebSocketCaller();
        FailoverContext failoverConfig = (FailoverContext)
                webSocketClient.getNativeData(WebSocketConstants.FAILOVER_CONFIG);
        int currentIndex = failoverConfig.getCurrentIndex();
        ArrayList targets = failoverConfig.getTargetUrls();
        int failoverInterval = failoverConfig.getFailoverInterval();
        WebSocketService wsService = connectionInfo.getService();
        // Set next url index
        currentIndex++;
        // Check current url index equals to target size or not. if equal, set the currentIndex = 0
        if (currentIndex == targets.size()) {
            currentIndex = 0;
        }
        // Check the current url index equals with previous connected url index or not.
        // If it isn't equal, call the initialiseWebSocketConnection()
        // if it equals, return false
        if (currentIndex != failoverConfig.getInitialIndex()) {
            failoverConfig.setCurrentIndex(currentIndex);
            setCountDownLatch(failoverInterval);
            establishFailoverConnection(getWebSocketClientConnector(targets.get(currentIndex).toString(),
                    webSocketClient), webSocketClient, wsService);
            return true;
        }
        logger.debug(WebSocketConstants.STATEMENT_FOR_FAILOVER + targets);
        return false;
    }

    /**
     * Do the reconnection when webSocket connection will be lost.
     *
     * @param connectionInfo a connection info
     */
    private static boolean reconnectForFailover(WebSocketOpenConnectionInfo connectionInfo, int currentIndex) {
        ObjectValue webSocketClient = connectionInfo.getWebSocketCaller();
        RetryContext retryConnectorConfig = (RetryContext) webSocketClient.
                getNativeData(WebSocketConstants.RETRY_CONFIG);
        FailoverContext failoverConfig = (FailoverContext) webSocketClient.
                getNativeData(WebSocketConstants.FAILOVER_CONFIG);
        int interval = retryConnectorConfig.getInterval();
        int maxInterval = retryConnectorConfig.getMaxInterval();
        int maxAttempts = retryConnectorConfig.getMaxAttempts();
        int noOfReconnectAttempts = retryConnectorConfig.getReconnectAttempts();
        float backOfFactor = retryConnectorConfig.getBackOfFactor();
        WebSocketService wsService = connectionInfo.getService();
        Date date = new Date();
        SimpleDateFormat formatter = new SimpleDateFormat("dd-MM-yyyy HH:mm:ss");
        ArrayList targets = failoverConfig.getTargetUrls();
        // Check the current url index equals with previous connected url index or not.
        // If it is equal, update the no of reconnection attempt by one
        if (currentIndex == failoverConfig.getInitialIndex()) {
            logger.debug(STATEMENT, formatter.format(date.getTime()), WebSocketConstants.RECONNECTING);
            noOfReconnectAttempts++;
            retryConnectorConfig.setReconnectAttempts(noOfReconnectAttempts);
        }
        // Check the no of reconnection attempt equals with maximum reconnection attempt or not.
        // If it isn't equal, call the initialiseWebSocketConnection()
        // if it equals, return false
        if (((noOfReconnectAttempts < maxAttempts) && maxAttempts > 0) || maxAttempts == 0) {
            setCountDownLatch(getWaitTime(interval, maxInterval, backOfFactor, noOfReconnectAttempts));
            establishFailoverConnection(getWebSocketClientConnector(targets.get(currentIndex).toString(),
                    webSocketClient), webSocketClient, wsService);
            return true;
        }
        logger.debug(WebSocketConstants.STATEMENT_FOR_FAILOVDER_RECONNECT + targets);
        return false;
    }

    /**
     * Set waiting time before attempting to next doReconnect/failover.
     * @param interval interval
     */
    private static void setCountDownLatch(int interval) {
        CountDownLatch countDownLatch = new CountDownLatch(1);
        try {
            if (!countDownLatch.await(interval, TimeUnit.MILLISECONDS)) {
                countDownLatch.countDown();
            }
        } catch (InterruptedException e) {
            Thread.currentThread().interrupt();
            throw new WebSocketException("Error occurred: " + e.getMessage());
        }
    }

    public static boolean hasRetryConfig(ObjectValue webSocketClient) {
        return webSocketClient.getMapValue(WebSocketConstants.CLIENT_ENDPOINT_CONFIG).
                getMapValue(WebSocketConstants.RETRY_CONFIG) != null;
    }

    /**
     * Calculate the waiting time.
     * @param interval interval
     * @param maxInterval maximum Interval
     * @param backOfFactor back of factor
     * @param reconnectAttempts no of doReconnect attempts
     * @return waiting time
     */
    private static int getWaitTime(int interval, int maxInterval, float backOfFactor, int reconnectAttempts) {
        interval = (int) (interval * Math.pow(backOfFactor, reconnectAttempts));
        if (interval > maxInterval) {
            interval = maxInterval;
        }
        return interval;
    }

    public static void determineFailoverOrReconnect(WebSocketOpenConnectionInfo connectionInfo, Throwable throwable,
                                WebSocketCloseMessage webSocketCloseMessage) {
        ObjectValue webSocketClient = connectionInfo.getWebSocketCaller();
        if (hasRetryConfig(webSocketClient)) {
            // When connection lost, do the failover to the remaining server urls.
            // If failover fails, do the reconnection
            if (failoverAndRetry(connectionInfo)) {
                return;
            }
        } else {
            // When connection lost, do the failover to the remaining server urls.
            if (failover(connectionInfo)) {
                return;
            }
        }
        setDispatcher(connectionInfo, throwable, webSocketCloseMessage);
    }

    private static void dispatchIntoResource(WebSocketOpenConnectionInfo connectionInfo, Throwable throwable,
                                        WebSocketCloseMessage webSocketCloseMessage) {
        if (throwable != null) {
            WebSocketResourceDispatcher.dispatchOnError(connectionInfo, throwable);
        } else {
            dispatchOnClose(connectionInfo, webSocketCloseMessage);
        }
    }

    public static void dispatchOnClose(WebSocketOpenConnectionInfo connectionInfo,
                                       WebSocketCloseMessage webSocketCloseMessage) {
        try {
            WebSocketResourceDispatcher.dispatchOnClose(connectionInfo, webSocketCloseMessage);
        } catch (IllegalAccessException e) {
            // Ignore as it is not possible have an Illegal access
        }
    }

    private static void setDispatcher(WebSocketOpenConnectionInfo connectionInfo, Throwable throwable,
                                 WebSocketCloseMessage webSocketCloseMessage) {
        ObjectValue webSocketCaller = connectionInfo.getWebSocketCaller();
        countDownForHandshake(webSocketCaller);
        dispatchIntoResource(connectionInfo, throwable, webSocketCloseMessage);
    }

    public static void countDownForHandshake(ObjectValue webSocketClient) {
        if (webSocketClient.getNativeData(WebSocketConstants.COUNT_DOWN_LATCH) != null) {
            ((CountDownLatch) webSocketClient.getNativeData(WebSocketConstants.COUNT_DOWN_LATCH)).countDown();
            webSocketClient.addNativeData(WebSocketConstants.COUNT_DOWN_LATCH, null);
        }
    }

    private WebSocketUtil() {
    }
}<|MERGE_RESOLUTION|>--- conflicted
+++ resolved
@@ -35,20 +35,16 @@
 import org.ballerinalang.jvm.values.connector.NonBlockingCallback;
 import org.ballerinalang.net.http.HttpConstants;
 import org.ballerinalang.net.http.HttpErrorType;
-<<<<<<< HEAD
 import org.ballerinalang.net.http.HttpUtil;
 import org.ballerinalang.net.http.websocket.client.FailoverContext;
 import org.ballerinalang.net.http.websocket.client.RetryContext;
-import org.ballerinalang.net.http.websocket.client.WebSocketClientHandshakeListenerImpl;
-import org.ballerinalang.net.http.websocket.client.WebSocketClientListenerImpl;
+import org.ballerinalang.net.http.websocket.client.WebSocketClientHandshakeListener;
+import org.ballerinalang.net.http.websocket.client.WebSocketClientListener;
 import org.ballerinalang.net.http.websocket.client.WebSocketFailoverClientHandshakeListener;
 import org.ballerinalang.net.http.websocket.client.WebSocketFailoverClientListener;
-=======
 import org.ballerinalang.net.http.websocket.server.WebSocketConnectionInfo;
->>>>>>> fde0a6e4
 import org.ballerinalang.net.http.websocket.server.WebSocketConnectionManager;
 import org.ballerinalang.net.http.websocket.server.WebSocketServerService;
-import org.ballerinalang.net.http.websocket.server.WebSocketService;
 import org.ballerinalang.stdlib.io.utils.IOConstants;
 import org.slf4j.Logger;
 import org.slf4j.LoggerFactory;
@@ -58,6 +54,7 @@
 import org.wso2.transport.http.netty.contract.websocket.WebSocketClientConnectorConfig;
 import org.wso2.transport.http.netty.contract.websocket.WebSocketCloseMessage;
 import org.wso2.transport.http.netty.contract.websocket.WebSocketConnection;
+import org.wso2.transport.http.netty.message.HttpCarbonResponse;
 
 import java.io.IOException;
 import java.text.SimpleDateFormat;
@@ -87,7 +84,7 @@
             "greater than -1. ";
     private static final String STATEMENT_FOR_FAILOVER_INTERVAL = "The maxInterval's value set for the configuration " +
             "needs to be greater than -1. ";
-    private static final String STATEMENT = "{} {}";
+    private static final String LOG_MESSAGE = "{} {}";
 
     public static ObjectValue createAndPopulateWebSocketCaller(WebSocketConnection webSocketConnection,
                                                                 WebSocketServerService wsService,
@@ -418,8 +415,8 @@
         }
     }
 
-    public static WebSocketClientConnector getWebSocketClientConnector(String remoteUrl,
-                                                                       ObjectValue webSocketClient) {
+    public static WebSocketClientConnector createWebSocketClientConnector(String remoteUrl,
+                                                                          ObjectValue webSocketClient) {
         @SuppressWarnings(WebSocketConstants.UNCHECKED)
         MapValue<String, Object> clientEndpointConfig = (MapValue<String, Object>) webSocketClient.getMapValue(
                 HttpConstants.CLIENT_ENDPOINT_CONFIG);
@@ -444,7 +441,7 @@
     }
 
     public static void establishWebSocketConnection(ObjectValue webSocketClient, WebSocketService wsService) {
-        WebSocketClientListenerImpl clientConnectorListener = (WebSocketClientListenerImpl) webSocketClient.
+        WebSocketClientListener clientConnectorListener = (WebSocketClientListener) webSocketClient.
                 getNativeData(WebSocketConstants.CLIENT_LISTENER);
         WebSocketClientConnector clientConnector = (WebSocketClientConnector) webSocketClient.
                 getNativeData(WebSocketConstants.CLIENT_CONNECTOR);
@@ -452,7 +449,7 @@
                 HttpConstants.CLIENT_ENDPOINT_CONFIG).getBooleanValue(WebSocketConstants.CLIENT_READY_ON_CONNECT);
         ClientHandshakeFuture handshakeFuture = clientConnector.connect();
         handshakeFuture.setWebSocketConnectorListener(clientConnectorListener);
-        handshakeFuture.setClientHandshakeListener(new WebSocketClientHandshakeListenerImpl(webSocketClient, wsService,
+        handshakeFuture.setClientHandshakeListener(new WebSocketClientHandshakeListener(webSocketClient, wsService,
                 clientConnectorListener, readyOnConnect));
     }
 
@@ -479,8 +476,8 @@
      * @param connectionInfo information about the connection
      * @return if attempts reconnection, return true
      */
-    public static boolean reconnect(WebSocketOpenConnectionInfo connectionInfo) {
-        ObjectValue webSocketClient = connectionInfo.getWebSocketCaller();
+    public static boolean reconnect(WebSocketConnectionInfo connectionInfo) {
+        ObjectValue webSocketClient = connectionInfo.getWebSocketEndpoint();
         RetryContext retryConnectorConfig = (RetryContext) webSocketClient.getNativeData(WebSocketConstants.
                 RETRY_CONFIG);
         int interval = retryConnectorConfig.getInterval();
@@ -496,12 +493,12 @@
         // if it equals, return false
         if (((noOfReconnectAttempts < maxAttempts) && maxAttempts > 0) || maxAttempts == 0) {
             retryConnectorConfig.setReconnectAttempts(noOfReconnectAttempts + 1);
-            logger.debug(STATEMENT, formatter.format(date.getTime()), WebSocketConstants.RECONNECTING);
+            logger.debug(LOG_MESSAGE, formatter.format(date.getTime()), WebSocketConstants.RECONNECTING);
             setCountDownLatch(getWaitTime(interval, maxInterval, backOfFactor, noOfReconnectAttempts));
             establishWebSocketConnection(webSocketClient, wsService);
             return true;
         }
-        logger.debug(STATEMENT, WebSocketConstants.STATEMENT_FOR_RECONNECT , webSocketClient.
+        logger.debug(LOG_MESSAGE, WebSocketConstants.STATEMENT_FOR_RECONNECT , webSocketClient.
                 getStringValue(WebSocketConstants.CLIENT_URL_CONFIG));
         return false;
     }
@@ -512,8 +509,8 @@
      * @param connectionInfo information about the connection
      * @return if failover or retry attempts, return true
      */
-    private static boolean failoverAndRetry(WebSocketOpenConnectionInfo connectionInfo) {
-        ObjectValue webSocketClient = connectionInfo.getWebSocketCaller();
+    private static boolean failoverAndRetry(WebSocketConnectionInfo connectionInfo) {
+        ObjectValue webSocketClient = connectionInfo.getWebSocketEndpoint();
         FailoverContext failoverConfig = (FailoverContext) webSocketClient.
                 getNativeData(WebSocketConstants.FAILOVER_CONFIG);
         int currentIndex = failoverConfig.getCurrentIndex();
@@ -536,7 +533,7 @@
             // if it equals, call the doReconnectForFailover()
             if (currentIndex != failoverConfig.getInitialIndex()) {
                 setCountDownLatch(failoverInterval);
-                establishFailoverConnection(getWebSocketClientConnector(targets.get(currentIndex).toString(),
+                establishFailoverConnection(createWebSocketClientConnector(targets.get(currentIndex).toString(),
                         webSocketClient), webSocketClient, wsService);
                 return true;
             } else {
@@ -555,8 +552,8 @@
      * @param connectionInfo information about the connection
      * @return if attempts failover, return true
      */
-    private static boolean failover(WebSocketOpenConnectionInfo connectionInfo) {
-        ObjectValue webSocketClient = connectionInfo.getWebSocketCaller();
+    private static boolean failover(WebSocketConnectionInfo connectionInfo) {
+        ObjectValue webSocketClient = connectionInfo.getWebSocketEndpoint();
         FailoverContext failoverConfig = (FailoverContext)
                 webSocketClient.getNativeData(WebSocketConstants.FAILOVER_CONFIG);
         int currentIndex = failoverConfig.getCurrentIndex();
@@ -575,7 +572,7 @@
         if (currentIndex != failoverConfig.getInitialIndex()) {
             failoverConfig.setCurrentIndex(currentIndex);
             setCountDownLatch(failoverInterval);
-            establishFailoverConnection(getWebSocketClientConnector(targets.get(currentIndex).toString(),
+            establishFailoverConnection(createWebSocketClientConnector(targets.get(currentIndex).toString(),
                     webSocketClient), webSocketClient, wsService);
             return true;
         }
@@ -588,8 +585,8 @@
      *
      * @param connectionInfo a connection info
      */
-    private static boolean reconnectForFailover(WebSocketOpenConnectionInfo connectionInfo, int currentIndex) {
-        ObjectValue webSocketClient = connectionInfo.getWebSocketCaller();
+    private static boolean reconnectForFailover(WebSocketConnectionInfo connectionInfo, int currentIndex) {
+        ObjectValue webSocketClient = connectionInfo.getWebSocketEndpoint();
         RetryContext retryConnectorConfig = (RetryContext) webSocketClient.
                 getNativeData(WebSocketConstants.RETRY_CONFIG);
         FailoverContext failoverConfig = (FailoverContext) webSocketClient.
@@ -606,7 +603,7 @@
         // Check the current url index equals with previous connected url index or not.
         // If it is equal, update the no of reconnection attempt by one
         if (currentIndex == failoverConfig.getInitialIndex()) {
-            logger.debug(STATEMENT, formatter.format(date.getTime()), WebSocketConstants.RECONNECTING);
+            logger.debug(LOG_MESSAGE, formatter.format(date.getTime()), WebSocketConstants.RECONNECTING);
             noOfReconnectAttempts++;
             retryConnectorConfig.setReconnectAttempts(noOfReconnectAttempts);
         }
@@ -615,7 +612,7 @@
         // if it equals, return false
         if (((noOfReconnectAttempts < maxAttempts) && maxAttempts > 0) || maxAttempts == 0) {
             setCountDownLatch(getWaitTime(interval, maxInterval, backOfFactor, noOfReconnectAttempts));
-            establishFailoverConnection(getWebSocketClientConnector(targets.get(currentIndex).toString(),
+            establishFailoverConnection(createWebSocketClientConnector(targets.get(currentIndex).toString(),
                     webSocketClient), webSocketClient, wsService);
             return true;
         }
@@ -660,9 +657,9 @@
         return interval;
     }
 
-    public static void determineFailoverOrReconnect(WebSocketOpenConnectionInfo connectionInfo, Throwable throwable,
+    public static void determineFailoverOrReconnect(WebSocketConnectionInfo connectionInfo, Throwable throwable,
                                 WebSocketCloseMessage webSocketCloseMessage) {
-        ObjectValue webSocketClient = connectionInfo.getWebSocketCaller();
+        ObjectValue webSocketClient = connectionInfo.getWebSocketEndpoint();
         if (hasRetryConfig(webSocketClient)) {
             // When connection lost, do the failover to the remaining server urls.
             // If failover fails, do the reconnection
@@ -678,7 +675,7 @@
         setDispatcher(connectionInfo, throwable, webSocketCloseMessage);
     }
 
-    private static void dispatchIntoResource(WebSocketOpenConnectionInfo connectionInfo, Throwable throwable,
+    private static void dispatchIntoResource(WebSocketConnectionInfo connectionInfo, Throwable throwable,
                                         WebSocketCloseMessage webSocketCloseMessage) {
         if (throwable != null) {
             WebSocketResourceDispatcher.dispatchOnError(connectionInfo, throwable);
@@ -687,7 +684,7 @@
         }
     }
 
-    public static void dispatchOnClose(WebSocketOpenConnectionInfo connectionInfo,
+    public static void dispatchOnClose(WebSocketConnectionInfo connectionInfo,
                                        WebSocketCloseMessage webSocketCloseMessage) {
         try {
             WebSocketResourceDispatcher.dispatchOnClose(connectionInfo, webSocketCloseMessage);
@@ -696,9 +693,9 @@
         }
     }
 
-    private static void setDispatcher(WebSocketOpenConnectionInfo connectionInfo, Throwable throwable,
+    private static void setDispatcher(WebSocketConnectionInfo connectionInfo, Throwable throwable,
                                  WebSocketCloseMessage webSocketCloseMessage) {
-        ObjectValue webSocketCaller = connectionInfo.getWebSocketCaller();
+        ObjectValue webSocketCaller = connectionInfo.getWebSocketEndpoint();
         countDownForHandshake(webSocketCaller);
         dispatchIntoResource(connectionInfo, throwable, webSocketCloseMessage);
     }
@@ -710,6 +707,26 @@
         }
     }
 
+    public static WebSocketConnectionInfo getWebSocketOpenConnectionInfo(WebSocketConnection webSocketConnection,
+                                                                         WebSocketService wsService,
+                                                                         ObjectValue webSocketClient) {
+        ObjectValue webSocketConnector = BallerinaValues.createObjectValue(HttpConstants.PROTOCOL_HTTP_PKG_ID,
+                WebSocketConstants.WEBSOCKET_CONNECTOR);
+        WebSocketConnectionInfo connectionInfo = new WebSocketConnectionInfo(wsService, webSocketConnection,
+                webSocketClient);
+        webSocketConnector.addNativeData(WebSocketConstants.NATIVE_DATA_WEBSOCKET_CONNECTION_INFO, connectionInfo);
+        webSocketClient.set(WebSocketConstants.CLIENT_CONNECTOR_FIELD, webSocketConnector);
+        return connectionInfo;
+    }
+
+    public static void setWebSocketClient(ObjectValue webSocketClient, HttpCarbonResponse carbonResponse,
+                                             WebSocketConnection webSocketConnection) {
+        //using only one service endpoint in the client as there can be only one connection.
+        webSocketClient.set(WebSocketConstants.CLIENT_RESPONSE_FIELD, HttpUtil.createResponseStruct(carbonResponse));
+        WebSocketUtil.populateWebSocketEndpoint(webSocketConnection, webSocketClient);
+
+    }
+
     private WebSocketUtil() {
     }
 }