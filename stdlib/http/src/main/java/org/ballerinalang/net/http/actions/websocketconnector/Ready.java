--- conflicted
+++ resolved
@@ -48,22 +48,13 @@
 public class Ready {
     private static final Logger log = LoggerFactory.getLogger(Ready.class);
 
-<<<<<<< HEAD
     public static Object ready(Strand strand, ObjectValue wsConnector) {
+        WebSocketConnectionInfo connectionInfo = (WebSocketConnectionInfo) wsConnector
+                    .getNativeData(WebSocketConstants.NATIVE_DATA_WEBSOCKET_CONNECTION_INFO);
+        WebSocketObservabilityUtil.observeResourceInvocation(strand, connectionInfo,
+        WebSocketConstants.RESOURCE_NAME_READY);
         try {
-            WebSocketConnectionInfo connectionInfo = (WebSocketConnectionInfo) wsConnector
-                    .getNativeData(WebSocketConstants.NATIVE_DATA_WEBSOCKET_CONNECTION_INFO);
             boolean isReady = wsConnector.getBooleanValue(WebSocketConstants.CONNECTOR_IS_READY_FIELD);
-=======
-    public static Object ready(Strand strand, ObjectValue wsClient) {
-        ObjectValue wsConnection = (ObjectValue) wsClient.get(WebSocketConstants.CLIENT_CONNECTOR_FIELD);
-        WebSocketConnectionInfo connectionInfo = (WebSocketConnectionInfo) wsConnection
-                .getNativeData(WebSocketConstants.NATIVE_DATA_WEBSOCKET_CONNECTION_INFO);
-        WebSocketObservabilityUtil.observeResourceInvocation(strand, connectionInfo,
-                                                             WebSocketConstants.RESOURCE_NAME_READY);
-        try {
-            boolean isReady = wsClient.getBooleanValue(WebSocketConstants.CONNECTOR_IS_READY_FIELD);
->>>>>>> c6fecf52
             if (!isReady) {
                 WebSocketUtil.readFirstFrame(connectionInfo.getWebSocketConnection(), wsConnector);
                 connectionInfo.getWebSocketEndpoint().getMapValue(WebSocketConstants.CLIENT_ENDPOINT_CONFIG).
