--- conflicted
+++ resolved
@@ -26,11 +26,7 @@
 import org.ballerinalang.net.http.websocket.WebSocketConstants;
 import org.ballerinalang.net.http.websocket.WebSocketException;
 import org.ballerinalang.net.http.websocket.WebSocketUtil;
-<<<<<<< HEAD
-import org.ballerinalang.net.http.websocket.server.WebSocketOpenConnectionInfo;
-=======
 import org.ballerinalang.net.http.websocket.server.WebSocketConnectionInfo;
->>>>>>> fde0a6e4
 import org.slf4j.Logger;
 import org.slf4j.LoggerFactory;
 
@@ -53,11 +49,7 @@
     public static Object ready(Strand strand, ObjectValue wsClient) {
         try {
             ObjectValue wsConnection = (ObjectValue) wsClient.get(WebSocketConstants.CLIENT_CONNECTOR_FIELD);
-<<<<<<< HEAD
-            WebSocketOpenConnectionInfo connectionInfo = (WebSocketOpenConnectionInfo) wsConnection
-=======
             WebSocketConnectionInfo connectionInfo = (WebSocketConnectionInfo) wsConnection
->>>>>>> fde0a6e4
                     .getNativeData(WebSocketConstants.NATIVE_DATA_WEBSOCKET_CONNECTION_INFO);
             boolean isReady = wsClient.getBooleanValue(WebSocketConstants.CONNECTOR_IS_READY_FIELD);
             if (!isReady) {
