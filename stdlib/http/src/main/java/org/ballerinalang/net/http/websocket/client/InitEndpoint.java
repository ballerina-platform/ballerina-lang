/*
 *  Copyright (c) 2018, WSO2 Inc. (http://www.wso2.org) All Rights Reserved.
 *
 *  WSO2 Inc. licenses this file to you under the Apache License,
 *  Version 2.0 (the "License"); you may not use this file except
 *  in compliance with the License.
 *  You may obtain a copy of the License at
 *
 *  http://www.apache.org/licenses/LICENSE-2.0
 *
 *  Unless required by applicable law or agreed to in writing,
 *  software distributed under the License is distributed on an
 *  "AS IS" BASIS, WITHOUT WARRANTIES OR CONDITIONS OF ANY
 *  KIND, either express or implied.  See the License for the
 *  specific language governing permissions and limitations
 *  under the License.
 */

package org.ballerinalang.net.http.websocket.client;

import org.ballerinalang.jvm.scheduling.Strand;
import org.ballerinalang.jvm.values.MapValue;
import org.ballerinalang.jvm.values.ObjectValue;
import org.ballerinalang.model.types.TypeKind;
import org.ballerinalang.natives.annotations.BallerinaFunction;
import org.ballerinalang.natives.annotations.Receiver;
import org.ballerinalang.net.http.HttpConstants;
import org.ballerinalang.net.http.HttpUtil;
import org.ballerinalang.net.http.websocket.WebSocketConstants;
<<<<<<< HEAD
import org.ballerinalang.net.http.websocket.WebSocketUtil;
import org.ballerinalang.net.http.websocket.server.WebSocketService;
=======
import org.ballerinalang.net.http.websocket.WebSocketException;
import org.ballerinalang.net.http.websocket.WebSocketService;
import org.ballerinalang.net.http.websocket.WebSocketUtil;
import org.ballerinalang.stdlib.io.utils.IOConstants;
>>>>>>> fde0a6e4
import org.wso2.transport.http.netty.contract.HttpWsConnectorFactory;
import org.wso2.transport.http.netty.contract.websocket.WebSocketClientConnector;
import org.wso2.transport.http.netty.contract.websocket.WebSocketClientConnectorConfig;

import java.net.URI;

/**
 * Initializes the WebSocket Client.
 *
 * @since 0.966
 */

@BallerinaFunction(
        orgName = WebSocketConstants.BALLERINA_ORG,
        packageName = WebSocketConstants.PACKAGE_HTTP,
        functionName = "initEndpoint",
        receiver = @Receiver(
                type = TypeKind.OBJECT,
                structType = WebSocketConstants.WEBSOCKET_CLIENT,
                structPackage = WebSocketConstants.FULL_PACKAGE_HTTP
        )
)
public class InitEndpoint {

    public static void initEndpoint(Strand strand, ObjectValue webSocketClient) {
        @SuppressWarnings(WebSocketConstants.UNCHECKED)
        MapValue<String, Object> clientEndpointConfig = (MapValue<String, Object>) webSocketClient.getMapValue(
                HttpConstants.CLIENT_ENDPOINT_CONFIG);
        if (WebSocketUtil.hasRetryConfig(webSocketClient)) {
            @SuppressWarnings(WebSocketConstants.UNCHECKED)
            MapValue<String, Object> retryConfig = (MapValue<String, Object>) clientEndpointConfig.getMapValue(
                    WebSocketConstants.RETRY_CONFIG);
            RetryContext retryConnectorConfig = new RetryContext();
            WebSocketUtil.populateRetryConnectorConfig(retryConfig, retryConnectorConfig);
            webSocketClient.addNativeData(WebSocketConstants.RETRY_CONFIG, retryConnectorConfig);
        }
        String remoteUrl = webSocketClient.getStringValue(WebSocketConstants.CLIENT_URL_CONFIG);
        WebSocketService wsService = WebSocketUtil.validateAndCreateWebSocketService(clientEndpointConfig, strand);
        HttpWsConnectorFactory connectorFactory = HttpUtil.createHttpWsConnectionFactory();
        webSocketClient.addNativeData(WebSocketConstants.CONNECTOR_FACTORY, connectorFactory);

        WebSocketClientConnectorConfig clientConnectorConfig = new WebSocketClientConnectorConfig(remoteUrl);
        String scheme = URI.create(remoteUrl).getScheme();
        WebSocketUtil.populateClientConnectorConfig(clientEndpointConfig, clientConnectorConfig, scheme);
        // Create the client connector
        WebSocketClientConnector clientConnector = connectorFactory.createWsClientConnector(clientConnectorConfig);
        WebSocketClientListenerImpl clientConnectorListener = new WebSocketClientListenerImpl();
        // Add the client connector as the native data, when client is not as a failover client
        // Because Here, using one url So no need to create the client connector again
        webSocketClient.addNativeData(WebSocketConstants.CLIENT_CONNECTOR, clientConnector);
        webSocketClient.addNativeData(WebSocketConstants.CLIENT_LISTENER, clientConnectorListener);
        WebSocketUtil.establishWebSocketConnection(webSocketClient, wsService);
        WebSocketUtil.waitForHandshake(webSocketClient);
    }

    private InitEndpoint() {
    }
}<|MERGE_RESOLUTION|>--- conflicted
+++ resolved
@@ -27,15 +27,8 @@
 import org.ballerinalang.net.http.HttpConstants;
 import org.ballerinalang.net.http.HttpUtil;
 import org.ballerinalang.net.http.websocket.WebSocketConstants;
-<<<<<<< HEAD
-import org.ballerinalang.net.http.websocket.WebSocketUtil;
-import org.ballerinalang.net.http.websocket.server.WebSocketService;
-=======
-import org.ballerinalang.net.http.websocket.WebSocketException;
 import org.ballerinalang.net.http.websocket.WebSocketService;
 import org.ballerinalang.net.http.websocket.WebSocketUtil;
-import org.ballerinalang.stdlib.io.utils.IOConstants;
->>>>>>> fde0a6e4
 import org.wso2.transport.http.netty.contract.HttpWsConnectorFactory;
 import org.wso2.transport.http.netty.contract.websocket.WebSocketClientConnector;
 import org.wso2.transport.http.netty.contract.websocket.WebSocketClientConnectorConfig;
@@ -82,9 +75,9 @@
         WebSocketUtil.populateClientConnectorConfig(clientEndpointConfig, clientConnectorConfig, scheme);
         // Create the client connector
         WebSocketClientConnector clientConnector = connectorFactory.createWsClientConnector(clientConnectorConfig);
-        WebSocketClientListenerImpl clientConnectorListener = new WebSocketClientListenerImpl();
-        // Add the client connector as the native data, when client is not as a failover client
-        // Because Here, using one url So no need to create the client connector again
+        WebSocketClientListener clientConnectorListener = new WebSocketClientListener();
+        // Add client connector as a native data, when client is not as a failover client
+        // Because when using one url  no need to create the client connector again
         webSocketClient.addNativeData(WebSocketConstants.CLIENT_CONNECTOR, clientConnector);
         webSocketClient.addNativeData(WebSocketConstants.CLIENT_LISTENER, clientConnectorListener);
         WebSocketUtil.establishWebSocketConnection(webSocketClient, wsService);
