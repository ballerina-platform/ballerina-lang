/*
 * Copyright (c) 2016, WSO2 Inc. (http://www.wso2.org) All Rights Reserved.
 *
 * Licensed under the Apache License, Version 2.0 (the "License");
 * you may not use this file except in compliance with the License.
 * You may obtain a copy of the License at
 *
 * http://www.apache.org/licenses/LICENSE-2.0
 *
 * Unless required by applicable law or agreed to in writing, software
 * distributed under the License is distributed on an "AS IS" BASIS,
 * WITHOUT WARRANTIES OR CONDITIONS OF ANY KIND, either express or implied.
 * See the License for the specific language governing permissions and
 * limitations under the License.
 */

package org.ballerinalang.net.http.actions.httpclient;

import org.ballerinalang.bre.Context;
import org.ballerinalang.bre.bvm.CallableUnitCallback;
import org.ballerinalang.model.types.TypeKind;
import org.ballerinalang.natives.annotations.Argument;
import org.ballerinalang.natives.annotations.BallerinaFunction;
import org.ballerinalang.natives.annotations.ReturnType;
import org.ballerinalang.net.http.DataContext;
import org.ballerinalang.net.http.HttpConstants;
import org.wso2.transport.http.netty.message.HttpCarbonMessage;


/**
 * {@code Get} is the GET action implementation of the HTTP Connector.
 */
@BallerinaFunction(
        orgName = "ballerina", packageName = "http",
        functionName = "nativeGet",
        args = {
                @Argument(name = "callerActions", type = TypeKind.OBJECT),
                @Argument(name = "path", type = TypeKind.STRING),
                @Argument(name = "req", type = TypeKind.OBJECT, structType = "Request",
                        structPackage = "ballerina/http")
        },
        returnType = {
                @ReturnType(type = TypeKind.OBJECT, structType = "Response", structPackage = "ballerina/http"),
                @ReturnType(type = TypeKind.RECORD, structType = "HttpConnectorError",
                        structPackage = "ballerina/http"),
        }
)
public class Get extends AbstractHTTPAction {

    @Override
    public void execute(Context context, CallableUnitCallback callback) {
        DataContext dataContext = new DataContext(context, callback, createOutboundRequestMsg(context));
        executeNonBlockingAction(dataContext, false);
    }

<<<<<<< HEAD
    @Override
    public boolean persistAfterOperation() {
        return true;
    }

    protected HTTPCarbonMessage createOutboundRequestMsg(Context context) {
        HTTPCarbonMessage outboundReqMsg = super.createOutboundRequestMsg(context);
=======
    protected HttpCarbonMessage createOutboundRequestMsg(Context context) {
        HttpCarbonMessage outboundReqMsg = super.createOutboundRequestMsg(context);
>>>>>>> 0de2587a
        outboundReqMsg.setProperty(HttpConstants.HTTP_METHOD, HttpConstants.HTTP_METHOD_GET);
        return outboundReqMsg;
    }
}<|MERGE_RESOLUTION|>--- conflicted
+++ resolved
@@ -53,18 +53,13 @@
         executeNonBlockingAction(dataContext, false);
     }
 
-<<<<<<< HEAD
     @Override
     public boolean persistAfterOperation() {
         return true;
     }
 
-    protected HTTPCarbonMessage createOutboundRequestMsg(Context context) {
-        HTTPCarbonMessage outboundReqMsg = super.createOutboundRequestMsg(context);
-=======
     protected HttpCarbonMessage createOutboundRequestMsg(Context context) {
         HttpCarbonMessage outboundReqMsg = super.createOutboundRequestMsg(context);
->>>>>>> 0de2587a
         outboundReqMsg.setProperty(HttpConstants.HTTP_METHOD, HttpConstants.HTTP_METHOD_GET);
         return outboundReqMsg;
     }
