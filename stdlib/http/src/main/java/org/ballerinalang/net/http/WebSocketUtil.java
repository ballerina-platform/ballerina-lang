--- conflicted
+++ resolved
@@ -47,7 +47,6 @@
 import static org.ballerinalang.net.http.WebSocketConstants.ErrorCode.WsGenericError;
 import static org.ballerinalang.net.http.WebSocketConstants.ErrorCode.WsInvalidHandshakeError;
 import static org.ballerinalang.net.http.WebSocketConstants.WEBSOCKET_ERROR_DETAILS;
-import static org.ballerinalang.stdlib.io.utils.IOConstants.IO_PACKAGE;
 
 /**
  * Utility class for WebSocket.
@@ -107,7 +106,6 @@
                 } else {
                     ErrorValue cause = createErrorCause(throwable.getMessage(),
                             WsInvalidHandshakeError.errorCode(),
-                            IO_PACKAGE,
                             WEBSOCKET_ERROR_DETAILS);
                     throw createWebSocketError(WsInvalidHandshakeError, "Unable to complete handshake", cause);
                 }
@@ -254,7 +252,6 @@
         return BallerinaErrors.createError(code.errorCode(), createErrorDetailRecord(errMsg));
     }
 
-<<<<<<< HEAD
     /**
      * Create Generic webSocket error with given error message.
      *
@@ -283,7 +280,7 @@
 
     private static MapValue<String, Object> createErrorDetailRecord(String message, ErrorValue cause) {
         MapValue<String, Object> detail = BallerinaValues
-                .createRecordValue(FULL_PACKAGE_HTTP, WEBSOCKET_ERROR_DETAILS);
+                .createRecordValue(PROTOCOL_HTTP_PKG_ID, WEBSOCKET_ERROR_DETAILS);
         return cause == null ? BallerinaValues.createRecord(detail, message) :
                 BallerinaValues.createRecord(detail, message, cause);
     }
@@ -291,19 +288,13 @@
     private static MapValue<String, Object> createErrorDetailRecord(String errMsg) {
         Map<String, Object> values = new HashMap<>();
         values.put(BallerinaErrors.ERROR_MESSAGE_FIELD, errMsg);
-        return BallerinaValues.createRecordValue(FULL_PACKAGE_HTTP, WEBSOCKET_ERROR_DETAILS, values);
-    }
-
-    private static ErrorValue createErrorCause(String message, String reason, String packageName, String recordName) {
-        MapValue<String, Object> detailRecordType = BallerinaValues.createRecordValue(packageName, recordName);
+        return BallerinaValues.createRecordValue(PROTOCOL_HTTP_PKG_ID, WEBSOCKET_ERROR_DETAILS, values);
+    }
+
+    private static ErrorValue createErrorCause(String message, String reason, String recordName) {
+        MapValue<String, Object> detailRecordType = BallerinaValues.createRecordValue(PROTOCOL_HTTP_PKG_ID, recordName);
         MapValue<String, Object> detailRecord = BallerinaValues.createRecord(detailRecordType, message, null);
         return BallerinaErrors.createError(reason, detailRecord);
-=======
-    private static MapValue<String, Object> createDetailRecord(Object... values) {
-        MapValue<String, Object> detail = BallerinaValues.createRecordValue(PROTOCOL_HTTP_PKG_ID,
-                WEBSOCKET_ERROR_DETAILS);
-        return BallerinaValues.createRecord(detail, values);
->>>>>>> 7e169de1
     }
 
     private WebSocketUtil() {
