--- conflicted
+++ resolved
@@ -39,12 +39,9 @@
 import org.ballerinalang.jvm.values.connector.Executor;
 import org.ballerinalang.jvm.values.connector.NonBlockingCallback;
 import org.ballerinalang.net.http.exception.WebSocketException;
-<<<<<<< HEAD
 import org.ballerinalang.net.http.websocketclientendpoint.FailoverContext;
 import org.ballerinalang.net.http.websocketclientendpoint.RetryContext;
-=======
 import org.ballerinalang.stdlib.io.utils.IOConstants;
->>>>>>> cd208e18
 import org.slf4j.Logger;
 import org.slf4j.LoggerFactory;
 import org.wso2.transport.http.netty.contract.HttpWsConnectorFactory;
@@ -57,13 +54,10 @@
 import org.wso2.transport.http.netty.contract.websocket.WebSocketConnection;
 import org.wso2.transport.http.netty.contract.websocket.WebSocketHandshaker;
 
-<<<<<<< HEAD
+import java.io.IOException;
 import java.net.URI;
 import java.text.SimpleDateFormat;
 import java.util.ArrayList;
-=======
-import java.io.IOException;
->>>>>>> cd208e18
 import java.util.Arrays;
 import java.util.Date;
 import java.util.HashMap;
@@ -71,14 +65,14 @@
 import java.util.concurrent.CountDownLatch;
 import java.util.concurrent.TimeUnit;
 
-<<<<<<< HEAD
-import static org.ballerinalang.net.http.HttpConstants.PROTOCOL_HTTP_PKG_ID;
+import javax.net.ssl.SSLException;
+
 import static org.ballerinalang.net.http.WebSocketConstants.BACK_OF_FACTOR;
 import static org.ballerinalang.net.http.WebSocketConstants.CLIENT_CONNECTOR;
 import static org.ballerinalang.net.http.WebSocketConstants.CLIENT_LISTENER;
 import static org.ballerinalang.net.http.WebSocketConstants.CONNECTOR_FACTORY;
 import static org.ballerinalang.net.http.WebSocketConstants.COUNT_DOWN_LATCH;
-import static org.ballerinalang.net.http.WebSocketConstants.ErrorCode.WsInvalidHandshakeError;
+import static org.ballerinalang.net.http.WebSocketConstants.ErrorCode;
 import static org.ballerinalang.net.http.WebSocketConstants.FAILOVER_CONFIG;
 import static org.ballerinalang.net.http.WebSocketConstants.FAILOVER_INTEVAL;
 import static org.ballerinalang.net.http.WebSocketConstants.INTERVAL;
@@ -89,14 +83,8 @@
 import static org.ballerinalang.net.http.WebSocketConstants.STATEMENT_FOR_FAILOVDER_RECONNECT;
 import static org.ballerinalang.net.http.WebSocketConstants.STATEMENT_FOR_FAILOVER;
 import static org.ballerinalang.net.http.WebSocketConstants.STATEMENT_FOR_RECONNECT;
-import static org.ballerinalang.net.http.WebSocketConstants.WEBSOCKET_ERROR_DETAILS;
 import static org.ballerinalang.net.http.WebSocketConstants.WSS_SCHEME;
-=======
-import javax.net.ssl.SSLException;
-
-import static org.ballerinalang.net.http.WebSocketConstants.ErrorCode;
 import static org.ballerinalang.stdlib.io.utils.IOConstants.IO_PACKAGE_ID;
->>>>>>> cd208e18
 
 /**
  * Utility class for WebSocket.
@@ -122,7 +110,7 @@
             @Override
             public void onSuccess(WebSocketConnection webSocketConnection) {
                 ObjectValue webSocketEndpoint = BallerinaValues.createObjectValue(HttpConstants.PROTOCOL_HTTP_PKG_ID,
-                                                                                  WebSocketConstants.WEBSOCKET_CALLER);
+                        WebSocketConstants.WEBSOCKET_CALLER);
                 ObjectValue webSocketConnector = BallerinaValues.createObjectValue(
                         HttpConstants.PROTOCOL_HTTP_PKG_ID, WebSocketConstants.WEBSOCKET_CONNECTOR);
 
@@ -151,15 +139,9 @@
             @Override
             public void onError(Throwable throwable) {
                 if (callback != null) {
-<<<<<<< HEAD
-                    callback.notifyFailure(new WebSocketException(WsInvalidHandshakeError,
+                    callback.notifyFailure(new WebSocketException(ErrorCode.WsInvalidHandshakeError,
                             "Unable to complete handshake:" +
                                     throwable.getMessage()));
-=======
-                    callback.notifyFailure(new WebSocketException(ErrorCode.WsInvalidHandshakeError,
-                                                                  "Unable to complete handshake:" +
-                                                                          throwable.getMessage()));
->>>>>>> cd208e18
                 } else {
                     throw new WebSocketException(ErrorCode.WsInvalidHandshakeError, "Unable to complete handshake");
                 }
@@ -275,7 +257,7 @@
         }
     }
 
-    static String[] findNegotiableSubProtocols(MapValue<String, Object> annAttrSubProtocols) {
+    public static String[] findNegotiableSubProtocols(MapValue<String, Object> annAttrSubProtocols) {
         String[] subProtocolsInAnnotation = annAttrSubProtocols.getArrayValue(
                 WebSocketConstants.ANNOTATION_ATTR_SUB_PROTOCOLS).getStringArray();
         if (subProtocolsInAnnotation == null) {
@@ -311,7 +293,7 @@
             }
         } else if (throwable instanceof SSLException) {
             cause = createErrorCause(throwable.getMessage(), HttpErrorType.SSL_ERROR.getReason(),
-                                     HttpConstants.PROTOCOL_HTTP_PKG_ID);
+                    HttpConstants.PROTOCOL_HTTP_PKG_ID);
             message = "SSL/TLS Error";
         } else if (throwable instanceof IllegalStateException) {
             if (throwable.getMessage().contains("frame continuation")) {
@@ -331,7 +313,7 @@
         } else if (throwable instanceof IOException) {
             errorCode = ErrorCode.WsConnectionError;
             cause = createErrorCause(throwable.getMessage(), IOConstants.ErrorCode.GenericError.errorCode(),
-                                     IO_PACKAGE_ID);
+                    IO_PACKAGE_ID);
             message = "IO Error";
         }
         return new WebSocketException(errorCode, message, cause);
@@ -351,7 +333,7 @@
 
     public static MapValue<String, Object> createDetailRecord(String errMsg, ErrorValue cause) {
         MapValue<String, Object> detail = BallerinaValues.createRecordValue(HttpConstants.PROTOCOL_HTTP_PKG_ID,
-                                                                            WebSocketConstants.WEBSOCKET_ERROR_DETAILS);
+                WebSocketConstants.WEBSOCKET_ERROR_DETAILS);
         return BallerinaValues.createRecord(detail, errMsg, cause);
     }
 
@@ -503,17 +485,17 @@
         HttpWsConnectorFactory connectorFactory = ((HttpWsConnectorFactory) webSocketClient.
                 getNativeData(CONNECTOR_FACTORY));
         // Create the client connector
-       return connectorFactory.createWsClientConnector(clientConnectorConfig);
+        return connectorFactory.createWsClientConnector(clientConnectorConfig);
     }
 
     public static void establishInitialFailoverConnection(WebSocketClientConnector clientConnector,
-                                                             ObjectValue webSocketClient, WebSocketService wsService) {
+                                                          ObjectValue webSocketClient, WebSocketService wsService) {
         establishFailoverConnection(clientConnector, webSocketClient, wsService);
         waitingForHandShake(webSocketClient);
     }
 
     private static void establishFailoverConnection(WebSocketClientConnector clientConnector,
-                                                             ObjectValue webSocketClient, WebSocketService wsService) {
+                                                    ObjectValue webSocketClient, WebSocketService wsService) {
         WebSocketFailoverClientListener clientConnectorListener = new WebSocketFailoverClientListener();
         boolean readyOnConnect = webSocketClient.getMapValue(
                 HttpConstants.CLIENT_ENDPOINT_CONFIG).getBooleanValue(WebSocketConstants.CLIENT_READY_ON_CONNECT);
@@ -732,7 +714,7 @@
      * @param reconnectAttempts no of doReconnect attempts
      * @return waiting time
      */
-    public static int getWaitTime(int interval, int maxInterval, float backOfFactor, int reconnectAttempts) {
+    private static int getWaitTime(int interval, int maxInterval, float backOfFactor, int reconnectAttempts) {
         interval = (int) (interval * Math.pow(backOfFactor, reconnectAttempts));
         if (interval > maxInterval) {
             interval = maxInterval;
@@ -747,7 +729,7 @@
             // When connection lost, do the failover to the remaining server urls.
             // If failover fails, do the reconnection
             if (failoverAndRetry(connectionInfo)) {
-               return;
+                return;
             }
         } else {
             // When connection lost, do the failover to the remaining server urls.
@@ -767,8 +749,8 @@
         }
     }
 
-    public static void closeConnection(WebSocketOpenConnectionInfo connectionInfo, Throwable throwable,
-                                       WebSocketCloseMessage webSocketCloseMessage) {
+    private static void closeConnection(WebSocketOpenConnectionInfo connectionInfo, Throwable throwable,
+                                        WebSocketCloseMessage webSocketCloseMessage) {
         if (throwable != null) {
             WebSocketDispatcher.dispatchError(connectionInfo, throwable);
         } else {
@@ -776,14 +758,14 @@
         }
     }
 
-    public static void setError(WebSocketOpenConnectionInfo connectionInfo, Throwable throwable,
-                                       WebSocketCloseMessage webSocketCloseMessage) {
+    private static void setError(WebSocketOpenConnectionInfo connectionInfo, Throwable throwable,
+                                 WebSocketCloseMessage webSocketCloseMessage) {
         ObjectValue webSocketClient = connectionInfo.getWebSocketEndpoint();
         countDownForHandshake(webSocketClient);
         closeConnection(connectionInfo, throwable, webSocketCloseMessage);
     }
 
-    public static void countDownForHandshake(ObjectValue webSocketClient) {
+    static void countDownForHandshake(ObjectValue webSocketClient) {
         if (webSocketClient.getNativeData(COUNT_DOWN_LATCH) != null) {
             ((CountDownLatch) webSocketClient.getNativeData(COUNT_DOWN_LATCH)).countDown();
             webSocketClient.addNativeData(COUNT_DOWN_LATCH, null);
