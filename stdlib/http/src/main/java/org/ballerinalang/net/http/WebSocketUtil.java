/*
 * Copyright (c) 2018, WSO2 Inc. (http://www.wso2.org) All Rights Reserved.
 *
 * WSO2 Inc. licenses this file to you under the Apache License,
 * Version 2.0 (the "License"); you may not use this file except
 * in compliance with the License.
 * You may obtain a copy of the License at
 *
 * http://www.apache.org/licenses/LICENSE-2.0
 *
 * Unless required by applicable law or agreed to in writing,
 * software distributed under the License is distributed on an
 * "AS IS" BASIS, WITHOUT WARRANTIES OR CONDITIONS OF ANY
 * KIND, either express or implied. See the License for the
 * specific language governing permissions and limitations
 * under the License.
 */

package org.ballerinalang.net.http;

import io.netty.channel.ChannelFuture;
import io.netty.handler.codec.http.HttpHeaders;
import org.ballerinalang.jvm.BallerinaErrors;
import org.ballerinalang.jvm.BallerinaValues;
import org.ballerinalang.jvm.Strand;
import org.ballerinalang.jvm.services.ErrorHandlerUtils;
import org.ballerinalang.jvm.types.AttachedFunction;
import org.ballerinalang.jvm.types.BType;
<<<<<<< HEAD
import org.ballerinalang.jvm.util.exceptions.BallerinaConnectorException;
import org.ballerinalang.jvm.values.ArrayValue;
=======
>>>>>>> 199004b8
import org.ballerinalang.jvm.values.ErrorValue;
import org.ballerinalang.jvm.values.MapValue;
import org.ballerinalang.jvm.values.ObjectValue;
import org.ballerinalang.jvm.values.connector.CallableUnitCallback;
import org.ballerinalang.jvm.values.connector.Executor;
import org.ballerinalang.jvm.values.connector.NonBlockingCallback;
import org.ballerinalang.net.http.actions.httpclient.AbstractHTTPAction;
import org.ballerinalang.net.http.exception.WebSocketException;
import org.slf4j.Logger;
import org.slf4j.LoggerFactory;
import org.wso2.transport.http.netty.contract.HttpWsConnectorFactory;
import org.wso2.transport.http.netty.contract.websocket.ClientHandshakeFuture;
import org.wso2.transport.http.netty.contract.websocket.ServerHandshakeFuture;
import org.wso2.transport.http.netty.contract.websocket.ServerHandshakeListener;
import org.wso2.transport.http.netty.contract.websocket.WebSocketClientConnector;
import org.wso2.transport.http.netty.contract.websocket.WebSocketClientConnectorConfig;
import org.wso2.transport.http.netty.contract.websocket.WebSocketConnection;
import org.wso2.transport.http.netty.contract.websocket.WebSocketHandshaker;

import java.io.PrintStream;
import java.util.Arrays;
import java.util.HashMap;
import java.util.Map;
import java.util.concurrent.CountDownLatch;
import java.util.concurrent.TimeUnit;

import static org.ballerinalang.net.http.HttpConstants.PROTOCOL_PACKAGE_HTTP;
<<<<<<< HEAD
import static org.ballerinalang.net.http.WebSocketConstants.CLIENT_CONNECTOR;
import static org.ballerinalang.net.http.WebSocketConstants.CLIENT_ENDPOINT_CONFIG;
import static org.ballerinalang.net.http.WebSocketConstants.COUNT_DOWN_LATCH;
import static org.ballerinalang.net.http.WebSocketConstants.FAILOVER_WEBSOCKET_CLIENT;
import static org.ballerinalang.net.http.WebSocketConstants.MAX_RETRY_COUNT;
import static org.ballerinalang.net.http.WebSocketConstants.MAX_RETRY_INTERVAL;
import static org.ballerinalang.net.http.WebSocketConstants.RECONNECTING;
import static org.ballerinalang.net.http.WebSocketConstants.RECONNECT_ATTEMPTS;
import static org.ballerinalang.net.http.WebSocketConstants.RECONNECT_INTERVAL;
import static org.ballerinalang.net.http.WebSocketConstants.RETRY_CONFIG;
import static org.ballerinalang.net.http.WebSocketConstants.RETRY_DECAY;
import static org.ballerinalang.net.http.WebSocketConstants.TARGET_URL_INDEX;
=======
import static org.ballerinalang.net.http.WebSocketConstants.ErrorCode.WsGenericError;
import static org.ballerinalang.net.http.WebSocketConstants.ErrorCode.WsInvalidHandshakeError;
import static org.ballerinalang.net.http.WebSocketConstants.FULL_PACKAGE_HTTP;
import static org.ballerinalang.net.http.WebSocketConstants.WEBSOCKET_ERROR_DETAILS;

>>>>>>> 199004b8

/**
 * Utility class for WebSocket.
 */
public class WebSocketUtil {

    private static final Logger logger = LoggerFactory.getLogger(AbstractHTTPAction.class);
    private static final PrintStream console = System.out;

    static MapValue getServiceConfigAnnotation(ObjectValue service) {
        return (MapValue) service.getType().getAnnotation(HttpConstants.PROTOCOL_PACKAGE_HTTP,
                WebSocketConstants.WEBSOCKET_ANNOTATION_CONFIGURATION);
    }

    public static void handleHandshake(WebSocketService wsService, WebSocketConnectionManager connectionManager,
                                       HttpHeaders headers, WebSocketHandshaker webSocketHandshaker,
                                       NonBlockingCallback callback) {
        String[] subProtocols = wsService.getNegotiableSubProtocols();
        int idleTimeoutInSeconds = wsService.getIdleTimeoutInSeconds();
        int maxFrameSize = wsService.getMaxFrameSize();
        ServerHandshakeFuture future = webSocketHandshaker.handshake(subProtocols, idleTimeoutInSeconds * 1000, headers,
                maxFrameSize);
        future.setHandshakeListener(new ServerHandshakeListener() {
            @Override
            public void onSuccess(WebSocketConnection webSocketConnection) {
                ObjectValue webSocketEndpoint = BallerinaValues.createObjectValue(PROTOCOL_PACKAGE_HTTP,
                        WebSocketConstants.WEBSOCKET_CALLER);
                ObjectValue webSocketConnector = BallerinaValues.createObjectValue(
                        PROTOCOL_PACKAGE_HTTP, WebSocketConstants.WEBSOCKET_CONNECTOR);

                webSocketEndpoint.set(WebSocketConstants.LISTENER_CONNECTOR_FIELD, webSocketConnector);
                populateEndpoint(webSocketConnection, webSocketEndpoint);
                WebSocketOpenConnectionInfo connectionInfo =
                        new WebSocketOpenConnectionInfo(wsService, webSocketConnection, webSocketEndpoint);
                connectionManager.addConnection(webSocketConnection.getChannelId(), connectionInfo);
                webSocketConnector.addNativeData(WebSocketConstants.NATIVE_DATA_WEBSOCKET_CONNECTION_INFO,
                        connectionInfo);
                if (callback != null) {
                    callback.setReturnValues(webSocketEndpoint);
                    callback.notifySuccess();
                } else {
                    AttachedFunction onOpenResource = wsService.getResourceByName(
                            WebSocketConstants.RESOURCE_NAME_ON_OPEN);
                    if (onOpenResource != null) {
                        executeOnOpenResource(wsService, onOpenResource, webSocketEndpoint,
                                webSocketConnection);
                    } else {
                        readFirstFrame(webSocketConnection, webSocketConnector);
                    }
                }
            }

            @Override
            public void onError(Throwable throwable) {
                if (callback != null) {
                    callback.notifyFailure(createWebSocketError(WsInvalidHandshakeError ,
                            "Unable to complete handshake:" + throwable.getMessage()));
                } else {
                    throw new WebSocketException("Unable to complete handshake", throwable);
                }
            }
        });
    }

    public static void executeOnOpenResource(WebSocketService wsService, AttachedFunction onOpenResource,
                                             ObjectValue webSocketEndpoint, WebSocketConnection webSocketConnection) {
        BType[] parameterTypes = onOpenResource.getParameterType();
        Object[] bValues = new Object[parameterTypes.length * 2];
        bValues[0] = webSocketEndpoint;
        bValues[1] = true;
        ObjectValue webSocketConnector =
                (ObjectValue) webSocketEndpoint.get(WebSocketConstants.LISTENER_CONNECTOR_FIELD);

        CallableUnitCallback onOpenCallableUnitCallback = new CallableUnitCallback() {
            @Override
            public void notifySuccess() {
                boolean isReady = (boolean) webSocketConnector.get(WebSocketConstants.CONNECTOR_IS_READY_FIELD);
                if (!isReady) {
                    readFirstFrame(webSocketConnection, webSocketConnector);
                }
            }

            @Override
            public void notifyFailure(ErrorValue error) {
                boolean isReady = (boolean) webSocketConnector.get(WebSocketConstants.CONNECTOR_IS_READY_FIELD);
                if (!isReady) {
                    readFirstFrame(webSocketConnection, webSocketConnector);
                }
                ErrorHandlerUtils.printError("error: " + error.getPrintableStackTrace());
                closeDuringUnexpectedCondition(webSocketConnection);
            }
        };
        //TODO this is temp fix till we get the service.start() API
        Executor.submit(wsService.getScheduler(), wsService.getBalService(), onOpenResource.getName(),
                onOpenCallableUnitCallback,
                null, bValues);
    }

    public static void populateEndpoint(WebSocketConnection webSocketConnection, ObjectValue webSocketEndpoint) {
        webSocketEndpoint.set(WebSocketConstants.LISTENER_ID_FIELD, webSocketConnection.getChannelId());
        String negotiatedSubProtocol = webSocketConnection.getNegotiatedSubProtocol();
        webSocketEndpoint.set(WebSocketConstants.LISTENER_NEGOTIATED_SUBPROTOCOLS_FIELD,
                negotiatedSubProtocol != null ? negotiatedSubProtocol : "");
        webSocketEndpoint.set(WebSocketConstants.LISTENER_IS_SECURE_FIELD, webSocketConnection.isSecure());
        webSocketEndpoint.set(WebSocketConstants.LISTENER_IS_OPEN_FIELD, webSocketConnection.isOpen());
    }

    public static void handleWebSocketCallback(NonBlockingCallback callback,
                                               ChannelFuture webSocketChannelFuture,
                                               WebSocketOpenConnectionInfo connectionInfo) {
        webSocketChannelFuture.addListener(future -> {
            Throwable cause = future.cause();
            if (!future.isSuccess() && cause != null) {
<<<<<<< HEAD
                if (connectionInfo.getWebSocketEndpoint().getMapValue(CLIENT_ENDPOINT_CONFIG).getMapValue(RETRY_CONFIG).
                        size() > 0) {
                    if (!reconnect(connectionInfo)) {
                        //TODO Temp fix to get return values. Remove
                        console.println("Attempt maximum retry but couldn't connect to the server: " +
                                getRemoteUrl(connectionInfo));
                        callback.setReturnValues(HttpUtil.getError(cause));
                    }
                } else {
                    //TODO Temp fix to get return values. Remove
                    callback.setReturnValues(HttpUtil.getError(cause));
                }
=======
                //TODO Temp fix to get return values. Remove
                callback.setReturnValues(createWebSocketError(null, cause.getMessage()));

>>>>>>> 199004b8
            } else {
                //TODO Temp fix to get return values. Remove
                callback.setReturnValues(null);
            }
            //TODO remove this call back
            callback.notifySuccess();
        });
    }

    public static void readFirstFrame(WebSocketConnection webSocketConnection, ObjectValue webSocketConnector) {
        webSocketConnection.readNextFrame();
        webSocketConnector.set(WebSocketConstants.CONNECTOR_IS_READY_FIELD, true);
    }

    /**
     * Closes the connection with the unexpected failure status code.
     *
     * @param webSocketConnection the websocket connection to be closed.
     */
    static void closeDuringUnexpectedCondition(WebSocketConnection webSocketConnection) {
        webSocketConnection.terminateConnection(1011, "Unexpected condition");

    }

    public static void setListenerOpenField(WebSocketOpenConnectionInfo connectionInfo) throws IllegalAccessException {
        connectionInfo.getWebSocketEndpoint().set(WebSocketConstants.LISTENER_IS_OPEN_FIELD,
                connectionInfo.getWebSocketConnection().isOpen());
    }

    public static int findMaxFrameSize(MapValue<String, Object> annotation) {
        long size = annotation.getIntValue(WebSocketConstants.ANNOTATION_ATTR_MAX_FRAME_SIZE);
        if (size <= 0) {
            return WebSocketConstants.DEFAULT_MAX_FRAME_SIZE;
        }
        try {
            return Math.toIntExact(size);
        } catch (ArithmeticException e) {
            logger.warn("The value set for maxFrameSize needs to be less than " + Integer.MAX_VALUE +
                    ". The maxFrameSize value is set to " + Integer.MAX_VALUE);
            return Integer.MAX_VALUE;
        }

    }

    public static int findIdleTimeoutInSeconds(MapValue<String, Object> annAttrIdleTimeout) {
        long timeout = annAttrIdleTimeout.getIntValue(WebSocketConstants.ANNOTATION_ATTR_IDLE_TIMEOUT);
        if (timeout <= 0) {
            return 0;
        }
        try {
            return Math.toIntExact(timeout);
        } catch (ArithmeticException e) {
            logger.warn("The value set for idleTimeoutInSeconds needs to be less than" + Integer.MAX_VALUE +
                    ". The idleTimeoutInSeconds value is set to " + Integer.MAX_VALUE);
            return Integer.MAX_VALUE;
        }
    }

    public static String[] findNegotiableSubProtocols(MapValue<String, Object> annAttrSubProtocols) {
        String[] subProtocolsInAnnotation = annAttrSubProtocols.getArrayValue(
                WebSocketConstants.ANNOTATION_ATTR_SUB_PROTOCOLS).getStringArray();
        if (subProtocolsInAnnotation == null) {
            return new String[0];
        }
        return Arrays.stream(subProtocolsInAnnotation).map(Object::toString)
                .toArray(String[]::new);
    }

<<<<<<< HEAD
    public static void initialiseWebSocketConnection(String remoteUrl, ObjectValue webSocketClient,
                                                     WebSocketService wsService) {
        MapValue<String, Object> clientEndpointConfig = (MapValue<String, Object>) webSocketClient.getMapValue(
                HttpConstants.CLIENT_ENDPOINT_CONFIG);
        WebSocketClientConnectorConfig clientConnectorConfig = new WebSocketClientConnectorConfig(remoteUrl);
        populateClientConnectorConfig(clientEndpointConfig, clientConnectorConfig);

        HttpWsConnectorFactory connectorFactory = HttpUtil.createHttpWsConnectionFactory();
        WebSocketClientConnector clientConnector = connectorFactory.createWsClientConnector(
                clientConnectorConfig);
        webSocketClient.addNativeData(CLIENT_CONNECTOR, clientConnector);
        establishWebSocketConnection(clientConnector, webSocketClient, wsService);
    }

    private static void establishWebSocketConnection(WebSocketClientConnector clientConnector,
                                                     ObjectValue webSocketClient, WebSocketService wsService) {
        WebSocketClientConnectorListener clientConnectorListener = new WebSocketClientConnectorListener();
        @SuppressWarnings(WebSocketConstants.UNCHECKED)
        boolean readyOnConnect = ((MapValue<String, Object>) webSocketClient.getMapValue(
                HttpConstants.CLIENT_ENDPOINT_CONFIG)).getBooleanValue(WebSocketConstants.CLIENT_READY_ON_CONNECT);
        CountDownLatch countDownLatch = new CountDownLatch(1);
        webSocketClient.addNativeData(COUNT_DOWN_LATCH, countDownLatch);
        ClientHandshakeFuture handshakeFuture = clientConnector.connect();
        handshakeFuture.setWebSocketConnectorListener(clientConnectorListener);
        handshakeFuture.setClientHandshakeListener(
                new WebSocketClientHandshakeListener(webSocketClient, wsService, clientConnectorListener,
                        readyOnConnect, countDownLatch));
        try {
            if (!countDownLatch.await(60, TimeUnit.SECONDS)) {
                throw new BallerinaConnectorException("Waiting for WebSocket handshake has not been successful");
            }
        } catch (InterruptedException e) {
            Thread.currentThread().interrupt();
            throw new BallerinaConnectorException("Error occurred: " + e.getMessage());
        }
    }

    private static void populateClientConnectorConfig(MapValue<String, Object> clientEndpointConfig,
                                                      WebSocketClientConnectorConfig clientConnectorConfig) {
        clientConnectorConfig.setAutoRead(false); // Frames are read sequentially in ballerina.
        clientConnectorConfig.setSubProtocols(WebSocketUtil.findNegotiableSubProtocols(clientEndpointConfig));
        @SuppressWarnings(WebSocketConstants.UNCHECKED)
        MapValue<String, Object> headerValues = (MapValue<String, Object>) clientEndpointConfig.getMapValue(
                WebSocketConstants.CLIENT_CUSTOM_HEADERS_CONFIG);
        if (headerValues != null) {
            clientConnectorConfig.addHeaders(getCustomHeaders(headerValues));
        }

        long idleTimeoutInSeconds = WebSocketUtil.findIdleTimeoutInSeconds(clientEndpointConfig);
        if (idleTimeoutInSeconds > 0) {
            clientConnectorConfig.setIdleTimeoutInMillis((int) (idleTimeoutInSeconds * 1000));
        }

        clientConnectorConfig.setMaxFrameSize(WebSocketUtil.findMaxFrameSize(clientEndpointConfig));

        MapValue secureSocket = clientEndpointConfig.getMapValue(HttpConstants.ENDPOINT_CONFIG_SECURE_SOCKET);
        if (secureSocket != null) {
            HttpUtil.populateSSLConfiguration(clientConnectorConfig, secureSocket);
        } else {
            HttpUtil.setDefaultTrustStore(clientConnectorConfig);
        }
    }

    private static void establishReconnection(WebSocketClientConnector clientConnector, ObjectValue webSocketClient,
                                              int maxReconnectInterval, WebSocketService wsService) {
        CountDownLatch countDownLatch = (CountDownLatch) webSocketClient.getNativeData(COUNT_DOWN_LATCH);
        waitForTime(countDownLatch, maxReconnectInterval, TimeUnit.MILLISECONDS);
        establishWebSocketConnection(clientConnector, webSocketClient, wsService);
        countDownLatch.countDown();
    }

    public static boolean reconnect(WebSocketOpenConnectionInfo connectionInfo) {
        ObjectValue clientEndpointConfig = connectionInfo.getWebSocketEndpoint();
        MapValue<String, Object> reconnectConfig = clientEndpointConfig.getMapValue(CLIENT_ENDPOINT_CONFIG).
                getMapValue(RETRY_CONFIG);
        @SuppressWarnings(WebSocketConstants.UNCHECKED)
        WebSocketClientConnector clientConnector = (WebSocketClientConnector) clientEndpointConfig
                .getNativeData(CLIENT_CONNECTOR);
        int reconnectInterval = getIntegerValue(reconnectConfig.getIntValue(RECONNECT_INTERVAL));
        Double reconnectDecay = reconnectConfig.getFloatValue(RETRY_DECAY);
        int maxReconnectInterval = getIntegerValue(reconnectConfig.getIntValue(MAX_RETRY_INTERVAL));
        int maxReconnectAttempts = getIntegerValue(reconnectConfig.getIntValue(MAX_RETRY_COUNT));
        int reconnectAttempts = getIntegerValue(Long.valueOf(clientEndpointConfig.getNativeData(RECONNECT_ATTEMPTS).
                toString()));
        int timeout = (int) (reconnectInterval * Math.pow(reconnectDecay, reconnectAttempts));
        if (timeout > maxReconnectInterval) {
            maxReconnectInterval = timeout;
        }
        boolean attemptReconnect = false;
        if (reconnectAttempts < maxReconnectAttempts) {
            console.println(RECONNECTING);
            attemptReconnect = true;
            clientEndpointConfig.addNativeData(RECONNECT_ATTEMPTS, reconnectAttempts + 1);
            establishReconnection(clientConnector, clientEndpointConfig, maxReconnectInterval,
                    connectionInfo.getService());
        } else if (reconnectAttempts == 0 && maxReconnectAttempts == 0) {
            console.println(RECONNECTING);
            establishReconnection(clientConnector, clientEndpointConfig, maxReconnectInterval,
                    connectionInfo.getService());
            attemptReconnect = true;
        }
        return attemptReconnect;
    }

    public static WebSocketService getWebSocketService(MapValue<String, Object> clientEndpointConfig,
                                                       Strand strand) {
        Object clientService = clientEndpointConfig.get(WebSocketConstants.CLIENT_SERVICE_CONFIG);
        if (clientService != null) {
            BType param = ((ObjectValue) clientService).getType().getAttachedFunctions()[0].getParameterType()[0];
            if (param == null || !WebSocketConstants.WEBSOCKET_CLIENT_NAME.equals(
                    param.toString())) {
                throw new BallerinaConnectorException("The callback service should be a WebSocket Client Service");
            }
            return new WebSocketService((ObjectValue) clientService, strand.scheduler);
        } else {
            return new WebSocketService(strand.scheduler);
        }
    }

    static void waitForTime(CountDownLatch countDownLatch, int maxReconnectInterval, TimeUnit timeUnit) {
        try {
            countDownLatch.await(maxReconnectInterval, timeUnit);
        } catch (InterruptedException e) {
            Thread.currentThread().interrupt();
            throw new BallerinaConnectorException("Error occurred: " + e.getMessage());
        }
    }

    private static Map<String, String> getCustomHeaders(MapValue<String, Object> headers) {
        Map<String, String> customHeaders = new HashMap<>();
        headers.keySet().forEach(
                key -> customHeaders.put(key, headers.get(key).toString())
        );
        return customHeaders;
    }

    static int getIntegerValue(Long value) {
        try {
            return Math.toIntExact(value);
        } catch (ArithmeticException e) {
            throw new BallerinaConnectorException("Error occurred when casting the value to Integer");
        }
    }

    public static String getRemoteUrl(WebSocketOpenConnectionInfo connectionInfo) {
        ObjectValue webSocketClient = connectionInfo.getWebSocketEndpoint();
        if (webSocketClient.getType().getName().equalsIgnoreCase(FAILOVER_WEBSOCKET_CLIENT)) {
            ArrayValue targets = webSocketClient.getMapValue(CLIENT_ENDPOINT_CONFIG).
                    getArrayValue(WebSocketConstants.TARGETS_URLS);
            int targetsUrlIndex = getIntegerValue(Long.valueOf(webSocketClient.getNativeData(TARGET_URL_INDEX).
                    toString()));
            return targets.getString(targetsUrlIndex - 1L);
        } else {
            return webSocketClient.getStringValue(WebSocketConstants.CLIENT_URL_CONFIG);
        }
=======
    /**
     * Create Generic webSocket error with given error message.
     *
     * @param errMsg the error message
     * @return ErrorValue instance which contains the error details
     */
    public static ErrorValue createWebSocketError(String errMsg) {
        return BallerinaErrors.createError(WsGenericError.errorCode(), createDetailRecord(errMsg, null));
    }

    /**
     * Create webSocket error with given error code and message.
     *
     * @param code   the error code which cause for this error
     * @param errMsg the error message
     * @return ErrorValue instance which contains the error details
     */
    public static ErrorValue createWebSocketError(WebSocketConstants.ErrorCode code, String errMsg) {
        return BallerinaErrors.createError(code.errorCode(), createDetailRecord(errMsg, null));
    }

    private static MapValue<String, Object> createDetailRecord(Object... values) {
        MapValue<String, Object> detail = BallerinaValues.createRecordValue(FULL_PACKAGE_HTTP,
                WEBSOCKET_ERROR_DETAILS);
        return BallerinaValues.createRecord(detail, values);
>>>>>>> 199004b8
    }

    private WebSocketUtil() {
    }
}<|MERGE_RESOLUTION|>--- conflicted
+++ resolved
@@ -26,11 +26,6 @@
 import org.ballerinalang.jvm.services.ErrorHandlerUtils;
 import org.ballerinalang.jvm.types.AttachedFunction;
 import org.ballerinalang.jvm.types.BType;
-<<<<<<< HEAD
-import org.ballerinalang.jvm.util.exceptions.BallerinaConnectorException;
-import org.ballerinalang.jvm.values.ArrayValue;
-=======
->>>>>>> 199004b8
 import org.ballerinalang.jvm.values.ErrorValue;
 import org.ballerinalang.jvm.values.MapValue;
 import org.ballerinalang.jvm.values.ObjectValue;
@@ -58,26 +53,11 @@
 import java.util.concurrent.TimeUnit;
 
 import static org.ballerinalang.net.http.HttpConstants.PROTOCOL_PACKAGE_HTTP;
-<<<<<<< HEAD
-import static org.ballerinalang.net.http.WebSocketConstants.CLIENT_CONNECTOR;
-import static org.ballerinalang.net.http.WebSocketConstants.CLIENT_ENDPOINT_CONFIG;
-import static org.ballerinalang.net.http.WebSocketConstants.COUNT_DOWN_LATCH;
-import static org.ballerinalang.net.http.WebSocketConstants.FAILOVER_WEBSOCKET_CLIENT;
-import static org.ballerinalang.net.http.WebSocketConstants.MAX_RETRY_COUNT;
-import static org.ballerinalang.net.http.WebSocketConstants.MAX_RETRY_INTERVAL;
-import static org.ballerinalang.net.http.WebSocketConstants.RECONNECTING;
-import static org.ballerinalang.net.http.WebSocketConstants.RECONNECT_ATTEMPTS;
-import static org.ballerinalang.net.http.WebSocketConstants.RECONNECT_INTERVAL;
-import static org.ballerinalang.net.http.WebSocketConstants.RETRY_CONFIG;
-import static org.ballerinalang.net.http.WebSocketConstants.RETRY_DECAY;
-import static org.ballerinalang.net.http.WebSocketConstants.TARGET_URL_INDEX;
-=======
 import static org.ballerinalang.net.http.WebSocketConstants.ErrorCode.WsGenericError;
 import static org.ballerinalang.net.http.WebSocketConstants.ErrorCode.WsInvalidHandshakeError;
 import static org.ballerinalang.net.http.WebSocketConstants.FULL_PACKAGE_HTTP;
 import static org.ballerinalang.net.http.WebSocketConstants.WEBSOCKET_ERROR_DETAILS;
 
->>>>>>> 199004b8
 
 /**
  * Utility class for WebSocket.
@@ -191,24 +171,18 @@
         webSocketChannelFuture.addListener(future -> {
             Throwable cause = future.cause();
             if (!future.isSuccess() && cause != null) {
-<<<<<<< HEAD
                 if (connectionInfo.getWebSocketEndpoint().getMapValue(CLIENT_ENDPOINT_CONFIG).getMapValue(RETRY_CONFIG).
                         size() > 0) {
                     if (!reconnect(connectionInfo)) {
                         //TODO Temp fix to get return values. Remove
                         console.println("Attempt maximum retry but couldn't connect to the server: " +
                                 getRemoteUrl(connectionInfo));
-                        callback.setReturnValues(HttpUtil.getError(cause));
+                        callback.setReturnValues(createWebSocketError(null, cause.getMessage()));
                     }
                 } else {
                     //TODO Temp fix to get return values. Remove
                     callback.setReturnValues(HttpUtil.getError(cause));
                 }
-=======
-                //TODO Temp fix to get return values. Remove
-                callback.setReturnValues(createWebSocketError(null, cause.getMessage()));
-
->>>>>>> 199004b8
             } else {
                 //TODO Temp fix to get return values. Remove
                 callback.setReturnValues(null);
@@ -277,7 +251,33 @@
                 .toArray(String[]::new);
     }
 
-<<<<<<< HEAD
+    /**
+     * Create Generic webSocket error with given error message.
+     *
+     * @param errMsg the error message
+     * @return ErrorValue instance which contains the error details
+     */
+    public static ErrorValue createWebSocketError(String errMsg) {
+        return BallerinaErrors.createError(WsGenericError.errorCode(), createDetailRecord(errMsg, null));
+    }
+
+    /**
+     * Create webSocket error with given error code and message.
+     *
+     * @param code   the error code which cause for this error
+     * @param errMsg the error message
+     * @return ErrorValue instance which contains the error details
+     */
+    public static ErrorValue createWebSocketError(WebSocketConstants.ErrorCode code, String errMsg) {
+        return BallerinaErrors.createError(code.errorCode(), createDetailRecord(errMsg, null));
+    }
+
+    private static MapValue<String, Object> createDetailRecord(Object... values) {
+        MapValue<String, Object> detail = BallerinaValues.createRecordValue(FULL_PACKAGE_HTTP,
+                WEBSOCKET_ERROR_DETAILS);
+        return BallerinaValues.createRecord(detail, values);
+    }
+
     public static void initialiseWebSocketConnection(String remoteUrl, ObjectValue webSocketClient,
                                                      WebSocketService wsService) {
         MapValue<String, Object> clientEndpointConfig = (MapValue<String, Object>) webSocketClient.getMapValue(
@@ -389,7 +389,7 @@
             BType param = ((ObjectValue) clientService).getType().getAttachedFunctions()[0].getParameterType()[0];
             if (param == null || !WebSocketConstants.WEBSOCKET_CLIENT_NAME.equals(
                     param.toString())) {
-                throw new BallerinaConnectorException("The callback service should be a WebSocket Client Service");
+                throw new WebSocketException("The callback service should be a WebSocket Client Service");
             }
             return new WebSocketService((ObjectValue) clientService, strand.scheduler);
         } else {
@@ -402,7 +402,7 @@
             countDownLatch.await(maxReconnectInterval, timeUnit);
         } catch (InterruptedException e) {
             Thread.currentThread().interrupt();
-            throw new BallerinaConnectorException("Error occurred: " + e.getMessage());
+            throw new WebSocketException("Error occurred: " + e.getMessage());
         }
     }
 
@@ -418,7 +418,7 @@
         try {
             return Math.toIntExact(value);
         } catch (ArithmeticException e) {
-            throw new BallerinaConnectorException("Error occurred when casting the value to Integer");
+            throw new WebSocketException("Error occurred when casting the value to Integer");
         }
     }
 
@@ -433,33 +433,6 @@
         } else {
             return webSocketClient.getStringValue(WebSocketConstants.CLIENT_URL_CONFIG);
         }
-=======
-    /**
-     * Create Generic webSocket error with given error message.
-     *
-     * @param errMsg the error message
-     * @return ErrorValue instance which contains the error details
-     */
-    public static ErrorValue createWebSocketError(String errMsg) {
-        return BallerinaErrors.createError(WsGenericError.errorCode(), createDetailRecord(errMsg, null));
-    }
-
-    /**
-     * Create webSocket error with given error code and message.
-     *
-     * @param code   the error code which cause for this error
-     * @param errMsg the error message
-     * @return ErrorValue instance which contains the error details
-     */
-    public static ErrorValue createWebSocketError(WebSocketConstants.ErrorCode code, String errMsg) {
-        return BallerinaErrors.createError(code.errorCode(), createDetailRecord(errMsg, null));
-    }
-
-    private static MapValue<String, Object> createDetailRecord(Object... values) {
-        MapValue<String, Object> detail = BallerinaValues.createRecordValue(FULL_PACKAGE_HTTP,
-                WEBSOCKET_ERROR_DETAILS);
-        return BallerinaValues.createRecord(detail, values);
->>>>>>> 199004b8
     }
 
     private WebSocketUtil() {
