[project]
org-name = "ballerina"
version = "0.0.0"

[platform]
target = "java"

    [[platform.libraries]]
    artafactId = "http"
    version = "@project.version@"
    path = "./lib/ballerina-http-@project.version@.jar"
    groupId = "ballerina"
    modules = ["http"]

    [[platform.libraries]]
    artafactId = "org.wso2.transport.http.netty"
    version = "6.0.294"
    path = "./lib/org.wso2.transport.http.netty-6.1.12.jar"
    groupId = "org.wso2.transport.http"
    modules = ["http"]

    [[platform.libraries]]
    artafactId = "netty-common"
    version = "4.1.34.Final"
    path = "./lib/netty-common-4.1.34.Final.jar"
    groupId = "io.netty"
    modules = ["http"]

    [[platform.libraries]]
    artafactId = "netty-buffer"
    version = "4.1.34.Final"
    path = "./lib/netty-buffer-4.1.34.Final.jar"
    groupId = "io.netty"
    modules = ["http"]

    [[platform.libraries]]
    artafactId = "netty-transport"
    version = "4.1.34.Final"
    path = "./lib/netty-transport-4.1.34.Final.jar"
    groupId = "io.netty"
    modules = ["http"]

    [[platform.libraries]]
    artafactId = "netty-resolver"
    version = "4.1.34.Final"
    path = "./lib/netty-resolver-4.1.34.Final.jar"
    groupId = "io.netty"
    modules = ["http"]

    [[platform.libraries]]
    artafactId = "netty-handler"
    version = "4.1.34.Final"
    path = "./lib/netty-handler-4.1.34.Final.jar"
    groupId = "io.netty"
    modules = ["http"]

    [[platform.libraries]]
    artafactId = "netty-codec-http"
    version = "4.1.34.Final"
    path = "./lib/netty-codec-http-4.1.34.Final.jar"
    groupId = "io.netty"
    modules = ["http"]

    [[platform.libraries]]
    artafactId = "netty-codec"
    version = "4.1.34.Final"
    path = "./lib/netty-codec-4.1.34.Final.jar"
    groupId = "io.netty"
    modules = ["http"]

    [[platform.libraries]]
    artafactId = "netty-handler-proxy"
    version = "4.1.34.Final"
    path = "./lib/netty-handler-proxy-4.1.34.Final.jar"
    groupId = "io.netty"
    modules = ["http"]

    [[platform.libraries]]
    artafactId = "netty-codec-http2"
    version = "4.1.34.Final"
    path = "./lib/netty-codec-http2-4.1.34.Final.jar"
    groupId = "io.netty"
    modules = ["http"]

    [[platform.libraries]]
    artafactId = "commons-pool"
    version = "1.5.6.wso2v1"
    path = "./lib/commons-pool-1.5.6.wso2v1.jar"
    groupId = "commons-pool.wso2"
    modules = ["http"]

    [[platform.libraries]]
    artafactId = "snakeyaml"
    version = "1.16.0.wso2v1"
    path = "./lib/snakeyaml-1.16.0.wso2v1.jar"
    groupId = "org.wso2.orbit.org.yaml"
    modules = ["http"]

    [[platform.libraries]]
    artafactId = "bcprov-jdk15on"
    version = "1.61"
    path = "./lib/bcprov-jdk15on-1.61.jar"
    groupId = "org.bouncycastle"
    modules = ["http"]

    [[platform.libraries]]
    artafactId = "bcpkix-jdk15on"
    version = "1.61"
    path = "./lib/bcpkix-jdk15on-1.61.jar"
    groupId = "org.bouncycastle"
    modules = ["http"]

    [[platform.libraries]]
    artafactId = "netty-tcnative-boringssl-static"
    version = "2.0.22.Final"
    path = "./lib/netty-tcnative-boringssl-static-2.0.23.Final.jar"
    groupId = "io.netty"
    modules = ["http"]

    [[platform.libraries]]
    artafactId = "mimepull"
    version = "1.9.7"
    path = "./lib/mimepull-1.9.7.jar"
    groupId = "org.jvnet.mimepull"
    modules = ["http"]

    [[platform.libraries]]
<<<<<<< HEAD
    artafactId = "slf4j-api"
    version = "1.7.22"
    path = "./lib/slf4j-api-1.7.22.jar"
    groupId = "org.slf4j"
    modules = ["http"]

    [[platform.libraries]]
    artafactId = "org.wso2.carbon.core"
    version = "5.1.0"
    path = "./lib/org.wso2.carbon.core-5.1.0.jar"
    groupId = "org.wso2.carbon"
    modules = ["http"]

    [[platform.libraries]]
    artafactId = "org.wso2.carbon.secvault"
    version = "1.0.0"
    path = "./lib/org.wso2.securevault-1.0.0-wso2v2.jar"
    groupId = "org.wso2.carbon.secvault"
=======
    artafactId = "org.wso2.carbon.messaging"
    version = "2.3.7"
    path = "./lib/org.wso2.carbon.messaging-2.3.7.jar"
    groupId = "org.wso2.carbon.messaging"
>>>>>>> a3b720af
    modules = ["http"]<|MERGE_RESOLUTION|>--- conflicted
+++ resolved
@@ -125,29 +125,8 @@
     modules = ["http"]
 
     [[platform.libraries]]
-<<<<<<< HEAD
-    artafactId = "slf4j-api"
-    version = "1.7.22"
-    path = "./lib/slf4j-api-1.7.22.jar"
-    groupId = "org.slf4j"
-    modules = ["http"]
-
-    [[platform.libraries]]
-    artafactId = "org.wso2.carbon.core"
-    version = "5.1.0"
-    path = "./lib/org.wso2.carbon.core-5.1.0.jar"
-    groupId = "org.wso2.carbon"
-    modules = ["http"]
-
-    [[platform.libraries]]
-    artafactId = "org.wso2.carbon.secvault"
-    version = "1.0.0"
-    path = "./lib/org.wso2.securevault-1.0.0-wso2v2.jar"
-    groupId = "org.wso2.carbon.secvault"
-=======
     artafactId = "org.wso2.carbon.messaging"
     version = "2.3.7"
     path = "./lib/org.wso2.carbon.messaging-2.3.7.jar"
     groupId = "org.wso2.carbon.messaging"
->>>>>>> a3b720af
     modules = ["http"]