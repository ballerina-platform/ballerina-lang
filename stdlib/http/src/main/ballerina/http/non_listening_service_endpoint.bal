--- conflicted
+++ resolved
@@ -31,7 +31,7 @@
         return self.stop();
     }
 
-    public function __attach(service s, map<any> annotationData) returns error? {
+    public function __attach(service s, map annotationData) returns error? {
         return self.register(s, annotationData);
     }
 
@@ -43,11 +43,7 @@
 
     public function init (ServiceEndpointConfiguration c);
     public extern function initEndpoint () returns (error?);
-<<<<<<< HEAD
-    public extern function register (service s, map<any> annotationData);
-=======
     public extern function register (service s, map annotationData) returns error?;
->>>>>>> 135bb066
     public extern function start ();
     public extern function getCallerActions() returns Caller;
     public extern function stop ();
