// Copyright (c) 2018 WSO2 Inc. (http://www.wso2.org) All Rights Reserved.
//
// WSO2 Inc. licenses this file to you under the Apache License,
// Version 2.0 (the "License"); you may not use this file except
// in compliance with the License.
// You may obtain a copy of the License at
//
// http://www.apache.org/licenses/LICENSE-2.0
//
// Unless required by applicable law or agreed to in writing,
// software distributed under the License is distributed on an
// "AS IS" BASIS, WITHOUT WARRANTIES OR CONDITIONS OF ANY
// KIND, either express or implied.  See the License for the
// specific language governing permissions and limitations
// under the License.


import ballerina/auth;

# Defines Secure Listener endpoint.
#
# + config - SecureEndpointConfiguration instance
# + httpListener - HTTP Listener instance
public type SecureListener object {

    public SecureEndpointConfiguration config;
    public Listener httpListener;

    new() {
        httpListener = new;
    }

    # Gets called when the endpoint is being initialize during package init time.
    #
    # + c - The `SecureEndpointConfiguration` of the endpoint
    public function init(SecureEndpointConfiguration c);

    # Initializes the endpoint.
    public function initEndpoint() returns (error);

    # Gets called every time a service attaches itself to this endpoint. Also happens at package initialization.
    #
    # + serviceType - The type of the service to be registered
    public function register(typedesc serviceType);

    # Starts the registered service.
    public function start();

    # Returns the connector that client code uses.
    #
    # + return - The connector that client code uses
    public function getCallerActions() returns (Connection);

    # Stops the registered service.
    public function stop();
};

<<<<<<< HEAD
documentation {
    Configuration for secure HTTP service endpoint.

    F{{host}} Host of the endpoint
    F{{port}} Port of the endpoint
    F{{keepAlive}} The keepAlive behaviour of the endpoint
    F{{secureSocket}} The SSL configurations for the `endpoint`
    F{{httpVersion}} Highest HTTP version supported
    F{{requestLimits}} Request validation limits configuration
    F{{filters}} Filters to be applied to the request before being dispatched to the actual `resource`
    F{{timeoutMillis}} Period of time in milliseconds that a connection waits for a read/write operation. Use value 0
                       to disable timeout
    F{{pipelining}} Defines HTTP pipelining properties. Pipelining is enabled by default
    F{{authProviders}} The array of authentication providers which are used to authenticate the users
}
=======
# Configuration for secure HTTP service endpoint.
#
# + host - Host of the endpoint
# + port - Port of the endpoint
# + keepAlive - The keepAlive behaviour of the endpoint
# + secureSocket - The SSL configurations for the `endpoint`
# + httpVersion - Highest HTTP version supported
# + requestLimits - Request validation limits configuration
# + filters - Filters to be applied to the request before being dispatched to the actual `resource`
# + timeoutMillis - Period of time in milliseconds that a connection waits for a read/write operation. Use value 0
#                   to disable timeout
# + authProviders - The array of authentication providers which are used to authenticate the users
>>>>>>> bf0aa6b6
public type SecureEndpointConfiguration record {
    string host,
    int port = 9090,
    KeepAlive keepAlive = KEEPALIVE_AUTO,
    ServiceSecureSocket? secureSocket,
    string httpVersion = "1.1",
    RequestLimits? requestLimits,
    Filter[] filters,
    int timeoutMillis = DEFAULT_LISTENER_TIMEOUT,
    Pipelining pipelining,
    AuthProvider[]? authProviders,
};

# Configuration for authentication providers.
#
# + scheme - Authentication scheme
# + id - Authentication provider instance id
# + authStoreProvider - Authentication store provider (file, LDAP, etc.) implementation
# + issuer - Identifier of the token issuer
# + audience - Identifier of the token recipients
# + trustStore - Trustore configurations
# + certificateAlias - Token signed key alias
# + clockSkew - Time in seconds to mitigate clock skew
# + keyStore - `KeyStore` instance providing key store related configurations
# + keyAlias - The Key Alias
# + keyPassword - The Key password
# + expTime - Expiry time
# + signingAlg - The signing algorithm which is used to sign the JWT token
# + propagateToken - `true` if propagating authentication info as JWT
public type AuthProvider record {
    string scheme,
    string id,
    string authStoreProvider,
    string issuer,
    string audience,
    TrustStore? trustStore,
    string certificateAlias,
    int clockSkew,
    KeyStore? keyStore,
    string keyAlias,
    string keyPassword,
    int expTime,
    string signingAlg,
    boolean propagateToken,
};

function SecureListener::init(SecureEndpointConfiguration c) {
    addAuthFiltersForSecureListener(c);
    self.httpListener.init(c);
}

# Add authn and authz filters
#
# + config - `SecureEndpointConfiguration` instance
function addAuthFiltersForSecureListener(SecureEndpointConfiguration config) {
    // add authentication and authorization filters as the first two filters.
    // if there are any other filters specified, those should be added after the authn and authz filters.
    if (config.filters == null) {
        // can add authn and authz filters directly
        config.filters = createAuthFiltersForSecureListener(config);
    } else {
        Filter[] newFilters = createAuthFiltersForSecureListener(config);
        // add existing filters next
        int i = 0;
        while (i < lengthof config.filters) {
            newFilters[i + (lengthof newFilters)] = config.filters[i];
            i = i + 1;
        }
        config.filters = newFilters;
    }
}

# Create an array of auth and authz filters.
#
# + config - `SecureEndpointConfiguration` instance
# + return - Array of Filters comprising of authn and authz Filters
function createAuthFiltersForSecureListener(SecureEndpointConfiguration config) returns (Filter[]) {
    // parse and create authentication handlers
    AuthHandlerRegistry registry;
    match config.authProviders {
        AuthProvider[] providers => {
            int i = 1;
            foreach provider in providers {
                if (lengthof provider.id > 0) {
                    registry.add(provider.id, createAuthHandler(provider));
                } else {
                    registry.add(provider.scheme + "-" + i, createAuthHandler(provider));
                }
                i++;
            }
        }
        () => {
            // if no auth providers are specified, add basic authn handler with config based auth provider
            registry.add("basic", createBasicAuthHandler());
        }
    }
    Filter[] authFilters = [];
    AuthnHandlerChain authnHandlerChain = new(registry);
    AuthnFilter authnFilter = new(authnHandlerChain);
    cache:Cache authzCache = new(expiryTimeMillis = 300000);
    auth:ConfigAuthStoreProvider configAuthStoreProvider = new;
    auth:AuthStoreProvider authStoreProvider = <auth:AuthStoreProvider>configAuthStoreProvider;
    HttpAuthzHandler authzHandler = new(authStoreProvider, authzCache);
    AuthzFilter authzFilter = new(authzHandler);
    authFilters[0] = authnFilter;
    authFilters[1] = authzFilter;
    return authFilters;
}

function createBasicAuthHandler() returns HttpAuthnHandler {
    auth:ConfigAuthStoreProvider configAuthStoreProvider = new;
    auth:AuthStoreProvider authStoreProvider = <auth:AuthStoreProvider>configAuthStoreProvider;
    HttpBasicAuthnHandler basicAuthHandler = new(authStoreProvider);
    return <HttpAuthnHandler>basicAuthHandler;
}

function createAuthHandler(AuthProvider authProvider) returns HttpAuthnHandler {
    if (authProvider.scheme == AUTHN_SCHEME_BASIC) {
        auth:AuthStoreProvider authStoreProvider;
        if (authProvider.authStoreProvider == AUTH_PROVIDER_CONFIG) {
            if (authProvider.propagateToken) {
                auth:ConfigJwtAuthProvider configAuthProvider = new(getConfigJwtAuthProviderConfig(authProvider));
                authStoreProvider = <auth:AuthStoreProvider>configAuthProvider;
            } else {
                auth:ConfigAuthStoreProvider configAuthStoreProvider = new;
                authStoreProvider = <auth:AuthStoreProvider>configAuthStoreProvider;
            }
        } else {
            // other auth providers are unsupported yet
            error e = {message: "Invalid auth provider: " + authProvider.authStoreProvider };
            throw e;
        }
        HttpBasicAuthnHandler basicAuthHandler = new(authStoreProvider);
        return <HttpAuthnHandler>basicAuthHandler;
    } else if (authProvider.scheme == AUTH_SCHEME_JWT){
        auth:JWTAuthProviderConfig jwtConfig = {};
        jwtConfig.issuer = authProvider.issuer;
        jwtConfig.audience = authProvider.audience;
        jwtConfig.certificateAlias = authProvider.certificateAlias;
        jwtConfig.clockSkew = authProvider.clockSkew;
        jwtConfig.trustStoreFilePath = authProvider.trustStore.path but { () => "" };
        jwtConfig.trustStorePassword = authProvider.trustStore.password but { () => "" };
        auth:JWTAuthProvider jwtAuthProvider = new(jwtConfig);
        HttpJwtAuthnHandler jwtAuthnHandler = new(jwtAuthProvider);
        return <HttpAuthnHandler>jwtAuthnHandler;
    } else {
        // TODO: create other HttpAuthnHandlers
        error e = {message: "Invalid auth scheme: " + authProvider.scheme};
        throw e;
    }
}

function SecureListener::register(typedesc serviceType) {
    self.httpListener.register(serviceType);
}

function SecureListener::initEndpoint() returns (error) {
    return self.httpListener.initEndpoint();
}

function SecureListener::start() {
    self.httpListener.start();
}

function SecureListener::getCallerActions() returns (SecureListenerActions) {
    SecureListenerActions secureListenerActions = new (self.httpListener.getCallerActions());
    return secureListenerActions;
}

function SecureListener::stop() {
    self.httpListener.stop();
}

function getConfigJwtAuthProviderConfig(AuthProvider authProvider) returns auth:ConfigJwtAuthProviderConfig {
    //ConfigJwtAuthProviderConfig
    string defaultIssuer = "ballerina";
    string defaultAudience = "ballerina";
    int defaultExpTime = 300; // in seconds
    string defaultSignAlg = "RS256";

    auth:ConfigJwtAuthProviderConfig configjwtAuth = {};
    configjwtAuth.issuer = authProvider.issuer == "" ? defaultIssuer : authProvider.issuer;
    configjwtAuth.expTime = authProvider.expTime == 0 ? defaultExpTime : authProvider.expTime;
    configjwtAuth.signingAlg = authProvider.signingAlg == "" ? defaultSignAlg : authProvider.signingAlg;
    configjwtAuth.audience = authProvider.audience == "" ? defaultAudience : authProvider.audience;
    configjwtAuth.keyAlias = authProvider.keyAlias;
    configjwtAuth.keyPassword = authProvider.keyPassword;
    configjwtAuth.keyStoreFilePath = authProvider.keyStore.path but { () => "" };
    configjwtAuth.keyStorePassword = authProvider.keyStore.password but { () => "" };
    return configjwtAuth;
}

# The caller actions for responding to client requests to secure listener.
public type SecureListenerActions object {

    public Connection httpCallerActions;

    # The secure listener caller actions initializer.
    #
    # + httpCallerActions - HTTP caller actions reference
    new (httpCallerActions) {}

    # Sends the outbound response to the caller.
    #
    # + message - The outbound response or any payload of type `string`, `xml`, `json`, `byte[]`, `io:ByteChannel`
    #             or `mime:Entity[]`
    # + return - Returns an `error` if failed to respond
    public function respond(Response|string|xml|json|byte[]|io:ByteChannel|mime:Entity[]|() message) returns error? {
        return httpCallerActions.respond(message);
    }

    # Pushes a promise to the caller.
    #
    # + promise - Push promise message
    # + return - An `error` in case of failures
    public function promise(PushPromise promise) returns error? {
        return httpCallerActions.promise(promise);
    }

    # Sends a promised push response to the caller.
    #
    # + promise - Push promise message
    # + response - The outbound response
    # + return - An `error` in case of failures while responding with the promised response
    public function pushPromisedResponse(PushPromise promise, Response response) returns error? {
        return httpCallerActions.pushPromisedResponse(promise, response);
    }

    # Sends an upgrade request with custom headers.
    #
    # + headers - A `map` of custom headers for handshake
    public function acceptWebSocketUpgrade(map<string> headers) returns WebSocketListener {
        return httpCallerActions.acceptWebSocketUpgrade(headers);
    }

    # Cancels the handshake.
    #
    # + status - Error Status code for cancelling the upgrade and closing the connection.
    #            This error status code need to be 4xx or 5xx else the default status code would be 400.
    # + reason - Reason for cancelling the upgrade
    # + return - An `error` if an error occurs during cancelling the upgrade or nil
    public function cancelWebSocketUpgrade(int status, string reason) returns error|() {
        return httpCallerActions.cancelWebSocketUpgrade(status, reason);
    }

    # Sends a `100-continue` response to the caller.
    #
    # + return - Returns an `error` if failed to send the `100-continue` response
    public function continue() returns error? {
        return httpCallerActions.continue();
    }

    # Sends a redirect response to the user with the specified redirection status code.
    #
    # + response - Response to be sent to the caller
    # + code - The redirect status code to be sent
    # + locations - An array of URLs to which the caller can redirect to
    # + return - Returns an `error` if failed to send the redirect response
    public function redirect(Response response, RedirectCode code, string[] locations) returns error? {
        return httpCallerActions.redirect(response, code, locations);
    }
};<|MERGE_RESOLUTION|>--- conflicted
+++ resolved
@@ -55,23 +55,6 @@
     public function stop();
 };
 
-<<<<<<< HEAD
-documentation {
-    Configuration for secure HTTP service endpoint.
-
-    F{{host}} Host of the endpoint
-    F{{port}} Port of the endpoint
-    F{{keepAlive}} The keepAlive behaviour of the endpoint
-    F{{secureSocket}} The SSL configurations for the `endpoint`
-    F{{httpVersion}} Highest HTTP version supported
-    F{{requestLimits}} Request validation limits configuration
-    F{{filters}} Filters to be applied to the request before being dispatched to the actual `resource`
-    F{{timeoutMillis}} Period of time in milliseconds that a connection waits for a read/write operation. Use value 0
-                       to disable timeout
-    F{{pipelining}} Defines HTTP pipelining properties. Pipelining is enabled by default
-    F{{authProviders}} The array of authentication providers which are used to authenticate the users
-}
-=======
 # Configuration for secure HTTP service endpoint.
 #
 # + host - Host of the endpoint
@@ -83,8 +66,8 @@
 # + filters - Filters to be applied to the request before being dispatched to the actual `resource`
 # + timeoutMillis - Period of time in milliseconds that a connection waits for a read/write operation. Use value 0
 #                   to disable timeout
+# + pipelining - Defines HTTP pipelining properties. Pipelining is enabled by default
 # + authProviders - The array of authentication providers which are used to authenticate the users
->>>>>>> bf0aa6b6
 public type SecureEndpointConfiguration record {
     string host,
     int port = 9090,
