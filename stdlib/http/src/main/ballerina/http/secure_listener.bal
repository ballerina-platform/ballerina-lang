--- conflicted
+++ resolved
@@ -294,19 +294,10 @@
         return httpCallerActions.pushPromisedResponse(promise, response);
     }
 
-<<<<<<< HEAD
     # Sends an upgrade request with custom headers.
     #
     # + headers - A `map` of custom headers for handshake
-    public function acceptWebSocketUpgrade(map headers) returns WebSocketListener {
-=======
-    documentation {
-        Sends an upgrade request with custom headers.
-
-        P{{headers}} A `map` of custom headers for handshake
-    }
     public function acceptWebSocketUpgrade(map<string> headers) returns WebSocketListener {
->>>>>>> ebfb98c6
         return httpCallerActions.acceptWebSocketUpgrade(headers);
     }
 
