--- conflicted
+++ resolved
@@ -115,22 +115,12 @@
 # + webSocketUpgrade - Annotation to define HTTP to WebSocket upgrade
 # + authConfig - Authentication Configs to secure the resource
 public type HttpResourceConfig record {
-<<<<<<< HEAD
-    string[] methods;
-    string path;
-    string body;
-    string[] consumes;
-    string[] produces;
-    CorsConfig cors;
-    // todo: remove this annotation as transaction related stuff has moved to annotations.bal in stdlib/transactions directory.
-=======
     string[] methods = [];
     string path = "";
     string body = "";
     string[] consumes = [];
     string[] produces = [];
     CorsConfig cors = {};
->>>>>>> 4671e06e
     boolean transactionInfectable = true;
     WebSocketUpgradeConfig? webSocketUpgrade = ();
     ListenerAuthConfig? authConfig = ();
