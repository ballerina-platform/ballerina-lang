// Copyright (c) 2018 WSO2 Inc. (http://www.wso2.org) All Rights Reserved.
//
// WSO2 Inc. licenses this file to you under the Apache License,
// Version 2.0 (the "License"); you may not use this file except
// in compliance with the License.
// You may obtain a copy of the License at
//
// http://www.apache.org/licenses/LICENSE-2.0
//
// Unless required by applicable law or agreed to in writing,
// software distributed under the License is distributed on an
// "AS IS" BASIS, WITHOUT WARRANTIES OR CONDITIONS OF ANY
// KIND, either express or implied.  See the License for the
// specific language governing permissions and limitations
// under the License.

import ballerina/cache;
import ballerina/io;
import ballerina/log;
import ballerina/runtime;

# Representation of Authorization Handler for HTTP
#
# + positiveAuthzCache - `Cache` instance, which is cache positive authorizations
# + negativeAuthzCache - `Cache` instance, which is cache negative authorizations
public type AuthzHandler object {

    public cache:Cache? positiveAuthzCache;
    public cache:Cache? negativeAuthzCache;

    public function __init(cache:Cache? positiveAuthzCache, cache:Cache? negativeAuthzCache) {
        self.positiveAuthzCache = positiveAuthzCache;
        self.negativeAuthzCache = negativeAuthzCache;
    }

    # Checks if the request can be authorized
    #
    # + req - `Request` instance
    # + return - `true` if can be authorized, else `false`, or `error` if error occurred
    function canHandle(Request req) returns boolean|error {
        if (runtime:getInvocationContext().principal.username.length() == 0) {
            return prepareError("Username not set in auth context. Unable to authorize.");
        }
        return true;
    }

    # Tries to authorize the request
    #
    # + username - User name
    # + serviceName - `Service` name
    # + resourceName - `Resource` name
    # + method - HTTP method name
    # + scopes - Array of scopes or Array of arrays of scopes
    # + return - true if authorization check is a success, else false
<<<<<<< HEAD
    function process(string username, string serviceName, string resourceName, string method,
        string[]|string[][] scopes) returns boolean;
=======
    function handle(string username, string serviceName, string resourceName, string method,
        string[]|string[][] scopes) returns boolean {
        // first, check in the cache. cache key is <username>-<service>-<resource>-<http method>-<scopes-separated-by-comma>,
        // since different resources can have different scopes
        string authzCacheKey = runtime:getInvocationContext().principal.userId + "-" + serviceName + "-" +
            resourceName + "-" + method;

        string[] authCtxtScopes = runtime:getInvocationContext().principal.scopes;
        //TODO: Make sure principal.scopes array is sorted and set to invocation context in order to prevent cache-misses that could happen due to ordering
        if (authCtxtScopes.length() > 0) {
            authzCacheKey += "-";
            foreach var authCtxtScope in authCtxtScopes {
                authzCacheKey += authCtxtScope + ",";
            }
        }

        var authorizedFromCache = self.authorizeFromCache(authzCacheKey);
        if (authorizedFromCache is boolean) {
            return authorizedFromCache;
        } else {
            // if there are scopes set in the AuthenticationContext already from a previous authentication phase, try to
            // match against those.
            if (authCtxtScopes.length() > 0) {
                boolean authorized = checkForScopeMatch(scopes, authCtxtScopes, resourceName, method);
                // cache authz result
                self.cacheAuthzResult(authzCacheKey, authorized);
                return authorized;
            }
        }
        return false;
    }
>>>>>>> 2615a1ec

    # Tries to retrieve authorization decision from the cached information, if any
    #
    # + authzCacheKey - Cache key
    # + return - true or false in case of a cache hit, nil in case of a cache miss
    function authorizeFromCache(string authzCacheKey) returns boolean? {
        var positiveCacheResponse = self.positiveAuthzCache.get(authzCacheKey);
        if (positiveCacheResponse is boolean) {
            return true;
        }
        var negativeCacheResponse = self.negativeAuthzCache.get(authzCacheKey);
        if (negativeCacheResponse is boolean) {
            return false;
        }
    }

    # Cached the authorization result
    #
    # + authzCacheKey - Cache key
    # + authorized - boolean flag to indicate the authorization decision
<<<<<<< HEAD
    function cacheAuthzResult(string authzCacheKey, boolean authorized);
};

function AuthzHandler.canHandle(Request req) returns boolean|error {
    if (runtime:getInvocationContext().principal.username.length() == 0) {
        return prepareError("Username not set in auth context. Unable to authorize.");
    }
    return true;
}

function AuthzHandler.process(string username, string serviceName, string resourceName, string method,
        string[]|string[][] scopes) returns boolean {
    // first, check in the cache. cache key is <username>-<service>-<resource>-<http method>-<scopes-separated-by-comma>,
    // since different resources can have different scopes
    string authzCacheKey = runtime:getInvocationContext().principal.userId + "-" + serviceName + "-" +
        resourceName + "-" + method;

    string[] authCtxtScopes = runtime:getInvocationContext().principal.scopes;
    //TODO: Make sure principal.scopes array is sorted and set to invocation context in order to prevent cache-misses that could happen due to ordering
    if (authCtxtScopes.length() > 0) {
        authzCacheKey += "-";
        foreach var authCtxtScope in authCtxtScopes {
            authzCacheKey += authCtxtScope + ",";
=======
    function cacheAuthzResult(string authzCacheKey, boolean authorized) {
        if (authorized) {
            self.positiveAuthzCache.put(authzCacheKey, authorized);
        } else {
            self.negativeAuthzCache.put(authzCacheKey, authorized);
>>>>>>> 2615a1ec
        }
    }
};

# Check whether the scopes of the user and scopes of resource matches.
#
# + resourceScopes - Scopes of resource
# + userScopes - Scopes of user
# + resourceName - Name of the `resource`
# + method - HTTP method name
# + return - true if there is a match between resource and user scopes, else false
function checkForScopeMatch(string[]|string[][] resourceScopes, string[] userScopes, string resourceName,
        string method) returns boolean {
    boolean authorized = true;
    if (resourceScopes is string[]) {
        authorized = matchScopes(resourceScopes, userScopes);
    } else {
        foreach string[] resourceScope in resourceScopes {
            authorized = authorized && matchScopes(resourceScope, userScopes);
        }
    }
    if (authorized) {
        log:printDebug(function () returns string {
            return "Successfully authorized to access resource: " + resourceName + ", method: " + method;
        });
    } else {
        log:printDebug(function () returns string {
            return "Authorization failure for resource: " + resourceName + ", method: " + method;
        });
    }
    return authorized;
}

# Tries to find a match between the two scope arrays
#
# + resourceScopes - Scopes of resource
# + userScopes - Scopes of the user
# + return - true if one of the resourceScopes can be found at userScopes, else false
function matchScopes(string[] resourceScopes, string[] userScopes) returns boolean {
    foreach var resourceScope in resourceScopes {
        foreach var userScope in userScopes {
            if (resourceScope == userScope) {
                return true;
            }
        }
    }
    return false;
}<|MERGE_RESOLUTION|>--- conflicted
+++ resolved
@@ -52,10 +52,6 @@
     # + method - HTTP method name
     # + scopes - Array of scopes or Array of arrays of scopes
     # + return - true if authorization check is a success, else false
-<<<<<<< HEAD
-    function process(string username, string serviceName, string resourceName, string method,
-        string[]|string[][] scopes) returns boolean;
-=======
     function handle(string username, string serviceName, string resourceName, string method,
         string[]|string[][] scopes) returns boolean {
         // first, check in the cache. cache key is <username>-<service>-<resource>-<http method>-<scopes-separated-by-comma>,
@@ -87,7 +83,6 @@
         }
         return false;
     }
->>>>>>> 2615a1ec
 
     # Tries to retrieve authorization decision from the cached information, if any
     #
@@ -108,37 +103,11 @@
     #
     # + authzCacheKey - Cache key
     # + authorized - boolean flag to indicate the authorization decision
-<<<<<<< HEAD
-    function cacheAuthzResult(string authzCacheKey, boolean authorized);
-};
-
-function AuthzHandler.canHandle(Request req) returns boolean|error {
-    if (runtime:getInvocationContext().principal.username.length() == 0) {
-        return prepareError("Username not set in auth context. Unable to authorize.");
-    }
-    return true;
-}
-
-function AuthzHandler.process(string username, string serviceName, string resourceName, string method,
-        string[]|string[][] scopes) returns boolean {
-    // first, check in the cache. cache key is <username>-<service>-<resource>-<http method>-<scopes-separated-by-comma>,
-    // since different resources can have different scopes
-    string authzCacheKey = runtime:getInvocationContext().principal.userId + "-" + serviceName + "-" +
-        resourceName + "-" + method;
-
-    string[] authCtxtScopes = runtime:getInvocationContext().principal.scopes;
-    //TODO: Make sure principal.scopes array is sorted and set to invocation context in order to prevent cache-misses that could happen due to ordering
-    if (authCtxtScopes.length() > 0) {
-        authzCacheKey += "-";
-        foreach var authCtxtScope in authCtxtScopes {
-            authzCacheKey += authCtxtScope + ",";
-=======
     function cacheAuthzResult(string authzCacheKey, boolean authorized) {
         if (authorized) {
             self.positiveAuthzCache.put(authzCacheKey, authorized);
         } else {
             self.negativeAuthzCache.put(authzCacheKey, authorized);
->>>>>>> 2615a1ec
         }
     }
 };
