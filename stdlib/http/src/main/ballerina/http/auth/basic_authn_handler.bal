--- conflicted
+++ resolved
@@ -58,20 +58,6 @@
         return false;
     }
     var credentials = extractBasicAuthCredentials(basicAuthHeaderValue);
-<<<<<<< HEAD
-    match credentials {
-        (string, string) creds => {
-            var (username, password) = creds;
-            boolean isAuthenticated = self.authStoreProvider.authenticate(username, password);
-            if (isAuthenticated) {
-                // set username
-                runtime:getInvocationContext().userPrincipal.username = username;
-                // read scopes and set to the invocation context
-                string[] scopes = self.authStoreProvider.getScopes(username);
-                if (scopes.length() > 0) {
-                    runtime:getInvocationContext().userPrincipal.scopes = scopes;
-                }
-=======
     if (credentials is (string, string)) {
         var (username, password) = credentials;
         boolean authenticated = self.authStoreProvider.authenticate(username, password);
@@ -82,7 +68,6 @@
             string[] scopes = self.authStoreProvider.getScopes(username);
             if (scopes.length() > 0) {
                 runtime:getInvocationContext().userPrincipal.scopes = scopes;
->>>>>>> 4d534190
             }
         }
         return authenticated;
