// Copyright (c) 2018 WSO2 Inc. (//www.wso2.org) All Rights Reserved.
//
// WSO2 Inc. licenses this file to you under the Apache License,
// Version 2.0 (the "License"); you may not use this file except
// in compliance with the License.
// You may obtain a copy of the License at
//
// //www.apache.org/licenses/LICENSE-2.0
//
// Unless required by applicable law or agreed to in writing,
// software distributed under the License is distributed on an
// "AS IS" BASIS, WITHOUT WARRANTIES OR CONDITIONS OF ANY
// KIND, either express or implied.  See the License for the
// specific language governing permissions and limitations
// under the License.

import ballerina/log;
import ballerina/time;
import ballerina/io;

# A finite type for modeling the states of the Circuit Breaker. The Circuit Breaker starts in the `CLOSED` state.
# If any failure thresholds are exceeded during execution, the circuit trips and goes to the `OPEN` state. After
# the specified timeout period expires, the circuit goes to the `HALF_OPEN` state. If the trial request sent while
# in the `HALF_OPEN` state succeeds, the circuit goes back to the `CLOSED` state.
public type CircuitState CB_OPEN_STATE|CB_HALF_OPEN_STATE|CB_CLOSED_STATE;

# Represents the open state of the circuit. When the Circuit Breaker is in `OPEN` state, requests will fail
# immediately.
public const CB_OPEN_STATE = "OPEN";

# Represents the half-open state of the circuit. When the Circuit Breaker is in `HALF_OPEN` state, a trial request
# will be sent to the upstream service. If it fails, the circuit will trip again and move to the `OPEN` state. If not,
# it will move to the `CLOSED` state.
public const CB_HALF_OPEN_STATE = "HALF_OPEN";

# Represents the closed state of the circuit. When the Circuit Breaker is in `CLOSED` state, all requests will be
# allowed to go through to the upstream service. If the failures exceed the configured threhold values, the circuit
# will trip and move to the `OPEN` state.
public const CB_CLOSED_STATE = "CLOSED";

# Maintains the health of the Circuit Breaker.
#
# + lastRequestSuccess - Whether last request is success or not
# + totalRequestCount - Total request count received within the `RollingWindow`
# + lastUsedBucketId - ID of the last bucket used in Circuit Breaker calculations
# + startTime - Circuit Breaker start time
# + lastRequestTime - The time that the last request received
# + lastErrorTime - The time that the last error occurred
# + lastForcedOpenTime - The time that circuit forcefully opened at last
# + totalBuckets - The discrete time buckets into which the time window is divided
public type CircuitHealth record {|
    boolean lastRequestSuccess = false;
    int totalRequestCount = 0;
    int lastUsedBucketId = 0;
    time:Time startTime = time:currentTime();
    time:Time lastRequestTime?;
    time:Time lastErrorTime?;
    time:Time lastForcedOpenTime?;
    Bucket?[] totalBuckets = [];
|};

# Provides a set of configurations for controlling the behaviour of the Circuit Breaker.
#
# + rollingWindow - `RollingWindow` options of the `CircuitBreaker`
# + failureThreshold - The threshold for request failures. When this threshold exceeds, the circuit trips.
#                      The threshold should be a value between 0 and 1.
# + resetTimeMillis - The time period(in milliseconds) to wait before attempting to make another request to
#                     the upstream service
# + statusCodes - Array of HTTP response status codes which are considered as failures
public type CircuitBreakerConfig record {|
    RollingWindow rollingWindow = {};
    float failureThreshold = 0.0;
    int resetTimeMillis = 0;
    int[] statusCodes = [];
|};

# Represents a rolling window in the Circuit Breaker.
#
# + requestVolumeThreshold - Minimum number of requests in a `RollingWindow` that will trip the circuit.
# + timeWindowMillis - Time period in milliseconds for which the failure threshold is calculated
# + bucketSizeMillis - The granularity at which the time window slides. This is measured in milliseconds.
public type RollingWindow record {|
    int requestVolumeThreshold = 10;
    int timeWindowMillis = 60000;
    int bucketSizeMillis = 10000;
|};

# Represents a discrete sub-part of the time window (Bucket).
#
# + totalCount - Total number of requests received during the sub-window time frame
# + failureCount - Number of failed requests during the sub-window time frame
# + rejectedCount - Number of rejected requests during the sub-window time frame
# + lastUpdatedTime - The time that the `Bucket` is last updated.
public type Bucket record {|
    int totalCount = 0;
    int failureCount = 0;
    int rejectedCount = 0;
    time:Time lastUpdatedTime?;
|};

# Derived set of configurations from the `CircuitBreakerConfig`.
#
# + failureThreshold - The threshold for request failures. When this threshold exceeds, the circuit trips.
#                      The threshold should be a value between 0 and 1
# + resetTimeMillis - The time period(in milliseconds) to wait before attempting to make another request to
#                     the upstream service
# + statusCodes - Array of HTTP response status codes which are considered as failures
# + noOfBuckets - Number of buckets derived from the `RollingWindow`
# + rollingWindow - `RollingWindow` options provided in the `CircuitBreakerConfig`
public type CircuitBreakerInferredConfig record {|
    float failureThreshold = 0.0;
    int resetTimeMillis = 0;
    boolean[] statusCodes = [];
    int noOfBuckets = 0;
    RollingWindow rollingWindow = {};
|};

# A Circuit Breaker implementation which can be used to gracefully handle network failures.
#
# + url - The URL of the target service
# + config - The configurations of the client endpoint associated with this `CircuitBreaker` instance
# + circuitBreakerInferredConfig - Configurations derived from `CircuitBreakerConfig`
# + httpClient - The underlying `HttpActions` instance which will be making the actual network calls
# + circuitHealth - The circuit health monitor
<<<<<<< HEAD
# + currentCircuitState - The current state the cicuit is in
public type CircuitBreakerClient client object {
=======
# + currentCircuitState - The current state the circuit is in
public type CircuitBreakerClient object {
>>>>>>> c608040d

    public string url;
    public ClientEndpointConfig config;
    public CircuitBreakerInferredConfig circuitBreakerInferredConfig;
    public HttpClient httpClient;
    public CircuitHealth circuitHealth;
    public CircuitState currentCircuitState = CB_CLOSED_STATE;

    # A Circuit Breaker implementation which can be used to gracefully handle network failures.
    #
    # + url - The URL of the target service
    # + config - The configurations of the client endpoint associated with this `CircuitBreaker` instance
    # + circuitBreakerInferredConfig - Configurations derived from `CircuitBreakerConfig`
    # + httpClient - The underlying `HttpActions` instance which will be making the actual network calls
    # + circuitHealth - The circuit health monitor
    public function __init(string url, ClientEndpointConfig config, CircuitBreakerInferredConfig
                                        circuitBreakerInferredConfig, HttpClient httpClient, CircuitHealth circuitHealth) {
        self.url = url;
        self.config = config;
        self.circuitBreakerInferredConfig = circuitBreakerInferredConfig;
        self.httpClient = httpClient;
        self.circuitHealth = circuitHealth;
    }

    # The POST remote function implementation of the Circuit Breaker. This wraps the `post()` function of the underlying
    # HTTP remote functions provider.
    #
    # + path - Resource path
    # + message - A Request or any payload of type `string`, `xml`, `json`, `byte[]`, `io:ReadableByteChannel`
    #             or `mime:Entity[]`
    # + return - The response for the request or an `error` if failed to establish communication with the upstream
    #            server
    public function post(string path, RequestMessage message) returns Response|error {
        CircuitBreakerInferredConfig cbic = self.circuitBreakerInferredConfig;
        self.currentCircuitState = updateCircuitState(self.circuitHealth, self.currentCircuitState, cbic);

        if (self.currentCircuitState == CB_OPEN_STATE) {
            // TODO: Allow the user to handle this scenario. Maybe through a user provided function
            return handleOpenCircuit(self.circuitHealth, cbic);
        } else {
            var serviceResponse = self.httpClient->post(path, <Request>message);
            return updateCircuitHealthAndRespond(serviceResponse, self.circuitHealth, cbic);
        }
    }

    # The HEAD remote function implementation of the Circuit Breaker. This wraps the `head()` function of the underlying
    # HTTP remote functions provider.
    #
    # + path - Resource path
    # + message - A Request or any payload of type `string`, `xml`, `json`, `byte[]`, `io:ReadableByteChannel`
    #             or `mime:Entity[]`
    # + return - The response for the request or an `error` if failed to establish communication with the upstream
    #            server
    public function head(string path, RequestMessage message = ()) returns Response|error {
        CircuitBreakerInferredConfig cbic = self.circuitBreakerInferredConfig;
        self.currentCircuitState = updateCircuitState(self.circuitHealth, self.currentCircuitState, cbic);

        if (self.currentCircuitState == CB_OPEN_STATE) {
            // TODO: Allow the user to handle this scenario. Maybe through a user provided function
            return handleOpenCircuit(self.circuitHealth, cbic);
        } else {
            var serviceResponse = self.httpClient->head(path, message = <Request>message);
            return updateCircuitHealthAndRespond(serviceResponse, self.circuitHealth, cbic);
        }
    }

    # The PUT remote function implementation of the Circuit Breaker. This wraps the `put()` function of the underlying
    # HTTP remote functions provider.
    #
    # + path - Resource path
    # + message - A Request or any payload of type `string`, `xml`, `json`, `byte[]`, `io:ReadableByteChannel`
    #             or `mime:Entity[]`
    # + return - The response for the request or an `error` if failed to establish communication with the upstream
    #            server
    public function put(string path, RequestMessage message) returns Response|error {
        CircuitBreakerInferredConfig cbic = self.circuitBreakerInferredConfig;
        self.currentCircuitState = updateCircuitState(self.circuitHealth, self.currentCircuitState, cbic);

        if (self.currentCircuitState == CB_OPEN_STATE) {
            // TODO: Allow the user to handle this scenario. Maybe through a user provided function
            return handleOpenCircuit(self.circuitHealth, cbic);
        } else {
            var serviceResponse = self.httpClient->put(path, <Request>message);
            return updateCircuitHealthAndRespond(serviceResponse, self.circuitHealth, cbic);
        }
    }

    # This wraps the `post()` function of the underlying HTTP remote functions provider. The `execute()` function can
    # be used to invoke an HTTP call with the given HTTP verb.
    #
    # + httpVerb - HTTP verb to be used for the request
    # + path - Resource path
    # + message - A Request or any payload of type `string`, `xml`, `json`, `byte[]`, `io:ReadableByteChannel` or
    #             `mime:Entity[]`
    # + return - The response for the request or an `error` if failed to establish communication with the upstream
    #            server
    public function execute(string httpVerb, string path, RequestMessage message) returns Response|error {
        CircuitBreakerInferredConfig cbic = self.circuitBreakerInferredConfig;
        self.currentCircuitState = updateCircuitState(self.circuitHealth, self.currentCircuitState, cbic);

        if (self.currentCircuitState == CB_OPEN_STATE) {
            // TODO: Allow the user to handle this scenario. Maybe through a user provided function
            return handleOpenCircuit(self.circuitHealth, cbic);
        } else {
            var serviceResponse = self.httpClient->execute(httpVerb, path, <Request>message);
            return updateCircuitHealthAndRespond(serviceResponse, self.circuitHealth, cbic);
        }
    }

    # The PATCH remote function implementation of the Circuit Breaker. This wraps the `patch()` function of the
    # underlying HTTP remote functions provider.
    #
    # + path - Resource path
    # + message - A Request or any payload of type `string`, `xml`, `json`, `byte[]`, `io:ReadableByteChannel` or
    #             `mime:Entity[]`
    # + return - The response for the request or an `error` if failed to establish communication with the upstream
    #            server
    public function patch(string path, RequestMessage message) returns Response|error {
        CircuitBreakerInferredConfig cbic = self.circuitBreakerInferredConfig;
        self.currentCircuitState = updateCircuitState(self.circuitHealth, self.currentCircuitState, cbic);

        if (self.currentCircuitState == CB_OPEN_STATE) {
            // TODO: Allow the user to handle this scenario. Maybe through a user provided function
            return handleOpenCircuit(self.circuitHealth, cbic);
        } else {
            var serviceResponse = self.httpClient->patch(path, <Request>message);
            return updateCircuitHealthAndRespond(serviceResponse, self.circuitHealth, cbic);
        }
    }

    # The DELETE remote function implementation of the Circuit Breaker. This wraps the `delete()` function of the
    # underlying HTTP remote functions provider.
    #
    # + path - Resource path
    # + message - A Request or any payload of type `string`, `xml`, `json`, `byte[]`, `io:ReadableByteChannel` or
    #             `mime:Entity[]`
    # + return - The response for the request or an `error` if failed to establish communication with the upstream
    #            server
    public function delete(string path, RequestMessage message) returns Response|error {
        CircuitBreakerInferredConfig cbic = self.circuitBreakerInferredConfig;
        self.currentCircuitState = updateCircuitState(self.circuitHealth, self.currentCircuitState, cbic);

        if (self.currentCircuitState == CB_OPEN_STATE) {
            // TODO: Allow the user to handle this scenario. Maybe through a user provided function
            return handleOpenCircuit(self.circuitHealth, cbic);
        } else {
            var serviceResponse = self.httpClient->delete(path, <Request>message);
            return updateCircuitHealthAndRespond(serviceResponse, self.circuitHealth, cbic);
        }
    }

    # The GET remote function implementation of the Circuit Breaker. This wraps the `get()` function of the underlying
    # HTTP remote functions provider.
    #
    # + path - Resource path
    # + message - An optional HTTP request or any payload of type `string`, `xml`, `json`, `byte[]`,
    #            `io:ReadableByteChannel` or `mime:Entity[]`
    # + return - The response for the request or an `error` if failed to establish communication with the upstream
    #            server
    public function get(string path, RequestMessage message = ()) returns Response|error {
        CircuitBreakerInferredConfig cbic = self.circuitBreakerInferredConfig;
        self.currentCircuitState = updateCircuitState(self.circuitHealth, self.currentCircuitState, cbic);

        if (self.currentCircuitState == CB_OPEN_STATE) {
            // TODO: Allow the user to handle this scenario. Maybe through a user provided function
            return handleOpenCircuit(self.circuitHealth, cbic);
        } else {
            var serviceResponse = self.httpClient->get(path, message = <Request>message);
            return updateCircuitHealthAndRespond(serviceResponse, self.circuitHealth, cbic);
        }
    }

    # The OPTIONS remote function implementation of the Circuit Breaker. This wraps the `options()` function of the
    # underlying HTTP remote functions provider.
    #
    # + path - Resource path
    # + message - An optional HTTP Request or any payload of type `string`, `xml`, `json`, `byte[]`,
    #             `io:ReadableByteChannel` or `mime:Entity[]`
    # + return - The response for the request or an `error` if failed to establish communication with the upstream
    #            server
    public function options(string path, RequestMessage message = ()) returns Response|error {
        CircuitBreakerInferredConfig cbic = self.circuitBreakerInferredConfig;
        self.currentCircuitState = updateCircuitState(self.circuitHealth, self.currentCircuitState, cbic);

        if (self.currentCircuitState == CB_OPEN_STATE) {
            // TODO: Allow the user to handle this scenario. Maybe through a user provided function
            return handleOpenCircuit(self.circuitHealth, cbic);
        } else {
            var serviceResponse = self.httpClient->options(path, message = <Request>message);
            return updateCircuitHealthAndRespond(serviceResponse, self.circuitHealth, cbic);
        }
    }

    # This wraps the `forward()` function of the underlying HTTP remote functions provider. The Forward remote function
    # can be used to forward an incoming request to an upstream service as it is.
    #
    # + path - Resource path
    # + request - A Request struct
    # + return - The response for the request or an `error` if failed to establish communication with the upstream
    #            server
    public function forward(string path, Request request) returns Response|error {
        CircuitBreakerInferredConfig cbic = self.circuitBreakerInferredConfig;
        self.currentCircuitState = updateCircuitState(self.circuitHealth, self.currentCircuitState, cbic);

        if (self.currentCircuitState == CB_OPEN_STATE) {
            // TODO: Allow the user to handle this scenario. Maybe through a user provided function
            return handleOpenCircuit(self.circuitHealth, cbic);
        } else {
            var serviceResponse = self.httpClient->forward(path, request);
            return updateCircuitHealthAndRespond(serviceResponse, self.circuitHealth, cbic);
        }
    }

    # Submits an HTTP request to a service with the specified HTTP verb.
    # The `submit()` function does not give out a `Response` as the result,
    # rather it returns an `HttpFuture` which can be used to do further interactions with the endpoint.
    #
    # + httpVerb - The HTTP verb value
    # + path - The resource path
    # + message - An HTTP outbound request message or any payload of type `string`, `xml`, `json`, `byte[]`,
    #             `io:ReadableByteChannel` or `mime:Entity[]`
    # + return - An `HttpFuture` that represents an asynchronous service invocation, or an `error` if the submission
    #            fails
    public function submit(string httpVerb, string path, RequestMessage message) returns HttpFuture|error {
        CircuitBreakerInferredConfig cbic = self.circuitBreakerInferredConfig;
        self.currentCircuitState = updateCircuitState(self.circuitHealth, self.currentCircuitState, cbic);

        if (self.currentCircuitState == CB_OPEN_STATE) {
            // TODO: Allow the user to handle this scenario. Maybe through a user provided function
            return handleOpenCircuit(self.circuitHealth, cbic);
        } else {
            var serviceFuture = self.httpClient->submit(httpVerb, path, <Request>message);
            if (serviceFuture is HttpFuture) {
                var serviceResponse = self.httpClient->getResponse(serviceFuture);
                var result = updateCircuitHealthAndRespond(serviceResponse, self.circuitHealth, cbic);
            } else {
                updateCircuitHealthFailure(self.circuitHealth, cbic);
            }
            return serviceFuture;
        }
    }

    # Retrieves the `Response` for a previously submitted request.
    #
    # + httpFuture - The `HttpFuture` related to a previous asynchronous invocation
    # + return - An HTTP response message, or an `error` if the invocation fails
    public function getResponse(HttpFuture httpFuture) returns Response|error {
        // No need to check for response as we already check for the response in submit method
        return self.httpClient->getResponse(httpFuture);
    }

    # Circuit breaking not supported. Defaults to the `hasPromise()` function of the underlying HTTP remote functions
    # provider.
    #
    # + httpFuture - The `HttpFuture` relates to a previous asynchronous invocation
    # + return - A `boolean` that represents whether a `PushPromise` exists
    public function hasPromise(HttpFuture httpFuture) returns boolean {
        return self.httpClient->hasPromise(httpFuture);
    }

    # Retrieves the next available `PushPromise` for a previously submitted request.
    #
    # + httpFuture - The `HttpFuture` relates to a previous asynchronous invocation
    # + return - An HTTP `PushPromise` message, or an `error` if the invocation fails
    public function getNextPromise(HttpFuture httpFuture) returns PushPromise|error {
        return self.httpClient->getNextPromise(httpFuture);
    }

    # Retrieves the promised server push `Response` message.
    #
    # + promise - The related `PushPromise`
    # + return - A promised HTTP `Response` message, or an `error` if the invocation fails
    public function getPromisedResponse(PushPromise promise) returns Response|error {
        return self.httpClient->getPromisedResponse(promise);
    }

    # Circuit breaking not supported. Defaults to the `rejectPromise()` function of the underlying HTTP
    # remote functions provider.
    #
    # + promise - The `PushPromise` to be rejected
    public function rejectPromise(PushPromise promise) {
        return self.httpClient->rejectPromise(promise);
    }

    # Force the circuit into a closed state in which it will allow requests regardless of the error percentage
    # until the failure threshold exceeds.
    public function forceClose() {
        self.currentCircuitState = CB_CLOSED_STATE;
    }

    # Force the circuit into a open state in which it will suspend all requests
    # until `resetTimeMillis` interval exceeds.
    public function forceOpen() {
        self.currentCircuitState = CB_OPEN_STATE;
        self.circuitHealth.lastForcedOpenTime = time:currentTime();
    }

    # Provides `CircuitState` of the circuit breaker.
    #
    # + return - The current `CircuitState` of circuit breaker
    public function getCurrentState() returns CircuitState {
        return self.currentCircuitState;
    }
};


# Update circuit state.
#
# + circuitHealth - Circuit Breaker health status
# + currentStateValue - Circuit Breaker current state value
# + circuitBreakerInferredConfig - Configurations derived from `CircuitBreakerConfig`
# + return - State of the circuit
function updateCircuitState(CircuitHealth circuitHealth, CircuitState currentStateValue,
                            CircuitBreakerInferredConfig circuitBreakerInferredConfig) returns CircuitState {
    lock {
        CircuitState currentState = currentStateValue;
        prepareRollingWindow(circuitHealth, circuitBreakerInferredConfig);
        int currentBucketId = getCurrentBucketId(circuitHealth, circuitBreakerInferredConfig);
        updateLastUsedBucketId(currentBucketId, circuitHealth);
        circuitHealth.lastRequestTime = time:currentTime();
        int totalRequestsCount = getTotalRequestsCount(circuitHealth);
        circuitHealth.totalRequestCount = totalRequestsCount;
        if (totalRequestsCount >= circuitBreakerInferredConfig.rollingWindow.requestVolumeThreshold) {
            if (currentState == CB_OPEN_STATE) {
                currentState = switchCircuitStateOpenToHalfOpenOnResetTime(circuitBreakerInferredConfig,
                                                                                    circuitHealth, currentState);
            } else if (currentState == CB_HALF_OPEN_STATE) {
                if (!circuitHealth.lastRequestSuccess) {
                    // If the trial run has failed, trip the circuit again
                    currentState = CB_OPEN_STATE;
                    log:printInfo("CircuitBreaker trial run has failed. Circuit switched from HALF_OPEN to OPEN state.")
                    ;
                } else {
                    // If the trial run was successful reset the circuit
                    currentState = CB_CLOSED_STATE;
                    log:printInfo(
                        "CircuitBreaker trial run  was successful. Circuit switched from HALF_OPEN to CLOSE state.");
                }
            } else {
                float currentFailureRate = getCurrentFailureRatio(circuitHealth);

                if (currentFailureRate > circuitBreakerInferredConfig.failureThreshold) {
                    currentState = CB_OPEN_STATE;
                    log:printInfo("CircuitBreaker failure threshold exceeded. Circuit tripped from CLOSE to OPEN state."
                    );
                }
            }
        } else {
            currentState = switchCircuitStateOpenToHalfOpenOnResetTime(circuitBreakerInferredConfig,
                                                                                    circuitHealth, currentState);
        }
        Bucket bucket = <Bucket> circuitHealth.totalBuckets[currentBucketId];
        bucket.totalCount += 1;
        return currentState;
    }
}

function updateCircuitHealthAndRespond(Response|error serviceResponse, CircuitHealth circuitHealth,
                                   CircuitBreakerInferredConfig circuitBreakerInferredConfig) returns Response|error {
    if (serviceResponse is Response) {
        if (circuitBreakerInferredConfig.statusCodes[serviceResponse.statusCode]) {
            updateCircuitHealthFailure(circuitHealth, circuitBreakerInferredConfig);
        } else {
            updateCircuitHealthSuccess(circuitHealth, circuitBreakerInferredConfig);
        }
    } else {
        updateCircuitHealthFailure(circuitHealth, circuitBreakerInferredConfig);
    }
    return serviceResponse;
}

function updateCircuitHealthFailure(CircuitHealth circuitHealth,
                                    CircuitBreakerInferredConfig circuitBreakerInferredConfig) {
    lock {
        int currentBucketId = getCurrentBucketId(circuitHealth, circuitBreakerInferredConfig);
        circuitHealth.lastRequestSuccess = false;
        updateLastUsedBucketId(currentBucketId, circuitHealth);
        Bucket bucket = <Bucket> circuitHealth.totalBuckets[currentBucketId];
        bucket.failureCount += 1;
        time:Time lastUpdated = time:currentTime();
        circuitHealth.lastErrorTime = lastUpdated;
        circuitHealth.totalBuckets[currentBucketId].lastUpdatedTime = lastUpdated;
    }
}

function updateCircuitHealthSuccess(CircuitHealth circuitHealth,
                                    CircuitBreakerInferredConfig circuitBreakerInferredConfig) {
    lock {
        int currentBucketId = getCurrentBucketId(circuitHealth, circuitBreakerInferredConfig);
        time:Time lastUpdated = time:currentTime();
        updateLastUsedBucketId(currentBucketId, circuitHealth);
        circuitHealth.lastRequestSuccess = true;
        circuitHealth.totalBuckets[currentBucketId].lastUpdatedTime = lastUpdated;
    }
}

// Handles open circuit state.
function handleOpenCircuit(CircuitHealth circuitHealth, CircuitBreakerInferredConfig circuitBreakerInferredConfig)
             returns (error) {
    updateRejectedRequestCount(circuitHealth, circuitBreakerInferredConfig);
    time:Time effectiveErrorTime = getEffectiveErrorTime(circuitHealth);
    int timeDif = time:currentTime().time - effectiveErrorTime.time;
    int timeRemaining = circuitBreakerInferredConfig.resetTimeMillis - timeDif;
    string errorMessage = "Upstream service unavailable. Requests to upstream service will be suspended for "
        + timeRemaining + " milliseconds.";
    error httpConnectorErr = error(HTTP_ERROR_CODE, message = errorMessage);
    return httpConnectorErr;
}

// Validates the struct configurations passed to create circuit breaker.
function validateCircuitBreakerConfiguration(CircuitBreakerConfig circuitBreakerConfig) {
    float failureThreshold = circuitBreakerConfig.failureThreshold;
    if (failureThreshold < 0 || failureThreshold > 1) {
        string errorMessage = "Invalid failure threshold. Failure threshold value"
            + " should between 0 to 1, found " + failureThreshold;
        error circuitBreakerConfigError = error(HTTP_ERROR_CODE, message = errorMessage);
        panic circuitBreakerConfigError;
    }
}

# Calculate Failure at a given point.
#
# + circuitHealth - Circuit Breaker health status
# + return - Current failure ratio
function getCurrentFailureRatio(CircuitHealth circuitHealth) returns float {
    int totalCount = 0;
    int totalFailures = 0;

    foreach var optBucket in circuitHealth.totalBuckets {
        var bucket = <Bucket>optBucket;
        totalCount =  totalCount + bucket.failureCount +
                                        (bucket.totalCount - (bucket.failureCount + bucket.rejectedCount));
        totalFailures = totalFailures + bucket.failureCount;
    }
    float ratio = 0.0;
    if (totalCount > 0) {
        ratio = <float> totalFailures / totalCount;
    }
    return ratio;
}

# Calculate total requests count within `RollingWindow`.
#
# + circuitHealth - Circuit Breaker health status
# + return - Total requests count
function getTotalRequestsCount(CircuitHealth circuitHealth) returns int {
    int totalCount = 0;

    foreach var bucket in circuitHealth.totalBuckets {
        Bucket temp = <Bucket>bucket;
        totalCount  =  totalCount + temp.totalCount;
    }
    return totalCount;
}

# Calculate the current bucket Id.
#
# + circuitHealth - Circuit Breaker health status
# + circuitBreakerInferredConfig - Configurations derived from `CircuitBreakerConfig`
# + return - Current bucket id
function getCurrentBucketId(CircuitHealth circuitHealth, CircuitBreakerInferredConfig circuitBreakerInferredConfig)
             returns int {
    int elapsedTime = (time:currentTime().time - circuitHealth.startTime.time) % circuitBreakerInferredConfig.
        rollingWindow.timeWindowMillis;
    int currentBucketId = ((elapsedTime / circuitBreakerInferredConfig.rollingWindow.bucketSizeMillis) + 1)
        % circuitBreakerInferredConfig.noOfBuckets;
    return currentBucketId;
}

# Update rejected requests count.
#
# + circuitHealth - Circuit Breaker health status
# + circuitBreakerInferredConfig - Configurations derived from `CircuitBreakerConfig`
function updateRejectedRequestCount(CircuitHealth circuitHealth,
                                                CircuitBreakerInferredConfig circuitBreakerInferredConfig) {

    int currentBucketId = getCurrentBucketId(circuitHealth, circuitBreakerInferredConfig);
    updateLastUsedBucketId(currentBucketId, circuitHealth);
    Bucket bucket = <Bucket>circuitHealth.totalBuckets[currentBucketId];
    bucket.rejectedCount += 1;
}

# Reset the bucket values to default ones.
#
# + circuitHealth - - Circuit Breaker health status.
# + bucketId - - Id of the bucket should reset.
function resetBucketStats(CircuitHealth circuitHealth, int bucketId) {
    circuitHealth.totalBuckets[bucketId] = {};
}

function getEffectiveErrorTime(CircuitHealth circuitHealth) returns time:Time {
    return (circuitHealth.lastErrorTime.time > circuitHealth.lastForcedOpenTime.time)
    ? circuitHealth.lastErrorTime : circuitHealth.lastForcedOpenTime;
}

# Populate the `RollingWindow` statistics to handle circuit breaking within the `RollingWindow` time frame.
#
# + circuitHealth - Circuit Breaker health status
# + circuitBreakerInferredConfig - Configurations derived from `CircuitBreakerConfig`
function prepareRollingWindow(CircuitHealth circuitHealth, CircuitBreakerInferredConfig circuitBreakerInferredConfig) {

    int currentTime = time:currentTime().time;
    int idleTime = currentTime - circuitHealth.lastRequestTime.time;
    RollingWindow rollingWindow = circuitBreakerInferredConfig.rollingWindow;
    // If the time duration between two requests greater than timeWindowMillis values, reset the buckets to default.
    if (idleTime > rollingWindow.timeWindowMillis) {
        reInitializeBuckets(circuitHealth);
    } else {
        int currentBucketId = getCurrentBucketId(circuitHealth, circuitBreakerInferredConfig);
        int lastUsedBucketId = circuitHealth.lastUsedBucketId;
        // Check whether subsequent requests received within same bucket(sub time window). If the idle time is greater
        // than bucketSizeMillis means subsequent calls are received time exceeding the rolling window. if we need to
        // reset the buckets to default.
        if (currentBucketId == circuitHealth.lastUsedBucketId && idleTime > rollingWindow.bucketSizeMillis) {
            reInitializeBuckets(circuitHealth);
        // If the current bucket (sub time window) is less than last updated bucket. Stats of the current bucket to
        // zeroth bucket and Last bucket to last used bucket needs to be reset to default.
        } else if (currentBucketId < lastUsedBucketId) {
            int index = currentBucketId;
            while (index >= 0) {
                resetBucketStats(circuitHealth, index);
                index -= 1;
            }
            int lastIndex = (circuitHealth.totalBuckets.length()) - 1;
            while (lastIndex > currentBucketId) {
                resetBucketStats(circuitHealth, lastIndex);
                lastIndex -= 1;
            }
        } else {
            // If the current bucket (sub time window) is greater than last updated bucket. Stats of current bucket to
            // last used bucket needs to be reset without resetting last used bucket stat.
            while (currentBucketId > lastUsedBucketId && idleTime > rollingWindow.bucketSizeMillis) {
                resetBucketStats(circuitHealth, currentBucketId);
                currentBucketId -= 1;
            }
        }
    }
}

# Reinitialize the Buckets to default state.
#
# + circuitHealth - Circuit Breaker health status
function reInitializeBuckets(CircuitHealth circuitHealth) {
    Bucket?[] bucketArray = [];
    int bucketIndex = 0;
    while (bucketIndex < circuitHealth.totalBuckets.length()) {
        bucketArray[bucketIndex] = {};
        bucketIndex += 1;
    }
    circuitHealth.totalBuckets = bucketArray;
}

# Updates the `lastUsedBucketId` in `CircuitHealth`.
#
# + bucketId - Possition of the currrently used bucket
# + circuitHealth - Circuit Breaker health status
function updateLastUsedBucketId(int bucketId, CircuitHealth circuitHealth) {
    if (bucketId != circuitHealth.lastUsedBucketId) {
        resetBucketStats(circuitHealth, bucketId);
        circuitHealth.lastUsedBucketId = bucketId;
    }
}

# Switches circuit state from open to half open state when reset time exceeded.
#
# + circuitBreakerInferredConfig -  Configurations derived from `CircuitBreakerConfig`
# + circuitHealth - Circuit Breaker health status
# + currentState - current state of the circuit
# + return - Calculated state value of the circuit
function switchCircuitStateOpenToHalfOpenOnResetTime(CircuitBreakerInferredConfig circuitBreakerInferredConfig,
                                        CircuitHealth circuitHealth, CircuitState currentState) returns CircuitState {
    CircuitState currentCircuitState = currentState;
    if (currentState == CB_OPEN_STATE) {
        time:Time effectiveErrorTime = getEffectiveErrorTime(circuitHealth);
        int elapsedTime = time:currentTime().time - effectiveErrorTime.time;
        if (elapsedTime > circuitBreakerInferredConfig.resetTimeMillis) {
            currentCircuitState = CB_HALF_OPEN_STATE;
            log:printInfo("CircuitBreaker reset timeout reached. Circuit switched from OPEN to HALF_OPEN state.");
        }
    }
    return currentCircuitState;
}<|MERGE_RESOLUTION|>--- conflicted
+++ resolved
@@ -122,13 +122,8 @@
 # + circuitBreakerInferredConfig - Configurations derived from `CircuitBreakerConfig`
 # + httpClient - The underlying `HttpActions` instance which will be making the actual network calls
 # + circuitHealth - The circuit health monitor
-<<<<<<< HEAD
-# + currentCircuitState - The current state the cicuit is in
+# + currentCircuitState - The current state the circuit is in
 public type CircuitBreakerClient client object {
-=======
-# + currentCircuitState - The current state the circuit is in
-public type CircuitBreakerClient object {
->>>>>>> c608040d
 
     public string url;
     public ClientEndpointConfig config;
