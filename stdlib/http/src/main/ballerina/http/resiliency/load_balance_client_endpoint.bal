// Copyright (c) 2018 WSO2 Inc. (http://www.wso2.org) All Rights Reserved.
//
// WSO2 Inc. licenses this file to you under the Apache License,
// Version 2.0 (the "License"); you may not use this file except
// in compliance with the License.
// You may obtain a copy of the License at
//
// http://www.apache.org/licenses/LICENSE-2.0
//
// Unless required by applicable law or agreed to in writing,
// software distributed under the License is distributed on an
// "AS IS" BASIS, WITHOUT WARRANTIES OR CONDITIONS OF ANY
// KIND, either express or implied.  See the License for the
// specific language governing permissions and limitations
// under the License.

# LoadBalanceClient endpoint provides load balancing functionality over multiple HTTP clients.
#
# + loadBalanceClientConfig - The configurations for the load balance client endpoint
# + loadBalanceClientsArray - Array of HTTP clients for load balancing
# + lbRule - Load balancing rule
# + failover - Whether to fail over in case of a failure
public type LoadBalanceClient client object {

    public LoadBalanceClientEndpointConfiguration loadBalanceClientConfig;
    public Client?[] loadBalanceClientsArray;
    public LoadBalancerRule lbRule;
    public boolean failover;

    # Load Balancer adds an additional layer to the HTTP client to make network interactions more resilient.
    #
    # + loadBalanceClientConfig - The configurations for the load balance client endpoint
    public function __init(LoadBalanceClientEndpointConfiguration loadBalanceClientConfig) {
        self.loadBalanceClientConfig = loadBalanceClientConfig;
        self.failover = loadBalanceClientConfig.failover;
        var lbClients = createLoadBalanceHttpClientArray(loadBalanceClientConfig);
        if (lbClients is error) {
            panic lbClients;
        } else {
            self.loadBalanceClientsArray = lbClients;
            var lbRule = loadBalanceClientConfig.lbRule;
            if (lbRule is LoadBalancerRule) {
                self.lbRule = lbRule;
            } else {
                LoadBalancerRounRobinRule loadBalancerRounRobinRule = new;
                self.lbRule = loadBalancerRounRobinRule;
            }
        }
    }

    # The POST remote function implementation of the LoadBalancer Connector.
    #
    # + path - Resource path
    # + message - An HTTP request or any payload of type `string`, `xml`, `json`, `byte[]`, `io:ReadableByteChannel`
    #             or `mime:Entity[]`
    # + return - The response or an `http:ClientError` if failed to fulfill the request
    public remote function post(string path, RequestMessage message) returns Response|ClientError {
        Request req = buildRequest(message);
        return performLoadBalanceAction(self, path, req, HTTP_POST);
    }

    # The HEAD remote function implementation of the LoadBalancer Connector.
    #
    # + path - Resource path
    # + message - An optional HTTP request or any payload of type `string`, `xml`, `json`, `byte[]`,
    #             `io:ReadableByteChannel` or `mime:Entity[]`
    # + return - The response or an `http:ClientError` if failed to fulfill the request
    public remote function head(string path, RequestMessage message = ()) returns Response|ClientError {
        Request req = buildRequest(message);
        return performLoadBalanceAction(self, path, req, HTTP_HEAD);
    }

    # The PATCH remote function implementation of the LoadBalancer Connector.
    #
    # + path - Resource path
    # + message - An HTTP request or any payload of type `string`, `xml`, `json`, `byte[]`, `io:ReadableByteChannel`
    #             or `mime:Entity[]`
    # + return - The response or an `http:ClientError` if failed to fulfill the request
    public remote function patch(string path, RequestMessage message) returns Response|ClientError {
        Request req = buildRequest(message);
        return performLoadBalanceAction(self, path, req, HTTP_PATCH);
    }

    # The PUT remote function implementation of the Load Balance Connector.
    #
    # + path - Resource path
    # + message - An HTTP request or any payload of type `string`, `xml`, `json`, `byte[]`, `io:ReadableByteChannel`
    #             or `mime:Entity[]`
    # + return - The response or an `http:ClientError` if failed to fulfill the request
    public remote function put(string path, RequestMessage message) returns Response|ClientError {
        Request req = buildRequest(message);
        return performLoadBalanceAction(self, path, req, HTTP_PUT);
    }

    # The OPTIONS remote function implementation of the LoadBalancer Connector.
    #
    # + path - Resource path
    # + message - An optional HTTP request or any payload of type `string`, `xml`, `json`, `byte[]`,
    #             `io:ReadableByteChannel` or `mime:Entity[]`
    # + return - The response or an `http:ClientError` if failed to fulfill the request
    public remote function options(string path, RequestMessage message = ()) returns Response|ClientError {
        Request req = buildRequest(message);
        return performLoadBalanceAction(self, path, req, HTTP_OPTIONS);
    }

    # The FORWARD remote function implementation of the LoadBalancer Connector.
    #
    # + path - Resource path
    # + request - An optional HTTP request
    # + return - The response or an `http:ClientError` if failed to fulfill the request
    public remote function forward(string path, Request request) returns Response|ClientError {
        return performLoadBalanceAction(self, path, request, HTTP_FORWARD);
    }

    # The EXECUTE remote function implementation of the LoadBalancer Connector.
    # The Execute remote function can be used to invoke an HTTP call with the given HTTP verb.
    #
    # + httpVerb - HTTP method to be used for the request
    # + path - Resource path
    # + message - An HTTP request or any payload of type `string`, `xml`, `json`, `byte[]`, `io:ReadableByteChannel`
    #             or `mime:Entity[]`
    # + return - The response or an `http:ClientError` if failed to fulfill the request
    public remote function execute(string httpVerb, string path, RequestMessage message) returns Response|ClientError {
        Request req = buildRequest(message);
        return performLoadBalanceExecuteAction(self, path, req, httpVerb);
    }

    # The DELETE remote function implementation of the LoadBalancer Connector.
    #
    # + path - Resource path
    # + message - An HTTP request or any payload of type `string`, `xml`, `json`, `byte[]`, `io:ReadableByteChannel`
    #             or `mime:Entity[]`
    # + return - The response or an `http:ClientError` if failed to fulfill the request
    public remote function delete(string path, RequestMessage message) returns Response|ClientError {
        Request req = buildRequest(message);
        return performLoadBalanceAction(self, path, req, HTTP_DELETE);
    }

    # The GET remote function implementation of the LoadBalancer Connector.

    # + path - Resource path
    # + message - An optional HTTP request or any payload of type `string`, `xml`, `json`, `byte[]`,
    #             `io:ReadableByteChannel` or `mime:Entity[]`
    # + return - The response or an `http:ClientError` if failed to fulfill the request
    public remote function get(string path, RequestMessage message = ()) returns Response|ClientError {
        Request req = buildRequest(message);
        return performLoadBalanceAction(self, path, req, HTTP_GET);
    }

    # The submit implementation of the LoadBalancer Connector.
    #
    # + httpVerb - The HTTP verb value
    # + path - The resource path
    # + message - An HTTP outbound request message or any payload of type `string`, `xml`, `json`, `byte[]`,
    #             `io:ReadableByteChannel` or `mime:Entity[]`
    # + return - An `HttpFuture` that represents an asynchronous service invocation, or an `http:ClientError` if the submission
    #            fails
    public remote function submit(string httpVerb, string path, RequestMessage message) returns HttpFuture|ClientError {
        string errorMessage = "Load balancer client not supported for submit action";
        UnsupportedActionError err = error(UNSUPPORTED_ACTION, message = errorMessage);
        return err;
    }

    # The getResponse implementation of the LoadBalancer Connector.
    #
    # + httpFuture - The `HttpFuture` related to a previous asynchronous invocation
    # + return - An HTTP response message, or an `http:ClientError` if the invocation fails
    public remote function getResponse(HttpFuture httpFuture) returns Response|ClientError {
        string errorMessage = "Load balancer client not supported for getResponse action";
        UnsupportedActionError err = error(UNSUPPORTED_ACTION, message = errorMessage);
        return err;
    }

    # The hasPromise implementation of the LoadBalancer Connector.
    #
    # + httpFuture - The `HttpFuture` relates to a previous asynchronous invocation
    # + return - A `boolean` that represents whether a `PushPromise` exists
    public remote function hasPromise(HttpFuture httpFuture) returns boolean {
        return false;
    }

    # The getNextPromise implementation of the LoadBalancer Connector.
    #
    # + httpFuture - The `HttpFuture` relates to a previous asynchronous invocation
    # + return - An HTTP Push Promise message, or an `http:ClientError` if the invocation fails
    public remote function getNextPromise(HttpFuture httpFuture) returns PushPromise|ClientError {
        string errorMessage = "Load balancer client not supported for getNextPromise action";
        UnsupportedActionError err = error(UNSUPPORTED_ACTION, message = errorMessage);
        return err;
    }

    # The getPromisedResponse implementation of the LoadBalancer Connector.
    #
    # + promise - The related `PushPromise`
    # + return - A promised HTTP `Response` message, or an `http:ClientError` if the invocation fails
    public remote function getPromisedResponse(PushPromise promise) returns Response|ClientError {
        string errorMessage = "Load balancer client not supported for getPromisedResponse action";
        UnsupportedActionError err = error(UNSUPPORTED_ACTION, message = errorMessage);
        return err;
    }

    # The rejectPromise implementation of the LoadBalancer Connector.
    #
    # + promise - The Push Promise to be rejected
    public remote function rejectPromise(PushPromise promise) {}
};

# Represents an error occurred in an remote function of the Load Balance connector.
#
# + message - An error message explaining about the error
# + statusCode - HTTP status code of the LoadBalanceActionError
# + httpActionErr - Array of errors occurred at each endpoint
public type LoadBalanceActionErrorData record {|
    string message = "";
    int statusCode = 0;
    error?[] httpActionErr = [];
|};

public type LoadBalanceActionError error<string, LoadBalanceActionErrorData>;

// Performs execute action of the Load Balance connector. extract the corresponding http integer value representation
// of the http verb and invokes the perform action method.
function performLoadBalanceExecuteAction(LoadBalanceClient lb, string path, Request request,
                                         string httpVerb) returns Response|ClientError {
    HttpOperation connectorAction = extractHttpOperation(httpVerb);
    if (connectorAction != HTTP_NONE) {
        return performLoadBalanceAction(lb, path, request, connectorAction);
    } else {
        string message = "Load balancer client not supported for http method: " + httpVerb;
        UnsupportedActionError err = error(UNSUPPORTED_ACTION, message = message);
        return err;
    }
}

// Handles all the actions exposed through the Load Balance connector.
function performLoadBalanceAction(LoadBalanceClient lb, string path, Request request, HttpOperation requestAction)
             returns Response|ClientError {
    int loadBalanceTermination = 0; // Tracks at which point failover within the load balancing should be terminated.
    //TODO: workaround to initialize a type inside a function. Change this once fix is available.
    LoadBalanceActionErrorData loadBalanceActionErrorData = {statusCode: 500, message: "", httpActionErr:[]};
    int lbErrorIndex = 0;
    Request loadBalancerInRequest = request;
    mime:Entity requestEntity = new;

    if (lb.failover) {
        if (isMultipartRequest(loadBalancerInRequest)) {
            loadBalancerInRequest = check populateMultipartRequest(loadBalancerInRequest);
        } else {
            // When performing passthrough scenarios using Load Balance connector,
            // message needs to be built before trying out the load balance endpoints to keep the request message
            // to load balance the messages in case of failure.
            var binaryPayload = loadBalancerInRequest.getBinaryPayload();
            requestEntity = check loadBalancerInRequest.getEntity();
        }
    }

    while (loadBalanceTermination < lb.loadBalanceClientsArray.length()) {
        var loadBalanceClient = lb.lbRule.getNextClient(lb.loadBalanceClientsArray);
        if (loadBalanceClient is Client) {
            var serviceResponse = invokeEndpoint(path, request, requestAction, loadBalanceClient);
            if (serviceResponse is Response) {
                return serviceResponse;
            } else if (serviceResponse is HttpFuture) {
                return getInvalidTypeError();
            } else {
                if (lb.failover) {
                    loadBalancerInRequest = check createFailoverRequest(loadBalancerInRequest, requestEntity);
                    loadBalanceActionErrorData.httpActionErr[lbErrorIndex] = serviceResponse;
                    lbErrorIndex += 1;
                    loadBalanceTermination = loadBalanceTermination + 1;
                } else {
                    return serviceResponse;
                }
            }
        } else {
            return loadBalanceClient;
        }
    }
    return populateGenericLoadBalanceActionError(loadBalanceActionErrorData);
}

// Populates generic error specific to Load Balance connector by including all the errors returned from endpoints.
function populateGenericLoadBalanceActionError(LoadBalanceActionErrorData loadBalanceActionErrorData)
                                                    returns ClientError {
    int nErrs = loadBalanceActionErrorData.httpActionErr.length();
    error? er = loadBalanceActionErrorData.httpActionErr[nErrs - 1];
    error actError;
    if (er is error) {
        actError = er;
    } else {
        error err = error("Unexpected nil");
        panic err;
    }
<<<<<<< HEAD
    string lastErrorMessage = <string> actError.detail().message;
    string message = "All the load balance endpoints failed. Last error was: " + lastErrorMessage;
    AllLoadBalanceEndpointsFailedError err = error(ALL_LOAD_BALANCE_ENDPOINTS_FAILED,
                                                    message = message,
                                                    statusCode = INTERNAL_SERVER_ERROR_500,
                                                    httpActionError = loadBalanceActionErrorData.httpActionErr);
=======
    string? lastErrorMessage = actError.detail()?.message;
    loadBalanceActionErrorData.statusCode = INTERNAL_SERVER_ERROR_500;
    loadBalanceActionErrorData.message = "All the load balance endpoints failed.";
    if (lastErrorMessage is string) {
        loadBalanceActionErrorData.message = "All the load balance endpoints failed. Last error was: " + lastErrorMessage;
    }
    LoadBalanceActionError err = error(HTTP_ERROR_CODE, message = loadBalanceActionErrorData.message,
                                                        statusCode = loadBalanceActionErrorData.statusCode,
                                                        httpActionErr = loadBalanceActionErrorData.httpActionErr);
>>>>>>> b5df24cc
    return err;
}


# The configurations related to the load balance client endpoint.
#
# + httpVersion - The HTTP version to be used to communicate with the endpoint
# + http1Settings - Configurations related to HTTP/1.x protocol
# + http2Settings - Configurations related to HTTP/2 protocol
# + timeoutMillis - The maximum time to wait (in milli seconds) for a response before closing the connection
# + forwarded - The choice of setting forwarded/x-forwarded header
# + followRedirects - Redirect related options
# + poolConfig - Configurations associated with request pooling
# + proxy - Proxy related options
# + targets - The upstream HTTP endpoints among which the incoming HTTP traffic load should be distributed
# + cache - The configurations for controlling the caching behaviour
# + compression - Specifies the way of handling compression (`accept-encoding`) header
# + auth - Configurations related to the HTTP authentication.
# + circuitBreaker - Circuit Breaker configuration
# + retryConfig - Retry related options
# + lbRule - LoadBalancing rule
# + failover - Configuration for load balancer whether to fail over in case of a failure
public type LoadBalanceClientEndpointConfiguration record {|
    string httpVersion = HTTP_1_1;
    Http1Settings http1Settings = {};
    Http2Settings http2Settings = {};
    int timeoutMillis = 60000;
    string forwarded = "disable";
    FollowRedirects? followRedirects = ();
    ProxyConfig? proxy = ();
    PoolConfiguration? poolConfig = ();
    TargetService[] targets = [];
    CacheConfig cache = {};
    Compression compression = COMPRESSION_AUTO;
    OutboundAuthConfig? auth = ();
    CircuitBreakerConfig? circuitBreaker = ();
    RetryConfig? retryConfig = ();
    LoadBalancerRule? lbRule = ();
    boolean failover = true;
|};

function createClientEPConfigFromLoalBalanceEPConfig(LoadBalanceClientEndpointConfiguration lbConfig,
                                                     TargetService target) returns ClientEndpointConfig {
    ClientEndpointConfig clientEPConfig = {
        http1Settings: lbConfig.http1Settings,
        http2Settings: lbConfig.http2Settings,
        circuitBreaker:lbConfig.circuitBreaker,
        timeoutMillis:lbConfig.timeoutMillis,
        httpVersion:lbConfig.httpVersion,
        forwarded:lbConfig.forwarded,
        followRedirects:lbConfig.followRedirects,
        retryConfig:lbConfig.retryConfig,
        proxy:lbConfig.proxy,
        poolConfig:lbConfig.poolConfig,
        secureSocket:target.secureSocket,
        cache:lbConfig.cache,
        compression:lbConfig.compression,
        auth:lbConfig.auth
    };
    return clientEPConfig;
}

function createLoadBalanceHttpClientArray(LoadBalanceClientEndpointConfiguration loadBalanceClientConfig)
                                                                                    returns Client?[]|error {
    Client cl;
    Client?[] httpClients = [];
    int i = 0;
    foreach var target in loadBalanceClientConfig.targets {
        ClientEndpointConfig epConfig = createClientEPConfigFromLoalBalanceEPConfig(loadBalanceClientConfig, target);
        cl =  new(target.url , epConfig);
        httpClients[i] = cl;
        i += 1;
    }
    return httpClients;
}<|MERGE_RESOLUTION|>--- conflicted
+++ resolved
@@ -291,24 +291,12 @@
         error err = error("Unexpected nil");
         panic err;
     }
-<<<<<<< HEAD
-    string lastErrorMessage = <string> actError.detail().message;
+    string lastErrorMessage = <string> actError.detail()?.message;
     string message = "All the load balance endpoints failed. Last error was: " + lastErrorMessage;
     AllLoadBalanceEndpointsFailedError err = error(ALL_LOAD_BALANCE_ENDPOINTS_FAILED,
                                                     message = message,
                                                     statusCode = INTERNAL_SERVER_ERROR_500,
                                                     httpActionError = loadBalanceActionErrorData.httpActionErr);
-=======
-    string? lastErrorMessage = actError.detail()?.message;
-    loadBalanceActionErrorData.statusCode = INTERNAL_SERVER_ERROR_500;
-    loadBalanceActionErrorData.message = "All the load balance endpoints failed.";
-    if (lastErrorMessage is string) {
-        loadBalanceActionErrorData.message = "All the load balance endpoints failed. Last error was: " + lastErrorMessage;
-    }
-    LoadBalanceActionError err = error(HTTP_ERROR_CODE, message = loadBalanceActionErrorData.message,
-                                                        statusCode = loadBalanceActionErrorData.statusCode,
-                                                        httpActionErr = loadBalanceActionErrorData.httpActionErr);
->>>>>>> b5df24cc
     return err;
 }
 
