--- conflicted
+++ resolved
@@ -568,13 +568,13 @@
 
 function externCreateNewReqEntity(Request request) returns mime:Entity =
 @java:Method {
-    'class: "org.ballerinalang.net.http.nativeimpl.ExternRequest",
+    class: "org.ballerinalang.net.http.nativeimpl.ExternRequest",
     name: "createNewEntity"
 } external;
 
 function externSetReqEntity(Request request, mime:Entity entity) =
 @java:Method {
-    'class: "org.ballerinalang.net.http.nativeimpl.ExternRequest",
+    class: "org.ballerinalang.net.http.nativeimpl.ExternRequest",
     name: "setEntity"
 } external;
 
@@ -586,19 +586,19 @@
 
 function externGetQueryParams(Request request) returns map<string[]> =
 @java:Method {
-    'class: "org.ballerinalang.net.http.nativeimpl.ExternRequest",
+    class: "org.ballerinalang.net.http.nativeimpl.ExternRequest",
     name: "getQueryParams"
 } external;
 
 function externGetMatrixParams(Request request, string path) returns map<any> =
 @java:Method {
-    'class: "org.ballerinalang.net.http.nativeimpl.ExternRequest",
+    class: "org.ballerinalang.net.http.nativeimpl.ExternRequest",
     name: "getMatrixParams"
 } external;
 
 function externGetReqEntity(Request request) returns mime:Entity|ClientError =
 @java:Method {
-    'class: "org.ballerinalang.net.http.nativeimpl.ExternRequest",
+    class: "org.ballerinalang.net.http.nativeimpl.ExternRequest",
     name: "getEntity"
 } external;
 
@@ -610,18 +610,13 @@
 
 function externGetEntityWithBodyAndWithoutHeaders(Request request) returns mime:Entity =
 @java:Method {
-<<<<<<< HEAD
-    'class: "org.ballerinalang.net.http.nativeimpl.ExternRequest",
-    name: "getEntityWithoutBody"
-=======
     class: "org.ballerinalang.net.http.nativeimpl.ExternRequest",
     name: "getEntityWithBodyAndWithoutHeaders"
->>>>>>> 1d54e2c6
 } external;
 
 function externCheckReqEntityBodyAvailability(Request request) returns boolean =
 @java:Method {
-    'class: "org.ballerinalang.net.http.nativeimpl.ExternRequest",
+    class: "org.ballerinalang.net.http.nativeimpl.ExternRequest",
     name: "checkEntityBodyAvailability"
 } external;
 
