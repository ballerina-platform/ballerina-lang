// Copyright (c) 2018 WSO2 Inc. (http://www.wso2.org) All Rights Reserved.
//
// WSO2 Inc. licenses this file to you under the Apache License,
// Version 2.0 (the "License"); you may not use this file except
// in compliance with the License.
// You may obtain a copy of the License at
//
// http://www.apache.org/licenses/LICENSE-2.0
//
// Unless required by applicable law or agreed to in writing,
// software distributed under the License is distributed on an
// "AS IS" BASIS, WITHOUT WARRANTIES OR CONDITIONS OF ANY
// KIND, either express or implied.  See the License for the
// specific language governing permissions and limitations
// under the License.

import ballerina/cache;
import ballerina/crypto;
import ballerina/lang.'object as lang;
import ballerina/runtime;
import ballerina/system;

/////////////////////////////
/// HTTP Listener Endpoint ///
/////////////////////////////
# This is used for creating HTTP server endpoints. An HTTP server endpoint is capable of responding to
# remote callers. The `Listener` is responsible for initializing the endpoint using the provided configurations.
public type Listener object {

    *lang:Listener;

    private int port = 0;
    private ListenerConfiguration config = {};
    private string instanceId;

    # Starts the registered service programmetically.
    #
    # + return - An `error` if there is any error occurred during the listener start process
    public function __start() returns error? {
        return self.start();
    }

    # Stops the service listener gracefully. Already accepted requests will be served before connection closure.
    #
    # + return - An `error` if there is any error occurred during the listener stop process
    public function __gracefulStop() returns error? {
        return self.gracefulStop();
    }

    # Stops the service listener immediatedly. It is not implemeted yet.
    #
    # + return - An `error` if there is any error occurred during the listener stop process
    public function __immediateStop() returns error? {
        error err = error("not implemented");
        return err;
    }

    # Attach a service to the listener.
    #
    # + s - The service that needs to be attached
    # + name - Name of the service
    # + return - An `error` if there is any error occurred during the service attachment process or else nil
    public function __attach(service s, string? name = ()) returns error? {
        return self.register(s, name);
    }

<<<<<<< HEAD
    # Disengage an attached service from the listener.
    #
    # + s - The service that needs to be detached
    # + return - An `error` if there is any error occurred during the service detachment process or else nil
=======
    # Detaches a Http or WebSocket service from the listener. Note that detaching a WebSocket service would not affect
    # the functionality of the existing connections.
    #
    # + s - The service to be detached
    # + return - error if occurred during detaching of a service or `nil`
>>>>>>> 62357eba
    public function __detach(service s) returns error? {
        return self.detach(s);
    }

    # Gets invoked during module initialization to initialize the listener.
    #
    # + port - listening port of the HTTP service listener
    # + c - Configurations for HTTP service listener
    public function __init(int port, public ListenerConfiguration? config = ()) {
        self.instanceId = system:uuid();
        self.config = config ?: {};
        self.port = port;
        self.init(self.config);
    }

    # Gets invoked during module initialization to initialize the endpoint.
    #
    # + c - Configurations for HTTP service endpoints
    public function init(ListenerConfiguration c) {
        self.config = c;
        var auth = self.config["auth"];
        if (auth is ListenerAuth) {
            if (auth.mandateSecureSocket) {
                var secureSocket = self.config.secureSocket;
                if (secureSocket is ListenerSecureSocket) {
                    addAuthFilters(self.config);
                } else {
                    error err = error("Secure sockets have not been cofigured in order to enable auth providers.");
                    panic err;
                }
            } else {
                addAuthFilters(self.config);
            }
        }
        addAttributeFilter(self.config);
        var err = self.initEndpoint();
        if (err is error) {
            panic err;
        }
    }

    public function initEndpoint() returns error? = external;

    # Gets invoked when attaching a service to the endpoint.
    #
    # + s - The service that needs to be attached
    # + name - Name of the service
    # + return - An `error` if there is any error occurred during the service attachment process or else nil
    function register(service s, string? name) returns error? = external;

    # Starts the registered service.
    #
    # + return - An `error` if there is any error occurred during the listener start process
    function start() returns error? = external;

    # Stops the service listener gracefully.
    #
    # + return - An `error` if there is any error occurred during the listener stop process
    function gracefulStop() returns error? = external;

    # Disengage an attached service from the listener.
    #
    # + s - The service that needs to be detached
    # + return - An `error` if there is any error occurred during the service detachment process or else nil
    function detach(service s) returns error? = external;
};

# Presents a read-only view of the remote address.
#
# + host - The remote host name/IP
# + port - The remote port
public type Remote record {|
    string host = "";
    int port = 0;
|};

# Presents a read-only view of the local address.
#
# + host - The local host name/IP
# + port - The local port
public type Local record {|
    string host = "";
    int port = 0;
|};

# Provides a set of configurations for HTTP service endpoints.
#
# + host - The host name/IP of the endpoint
# + http1Settings - Configurations related to HTTP/1.x protocol
# + secureSocket - The SSL configurations for the service endpoint. This needs to be configured in order to
#                  communicate through HTTPS.
# + httpVersion - Highest HTTP version supported by the endpoint
# + filters - If any pre-processing needs to be done to the request before dispatching the request to the
#             resource, filters can applied
# + timeoutInMillis - Period of time in milliseconds that a connection waits for a read/write operation. Use value 0 to
#                   disable timeout
# + auth - Listener authenticaton configurations
# + server - The server name which should appear as a response header
# + webSocketCompressionEnabled - Enable support for compression in WebSocket
public type ListenerConfiguration record {|
    string host = "0.0.0.0";
    ListenerHttp1Settings http1Settings = {};
    ListenerSecureSocket? secureSocket = ();
    string httpVersion = "1.1";
    //TODO: update as a optional field
    (RequestFilter | ResponseFilter)[] filters = [];
    int timeoutInMillis = DEFAULT_LISTENER_TIMEOUT;
    ListenerAuth auth?;
    string? server = ();
    boolean webSocketCompressionEnabled = true;
|};

# Provides settings related to HTTP/1.x protocol.
#
# + keepAlive - Can be set to either `KEEPALIVE_AUTO`, which respects the `connection` header, or `KEEPALIVE_ALWAYS`,
#               which always keeps the connection alive, or `KEEPALIVE_NEVER`, which always closes the connection
# + maxPipelinedRequests - Defines the maximum number of requests that can be processed at a given time on a single
#                          connection. By default 10 requests can be pipelined on a single cinnection and user can
#                          change this limit appropriately.
# + maxUriLength - Maximum allowed length for a URI. Exceeding this limit will result in a
#                  `414 - URI Too Long` response.
# + maxHeaderSize - Maximum allowed size for headers. Exceeding this limit will result in a
#                   `413 - Payload Too Large` response.
# + maxEntityBodySize - Maximum allowed size for the entity body. By default it is set to -1 which means there
#                       is no restriction `maxEntityBodySize`, On the Exceeding this limit will result in a
#                       `413 - Payload Too Large` response.
public type ListenerHttp1Settings record {|
    KeepAlive keepAlive = KEEPALIVE_AUTO;
    int maxPipelinedRequests = MAX_PIPELINED_REQUESTS;
    int maxUriLength = 4096;
    int maxHeaderSize = 8192;
    int maxEntityBodySize = -1;
|};

# Authentication configurations for the listener.
#
# + authHandlers - An array of inbound authentication handlers or an array consisting of arrays of inbound authentication handlers
# An array is used to indicate that at least one of the authentication handlers should be successfully authenticated. An array consisting of arrays
# is used to indicate that at least one authentication handler from the sub-arrays should be successfully authenticated.
# + scopes - An array of scopes or an array consisting of arrays of scopes. An array is used to indicate that at least one of the scopes should
# be successfully authorized. An array consisting of arrays is used to indicate that at least one scope from the sub-arrays
# should successfully be authorized
# + positiveAuthzCache - The caching configurations for positive authorizations
# + negativeAuthzCache - The caching configurations for negative authorizations
# + mandateSecureSocket - Specify whether secure socket configurations are mandatory or not
# + position - The authn/authz filter position of the filter array. The position values starts from 0 and it is set to 0 implicitly
public type ListenerAuth record {|
    InboundAuthHandler[]|InboundAuthHandler[][] authHandlers;
    string[]|string[][] scopes?;
    AuthzCacheConfig positiveAuthzCache = {};
    AuthzCacheConfig negativeAuthzCache = {};
    boolean mandateSecureSocket = true;
    int position = 0;
|};

# Configures the SSL/TLS options to be used for HTTP service.
#
# + trustStore - Configures the trust store to be used
# + keyStore - Configures the key store to be used
# + certFile - A file containing the certificate of the server
# + keyFile - A file containing the private key of the server
# + keyPassword - Password of the private key if it is encrypted
# + trustedCertFile - A file containing a list of certificates or a single certificate that the server trusts
# + protocol - SSL/TLS protocol related options
# + certValidation - Certificate validation against CRL or OCSP related options
# + ciphers - List of ciphers to be used (e.g.: TLS_ECDHE_RSA_WITH_AES_128_GCM_SHA256,
#             TLS_ECDHE_RSA_WITH_AES_128_CBC_SHA)
# + sslVerifyClient - The type of client certificate verification. (e.g.: "require" or "optional")
# + shareSession - Enable/disable new SSL session creation
# + handshakeTimeoutInSeconds - SSL handshake time out
# + sessionTimeoutInSeconds - SSL session time out
# + ocspStapling - Enable/disable OCSP stapling
public type ListenerSecureSocket record {|
    crypto:TrustStore? trustStore = ();
    crypto:KeyStore? keyStore = ();
    string certFile = "";
    string keyFile = "";
    string keyPassword = "";
    string trustedCertFile = "";
    Protocols? protocol = ();
    ValidateCert? certValidation = ();
    string[] ciphers = ["TLS_ECDHE_ECDSA_WITH_AES_128_CBC_SHA256", "TLS_ECDHE_RSA_WITH_AES_128_CBC_SHA256",
                        "TLS_DHE_RSA_WITH_AES_128_CBC_SHA256", "TLS_ECDHE_ECDSA_WITH_AES_128_CBC_SHA",
                        "TLS_ECDHE_RSA_WITH_AES_128_CBC_SHA", "TLS_DHE_RSA_WITH_AES_128_CBC_SHA",
                        "TLS_ECDHE_ECDSA_WITH_AES_128_GCM_SHA256", "TLS_ECDHE_RSA_WITH_AES_128_GCM_SHA256",
                        "TLS_DHE_RSA_WITH_AES_128_GCM_SHA256"];
    string sslVerifyClient = "";
    boolean shareSession = true;
    int? handshakeTimeoutInSeconds = ();
    int? sessionTimeoutInSeconds = ();
    ListenerOcspStapling? ocspStapling = ();
|};

# Provides a set of configurations for controlling the authorization caching behaviour of the endpoint.
#
# + enabled - Specifies whether authorization caching is enabled. Caching is enabled by default.
# + capacity - The capacity of the cache
# + expiryTimeInMillis - The number of milliseconds to keep an entry in the cache
# + evictionFactor - The fraction of entries to be removed when the cache is full. The value should be
#                    between 0 (exclusive) and 1 (inclusive).
public type AuthzCacheConfig record {|
    boolean enabled = true;
    int capacity = 100;
    int expiryTimeInMillis = 5 * 1000; // 5 seconds;
    float evictionFactor = 1;
|};

# Defines the possible values for the keep-alive configuration in service and client endpoints.
public type KeepAlive KEEPALIVE_AUTO|KEEPALIVE_ALWAYS|KEEPALIVE_NEVER;

# Decides to keep the connection alive or not based on the `connection` header of the client request }
public const KEEPALIVE_AUTO = "AUTO";
# Keeps the connection alive irrespective of the `connection` header value }
public const KEEPALIVE_ALWAYS = "ALWAYS";
# Closes the connection irrespective of the `connection` header value }
public const KEEPALIVE_NEVER = "NEVER";

# Constant for the service name reference.
public const SERVICE_NAME = "SERVICE_NAME";
# Constant for the resource name reference.
public const RESOURCE_NAME = "RESOURCE_NAME";
# Constant for the request method reference.
public const REQUEST_METHOD = "REQUEST_METHOD";

# Adds authentication and authorization filters.
#
# + config - `ServiceEndpointConfiguration` instance
function addAuthFilters(ListenerConfiguration config) {
    // Add authentication and authorization filters as the first two filters if there are no any filters specified OR
    // the auth filter position is specified as 0. If there are any filters specified, the authentication and
    // authorization filters should be added into the position specified.

    var auth = config["auth"];
    if (auth is ListenerAuth) {
        InboundAuthHandler[]|InboundAuthHandler[][] authHandlers = auth.authHandlers;
        AuthnFilter authnFilter = new(authHandlers);

        cache:Cache? positiveAuthzCache = ();
        cache:Cache? negativeAuthzCache = ();
        if (auth.positiveAuthzCache.enabled) {
            positiveAuthzCache = new cache:Cache(auth.positiveAuthzCache.expiryTimeInMillis,
                                     auth.positiveAuthzCache.capacity,
                                     auth.positiveAuthzCache.evictionFactor);
        }
        if (auth.negativeAuthzCache.enabled) {
            negativeAuthzCache = new cache:Cache(auth.negativeAuthzCache.expiryTimeInMillis,
                                     auth.negativeAuthzCache.capacity,
                                     auth.negativeAuthzCache.evictionFactor);
        }
        AuthzHandler authzHandler = new(positiveAuthzCache, negativeAuthzCache);
        var scopes = auth["scopes"];
        AuthzFilter authzFilter = new(authzHandler, scopes);

        if (auth.position == 0) {
            config.filters.unshift(authnFilter, authzFilter);
        } else {
            if (auth.position < 0 || auth.position > config.filters.length()) {
                error err = error("Position of the auth filters should be beteween 0 and length of the filter array.");
                panic err;
            }
            int count = 0;
            while (count < auth.position) {
                config.filters.push(config.filters.shift());
                count += 1;
            }
            config.filters.unshift(authnFilter, authzFilter);
            while (count > 0) {
                config.filters.unshift(config.filters.pop());
                count -= 1;
            }
        }
    }
    // No need to validate else part since the function is called if and only if the `auth is ListenerAuth`
}

type AttributeFilter object {

    *RequestFilter;

    public function filterRequest(Caller caller, Request request, FilterContext context) returns boolean {
        var ctx = runtime:getInvocationContext();
        ctx.attributes[SERVICE_NAME] = context.getServiceName();
        ctx.attributes[RESOURCE_NAME] = context.getResourceName();
        ctx.attributes[REQUEST_METHOD] = request.method;
        return true;
    }
};

function addAttributeFilter(ListenerConfiguration config) {
    AttributeFilter attributeFilter = new;
    config.filters.unshift(attributeFilter);
}<|MERGE_RESOLUTION|>--- conflicted
+++ resolved
@@ -64,18 +64,11 @@
         return self.register(s, name);
     }
 
-<<<<<<< HEAD
-    # Disengage an attached service from the listener.
-    #
-    # + s - The service that needs to be detached
-    # + return - An `error` if there is any error occurred during the service detachment process or else nil
-=======
     # Detaches a Http or WebSocket service from the listener. Note that detaching a WebSocket service would not affect
     # the functionality of the existing connections.
     #
     # + s - The service to be detached
     # + return - error if occurred during detaching of a service or `nil`
->>>>>>> 62357eba
     public function __detach(service s) returns error? {
         return self.detach(s);
     }
