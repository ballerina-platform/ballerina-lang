--- conflicted
+++ resolved
@@ -204,12 +204,8 @@
                             InboundResponseError|UnsupportedActionError|Http2ClientError|
                             MaximumWaitTimeExceededError|SslError|GenericClientError;
 
-<<<<<<< HEAD
-public type ListenerError GenericListenerError|InboundRequestError|OutboundResponseError|SslError;
-=======
 # Defines the possible listener error types
 public type ListenerError GenericListenerError|InboundRequestError|OutboundResponseError;
->>>>>>> 088bee21
 
 function getGenericClientError(string message, error cause) returns GenericClientError {
     GenericClientError err = error(GENERIC_CLIENT_ERROR, message = message, cause = cause);
