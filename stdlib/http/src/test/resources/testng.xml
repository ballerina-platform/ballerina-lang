<?xml version="1.0" encoding="UTF-8"?>
<!--
Copyright (c) 2019, WSO2 Inc. (http://www.wso2.org) All Rights Reserved.

WSO2 Inc. licenses this file to you under the Apache License,
Version 2.0 (the "License"); you may not use this file except
in compliance with the License.
You may obtain a copy of the License at

http://www.apache.org/licenses/LICENSE-2.0

Unless required by applicable law or agreed to in writing,
software distributed under the License is distributed on an
"AS IS" BASIS, WITHOUT WARRANTIES OR CONDITIONS OF ANY
KIND, either express or implied.  See the License for the
specific language governing permissions and limitations
under the License.
-->

<!DOCTYPE suite SYSTEM "http://testng.org/testng-1.0.dtd" >

<suite name="ballerina-test-suite">

    <!--This listener is only meant to be used for debugging purposes. 
    Hence it's disabled by default to avoid causing problems in Travis due to the volume of logs this may generate.-->
    <!--<listeners>-->
    <!--<listener class-name="org.ballerinalang.stdlib.utils.HTTPTestSuiteListener"/>-->
    <!--</listeners>-->

    <listeners>
        <listener class-name="org.ballerinalang.stdlib.utils.JBallerinaTestInitializer"/>
    </listeners>

    <!-- Ballerina language Test Cases. -->
    <test name="ballerina-lang-test-suite" preserve-order="true" parallel="false">
        <parameter name="enableJBallerinaTests" value="true"/>
        <groups>
            <run>
                <exclude name="broken"/>
            </run>
        </groups>
        <packages>
            <!--<package name="org.ballerinalang.stdlib.entity.*"/>
            <package name="org.ballerinalang.stdlib.services.basics.*"/> -->
            <package name="org.ballerinalang.stdlib.multipart.*"/>
            <package name="org.ballerinalang.stdlib.services.configuration.*"/>
            <package name="org.ballerinalang.stdlib.services.cors.*"/>
            <!--<package name="org.ballerinalang.stdlib.services.dispatching.*"/>
            <package name="org.ballerinalang.stdlib.services.nativeimpl.*"/>
            <package name="org.ballerinalang.stdlib.websocket.*"/>-->
            <package name="org.ballerinalang.stdlib.cachingclient.*"/>
<<<<<<< HEAD
            <package name="org.ballerinalang.stdlib.auth.*"/>
            <!--<package name="org.ballerinalang.stdlib.connectionpool.*"/>-->
=======
            <package name="org.ballerinalang.stdlib.connectionpool.*"/>
            <!--<package name="org.ballerinalang.stdlib.auth.*"/>
             -->
>>>>>>> ca3a3f10
            <package name="org.ballerinalang.stdlib.resiliency.*"/>
        </packages>
        <classes>
            <class name="org.ballerinalang.stdlib.services.basics.SignatureTest">
                <methods>
                    <exclude name="testSignatureWithMismatchedBodyParam"/>
                </methods>
            </class>
            <class name="org.ballerinalang.stdlib.services.basics.ServiceTest">
                <methods>
                    <exclude name="testErrorReturn"></exclude>
                    <exclude name="testGetString"></exclude>
                </methods>
            </class>
            <class name="org.ballerinalang.stdlib.services.dispatching.VersioningDispatchingTest"/>
            <class name="org.ballerinalang.stdlib.services.dispatching.VersioningNegativeTest"/>
            <class name="org.ballerinalang.stdlib.services.dispatching.UriTemplateDefaultDispatcherTest"/>
            <class name="org.ballerinalang.stdlib.services.dispatching.UriMatrixParametersMatchTest"/>
            <class name="org.ballerinalang.stdlib.services.nativeimpl.ParseHeaderSuccessTest"/>
            <class name="org.ballerinalang.stdlib.services.nativeimpl.ParseHeaderNegativeTest"/>
            <class name="org.ballerinalang.stdlib.services.nativeimpl.response.ResponseNativeFunctionNegativeTest"/>
            <class name="org.ballerinalang.stdlib.services.nativeimpl.response.ResponseNativeFunctionSuccessTest"/>
            <class name="org.ballerinalang.stdlib.services.nativeimpl.connection.ConnectionNativeFunctionTest"/>
            <class name="org.ballerinalang.stdlib.services.nativeimpl.endpoint.ServiceEndpointTest"/>
            <class name="org.ballerinalang.stdlib.services.dispatching.ProducesConsumesAnnotationTest"/>
            <class name="org.ballerinalang.stdlib.services.nativeimpl.promise.PushPromiseNativeFunctionTest"/>
            <class name="org.ballerinalang.stdlib.services.nativeimpl.request.RequestNativeFunctionNegativeTest"/>
            <class name="org.ballerinalang.stdlib.services.nativeimpl.request.RequestNativeFunctionSuccessTest"/>
            <class name="org.ballerinalang.stdlib.services.dispatching.VirtualHostDispatchingTest"/>
            <class name="org.ballerinalang.stdlib.entity.EntityBodyWithCharsetTest"/>
            <class name="org.ballerinalang.stdlib.entity.MimeWithHttpTest"/>
        </classes>
    </test>
</suite><|MERGE_RESOLUTION|>--- conflicted
+++ resolved
@@ -49,15 +49,9 @@
             <package name="org.ballerinalang.stdlib.services.nativeimpl.*"/>
             <package name="org.ballerinalang.stdlib.websocket.*"/>-->
             <package name="org.ballerinalang.stdlib.cachingclient.*"/>
-<<<<<<< HEAD
+            <package name="org.ballerinalang.stdlib.connectionpool.*"/>
+            <package name="org.ballerinalang.stdlib.resiliency.*"/>
             <package name="org.ballerinalang.stdlib.auth.*"/>
-            <!--<package name="org.ballerinalang.stdlib.connectionpool.*"/>-->
-=======
-            <package name="org.ballerinalang.stdlib.connectionpool.*"/>
-            <!--<package name="org.ballerinalang.stdlib.auth.*"/>
-             -->
->>>>>>> ca3a3f10
-            <package name="org.ballerinalang.stdlib.resiliency.*"/>
         </packages>
         <classes>
             <class name="org.ballerinalang.stdlib.services.basics.SignatureTest">
