--- conflicted
+++ resolved
@@ -87,14 +87,8 @@
             properties = Collections.singletonMap(HttpConstants.SRC_HANDLER, srcHandler);
         }
 
-<<<<<<< HEAD
-        // Object[] signatureParams = HttpDispatcher.getSignatureParameters(resource, request,
-        // (MapValue) connectorEndpoint.get(SERVICE_ENDPOINT_CONFIG));
         Object[] signatureParams = HttpDispatcher.getSignatureParameters(resource,
                 request, registryHolder.getEndpointConfig());
-=======
-        Object[] signatureParams = HttpDispatcher.getSignatureParameters(resource, request, null);
->>>>>>> 5c2b2e8d
         callback.setRequestStruct(signatureParams[0]);
 
         ObjectValue service = resource.getParentService().getBalService();
