/*
 *  Copyright (c) 2019, WSO2 Inc. (http://www.wso2.org) All Rights Reserved.
 *
 *  WSO2 Inc. licenses this file to you under the Apache License,
 *  Version 2.0 (the "License"); you may not use this file except
 *  in compliance with the License.
 *  You may obtain a copy of the License at
 *
 *  http://www.apache.org/licenses/LICENSE-2.0
 *
 *  Unless required by applicable law or agreed to in writing,
 *  software distributed under the License is distributed on an
 *  "AS IS" BASIS, WITHOUT WARRANTIES OR CONDITIONS OF ANY
 *  KIND, either express or implied.  See the License for the
 *  specific language governing permissions and limitations
 *  under the License.
 */
package org.ballerinalang.stdlib.utils;

import org.ballerinalang.jvm.services.ErrorHandlerUtils;
import org.ballerinalang.jvm.values.ErrorValue;
import org.ballerinalang.jvm.values.connector.CallableUnitCallback;
import org.ballerinalang.net.http.HttpUtil;
import org.wso2.transport.http.netty.message.HttpCarbonMessage;

import java.util.concurrent.Semaphore;
import java.util.concurrent.TimeUnit;

/**
 * Test callback implementation for service tests.
 */
public class TestCallableUnitCallback implements CallableUnitCallback {

    private volatile Semaphore executionWaitSem;
    private HttpCarbonMessage requestMessage;
    private Object request;

    private HttpCarbonMessage responseMsg;
    private int timeOut = 120;

    public TestCallableUnitCallback(HttpCarbonMessage requestMessage) {
        executionWaitSem = new Semaphore(0);
        this.requestMessage = requestMessage;
    }

    @Override
    public void notifySuccess() {

    }

    @Override
    public void notifyFailure(ErrorValue error) {
        Integer carbonStatusCode = requestMessage.getHttpStatusCode();
        int statusCode = (carbonStatusCode == null) ? 500 : carbonStatusCode;
        String errorMsg = getAggregatedRootErrorMessages(error);
        ErrorHandlerUtils.printError("error: " + error.getPrintableStackTrace());
        this.responseMsg = HttpUtil.createErrorMessage(errorMsg, statusCode);
        this.executionWaitSem.release();
    }

    public void setRequestStruct(Object request) {
        this.request = request;
    }

    public void sync() {
        try {
            executionWaitSem.tryAcquire(timeOut, TimeUnit.SECONDS);
        } catch (InterruptedException e) {
            //ignore
        }
    }

    public void setResponseMsg(HttpCarbonMessage httpCarbonMessage) {
        this.responseMsg = httpCarbonMessage;
        executionWaitSem.release();
    }

    public HttpCarbonMessage getResponseMsg() {
        return responseMsg;
    }

    private static String getAggregatedRootErrorMessages(ErrorValue error) {
<<<<<<< HEAD
        return error.getMessage();
=======
        return error.getReason().getValue();
>>>>>>> a605c07d
    }
}<|MERGE_RESOLUTION|>--- conflicted
+++ resolved
@@ -80,10 +80,6 @@
     }
 
     private static String getAggregatedRootErrorMessages(ErrorValue error) {
-<<<<<<< HEAD
-        return error.getMessage();
-=======
-        return error.getReason().getValue();
->>>>>>> a605c07d
+        return error.getErrorMessage().getValue();
     }
 }