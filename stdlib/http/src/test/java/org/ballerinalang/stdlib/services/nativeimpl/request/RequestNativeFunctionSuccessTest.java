/*
 * Copyright (c) 2018, WSO2 Inc. (http://www.wso2.org) All Rights Reserved.
 *
 * WSO2 Inc. licenses this file to you under the Apache License,
 * Version 2.0 (the "License"); you may not use this file except
 * in compliance with the License.
 * You may obtain a copy of the License at
 *
 * http://www.apache.org/licenses/LICENSE-2.0
 *
 * Unless required by applicable law or agreed to in writing,
 * software distributed under the License is distributed on an
 * "AS IS" BASIS, WITHOUT WARRANTIES OR CONDITIONS OF ANY
 * KIND, either express or implied. See the License for the
 * specific language governing permissions and limitations
 * under the License.
 */
package org.ballerinalang.stdlib.services.nativeimpl.request;

import io.netty.handler.codec.http.DefaultHttpHeaders;
import io.netty.handler.codec.http.HttpHeaderNames;
import io.netty.handler.codec.http.HttpHeaders;
import org.ballerinalang.jvm.StringUtils;
import org.ballerinalang.jvm.XMLFactory;
import org.ballerinalang.jvm.util.exceptions.BallerinaException;
import org.ballerinalang.jvm.values.ArrayValue;
import org.ballerinalang.jvm.values.MapValueImpl;
import org.ballerinalang.jvm.values.XMLValue;
import org.ballerinalang.jvm.values.api.BObject;
import org.ballerinalang.mime.util.MimeConstants;
import org.ballerinalang.mime.util.MimeUtil;
import org.ballerinalang.model.util.JsonParser;
import org.ballerinalang.model.values.BMap;
import org.ballerinalang.model.values.BRefType;
import org.ballerinalang.model.values.BString;
import org.ballerinalang.model.values.BValue;
import org.ballerinalang.model.values.BValueArray;
import org.ballerinalang.model.values.BXML;
import org.ballerinalang.net.http.HttpConstants;
import org.ballerinalang.net.http.HttpUtil;
import org.ballerinalang.stdlib.io.channels.base.Channel;
import org.ballerinalang.stdlib.utils.HTTPTestRequest;
import org.ballerinalang.stdlib.utils.MessageUtils;
import org.ballerinalang.stdlib.utils.ResponseReader;
import org.ballerinalang.stdlib.utils.Services;
import org.ballerinalang.stdlib.utils.TestEntityUtils;
import org.ballerinalang.test.util.BCompileUtil;
import org.ballerinalang.test.util.BRunUtil;
import org.ballerinalang.test.util.CompileResult;
import org.testng.Assert;
import org.testng.annotations.BeforeClass;
import org.testng.annotations.Test;
import org.wso2.transport.http.netty.message.HttpCarbonMessage;
import org.wso2.transport.http.netty.message.HttpMessageDataStreamer;

import java.io.BufferedWriter;
import java.io.ByteArrayOutputStream;
import java.io.File;
import java.io.FileWriter;
import java.io.IOException;
import java.io.InputStream;
import java.nio.charset.StandardCharsets;
import java.nio.file.Path;
import java.nio.file.Paths;

import static org.ballerinalang.mime.util.MimeConstants.APPLICATION_FORM;
import static org.ballerinalang.mime.util.MimeConstants.APPLICATION_JSON;
import static org.ballerinalang.mime.util.MimeConstants.APPLICATION_XML;
import static org.ballerinalang.mime.util.MimeConstants.CHARSET;
import static org.ballerinalang.mime.util.MimeConstants.ENTITY_BYTE_CHANNEL;
import static org.ballerinalang.mime.util.MimeConstants.HEADERS_MAP_FIELD;
import static org.ballerinalang.mime.util.MimeConstants.IS_BODY_BYTE_CHANNEL_ALREADY_SET;
import static org.ballerinalang.mime.util.MimeConstants.OCTET_STREAM;
import static org.ballerinalang.mime.util.MimeConstants.REQUEST_ENTITY_FIELD;
import static org.ballerinalang.mime.util.MimeConstants.TEXT_PLAIN;
import static org.ballerinalang.mime.util.MimeUtil.isNotNullAndEmpty;
import static org.ballerinalang.net.http.HttpConstants.HTTP_HEADERS;
import static org.ballerinalang.net.http.ValueCreatorUtils.createEntityObject;
import static org.ballerinalang.net.http.ValueCreatorUtils.createRequestObject;
import static org.ballerinalang.stdlib.utils.TestEntityUtils.enrichEntityWithDefaultMsg;
import static org.ballerinalang.stdlib.utils.TestEntityUtils.enrichTestEntity;

/**
 * Test cases for ballerina/http request success native functions.
 */
public class RequestNativeFunctionSuccessTest {

    private CompileResult compileResult;
    private static final int TEST_PORT = 9090;

    @BeforeClass
    public void setup() {
        String resourceRoot = Paths.get("src", "test", "resources").toAbsolutePath().toString();
        Path sourceRoot = Paths.get(resourceRoot, "test-src", "services", "nativeimpl",
                                    "request");
        compileResult = BCompileUtil.compile(sourceRoot.resolve("in-request-native-function.bal").toString());
    }

    @Test
    public void testContentType() {
        BObject inRequest = createRequestObject();
        Object[] inputArg = {inRequest, StringUtils.fromString("application/x-custom-type+json")};
        BValue[] returnVals = BRunUtil.invoke(compileResult, "testContentType", inputArg);
        Assert.assertNotNull(returnVals[0]);
        Assert.assertEquals(((BString) returnVals[0]).value(), "application/x-custom-type+json");
    }

    @Test
    @SuppressWarnings("unchecked")
    public void testAddHeader() {
        String headerName = "header1";
        String headerValue = "abc, xyz";
        BString key = new BString(headerName);
        BString value = new BString(headerValue);
        BValue[] inputArg = {key, value};
        BValue[] returnVals = BRunUtil.invoke(compileResult, "testAddHeader", inputArg);
        Assert.assertFalse(returnVals == null || returnVals.length == 0 || returnVals[0] == null,
                           "Invalid Return Values.");
        Assert.assertTrue(returnVals[0] instanceof BMap);
        HttpHeaders httpHeaders = (HttpHeaders) ((BMap) returnVals[0]).getNativeData(HTTP_HEADERS);
        Assert.assertEquals(httpHeaders.getAll(headerName).get(0), "1stHeader");
        Assert.assertEquals(httpHeaders.getAll(headerName).get(1), headerValue);
    }

    @Test(description = "Test addHeader function within a service")
    public void testServiceAddHeader() {
        String key = "lang";
        String value = "ballerina";
        String path = "/hello/addheader/" + key + "/" + value;
        HTTPTestRequest inRequestMsg = MessageUtils.generateHTTPMessage(path, HttpConstants.HTTP_METHOD_GET);
        HttpCarbonMessage response = Services.invoke(TEST_PORT, inRequestMsg);
        Assert.assertNotNull(response, "Response message not found");
        BValue bJson = JsonParser.parse(ResponseReader.getReturnValue(response));
        Assert.assertTrue(bJson instanceof BMap);
        Assert.assertEquals(((BMap) bJson).get(key).stringValue(), value);
    }

    @Test(description = "Test getBinaryPayload method of the request")
    public void testGetBinaryPayloadMethod() {
        BObject inRequest = createRequestObject();
        BObject entity = createEntityObject();

        String payload = "ballerina";
        enrichTestEntity(entity, OCTET_STREAM, payload);
        inRequest.set(REQUEST_ENTITY_FIELD, entity);
        inRequest.addNativeData(IS_BODY_BYTE_CHANNEL_ALREADY_SET, true);
        BValue[] returnVals = BRunUtil.invoke(compileResult, "testGetBinaryPayload", new Object[]{ inRequest });

        Assert.assertFalse(returnVals.length == 0 || returnVals[0] == null, "Invalid Return Values.");
        Assert.assertEquals(new String(((BValueArray) returnVals[0]).getBytes()), payload);
    }

    @Test(description = "Test getBinaryPayload method behaviour over non-blocking execution")
    public void testGetBinaryPayloadNonBlocking() {
        BObject inRequest = createRequestObject();
        BObject entity = createEntityObject();

        String payload = "ballerina";
        enrichEntityWithDefaultMsg(entity, payload);
        TestEntityUtils.enrichTestMessageHeaders(inRequest, OCTET_STREAM);
        inRequest.set(REQUEST_ENTITY_FIELD, entity);
        inRequest.addNativeData(IS_BODY_BYTE_CHANNEL_ALREADY_SET, true);

        BValue[] returnVals = BRunUtil.invoke(compileResult, "testGetBinaryPayload", new Object[]{ inRequest });
        Assert.assertFalse(returnVals.length == 0 || returnVals[0] == null, "Invalid Return Values.");
        Assert.assertEquals(new String(((BValueArray) returnVals[0]).getBytes()), payload);
    }

    @Test(description = "Enable this once the getContentLength() is added back in http package")
    public void testGetContentLength() {
        BObject inRequest = createRequestObject();
        String payload = "ballerina";
        HttpHeaders httpHeaders = new DefaultHttpHeaders();
        httpHeaders.add(HttpHeaderNames.CONTENT_LENGTH.toString(), payload.length());
        inRequest.addNativeData(HTTP_HEADERS, httpHeaders);

        BValue[] returnVals = BRunUtil.invoke(compileResult, "testGetContentLength", new Object[]{ inRequest });
        Assert.assertFalse(returnVals.length == 0 || returnVals[0] == null, "Invalid Return Values.");
        Assert.assertEquals(payload.length(), ((BString) returnVals[0]).intValue());
    }

    @Test
    public void testGetHeader() {
        BObject inRequest = createRequestObject();
        HTTPTestRequest inRequestMsg = MessageUtils.generateHTTPMessage("", HttpConstants.HTTP_METHOD_GET);
        inRequestMsg.setHeader(HttpHeaderNames.CONTENT_TYPE.toString(), APPLICATION_FORM);

        BObject entity = createEntityObject();
        HttpUtil.populateInboundRequest(inRequest, entity, inRequestMsg);

        BValue[] returnVals = BRunUtil.invoke(compileResult, "testGetHeader", new Object[]{inRequest,
                StringUtils.fromString(HttpHeaderNames.CONTENT_TYPE.toString())});
        Assert.assertFalse(returnVals.length == 0 || returnVals[0] == null, "Invalid Return Values.");
        Assert.assertEquals(returnVals[0].stringValue(), APPLICATION_FORM);
    }

    @Test(description = "Test GetHeader function within a service")
    public void testServiceGetHeader() {
        String path = "/hello/getHeader";
        HTTPTestRequest inRequestMsg = MessageUtils.generateHTTPMessage(path, HttpConstants.HTTP_METHOD_GET);
        inRequestMsg.setHeader(HttpHeaderNames.CONTENT_TYPE.toString(), APPLICATION_FORM);
        HttpCarbonMessage response = Services.invoke(TEST_PORT, inRequestMsg);

        Assert.assertNotNull(response, "Response message not found");
        BValue bJson = JsonParser.parse(new HttpMessageDataStreamer(response).getInputStream());
        Assert.assertTrue(bJson instanceof BMap);
        Assert.assertEquals(((BMap) bJson).get("value").stringValue(), APPLICATION_FORM);
    }

    @Test(description = "Test GetHeaders function within a function")
    public void testGetHeaders() {
        BObject inRequest = createRequestObject();
        HTTPTestRequest inRequestMsg = MessageUtils.generateHTTPMessage("", HttpConstants.HTTP_METHOD_GET);
        HttpHeaders headers = inRequestMsg.getHeaders();
        headers.set("test-header", APPLICATION_FORM);
        headers.add("test-header", TEXT_PLAIN);

        BObject entity = createEntityObject();
        HttpUtil.populateInboundRequest(inRequest, entity, inRequestMsg);

        BValue[] returnVals = BRunUtil.invoke(compileResult, "testGetHeaders", new Object[]{inRequest,
                StringUtils.fromString("test-header")});
        Assert.assertFalse(returnVals.length == 0 || returnVals[0] == null, "Invalid Return Values.");
        Assert.assertEquals(((BValueArray) returnVals[0]).getString(0), APPLICATION_FORM);
        Assert.assertEquals(((BValueArray) returnVals[0]).getString(1), TEXT_PLAIN);
    }

    @Test
    public void testGetJsonPayload() {
        BObject inRequest = createRequestObject();
        BObject entity = createEntityObject();

        String payload = "{'code':'123'}";
        enrichTestEntity(entity, APPLICATION_JSON, payload);
        inRequest.set(REQUEST_ENTITY_FIELD, entity);
        inRequest.addNativeData(IS_BODY_BYTE_CHANNEL_ALREADY_SET, true);
        BValue[] returnVals = BRunUtil.invoke(compileResult, "testGetJsonPayload", new Object[]{ inRequest });
        Assert.assertFalse(returnVals.length == 0 || returnVals[0] == null, "Invalid Return Values.");
        Assert.assertTrue(returnVals[0] instanceof BMap);
        Assert.assertEquals(((BMap) returnVals[0]).get("code").stringValue(), "123");
    }

    @Test
    public void testGetJsonPayloadNonBlocking() {
        BObject inRequest = createRequestObject();
        BObject entity = createEntityObject();

        String payload = "{'code':'123'}";
        enrichEntityWithDefaultMsg(entity, payload);
        TestEntityUtils.enrichTestMessageHeaders(entity, APPLICATION_JSON);
        inRequest.set(REQUEST_ENTITY_FIELD, entity);
        inRequest.addNativeData(IS_BODY_BYTE_CHANNEL_ALREADY_SET, true);
        BValue[] returnVals = BRunUtil.invoke(compileResult, "testGetJsonPayload", new Object[]{ inRequest });
        Assert.assertFalse(returnVals.length == 0 || returnVals[0] == null, "Invalid Return Values.");
        Assert.assertTrue(returnVals[0] instanceof BMap);
        Assert.assertEquals(((BMap) returnVals[0]).get("code").stringValue(), "123");
    }

    @Test(description = "Test GetJsonPayload function within a service")
    public void testServiceGetJsonPayload() {
        String key = "lang";
        String value = "ballerina";
        String path = "/hello/getJsonPayload";
        String jsonString = "{\"" + key + "\":\"" + value + "\"}";
        HttpHeaders headers = new DefaultHttpHeaders();
        headers.add(HttpHeaderNames.CONTENT_TYPE.toString(), APPLICATION_JSON);
        HTTPTestRequest inRequestMsg =
                MessageUtils.generateHTTPMessage(path, HttpConstants.HTTP_METHOD_POST, headers, jsonString);
        HttpCarbonMessage response = Services.invoke(TEST_PORT, inRequestMsg);
        Assert.assertNotNull(response, "Response message not found");
        Assert.assertEquals(JsonParser.parse(ResponseReader.getReturnValue(response)).stringValue(), value);
    }

    @Test
    public void testGetTextPayload() {
        BObject inRequest = createRequestObject();
        BObject entity = createEntityObject();

        String payload = "ballerina";
        enrichTestEntity(entity, TEXT_PLAIN, payload);
        inRequest.set(REQUEST_ENTITY_FIELD, entity);
        inRequest.addNativeData(IS_BODY_BYTE_CHANNEL_ALREADY_SET, true);

        BValue[] returnVals = BRunUtil.invoke(compileResult, "testGetTextPayload", new Object[]{ inRequest });
        Assert.assertFalse(returnVals.length == 0 || returnVals[0] == null, "Invalid Return Values.");
        Assert.assertEquals(returnVals[0].stringValue(), payload);
    }

    @Test
    public void testGetTextPayloadNonBlocking() {
        BObject inRequest = createRequestObject();
        BObject entity = createEntityObject();

        String payload = "ballerina";
        enrichEntityWithDefaultMsg(entity, payload);
        TestEntityUtils.enrichTestMessageHeaders(entity, TEXT_PLAIN);
        inRequest.set(REQUEST_ENTITY_FIELD, entity);
        inRequest.addNativeData(IS_BODY_BYTE_CHANNEL_ALREADY_SET, true);
        BValue[] returnVals = BRunUtil.invoke(compileResult, "testGetTextPayload", new Object[]{ inRequest });
        Assert.assertFalse(returnVals.length == 0 || returnVals[0] == null, "Invalid Return Values.");
        Assert.assertEquals(returnVals[0].stringValue(), payload);
    }

    @Test(description = "Test getTextPayload method with JSON payload")
    public void testGetTextPayloadMethodWithJsonPayload() {
        BObject inRequest = createRequestObject();
        BObject entity = createEntityObject();

        String payload = "{\"code\":\"123\"}";
        enrichEntityWithDefaultMsg(entity, payload);
        TestEntityUtils.enrichTestMessageHeaders(entity, APPLICATION_JSON);
        inRequest.set(REQUEST_ENTITY_FIELD, entity);
        inRequest.addNativeData(IS_BODY_BYTE_CHANNEL_ALREADY_SET, true);

        BValue[] returnVals = BRunUtil.invoke(compileResult, "testGetTextPayload", new Object[]{ inRequest });
        Assert.assertFalse(returnVals.length == 0 || returnVals[0] == null, "Invalid Return Values.");
        Assert.assertEquals(returnVals[0].stringValue(), payload);
    }

    @Test(description = "Test getTextPayload method with Xml payload")
    public void testGetTextPayloadMethodWithXmlPayload() {
        BObject inRequest = createRequestObject();
        BObject entity = createEntityObject();

        String payload = "<name>ballerina</name>";
        enrichEntityWithDefaultMsg(entity, payload);
        TestEntityUtils.enrichTestMessageHeaders(entity, APPLICATION_XML);
        inRequest.set(REQUEST_ENTITY_FIELD, entity);
        inRequest.addNativeData(IS_BODY_BYTE_CHANNEL_ALREADY_SET, true);

        BValue[] returnVals = BRunUtil.invoke(compileResult, "testGetTextPayload", new Object[]{ inRequest });
        Assert.assertFalse(returnVals.length == 0 || returnVals[0] == null, "Invalid Return Values.");
        Assert.assertEquals(returnVals[0].stringValue(), payload);
    }

    @Test(description = "Test GetTextPayload function within a service")
    public void testServiceGetTextPayload() {
        String value = "ballerina";
        String path = "/hello/GetTextPayload";
        HttpHeaders headers = new DefaultHttpHeaders();
        headers.add(HttpHeaderNames.CONTENT_TYPE.toString(), TEXT_PLAIN);
        HTTPTestRequest inRequestMsg =
                MessageUtils.generateHTTPMessage(path, HttpConstants.HTTP_METHOD_POST, headers, value);
        HttpCarbonMessage response = Services.invoke(TEST_PORT, inRequestMsg);
        Assert.assertNotNull(response, "Response message not found");
        Assert.assertEquals(ResponseReader.getReturnValue(response), value);
    }

    @Test
    public void testGetXmlPayload() {
        BObject inRequest = createRequestObject();
        BObject entity = createEntityObject();

        String payload = "<name>ballerina</name>";
        enrichTestEntity(entity, APPLICATION_XML, payload);
        inRequest.set(REQUEST_ENTITY_FIELD, entity);
        inRequest.addNativeData(IS_BODY_BYTE_CHANNEL_ALREADY_SET, true);
        BValue[] returnVals = BRunUtil.invoke(compileResult, "testGetXmlPayload", new Object[]{ inRequest });
        Assert.assertFalse(returnVals.length == 0 || returnVals[0] == null, "Invalid Return Values.");
        Assert.assertEquals(((BXML) returnVals[0]).getTextValue().stringValue(), "ballerina");
    }

    @Test
    public void testGetXmlPayloadNonBlocking() {
        BObject inRequest = createRequestObject();
        BObject entity = createEntityObject();

        String payload = "<name>ballerina</name>";
        enrichEntityWithDefaultMsg(entity, payload);
        TestEntityUtils.enrichTestMessageHeaders(entity, APPLICATION_XML);
        inRequest.set(REQUEST_ENTITY_FIELD, entity);
        inRequest.addNativeData(IS_BODY_BYTE_CHANNEL_ALREADY_SET, true);
        BValue[] returnVals = BRunUtil.invoke(compileResult, "testGetXmlPayload", new Object[]{ inRequest });
        Assert.assertFalse(returnVals.length == 0 || returnVals[0] == null, "Invalid Return Values.");
        Assert.assertEquals(((BXML) returnVals[0]).getTextValue().stringValue(), "ballerina");
    }

    @Test(description = "Test GetXmlPayload function within a service")
    public void testServiceGetXmlPayload() {
        String value = "ballerina";
        String path = "/hello/GetXmlPayload";
        String bxmlItemString = "<name>ballerina</name>";
        HttpHeaders headers = new DefaultHttpHeaders();
        headers.add(HttpHeaderNames.CONTENT_TYPE.toString(), APPLICATION_XML);
        HTTPTestRequest inRequestMsg =
                MessageUtils.generateHTTPMessage(path, HttpConstants.HTTP_METHOD_POST, headers, bxmlItemString);
        HttpCarbonMessage response = Services.invoke(TEST_PORT, inRequestMsg);
        Assert.assertNotNull(response, "Response message not found");
        Assert.assertEquals(ResponseReader.getReturnValue(response), value);
    }

    @Test
    public void testGetMethod() {
        String path = "/hello/11";
        HTTPTestRequest inRequestMsg = MessageUtils.generateHTTPMessage(path, HttpConstants.HTTP_METHOD_GET);
        HttpCarbonMessage response = Services.invoke(TEST_PORT, inRequestMsg);

        Assert.assertNotNull(response, "Response message not found");
        Assert.assertEquals(
                org.ballerinalang.model.util.StringUtils
                        .getStringFromInputStream(new HttpMessageDataStreamer(response).getInputStream()),
                HttpConstants.HTTP_METHOD_GET);
    }

    @Test
    public void testGetRequestURL() {
        String path = "/hello/12";
        HTTPTestRequest inRequestMsg = MessageUtils.generateHTTPMessage(path, HttpConstants.HTTP_METHOD_GET);
        HttpCarbonMessage response = Services.invoke(TEST_PORT, inRequestMsg);

        Assert.assertNotNull(response, "Response message not found");
        Assert.assertEquals(
                org.ballerinalang.model.util.StringUtils
                        .getStringFromInputStream(new HttpMessageDataStreamer(response).getInputStream()), path);
    }

    @Test(description = "Test GetByteChannel function within a service. Send a json content as a request " +
            "and then get a byte channel from the Request and set that ByteChannel as the response content")
    public void testServiceGetByteChannel() {
        String key = "lang";
        String value = "ballerina";
        String path = "/hello/GetByteChannel";
        String jsonString = "{\"" + key + "\":\"" + value + "\"}";
        HttpHeaders headers = new DefaultHttpHeaders();
        headers.add("Content-Type", APPLICATION_JSON);
        HTTPTestRequest inRequestMsg =
                MessageUtils.generateHTTPMessage(path, HttpConstants.HTTP_METHOD_POST, headers, jsonString);
        HttpCarbonMessage response = Services.invoke(TEST_PORT, inRequestMsg);
        Assert.assertNotNull(response, "Response message not found");
        BValue bJson = JsonParser.parse(new HttpMessageDataStreamer(response).getInputStream());
        Assert.assertTrue(bJson instanceof BMap);
        Assert.assertEquals(((BMap) bJson).get(key).stringValue(), value);
    }

    @Test(description = "Test RemoveAllHeaders function within a service")
    public void testServiceRemoveAllHeaders() {
        String path = "/hello/RemoveAllHeaders";
        HTTPTestRequest inRequestMsg = MessageUtils.generateHTTPMessage(path, HttpConstants.HTTP_METHOD_GET);
        HttpCarbonMessage response = Services.invoke(TEST_PORT, inRequestMsg);

        Assert.assertNotNull(response, "Response message not found");
        BValue bJson = JsonParser.parse(new HttpMessageDataStreamer(response).getInputStream());
        Assert.assertTrue(bJson instanceof BMap);
        Assert.assertEquals(((BMap) bJson).get("value").stringValue(), "value is null");
    }

    @Test
    @SuppressWarnings("unchecked")
    public void testSetHeader() {
        String headerName = "lang";
        String headerValue = "ballerina; a=6";
        BString key = new BString(headerName);
        BString value = new BString(headerValue);
        BValue[] inputArg = {key, value};
        BValue[] returnVals = BRunUtil.invoke(compileResult, "testSetHeader", inputArg);

        Assert.assertFalse(returnVals == null || returnVals.length == 0 || returnVals[0] == null,
                           "Invalid Return Values.");
        Assert.assertTrue(returnVals[0] instanceof BMap);
        HttpHeaders httpHeaders = (HttpHeaders) ((BMap) returnVals[0]).getNativeData(HTTP_HEADERS);
        Assert.assertEquals(httpHeaders.get(headerName), headerValue);
    }

    @Test
    @SuppressWarnings("unchecked")
    public void testSetMultipleHeader() {
        String headerName = "team";
        String headerValue = "lang, composer";
        BString key = new BString(headerName);
        BString value = new BString(headerValue);
        BValue[] inputArg = {key, value};
        BValue[] returnVals = BRunUtil.invoke(compileResult, "testSetHeader", inputArg);

        Assert.assertFalse(returnVals == null || returnVals.length == 0 || returnVals[0] == null,
                           "Invalid Return Values.");
        Assert.assertTrue(returnVals[0] instanceof BMap);
        HttpHeaders httpHeaders = (HttpHeaders) ((BMap) returnVals[0]).getNativeData(HTTP_HEADERS);
        Assert.assertEquals(httpHeaders.get(headerName), headerValue);
    }

    @Test(description = "Test SetHeader function within a service")
    public void testServiceSetHeader() {
        String key = "lang";
        String value = "ballerina";
        String path = "/hello/setHeader/" + key + "/" + value;
        HTTPTestRequest inRequestMsg = MessageUtils.generateHTTPMessage(path, HttpConstants.HTTP_METHOD_GET);
        HttpCarbonMessage response = Services.invoke(TEST_PORT, inRequestMsg);

        Assert.assertNotNull(response, "Response message not found");
        BValue bJson = JsonParser.parse(new HttpMessageDataStreamer(response).getInputStream());
        Assert.assertTrue(bJson instanceof BMap);
        Assert.assertEquals(((BMap) bJson).get("value").stringValue(), value);
    }

    @Test
    public void testSetJsonPayload() {
        BValue value = JsonParser.parse("{'name':'wso2'}");
        BValue[] inputArg = {value};
        BValue[] returnVals = BRunUtil.invoke(compileResult, "testSetJsonPayload", inputArg);
        Assert.assertFalse(returnVals == null || returnVals.length == 0 || returnVals[0] == null,
                           "Invalid Return Values.");
        Assert.assertTrue(returnVals[0] instanceof BMap);
        BMap<String, BValue> entity =
                (BMap<String, BValue>) ((BMap<String, BValue>) returnVals[0]).get(REQUEST_ENTITY_FIELD.getValue());
        MapValueImpl<BString, Object> bJson = (MapValueImpl<BString, Object>) TestEntityUtils.getMessageDataSource(
                entity);
        Assert.assertEquals(bJson.get(StringUtils.fromString("name")).toString(), "wso2",
                            "Payload is not set properly");
    }

    @Test(enabled = false, description = "Test SetJsonPayload function within a service")
    public void testServiceSetJsonPayload() {
        String value = "ballerina";
        String path = "/hello/SetJsonPayload/" + value;
        HTTPTestRequest inRequestMsg = MessageUtils.generateHTTPMessage(path, HttpConstants.HTTP_METHOD_GET);
        HttpCarbonMessage response = Services.invoke(TEST_PORT, inRequestMsg);

        Assert.assertNotNull(response, "Response message not found");
        BValue bJson = JsonParser.parse(new HttpMessageDataStreamer(response).getInputStream());
        Assert.assertTrue(bJson instanceof BMap);
        Assert.assertEquals(((BMap) bJson).get("lang").stringValue(), value);
    }

    @Test
    public void testSetStringPayload() {
        BString value = new BString("Ballerina");
        BValue[] inputArg = {value};
        BValue[] returnVals = BRunUtil.invoke(compileResult, "testSetStringPayload", inputArg);

        Assert.assertFalse(returnVals == null || returnVals.length == 0 || returnVals[0] == null,
                           "Invalid Return Values.");
        Assert.assertTrue(returnVals[0] instanceof BMap);
        BMap<String, BValue> entity =
                (BMap<String, BValue>) ((BMap<String, BValue>) returnVals[0]).get(REQUEST_ENTITY_FIELD.getValue());
        String stringValue = (String) TestEntityUtils.getMessageDataSource(entity);
        Assert.assertEquals(stringValue, "Ballerina", "Payload is not set properly");
    }

    @Test(description = "Test SetStringPayload function within a service")
    public void testServiceSetStringPayload() {
        String value = "ballerina";
        String path = "/hello/SetStringPayload/" + value;
        HTTPTestRequest inRequestMsg = MessageUtils.generateHTTPMessage(path, HttpConstants.HTTP_METHOD_GET);
        HttpCarbonMessage response = Services.invoke(TEST_PORT, inRequestMsg);

        Assert.assertNotNull(response, "Response message not found");
        BValue bJson = JsonParser.parse(new HttpMessageDataStreamer(response).getInputStream());
        Assert.assertTrue(bJson instanceof BMap);
        Assert.assertEquals(((BMap) bJson).get("lang").stringValue(), value);
    }

    @Test
    public void testSetXmlPayload() {
        XMLValue value = XMLFactory.parse("<name>Ballerina</name>");
        BValue[] returnVals = BRunUtil.invoke(compileResult, "testSetXmlPayload", new Object[]{ value });

        Assert.assertFalse(returnVals == null || returnVals.length == 0 || returnVals[0] == null,
                           "Invalid Return Values.");
        Assert.assertTrue(returnVals[0] instanceof BMap);
        BMap<String, BValue> entity =
                (BMap<String, BValue>) ((BMap<String, BValue>) returnVals[0]).get(REQUEST_ENTITY_FIELD.getValue());
        XMLValue xmlValue = (XMLValue) TestEntityUtils.getMessageDataSource(entity);
        Assert.assertEquals(xmlValue.getTextValue(), "Ballerina", "Payload is not set properly");
    }

    @Test(description = "Test SetXmlPayload function within a service")
    public void testServiceSetXmlPayload() {
        String value = "Ballerina";
        String path = "/hello/SetXmlPayload/";
        HTTPTestRequest inRequestMsg = MessageUtils.generateHTTPMessage(path, HttpConstants.HTTP_METHOD_GET);
        HttpCarbonMessage response = Services.invoke(TEST_PORT, inRequestMsg);

        Assert.assertNotNull(response, "Response message not found");
        BValue bJson = JsonParser.parse(new HttpMessageDataStreamer(response).getInputStream());
        Assert.assertTrue(bJson instanceof BMap);
        Assert.assertEquals(((BMap) bJson).get("lang").stringValue(), value);
    }

    @Test(description = "Test setBinaryPayload() function within a service")
    public void testServiceSetBinaryPayload() {
        String value = "Ballerina";
        String path = "/hello/SetBinaryPayload/";
        HTTPTestRequest inRequestMsg = MessageUtils.generateHTTPMessage(path, HttpConstants.HTTP_METHOD_GET);
        HttpCarbonMessage response = Services.invoke(TEST_PORT, inRequestMsg);

        Assert.assertNotNull(response, "Response message not found");
        BValue bJson = JsonParser.parse(new HttpMessageDataStreamer(response).getInputStream());
        Assert.assertTrue(bJson instanceof BMap);
        Assert.assertEquals(((BMap) bJson).get("lang").stringValue(), value);
    }

    @Test(description = "Test getBinaryPayload() function within a service")
    public void testServiceGetBinaryPayload() {
        String payload = "ballerina";
        String path = "/hello/GetBinaryPayload";
        HTTPTestRequest inRequestMsg = MessageUtils.generateHTTPMessage(path, HttpConstants.HTTP_METHOD_POST, payload);
        HttpCarbonMessage response = Services.invoke(TEST_PORT, inRequestMsg);

        Assert.assertNotNull(response, "Response message not found");
        Assert.assertEquals(
                org.ballerinalang.model.util.StringUtils
                        .getStringFromInputStream(new HttpMessageDataStreamer(response).getInputStream()), payload);
    }

    @Test(description = "Test setBinaryPayload() function")
    public void testSetBinaryPayload() {
        BValueArray value = new BValueArray("Ballerina".getBytes());
        BValue[] inputArg = {value};
        BValue[] returnVals = BRunUtil.invoke(compileResult, "testSetBinaryPayload", inputArg);

        Assert.assertFalse(returnVals == null || returnVals.length == 0 || returnVals[0] == null,
                           "Invalid Return Values.");
        Assert.assertTrue(returnVals[0] instanceof BMap);
        BMap<String, BValue> entity =
                (BMap<String, BValue>) ((BMap<String, BValue>) returnVals[0]).get(REQUEST_ENTITY_FIELD.getValue());
        ArrayValue messageDataSource = (ArrayValue) TestEntityUtils.getMessageDataSource(entity);
        ByteArrayOutputStream outStream = new ByteArrayOutputStream();
        messageDataSource.serialize(outStream);
        Assert.assertEquals(new String(outStream.toByteArray(), StandardCharsets.UTF_8), "Ballerina",
                            "Payload is not set properly");
    }

    @Test(description = "Test setEntityBody() function")
    public void testSetEntityBody() throws IOException {
        File file = File.createTempFile("test", ".json");
        file.deleteOnExit();
        BufferedWriter bufferedWriter = new BufferedWriter(new FileWriter(file));
        bufferedWriter.write("{'name':'wso2'}");
        bufferedWriter.close();

        BValue[] inputArg = {new BString(file.getAbsolutePath()), new BString(APPLICATION_JSON)};
        BValue[] returnVals = BRunUtil.invoke(compileResult, "testSetEntityBody", inputArg);
        Assert.assertFalse(returnVals == null || returnVals.length == 0 || returnVals[0] == null,
                           "Invalid Return Values.");
        Assert.assertTrue(returnVals[0] instanceof BMap);
        BMap<String, BValue> entity =
                (BMap<String, BValue>) ((BMap<String, BValue>) returnVals[0]).get(REQUEST_ENTITY_FIELD.getValue());
        /*
         * BMap<String, BValue> returnFileStruct = (BMap<String, BValue>) entity.get(OVERFLOW_DATA_INDEX);
         *
         * String returnJsonValue = new String(Files.readAllBytes(Paths.get(returnFileStruct.getStringField(0))),
         * UTF_8);
         */
        BValue bJson = constructJsonDataSource(entity);
        Assert.assertTrue(bJson instanceof BMap);
        Assert.assertEquals(((BMap) bJson).get("name").stringValue(), "wso2", "Payload is not set properly");

    }

    /**
     * Construct JsonDataSource from the underneath byte channel which is associated with the entity object.
     *
     * @param entityObj Represent an entity object
     * @return BJSON data source which is kept in memory
     */
    private static BRefType<?> constructJsonDataSource(BMap<String, BValue> entityObj) {
        try {
            Channel byteChannel = getByteChannel(entityObj);
            if (byteChannel == null) {
                return null;
            }
            BRefType<?> jsonData = constructJsonDataSource(entityObj, byteChannel.getInputStream());
            byteChannel.close();
            return jsonData;
        } catch (IOException e) {
            throw new BallerinaException("Error occurred while closing connection", e);
        }
    }

    private static Channel getByteChannel(BMap<String, BValue> entityObj) {
        return entityObj.getNativeData(ENTITY_BYTE_CHANNEL) != null ? (Channel) entityObj.getNativeData
                (ENTITY_BYTE_CHANNEL) : null;
    }

    private static BRefType<?> constructJsonDataSource(BMap<String, BValue> entity, InputStream inputStream) {
        BRefType<?> jsonData;
        String contentTypeValue = getHeaderValue(entity, HttpHeaderNames.CONTENT_TYPE.toString());
        if (isNotNullAndEmpty(contentTypeValue)) {
            String charsetValue = MimeUtil.getContentTypeBParamValue(contentTypeValue, CHARSET);
            if (isNotNullAndEmpty(charsetValue)) {
                jsonData = JsonParser.parse(inputStream, charsetValue);
            } else {
                jsonData = JsonParser.parse(inputStream);
            }
        } else {
            jsonData = JsonParser.parse(inputStream);
        }
        return jsonData;
    }

    private static String getHeaderValue(BMap<String, BValue> bodyPart, String headerName) {
        BMap headers = (BMap) bodyPart.get(HEADERS_MAP_FIELD.getValue());
        if (headers == null) {
            return null;
        }
        BValueArray headerValues = (BValueArray) headers.get(headerName.toLowerCase());
        if (headerValues == null || headerValues.size() == 0) {
            return null;
        }
        return headerValues.getString(0);
    }

    @Test
    public void testSetPayloadAndGetText() {
        BString textContent = new BString("Hello Ballerina !");
        BValue[] args = {textContent};
        BValue[] returns = BRunUtil.invoke(compileResult, "testSetPayloadAndGetText", args);
        Assert.assertEquals(returns.length, 1);
        Assert.assertEquals(returns[0].stringValue(), textContent.stringValue());
    }

    @Test
    public void testAccessingPayloadAsTextAndJSON() {
        BCompileUtil.compile("test-src/services/nativeimpl/request/get_request_as_string_and_json.bal");
        String payload = "{ \"foo\" : \"bar\"}";
        HttpHeaders headers = new DefaultHttpHeaders();
        headers.add(HttpHeaderNames.CONTENT_TYPE.toString(), MimeConstants.APPLICATION_JSON);
        HTTPTestRequest requestMsg = MessageUtils.generateHTTPMessage("/foo/bar", "POST", headers, payload);
        HttpCarbonMessage responseMsg = Services.invoke(9093, requestMsg);
        Assert.assertEquals(ResponseReader.getReturnValue(responseMsg), "bar");
    }

    @Test
    public void testAddCookies() {
        String headerName = "Cookie";
<<<<<<< HEAD
        String headerValue = "SID2=2638747623468bce72; SID1=31d4d96e407aad42; SID3=782638747668bce72";
        BObject inRequest = createRequestObject();
        BObject entity = createEntityObject();
=======
        String headerValue = "SID1=31d4d96e407aad42; SID3=782638747668bce72; SID2=2638747623468bce72";
        ObjectValue inRequest = createRequestObject();
        ObjectValue entity = createEntityObject();
>>>>>>> 562bdc85
        inRequest.set(REQUEST_ENTITY_FIELD, entity);
        BValue[] returnVals = BRunUtil.invoke(compileResult, "testAddCookies", new Object[]{inRequest});
        Assert.assertFalse(returnVals == null || returnVals.length == 0 || returnVals[0] == null,
                           "Invalid Return Values.");
        Assert.assertTrue(returnVals[0] instanceof BMap);
        HttpHeaders httpHeaders = (HttpHeaders) ((BMap) returnVals[0]).getNativeData(HTTP_HEADERS);
        Assert.assertEquals(httpHeaders.getAll(headerName).get(0), headerValue);
    }

    @Test
    public void testGetCookies() {
        BObject inRequest = createRequestObject();
        BObject entity = createEntityObject();
        inRequest.set(REQUEST_ENTITY_FIELD, entity);
        BValue[] returnVals = BRunUtil.invoke(compileResult, "testGetCookies", new Object[]{inRequest});
        Assert.assertFalse(returnVals == null || returnVals.length == 0 || returnVals[0] == null,
                           "No cookie objects in the Return Values");
        Assert.assertTrue(returnVals.length == 1);
    }

    @Test
    public void testGetCookiesWithEmptyValue() {
        BObject inRequest = createRequestObject();
        BObject entity = createEntityObject();
        inRequest.set(REQUEST_ENTITY_FIELD, entity);
        BValue[] returnVals = BRunUtil.invoke(compileResult, "testGetCookiesWithEmptyValue",
                new Object[]{inRequest});
        Assert.assertFalse(returnVals.length == 0 || returnVals[0] == null,
                "No cookie objects in the Return Values");
        Assert.assertEquals(returnVals.length, 1);
    }
}<|MERGE_RESOLUTION|>--- conflicted
+++ resolved
@@ -723,15 +723,9 @@
     @Test
     public void testAddCookies() {
         String headerName = "Cookie";
-<<<<<<< HEAD
-        String headerValue = "SID2=2638747623468bce72; SID1=31d4d96e407aad42; SID3=782638747668bce72";
-        BObject inRequest = createRequestObject();
-        BObject entity = createEntityObject();
-=======
         String headerValue = "SID1=31d4d96e407aad42; SID3=782638747668bce72; SID2=2638747623468bce72";
-        ObjectValue inRequest = createRequestObject();
-        ObjectValue entity = createEntityObject();
->>>>>>> 562bdc85
+        BObject inRequest = createRequestObject();
+        BObject entity = createEntityObject();
         inRequest.set(REQUEST_ENTITY_FIELD, entity);
         BValue[] returnVals = BRunUtil.invoke(compileResult, "testAddCookies", new Object[]{inRequest});
         Assert.assertFalse(returnVals == null || returnVals.length == 0 || returnVals[0] == null,
