--- conflicted
+++ resolved
@@ -108,12 +108,7 @@
     # + return - Summary of the sql update query as `ExecutionResult[]` or returns `BatchUpdateError`.
     #            if any error occured when executing the query. `BatchUpdateError` will include summary of the
     #            sql update query as `ExecutionResult[]` for commands executed successfully.
-<<<<<<< HEAD
-    public remote function batchExecute(sql:ParameterizedString[] sqlQueries, boolean rollbackInFailure = false)
-    returns sql:ExecutionResult[]|sql:Error {
-=======
-    public remote function batchExecute(sql:ParameterizedString[] sqlQueries) returns sql:ExecutionResult[]|sql:Error? {
->>>>>>> 4417b6df
+    public remote function batchExecute(sql:ParameterizedString[] sqlQueries) returns sql:ExecutionResult[]|sql:Error {
         if (sqlQueries.length() == 0) {
             return sql:ApplicationError(message = " Parameter 'sqlQueries' cannot be empty array");
         }
@@ -203,13 +198,8 @@
     class: "org.ballerinalang.sql.utils.ExecuteUtils"
 } external;
 
-<<<<<<< HEAD
-function nativeBatchExecute(Client sqlClient, sql:ParameterizedString[] sqlQueries, boolean rollbackInFailure)
+function nativeBatchExecute(Client sqlClient, sql:ParameterizedString[] sqlQueries)
 returns sql:ExecutionResult[]|sql:Error = @java:Method {
-=======
-function nativeBatchExecute(Client sqlClient, sql:ParameterizedString[] sqlQueries)
-returns sql:ExecutionResult[]|sql:Error? = @java:Method {
->>>>>>> 4417b6df
     class: "org.ballerinalang.sql.utils.ExecuteUtils"
 } external;
 
