/*
 *  Copyright (c) 2020, WSO2 Inc. (http://www.wso2.org) All Rights Reserved.
 *
 *  WSO2 Inc. licenses this file to you under the Apache License,
 *  Version 2.0 (the "License"); you may not use this file except
 *  in compliance with the License.
 *  You may obtain a copy of the License at
 *
 *  http://www.apache.org/licenses/LICENSE-2.0
 *
 *  Unless required by applicable law or agreed to in writing,
 *  software distributed under the License is distributed on an
 *  "AS IS" BASIS, WITHOUT WARRANTIES OR CONDITIONS OF ANY
 *  KIND, either express or implied.  See the License for the
 *  specific language governing permissions and limitations
 *  under the License.
 */
package org.ballerinalang.sql.utils;

import org.ballerinalang.jvm.TypeChecker;
import org.ballerinalang.jvm.XMLFactory;
import org.ballerinalang.jvm.types.BArrayType;
import org.ballerinalang.jvm.types.BField;
import org.ballerinalang.jvm.types.BMapType;
import org.ballerinalang.jvm.types.BRecordType;
import org.ballerinalang.jvm.types.BStructureType;
import org.ballerinalang.jvm.types.BType;
import org.ballerinalang.jvm.types.BTypes;
import org.ballerinalang.jvm.types.BUnionType;
import org.ballerinalang.jvm.types.BXMLType;
import org.ballerinalang.jvm.types.TypeTags;
import org.ballerinalang.jvm.values.ArrayValue;
import org.ballerinalang.jvm.values.DecimalValue;
import org.ballerinalang.jvm.values.MapValue;
import org.ballerinalang.jvm.values.MapValueImpl;
import org.ballerinalang.jvm.values.ObjectValue;
<<<<<<< HEAD
import org.ballerinalang.jvm.values.api.BString;
=======
import org.ballerinalang.jvm.values.XMLValue;
>>>>>>> d421b799
import org.ballerinalang.jvm.values.api.BValue;
import org.ballerinalang.jvm.values.api.BValueCreator;
import org.ballerinalang.sql.Constants;
import org.ballerinalang.sql.exception.ApplicationError;
import org.ballerinalang.stdlib.io.channels.base.Channel;
import org.ballerinalang.stdlib.io.channels.base.CharacterChannel;
import org.ballerinalang.stdlib.io.readers.CharacterChannelReader;
import org.ballerinalang.stdlib.io.utils.IOConstants;
import org.ballerinalang.stdlib.time.util.TimeUtils;

import java.io.BufferedReader;
import java.io.IOException;
import java.io.Reader;
import java.math.BigDecimal;
import java.math.MathContext;
import java.sql.Array;
import java.sql.Blob;
import java.sql.Clob;
import java.sql.Connection;
import java.sql.Date;
import java.sql.PreparedStatement;
import java.sql.ResultSet;
import java.sql.RowId;
import java.sql.SQLException;
import java.sql.SQLXML;
import java.sql.Statement;
import java.sql.Struct;
import java.sql.Time;
import java.sql.Timestamp;
import java.sql.Types;
import java.time.ZonedDateTime;
import java.util.ArrayList;
import java.util.Calendar;
import java.util.Iterator;
import java.util.List;
import java.util.Locale;
import java.util.Map;
import java.util.TimeZone;

/**
 * This class has the utility methods to process and convert the SQL types into ballerina types,
 * and other shared utility methods.
 *
 * @since 1.2.0
 */
class Utils {

    private static final BArrayType stringArrayType = new BArrayType(BTypes.typeString);
    private static final BArrayType booleanArrayType = new BArrayType(BTypes.typeBoolean);
    private static final BArrayType intArrayType = new BArrayType(BTypes.typeInt);
    private static final BArrayType floatArrayType = new BArrayType(BTypes.typeFloat);
    private static final BArrayType decimalArrayType = new BArrayType(BTypes.typeDecimal);

    static void closeResources(ResultSet resultSet, Statement statement, Connection connection) {
        if (resultSet != null) {
            try {
                resultSet.close();
            } catch (SQLException ignored) {
            }
        }
        if (statement != null) {
            try {
                statement.close();
            } catch (SQLException ignored) {
            }
        }
        if (connection != null) {
            try {
                connection.close();
            } catch (SQLException ignored) {
            }
        }
    }

    static String getSqlQuery(MapValue<String, Object> paramString) throws ApplicationError {
        ArrayValue partsArray = paramString.getArrayValue(Constants.ParameterizedStingFields.PARTS);
        ArrayValue insertionsArray = paramString.getArrayValue(Constants.ParameterizedStingFields.INSERTIONS);
        if (partsArray.size() - 1 == insertionsArray.size()) {
            StringBuilder sqlQuery = new StringBuilder();
            for (int i = 0; i < partsArray.size(); i++) {
                if (i > 0) {
                    sqlQuery.append(" ? ");
                }
                sqlQuery.append(partsArray.get(i).toString());
            }
            return sqlQuery.toString();
        } else {
            throw new ApplicationError("Parts and insertions count doesn't match in ParametrizedString passed. "
                    + paramString.toString());
        }
    }

    static void setParams(Connection connection, PreparedStatement preparedStatement, MapValue<String,
            Object> paramString) throws SQLException, ApplicationError, IOException {
        ArrayValue arrayValue = paramString.getArrayValue(Constants.ParameterizedStingFields.INSERTIONS);
        for (int i = 0; i < arrayValue.size(); i++) {
            Object object = arrayValue.get(i);
            int index = i + 1;
            if (object == null) {
                preparedStatement.setNull(index, Types.NULL);
            } else if (object instanceof String) {
                preparedStatement.setString(index, object.toString());
            } else if (object instanceof Long) {
                preparedStatement.setLong(index, (Long) object);
            } else if (object instanceof Double) {
                preparedStatement.setDouble(index, (Double) object);
            } else if (object instanceof DecimalValue) {
                preparedStatement.setBigDecimal(index, ((DecimalValue) object).decimalValue());
            } else if (object instanceof Boolean) {
                preparedStatement.setBoolean(index, (Boolean) object);
            } else if (object instanceof ArrayValue) {
                ArrayValue objectArray = (ArrayValue) object;
                if (objectArray.getElementType().getTag() == org.wso2.ballerinalang.compiler.util.TypeTags.BYTE) {
                    preparedStatement.setBytes(index, objectArray.getBytes());
                } else {
                    throw new ApplicationError("Only byte[] is supported can be set directly into " +
                            "ParameterizedString, any other array types should be wrapped as sql:Value");
                }
            } else if (object instanceof MapValue) {
                MapValue<String, Object> recordValue = (MapValue<String, Object>) object;
                if ((recordValue.getType().getTag() == TypeTags.RECORD_TYPE_TAG)) {
                    setSqlTypedParam(connection, preparedStatement, index, recordValue);
                } else if (recordValue.getType() instanceof BMapType &&
                        ((BMapType) recordValue.getType()).getConstrainedType().getTag() == TypeTags.JSON_TAG) {
                    preparedStatement.setString(index, ((MapValueImpl) recordValue).getJSONString());
                } else {
                    throw new ApplicationError("Unsupported type:" +
                            recordValue.getType().getQualifiedName() + " in column index: " + index);
                }
            } else if (object instanceof XMLValue) {
                preparedStatement.setObject(index, ((XMLValue) object).getTextValue(), Types.SQLXML);
            } else {
                throw new ApplicationError("Unsupported type passed in column index: " + index);
            }
        }
    }

    private static void setSqlTypedParam(Connection connection, PreparedStatement preparedStatement, int index,
                                         MapValue<String, Object> typedValue)
            throws SQLException, ApplicationError, IOException {
        String sqlType = typedValue.getStringValue(Constants.TypedValueFields.SQL_TYPE);
        Object value = typedValue.get(Constants.TypedValueFields.VALUE);
        switch (sqlType) {
            case Constants.SqlTypes.VARCHAR:
            case Constants.SqlTypes.CHAR:
            case Constants.SqlTypes.TEXT:
                if (value == null) {
                    preparedStatement.setString(index, null);
                } else {
                    preparedStatement.setString(index, value.toString());
                }
                break;
            case Constants.SqlTypes.NCHAR:
            case Constants.SqlTypes.NVARCHAR:
                if (value == null) {
                    preparedStatement.setNString(index, null);
                } else {
                    preparedStatement.setNString(index, value.toString());
                }
                break;
            case Constants.SqlTypes.BIT:
            case Constants.SqlTypes.BOOLEAN:
                if (value == null) {
                    preparedStatement.setNull(index, Types.BOOLEAN);
                } else if (value instanceof String) {
                    preparedStatement.setBoolean(index, Boolean.parseBoolean(value.toString()));
                } else if (value instanceof Integer || value instanceof Long) {
                    long lVal = ((Number) value).longValue();
                    if (lVal == 1 || lVal == 0) {
                        preparedStatement.setBoolean(index, lVal == 1);
                    } else {
                        throw new ApplicationError("Only 1 or 0 can be passed for " + sqlType
                                + " SQL Type, but found :" + lVal);
                    }
                } else if (value instanceof Boolean) {
                    preparedStatement.setBoolean(index, (Boolean) value);
                } else {
                    throw throwInvalidParameterError(value, sqlType);
                }
                break;
            case Constants.SqlTypes.INTEGER:
                if (value == null) {
                    preparedStatement.setNull(index, Types.INTEGER);
                } else if (value instanceof Integer || value instanceof Long) {
                    preparedStatement.setInt(index, ((Number) value).intValue());
                } else {
                    throw throwInvalidParameterError(value, sqlType);
                }
                break;
            case Constants.SqlTypes.BIGINT:
                if (value == null) {
                    preparedStatement.setNull(index, Types.BIGINT);
                } else if (value instanceof Integer || value instanceof Long) {
                    preparedStatement.setLong(index, ((Number) value).longValue());
                } else {
                    throw throwInvalidParameterError(value, sqlType);
                }
                break;
            case Constants.SqlTypes.SMALLINT:
                if (value == null) {
                    preparedStatement.setNull(index, Types.SMALLINT);
                } else if (value instanceof Integer || value instanceof Long) {
                    preparedStatement.setShort(index, ((Number) value).shortValue());
                } else {
                    throw throwInvalidParameterError(value, sqlType);
                }
                break;
            case Constants.SqlTypes.FLOAT:
            case Constants.SqlTypes.REAL:
                if (value == null) {
                    preparedStatement.setNull(index, Types.FLOAT);
                } else if (value instanceof Double || value instanceof Long ||
                        value instanceof Float || value instanceof Integer) {
                    preparedStatement.setFloat(index, ((Number) value).floatValue());
                } else if (value instanceof DecimalValue) {
                    preparedStatement.setFloat(index, ((DecimalValue) value).decimalValue().floatValue());
                } else {
                    throw throwInvalidParameterError(value, sqlType);
                }
                break;
            case Constants.SqlTypes.DOUBLE:
                if (value == null) {
                    preparedStatement.setNull(index, Types.DOUBLE);
                } else if (value instanceof Double || value instanceof Long ||
                        value instanceof Float || value instanceof Integer) {
                    preparedStatement.setDouble(index, ((Number) value).doubleValue());
                } else if (value instanceof DecimalValue) {
                    preparedStatement.setDouble(index, ((DecimalValue) value).decimalValue().doubleValue());
                } else {
                    throw throwInvalidParameterError(value, sqlType);
                }
                break;
            case Constants.SqlTypes.NUMERIC:
            case Constants.SqlTypes.DECIMAL:
                if (value == null) {
                    preparedStatement.setNull(index, Types.DECIMAL);
                } else if (value instanceof Double || value instanceof Long) {
                    preparedStatement.setBigDecimal(index, new BigDecimal(((Number) value).doubleValue(),
                            MathContext.DECIMAL64));
                } else if (value instanceof Integer || value instanceof Float) {
                    preparedStatement.setBigDecimal(index, new BigDecimal(((Number) value).doubleValue(),
                            MathContext.DECIMAL32));
                } else if (value instanceof DecimalValue) {
                    preparedStatement.setBigDecimal(index, ((DecimalValue) value).decimalValue());
                } else {
                    throw throwInvalidParameterError(value, sqlType);
                }
                break;
            case Constants.SqlTypes.BINARY:
            case Constants.SqlTypes.VARBINARY:
            case Constants.SqlTypes.BLOB:
                if (value == null) {
                    preparedStatement.setBytes(index, null);
                } else if (value instanceof ArrayValue) {
                    ArrayValue arrayValue = (ArrayValue) value;
                    if (arrayValue.getElementType().getTag() == org.wso2.ballerinalang.compiler.util.TypeTags.BYTE) {
                        preparedStatement.setBytes(index, arrayValue.getBytes());
                    } else {
                        throw throwInvalidParameterError(value, sqlType);
                    }
                } else if (value instanceof ObjectValue) {
                    ObjectValue objectValue = (ObjectValue) value;
                    if (objectValue.getType().getName().equalsIgnoreCase(Constants.READ_BYTE_CHANNEL_STRUCT) &&
                            objectValue.getType().getPackage().toString()
                                    .equalsIgnoreCase(IOConstants.IO_PACKAGE_ID.toString())) {
                        Channel byteChannel = (Channel) objectValue.getNativeData(IOConstants.BYTE_CHANNEL_NAME);
                        preparedStatement.setBinaryStream(index, byteChannel.getInputStream());
                    } else {
                        throw throwInvalidParameterError(value, sqlType);
                    }
                } else {
                    throw throwInvalidParameterError(value, sqlType);
                }
                break;
            case Constants.SqlTypes.CLOB:
            case Constants.SqlTypes.NCLOB:
                Clob clob;
                if (value == null) {
                    preparedStatement.setNull(index, Types.CLOB);
                } else {
                    if (sqlType.equalsIgnoreCase(Constants.SqlTypes.NCLOB)) {
                        clob = connection.createNClob();
                    } else {
                        clob = connection.createClob();
                    }
                    if (value instanceof String) {
                        clob.setString(1, value.toString());
                        preparedStatement.setClob(index, clob);
                    } else if (value instanceof ObjectValue) {
                        ObjectValue objectValue = (ObjectValue) value;
                        if (objectValue.getType().getName().equalsIgnoreCase(Constants.READ_CHAR_CHANNEL_STRUCT) &&
                                objectValue.getType().getPackage().toString()
                                        .equalsIgnoreCase(IOConstants.IO_PACKAGE_ID.toString())) {
                            CharacterChannel charChannel = (CharacterChannel) objectValue.getNativeData(
                                    IOConstants.CHARACTER_CHANNEL_NAME);
                            preparedStatement.setCharacterStream(index, new CharacterChannelReader(charChannel));
                        } else {
                            throw throwInvalidParameterError(value, sqlType);
                        }
                    }
                }
                break;
            case Constants.SqlTypes.DATE:
                Date date;
<<<<<<< HEAD
                if (value instanceof String) {
                    date = Date.valueOf(value.toString());
                } else if (value instanceof Long) {
                    date = new Date((Long) value);
                } else if (value instanceof MapValue) {
                    MapValue<BString, Object> dateTimeStruct = (MapValue<BString, Object>) value;
                    if (dateTimeStruct.getType().getName()
                            .equalsIgnoreCase(org.ballerinalang.stdlib.time.util.Constants.STRUCT_TYPE_TIME)) {
                        ZonedDateTime zonedDateTime = TimeUtils.getZonedDateTime(dateTimeStruct);
                        date = new Date(zonedDateTime.toInstant().toEpochMilli());
=======
                if (value == null) {
                    preparedStatement.setDate(index, null);
                } else {
                    if (value instanceof String) {
                        date = Date.valueOf(value.toString());
                    } else if (value instanceof Long) {
                        date = new Date((Long) value);
                    } else if (value instanceof MapValue) {
                        MapValue<String, Object> dateTimeStruct = (MapValue<String, Object>) value;
                        if (dateTimeStruct.getType().getName()
                                .equalsIgnoreCase(org.ballerinalang.stdlib.time.util.Constants.STRUCT_TYPE_TIME)) {
                            ZonedDateTime zonedDateTime = TimeUtils.getZonedDateTime(dateTimeStruct);
                            date = new Date(zonedDateTime.toInstant().toEpochMilli());
                        } else {
                            throw throwInvalidParameterError(value, sqlType);
                        }
>>>>>>> d421b799
                    } else {
                        throw throwInvalidParameterError(value, sqlType);
                    }
                    preparedStatement.setDate(index, date);
                }
                break;
            case Constants.SqlTypes.TIME:
<<<<<<< HEAD
                Time time = null;
                if (value instanceof String) {
                    time = Time.valueOf(value.toString());
                } else if (value instanceof Long) {
                    time = new Time((Long) value);
                } else if (value instanceof MapValue) {
                    MapValue<BString, Object> dateTimeStruct = (MapValue<BString, Object>) value;
                    if (dateTimeStruct.getType().getName()
                            .equalsIgnoreCase(org.ballerinalang.stdlib.time.util.Constants.STRUCT_TYPE_TIME)) {
                        ZonedDateTime zonedDateTime = TimeUtils.getZonedDateTime(dateTimeStruct);
                        time = new Time(zonedDateTime.toInstant().toEpochMilli());
=======
                if (value == null) {
                    preparedStatement.setTime(index, null);
                } else {
                    Time time;
                    if (value instanceof String) {
                        time = Time.valueOf(value.toString());
                    } else if (value instanceof Long) {
                        time = new Time((Long) value);
                    } else if (value instanceof MapValue) {
                        MapValue<String, Object> dateTimeStruct = (MapValue<String, Object>) value;
                        if (dateTimeStruct.getType().getName()
                                .equalsIgnoreCase(org.ballerinalang.stdlib.time.util.Constants.STRUCT_TYPE_TIME)) {
                            ZonedDateTime zonedDateTime = TimeUtils.getZonedDateTime(dateTimeStruct);
                            time = new Time(zonedDateTime.toInstant().toEpochMilli());
                        } else {
                            throw throwInvalidParameterError(value, sqlType);
                        }
>>>>>>> d421b799
                    } else {
                        throw throwInvalidParameterError(value, sqlType);
                    }
                    preparedStatement.setTime(index, time);
                }
                break;
            case Constants.SqlTypes.TIMESTAMP:
            case Constants.SqlTypes.DATETIME:
<<<<<<< HEAD
                Timestamp timestamp = null;
                if (value instanceof String) {
                    timestamp = Timestamp.valueOf(value.toString());
                } else if (value instanceof Long) {
                    timestamp = new Timestamp((Long) value);
                } else if (value instanceof MapValue) {
                    MapValue<BString, Object> dateTimeStruct = (MapValue<BString, Object>) value;
                    if (dateTimeStruct.getType().getName()
                            .equalsIgnoreCase(org.ballerinalang.stdlib.time.util.Constants.STRUCT_TYPE_TIME)) {
                        ZonedDateTime zonedDateTime = TimeUtils.getZonedDateTime(dateTimeStruct);
                        timestamp = new Timestamp(zonedDateTime.toInstant().toEpochMilli());
=======
                if (value == null) {
                    preparedStatement.setTimestamp(index, null);
                } else {
                    Timestamp timestamp;
                    if (value instanceof String) {
                        timestamp = Timestamp.valueOf(value.toString());
                    } else if (value instanceof Long) {
                        timestamp = new Timestamp((Long) value);
                    } else if (value instanceof MapValue) {
                        MapValue<String, Object> dateTimeStruct = (MapValue<String, Object>) value;
                        if (dateTimeStruct.getType().getName()
                                .equalsIgnoreCase(org.ballerinalang.stdlib.time.util.Constants.STRUCT_TYPE_TIME)) {
                            ZonedDateTime zonedDateTime = TimeUtils.getZonedDateTime(dateTimeStruct);
                            timestamp = new Timestamp(zonedDateTime.toInstant().toEpochMilli());
                        } else {
                            throw throwInvalidParameterError(value, sqlType);
                        }
>>>>>>> d421b799
                    } else {
                        throw throwInvalidParameterError(value, sqlType);
                    }
                    preparedStatement.setTimestamp(index, timestamp);
                }
                break;
            case Constants.SqlTypes.ARRAY:
                Object[] arrayData = getArrayData(value);
                if (arrayData[0] != null) {
                    Array array = connection.createArrayOf((String) arrayData[1], (Object[]) arrayData[0]);
                    preparedStatement.setArray(index, array);
                } else {
                    preparedStatement.setArray(index, null);
                }
                break;
            case Constants.SqlTypes.REF:
            case Constants.SqlTypes.STRUCT:
                Object[] structData = getStructData(value, connection);
                Object[] dataArray = (Object[]) structData[0];
                String structuredSQLType = (String) structData[1];
                if (dataArray == null) {
                    preparedStatement.setNull(index, Types.STRUCT);
                } else {
                    Struct struct = connection.createStruct(structuredSQLType, dataArray);
                    preparedStatement.setObject(index, struct);
                }
                break;
            case Constants.SqlTypes.ROW:
                if (value == null) {
                    preparedStatement.setRowId(index, null);
                } else if (value instanceof ArrayValue) {
                    ArrayValue arrayValue = (ArrayValue) value;
                    if (arrayValue.getElementType().getTag() == org.wso2.ballerinalang.compiler.util.TypeTags.BYTE) {
                        RowId rowId = arrayValue::getBytes;
                        preparedStatement.setRowId(index, rowId);
                    } else {
                        throw throwInvalidParameterError(value, sqlType);
                    }
                } else {
                    throw throwInvalidParameterError(value, sqlType);
                }
                break;
            default:
                throw new ApplicationError("Unsupported SQL type: " + sqlType);
        }
    }

    private static Object[] getArrayData(Object value) throws ApplicationError {
        BType type = TypeChecker.getType(value);
        if (value == null || type.getTag() != TypeTags.ARRAY_TAG) {
            return new Object[]{null, null};
        }
        BType elementType = ((BArrayType) type).getElementType();
        int typeTag = elementType.getTag();
        Object[] arrayData;
        int arrayLength;
        switch (typeTag) {
            case TypeTags.INT_TAG:
                arrayLength = ((ArrayValue) value).size();
                arrayData = new Long[arrayLength];
                for (int i = 0; i < arrayLength; i++) {
                    arrayData[i] = ((ArrayValue) value).getInt(i);
                }
                return new Object[]{arrayData, Constants.SqlTypes.BIGINT};
            case TypeTags.FLOAT_TAG:
                arrayLength = ((ArrayValue) value).size();
                arrayData = new Double[arrayLength];
                for (int i = 0; i < arrayLength; i++) {
                    arrayData[i] = ((ArrayValue) value).getFloat(i);
                }
                return new Object[]{arrayData, Constants.SqlTypes.DOUBLE};
            case TypeTags.DECIMAL_TAG:
                arrayLength = ((ArrayValue) value).size();
                arrayData = new BigDecimal[arrayLength];
                for (int i = 0; i < arrayLength; i++) {
                    arrayData[i] = ((DecimalValue) ((ArrayValue) value).getRefValue(i)).value();
                }
                return new Object[]{arrayData, Constants.SqlTypes.DECIMAL};
            case TypeTags.STRING_TAG:
                arrayLength = ((ArrayValue) value).size();
                arrayData = new String[arrayLength];
                for (int i = 0; i < arrayLength; i++) {
                    arrayData[i] = ((ArrayValue) value).getString(i);
                }
                return new Object[]{arrayData, Constants.SqlTypes.VARCHAR};
            case TypeTags.BOOLEAN_TAG:
                arrayLength = ((ArrayValue) value).size();
                arrayData = new Boolean[arrayLength];
                for (int i = 0; i < arrayLength; i++) {
                    arrayData[i] = ((ArrayValue) value).getBoolean(i);
                }
                return new Object[]{arrayData, Constants.SqlTypes.BOOLEAN};
            case TypeTags.ARRAY_TAG:
                BType elementTypeOfArrayElement = ((BArrayType) elementType)
                        .getElementType();
                if (elementTypeOfArrayElement.getTag() == TypeTags.BYTE_TAG) {
                    ArrayValue arrayValue = (ArrayValue) value;
                    arrayData = new byte[arrayValue.size()][];
                    for (int i = 0; i < arrayData.length; i++) {
                        arrayData[i] = ((ArrayValue) arrayValue.get(i)).getBytes();
                    }
                    return new Object[]{arrayData, Constants.SqlTypes.BINARY};
                } else {
                    throw throwInvalidParameterError(value, Constants.SqlTypes.ARRAY);
                }
            default:
                throw throwInvalidParameterError(value, Constants.SqlTypes.ARRAY);
        }
    }

    private static Object[] getStructData(Object value, Connection conn) throws SQLException, ApplicationError {
        BType type = TypeChecker.getType(value);
        if (value == null || (type.getTag() != TypeTags.OBJECT_TYPE_TAG
                && type.getTag() != TypeTags.RECORD_TYPE_TAG)) {
            return new Object[]{null, null};
        }
        String structuredSQLType = type.getName().toUpperCase(Locale.getDefault());
        Map<String, BField> structFields = ((BStructureType) type)
                .getFields();
        int fieldCount = structFields.size();
        Object[] structData = new Object[fieldCount];
        Iterator<BField> fieldIterator = structFields.values().iterator();
        for (int i = 0; i < fieldCount; ++i) {
            BField field = fieldIterator.next();
            Object bValue = ((MapValue) value).get(field.getFieldName());
            int typeTag = field.getFieldType().getTag();
            switch (typeTag) {
                case TypeTags.INT_TAG:
                case TypeTags.FLOAT_TAG:
                case TypeTags.STRING_TAG:
                case TypeTags.BOOLEAN_TAG:
                case TypeTags.DECIMAL_TAG:
                    structData[i] = bValue;
                    break;
                case TypeTags.ARRAY_TAG:
                    BType elementType = ((BArrayType) field
                            .getFieldType()).getElementType();
                    if (elementType.getTag() == TypeTags.BYTE_TAG) {
                        structData[i] = ((ArrayValue) bValue).getBytes();
                        break;
                    } else {
                        throw new ApplicationError("unsupported data type of " + structuredSQLType
                                + " specified for struct parameter");
                    }
                case TypeTags.RECORD_TYPE_TAG:
                    Object structValue = bValue;
                    Object[] internalStructData = getStructData(structValue, conn);
                    Object[] dataArray = (Object[]) internalStructData[0];
                    String internalStructType = (String) internalStructData[1];
                    structValue = conn.createStruct(internalStructType, dataArray);
                    structData[i] = structValue;
                    break;
                default:
                    throw new ApplicationError("unsupported data type of " + structuredSQLType
                            + " specified for struct parameter");
            }
        }
        return new Object[]{structData, structuredSQLType};
    }

    private static ApplicationError throwInvalidParameterError(Object value, String sqlType) {
        String valueName;
        if (value instanceof BValue) {
            valueName = ((BValue) value).getType().getName();
        } else {
            valueName = value.getClass().getName();
        }
        return new ApplicationError("Invalid parameter :" + valueName + " is passed as value for sql type : "
                + sqlType);
    }


    static ArrayValue convert(Array array, int sqlType, BType bType) throws SQLException, ApplicationError {
        if (array != null) {
            validatedInvalidFieldAssignment(sqlType, bType, "SQL Array");
            Object[] dataArray = (Object[]) array.getArray();
            if (dataArray == null || dataArray.length == 0) {
                return null;
            }

            Object[] result = validateNullable(dataArray);
            Object firstNonNullElement = result[0];
            boolean containsNull = (boolean) result[1];

            if (containsNull) {
                // If there are some null elements, return a union-type element array
                return createAndPopulateRefValueArray(firstNonNullElement, dataArray, bType);
            } else {
                // If there are no null elements, return a ballerina primitive-type array
                return createAndPopulatePrimitiveValueArray(firstNonNullElement, dataArray);
            }

        } else {
            return null;
        }
    }

    private static ArrayValue createAndPopulatePrimitiveValueArray(Object firstNonNullElement, Object[] dataArray) {
        int length = dataArray.length;
        if (firstNonNullElement instanceof String) {
            ArrayValue stringDataArray = (ArrayValue) BValueCreator.createArrayValue(stringArrayType);
            for (int i = 0; i < length; i++) {
                stringDataArray.add(i, (String) dataArray[i]);
            }
            return stringDataArray;
        } else if (firstNonNullElement instanceof Boolean) {
            ArrayValue boolDataArray = (ArrayValue) BValueCreator.createArrayValue(booleanArrayType);
            for (int i = 0; i < length; i++) {
                boolDataArray.add(i, ((Boolean) dataArray[i]).booleanValue());
            }
            return boolDataArray;
        } else if (firstNonNullElement instanceof Integer) {
            ArrayValue intDataArray = (ArrayValue) BValueCreator.createArrayValue(intArrayType);
            for (int i = 0; i < length; i++) {
                intDataArray.add(i, ((Integer) dataArray[i]).intValue());
            }
            return intDataArray;
        } else if (firstNonNullElement instanceof Long) {
            ArrayValue longDataArray = (ArrayValue) BValueCreator.createArrayValue(intArrayType);
            for (int i = 0; i < length; i++) {
                longDataArray.add(i, ((Long) dataArray[i]).longValue());
            }
            return longDataArray;
        } else if (firstNonNullElement instanceof Float) {
            ArrayValue floatDataArray = (ArrayValue) BValueCreator.createArrayValue(floatArrayType);
            for (int i = 0; i < length; i++) {
                floatDataArray.add(i, ((Float) dataArray[i]).floatValue());
            }
            return floatDataArray;
        } else if (firstNonNullElement instanceof Double) {
            ArrayValue doubleDataArray = (ArrayValue) BValueCreator.createArrayValue(floatArrayType);
            for (int i = 0; i < dataArray.length; i++) {
                doubleDataArray.add(i, ((Double) dataArray[i]).doubleValue());
            }
            return doubleDataArray;
        } else if ((firstNonNullElement instanceof BigDecimal)) {
            ArrayValue decimalDataArray = (ArrayValue) BValueCreator.createArrayValue(decimalArrayType);
            for (int i = 0; i < dataArray.length; i++) {
                decimalDataArray.add(i, new DecimalValue((BigDecimal) dataArray[i]));
            }
            return decimalDataArray;
        } else {
            return null;
        }
    }

    static String getString(Clob data) throws IOException, SQLException {
        if (data == null) {
            return null;
        }
        try (Reader r = new BufferedReader(data.getCharacterStream())) {
            StringBuilder sb = new StringBuilder();
            int pos;
            while ((pos = r.read()) != -1) {
                sb.append((char) pos);
            }
            return sb.toString();
        }
    }

    private static ArrayValue createAndPopulateRefValueArray(Object firstNonNullElement, Object[] dataArray,
                                                             BType bType) {
        ArrayValue refValueArray = null;
        int length = dataArray.length;
        if (firstNonNullElement instanceof String) {
            refValueArray = createEmptyRefValueArray(BTypes.typeString);
            for (int i = 0; i < length; i++) {
                refValueArray.add(i, dataArray[i]);
            }
        } else if (firstNonNullElement instanceof Boolean) {
            refValueArray = createEmptyRefValueArray(BTypes.typeBoolean);
            for (int i = 0; i < length; i++) {
                refValueArray.add(i, dataArray[i]);
            }
        } else if (firstNonNullElement instanceof Integer) {
            refValueArray = createEmptyRefValueArray(BTypes.typeInt);
            for (int i = 0; i < length; i++) {
                refValueArray.add(i, dataArray[i]);
            }
        } else if (firstNonNullElement instanceof Long) {
            refValueArray = createEmptyRefValueArray(BTypes.typeInt);
            for (int i = 0; i < length; i++) {
                refValueArray.add(i, dataArray[i]);
            }
        } else if (firstNonNullElement instanceof Float) {
            refValueArray = createEmptyRefValueArray(BTypes.typeFloat);
            for (int i = 0; i < length; i++) {
                refValueArray.add(i, dataArray[i]);
            }
        } else if (firstNonNullElement instanceof Double) {
            refValueArray = createEmptyRefValueArray(BTypes.typeFloat);
            for (int i = 0; i < length; i++) {
                refValueArray.add(i, dataArray[i]);
            }
        } else if (firstNonNullElement instanceof BigDecimal) {
            refValueArray = createEmptyRefValueArray(BTypes.typeDecimal);
            for (int i = 0; i < length; i++) {
                refValueArray.add(i, dataArray[i] != null ? new DecimalValue((BigDecimal) dataArray[i]) : null);
            }
        } else if (firstNonNullElement == null) {
            refValueArray = createEmptyRefValueArray(bType);
            for (int i = 0; i < length; i++) {
                refValueArray.add(i, firstNonNullElement);
            }
        }
        return refValueArray;
    }

    private static ArrayValue createEmptyRefValueArray(BType type) {
        List<BType> memberTypes = new ArrayList<>(2);
        memberTypes.add(type);
        memberTypes.add(BTypes.typeNull);
        BUnionType unionType = new BUnionType(memberTypes);
        return (ArrayValue) BValueCreator.createArrayValue(new BArrayType(unionType));
    }

    private static Object[] validateNullable(Object[] objects) {
        Object[] returnResult = new Object[2];
        boolean foundNull = false;
        Object nonNullObject = null;
        for (Object object : objects) {
            if (object != null) {
                if (nonNullObject == null) {
                    nonNullObject = object;
                }
                if (foundNull) {
                    break;
                }
            } else {
                foundNull = true;
                if (nonNullObject != null) {
                    break;
                }
            }
        }
        returnResult[0] = nonNullObject;
        returnResult[1] = foundNull;
        return returnResult;
    }

    static String convert(String value, int sqlType, BType bType) throws ApplicationError {
        validatedInvalidFieldAssignment(sqlType, bType, "SQL String");
        return value;
    }

    static Object convert(String value, int sqlType, BType bType, String sqlTypeName) throws ApplicationError {
        validatedInvalidFieldAssignment(sqlType, bType, sqlTypeName);
        return value;
    }

    static Object convert(byte[] value, int sqlType, BType bType, String sqlTypeName) throws ApplicationError {
        validatedInvalidFieldAssignment(sqlType, bType, sqlTypeName);
        if (value != null) {
            return BValueCreator.createArrayValue(value);
        } else {
            return null;
        }
    }

    static Object convert(long value, int sqlType, BType bType, boolean isNull) throws ApplicationError {
        validatedInvalidFieldAssignment(sqlType, bType, "SQL long or integer");
        if (isNull) {
            return null;
        } else {
            if (bType.getTag() == TypeTags.STRING_TAG) {
                return String.valueOf(value);
            }
            return value;
        }
    }

    static Object convert(double value, int sqlType, BType bType, boolean isNull) throws ApplicationError {
        validatedInvalidFieldAssignment(sqlType, bType, "SQL double or float");
        if (isNull) {
            return null;
        } else {
            if (bType.getTag() == TypeTags.STRING_TAG) {
                return String.valueOf(value);
            }
            return value;
        }
    }

    static Object convert(BigDecimal value, int sqlType, BType bType, boolean isNull) throws ApplicationError {
        validatedInvalidFieldAssignment(sqlType, bType, "SQL decimal or real");
        if (isNull) {
            return null;
        } else {
            if (bType.getTag() == TypeTags.STRING_TAG) {
                return String.valueOf(value);
            }
            return new DecimalValue(value);
        }
    }

    static Object convert(Blob value, int sqlType, BType bType) throws ApplicationError, SQLException {
        validatedInvalidFieldAssignment(sqlType, bType, "SQL Blob");
        if (value != null) {
            return BValueCreator.createArrayValue(value.getBytes(1L, (int) value.length()));
        } else {
            return null;
        }
    }

    static Object convert(java.util.Date date, int sqlType, BType bType) throws ApplicationError {
        validatedInvalidFieldAssignment(sqlType, bType, "SQL Date/Time");
        if (date != null) {
            switch (bType.getTag()) {
                case TypeTags.STRING_TAG:
                    return getString(date);
                case TypeTags.OBJECT_TYPE_TAG:
                case TypeTags.RECORD_TYPE_TAG:
                    return createTimeStruct(date.getTime());
                case TypeTags.INT_TAG:
                    return date.getTime();
            }
        }
        return null;
    }

    static Object convert(boolean value, int sqlType, BType bType, boolean isNull) throws ApplicationError {
        validatedInvalidFieldAssignment(sqlType, bType, "SQL Boolean");
        if (!isNull) {
            switch (bType.getTag()) {
                case TypeTags.BOOLEAN_TAG:
                    return value;
                case TypeTags.INT_TAG:
                    if (value) {
                        return 1L;
                    } else {
                        return 0L;
                    }
                case TypeTags.STRING_TAG:
                    return String.valueOf(value);
            }
        }
        return null;
    }

    static Object convert(Struct value, int sqlType, BType bType) throws ApplicationError {
        validatedInvalidFieldAssignment(sqlType, bType, "SQL Struct");
        if (value != null) {
            if (bType instanceof BRecordType) {
                return createUserDefinedType(value, (BRecordType) bType);
            } else {
                throw new ApplicationError("The ballerina type that can be used for SQL struct should be record type," +
                        " but found " + bType.getName() + " .");
            }
        } else {
            return null;
        }
    }

    static Object convert(SQLXML value, int sqlType, BType bType) throws ApplicationError, SQLException {
        validatedInvalidFieldAssignment(sqlType, bType, "SQL XML");
        if (value != null) {
            if (bType instanceof BXMLType) {
                return XMLFactory.parse(value.getBinaryStream());
            } else {
                throw new ApplicationError("The ballerina type that can be used for SQL struct should be record type," +
                        " but found " + bType.getName() + " .");
            }
        } else {
            return null;
        }
    }

    private static MapValue<String, Object> createUserDefinedType(Struct structValue, BStructureType structType)
            throws ApplicationError {
        if (structValue == null) {
            return null;
        }
        BField[] internalStructFields = structType.getFields().values().toArray(new BField[0]);
        MapValue<String, Object> struct = new MapValueImpl<>(structType);
        try {
            Object[] dataArray = structValue.getAttributes();
            if (dataArray != null) {
                if (dataArray.length != internalStructFields.length) {
                    throw new ApplicationError("specified record and the returned SQL Struct field counts " +
                            "are different, and hence not compatible");
                }
                int index = 0;
                for (BField internalField : internalStructFields) {
                    int type = internalField.getFieldType().getTag();
                    String fieldName = internalField.getFieldName();
                    Object value = dataArray[index];
                    switch (type) {
                        case TypeTags.INT_TAG:
                            if (value instanceof BigDecimal) {
                                struct.put(fieldName, ((BigDecimal) value).intValue());
                            } else {
                                struct.put(fieldName, value);
                            }
                            break;
                        case TypeTags.FLOAT_TAG:
                            if (value instanceof BigDecimal) {
                                struct.put(fieldName, ((BigDecimal) value).doubleValue());
                            } else {
                                struct.put(fieldName, value);
                            }
                            break;
                        case TypeTags.DECIMAL_TAG:
                            if (value instanceof BigDecimal) {
                                struct.put(fieldName, value);
                            } else {
                                struct.put(fieldName, new DecimalValue((BigDecimal) value));
                            }
                            break;
                        case TypeTags.STRING_TAG:
                            struct.put(fieldName, value);
                            break;
                        case TypeTags.BOOLEAN_TAG:
                            struct.put(fieldName, ((int) value) == 1);
                            break;
                        case TypeTags.OBJECT_TYPE_TAG:
                        case TypeTags.RECORD_TYPE_TAG:
                            struct.put(fieldName,
                                    createUserDefinedType((Struct) value,
                                            (BStructureType) internalField.getFieldType()));
                            break;
                        default:
                            throw new ApplicationError("Error while retrieving data for unsupported type " +
                                    internalField.getFieldType().getName() + " to create "
                                    + structType.getName() + " record.");
                    }
                    ++index;
                }
            }
        } catch (SQLException e) {
            throw new ApplicationError("Error while retrieving data to create " + structType.getName()
                    + " record. ", e);
        }
        return struct;
    }

<<<<<<< HEAD

    private static MapValue<BString, Object> createTimeStruct(long millis) {
=======
    private static MapValue<String, Object> createTimeStruct(long millis) {
>>>>>>> d421b799
        return TimeUtils.createTimeRecord(TimeUtils.getTimeZoneRecord(), TimeUtils.getTimeRecord(), millis,
                                          Constants.TIMEZONE_UTC);
    }

    private static String getString(java.util.Date value) {
        if (value == null) {
            return null;
        }
        Calendar calendar = Calendar.getInstance();
        calendar.clear();
        calendar.setTime(value);

        if (!calendar.isSet(Calendar.ZONE_OFFSET)) {
            calendar.setTimeZone(TimeZone.getDefault());
        }
        StringBuffer datetimeString = new StringBuffer(28);
        if (value instanceof Date) {
            //'-'? yyyy '-' mm '-' dd zzzzzz?
            calendar.setTime(value);
            appendDate(datetimeString, calendar);
            appendTimeZone(calendar, datetimeString);
        } else if (value instanceof Time) {
            //hh ':' mm ':' ss ('.' s+)? (zzzzzz)?
            calendar.setTimeInMillis(value.getTime());
            appendTime(calendar, datetimeString);
            appendTimeZone(calendar, datetimeString);
        } else if (value instanceof Timestamp) {
            calendar.setTimeInMillis(value.getTime());
            appendDate(datetimeString, calendar);
            datetimeString.append("T");
            appendTime(calendar, datetimeString);
            appendTimeZone(calendar, datetimeString);
        } else {
            calendar.setTime(value);
            appendTime(calendar, datetimeString);
            appendTimeZone(calendar, datetimeString);
        }
        return datetimeString.toString();
    }

    private static void appendTimeZone(Calendar calendar, StringBuffer dateString) {
        int timezoneOffSet = calendar.get(Calendar.ZONE_OFFSET) + calendar.get(Calendar.DST_OFFSET);
        int timezoneOffSetInMinits = timezoneOffSet / 60000;
        if (timezoneOffSetInMinits < 0) {
            dateString.append("-");
            timezoneOffSetInMinits = timezoneOffSetInMinits * -1;
        } else {
            dateString.append("+");
        }
        int hours = timezoneOffSetInMinits / 60;
        int minits = timezoneOffSetInMinits % 60;
        if (hours < 10) {
            dateString.append("0");
        }
        dateString.append(hours).append(":");
        if (minits < 10) {
            dateString.append("0");
        }
        dateString.append(minits);
    }

    private static void appendTime(Calendar value, StringBuffer dateString) {
        if (value.get(Calendar.HOUR_OF_DAY) < 10) {
            dateString.append("0");
        }
        dateString.append(value.get(Calendar.HOUR_OF_DAY)).append(":");
        if (value.get(Calendar.MINUTE) < 10) {
            dateString.append("0");
        }
        dateString.append(value.get(Calendar.MINUTE)).append(":");
        if (value.get(Calendar.SECOND) < 10) {
            dateString.append("0");
        }
        dateString.append(value.get(Calendar.SECOND)).append(".");
        if (value.get(Calendar.MILLISECOND) < 10) {
            dateString.append("0");
        }
        if (value.get(Calendar.MILLISECOND) < 100) {
            dateString.append("0");
        }
        dateString.append(value.get(Calendar.MILLISECOND));
    }

    private static void appendDate(StringBuffer dateString, Calendar calendar) {
        int year = calendar.get(Calendar.YEAR);
        if (year < 1000) {
            dateString.append("0");
        }
        if (year < 100) {
            dateString.append("0");
        }
        if (year < 10) {
            dateString.append("0");
        }
        dateString.append(year).append("-");
        // sql date month is started from 1 and calendar month is
        // started from 0. so have to add one
        int month = calendar.get(Calendar.MONTH) + 1;
        if (month < 10) {
            dateString.append("0");
        }
        dateString.append(month).append("-");
        if (calendar.get(Calendar.DAY_OF_MONTH) < 10) {
            dateString.append("0");
        }
        dateString.append(calendar.get(Calendar.DAY_OF_MONTH));
    }

    private static void validatedInvalidFieldAssignment(int sqlType, BType bType, String sqlTypeName)
            throws ApplicationError {
        if (!isValidFieldConstraint(sqlType, bType)) {
            throw new ApplicationError(sqlTypeName + " field cannot be converted to ballerina type : "
                    + bType.getName());
        }
    }

    static BType validFieldConstraint(int sqlType, BType bType) {
        if (bType.getTag() == TypeTags.UNION_TAG && bType instanceof BUnionType) {
            BUnionType bUnionType = (BUnionType) bType;
            for (BType memberType : bUnionType.getMemberTypes()) {
                //In case if the member type is another union type, check recursively.
                if (isValidFieldConstraint(sqlType, memberType)) {
                    return memberType;
                }
            }
        } else {
            if (isValidPrimitiveConstraint(sqlType, bType)) {
                return bType;
            }
        }
        return null;
    }

    public static boolean isValidFieldConstraint(int sqlType, BType bType) {
        if (bType.getTag() == TypeTags.UNION_TAG && bType instanceof BUnionType) {
            BUnionType bUnionType = (BUnionType) bType;
            for (BType memberType : bUnionType.getMemberTypes()) {
                //In case if the member type is another union type, check recursively.
                if (isValidFieldConstraint(sqlType, memberType)) {
                    return true;
                }
            }
            return false;
        } else {
            return isValidPrimitiveConstraint(sqlType, bType);
        }
    }

    private static boolean isValidPrimitiveConstraint(int sqlType, BType bType) {
        switch (sqlType) {
            case Types.ARRAY:
                return bType.getTag() == TypeTags.ARRAY_TAG;
            case Types.CHAR:
            case Types.VARCHAR:
            case Types.LONGVARCHAR:
            case Types.NCHAR:
            case Types.NVARCHAR:
            case Types.LONGNVARCHAR:
            case Types.CLOB:
            case Types.NCLOB:
                return bType.getTag() == TypeTags.STRING_TAG ||
                        bType.getTag() == TypeTags.JSON_TAG;
            case Types.DATE:
            case Types.TIME:
            case Types.TIMESTAMP:
            case Types.TIMESTAMP_WITH_TIMEZONE:
            case Types.TIME_WITH_TIMEZONE:
                return bType.getTag() == TypeTags.STRING_TAG ||
                        bType.getTag() == TypeTags.OBJECT_TYPE_TAG ||
                        bType.getTag() == TypeTags.RECORD_TYPE_TAG ||
                        bType.getTag() == TypeTags.INT_TAG;
            case Types.TINYINT:
            case Types.SMALLINT:
            case Types.INTEGER:
            case Types.BIGINT:
                return bType.getTag() == TypeTags.INT_TAG ||
                        bType.getTag() == TypeTags.STRING_TAG;
            case Types.BIT:
            case Types.BOOLEAN:
                return bType.getTag() == TypeTags.BOOLEAN_TAG ||
                        bType.getTag() == TypeTags.INT_TAG ||
                        bType.getTag() == TypeTags.STRING_TAG;
            case Types.NUMERIC:
            case Types.DECIMAL:
                return bType.getTag() == TypeTags.DECIMAL_TAG ||
                        bType.getTag() == TypeTags.INT_TAG ||
                        bType.getTag() == TypeTags.STRING_TAG;
            case Types.REAL:
            case Types.FLOAT:
            case Types.DOUBLE:
                return bType.getTag() == TypeTags.FLOAT_TAG ||
                        bType.getTag() == TypeTags.STRING_TAG;
            case Types.BLOB:
            case Types.BINARY:
            case Types.VARBINARY:
            case Types.LONGVARBINARY:
            case Types.ROWID:
                if (bType.getTag() == TypeTags.ARRAY_TAG) {
                    int elementTypeTag = ((BArrayType) bType).getElementType().getTag();
                    return elementTypeTag == TypeTags.BYTE_TAG;
                }
                return bType.getTag() == TypeTags.STRING_TAG || bType.getTag() == TypeTags.BYTE_ARRAY_TAG;
            case Types.REF:
            case Types.STRUCT:
                return bType.getTag() == TypeTags.RECORD_TYPE_TAG;
            case Types.SQLXML:
                return bType.getTag() == TypeTags.XML_TAG;
            default:
                //If user is passing the intended type variable for the sql types, then it will use
                // those types to resolve the result.
                return bType.getTag() == TypeTags.ANY_TAG ||
                        bType.getTag() == TypeTags.ANYDATA_TAG ||
                        (bType.getTag() == TypeTags.ARRAY_TAG &&
                                ((BArrayType) bType).getElementType().getTag() == TypeTags.BYTE_TAG) ||
                        bType.getTag() == TypeTags.STRING_TAG ||
                        bType.getTag() == TypeTags.INT_TAG ||
                        bType.getTag() == TypeTags.BOOLEAN_TAG ||
                        bType.getTag() == TypeTags.XML_TAG ||
                        bType.getTag() == TypeTags.FLOAT_TAG ||
                        bType.getTag() == TypeTags.DECIMAL_TAG ||
                        bType.getTag() == TypeTags.JSON_TAG;
        }
    }
}<|MERGE_RESOLUTION|>--- conflicted
+++ resolved
@@ -34,11 +34,8 @@
 import org.ballerinalang.jvm.values.MapValue;
 import org.ballerinalang.jvm.values.MapValueImpl;
 import org.ballerinalang.jvm.values.ObjectValue;
-<<<<<<< HEAD
 import org.ballerinalang.jvm.values.api.BString;
-=======
 import org.ballerinalang.jvm.values.XMLValue;
->>>>>>> d421b799
 import org.ballerinalang.jvm.values.api.BValue;
 import org.ballerinalang.jvm.values.api.BValueCreator;
 import org.ballerinalang.sql.Constants;
@@ -343,18 +340,6 @@
                 break;
             case Constants.SqlTypes.DATE:
                 Date date;
-<<<<<<< HEAD
-                if (value instanceof String) {
-                    date = Date.valueOf(value.toString());
-                } else if (value instanceof Long) {
-                    date = new Date((Long) value);
-                } else if (value instanceof MapValue) {
-                    MapValue<BString, Object> dateTimeStruct = (MapValue<BString, Object>) value;
-                    if (dateTimeStruct.getType().getName()
-                            .equalsIgnoreCase(org.ballerinalang.stdlib.time.util.Constants.STRUCT_TYPE_TIME)) {
-                        ZonedDateTime zonedDateTime = TimeUtils.getZonedDateTime(dateTimeStruct);
-                        date = new Date(zonedDateTime.toInstant().toEpochMilli());
-=======
                 if (value == null) {
                     preparedStatement.setDate(index, null);
                 } else {
@@ -363,7 +348,7 @@
                     } else if (value instanceof Long) {
                         date = new Date((Long) value);
                     } else if (value instanceof MapValue) {
-                        MapValue<String, Object> dateTimeStruct = (MapValue<String, Object>) value;
+                    MapValue<BString, Object> dateTimeStruct = (MapValue<BString, Object>) value;
                         if (dateTimeStruct.getType().getName()
                                 .equalsIgnoreCase(org.ballerinalang.stdlib.time.util.Constants.STRUCT_TYPE_TIME)) {
                             ZonedDateTime zonedDateTime = TimeUtils.getZonedDateTime(dateTimeStruct);
@@ -371,7 +356,6 @@
                         } else {
                             throw throwInvalidParameterError(value, sqlType);
                         }
->>>>>>> d421b799
                     } else {
                         throw throwInvalidParameterError(value, sqlType);
                     }
@@ -379,19 +363,6 @@
                 }
                 break;
             case Constants.SqlTypes.TIME:
-<<<<<<< HEAD
-                Time time = null;
-                if (value instanceof String) {
-                    time = Time.valueOf(value.toString());
-                } else if (value instanceof Long) {
-                    time = new Time((Long) value);
-                } else if (value instanceof MapValue) {
-                    MapValue<BString, Object> dateTimeStruct = (MapValue<BString, Object>) value;
-                    if (dateTimeStruct.getType().getName()
-                            .equalsIgnoreCase(org.ballerinalang.stdlib.time.util.Constants.STRUCT_TYPE_TIME)) {
-                        ZonedDateTime zonedDateTime = TimeUtils.getZonedDateTime(dateTimeStruct);
-                        time = new Time(zonedDateTime.toInstant().toEpochMilli());
-=======
                 if (value == null) {
                     preparedStatement.setTime(index, null);
                 } else {
@@ -401,7 +372,7 @@
                     } else if (value instanceof Long) {
                         time = new Time((Long) value);
                     } else if (value instanceof MapValue) {
-                        MapValue<String, Object> dateTimeStruct = (MapValue<String, Object>) value;
+                    MapValue<BString, Object> dateTimeStruct = (MapValue<BString, Object>) value;
                         if (dateTimeStruct.getType().getName()
                                 .equalsIgnoreCase(org.ballerinalang.stdlib.time.util.Constants.STRUCT_TYPE_TIME)) {
                             ZonedDateTime zonedDateTime = TimeUtils.getZonedDateTime(dateTimeStruct);
@@ -409,7 +380,6 @@
                         } else {
                             throw throwInvalidParameterError(value, sqlType);
                         }
->>>>>>> d421b799
                     } else {
                         throw throwInvalidParameterError(value, sqlType);
                     }
@@ -418,19 +388,6 @@
                 break;
             case Constants.SqlTypes.TIMESTAMP:
             case Constants.SqlTypes.DATETIME:
-<<<<<<< HEAD
-                Timestamp timestamp = null;
-                if (value instanceof String) {
-                    timestamp = Timestamp.valueOf(value.toString());
-                } else if (value instanceof Long) {
-                    timestamp = new Timestamp((Long) value);
-                } else if (value instanceof MapValue) {
-                    MapValue<BString, Object> dateTimeStruct = (MapValue<BString, Object>) value;
-                    if (dateTimeStruct.getType().getName()
-                            .equalsIgnoreCase(org.ballerinalang.stdlib.time.util.Constants.STRUCT_TYPE_TIME)) {
-                        ZonedDateTime zonedDateTime = TimeUtils.getZonedDateTime(dateTimeStruct);
-                        timestamp = new Timestamp(zonedDateTime.toInstant().toEpochMilli());
-=======
                 if (value == null) {
                     preparedStatement.setTimestamp(index, null);
                 } else {
@@ -440,7 +397,7 @@
                     } else if (value instanceof Long) {
                         timestamp = new Timestamp((Long) value);
                     } else if (value instanceof MapValue) {
-                        MapValue<String, Object> dateTimeStruct = (MapValue<String, Object>) value;
+                    MapValue<BString, Object> dateTimeStruct = (MapValue<BString, Object>) value;
                         if (dateTimeStruct.getType().getName()
                                 .equalsIgnoreCase(org.ballerinalang.stdlib.time.util.Constants.STRUCT_TYPE_TIME)) {
                             ZonedDateTime zonedDateTime = TimeUtils.getZonedDateTime(dateTimeStruct);
@@ -448,7 +405,6 @@
                         } else {
                             throw throwInvalidParameterError(value, sqlType);
                         }
->>>>>>> d421b799
                     } else {
                         throw throwInvalidParameterError(value, sqlType);
                     }
@@ -984,12 +940,8 @@
         return struct;
     }
 
-<<<<<<< HEAD
 
     private static MapValue<BString, Object> createTimeStruct(long millis) {
-=======
-    private static MapValue<String, Object> createTimeStruct(long millis) {
->>>>>>> d421b799
         return TimeUtils.createTimeRecord(TimeUtils.getTimeZoneRecord(), TimeUtils.getTimeRecord(), millis,
                                           Constants.TIMEZONE_UTC);
     }
