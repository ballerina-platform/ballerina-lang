// Copyright (c) 2020 WSO2 Inc. (http://www.wso2.org) All Rights Reserved.
//
// WSO2 Inc. licenses this file to you under the Apache License,
// Version 2.0 (the "License"); you may not use this file except
// in compliance with the License.
// You may obtain a copy of the License at
//
// http://www.apache.org/licenses/LICENSE-2.0
//
// Unless required by applicable law or agreed to in writing,
// software distributed under the License is distributed on an
// "AS IS" BASIS, WITHOUT WARRANTIES OR CONDITIONS OF ANY
// KIND, either express or implied.  See the License for the
// specific language governing permissions and limitations
// under the License.

import ballerina/java;

# Represents a SQL client.
#
public type Client abstract client object {

    # Queries the database with the query provided by the user, and returns the result as stream.
    #
    # + sqlQuery - The query which needs to be executed as `string` or `ParameterizedString` when the SQL query has
    #              params to be passed in
    # + rowType - The `typedesc` of the record that should be returned as a result. If this is not provided the default
    #             column names of the query result set be used for the record attributes
    # + return - Stream of records in the type of `rowType`
    public remote function query(@untainted string|ParameterizedString sqlQuery, typedesc<record {}>? rowType = ())
    returns @tainted stream<record{}, Error>;

    # Executes the DDL or DML sql query provided by the user, and returns summary of the execution.
    #
    # + sqlQuery - The DDL or DML query such as INSERT, DELETE, UPDATE, etc as `string` or `ParameterizedString`
    #              when the query has params to be passed in
<<<<<<< HEAD
    # + return - Summary of the sql update query as `ExecutionResult`, or `Error`
    #           if any error occured when executing the query
    public remote function execute(@untainted string|ParameterizedString sqlQuery) returns ExecutionResult|Error;

    public remote function batchExecute(ParameterizedString[] sqlQueries, boolean rollbackInFailure = false)
                                                                       returns ExecutionResult[]|Error;
=======
    # + return - Summary of the sql update query as `ExecutionResult` or returns `Error`
    #           if any error occured when executing the query
    public remote function execute(@untainted string|ParameterizedString sqlQuery) returns ExecutionResult|Error?;

    # Executes a batch of parameterised DDL or DML sql query provided by the user,
    # and returns the summary of the execution.
    #
    # + sqlQueries - The DDL or DML query such as INSERT, DELETE, UPDATE, etc as `ParameterizedString` with an array
    #                of values passed in.
    # + rollbackInFailure - Whether to rollback the statments executed in case one of the statements in the batch fails
    # + return - Summary of the sql update query as `ExecutionResult[]` or returns `BatchUpdateError`.
    #            if any error occured when executing the query. `BatchUpdateError` will include summary of the
    #            sql update query as `ExecutionResult[]` for commands executed successfully.
    public remote function batchExecute(ParameterizedString[] sqlQueries, boolean rollbackInFailure = false)
                                                                       returns ExecutionResult[]|Error?;
>>>>>>> a9c142ce

    # Close the SQL client.
    #
    # + return - Possible error during closing the client
    public function close() returns Error?;
};

function closedStreamInvocationError() returns Error {
    ApplicationError e = ApplicationError(message = "Stream is closed. Therefore, "
        + "no operations are allowed further on the stream.");
    return e;
}

public function generateApplicationErrorStream(string message) returns stream<record{}, Error> {
    ApplicationError applicationErr = ApplicationError(message = message);
    ResultIterator resultIterator = new (err = applicationErr);
    stream<record{}, Error> errorStream = new (resultIterator);
    return errorStream;
}

function nextResult(ResultIterator iterator) returns record {}|Error? = @java:Method {
    class: "org.ballerinalang.sql.utils.RecordItertorUtils"
} external;

function closeResult(ResultIterator iterator) returns Error? = @java:Method {
    class: "org.ballerinalang.sql.utils.RecordItertorUtils"
} external;<|MERGE_RESOLUTION|>--- conflicted
+++ resolved
@@ -34,17 +34,9 @@
     #
     # + sqlQuery - The DDL or DML query such as INSERT, DELETE, UPDATE, etc as `string` or `ParameterizedString`
     #              when the query has params to be passed in
-<<<<<<< HEAD
     # + return - Summary of the sql update query as `ExecutionResult`, or `Error`
     #           if any error occured when executing the query
     public remote function execute(@untainted string|ParameterizedString sqlQuery) returns ExecutionResult|Error;
-
-    public remote function batchExecute(ParameterizedString[] sqlQueries, boolean rollbackInFailure = false)
-                                                                       returns ExecutionResult[]|Error;
-=======
-    # + return - Summary of the sql update query as `ExecutionResult` or returns `Error`
-    #           if any error occured when executing the query
-    public remote function execute(@untainted string|ParameterizedString sqlQuery) returns ExecutionResult|Error?;
 
     # Executes a batch of parameterised DDL or DML sql query provided by the user,
     # and returns the summary of the execution.
@@ -56,8 +48,7 @@
     #            if any error occured when executing the query. `BatchUpdateError` will include summary of the
     #            sql update query as `ExecutionResult[]` for commands executed successfully.
     public remote function batchExecute(ParameterizedString[] sqlQueries, boolean rollbackInFailure = false)
-                                                                       returns ExecutionResult[]|Error?;
->>>>>>> a9c142ce
+                                                                       returns ExecutionResult[]|Error;
 
     # Close the SQL client.
     #
