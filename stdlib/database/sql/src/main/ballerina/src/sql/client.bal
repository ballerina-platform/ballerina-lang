// Copyright (c) 2020 WSO2 Inc. (http://www.wso2.org) All Rights Reserved.
//
// WSO2 Inc. licenses this file to you under the Apache License,
// Version 2.0 (the "License"); you may not use this file except
// in compliance with the License.
// You may obtain a copy of the License at
//
// http://www.apache.org/licenses/LICENSE-2.0
//
// Unless required by applicable law or agreed to in writing,
// software distributed under the License is distributed on an
// "AS IS" BASIS, WITHOUT WARRANTIES OR CONDITIONS OF ANY
// KIND, either express or implied.  See the License for the
// specific language governing permissions and limitations
// under the License.

import ballerina/java;

# Represents a SQL client.
#
public type Client abstract client object {

    # Queries the database with the query provided by the user, and returns the result as stream.
    #
    # + sqlQuery - The query which needs to be executed as `string` or `ParameterizedQuery` when the SQL query has
    #              params to be passed in
    # + rowType - The `typedesc` of the record that should be returned as a result. If this is not provided the default
    #             column names of the query result set be used for the record attributes
    # + return - Stream of records in the type of `rowType`
    public remote function query(@untainted string|ParameterizedQuery sqlQuery, typedesc<record {}>? rowType = ())
    returns @tainted stream <record {}, Error>;

    # Executes the DDL or DML sql query provided by the user, and returns summary of the execution.
    #
    # + sqlQuery - The DDL or DML query such as INSERT, DELETE, UPDATE, etc as `string` or `ParameterizedQuery`
    #              when the query has params to be passed in
    # + return - Summary of the sql update query as `ExecutionResult` or an `Error`
    #           if any error occurred when executing the query
    public remote function execute(@untainted string|ParameterizedQuery sqlQuery) returns ExecutionResult|Error;

    # Executes a batch of parameterized DDL or DML sql query provided by the user,
    # and returns the summary of the execution.
    #
    # + sqlQueries - The DDL or DML query such as INSERT, DELETE, UPDATE, etc as `ParameterizedQuery` with an array
    #                of values passed in
    # + return - Summary of the executed SQL queries as `ExecutionResult[]` which includes details such as
    #            `affectedRowCount` and `lastInsertId`. If one of the commands in the batch fails, this function
    #            will return `BatchExecuteError`, however the JDBC driver may or may not continue to process the
    #            remaining commands in the batch after a failure. The summary of the executed queries in case of error
    #            can be accessed as `(<sql:BatchExecuteError> result).detail()?.executionResults`.
    public remote function batchExecute(@untainted ParameterizedQuery[] sqlQueries) returns ExecutionResult[]|Error;

    # Executes a SQL stored procedure and returns the result as stream and execution summary.
    #
    # + sqlQuery - The query to execute the SQL stored procedure
    # + rowTypes - The array of `typedesc` of the records that should be returned as a result. If this is not provided
    #               the default column names of the query result set be used for the record attributes.
    # + return - Summary of the execution is returned in `ProcedureCallResult` or `sql:Error`
    public remote function call(@untainted string|ParameterizedCallQuery sqlQuery, typedesc<record {}>[] rowTypes = [])
    returns ProcedureCallResult|Error;

    # Close the SQL client.
    #
    # + return - Possible error during closing the client
    public function close() returns Error?;
};

function closedStreamInvocationError() returns Error {
    return ApplicationError("Stream is closed. Therefore, no operations are allowed further on the stream.");
}

public function generateApplicationErrorStream(string message) returns stream <record {}, Error> {
    ApplicationError applicationErr = ApplicationError(message);
    ResultIterator resultIterator = new (err = applicationErr);
    stream<record {}, Error> errorStream = new (resultIterator);
    return errorStream;
}

function nextResult(ResultIterator iterator) returns record {}|Error? = @java:Method {
<<<<<<< HEAD
    'class: "org.ballerinalang.sql.utils.RecordItertorUtils"
} external;

function closeResult(ResultIterator iterator) returns Error? = @java:Method {
    'class: "org.ballerinalang.sql.utils.RecordItertorUtils"
=======
    class: "org.ballerinalang.sql.utils.RecordIteratorUtils"
} external;

function closeResult(ResultIterator iterator) returns Error? = @java:Method {
    class: "org.ballerinalang.sql.utils.RecordIteratorUtils"
} external;

function getNextQueryResult(ProcedureCallResult callResult) returns boolean|Error = @java:Method {
    class: "org.ballerinalang.sql.utils.ProcedureCallResultUtils"
} external;

function closeCallResult(ProcedureCallResult callResult) returns Error? = @java:Method {
    class: "org.ballerinalang.sql.utils.ProcedureCallResultUtils"
>>>>>>> 1d54e2c6
} external;<|MERGE_RESOLUTION|>--- conflicted
+++ resolved
@@ -77,18 +77,11 @@
 }
 
 function nextResult(ResultIterator iterator) returns record {}|Error? = @java:Method {
-<<<<<<< HEAD
-    'class: "org.ballerinalang.sql.utils.RecordItertorUtils"
+    'class: "org.ballerinalang.sql.utils.RecordIteratorUtils"
 } external;
 
 function closeResult(ResultIterator iterator) returns Error? = @java:Method {
-    'class: "org.ballerinalang.sql.utils.RecordItertorUtils"
-=======
-    class: "org.ballerinalang.sql.utils.RecordIteratorUtils"
-} external;
-
-function closeResult(ResultIterator iterator) returns Error? = @java:Method {
-    class: "org.ballerinalang.sql.utils.RecordIteratorUtils"
+    'class: "org.ballerinalang.sql.utils.RecordIteratorUtils"
 } external;
 
 function getNextQueryResult(ProcedureCallResult callResult) returns boolean|Error = @java:Method {
@@ -97,5 +90,4 @@
 
 function closeCallResult(ProcedureCallResult callResult) returns Error? = @java:Method {
     class: "org.ballerinalang.sql.utils.ProcedureCallResultUtils"
->>>>>>> 1d54e2c6
 } external;