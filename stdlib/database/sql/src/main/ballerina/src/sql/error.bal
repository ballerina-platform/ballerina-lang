--- conflicted
+++ resolved
@@ -61,10 +61,7 @@
 # database resource clean-up, and other similar scenarios.
 public type DatabaseError error<DATABASE_ERROR_REASON, DatabaseErrorData>;
 
-<<<<<<< HEAD
-=======
 # Represents an error occured when a batch execution is running.
->>>>>>> a9c142ce
 public type BatchExecuteError error<BATCH_EXECUTE_ERROR_REASON, BatchExecuteErrorData>;
 
 # Represents an error originating from application-level causes.
