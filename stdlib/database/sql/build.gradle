--- conflicted
+++ resolved
@@ -28,12 +28,8 @@
     implementation project(':ballerina-core')
     implementation project(':ballerina-lang')
     implementation project(':ballerina-time')
-<<<<<<< HEAD
     implementation project(':ballerina-lang:annotations')
-=======
-    implementation project(':ballerina-builtin')
     implementation project(':ballerina-runtime')
->>>>>>> b353369a
 
     implementation 'com.zaxxer:HikariCP'
 }
