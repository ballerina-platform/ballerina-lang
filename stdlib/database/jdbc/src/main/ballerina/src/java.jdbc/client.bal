// Copyright (c) 2020 WSO2 Inc. (http://www.wso2.org) All Rights Reserved.
//
// WSO2 Inc. licenses this file to you under the Apache License,
// Version 2.0 (the "License"); you may not use this file except
// in compliance with the License.
// You may obtain a copy of the License at
//
// http://www.apache.org/licenses/LICENSE-2.0
//
// Unless required by applicable law or agreed to in writing,
// software distributed under the License is distributed on an
// "AS IS" BASIS, WITHOUT WARRANTIES OR CONDITIONS OF ANY
// KIND, either express or implied.  See the License for the
// specific language governing permissions and limitations
// under the License.

import ballerina/sql;
import ballerina/java;

# Represents a JDBC client.
#
public type Client client object {
    *sql:Client;
    private boolean clientActive = true;

    # Initialize JDBC client.
    #
    # + url - The JDBC  URL of the database
    # + user - If the database is secured, the username of the database
    # + password - The password of provided username of the database
    # + options - The Database specific JDBC client properties
    # + connectionPool - The `sql:ConnectionPool` object to be used within the jdbc client.
    #                   If there is no connectionPool is provided, the global connection pool will be used and it will
    #                   be shared by other clients which has same properties
    public function init(public string url, public string? user = (), public string? password = (),
        public Options? options = (), public sql:ConnectionPool? connectionPool = ()) returns sql:Error? {
        ClientConfiguration clientConf = {
            url: url,
            user: user,
            password: password,
            options: options,
            connectionPool: connectionPool
        };
        return createClient(self, clientConf, sql:getGlobalConnectionPool());
    }

    # Queries the database with the query provided by the user, and returns the result as stream.
    #
    # + sqlQuery - The query which needs to be executed as `string` or `ParameterizedString` when the SQL query has
    #              params to be passed in
    # + rowType - The `typedesc` of the record that should be returned as a result. If this is not provided the default
    #             column names of the query result set be used for the record attributes
    # + return - Stream of records in the type of `rowType`
    public remote function query(@untainted string|sql:ParameterizedString sqlQuery, typedesc<record {}>? rowType = ())
    returns @tainted stream<record{}, sql:Error> {
        if (self.clientActive) {
            sql:ParameterizedString sqlParamString;
            if (sqlQuery is string) {
                sqlParamString = {
                    parts : [sqlQuery],
                    insertions: []
                };
            } else {
                sqlParamString = sqlQuery;
            }
            return nativeQuery(self, sqlParamString, rowType);
        } else {
            return sql:generateApplicationErrorStream("JDBC Client is already closed, hence "
                + "further operations are not allowed");
        }
    }

    # Executes the DDL or DML sql queries provided by the user, and returns summary of the execution.
    #
    # + sqlQuery - The DDL or DML query such as INSERT, DELETE, UPDATE, etc as `string` or `ParameterizedString`
    #              when the query has params to be passed in
    # + return - Summary of the sql update query as `ExecutionResult` or returns `Error`
    #           if any error occured when executing the query
<<<<<<< HEAD
    public remote function execute(@untainted string|sql:ParameterizedString sqlQuery) returns sql:ExecutionResult|sql:Error {
=======
    public remote function execute(@untainted string|sql:ParameterizedString sqlQuery) returns sql:ExecutionResult|sql:Error? {
>>>>>>> a9c142ce
        if (self.clientActive) {
            sql:ParameterizedString sqlParamString;
            if (sqlQuery is string) {
                sqlParamString = {
                    parts: [sqlQuery],
                    insertions: []
                };
            } else {
                sqlParamString = sqlQuery;
            }
            return nativeExecute(self, sqlParamString);
        } else {
            return sql:ApplicationError( message = "JDBC Client is already closed,"
                + " hence further operations are not allowed");
        }
    }

<<<<<<< HEAD
    public remote function batchExecute(sql:ParameterizedString[] sqlQueries, boolean rollbackInFailure = false)
                                                                                returns sql:ExecutionResult[]|sql:Error {
        if (sqlQueries.length() == 0) {
            return sql:ApplicationError( message = " Paramter 'sqlQueries' cannot be empty array");
=======
    # Executes a batch of parameterised DDL or DML sql query provided by the user,
    # and returns the summary of the execution.
    #
    # + sqlQueries - The DDL or DML query such as INSERT, DELETE, UPDATE, etc as `ParameterizedString` with an array
    #                of values passed in.
    # + rollbackInFailure - Whether to rollback the statments executed in case one of the statements in the batch fails
    # + return - Summary of the sql update query as `ExecutionResult[]` or returns `BatchUpdateError`.
    #            if any error occured when executing the query. `BatchUpdateError` will include summary of the
    #            sql update query as `ExecutionResult[]` for commands executed successfully.
    public remote function batchExecute(sql:ParameterizedString[] sqlQueries, boolean rollbackInFailure = false)
                                                                                returns sql:ExecutionResult[]|sql:Error? {
        if (sqlQueries.length() == 0) {
            return sql:ApplicationError( message = " Parameter 'sqlQueries' cannot be empty array");
>>>>>>> a9c142ce
        }
        if (self.clientActive) {
            return nativeBatchExecute(self, sqlQueries, rollbackInFailure);
        } else {
            return sql:ApplicationError( message = "JDBC Client is already closed,"
                + " hence further operations are not allowed");
        }
    }

    # Close the JDBC client.
    #
    # + return - Possible error during closing the client
    public function close() returns sql:Error? {
        self.clientActive = false;
        return close(self);
    }
};

# Provides a set of configuration related to database.
# + datasourceName - The driver class name to be used to get the connection
# + properties - the properties of the database which should be applied when getting the connection
public type Options record {|
    string? datasourceName = ();
    map<anydata>? properties = ();
|};

# Provides a set of configurations for the JDBC Client to be passed internally within the module.
#
# + url - URL of the database to connect
# + user - Username for the database connection
# + password - Password for the database connection
# + options - A map of DB specific `Options`
# + connectionPool - Properties for the connection pool configuration. Refer `sql:ConnectionPool` for more details
type ClientConfiguration record {|
    string? url;
    string? user;
    string? password;
    Options? options;
    sql:ConnectionPool? connectionPool;
|};

function createClient(Client jdbcClient, ClientConfiguration clientConf,
    sql:ConnectionPool globalConnPool) returns sql:Error? = @java:Method {
    class: "org.ballerinalang.jdbc.NativeImpl"
} external;

function nativeQuery(Client sqlClient, sql:ParameterizedString sqlQuery, typedesc<record {}>? rowtype)
returns stream<record{}, sql:Error> = @java:Method {
    class: "org.ballerinalang.sql.utils.QueryUtils"
} external;

function nativeExecute(Client sqlClient, sql:ParameterizedString sqlQuery)
<<<<<<< HEAD
returns sql:ExecutionResult|sql:Error = @java:Method {
=======
returns sql:ExecutionResult|sql:Error? = @java:Method {
>>>>>>> a9c142ce
    class: "org.ballerinalang.sql.utils.ExecuteUtils"
} external;

function nativeBatchExecute(Client sqlClient, sql:ParameterizedString[] sqlQueries, boolean rollbackInFailure)
<<<<<<< HEAD
returns sql:ExecutionResult[]|sql:Error = @java:Method {
=======
returns sql:ExecutionResult[]|sql:Error? = @java:Method {
>>>>>>> a9c142ce
    class: "org.ballerinalang.sql.utils.ExecuteUtils"
} external;

function close(Client jdbcClient) returns sql:Error? = @java:Method {
    class: "org.ballerinalang.jdbc.NativeImpl"
} external;<|MERGE_RESOLUTION|>--- conflicted
+++ resolved
@@ -76,11 +76,7 @@
     #              when the query has params to be passed in
     # + return - Summary of the sql update query as `ExecutionResult` or returns `Error`
     #           if any error occured when executing the query
-<<<<<<< HEAD
     public remote function execute(@untainted string|sql:ParameterizedString sqlQuery) returns sql:ExecutionResult|sql:Error {
-=======
-    public remote function execute(@untainted string|sql:ParameterizedString sqlQuery) returns sql:ExecutionResult|sql:Error? {
->>>>>>> a9c142ce
         if (self.clientActive) {
             sql:ParameterizedString sqlParamString;
             if (sqlQuery is string) {
@@ -98,12 +94,6 @@
         }
     }
 
-<<<<<<< HEAD
-    public remote function batchExecute(sql:ParameterizedString[] sqlQueries, boolean rollbackInFailure = false)
-                                                                                returns sql:ExecutionResult[]|sql:Error {
-        if (sqlQueries.length() == 0) {
-            return sql:ApplicationError( message = " Paramter 'sqlQueries' cannot be empty array");
-=======
     # Executes a batch of parameterised DDL or DML sql query provided by the user,
     # and returns the summary of the execution.
     #
@@ -114,10 +104,9 @@
     #            if any error occured when executing the query. `BatchUpdateError` will include summary of the
     #            sql update query as `ExecutionResult[]` for commands executed successfully.
     public remote function batchExecute(sql:ParameterizedString[] sqlQueries, boolean rollbackInFailure = false)
-                                                                                returns sql:ExecutionResult[]|sql:Error? {
+                                                                                returns sql:ExecutionResult[]|sql:Error {
         if (sqlQueries.length() == 0) {
             return sql:ApplicationError( message = " Parameter 'sqlQueries' cannot be empty array");
->>>>>>> a9c142ce
         }
         if (self.clientActive) {
             return nativeBatchExecute(self, sqlQueries, rollbackInFailure);
@@ -170,20 +159,12 @@
 } external;
 
 function nativeExecute(Client sqlClient, sql:ParameterizedString sqlQuery)
-<<<<<<< HEAD
 returns sql:ExecutionResult|sql:Error = @java:Method {
-=======
-returns sql:ExecutionResult|sql:Error? = @java:Method {
->>>>>>> a9c142ce
     class: "org.ballerinalang.sql.utils.ExecuteUtils"
 } external;
 
 function nativeBatchExecute(Client sqlClient, sql:ParameterizedString[] sqlQueries, boolean rollbackInFailure)
-<<<<<<< HEAD
 returns sql:ExecutionResult[]|sql:Error = @java:Method {
-=======
-returns sql:ExecutionResult[]|sql:Error? = @java:Method {
->>>>>>> a9c142ce
     class: "org.ballerinalang.sql.utils.ExecuteUtils"
 } external;
 
