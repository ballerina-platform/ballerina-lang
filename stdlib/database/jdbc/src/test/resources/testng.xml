<?xml version="1.0" encoding="UTF-8"?>
<!--
Copyright (c) 2020, WSO2 Inc. (http://www.wso2.org) All Rights Reserved.

WSO2 Inc. licenses this file to you under the Apache License,
Version 2.0 (the "License"); you may not use this file except
in compliance with the License.
You may obtain a copy of the License at

http://www.apache.org/licenses/LICENSE-2.0

Unless required by applicable law or agreed to in writing,
software distributed under the License is distributed on an
"AS IS" BASIS, WITHOUT WARRANTIES OR CONDITIONS OF ANY
KIND, either express or implied.  See the License for the
specific language governing permissions and limitations
under the License.
-->

<!DOCTYPE suite SYSTEM "http://testng.org/testng-1.0.dtd" >

<suite name="ballerina-jdbc-test-suite">
    <test name="ballerina-jdbc-test" parallel="false">
        <parameter name="enableJBallerinaTests" value="true"/>
        <classes>
            <class name="org.ballerinalang.jdbc.connection.ConnectorInitTest"/>
            <class name="org.ballerinalang.jdbc.pool.ConnectionPoolTest"/>
            <class name="org.ballerinalang.jdbc.query.NumericTypesQueryTest"/>
            <class name="org.ballerinalang.jdbc.query.ComplexTypesQueryTest"/>
            <class name="org.ballerinalang.jdbc.query.ParamsQueryTest"/>
            <class name="org.ballerinalang.jdbc.execute.ExecuteTest"/>
            <class name="org.ballerinalang.jdbc.execute.ParamsExecuteTest"/>
<<<<<<< HEAD
            <class name="org.ballerinalang.jdbc.transaction.LocalTransactionsTest"/>
            <class name="org.ballerinalang.jdbc.transaction.XATransactionsTest"/>
=======
            <class name="org.ballerinalang.jdbc.batchexecute.BatchExecuteTest"/>
>>>>>>> a9c142ce
        </classes>
    </test>
</suite><|MERGE_RESOLUTION|>--- conflicted
+++ resolved
@@ -30,12 +30,9 @@
             <class name="org.ballerinalang.jdbc.query.ParamsQueryTest"/>
             <class name="org.ballerinalang.jdbc.execute.ExecuteTest"/>
             <class name="org.ballerinalang.jdbc.execute.ParamsExecuteTest"/>
-<<<<<<< HEAD
             <class name="org.ballerinalang.jdbc.transaction.LocalTransactionsTest"/>
             <class name="org.ballerinalang.jdbc.transaction.XATransactionsTest"/>
-=======
             <class name="org.ballerinalang.jdbc.batchexecute.BatchExecuteTest"/>
->>>>>>> a9c142ce
         </classes>
     </test>
 </suite>