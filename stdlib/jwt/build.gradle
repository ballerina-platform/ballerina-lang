--- conflicted
+++ resolved
@@ -71,13 +71,10 @@
     baloImplementation project(path: ':ballerina-system', configuration: 'baloImplementation')
     baloImplementation project(path: ':ballerina-task', configuration: 'baloImplementation')
 
+    interopImports project(':ballerina-config-api')
     interopImports project(':ballerina-encoding')
     interopImports project(':ballerina-task')
-<<<<<<< HEAD
-    interopImports project(':ballerina-config-api')
-=======
     interopImports project(':ballerina-time')
->>>>>>> f459002c
 }
 
 configurations.all {
