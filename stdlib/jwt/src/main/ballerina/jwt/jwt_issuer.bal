// Copyright (c) 2018 WSO2 Inc. (http://www.wso2.org) All Rights Reserved.
//
// WSO2 Inc. licenses this file to you under the Apache License,
// Version 2.0 (the "License"); you may not use this file except
// in compliance with the License.
// You may obtain a copy of the License at
//
// http://www.apache.org/licenses/LICENSE-2.0
//
// Unless required by applicable law or agreed to in writing,
// software distributed under the License is distributed on an
// "AS IS" BASIS, WITHOUT WARRANTIES OR CONDITIONS OF ANY
// KIND, either express or implied.  See the License for the
// specific language governing permissions and limitations
// under the License.

import ballerina/crypto;
import ballerina/encoding;

# Represents JWT issuer configurations.
#
# + keyStore - Keystore to be used in JWT signing
# + keyAlias - Signing key alias
# + keyPassword - Signing key password
public type JwtIssuerConfig record {|
    crypto:KeyStore keyStore;
    string keyAlias;
    string keyPassword;
|};

# Issue a JWT token based on provided header and payload. JWT will be signed (JWS) if `keyStore` information is provided
# in the `JwtIssuerConfig` and the `alg` field of `JwtHeader` is not `NONE`.
#
# + header - JwtHeader object
# + payload - JwtPayload object
# + config - JWT issuer config record
# + return - JWT token string or an `Error` if token validation fails
public function issueJwt(JwtHeader header, JwtPayload payload, JwtIssuerConfig? config) returns string|Error {
    string jwtHeader = check buildHeaderString(header);
    string jwtPayload = check buildPayloadString(payload);
    string jwtAssertion = jwtHeader + "." + jwtPayload;
<<<<<<< HEAD
    if (header.alg == NONE) {
        return jwtAssertion;
    } else {
        if (config is JwtIssuerConfig) {
            crypto:KeyStore keyStore = config.keyStore;
            string keyAlias = config.keyAlias;
            string keyPassword = config.keyPassword;
            var privateKey = crypto:decodePrivateKey(keyStore = keyStore, keyAlias = keyAlias,
                                                     keyPassword = keyPassword);
            if (privateKey is crypto:PrivateKey) {
                if (header.alg == RS256) {
                    var signature = crypto:signRsaSha256(jwtAssertion.toByteArray("UTF-8"), privateKey);
                    if (signature is byte[]) {
                        return (jwtAssertion + "." + encoding:encodeBase64Url(signature));
                    } else {
                        return prepareError("Private key signing failed for SHA256 algorithm.", err = signature);
                    }
                } else if (header.alg == RS384) {
                    var signature = crypto:signRsaSha384(jwtAssertion.toByteArray("UTF-8"), privateKey);
                    if (signature is byte[]) {
                        return (jwtAssertion + "." + encoding:encodeBase64Url(signature));
                    } else {
                        return prepareError("Private key signing failed for SHA384 algorithm.", err = signature);
                    }
                } else if (header.alg == RS512) {
                    var signature = crypto:signRsaSha512(jwtAssertion.toByteArray("UTF-8"), privateKey);
                    if (signature is byte[]) {
                        return (jwtAssertion + "." + encoding:encodeBase64Url(signature));
                    } else {
                        return prepareError("Private key signing failed for SHA512 algorithm.", err = signature);
                    }
                } else {
                    return prepareError("Unsupported JWS algorithm.");
                }
            } else {
                return prepareError("Private key decoding failed.", err = privateKey);
            }
        } else {
            return prepareError("Signing JWT requires JwtIssuerConfig with keystore information.");
=======
    JwtSigningAlgorithm? alg = header?.alg;
    if (alg is JwtSigningAlgorithm) {
        if (alg == NONE) {
            return jwtAssertion;
        } else {
            if (config is JwtIssuerConfig) {
                crypto:KeyStore keyStore = config.keyStore;
                string keyAlias = config.keyAlias;
                string keyPassword = config.keyPassword;
                var privateKey = crypto:decodePrivateKey(keyStore, keyAlias,
                                                         keyPassword);
                if (privateKey is crypto:PrivateKey) {
                    if (alg == RS256) {
                        var signature = crypto:signRsaSha256(jwtAssertion.toBytes(), privateKey);
                        if (signature is byte[]) {
                            return (jwtAssertion + "." + encoding:encodeBase64Url(signature));
                        } else {
                            return prepareJwtError("Private key signing failed for SHA256 algorithm.", err = signature);
                        }
                    } else if (alg == RS384) {
                        var signature = crypto:signRsaSha384(jwtAssertion.toBytes(), privateKey);
                        if (signature is byte[]) {
                            return (jwtAssertion + "." + encoding:encodeBase64Url(signature));
                        } else {
                            return prepareJwtError("Private key signing failed for SHA384 algorithm.", err = signature);
                        }
                    } else if (alg == RS512) {
                        var signature = crypto:signRsaSha512(jwtAssertion.toBytes(), privateKey);
                        if (signature is byte[]) {
                            return (jwtAssertion + "." + encoding:encodeBase64Url(signature));
                        } else {
                            return prepareJwtError("Private key signing failed for SHA512 algorithm.", err = signature);
                        }
                    } else {
                        return prepareJwtError("Unsupported JWS algorithm.");
                    }
                } else {
                    return prepareJwtError("Private key decoding failed.", err = privateKey);
                }
            } else {
                return prepareJwtError("Signing JWT requires JwtIssuerConfig with keystore information.");
            }
>>>>>>> 84b343b8
        }
    }
    //TODO: Define a proper error
    return prepareJwtError("JwtSigningAlgorithm is not found.");
}

<<<<<<< HEAD
function buildHeaderString(JwtHeader header) returns string|Error {
    json headerJson = {};
=======
function buildHeaderString(JwtHeader header) returns string|JwtError {
    map<json> headerJson = {};
>>>>>>> 84b343b8
    if (!validateMandatoryJwtHeaderFields(header)) {
        return prepareError("Mandatory field signing algorithm (alg) is empty.");
    }
<<<<<<< HEAD
    if (header.alg == RS256) {
        headerJson[ALG] = "RS256";
    } else if (header.alg == RS384) {
        headerJson[ALG] = "RS384";
    } else if (header.alg == RS512) {
        headerJson[ALG] = "RS512";
    } else if (header.alg == NONE) {
        headerJson[ALG] = "none";
    } else {
        return prepareError("Unsupported JWS algorithm.");
    }
    if (header["typ"] is string) {
        headerJson[TYP] = header.typ;
    }
    if (header["cty"] is string) {
        headerJson[CTY] = header.cty;
    }
    if (header["kid"] is string) {
        headerJson[KID] = header.kid;
=======
    JwtSigningAlgorithm? alg = header?.alg;
    if (alg is JwtSigningAlgorithm) {
        if (alg == RS256) {
            headerJson[ALG] = "RS256";
        } else if (alg == RS384) {
            headerJson[ALG] = "RS384";
        } else if (alg == RS512) {
            headerJson[ALG] = "RS512";
        } else if (alg == NONE) {
            headerJson[ALG] = "none";
        } else {
            return prepareJwtError("Unsupported JWS algorithm.");
        }
        if (header["typ"] is string) {
            string? typ = header?.typ;
            if (typ is string) {
                headerJson[TYP] = typ;
            }
        }
        if (header["cty"] is string) {
            string? cty = header?.cty;
            if (cty is string) {
                headerJson[CTY] = cty;
            }
        }
        if (header["kid"] is string) {
            string? kid = header?.kid;
            if (kid is string) {
                headerJson[KID] = kid;
            }
        }
>>>>>>> 84b343b8
    }
    string headerValInString = headerJson.toString();
    string encodedPayload = encoding:encodeBase64Url(headerValInString.toBytes());
    return encodedPayload;
}

<<<<<<< HEAD
function buildPayloadString(JwtPayload payload) returns string|Error {
    json payloadJson = {};
=======
function buildPayloadString(JwtPayload payload) returns string|JwtError {
    map<json> payloadJson = {};
>>>>>>> 84b343b8
    var sub = payload["sub"];
    if (sub is string) {
        payloadJson[SUB] = sub;
    }
    var iss = payload["iss"];
    if (iss is string) {
        payloadJson[ISS] = iss;
    }
    var exp = payload["exp"];
    if (exp is int) {
        payloadJson[EXP] = exp;
    }
    var iat = payload["iat"];
    if (iat is int) {
        payloadJson[IAT] = iat;
    }
    var jti = payload["jti"];
    if (jti is string) {
        payloadJson[JTI] = jti;
    }
    var aud = payload["aud"];
    if (aud is string) {
        payloadJson[AUD] = aud;
    } else if (aud is string[]) {
        payloadJson[AUD] = aud;
    }
    var customClaims = payload["customClaims"];
    if (customClaims is map<json>) {
        payloadJson = addMapToJson(payloadJson, customClaims);
    }
    string payloadInString = payloadJson.toString();
    return encoding:encodeBase64Url(payloadInString.toBytes());
}

function addMapToJson(map<json> inJson, map<json> mapToConvert) returns map<json> {
    if (mapToConvert.length() != 0) {
        foreach var key in mapToConvert.keys() {
            inJson[key] = mapToConvert[key];
        }
    }
    return inJson;
}<|MERGE_RESOLUTION|>--- conflicted
+++ resolved
@@ -39,47 +39,6 @@
     string jwtHeader = check buildHeaderString(header);
     string jwtPayload = check buildPayloadString(payload);
     string jwtAssertion = jwtHeader + "." + jwtPayload;
-<<<<<<< HEAD
-    if (header.alg == NONE) {
-        return jwtAssertion;
-    } else {
-        if (config is JwtIssuerConfig) {
-            crypto:KeyStore keyStore = config.keyStore;
-            string keyAlias = config.keyAlias;
-            string keyPassword = config.keyPassword;
-            var privateKey = crypto:decodePrivateKey(keyStore = keyStore, keyAlias = keyAlias,
-                                                     keyPassword = keyPassword);
-            if (privateKey is crypto:PrivateKey) {
-                if (header.alg == RS256) {
-                    var signature = crypto:signRsaSha256(jwtAssertion.toByteArray("UTF-8"), privateKey);
-                    if (signature is byte[]) {
-                        return (jwtAssertion + "." + encoding:encodeBase64Url(signature));
-                    } else {
-                        return prepareError("Private key signing failed for SHA256 algorithm.", err = signature);
-                    }
-                } else if (header.alg == RS384) {
-                    var signature = crypto:signRsaSha384(jwtAssertion.toByteArray("UTF-8"), privateKey);
-                    if (signature is byte[]) {
-                        return (jwtAssertion + "." + encoding:encodeBase64Url(signature));
-                    } else {
-                        return prepareError("Private key signing failed for SHA384 algorithm.", err = signature);
-                    }
-                } else if (header.alg == RS512) {
-                    var signature = crypto:signRsaSha512(jwtAssertion.toByteArray("UTF-8"), privateKey);
-                    if (signature is byte[]) {
-                        return (jwtAssertion + "." + encoding:encodeBase64Url(signature));
-                    } else {
-                        return prepareError("Private key signing failed for SHA512 algorithm.", err = signature);
-                    }
-                } else {
-                    return prepareError("Unsupported JWS algorithm.");
-                }
-            } else {
-                return prepareError("Private key decoding failed.", err = privateKey);
-            }
-        } else {
-            return prepareError("Signing JWT requires JwtIssuerConfig with keystore information.");
-=======
     JwtSigningAlgorithm? alg = header?.alg;
     if (alg is JwtSigningAlgorithm) {
         if (alg == NONE) {
@@ -97,69 +56,42 @@
                         if (signature is byte[]) {
                             return (jwtAssertion + "." + encoding:encodeBase64Url(signature));
                         } else {
-                            return prepareJwtError("Private key signing failed for SHA256 algorithm.", err = signature);
+                            return prepareError("Private key signing failed for SHA256 algorithm.", err = signature);
                         }
                     } else if (alg == RS384) {
                         var signature = crypto:signRsaSha384(jwtAssertion.toBytes(), privateKey);
                         if (signature is byte[]) {
                             return (jwtAssertion + "." + encoding:encodeBase64Url(signature));
                         } else {
-                            return prepareJwtError("Private key signing failed for SHA384 algorithm.", err = signature);
+                            return prepareError("Private key signing failed for SHA384 algorithm.", err = signature);
                         }
                     } else if (alg == RS512) {
                         var signature = crypto:signRsaSha512(jwtAssertion.toBytes(), privateKey);
                         if (signature is byte[]) {
                             return (jwtAssertion + "." + encoding:encodeBase64Url(signature));
                         } else {
-                            return prepareJwtError("Private key signing failed for SHA512 algorithm.", err = signature);
+                            return prepareError("Private key signing failed for SHA512 algorithm.", err = signature);
                         }
                     } else {
-                        return prepareJwtError("Unsupported JWS algorithm.");
+                        return prepareError("Unsupported JWS algorithm.");
                     }
                 } else {
-                    return prepareJwtError("Private key decoding failed.", err = privateKey);
+                    return prepareError("Private key decoding failed.", err = privateKey);
                 }
             } else {
-                return prepareJwtError("Signing JWT requires JwtIssuerConfig with keystore information.");
+                return prepareError("Signing JWT requires JwtIssuerConfig with keystore information.");
             }
->>>>>>> 84b343b8
         }
     }
     //TODO: Define a proper error
     return prepareJwtError("JwtSigningAlgorithm is not found.");
 }
 
-<<<<<<< HEAD
 function buildHeaderString(JwtHeader header) returns string|Error {
-    json headerJson = {};
-=======
-function buildHeaderString(JwtHeader header) returns string|JwtError {
     map<json> headerJson = {};
->>>>>>> 84b343b8
     if (!validateMandatoryJwtHeaderFields(header)) {
         return prepareError("Mandatory field signing algorithm (alg) is empty.");
     }
-<<<<<<< HEAD
-    if (header.alg == RS256) {
-        headerJson[ALG] = "RS256";
-    } else if (header.alg == RS384) {
-        headerJson[ALG] = "RS384";
-    } else if (header.alg == RS512) {
-        headerJson[ALG] = "RS512";
-    } else if (header.alg == NONE) {
-        headerJson[ALG] = "none";
-    } else {
-        return prepareError("Unsupported JWS algorithm.");
-    }
-    if (header["typ"] is string) {
-        headerJson[TYP] = header.typ;
-    }
-    if (header["cty"] is string) {
-        headerJson[CTY] = header.cty;
-    }
-    if (header["kid"] is string) {
-        headerJson[KID] = header.kid;
-=======
     JwtSigningAlgorithm? alg = header?.alg;
     if (alg is JwtSigningAlgorithm) {
         if (alg == RS256) {
@@ -171,7 +103,7 @@
         } else if (alg == NONE) {
             headerJson[ALG] = "none";
         } else {
-            return prepareJwtError("Unsupported JWS algorithm.");
+            return prepareError("Unsupported JWS algorithm.");
         }
         if (header["typ"] is string) {
             string? typ = header?.typ;
@@ -191,20 +123,14 @@
                 headerJson[KID] = kid;
             }
         }
->>>>>>> 84b343b8
     }
     string headerValInString = headerJson.toString();
     string encodedPayload = encoding:encodeBase64Url(headerValInString.toBytes());
     return encodedPayload;
 }
 
-<<<<<<< HEAD
 function buildPayloadString(JwtPayload payload) returns string|Error {
-    json payloadJson = {};
-=======
-function buildPayloadString(JwtPayload payload) returns string|JwtError {
     map<json> payloadJson = {};
->>>>>>> 84b343b8
     var sub = payload["sub"];
     if (sub is string) {
         payloadJson[SUB] = sub;
