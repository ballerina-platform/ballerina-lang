--- conflicted
+++ resolved
@@ -23,17 +23,10 @@
 #
 # + message - Error message
 # + err - `error` instance
-<<<<<<< HEAD
 # + return - Prepared `Error` instance
 function prepareError(string message, error? err = ()) returns Error {
-    log:printError(message, err = err);
+    log:printError(message, err);
     Error jwtError;
-=======
-# + return - Prepared `JwtError` instance
-function prepareJwtError(string message, error? err = ()) returns JwtError {
-    log:printError(message, err);
-    JwtError jwtError;
->>>>>>> 84b343b8
     if (err is error) {
         jwtError = error(JWT_ERROR, message = message, cause = err);
     } else {
