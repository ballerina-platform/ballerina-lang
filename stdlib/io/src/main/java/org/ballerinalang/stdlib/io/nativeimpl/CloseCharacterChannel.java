--- conflicted
+++ resolved
@@ -83,10 +83,6 @@
         Register register = EventRegister.getFactory().register(closeEvent, CloseCharacterChannel::closeResponse);
         eventContext.setRegister(register);
         register.submit();
-<<<<<<< HEAD
-//        IOUtils.close(charChannel, eventContext, CloseCharacterChannel::closeResponse);
-=======
->>>>>>> bcb90e72
     }
 
     @Override
