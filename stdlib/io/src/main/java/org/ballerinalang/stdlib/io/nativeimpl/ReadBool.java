--- conflicted
+++ resolved
@@ -82,13 +82,8 @@
         DataChannel channel = (DataChannel) dataChannelStruct.getNativeData(IOConstants.DATA_CHANNEL_NAME);
         EventContext eventContext = new EventContext(context, callback);
         ReadBoolEvent event = new ReadBoolEvent(channel, eventContext);
-<<<<<<< HEAD
-        Register register = EventRegister.getFactory().register(channel.id(), channel.isSelectable(), event,
-                ReadBool::readResponse);
-=======
         Register register = EventRegister.getFactory().register(event, ReadBool::readResponse);
         eventContext.setRegister(register);
->>>>>>> 562d0bb3
         register.submit();
     }
 
