// Copyright (c) 2017 WSO2 Inc. (http://www.wso2.org) All Rights Reserved.
//
// WSO2 Inc. licenses this file to you under the Apache License,
// Version 2.0 (the "License"); you may not use this file except
// in compliance with the License.
// You may obtain a copy of the License at
//
// http://www.apache.org/licenses/LICENSE-2.0
//
// Unless required by applicable law or agreed to in writing,
// software distributed under the License is distributed on an
// "AS IS" BASIS, WITHOUT WARRANTIES OR CONDITIONS OF ANY
// KIND, either express or implied.  See the License for the
// specific language governing permissions and limitations
// under the License.

//# Represents the set of permissions supported to open file.
//#
//# READ - open the file in read mode
//# WRITE - open the file in write mode
//# READ/WRITE - open the file either to read or write
//# APPEND - append to existing file instead of replacing
public type Mode "r"|"w"|"rw"|"a";
@final public Mode READ = "r";
@final public Mode WRITE = "w";
@final public Mode RW = "rw";
@final public Mode APPEND = "a";

# Retrieves a ReadableByteChannel from a given file path.
#
# + path - Relative/absolute path string to locate the file
# + accessMode - Permission to open the file
# + return - ByteChannel representation of the file resource
public extern function openFileForReading(@sensitive string path) returns @tainted ReadableByteChannel;

# Retrieves a WritableByteChannel from a given file path.
#
# + path - Relative/absolute path string to locate the file
# + accessMode - Permission to open the file
# + return - ByteChannel representation of the file resource
public extern function openFileForWriting(@sensitive string path, boolean append = false)
    returns @tainted WritableByteChannel;

# Opens a secure socket connection with a remote server.
#
# + host - Remote server domain/IP
# + port - Remote server port
# + options - Mata data to initialize the connection(i.e security information)
# + return - Socket which will represent the network object or an error
public extern function openSecureSocket(@sensitive string host,
                                        @sensitive int port,
                                        SocketProperties options) returns @tainted Socket|error;

# Creates an in-memory channel which will reference stream of bytes.
#
# + content - Content which should be exposed as channel
# + return - ByteChannel represenation to read the memory content
<<<<<<< HEAD
public extern function createReadableChannel(byte[] content) returns ReadableByteChannel;
=======
public extern function createMemoryChannel(byte[] content) returns ByteChannel;

# Retrieves a CSV channel from a give file path.
#
# + path - File path which describes the location of the CSV
# + mode - Permission which should be used to open CSV file
# + fieldSeparator - CSV record seperator (i.e comma or tab)
# + charset - Encoding characters in the file represents
# + skipHeaders - Number of headers which should be skipped
# + return - CSVChannel which could be used to iterate through the CSV records
public function openCsvFile(@sensitive string path,
                            @sensitive Mode mode = "r",
                            @sensitive Separator fieldSeparator = ",",
                            @sensitive string charset = "UTF-8",
                            @sensitive int skipHeaders = 0) returns @tainted CSVChannel {
    ByteChannel byteChannel = openFile(path, mode);
    CharacterChannel charChannel = new(byteChannel, charset);
    return new CSVChannel(charChannel, fs = fieldSeparator, nHeaders = skipHeaders);
}
>>>>>>> f650b5da
<|MERGE_RESOLUTION|>--- conflicted
+++ resolved
@@ -29,14 +29,12 @@
 # Retrieves a ReadableByteChannel from a given file path.
 #
 # + path - Relative/absolute path string to locate the file
-# + accessMode - Permission to open the file
 # + return - ByteChannel representation of the file resource
 public extern function openFileForReading(@sensitive string path) returns @tainted ReadableByteChannel;
 
 # Retrieves a WritableByteChannel from a given file path.
 #
 # + path - Relative/absolute path string to locate the file
-# + accessMode - Permission to open the file
 # + return - ByteChannel representation of the file resource
 public extern function openFileForWriting(@sensitive string path, boolean append = false)
     returns @tainted WritableByteChannel;
@@ -55,26 +53,4 @@
 #
 # + content - Content which should be exposed as channel
 # + return - ByteChannel represenation to read the memory content
-<<<<<<< HEAD
 public extern function createReadableChannel(byte[] content) returns ReadableByteChannel;
-=======
-public extern function createMemoryChannel(byte[] content) returns ByteChannel;
-
-# Retrieves a CSV channel from a give file path.
-#
-# + path - File path which describes the location of the CSV
-# + mode - Permission which should be used to open CSV file
-# + fieldSeparator - CSV record seperator (i.e comma or tab)
-# + charset - Encoding characters in the file represents
-# + skipHeaders - Number of headers which should be skipped
-# + return - CSVChannel which could be used to iterate through the CSV records
-public function openCsvFile(@sensitive string path,
-                            @sensitive Mode mode = "r",
-                            @sensitive Separator fieldSeparator = ",",
-                            @sensitive string charset = "UTF-8",
-                            @sensitive int skipHeaders = 0) returns @tainted CSVChannel {
-    ByteChannel byteChannel = openFile(path, mode);
-    CharacterChannel charChannel = new(byteChannel, charset);
-    return new CSVChannel(charChannel, fs = fieldSeparator, nHeaders = skipHeaders);
-}
->>>>>>> f650b5da
