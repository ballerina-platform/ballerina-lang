--- conflicted
+++ resolved
@@ -46,11 +46,7 @@
 
         R{{}} An error if could not bind to the port
     }
-<<<<<<< HEAD
-    public extern function bindAddress(int port, string? interface = ()) returns error?;
-=======
-    public native function bindAddress(@sensitive int port, @sensitive string? interface = ()) returns error?;
->>>>>>> 4c2ead8c
+    public extern function bindAddress(@sensitive int port, @sensitive string? interface = ()) returns error?;
 
     documentation {
         Open a connection with remote server.
@@ -100,22 +96,14 @@
 
         R{{}} An error if could not bind to the port
     }
-<<<<<<< HEAD
-    public extern function bindAddress(int port, string? interface = ()) returns error?;
-=======
-    public native function bindAddress(@sensitive int port, @sensitive string? interface = ()) returns error?;
->>>>>>> 4c2ead8c
+    public extern function bindAddress(@sensitive int port, @sensitive string? interface = ()) returns error?;
 
     documentation {
         This blocking function will wait until new client socket connect.
 
         R{{}} An error if could not create new socket.
     }
-<<<<<<< HEAD
-    public extern function accept() returns @tainted Socket|error;
-=======
-    public native function accept() returns Socket|error;
->>>>>>> 4c2ead8c
+    public extern function accept() returns Socket|error;
 
     documentation {
         Closes a socket connection.
