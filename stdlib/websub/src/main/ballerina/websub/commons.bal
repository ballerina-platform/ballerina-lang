// Copyright (c) 2018 WSO2 Inc. (http://www.wso2.org) All Rights Reserved.
//
// WSO2 Inc. licenses this file to you under the Apache License,
// Version 2.0 (the "License"); you may not use this file except
// in compliance with the License.
// You may obtain a copy of the License at
//
// http://www.apache.org/licenses/LICENSE-2.0
//
// Unless required by applicable law or agreed to in writing,
// software distributed under the License is distributed on an
// "AS IS" BASIS, WITHOUT WARRANTIES OR CONDITIONS OF ANY
// KIND, either express or implied.  See the License for the
// specific language governing permissions and limitations
// under the License.

import ballerina/crypto;
import ballerina/http;
import ballerina/io;
import ballerina/log;
import ballerina/mime;
import ballerina/reflect;

# Intent verification request parameter `hub.challenge` representing the challenge that needs to be echoed by
# susbscribers to verify intent.
@final string HUB_CHALLENGE = "hub.challenge";

# Parameter `hub.mode` representing the mode of the request from hub to subscriber or subscriber to hub.
@final string HUB_MODE = "hub.mode";

# Subscription change or intent verification request parameter `hub.topic` representing the topic relevant to the for
# which the request is initiated.
@final string HUB_TOPIC = "hub.topic";

# Subscription change request parameter `hub.callback` representing the callback to which notification should happen.
@final string HUB_CALLBACK = "hub.callback";

# Subscription request parameter `hub.lease_seconds` representing the period for which the subscription is expected to
# be active.
@final string HUB_LEASE_SECONDS = "hub.lease_seconds";

# Subscription parameter `hub.secret` representing the secret key to use for authenticated content distribution.
@final string HUB_SECRET = "hub.secret";

# `hub.mode` value indicating "subscription" mode, to subscribe to updates for a topic.
@final string MODE_SUBSCRIBE = "subscribe";

# `hub.mode` value indicating "unsubscription" mode, to unsubscribe to updates for a topic.
@final string MODE_UNSUBSCRIBE = "unsubscribe";

# `hub.mode` value indicating "publish" mode, used by a publisher to notify an update to a topic.
@final string MODE_PUBLISH = "publish";

# `hub.mode` value indicating "register" mode, used by a publisher to register a topic at a hub.
@final string MODE_REGISTER = "register";

# `hub.mode` value indicating "unregister" mode, used by a publisher to unregister a topic at a hub.
@final string MODE_UNREGISTER = "unregister";

# Topic registration parameter `publisher.secret` indicating a secret specified by a publisher when registering a
# topic at the hub, to use for authenticated content delivery between publisher and hub.
@final string PUBLISHER_SECRET = "publisher.secret";
@final string REMOTE_PUBLISHING_MODE_DIRECT = "direct";
@final string REMOTE_PUBLISHING_MODE_FETCH = "fetch";

@final string X_HUB_UUID = "X-Hub-Uuid";
@final string X_HUB_TOPIC = "X-Hub-Topic";
@final string X_HUB_SIGNATURE = "X-Hub-Signature";
@final string PUBLISHER_SIGNATURE = "Publisher-Signature";

@final string CONTENT_TYPE = "Content-Type";
@final string SHA1 = "SHA1";
@final string SHA256 = "SHA256";
@final string MD5 = "MD5";

@final string ANN_NAME_WEBSUB_SUBSCRIBER_SERVICE_CONFIG = "SubscriberServiceConfig";
@final string WEBSUB_PACKAGE_NAME = "ballerina/websub";

documentation {
    The identifier to be used to identify the mode in which update content should be identified.
}
public type RemotePublishMode "PUBLISH_MODE_DIRECT"|"PUBLISH_MODE_FETCH";

documentation {
    `RemotePublishMode` indicating direct update content notification (fat-ping). The payload of the update
    notification request from the publisher to the hub would include be the update content.
}
@final public RemotePublishMode PUBLISH_MODE_DIRECT = "PUBLISH_MODE_DIRECT";

documentation {
    `RemotePublishMode` indicating that once the publisher notifies the hub that an update is available, the hub
    needs to fetch the topic URL to identify the update content.
}
@final public RemotePublishMode PUBLISH_MODE_FETCH = "PUBLISH_MODE_FETCH";

//TODO: Make public once extension story is finalized.
<<<<<<< HEAD
# The identifier to be used to identify the topic for dispatching with custom subscriber services.
type TopicIdentifier "TOPIC_ID_HEADER"|"TOPIC_ID_PAYLOAD_KEY"|"TOPIC_ID_HEADER_AND_PAYLOAD";

# `TopicIdentifier` indicating dispatching based solely on a header of the request.
@final TopicIdentifier TOPIC_ID_HEADER = "TOPIC_ID_HEADER";

# `TopicIdentifier` indicating dispatching based solely on a value for a key in the JSON payload of the request.
@final TopicIdentifier TOPIC_ID_PAYLOAD_KEY = "TOPIC_ID_PAYLOAD_KEY";

# `TopicIdentifier` indicating dispatching based on a combination of header and values specified for a key/key(s) in
# the JSON payload of the request.
@final TopicIdentifier TOPIC_ID_HEADER_AND_PAYLOAD = "TOPIC_ID_HEADER_AND_PAYLOAD";
=======
documentation {
    The identifier to be used to identify the topic for dispatching with custom subscriber services.
}
public type TopicIdentifier "TOPIC_ID_HEADER"|"TOPIC_ID_PAYLOAD_KEY"|"TOPIC_ID_HEADER_AND_PAYLOAD";

documentation {
    `TopicIdentifier` indicating dispatching based solely on a header of the request.
}
@final public TopicIdentifier TOPIC_ID_HEADER = "TOPIC_ID_HEADER";

documentation {
    `TopicIdentifier` indicating dispatching based solely on a value for a key in the JSON payload of the request.
}
@final public TopicIdentifier TOPIC_ID_PAYLOAD_KEY = "TOPIC_ID_PAYLOAD_KEY";

documentation {
    `TopicIdentifier` indicating dispatching based on a combination of header and values specified for a key/key(s) in
    the JSON payload of the request.
}
@final public TopicIdentifier TOPIC_ID_HEADER_AND_PAYLOAD = "TOPIC_ID_HEADER_AND_PAYLOAD";
>>>>>>> ebfb98c6

///////////////////////////////////////////////////////////////////
//////////////////// WebSub Subscriber Commons ////////////////////
///////////////////////////////////////////////////////////////////
# Object representing an intent verification request received.
#
# + mode - The mode specified in the intent verification request, subscription or unsubscription
# + topic - The topic for which intent is verified to subscribe/unsubscribe
# + challenge - The challenge to be echoed to verify intent to subscribe/unsubscribe
# + leaseSeconds - The lease seconds period for which a subscription will be active if intent verification
#                  is being done for subscription
# + request - The HTTP request received for intent verification
public type IntentVerificationRequest object {

    public string mode;
    public string topic;
    public string challenge;
    public int leaseSeconds;
    public http:Request request;

    # Builds the response for the request, verifying intention to subscribe, if the topic matches that expected.
    #
    # + expectedTopic - The topic for which subscription should be accepted
    # + return - `http:Response` The response to the hub verifying/denying intent to subscribe
    public function buildSubscriptionVerificationResponse(string expectedTopic) returns http:Response;

    # Builds the response for the request, verifying intention to unsubscribe, if the topic matches that expected.
    #
    # + expectedTopic - The topic for which unsubscription should be accepted
    # + return - `http:Response` The response to the hub verifying/denying intent to unsubscribe
    public function buildUnsubscriptionVerificationResponse(string expectedTopic) returns http:Response;

};

function IntentVerificationRequest::buildSubscriptionVerificationResponse(string expectedTopic)
    returns http:Response {

    return buildIntentVerificationResponse(self, MODE_SUBSCRIBE, expectedTopic);
}

function IntentVerificationRequest::buildUnsubscriptionVerificationResponse(string expectedTopic)
    returns http:Response {

    return buildIntentVerificationResponse(self, MODE_UNSUBSCRIBE, expectedTopic);
}

# Function to build intent verification response for subscription/unsubscription requests sent.
#
# + intentVerificationRequest - The intent verification request from the hub
# + mode - The mode (subscription/unsubscription) for which a request was sent
# + topic - The intended topic for which subscription change should be verified
# + return - `http:Response` The response to the hub verifying/denying intent to subscripe/unsubscribe
function buildIntentVerificationResponse(IntentVerificationRequest intentVerificationRequest, string mode,
                                         string topic)
    returns http:Response {

    http:Response response = new;
    string reqTopic = check http:decode(intentVerificationRequest.topic, "UTF-8");
    if (topic == "") {
        response.statusCode = http:NOT_FOUND_404;
        log:printError("Intent Verification denied - Mode [" + mode + "], Topic [" + reqTopic +
                "], since topic unavailable as an annotation or unspecified as a parameter");
    } else {
        string reqMode = intentVerificationRequest.mode;
        string challenge = intentVerificationRequest.challenge;

        string reqLeaseSeconds = <string>intentVerificationRequest.leaseSeconds;

        if (reqMode == mode && reqTopic == topic) {
            response.statusCode = http:ACCEPTED_202;
            response.setTextPayload(challenge);
            log:printInfo("Intent Verification agreed - Mode [" + mode + "], Topic [" + topic + "], Lease Seconds ["
                    + reqLeaseSeconds + "]");
        } else {
            response.statusCode = http:NOT_FOUND_404;
            log:printWarn("Intent Verification denied - Mode [" + mode + "], Topic [" + reqTopic + "]");
        }
    }
    return response;
}

# Function to validate signature for requests received at the callback.
#
# + request - The request received
# + serviceType - The type of the service for which the request was rceived
# + return - `error`, if an error occurred in extraction or signature validation failed
function processWebSubNotification(http:Request request, typedesc serviceType) returns error? {
    string secret;
    match (retrieveSubscriberServiceAnnotations(serviceType)) {
        SubscriberServiceConfiguration subscriberServiceAnnotation => { secret = subscriberServiceAnnotation.secret; }
        () => { log:printDebug("WebSub notification received for subscription with no secret specified"); }
    }

    string xHubSignature;

    if (request.hasHeader(X_HUB_SIGNATURE)) {
        xHubSignature = request.getHeader(X_HUB_SIGNATURE);
    } else {
        if (secret != "") {
            error webSubError = {message:X_HUB_SIGNATURE + " header not present for subscription added" +
                " specifying " + HUB_SECRET};
            return webSubError;
        }
        return;
    }

    if (secret == "" && xHubSignature != "") {
        log:printWarn("Ignoring " + X_HUB_SIGNATURE + " value since secret is not specified.");
        return;
    }

    string stringPayload;
    match (request.getPayloadAsString()) {
        string payloadAsString => { stringPayload = payloadAsString; }
        error entityError => {
            error webSubError = {message:"Error extracting notification payload as string for signature validation: "
                                            + entityError.message, cause: entityError};
            return webSubError;
        }
    }

    return validateSignature(xHubSignature, stringPayload, secret);
}

# Function to validate the signature header included in the notification.
#
# + xHubSignature - The X-Hub-Signature header included in the notification request from the hub
# + stringPayload - The string representation of the notification payload received
# + secret - The secret used when subscribing
# + return - `error` if an error occurs validating the signature or the signature is invalid
function validateSignature(string xHubSignature, string stringPayload, string secret) returns error? {

    string[] splitSignature = xHubSignature.split("=");
    string method = splitSignature[0];
    string signature = xHubSignature.replace(method + "=", "");
    string generatedSignature;

    if (SHA1.equalsIgnoreCase(method)) {
        generatedSignature = crypto:hmac(stringPayload, secret, crypto:SHA1);
    } else if (SHA256.equalsIgnoreCase(method)) {
        generatedSignature = crypto:hmac(stringPayload, secret, crypto:SHA256);
    } else if (MD5.equalsIgnoreCase(method)) {
        generatedSignature = crypto:hmac(stringPayload, secret, crypto:MD5);
    } else {
        error webSubError = {message:"Unsupported signature method: " + method};
        return webSubError;
    }

    if (!signature.equalsIgnoreCase(generatedSignature)) {
        error webSubError = {message:"Signature validation failed: Invalid Signature!"};
        return webSubError;
    }
    return;
}

# Object representing the WebSub Content Delivery Request received.
#
# + request - The HTTP POST request received as the notification
public type Notification object {

    private http:Request request;

    # Retrieves the query parameters of the content delivery request, as a map.
    #
    # + return - String constrained map of query params
    public function getQueryParams() returns map<string> {
        return request.getQueryParams();
    }

    # Retrieves the `Entity` associated with the content delivery request.
    #
    # + return - The `Entity` of the request. An `error` is returned, if entity construction fails
    public function getEntity() returns mime:Entity|error {
        return request.getEntity();
    }

    # Returns whether the requested header key exists in the header map of the content delivery request.
    #
    # + headerName - The header name
    # + return - Returns true if the specified header key exists
    public function hasHeader(string headerName) returns boolean {
        return request.hasHeader(headerName);
    }

    # Returns the value of the specified header. If the specified header key maps to multiple values, the first of
    # these values is returned.
    #
    # + headerName - The header name
    # + return - The first header value for the specified header name. An exception is thrown if no header is found.
    #            Ideally `hasHeader()` needs to be used to check the existence of header initially.
    public function getHeader(string headerName) returns string {
        return request.getHeader(headerName);
    }

    # Retrieves all the header values to which the specified header key maps to.
    #
    # + headerName - The header name
    # + return - The header values the specified header key maps to. An exception is thrown if no header is found.
    #            Ideally `hasHeader()` needs to be used to check the existence of header initially.
    public function getHeaders(string headerName) returns string[] {
        return request.getHeaders(headerName);
    }

    # Retrieves all the names of the headers present in the content delivery request.
    #
    # + return - An array of all the header names
    public function getHeaderNames() returns string[] {
        return request.getHeaderNames();
    }

    # Retrieves the type of the payload of the content delivery request (i.e: the `content-type` header value).
    #
    # + return - Returns the `content-type` header value as a string
    public function getContentType() returns string {
        return request.getContentType();
    }

    # Extracts `json` payload from the content delivery request.
    #
    # + return - The `json` payload or `error` in case of errors. If the content type is not JSON, an `error` is returned.
    public function getJsonPayload() returns json|error {
        return request.getJsonPayload();
    }

    # Extracts `xml` payload from the content delivery request.
    #
    # + return - The `xml` payload or `error` in case of errors. If the content type is not XML, an `error` is returned.
    public function getXmlPayload() returns xml|error {
        return request.getXmlPayload();
    }

    # Extracts `text` payload from the content delivery request.
    #
    # + return - The `text` payload or `error` in case of errors.
    #            If the content type is not of type text, an `error` is returned.
    public function getTextPayload() returns string|error {
        return request.getTextPayload();
    }

    # Retrieves the content delivery request payload as a `string`. Content type is not checked during payload
    # construction which makes this different from `getTextPayload()` function.
    #
    # + return - The string representation of the message payload or `error` in case of errors
    public function getPayloadAsString() returns string|error {
        return request.getPayloadAsString();
    }

    # Retrieves the request payload as a `ByteChannel` except in the case of multiparts.
    #
    # + return - A byte channel from which the message payload can be read or `error` in case of errors
    public function getByteChannel() returns io:ByteChannel|error {
        return request.getByteChannel();
    }

    # Retrieves the request payload as a `byte[]`.
    #
    # + return - The byte[] representation of the message payload or `error` in case of errors
    public function getBinaryPayload() returns byte[]|error {
        return request.getBinaryPayload();
    }

    # Retrieves the form parameters from the content delivery request as a `map`.
    #
    # + return - The map of form params or `error` in case of errors
    public function getFormParams() returns map<string>|error {
        return request.getFormParams();
    }

};

# Record representing a WebSub subscription change request.
#
# + topic - The topic for which the subscription/unsubscription request is sent
# + callback - The callback which should be registered/unregistered for the subscription/unsubscription request sent
# + leaseSeconds - The lease period for which the subscription is expected to be active
# + secret - The secret to be used for authenticated content distribution with this subscription
public type SubscriptionChangeRequest record {
    string topic,
    string callback,
    int leaseSeconds,
    string secret,
};

# Record representing subscription/unsubscription details if a subscription/unsubscription request is successful.
#
# + hub - The hub at which the subscription/unsubscription was successful
# + topic - The topic for which the subscription/unsubscription was successful
# + response - The response from the hub to the subscription/unsubscription request
public type SubscriptionChangeResponse record {
    string hub,
    string topic,
    http:Response response,
};

/////////////////////////////////////////////////////////////
//////////////////// WebSub Hub Commons /////////////////////
/////////////////////////////////////////////////////////////
<<<<<<< HEAD
# Starts up the Ballerina Hub.
#
# + port - The port to start up the hub on
# + leaseSeconds - The default lease seconds value to honour if not specified in subscription requests
# + signatureMethod - The signature method to use for authenticated content delivery (`SHA1`|`SHA256`)
# + remotePublishingEnabled - Whether remote publishers should be allowed to publish to this hub (HTTP requests)
# + remotePublishingMode - If remote publishing is allowed, the mode to use, `direct` (default) - fat ping with
#                          the notification payload specified or `fetch` - the hub fetches the topic URL
#                          specified in the "publish" request to identify the payload
# + topicRegistrationRequired - Whether a topic needs to be registered at the hub prior to publishing/subscribing
#                               to the topic
# + publicUrl - The URL for the hub to be included in content delivery requests, defaults to
#               `http(s)://localhost:{port}/websub/hub` if unspecified
# + sslEnabled - Whether SSL needs to be enabled for the hub, enabled by default
# + serviceSecureSocket - The SSL configuration for the hub service endpoint
# + clientSecureSocket - The SSL configuration for the hub service for secure communication with remote HTTP
#                        endpoints
# + return - `WebSubHub` The WebSubHub object representing the newly started up hub, or `HubStartedUpError` indicating
#            that the hub is already started, and including the WebSubHub object representing the
#            already started up hub
public function startUpBallerinaHub(int? port = (), int? leaseSeconds = (), string? signatureMethod = (),
                                    boolean? remotePublishingEnabled = (), string? remotePublishingMode = (),
=======
documentation {
    Starts up the Ballerina Hub.

    P{{port}}                       The port to start up the hub on
    P{{leaseSeconds}}               The default lease seconds value to honour if not specified in subscription requests
    P{{signatureMethod}}            The signature method to use for authenticated content delivery (`SHA1`|`SHA256`)
    P{{remotePublishingEnabled}}    Whether remote publishers should be allowed to publish to this hub (HTTP requests)
    P{{remotePublishMode}}          If remote publishing is allowed, the mode to use, `direct` (default) - fat ping with
                                        the notification payload specified or `fetch` - the hub fetches the topic URL
                                        specified in the "publish" request to identify the payload
    P{{topicRegistrationRequired}}  Whether a topic needs to be registered at the hub prior to publishing/subscribing
                                        to the topic
    P{{publicUrl}}                  The URL for the hub to be included in content delivery requests, defaults to
                                        `http(s)://localhost:{port}/websub/hub` if unspecified
    P{{sslEnabled}}                 Whether SSL needs to be enabled for the hub, enabled by default
    P{{serviceSecureSocket}}        The SSL configuration for the hub service endpoint
    P{{clientSecureSocket}}         The SSL configuration for the hub service for secure communication with remote HTTP
                                        endpoints
    R{{}} `WebSubHub` The WebSubHub object representing the newly started up hub, or `HubStartedUpError` indicating
                        that the hub is already started, and including the WebSubHub object representing the
                        already started up hub
}
public function startHub(int port, int? leaseSeconds = (), string? signatureMethod = (),
                                    boolean? remotePublishingEnabled = (), RemotePublishMode? remotePublishMode = (),
>>>>>>> ebfb98c6
                                    boolean? topicRegistrationRequired = (), string? publicUrl = (),
                                    boolean? sslEnabled = (), http:ServiceSecureSocket? serviceSecureSocket = (),
                                    http:SecureSocket? clientSecureSocket = ())
    returns WebSubHub|HubStartedUpError {

    hubPort = config:getAsInt("b7a.websub.hub.port", default = port);
    hubLeaseSeconds = config:getAsInt("b7a.websub.hub.leasetime",
                                      default = leaseSeconds but { () => DEFAULT_LEASE_SECONDS_VALUE });
    hubSignatureMethod = config:getAsString("b7a.websub.hub.signaturemethod",
                                            default = signatureMethod but { () => DEFAULT_SIGNATURE_METHOD });
    hubRemotePublishingEnabled = config:getAsBoolean("b7a.websub.hub.remotepublish",
                                                     default = remotePublishingEnabled but { () => false });

    string remotePublishModeAsConfig =  config:getAsString("b7a.websub.hub.remotepublish.mode");
    if (remotePublishModeAsConfig == "") {
        hubRemotePublishMode = remotePublishMode but { () => PUBLISH_MODE_DIRECT };
    } else {
        if (REMOTE_PUBLISHING_MODE_FETCH.equalsIgnoreCase(remotePublishModeAsConfig)) {
            hubRemotePublishMode = PUBLISH_MODE_FETCH;
        } else if (!REMOTE_PUBLISHING_MODE_DIRECT.equalsIgnoreCase(remotePublishModeAsConfig)) {
            log:printWarn("unknown publish mode: [" + remotePublishModeAsConfig + "], defaulting to direct mode");
        }
    }

    hubTopicRegistrationRequired = config:getAsBoolean("b7a.websub.hub.topicregistration",
                                                       default = topicRegistrationRequired but { () => true });
    hubSslEnabled = config:getAsBoolean("b7a.websub.hub.enablessl", default = sslEnabled but { () => true });
    //set serviceSecureSocket after hubSslEnabled is set
    if (hubSslEnabled) {
        hubServiceSecureSocket = getServiceSecureSocketConfig(serviceSecureSocket);
    }
    hubClientSecureSocket = getSecureSocketConfig(clientSecureSocket);
    //reset the hubUrl once the other parameters are set
    hubPublicUrl = config:getAsString("b7a.websub.hub.url", default = publicUrl but { () => getHubUrl() });
    return startUpHubService(hubTopicRegistrationRequired, hubPublicUrl);
}

# Object representing a Ballerina WebSub Hub.
#
# + hubUrl - The URL of the started up Ballerina WebSub Hub
# + hubServiceEndpoint - The HTTP endpoint to which the Ballerina WebSub Hub is bound
public type WebSubHub object {

    public string hubUrl;
    private http:Listener hubServiceEndpoint;

    new (hubUrl, hubServiceEndpoint) {}

    # Stops the started up Ballerina WebSub Hub.
    #
    # + return - `boolean` indicating whether the internal Ballerina Hub was stopped
    public function stop() returns boolean;

    # Publishes an update against the topic in the initialized Ballerina Hub.
    #
    # + topic - The topic for which the update should happen
    # + payload - The update payload
    # + contentType - The content type header to set for the request delivering the payload
    # + return - `error` if the hub is not initialized or does not represent the internal hub
    public function publishUpdate(string topic, string|xml|json|byte[]|io:ByteChannel payload,
                                  string? contentType = ()) returns error?;

    # Registers a topic in the Ballerina Hub.
    #
    # + topic - The topic to register
    # + return - `error` if an error occurred with registration
    public function registerTopic(string topic) returns error?;

    # Unregisters a topic in the Ballerina Hub.
    #
    # + topic - The topic to unregister
    # + return - `error` if an error occurred with unregistration
    public function unregisterTopic(string topic) returns error?;

};

function WebSubHub::stop() returns boolean {
    self.hubServiceEndpoint.stop();
    return stopHubService(self.hubUrl);
}

function WebSubHub::publishUpdate(string topic, string|xml|json|byte[]|io:ByteChannel payload,
                                         string? contentType = ()) returns error? {

    if (self.hubUrl == "") {
        error webSubError = {message: "Internal Ballerina Hub not initialized or incorrectly referenced"};
        return webSubError;
    }

    WebSubContent content = {};

    match(payload) {
        io:ByteChannel byteChannel => content.payload = constructByteArray(byteChannel);
        string|xml|json|byte[] => content.payload = payload;
    }

    match(contentType) {
        string stringContentType => content.contentType = stringContentType;
        () => {
            match(payload) {
                string => content.contentType = mime:TEXT_PLAIN;
                xml => content.contentType = mime:APPLICATION_XML;
                json => content.contentType = mime:APPLICATION_JSON;
                byte[]|io:ByteChannel => content.contentType = mime:APPLICATION_OCTET_STREAM;
            }
        }
    }

    return validateAndPublishToInternalHub(self.hubUrl, topic, content);
}

function WebSubHub::registerTopic(string topic) returns error? {
    return registerTopicAtHub(topic, "");
}

function WebSubHub::unregisterTopic(string topic) returns error? {
    return unregisterTopicAtHub(topic, "");
}

///////////////////////////////////////////////////////////////////
//////////////////// WebSub Publisher Commons /////////////////////
///////////////////////////////////////////////////////////////////
<<<<<<< HEAD
# Function to add link headers to a response to allow WebSub discovery.
#
# + response - The response being sent
# + hubs - The hubs the publisher advertises as the hubs that it publishes updates to
# + topic - The topic to which subscribers need to subscribe to, to receive updates for the resource
# + return - `http:Response` Response with the link header added
public function addWebSubLinkHeader(http:Response response, string[] hubs, string topic) returns http:Response {
=======
documentation {
    Function to add link headers to a response to allow WebSub discovery.

    P{{response}} The response being sent
    P{{hubs}} The hubs the publisher advertises as the hubs that it publishes updates to
    P{{topic}} The topic to which subscribers need to subscribe to, to receive updates for the resource
}
public function addWebSubLinkHeader(http:Response response, string[] hubs, string topic) {
>>>>>>> ebfb98c6
    string hubLinkHeader = "";
    foreach hub in hubs {
        hubLinkHeader = hubLinkHeader + "<" + hub + ">; rel=\"hub\", ";
    }
    response.setHeader("Link", hubLinkHeader + "<" + topic + ">; rel=\"self\"");
}

# Struct to represent Subscription Details retrieved from the database.
#
# + topic - The topic for which the subscription is added
# + callback - The callback specified for the particular subscription
# + secret - The secret to be used for authenticated content distribution
# + leaseSeconds - The lease second period specified for the particular subscription
# + createdAt - The time at which the subscription was created
type SubscriptionDetails record {
    string topic,
    string callback,
    string secret,
    int leaseSeconds,
    int createdAt,
};

function retrieveSubscriberServiceAnnotations(typedesc serviceType) returns SubscriberServiceConfiguration? {
    reflect:annotationData[] annotationDataArray = reflect:getServiceAnnotations(serviceType);
    foreach annData in annotationDataArray {
        if (annData.name == ANN_NAME_WEBSUB_SUBSCRIBER_SERVICE_CONFIG && annData.pkgName == WEBSUB_PACKAGE_NAME) {
            SubscriberServiceConfiguration subscriberServiceAnnotation =
                                                            check <SubscriberServiceConfiguration> (annData.value);
            return subscriberServiceAnnotation;
        }
    }
    return;
}

# Record to represent a WebSub content delivery.
#
# + payload - The payload to be sent
# + contentType - The content-type of the payload
type WebSubContent record {
    string|xml|json|byte[]|io:ByteChannel payload,
    string contentType,
};

function isSuccessStatusCode(int statusCode) returns boolean {
    return (200 <= statusCode && statusCode < 300);
}

# Error to represent that a WebSubHub is already started up, encapsulating the started up Hub.
#
# + message - The error message
# + startedUpHub - The `WebSubHub` object representing the started up Hub
public type HubStartedUpError record {
    string message;
    error? cause;
    WebSubHub startedUpHub;
};<|MERGE_RESOLUTION|>--- conflicted
+++ resolved
@@ -76,59 +76,31 @@
 @final string ANN_NAME_WEBSUB_SUBSCRIBER_SERVICE_CONFIG = "SubscriberServiceConfig";
 @final string WEBSUB_PACKAGE_NAME = "ballerina/websub";
 
-documentation {
-    The identifier to be used to identify the mode in which update content should be identified.
-}
+
+# The identifier to be used to identify the mode in which update content should be identified.
 public type RemotePublishMode "PUBLISH_MODE_DIRECT"|"PUBLISH_MODE_FETCH";
 
-documentation {
-    `RemotePublishMode` indicating direct update content notification (fat-ping). The payload of the update
-    notification request from the publisher to the hub would include be the update content.
-}
+# `RemotePublishMode` indicating direct update content notification (fat-ping). The payload of the update
+# notification request from the publisher to the hub would include be the update content.
 @final public RemotePublishMode PUBLISH_MODE_DIRECT = "PUBLISH_MODE_DIRECT";
 
-documentation {
-    `RemotePublishMode` indicating that once the publisher notifies the hub that an update is available, the hub
-    needs to fetch the topic URL to identify the update content.
-}
+# `RemotePublishMode` indicating that once the publisher notifies the hub that an update is available, the hub
+# needs to fetch the topic URL to identify the update content.
 @final public RemotePublishMode PUBLISH_MODE_FETCH = "PUBLISH_MODE_FETCH";
 
 //TODO: Make public once extension story is finalized.
-<<<<<<< HEAD
 # The identifier to be used to identify the topic for dispatching with custom subscriber services.
-type TopicIdentifier "TOPIC_ID_HEADER"|"TOPIC_ID_PAYLOAD_KEY"|"TOPIC_ID_HEADER_AND_PAYLOAD";
+public type TopicIdentifier "TOPIC_ID_HEADER"|"TOPIC_ID_PAYLOAD_KEY"|"TOPIC_ID_HEADER_AND_PAYLOAD";
 
 # `TopicIdentifier` indicating dispatching based solely on a header of the request.
-@final TopicIdentifier TOPIC_ID_HEADER = "TOPIC_ID_HEADER";
+@final public TopicIdentifier TOPIC_ID_HEADER = "TOPIC_ID_HEADER";
 
 # `TopicIdentifier` indicating dispatching based solely on a value for a key in the JSON payload of the request.
-@final TopicIdentifier TOPIC_ID_PAYLOAD_KEY = "TOPIC_ID_PAYLOAD_KEY";
+@final public TopicIdentifier TOPIC_ID_PAYLOAD_KEY = "TOPIC_ID_PAYLOAD_KEY";
 
 # `TopicIdentifier` indicating dispatching based on a combination of header and values specified for a key/key(s) in
 # the JSON payload of the request.
-@final TopicIdentifier TOPIC_ID_HEADER_AND_PAYLOAD = "TOPIC_ID_HEADER_AND_PAYLOAD";
-=======
-documentation {
-    The identifier to be used to identify the topic for dispatching with custom subscriber services.
-}
-public type TopicIdentifier "TOPIC_ID_HEADER"|"TOPIC_ID_PAYLOAD_KEY"|"TOPIC_ID_HEADER_AND_PAYLOAD";
-
-documentation {
-    `TopicIdentifier` indicating dispatching based solely on a header of the request.
-}
-@final public TopicIdentifier TOPIC_ID_HEADER = "TOPIC_ID_HEADER";
-
-documentation {
-    `TopicIdentifier` indicating dispatching based solely on a value for a key in the JSON payload of the request.
-}
-@final public TopicIdentifier TOPIC_ID_PAYLOAD_KEY = "TOPIC_ID_PAYLOAD_KEY";
-
-documentation {
-    `TopicIdentifier` indicating dispatching based on a combination of header and values specified for a key/key(s) in
-    the JSON payload of the request.
-}
 @final public TopicIdentifier TOPIC_ID_HEADER_AND_PAYLOAD = "TOPIC_ID_HEADER_AND_PAYLOAD";
->>>>>>> ebfb98c6
 
 ///////////////////////////////////////////////////////////////////
 //////////////////// WebSub Subscriber Commons ////////////////////
@@ -426,7 +398,6 @@
 /////////////////////////////////////////////////////////////
 //////////////////// WebSub Hub Commons /////////////////////
 /////////////////////////////////////////////////////////////
-<<<<<<< HEAD
 # Starts up the Ballerina Hub.
 #
 # + port - The port to start up the hub on
@@ -447,37 +418,11 @@
 # + return - `WebSubHub` The WebSubHub object representing the newly started up hub, or `HubStartedUpError` indicating
 #            that the hub is already started, and including the WebSubHub object representing the
 #            already started up hub
-public function startUpBallerinaHub(int? port = (), int? leaseSeconds = (), string? signatureMethod = (),
-                                    boolean? remotePublishingEnabled = (), string? remotePublishingMode = (),
-=======
-documentation {
-    Starts up the Ballerina Hub.
-
-    P{{port}}                       The port to start up the hub on
-    P{{leaseSeconds}}               The default lease seconds value to honour if not specified in subscription requests
-    P{{signatureMethod}}            The signature method to use for authenticated content delivery (`SHA1`|`SHA256`)
-    P{{remotePublishingEnabled}}    Whether remote publishers should be allowed to publish to this hub (HTTP requests)
-    P{{remotePublishMode}}          If remote publishing is allowed, the mode to use, `direct` (default) - fat ping with
-                                        the notification payload specified or `fetch` - the hub fetches the topic URL
-                                        specified in the "publish" request to identify the payload
-    P{{topicRegistrationRequired}}  Whether a topic needs to be registered at the hub prior to publishing/subscribing
-                                        to the topic
-    P{{publicUrl}}                  The URL for the hub to be included in content delivery requests, defaults to
-                                        `http(s)://localhost:{port}/websub/hub` if unspecified
-    P{{sslEnabled}}                 Whether SSL needs to be enabled for the hub, enabled by default
-    P{{serviceSecureSocket}}        The SSL configuration for the hub service endpoint
-    P{{clientSecureSocket}}         The SSL configuration for the hub service for secure communication with remote HTTP
-                                        endpoints
-    R{{}} `WebSubHub` The WebSubHub object representing the newly started up hub, or `HubStartedUpError` indicating
-                        that the hub is already started, and including the WebSubHub object representing the
-                        already started up hub
-}
 public function startHub(int port, int? leaseSeconds = (), string? signatureMethod = (),
-                                    boolean? remotePublishingEnabled = (), RemotePublishMode? remotePublishMode = (),
->>>>>>> ebfb98c6
-                                    boolean? topicRegistrationRequired = (), string? publicUrl = (),
-                                    boolean? sslEnabled = (), http:ServiceSecureSocket? serviceSecureSocket = (),
-                                    http:SecureSocket? clientSecureSocket = ())
+boolean? remotePublishingEnabled = (), RemotePublishMode? remotePublishMode = (),
+boolean? topicRegistrationRequired = (), string? publicUrl = (),
+boolean? sslEnabled = (), http:ServiceSecureSocket? serviceSecureSocket = (),
+http:SecureSocket? clientSecureSocket = ())
     returns WebSubHub|HubStartedUpError {
 
     hubPort = config:getAsInt("b7a.websub.hub.port", default = port);
@@ -597,24 +542,12 @@
 ///////////////////////////////////////////////////////////////////
 //////////////////// WebSub Publisher Commons /////////////////////
 ///////////////////////////////////////////////////////////////////
-<<<<<<< HEAD
 # Function to add link headers to a response to allow WebSub discovery.
 #
 # + response - The response being sent
 # + hubs - The hubs the publisher advertises as the hubs that it publishes updates to
 # + topic - The topic to which subscribers need to subscribe to, to receive updates for the resource
-# + return - `http:Response` Response with the link header added
-public function addWebSubLinkHeader(http:Response response, string[] hubs, string topic) returns http:Response {
-=======
-documentation {
-    Function to add link headers to a response to allow WebSub discovery.
-
-    P{{response}} The response being sent
-    P{{hubs}} The hubs the publisher advertises as the hubs that it publishes updates to
-    P{{topic}} The topic to which subscribers need to subscribe to, to receive updates for the resource
-}
 public function addWebSubLinkHeader(http:Response response, string[] hubs, string topic) {
->>>>>>> ebfb98c6
     string hubLinkHeader = "";
     foreach hub in hubs {
         hubLinkHeader = hubLinkHeader + "<" + hub + ">; rel=\"hub\", ";
