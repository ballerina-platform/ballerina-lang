--- conflicted
+++ resolved
@@ -465,12 +465,8 @@
     boolean topicRegistrationRequired = true;
     string publicUrl?;
     http:ClientEndpointConfig clientConfig?;
-<<<<<<< HEAD
+    HubPersistenceStore hubPersistenceStore?;
     !...;
-=======
-    HubPersistenceStore hubPersistenceStore?;
-    !...
->>>>>>> 8bf3bfc3
 };
 
 # Record representing remote publishing allowance.
