// Copyright (c) 2019 WSO2 Inc. (http://www.wso2.org) All Rights Reserved.
//
// WSO2 Inc. licenses this file to you under the Apache License,
// Version 2.0 (the "License"); you may not use this file except
// in compliance with the License.
// You may obtain a copy of the License at
//
// http://www.apache.org/licenses/LICENSE-2.0
//
// Unless required by applicable law or agreed to in writing,
// software distributed under the License is distributed on an
// "AS IS" BASIS, WITHOUT WARRANTIES OR CONDITIONS OF ANY
// KIND, either express or implied.  See the License for the
// specific language governing permissions and limitations
// under the License.

import ballerina/lang.'object as lang;
import ballerina/websub;

public type MockActionEvent record {|
    string action;
|};

public type MockDomainEvent record {|
    string domain;
|};

public type WebhookServerForPayload object {

    *lang:Listener;

    private websub:Listener websubListener;

    public function __init(int port, string? host = ()) {
        websub:ExtensionConfig extensionConfig = {
            topicIdentifier: websub:TOPIC_ID_PAYLOAD_KEY,
            payloadKeyResourceMap: {
                "action" : {
                    "created" : ["onCreated", MockActionEvent],
                    "deleted" : ["onDeleted", MockActionEvent],
                    "statuscheck" : ["onStatus", MockActionEvent]
                },
                "domain" : {
                    "issue" : ["onIssue", MockDomainEvent],
                    "feature" : ["onFeature", MockDomainEvent]
                }
            }
        };
        websub:SubscriberListenerConfiguration sseConfig = {
            host: host ?: "",
            extensionConfig: extensionConfig
        };
        self.websubListener = new(port, sseConfig);
    }

    public function __attach(service s, string? name = ()) returns error? {
        return self.websubListener.__attach(s, name);
    }

    public function __detach(service s) returns error? {
        return self.websubListener.__detach(s);
    }

    public function __start() returns error? {
        return self.websubListener.__start();
    }

    public function __gracefulStop() returns error? {
<<<<<<< HEAD
        return self.websubListener.__immediateStop();
=======
        return self.websubListener.__gracefulStop();
>>>>>>> 5ae7a3da
    }

    public function __immediateStop() returns error? {
    }
};

service keyWebhook1 =
@websub:SubscriberServiceConfig {
    path:"/key"
}
@websub:SpecificSubscriber
service {
    resource function onOpened(websub:Notification notification, MockActionEvent event) {
    }

    resource function onFeature(websub:Notification notification, MockDomainEvent event) {
    }

    resource function onStatus(websub:Notification notification, MockActionEvent event) {
    }

    resource function onReopened(websub:Notification notification, MockActionEvent event) {
    }
};

service keyWebhook2 =
@websub:SubscriberServiceConfig {
    path:"/key"
}
@websub:SpecificSubscriber
service {
    resource function onCreated(websub:Notification notification, MockActionEvent event) {
    }

    resource function onFeature(websub:Notification notification, MockDomainEvent event) {
    }

    resource function onStatus(websub:Notification notification, MockDomainEvent event) {
    }
};

public function testInvalidResourceFunctions() {
    WebhookServerForPayload l = new(8081);
    checkpanic l.__attach(keyWebhook1);
}

public function testInvalidParam() {
    WebhookServerForPayload l = new(8081);
    checkpanic l.__attach(keyWebhook2);
}<|MERGE_RESOLUTION|>--- conflicted
+++ resolved
@@ -66,14 +66,11 @@
     }
 
     public function __gracefulStop() returns error? {
-<<<<<<< HEAD
-        return self.websubListener.__immediateStop();
-=======
         return self.websubListener.__gracefulStop();
->>>>>>> 5ae7a3da
     }
 
     public function __immediateStop() returns error? {
+        return self.websubListener.__immediateStop();
     }
 };
 
