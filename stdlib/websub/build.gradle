--- conflicted
+++ resolved
@@ -18,17 +18,10 @@
 apply from: "$rootDir/gradle/balNativeLibProject.gradle"
 
 dependencies {
-<<<<<<< HEAD
-    implementation 'org.ballerinalang:ballerina-http:0.992.0-m1'
-    baloCreat project(':lib-creator')
-    implementation project(':ballerina-core')
-    implementation project(':ballerina-lang')
-=======
     baloCreat project(':lib-creator')
     implementation project(':ballerina-core')
     implementation project(':ballerina-lang')
     implementation project(":ballerina-http")
->>>>>>> cb4ace70
     implementation project(':ballerina-encoding')
     implementation project(':ballerina-builtin')
     implementation project(':ballerina-mime')
