--- conflicted
+++ resolved
@@ -59,11 +59,8 @@
 
     interopImports project(':ballerina-config-api')
     interopImports project(':ballerina-math')
-<<<<<<< HEAD
+    interopImports project(':ballerina-task')
     interopImports project(':ballerina-http')
-=======
-    interopImports project(':ballerina-task')
->>>>>>> 9b6452a5
 
     // transitive
     baloImplementation project(path: ':ballerina-math', configuration: 'baloImplementation')
@@ -82,7 +79,6 @@
     testCompile 'org.testng:testng'
 
     interopImports project(':ballerina-encoding')
-    interopImports project(':ballerina-time')
 }
 
 createBalo {
