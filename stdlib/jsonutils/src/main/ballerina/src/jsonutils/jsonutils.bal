// Copyright (c) 2019 WSO2 Inc. (http://www.wso2.org) All Rights Reserved.
//
// WSO2 Inc. licenses this file to you under the Apache License,
// Version 2.0 (the "License"); you may not use this file except
// in compliance with the License.
// You may obtain a copy of the License at
//
// http://www.apache.org/licenses/LICENSE-2.0
//
// Unless required by applicable law or agreed to in writing,
// software distributed under the License is distributed on an
// "AS IS" BASIS, WITHOUT WARRANTIES OR CONDITIONS OF ANY
// KIND, either express or implied.  See the License for the
// specific language governing permissions and limitations
// under the License.

import ballerinax/java;

# Type for XML options.
#
# + attributePrefix - Attribute prefix used in the XML.
# + preserveNamespaces - Instructs whether to preserve the namespaces of the XML when converting.
public type XmlOptions record {
    string attributePrefix = "@";
    boolean preserveNamespaces = true;
};

# Converts an XML object to its JSON representation.
#
# + x - The xml source
# + options - XmlOptions record for XML to JSON conversion properties
# + return - JSON representation of the given XML, or an error if the conversion fails
public function fromXML(xml x, XmlOptions options = {}) returns json|error {
    return externFromXML(x, options);
}

function externFromXML(xml x, XmlOptions options = {}) returns json|error = @java:Method {
    name: "fromXML",
    class: "org.ballerinalang.stdlib.jsonutils.FromXML"
} external;

# Converts a table to its json representation.
#
# + tbl - The source table
# + return - JSON representation of source table
public function fromTable(table<record{}> tbl) returns json {
    return externFromTable(tbl);
}

<<<<<<< HEAD
// ToDO: remove () once fix the #19917
function externFromTable(table<record{}> tbl) returns json | () = @java:Method {
=======
function externFromTable(table<record{}> tbl) returns json = @java:Method {
>>>>>>> 0d5e1bcd
    name: "fromTable",
    class: "org.ballerinalang.stdlib.jsonutils.FromTable"
} external;<|MERGE_RESOLUTION|>--- conflicted
+++ resolved
@@ -47,12 +47,7 @@
     return externFromTable(tbl);
 }
 
-<<<<<<< HEAD
-// ToDO: remove () once fix the #19917
-function externFromTable(table<record{}> tbl) returns json | () = @java:Method {
-=======
 function externFromTable(table<record{}> tbl) returns json = @java:Method {
->>>>>>> 0d5e1bcd
     name: "fromTable",
     class: "org.ballerinalang.stdlib.jsonutils.FromTable"
 } external;