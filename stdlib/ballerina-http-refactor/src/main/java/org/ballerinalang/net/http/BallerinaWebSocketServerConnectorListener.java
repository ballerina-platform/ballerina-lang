--- conflicted
+++ resolved
@@ -127,49 +127,29 @@
 
     @Override
     public void onMessage(WebSocketTextMessage webSocketTextMessage) {
-<<<<<<< HEAD
-        WebSocketOpenConnectionInfo wsService = connectionManager.
-                getConnectionInfo(webSocketTextMessage.getSessionID());
-=======
         WebSocketOpenConnectionInfo wsService = connectionManager.getConnectionInfo(
                 webSocketTextMessage.getSessionID());
->>>>>>> a6c406da
         WebSocketDispatcher.dispatchTextMessage(wsService, webSocketTextMessage);
     }
 
     @Override
     public void onMessage(WebSocketBinaryMessage webSocketBinaryMessage) {
-<<<<<<< HEAD
-        WebSocketOpenConnectionInfo wsService = connectionManager.
-                getConnectionInfo(webSocketBinaryMessage.getSessionID());
-=======
         WebSocketOpenConnectionInfo wsService = connectionManager.getConnectionInfo(
                 webSocketBinaryMessage.getSessionID());
->>>>>>> a6c406da
         WebSocketDispatcher.dispatchBinaryMessage(wsService, webSocketBinaryMessage);
     }
 
     @Override
     public void onMessage(WebSocketControlMessage webSocketControlMessage) {
-<<<<<<< HEAD
-        WebSocketOpenConnectionInfo wsService = connectionManager.
-                getConnectionInfo(webSocketControlMessage.getSessionID());
-=======
         WebSocketOpenConnectionInfo wsService = connectionManager.getConnectionInfo(
                 webSocketControlMessage.getSessionID());
->>>>>>> a6c406da
         WebSocketDispatcher.dispatchControlMessage(wsService, webSocketControlMessage);
     }
 
     @Override
     public void onMessage(WebSocketCloseMessage webSocketCloseMessage) {
-<<<<<<< HEAD
-        WebSocketOpenConnectionInfo wsService = connectionManager.
-                removeConnection(webSocketCloseMessage.getSessionID());
-=======
         WebSocketOpenConnectionInfo wsService = connectionManager.removeConnection(
                 webSocketCloseMessage.getSessionID());
->>>>>>> a6c406da
         WebSocketDispatcher.dispatchCloseMessage(wsService, webSocketCloseMessage);
     }
 
