--- conflicted
+++ resolved
@@ -19,11 +19,7 @@
 package org.ballerinalang.stdlib.crypto.nativeimpl;
 
 import org.ballerinalang.jvm.values.ArrayValue;
-<<<<<<< HEAD
-=======
 import org.ballerinalang.jvm.values.ArrayValueImpl;
-import org.ballerinalang.natives.annotations.BallerinaFunction;
->>>>>>> 9b6452a5
 import org.ballerinalang.stdlib.crypto.CryptoUtils;
 
 /**
@@ -33,12 +29,7 @@
  */
 public class HmacSha384 {
 
-<<<<<<< HEAD
     public static ArrayValue hmacSha384(ArrayValue inputValue, ArrayValue keyValue) {
-        return new ArrayValue(CryptoUtils.hmac("HmacSHA384", keyValue.getBytes(), inputValue.getBytes()));
-=======
-    public static ArrayValue hmacSha384(Strand strand, ArrayValue inputValue, ArrayValue keyValue) {
         return new ArrayValueImpl(CryptoUtils.hmac("HmacSHA384", keyValue.getBytes(), inputValue.getBytes()));
->>>>>>> 9b6452a5
     }
 }