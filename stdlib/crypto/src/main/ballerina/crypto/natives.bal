--- conflicted
+++ resolved
@@ -17,18 +17,24 @@
 # The hashing algorithms supported by this package.
 public type Algorithm "SHA1"|"SHA256"|"MD5";
 
-<<<<<<< HEAD
 # The `SHA1` hashing algorithm
-=======
-documentation { The `SHA1` hashing algorithm }
->>>>>>> c3962a99
 @final public Algorithm SHA1 = "SHA1";
 # The `SHA256` hashing algorithm
 @final public Algorithm SHA256 = "SHA256";
 # The `MD5` hashing algorithm
 @final public Algorithm MD5 = "MD5";
 
-<<<<<<< HEAD
+# The encoding types supported for the HMAC key, by this package.
+public type Encoding "UTF-8"|"BASE64"|"HEX";
+
+# The `UTF-8` encoding
+@final public Encoding UTF8 = "UTF-8";
+# The `BASE64` encoding
+@final public Encoding BASE64 = "BASE64";
+# The `HEX` encoding
+@final public Encoding HEX = "HEX";
+
+
 # Returns the hash of the given string using the specified algorithm.
 #
 # + baseString - The string to be hashed
@@ -40,42 +46,10 @@
 #
 # + baseString - The string to be hashed
 # + keyString - The key string
+# + keyEncoding - The encoding of the key
 # + algorithm - The hashing algorithm to be used
 # + return - The hashed string
-public extern function hmac(string baseString, string keyString, Algorithm algorithm) returns (string);
-=======
-documentation {
-    The encoding types supported for the HMAC key, by this package.
-}
-public type Encoding "UTF-8"|"BASE64"|"HEX";
-
-documentation { The `UTF-8` encoding }
-@final public Encoding UTF8 = "UTF-8";
-documentation { The `BASE64` encoding }
-@final public Encoding BASE64 = "BASE64";
-documentation { The `HEX` encoding }
-@final public Encoding HEX = "HEX";
-
-documentation {
-    Returns the hash of the given string using the specified algorithm.
-
-    P{{baseString}} The string to be hashed
-    P{{algorithm}} The hashing algorithm to be used
-    R{{}} The hashed string
-}
-public extern function hash(string baseString, Algorithm algorithm) returns (string);
-
-documentation {
-    Returns the HMAC value of the provided base string.
-
-    P{{baseString}} The string to be hashed
-    P{{keyString}} The key string
-    P{{keyEncoding}} The encoding of the key
-    P{{algorithm}} The hashing algorithm to be used
-    R{{}} The hashed string
-}
 public extern function hmac(string baseString, string keyString, Encoding? keyEncoding = (), Algorithm algorithm) returns (string);
->>>>>>> c3962a99
 
 # Returns the CRC32 hash for the provided element. This accepts `string`, `byte[]`, `json` and `xml` content.
 #
