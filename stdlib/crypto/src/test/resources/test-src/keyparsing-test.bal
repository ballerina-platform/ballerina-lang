--- conflicted
+++ resolved
@@ -22,11 +22,7 @@
         path: path,
         password: keyStorePassword
     };
-<<<<<<< HEAD
-    return crypto:decodePrivateKey(keyStore,  keyAlias, keyPassword);
-=======
     return crypto:decodePrivateKey(keyStore, keyAlias, keyPassword);
->>>>>>> 9a3c5b44
 }
 
 function testParsingPublicKeyFromP12(string path, string keyStorePassword, string keyAlias)
@@ -36,11 +32,4 @@
         password: keyStorePassword
     };
     return crypto:decodePublicKey(keyStore, keyAlias);
-<<<<<<< HEAD
-}
-
-function testParsingPublicKeyFromJwk(string modulus, string exponent) returns crypto:PublicKey|crypto:Error {
-    return crypto:buildRsaPublicKey(modulus, exponent);
-=======
->>>>>>> 9a3c5b44
 }