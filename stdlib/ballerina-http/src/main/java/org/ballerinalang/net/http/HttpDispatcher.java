--- conflicted
+++ resolved
@@ -35,11 +35,8 @@
 import java.io.UnsupportedEncodingException;
 import java.net.URI;
 import java.net.URLDecoder;
-<<<<<<< HEAD
-=======
 import java.util.HashMap;
 import java.util.List;
->>>>>>> 7a2723b6
 import java.util.Map;
 
 import static org.ballerinalang.mime.util.Constants.OVERFLOW_DATA_INDEX;
@@ -195,13 +192,8 @@
         }
 
         Map<String, String> resourceArgumentValues =
-<<<<<<< HEAD
-                (Map<String, String>) httpCarbonMessage.getProperty(Constants.RESOURCE_ARGS);
+                (Map<String, String>) httpCarbonMessage.getProperty(HttpConstants.RESOURCE_ARGS);
         for (int i = 0; i < signatureParams.getPathParams().size(); i++) {
-=======
-                (Map<String, String>) httpCarbonMessage.getProperty(HttpConstants.RESOURCE_ARGS);
-        for (int i = 2; i < paramDetails.size(); i++) {
->>>>>>> 7a2723b6
             //No need for validation as validation already happened at deployment time,
             //only string parameters can be found here.
             String argumentValue = resourceArgumentValues.get(signatureParams.getPathParams().get(i).getVarName());
