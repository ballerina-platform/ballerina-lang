--- conflicted
+++ resolved
@@ -87,12 +87,7 @@
             }
         }
 
-<<<<<<< HEAD
-        Annotation annotation = HttpUtil.getHttpServiceConfigAnnotation(service.getBalService(),
-                                                                    HttpConstants.HTTP_PACKAGE_PATH);
-=======
         HttpService httpService = HttpService.buildHttpService(service);
->>>>>>> 28d75de6
 
         //TODO check with new method
 //        HttpUtil.populateKeepAliveAndCompressionStatus(service, annotation);
@@ -101,13 +96,26 @@
         servicesInfoMap.put(httpService.getBasePath(), httpService);
         logger.info("Service deployed : " + service.getName() + " with context " + httpService.getBasePath());
 
-<<<<<<< HEAD
+        //basePath will get cached after registering service
+        sortedServiceURIs.add(httpService.getBasePath());
+        sortedServiceURIs.sort((basePath1, basePath2) -> basePath2.length() - basePath1.length());
+
+        // If WebSocket upgrade path is available, then register the name of the WebSocket service.
+        Struct websocketConfig = httpService.getWebSocketUpgradeConfig();
+        if (websocketConfig != null) {
+            registerWebSocketUpgradePath(
+                    WebSocketUtil.getProgramFile(httpService.getBallerinaService().getResources()[0]),
+                    websocketConfig, httpService.getBasePath());
+        }
+
+    }
+
     /**
      * Register a WebSubSubscriber service in the map.
      *
-     * @param service the {@link HttpService} to be registered
+     * @param service the {@link Service} to be registered
      */
-    public void registerWebSubSubscriberHttpService(HttpService service) {
+    public void registerWebSubSubscriberService(Service service) {
         String accessLogConfig = HttpConnectionManager.getInstance().getHttpAccessLoggerConfig();
         if (accessLogConfig != null) {
             try {
@@ -117,41 +125,16 @@
             }
         }
 
-        Annotation annotation = HttpUtil.getWebSubSubscriberServiceConfigAnnotation(service.getBalService(),
-                                                                    HttpConstants.HTTP_PACKAGE_PATH);
-        service.setAllAllowMethods(populateListFromValueArray(null));
-        String basePath = discoverBasePathFrom(service, annotation);
-        basePath = urlDecode(basePath);
-        service.setBasePath(basePath);
-        servicesInfoMap.put(service.getBasePath(), service);
-        logger.info("Service deployed : " + service.getName() + " with context " + basePath);
-        postProcessService(service, null); //TODO: introduce a proper fix instead of passing null
-        WebSubSubscriberServiceValidator.validateResources(service);
-    }
+        HttpService httpService = HttpService.buildWebSubSubscriberHttpService(service);
 
-    public List<String> populateListFromValueArray(Value[] valueArray) {
-        List<String> list = new ArrayList<>();
-        if (valueArray != null) {
-            for (Value method : valueArray) {
-                list.add(method.getStringValue());
-            }
-        }
-        return list;
-    }
-=======
+        servicesInfoMap.put(httpService.getBasePath(), httpService);
+        logger.info("Service deployed : " + service.getName() + " with context " + httpService.getBasePath());
+
         //basePath will get cached after registering service
         sortedServiceURIs.add(httpService.getBasePath());
         sortedServiceURIs.sort((basePath1, basePath2) -> basePath2.length() - basePath1.length());
->>>>>>> 28d75de6
 
-        // If WebSocket upgrade path is available, then register the name of the WebSocket service.
-        Struct websocketConfig = httpService.getWebSocketUpgradeConfig();
-        if (websocketConfig != null) {
-            registerWebSocketUpgradePath(
-                    WebSocketUtil.getProgramFile(httpService.getBallerinaService().getResources()[0]),
-                    websocketConfig, httpService.getBasePath());
-        }
-
+        WebSubSubscriberServiceValidator.validateResources(httpService);
     }
 
     private String sanitizeBasePath(String basePath) {
