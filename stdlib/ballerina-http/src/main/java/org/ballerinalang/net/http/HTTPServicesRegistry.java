/*
 *  Copyright (c) 2017, WSO2 Inc. (http://www.wso2.org) All Rights Reserved.
 *
 *  WSO2 Inc. licenses this file to you under the Apache License,
 *  Version 2.0 (the "License"); you may not use this file except
 *  in compliance with the License.
 *  You may obtain a copy of the License at
 *
 *  http://www.apache.org/licenses/LICENSE-2.0
 *
 *  Unless required by applicable law or agreed to in writing,
 *  software distributed under the License is distributed on an
 *  "AS IS" BASIS, WITHOUT WARRANTIES OR CONDITIONS OF ANY
 *  KIND, either express or implied.  See the License for the
 *  specific language governing permissions and limitations
 *  under the License.
 *
 */

package org.ballerinalang.net.http;

import org.ballerinalang.connector.api.Annotation;
import org.ballerinalang.connector.api.BallerinaConnectorException;
import org.ballerinalang.connector.api.Resource;
import org.ballerinalang.connector.api.Struct;
import org.ballerinalang.connector.api.Value;
import org.ballerinalang.net.uri.URITemplateException;
import org.slf4j.Logger;
import org.slf4j.LoggerFactory;

import java.io.UnsupportedEncodingException;
import java.net.URLDecoder;
import java.nio.charset.StandardCharsets;
import java.util.ArrayList;
import java.util.List;
import java.util.Map;
import java.util.concurrent.ConcurrentHashMap;
import java.util.concurrent.CopyOnWriteArrayList;
import java.util.stream.Collectors;
import java.util.stream.Stream;

/**
 * This services registry holds all the services of HTTP + WebSocket.
 * This is a singleton class where all HTTP + WebSocket Dispatchers can access.
 *
 * @since 0.8
 */
public class HTTPServicesRegistry {

    private static final Logger logger = LoggerFactory.getLogger(HTTPServicesRegistry.class);

    // Outer Map key=basePath
    private final Map<String, HttpService> servicesInfoMap = new ConcurrentHashMap<>();
    private CopyOnWriteArrayList<String> sortedServiceURIs = new CopyOnWriteArrayList<>();
    private final WebSocketServicesRegistry webSocketServicesRegistry;

    public HTTPServicesRegistry(WebSocketServicesRegistry webSocketServicesRegistry) {
        this.webSocketServicesRegistry = webSocketServicesRegistry;
    }

    /**
     * Get ServiceInfo isntance for given interface and base path.
     *
     * @param basepath    basepath of the service.
     * @return the {@link HttpService} instance if exist else null
     */
    public HttpService getServiceInfo(String basepath) {
        return servicesInfoMap.get(basepath);
    }

    /**
     * Get ServiceInfo map for given interfaceId.
     *
     * @return the serviceInfo map if exists else null.
     */
    public Map<String, HttpService> getServicesInfoByInterface() {
        return servicesInfoMap;
    }

    /**
     * Register a service into the map.
     *
     * @param service requested serviceInfo to be registered.
     */
    public void registerService(HttpService service) {
        Annotation annotation = HttpUtil.getServiceConfigAnnotation(service.getBalService(),
                                                                    HttpConstants.HTTP_PACKAGE_PATH);

        Struct serviceConfig = annotation.getValue();
        Value[] allowedMethods = serviceConfig.getArrayField(HttpConstants.ALLOW_METHODS);
        service.setAllAllowMethods(populateListFromValueArray(allowedMethods));

        String basePath = discoverBasePathFrom(service, annotation);
        HttpUtil.populateKeepAliveAndCompressionStatus(service, annotation);

        basePath = urlDecode(basePath);
        service.setBasePath(basePath);
        // TODO: Add websocket services to the service registry when service creation get available.
        servicesInfoMap.put(service.getBasePath(), service);
        logger.info("Service deployed : " + service.getName() + " with context " + basePath);
        postProcessService(service, serviceConfig);
    }

    public List<String> populateListFromValueArray(Value[] valueArray) {
        List<String> list = new ArrayList<>();
        if (valueArray != null) {
            for (Value method : valueArray) {
                list.add(method.getStringValue());
            }
        }
        return list;
    }

    private String discoverBasePathFrom(HttpService service, Annotation annotation) {
        String basePath = service.getName();
        if (annotation == null) {
            //service name cannot start with / hence concat
            return HttpConstants.DEFAULT_BASE_PATH.concat(basePath);
        }

        Struct annStruct = annotation.getValue();
        String annotationValue = annStruct.getStringField(HttpConstants.ANN_CONFIG_ATTR_BASE_PATH);
        if (annotationValue == null || annotationValue.isEmpty()) {
            return HttpConstants.DEFAULT_BASE_PATH.concat(basePath);
        }
        if (!annotationValue.trim().isEmpty()) {
            basePath = annotationValue;
        } else {
            basePath = HttpConstants.DEFAULT_BASE_PATH;
        }
        return sanitizeBasePath(basePath);
    }

    private String sanitizeBasePath(String basePath) {
        basePath = basePath.trim();
        if (!basePath.startsWith(HttpConstants.DEFAULT_BASE_PATH)) {
            basePath = HttpConstants.DEFAULT_BASE_PATH.concat(basePath);
        }
        if (basePath.endsWith(HttpConstants.DEFAULT_BASE_PATH) && basePath.length() != 1) {
            basePath = basePath.substring(0, basePath.length() - 1);
        }
        return basePath;
    }

    private void registerWebSocketUpgradePath(Annotation webSocketAnn, String basePath, String serviceInterface) {
        String upgradePath = sanitizeBasePath(
                webSocketAnn.getAnnAttrValue(HttpConstants.ANN_WEBSOCKET_ATTR_UPGRADE_PATH).getStringValue());
        String serviceName =
                webSocketAnn.getAnnAttrValue(HttpConstants.ANN_WEBSOCKET_ATTR_SERVICE_NAME).getStringValue().trim();
        String uri = basePath.concat(upgradePath);
        webSocketServicesRegistry.addUpgradableServiceByName(serviceInterface, uri, serviceName);
    }

    private void postProcessService(HttpService httpService, Struct serviceConfig) {
        populateServiceCors(httpService, serviceConfig);
        List<HttpResource> resources = new ArrayList<>();
        for (Resource resource : httpService.getBalerinaService().getResources()) {
<<<<<<< HEAD
            HttpResource httpResource = HttpResource.buildHttpResource(resource, httpService);
=======
            HttpResource httpResource = buildHttpResource(resource, httpService);
>>>>>>> ba6073e7
            httpResource.prepareAndValidateSignatureParams();
            try {
                httpService.getUriTemplate().parse(httpResource.getPath(), httpResource,
                                                   new HttpResourceElementFactory());
            } catch (URITemplateException | UnsupportedEncodingException e) {
                throw new BallerinaConnectorException(e.getMessage());
            }
            resources.add(httpResource);
        }
        httpService.setResources(resources);
//        httpService.setAllAllowMethods(DispatcherUtil.getAllResourceMethods(httpService));
        //basePath will get cached after registering service
        sortedServiceURIs.add(httpService.getBasePath());
        sortedServiceURIs.sort((basePath1, basePath2) -> basePath2.length() - basePath1.length());
    }

    private String urlDecode(String basePath) {
        try {
            basePath = URLDecoder.decode(basePath, StandardCharsets.UTF_8.name());
        } catch (UnsupportedEncodingException e) {
            throw new BallerinaConnectorException(e.getMessage());
        }
        return basePath;
    }

<<<<<<< HEAD
=======
    private HttpResource buildHttpResource(Resource resource, HttpService parent) {
        HttpResource httpResource = new HttpResource(resource, parent);
        Annotation resourceConfigAnnotation = HttpUtil.getResourceConfigAnnotation(resource,
                                                                                   HttpConstants.HTTP_PACKAGE_PATH);
        if (resourceConfigAnnotation == null) {
            if (logger.isDebugEnabled()) {
                logger.debug("resourceConfig not specified in the Resource, using default sub path");
            }
            httpResource.setPath(resource.getName());
            return httpResource;
        }
        String subPath;
        AnnAttrValue pathAttrVal = resourceConfigAnnotation.getAnnAttrValue(HttpConstants.ANN_RESOURCE_ATTR_PATH);
        if (pathAttrVal == null) {
            if (logger.isDebugEnabled()) {
                logger.debug("Path not specified in the Resource, using default sub path");
            }
            subPath = resource.getName();
        } else {
            subPath = pathAttrVal.getStringValue().trim();
        }
        if (subPath.isEmpty()) {
            subPath = HttpConstants.DEFAULT_BASE_PATH;
        }
        httpResource.setPath(subPath);

        AnnAttrValue methodsAttrVal = resourceConfigAnnotation.getAnnAttrValue(HttpConstants.ANN_RESOURCE_ATTR_METHODS);
        if (methodsAttrVal != null) {
            httpResource.setMethods(DispatcherUtil.getValueList(methodsAttrVal, null));
        }
        AnnAttrValue consumesAttrVal = resourceConfigAnnotation.getAnnAttrValue(
                HttpConstants.ANN_RESOURCE_ATTR_CONSUMES);
        if (consumesAttrVal != null) {
            httpResource.setConsumes(DispatcherUtil.getValueList(consumesAttrVal, null));
        }
        AnnAttrValue producesAttrVal = resourceConfigAnnotation.getAnnAttrValue(
                HttpConstants.ANN_RESOURCE_ATTR_PRODUCES);
        if (producesAttrVal != null) {
            httpResource.setProduces(DispatcherUtil.getValueList(producesAttrVal, null));
        }
        if (httpResource.getProduces() != null) {
            List<String> subAttributeValues = httpResource.getProduces().stream()
                    .map(mediaType -> mediaType.trim()
                            .substring(0, mediaType.indexOf("/")))
                    .distinct().collect(Collectors.toList());
            httpResource.setProducesSubTypes(subAttributeValues);
        }
        AnnAttrValue bodyAttrVal = resourceConfigAnnotation.getAnnAttrValue(HttpConstants.ANN_RESOURCE_ATTR_BODY);
        if (bodyAttrVal != null) {
            httpResource.setEntityBodyAttributeValue(bodyAttrVal.getStringValue());
        }
        return httpResource;
    }

>>>>>>> ba6073e7
    public String findTheMostSpecificBasePath(String requestURIPath, Map<String, HttpService> services) {
        for (Object key : sortedServiceURIs) {
            if (!requestURIPath.toLowerCase().contains(key.toString().toLowerCase())) {
                continue;
            }
            if (requestURIPath.length() <= key.toString().length()) {
                return key.toString();
            }
            if (requestURIPath.charAt(key.toString().length()) == '/') {
                return key.toString();
            }
        }
        if (services.containsKey(HttpConstants.DEFAULT_BASE_PATH)) {
            return HttpConstants.DEFAULT_BASE_PATH;
        }
        return null;
    }

    private void populateServiceCors(HttpService service, Struct serviceConfig) {
        CorsHeaders corsHeaders = populateAndGetCorsHeaders(serviceConfig);
        service.setCorsHeaders(corsHeaders);
        if (!corsHeaders.isAvailable()) {
            return;
        }
        if (corsHeaders.getAllowOrigins() == null) {
            corsHeaders.setAllowOrigins(Stream.of("*").collect(Collectors.toList()));
        }
        if (corsHeaders.getAllowMethods() == null) {
            corsHeaders.setAllowMethods(Stream.of("*").collect(Collectors.toList()));
        }
    }

    private CorsHeaders populateAndGetCorsHeaders(Struct serviceConfig) {
        CorsHeaders corsHeaders = new CorsHeaders();
        if (serviceConfig == null) {
            return corsHeaders;
        }
        if (serviceConfig.getArrayField(HttpConstants.ALLOW_ORIGIN) != null) {
            Value[] allowedMethods = serviceConfig.getArrayField(HttpConstants.ALLOW_ORIGIN);
            corsHeaders.setAllowOrigins(populateListFromValueArray(allowedMethods));
        }

        corsHeaders.setAllowCredentials(serviceConfig.getBooleanField("allowCredentials") ? 1 : 0);


        if (serviceConfig.getArrayField(HttpConstants.ALLOW_METHODS) != null) {
            Value[] allowedMethods = serviceConfig.getArrayField(HttpConstants.ALLOW_METHODS);
            corsHeaders.setAllowMethods(populateListFromValueArray(allowedMethods));
        }

        if (serviceConfig.getArrayField(HttpConstants.ALLOW_HEADERS) != null) {
            Value[] allowedMethods = serviceConfig.getArrayField(HttpConstants.ALLOW_HEADERS);
            corsHeaders.setAllowHeaders(populateListFromValueArray(allowedMethods));
        }

        long maxAge = serviceConfig.getIntField("maxAge");
        corsHeaders.setMaxAge(maxAge > 0 ? maxAge : -1);


        if (serviceConfig.getArrayField(HttpConstants.EXPOSE_HEADERS) != null) {
            Value[] allowedMethods = serviceConfig.getArrayField(HttpConstants.EXPOSE_HEADERS);
            corsHeaders.setExposeHeaders(populateListFromValueArray(allowedMethods));
        }

        return corsHeaders;
    }
}<|MERGE_RESOLUTION|>--- conflicted
+++ resolved
@@ -24,10 +24,12 @@
 import org.ballerinalang.connector.api.Resource;
 import org.ballerinalang.connector.api.Struct;
 import org.ballerinalang.connector.api.Value;
+import org.ballerinalang.logging.BLogManager;
 import org.ballerinalang.net.uri.URITemplateException;
 import org.slf4j.Logger;
 import org.slf4j.LoggerFactory;
 
+import java.io.IOException;
 import java.io.UnsupportedEncodingException;
 import java.net.URLDecoder;
 import java.nio.charset.StandardCharsets;
@@ -83,6 +85,15 @@
      * @param service requested serviceInfo to be registered.
      */
     public void registerService(HttpService service) {
+        String accessLogConfig = HttpConnectionManager.getInstance().getHttpAccessLoggerConfig();
+        if (accessLogConfig != null) {
+            try {
+                ((BLogManager) BLogManager.getLogManager()).setHttpAccessLogHandler(accessLogConfig);
+            } catch (IOException e) {
+                throw new BallerinaConnectorException("Invalid file path: " + accessLogConfig, e);
+            }
+        }
+
         Annotation annotation = HttpUtil.getServiceConfigAnnotation(service.getBalService(),
                                                                     HttpConstants.HTTP_PACKAGE_PATH);
 
@@ -91,7 +102,8 @@
         service.setAllAllowMethods(populateListFromValueArray(allowedMethods));
 
         String basePath = discoverBasePathFrom(service, annotation);
-        HttpUtil.populateKeepAliveAndCompressionStatus(service, annotation);
+        //TODO check with new method
+//        HttpUtil.populateKeepAliveAndCompressionStatus(service, annotation);
 
         basePath = urlDecode(basePath);
         service.setBasePath(basePath);
@@ -155,11 +167,7 @@
         populateServiceCors(httpService, serviceConfig);
         List<HttpResource> resources = new ArrayList<>();
         for (Resource resource : httpService.getBalerinaService().getResources()) {
-<<<<<<< HEAD
             HttpResource httpResource = HttpResource.buildHttpResource(resource, httpService);
-=======
-            HttpResource httpResource = buildHttpResource(resource, httpService);
->>>>>>> ba6073e7
             httpResource.prepareAndValidateSignatureParams();
             try {
                 httpService.getUriTemplate().parse(httpResource.getPath(), httpResource,
@@ -185,63 +193,6 @@
         return basePath;
     }
 
-<<<<<<< HEAD
-=======
-    private HttpResource buildHttpResource(Resource resource, HttpService parent) {
-        HttpResource httpResource = new HttpResource(resource, parent);
-        Annotation resourceConfigAnnotation = HttpUtil.getResourceConfigAnnotation(resource,
-                                                                                   HttpConstants.HTTP_PACKAGE_PATH);
-        if (resourceConfigAnnotation == null) {
-            if (logger.isDebugEnabled()) {
-                logger.debug("resourceConfig not specified in the Resource, using default sub path");
-            }
-            httpResource.setPath(resource.getName());
-            return httpResource;
-        }
-        String subPath;
-        AnnAttrValue pathAttrVal = resourceConfigAnnotation.getAnnAttrValue(HttpConstants.ANN_RESOURCE_ATTR_PATH);
-        if (pathAttrVal == null) {
-            if (logger.isDebugEnabled()) {
-                logger.debug("Path not specified in the Resource, using default sub path");
-            }
-            subPath = resource.getName();
-        } else {
-            subPath = pathAttrVal.getStringValue().trim();
-        }
-        if (subPath.isEmpty()) {
-            subPath = HttpConstants.DEFAULT_BASE_PATH;
-        }
-        httpResource.setPath(subPath);
-
-        AnnAttrValue methodsAttrVal = resourceConfigAnnotation.getAnnAttrValue(HttpConstants.ANN_RESOURCE_ATTR_METHODS);
-        if (methodsAttrVal != null) {
-            httpResource.setMethods(DispatcherUtil.getValueList(methodsAttrVal, null));
-        }
-        AnnAttrValue consumesAttrVal = resourceConfigAnnotation.getAnnAttrValue(
-                HttpConstants.ANN_RESOURCE_ATTR_CONSUMES);
-        if (consumesAttrVal != null) {
-            httpResource.setConsumes(DispatcherUtil.getValueList(consumesAttrVal, null));
-        }
-        AnnAttrValue producesAttrVal = resourceConfigAnnotation.getAnnAttrValue(
-                HttpConstants.ANN_RESOURCE_ATTR_PRODUCES);
-        if (producesAttrVal != null) {
-            httpResource.setProduces(DispatcherUtil.getValueList(producesAttrVal, null));
-        }
-        if (httpResource.getProduces() != null) {
-            List<String> subAttributeValues = httpResource.getProduces().stream()
-                    .map(mediaType -> mediaType.trim()
-                            .substring(0, mediaType.indexOf("/")))
-                    .distinct().collect(Collectors.toList());
-            httpResource.setProducesSubTypes(subAttributeValues);
-        }
-        AnnAttrValue bodyAttrVal = resourceConfigAnnotation.getAnnAttrValue(HttpConstants.ANN_RESOURCE_ATTR_BODY);
-        if (bodyAttrVal != null) {
-            httpResource.setEntityBodyAttributeValue(bodyAttrVal.getStringValue());
-        }
-        return httpResource;
-    }
-
->>>>>>> ba6073e7
     public String findTheMostSpecificBasePath(String requestURIPath, Map<String, HttpService> services) {
         for (Object key : sortedServiceURIs) {
             if (!requestURIPath.toLowerCase().contains(key.toString().toLowerCase())) {
