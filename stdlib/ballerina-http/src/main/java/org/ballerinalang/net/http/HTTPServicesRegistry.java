--- conflicted
+++ resolved
@@ -238,7 +238,6 @@
                     .distinct().collect(Collectors.toList());
             httpResource.setProducesSubTypes(subAttributeValues);
         }
-<<<<<<< HEAD
         AnnAttrValue bodyAttributeValue = resourceConfigAnnotation.getAnnAttrValue(Constants.ANN_RESOURCE_ATTR_BODY);
         if (bodyAttributeValue != null) {
             httpResource.setEntityBodyAttributeValue(bodyAttributeValue.getStringValue());
@@ -247,40 +246,6 @@
         httpResource.prepareAndValidateSignatureParams();
 
         return httpResource;
-=======
-        return httpResource;
-    }
-
-    private void validateResourceSignature(HttpResource resource) {
-        List<ParamDetail> paramDetails = resource.getParamDetails();
-
-        if (paramDetails.size() < 2) {
-            throw new BallerinaConnectorException("resource signature parameter count should be more than two");
-        }
-
-        if (!isValidResourceParam(paramDetails.get(0), HttpConstants.CONNECTION)) {
-            throw new BallerinaConnectorException("first parameter should be of type - "
-                    + HttpConstants.PROTOCOL_PACKAGE_HTTP + ":" + HttpConstants.CONNECTION);
-        }
-
-        if (!isValidResourceParam(paramDetails.get(1), HttpConstants.IN_REQUEST)) {
-            throw new BallerinaConnectorException("second parameter should be of type - "
-                    + HttpConstants.PROTOCOL_PACKAGE_HTTP + ":" + HttpConstants.IN_REQUEST);
-        }
-
-        for (int i = 2; i < paramDetails.size(); i++) {
-            ParamDetail paramDetail = paramDetails.get(i);
-            if (!paramDetail.getVarType().getName().equals(HttpConstants.TYPE_STRING)) {
-                throw new BallerinaConnectorException("incompatible resource signature parameter type");
-            }
-        }
-    }
-
-    private boolean isValidResourceParam(ParamDetail paramDetail, String varTypeName) {
-        return paramDetail.getVarType().getPackagePath() != null
-                && paramDetail.getVarType().getPackagePath().equals(HttpConstants.PROTOCOL_PACKAGE_HTTP)
-                && paramDetail.getVarType().getName().equals(varTypeName);
->>>>>>> 7a2723b6
     }
 
     public String findTheMostSpecificBasePath(String requestURIPath, Map<String, HttpService> services) {
