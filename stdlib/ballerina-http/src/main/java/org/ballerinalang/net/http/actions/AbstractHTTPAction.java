/*
 * Copyright (c) 2016, WSO2 Inc. (http://www.wso2.org) All Rights Reserved.
 *
 * WSO2 Inc. licenses this file to you under the Apache License,
 * Version 2.0 (the "License"); you may not use this file except
 * in compliance with the License.
 * You may obtain a copy of the License at
 *
 *    http://www.apache.org/licenses/LICENSE-2.0
 *
 * Unless required by applicable law or agreed to in writing,
 * software distributed under the License is distributed on an
 * "AS IS" BASIS, WITHOUT WARRANTIES OR CONDITIONS OF ANY
 * KIND, either express or implied.  See the License for the
 * specific language governing permissions and limitations
 * under the License.
 */

package org.ballerinalang.net.http.actions;

import io.netty.handler.codec.http.HttpHeaderNames;
import io.netty.handler.codec.http.HttpHeaders;
import org.ballerinalang.bre.Context;
import org.ballerinalang.connector.api.AbstractNativeAction;
import org.ballerinalang.connector.api.BallerinaConnectorException;
import org.ballerinalang.mime.util.EntityBodyHandler;
import org.ballerinalang.mime.util.HeaderUtil;
import org.ballerinalang.mime.util.MimeUtil;
import org.ballerinalang.mime.util.MultipartDataSource;
import org.ballerinalang.model.types.BStructType;
import org.ballerinalang.model.values.BConnector;
import org.ballerinalang.model.values.BRefValueArray;
import org.ballerinalang.model.values.BStruct;
import org.ballerinalang.nativeimpl.actions.ClientConnectorFuture;
import org.ballerinalang.net.http.HttpConstants;
import org.ballerinalang.net.http.HttpUtil;
import org.ballerinalang.net.http.RetryConfig;
import org.ballerinalang.runtime.message.MessageDataSource;
import org.ballerinalang.util.codegen.PackageInfo;
import org.ballerinalang.util.codegen.StructInfo;
import org.ballerinalang.util.exceptions.BallerinaException;
import org.ballerinalang.util.transactions.LocalTransactionInfo;
import org.slf4j.Logger;
import org.slf4j.LoggerFactory;
import org.wso2.transport.http.netty.common.Constants;
import org.wso2.transport.http.netty.contract.ClientConnectorException;
import org.wso2.transport.http.netty.contract.HttpClientConnector;
import org.wso2.transport.http.netty.contract.HttpClientConnectorListener;
import org.wso2.transport.http.netty.contract.HttpResponseFuture;
import org.wso2.transport.http.netty.exception.EndpointTimeOutException;
import org.wso2.transport.http.netty.message.HTTPCarbonMessage;
import org.wso2.transport.http.netty.message.HttpMessageDataStreamer;
import org.wso2.transport.http.netty.message.ResponseHandle;

import java.io.IOException;
import java.io.OutputStream;
import java.net.MalformedURLException;
import java.net.URL;

import static org.ballerinalang.mime.util.Constants.MEDIA_TYPE;
import static org.ballerinalang.mime.util.Constants.MESSAGE_ENTITY;
import static org.ballerinalang.mime.util.Constants.PROTOCOL_PACKAGE_MIME;
import static org.ballerinalang.runtime.Constants.BALLERINA_VERSION;
import static org.wso2.transport.http.netty.common.Constants.ENCODING_DEFLATE;
import static org.wso2.transport.http.netty.common.Constants.ENCODING_GZIP;

/**
 * {@code AbstractHTTPAction} is the base class for all HTTP Connector Actions.
 */
public abstract class AbstractHTTPAction extends AbstractNativeAction {

    private static final Logger logger = LoggerFactory.getLogger(AbstractHTTPAction.class);

    private static final String CACHE_BALLERINA_VERSION;

    static {
        CACHE_BALLERINA_VERSION = System.getProperty(BALLERINA_VERSION);
    }

    protected HTTPCarbonMessage createOutboundRequestMsg(Context context) {

        // Extract Argument values
        BConnector bConnector = (BConnector) getRefArgument(context, 0);
        String path = getStringArgument(context, 0);
        BStruct requestStruct = ((BStruct) getRefArgument(context, 1));
        HTTPCarbonMessage requestMsg = HttpUtil
                .getCarbonMsg(requestStruct, HttpUtil.createHttpCarbonMessage(true));

        HttpUtil.checkEntityAvailability(context, requestStruct);
        HttpUtil.enrichOutboundMessage(requestMsg, requestStruct);
        prepareOutboundRequest(context, bConnector, path, requestMsg);
        if (requestMsg.getHeader(HttpHeaderNames.ACCEPT_ENCODING.toString()) == null) {
            requestMsg.setHeader(HttpHeaderNames.ACCEPT_ENCODING.toString(), ENCODING_DEFLATE + ", " + ENCODING_GZIP);
        }
        return requestMsg;
    }

    protected void prepareOutboundRequest(Context context, BConnector connector, String path,
                                          HTTPCarbonMessage outboundRequest) {
        validateParams(connector);
        if (context.isInTransaction()) {
            LocalTransactionInfo localTransactionInfo = context.getLocalTransactionInfo();
            outboundRequest.setHeader(HttpConstants.HEADER_X_XID, localTransactionInfo.getGlobalTransactionId());
            outboundRequest.setHeader(HttpConstants.HEADER_X_REGISTER_AT_URL, localTransactionInfo.getURL());
        }
        try {
            String uri = connector.getStringField(0) + path;
            URL url = new URL(uri);

            int port = getOutboundReqPort(url);
            String host = url.getHost();

            setOutboundReqProperties(outboundRequest, url, port, host);
            setOutboundReqHeaders(outboundRequest, port, host);

        } catch (MalformedURLException e) {
            throw new BallerinaException("Malformed url specified. " + e.getMessage());
        } catch (Throwable t) {
            throw new BallerinaException("Failed to prepare request. " + t.getMessage());
        }
    }

    private void setOutboundReqHeaders(HTTPCarbonMessage outboundRequest, int port, String host) {
        HttpHeaders headers = outboundRequest.getHeaders();
        setHostHeader(host, port, headers);
        setOutboundUserAgent(headers);
        removeConnectionHeader(headers);
    }

    private void setOutboundReqProperties(HTTPCarbonMessage outboundRequest, URL url, int port, String host) {
        outboundRequest.setProperty(Constants.HTTP_HOST, host);
        outboundRequest.setProperty(Constants.HTTP_PORT, port);

        String outboundReqPath = getOutboundReqPath(url);
        outboundRequest.setProperty(HttpConstants.TO, outboundReqPath);

        outboundRequest.setProperty(HttpConstants.PROTOCOL, url.getProtocol());
    }

    private void setHostHeader(String host, int port, HttpHeaders headers) {
        if (port == 80 || port == 443) {
            headers.set(HttpHeaderNames.HOST, host);
        } else {
            headers.set(HttpHeaderNames.HOST, host + ":" + port);
        }
    }

    private void removeConnectionHeader(HttpHeaders headers) {
        // Remove existing Connection header
        if (headers.contains(HttpHeaderNames.CONNECTION)) {
            headers.remove(HttpHeaderNames.CONNECTION);
        }
    }

    private void setOutboundUserAgent(HttpHeaders headers) {
        String userAgent;
        if (CACHE_BALLERINA_VERSION != null) {
            userAgent = "ballerina/" + CACHE_BALLERINA_VERSION;
        } else {
            userAgent = "ballerina";
        }

        if (!headers.contains(HttpHeaderNames.USER_AGENT)) { // If User-Agent is not already set from program
            headers.set(HttpHeaderNames.USER_AGENT, userAgent);
        }
    }

    private String getOutboundReqPath(URL url) {
        String toPath = url.getPath();
        String query = url.getQuery();
        if (query != null) {
            toPath = toPath + "?" + query;
        }
        return toPath;
    }

    private int getOutboundReqPort(URL url) {
        int port = 80;
        if (url.getPort() != -1) {
            port = url.getPort();
        } else if (url.getProtocol().equalsIgnoreCase(HttpConstants.PROTOCOL_HTTPS)) {
            port = 443;
        }
        return port;
    }

    private void validateParams(BConnector connector) {
        if (connector == null || connector.getStringField(0) == null) {
            throw new BallerinaException("Connector parameters not defined correctly.");
        }
    }

    protected ClientConnectorFuture executeNonBlockingAction(Context context, HTTPCarbonMessage outboundRequestMsg)
            throws ClientConnectorException {
<<<<<<< HEAD
        return executeNonBlockingAction(context, outboundRequestMsg, false);
    }

    protected ClientConnectorFuture executeNonBlockingAction(Context context, HTTPCarbonMessage outboundRequestMsg,
                                                             boolean async)
            throws ClientConnectorException {

        ClientConnectorFuture ballerinaFuture = new ClientConnectorFuture();

        RetryConfig retryConfig = getRetryConfiguration(context);
        HTTPClientConnectorListener httpClientConnectorLister =
                new HTTPClientConnectorListener(context, ballerinaFuture, retryConfig, outboundRequestMsg);

=======
>>>>>>> 544ae67f
        Object sourceHandler = outboundRequestMsg.getProperty(HttpConstants.SRC_HANDLER);
        if (sourceHandler == null) {
            outboundRequestMsg.setProperty(HttpConstants.SRC_HANDLER, context.getProperty(HttpConstants.SRC_HANDLER));
        }
<<<<<<< HEAD
        sendOutboundRequest(context, outboundRequestMsg, httpClientConnectorLister, async);
        return ballerinaFuture;
    }

    private void sendOutboundRequest(
            Context context, HTTPCarbonMessage outboundRequestMsg,
            HTTPClientConnectorListener httpClientConnectorLister, boolean async) {
        try {
            send(context, outboundRequestMsg, httpClientConnectorLister, async);
=======
        Object remoteAddress = outboundRequestMsg.getProperty(HttpConstants.REMOTE_ADDRESS);
        if (remoteAddress == null) {
            outboundRequestMsg.setProperty(HttpConstants.REMOTE_ADDRESS,
                    context.getProperty(HttpConstants.REMOTE_ADDRESS));
        }
        outboundRequestMsg.setProperty(HttpConstants.ORIGIN_HOST, context.getProperty(HttpConstants.ORIGIN_HOST));
        return sendOutboundRequest(context, outboundRequestMsg);
    }

    private ClientConnectorFuture sendOutboundRequest(Context context, HTTPCarbonMessage outboundRequestMsg) {
        try {
            return send(context, outboundRequestMsg);
>>>>>>> 544ae67f
        } catch (BallerinaConnectorException e) {
            throw new BallerinaException(e.getMessage(), e, context);
        } catch (Exception e) {
            throw new BallerinaException("Failed to send outboundRequestMsg to the backend", e, context);
        }
    }

<<<<<<< HEAD
    private void send(Context context, HTTPCarbonMessage outboundRequestMsg,
                      HTTPClientConnectorListener httpClientConnectorLister, boolean async) throws Exception {
=======
    /**
     * Send outbound request through the client connector. If the Content-Type is multipart, check whether the boundary
     * exist. If not get a new boundary string and add it as a parameter to Content-Type, just before sending header
     * info through wire. If a boundary string exist at this point, serialize multipart entity body, else serialize
     * entity body which can either be a message data source or a byte channel.
     *
     * @param context                   Represent the ballerina context which is the runtime state of the program
     * @param outboundRequestMsg        Outbound request that needs to be sent across the wire
     * @return connector future for this particular request
     * @throws Exception When an error occurs while sending the outbound request via client connector
     */
    private ClientConnectorFuture send(Context context, HTTPCarbonMessage outboundRequestMsg) throws Exception {
>>>>>>> 544ae67f
        BConnector bConnector = (BConnector) getRefArgument(context, 0);
        HttpClientConnector clientConnector =
                (HttpClientConnector) bConnector.getnativeData(HttpConstants.CONNECTOR_NAME);
        String contentType = HttpUtil.getContentTypeFromTransportMessage(outboundRequestMsg);
        String boundaryString = null;
        if (HeaderUtil.isMultipart(contentType)) {
            boundaryString = HttpUtil.addBoundaryIfNotExist(outboundRequestMsg, contentType);
        }

        ClientConnectorFuture ballerinaFuture = new ClientConnectorFuture();
        HttpMessageDataStreamer outboundMsgDataStreamer = new HttpMessageDataStreamer(outboundRequestMsg);
        OutputStream messageOutputStream = outboundMsgDataStreamer.getOutputStream();
        RetryConfig retryConfig = getRetryConfiguration(context);
        HTTPClientConnectorListener httpClientConnectorLister = new HTTPClientConnectorListener(context,
                ballerinaFuture, retryConfig, outboundRequestMsg, outboundMsgDataStreamer);

        HttpResponseFuture future = clientConnector.send(outboundRequestMsg);
<<<<<<< HEAD
        if (async) {
            future.setResponseHandleListener(httpClientConnectorLister);
        } else {
            future.setHttpConnectorListener(httpClientConnectorLister);
        }
        if (isMultipart(contentType)) {
            handleMultiPart(context, outboundRequestMsg, httpClientConnectorLister, boundaryString);
        } else {
            serializeDataSource(context, outboundRequestMsg, httpClientConnectorLister);
=======
        future.setHttpConnectorListener(httpClientConnectorLister);
        try {
            if (boundaryString != null) {
                serializeMultiparts(context, messageOutputStream, boundaryString);
            } else {
                serializeDataSource(context, messageOutputStream);
            }
        } catch (Exception serializerException) {
            // We don't have to do anything here as the client connector will notify
            // the error though the listener
            logger.warn("couldn't serialize the message", serializerException);
>>>>>>> 544ae67f
        }
        return ballerinaFuture;
    }

    /**
     * Serialize multipart entity body. If an array of body parts exist, encode body parts else serialize body content
     * if it exist as a byte channel.
     *
     * @param context             Represent the ballerina context which is the runtime state of the program
     * @param boundaryString      Boundary string that should be used in encoding body parts
     * @param messageOutputStream Output stream to which the payload is written
     */
    private void serializeMultiparts(Context context, OutputStream messageOutputStream, String boundaryString) {
        BStruct entityStruct = getEntityStruct(context);
        if (entityStruct != null) {
            BRefValueArray bodyParts = EntityBodyHandler.getBodyPartArray(entityStruct);
            if (bodyParts != null && bodyParts.size() > 0) {
                serializeMultipartDataSource(messageOutputStream, boundaryString,
                        entityStruct);
            } else { //If the content is in a byte channel
                serializeDataSource(context, messageOutputStream);
            }
        }
    }

    private BStruct getEntityStruct(Context context) {
        BStruct requestStruct = ((BStruct) getRefArgument(context, 1));
        return requestStruct.getNativeData(MESSAGE_ENTITY) != null ?
                (BStruct) requestStruct.getNativeData(MESSAGE_ENTITY) : null;
    }

    /**
     * Encode body parts with the given boundary and send it across the wire.
     *
     * @param boundaryString      Boundary string of multipart entity
     * @param entityStruct        Represent ballerina entity struct
     * @param messageOutputStream Output stream to which the payload is written
     */
    private void serializeMultipartDataSource(OutputStream messageOutputStream,
            String boundaryString, BStruct entityStruct) {
        MultipartDataSource multipartDataSource = new MultipartDataSource(entityStruct, boundaryString);
        multipartDataSource.serializeData(messageOutputStream);
        HttpUtil.closeMessageOutputStream(messageOutputStream);
    }

    private void serializeDataSource(Context context, OutputStream messageOutputStream) {
        BStruct requestStruct = ((BStruct) getRefArgument(context, 1));
        BStruct entityStruct = MimeUtil.extractEntity(requestStruct);
        if (entityStruct != null) {
            MessageDataSource messageDataSource = EntityBodyHandler.getMessageDataSource(entityStruct);
            if (messageDataSource != null) {
                messageDataSource.serializeData(messageOutputStream);
                HttpUtil.closeMessageOutputStream(messageOutputStream);
            } else { //When the entity body is a byte channel
                try {
                    EntityBodyHandler.writeByteChannelToOutputStream(entityStruct, messageOutputStream);
                } catch (IOException e) {
                    throw new BallerinaException("An error occurred while writing byte channel content to outputstream",
                            context);
                } finally {
                    HttpUtil.closeMessageOutputStream(messageOutputStream);
                }
            }
        }
    }

    private RetryConfig getRetryConfiguration(Context context) {
        BConnector bConnector = (BConnector) getRefArgument(context, 0);
        BStruct options = (BStruct) bConnector.getRefField(HttpConstants.OPTIONS_STRUCT_INDEX);
        if (options == null) {
            return new RetryConfig();
        }

        BStruct retryConfig = (BStruct) options.getRefField(HttpConstants.RETRY_STRUCT_INDEX);
        if (retryConfig == null) {
            return new RetryConfig();
        }
        long retryCount = retryConfig.getIntField(HttpConstants.RETRY_COUNT_INDEX);
        long interval = retryConfig.getIntField(HttpConstants.RETRY_INTERVAL_INDEX);
        return new RetryConfig(retryCount, interval);
    }

    @Override
    public boolean isNonBlockingAction() {
        return true;
    }

    private class HTTPClientConnectorListener implements HttpClientConnectorListener {

        private Context context;
        private ClientConnectorFuture ballerinaFuture;
        private RetryConfig retryConfig;
        private HTTPCarbonMessage outboundReqMsg;
        private HttpMessageDataStreamer outboundMsgDataStreamer;
        // Reference for post validation.

        private HTTPClientConnectorListener(Context context, ClientConnectorFuture ballerinaFuture,
                                            RetryConfig retryConfig, HTTPCarbonMessage outboundReqMsg,
                HttpMessageDataStreamer outboundMsgDataStreamer) {
            this.context = context;
            this.ballerinaFuture = ballerinaFuture;
            this.retryConfig = retryConfig;
            this.outboundReqMsg = outboundReqMsg;
            this.outboundMsgDataStreamer = outboundMsgDataStreamer;
        }

        @Override
        public void onMessage(HTTPCarbonMessage httpCarbonMessage) {
            BStruct inboundResponse = createStruct(this.context, HttpConstants.IN_RESPONSE,
                    HttpConstants.PROTOCOL_PACKAGE_HTTP);
            BStruct entity = createStruct(this.context, HttpConstants.ENTITY, PROTOCOL_PACKAGE_MIME);
            BStruct mediaType = createStruct(this.context, MEDIA_TYPE, PROTOCOL_PACKAGE_MIME);
            HttpUtil.populateInboundResponse(inboundResponse, entity, mediaType, httpCarbonMessage);
            ballerinaFuture.notifyReply(inboundResponse);
        }

        @Override
        public void onError(Throwable throwable) {
            if (throwable instanceof IOException) {
                this.outboundMsgDataStreamer.setIoException((IOException) throwable);
            } else {
                this.outboundMsgDataStreamer.setIoException(new IOException(throwable.getMessage()));
            }
            if (checkRetryState(throwable)) {
                return;
            }
            sendOutboundRequest(context, outboundReqMsg, this, false);
        }

<<<<<<< HEAD
        @Override
        public void onResponseHandle(ResponseHandle responseHandle) {
            BStruct httpHandle = createStruct(this.context, HttpConstants.HTTP_HANDLE,
                                                   HttpConstants.PROTOCOL_PACKAGE_HTTP);
            httpHandle.addNativeData(HttpConstants.TRANSPORT_HANDLE, responseHandle);
            ballerinaFuture.notifyReply(httpHandle);
=======
            sendOutboundRequest(context, outboundReqMsg);
>>>>>>> 544ae67f
        }

        private boolean checkRetryState(Throwable throwable) {
            if (!retryConfig.shouldRetry()) {
                notifyError(throwable);
                return true;
            }
            if (logger.isDebugEnabled()) {
                logger.debug("action invocation failed, retrying action, count - "
                        + retryConfig.getCurrentCount() + " limit - " + retryConfig.getRetryCount());
            }
            retryConfig.incrementCountAndWait();
            return false;
        }

        private void notifyError(Throwable throwable) {
            BStruct httpConnectorError;

            if (throwable instanceof EndpointTimeOutException) {
                httpConnectorError = createStruct(context, HttpConstants.HTTP_TIMEOUT_ERROR,
                        HttpConstants.PROTOCOL_PACKAGE_HTTP);
            } else {
                httpConnectorError = createStruct(context, HttpConstants.HTTP_CONNECTOR_ERROR,
                        HttpConstants.PROTOCOL_PACKAGE_HTTP);
            }

            httpConnectorError.setStringField(0, throwable.getMessage());

            if (throwable instanceof ClientConnectorException) {
                ClientConnectorException clientConnectorException = (ClientConnectorException) throwable;
                httpConnectorError.setIntField(0, clientConnectorException.getHttpStatusCode());
            }

            ballerinaFuture.notifyReply(null, httpConnectorError);
        }

        private BStruct createStruct(Context context, String structName, String protocolPackage) {
            PackageInfo httpPackageInfo = context.getProgramFile()
                    .getPackageInfo(protocolPackage);
            StructInfo structInfo = httpPackageInfo.getStructInfo(structName);
            BStructType structType = structInfo.getType();
            return new BStruct(structType);
        }
    }
}<|MERGE_RESOLUTION|>--- conflicted
+++ resolved
@@ -192,50 +192,29 @@
 
     protected ClientConnectorFuture executeNonBlockingAction(Context context, HTTPCarbonMessage outboundRequestMsg)
             throws ClientConnectorException {
-<<<<<<< HEAD
         return executeNonBlockingAction(context, outboundRequestMsg, false);
     }
 
     protected ClientConnectorFuture executeNonBlockingAction(Context context, HTTPCarbonMessage outboundRequestMsg,
                                                              boolean async)
             throws ClientConnectorException {
-
-        ClientConnectorFuture ballerinaFuture = new ClientConnectorFuture();
-
-        RetryConfig retryConfig = getRetryConfiguration(context);
-        HTTPClientConnectorListener httpClientConnectorLister =
-                new HTTPClientConnectorListener(context, ballerinaFuture, retryConfig, outboundRequestMsg);
-
-=======
->>>>>>> 544ae67f
         Object sourceHandler = outboundRequestMsg.getProperty(HttpConstants.SRC_HANDLER);
         if (sourceHandler == null) {
             outboundRequestMsg.setProperty(HttpConstants.SRC_HANDLER, context.getProperty(HttpConstants.SRC_HANDLER));
         }
-<<<<<<< HEAD
-        sendOutboundRequest(context, outboundRequestMsg, httpClientConnectorLister, async);
-        return ballerinaFuture;
-    }
-
-    private void sendOutboundRequest(
-            Context context, HTTPCarbonMessage outboundRequestMsg,
-            HTTPClientConnectorListener httpClientConnectorLister, boolean async) {
-        try {
-            send(context, outboundRequestMsg, httpClientConnectorLister, async);
-=======
         Object remoteAddress = outboundRequestMsg.getProperty(HttpConstants.REMOTE_ADDRESS);
         if (remoteAddress == null) {
             outboundRequestMsg.setProperty(HttpConstants.REMOTE_ADDRESS,
                     context.getProperty(HttpConstants.REMOTE_ADDRESS));
         }
         outboundRequestMsg.setProperty(HttpConstants.ORIGIN_HOST, context.getProperty(HttpConstants.ORIGIN_HOST));
-        return sendOutboundRequest(context, outboundRequestMsg);
-    }
-
-    private ClientConnectorFuture sendOutboundRequest(Context context, HTTPCarbonMessage outboundRequestMsg) {
+        return sendOutboundRequest(context, outboundRequestMsg, async);
+    }
+
+    private ClientConnectorFuture sendOutboundRequest(Context context, HTTPCarbonMessage outboundRequestMsg,
+                                                      boolean async) {
         try {
-            return send(context, outboundRequestMsg);
->>>>>>> 544ae67f
+            return send(context, outboundRequestMsg, async);
         } catch (BallerinaConnectorException e) {
             throw new BallerinaException(e.getMessage(), e, context);
         } catch (Exception e) {
@@ -243,10 +222,6 @@
         }
     }
 
-<<<<<<< HEAD
-    private void send(Context context, HTTPCarbonMessage outboundRequestMsg,
-                      HTTPClientConnectorListener httpClientConnectorLister, boolean async) throws Exception {
-=======
     /**
      * Send outbound request through the client connector. If the Content-Type is multipart, check whether the boundary
      * exist. If not get a new boundary string and add it as a parameter to Content-Type, just before sending header
@@ -258,8 +233,8 @@
      * @return connector future for this particular request
      * @throws Exception When an error occurs while sending the outbound request via client connector
      */
-    private ClientConnectorFuture send(Context context, HTTPCarbonMessage outboundRequestMsg) throws Exception {
->>>>>>> 544ae67f
+    private ClientConnectorFuture send(Context context, HTTPCarbonMessage outboundRequestMsg, boolean async)
+        throws Exception {
         BConnector bConnector = (BConnector) getRefArgument(context, 0);
         HttpClientConnector clientConnector =
                 (HttpClientConnector) bConnector.getnativeData(HttpConstants.CONNECTOR_NAME);
@@ -277,18 +252,11 @@
                 ballerinaFuture, retryConfig, outboundRequestMsg, outboundMsgDataStreamer);
 
         HttpResponseFuture future = clientConnector.send(outboundRequestMsg);
-<<<<<<< HEAD
         if (async) {
             future.setResponseHandleListener(httpClientConnectorLister);
         } else {
             future.setHttpConnectorListener(httpClientConnectorLister);
         }
-        if (isMultipart(contentType)) {
-            handleMultiPart(context, outboundRequestMsg, httpClientConnectorLister, boundaryString);
-        } else {
-            serializeDataSource(context, outboundRequestMsg, httpClientConnectorLister);
-=======
-        future.setHttpConnectorListener(httpClientConnectorLister);
         try {
             if (boundaryString != null) {
                 serializeMultiparts(context, messageOutputStream, boundaryString);
@@ -299,7 +267,6 @@
             // We don't have to do anything here as the client connector will notify
             // the error though the listener
             logger.warn("couldn't serialize the message", serializerException);
->>>>>>> 544ae67f
         }
         return ballerinaFuture;
     }
@@ -426,19 +393,15 @@
             if (checkRetryState(throwable)) {
                 return;
             }
-            sendOutboundRequest(context, outboundReqMsg, this, false);
-        }
-
-<<<<<<< HEAD
+            sendOutboundRequest(context, outboundReqMsg, false);
+        }
+
         @Override
         public void onResponseHandle(ResponseHandle responseHandle) {
             BStruct httpHandle = createStruct(this.context, HttpConstants.HTTP_HANDLE,
                                                    HttpConstants.PROTOCOL_PACKAGE_HTTP);
             httpHandle.addNativeData(HttpConstants.TRANSPORT_HANDLE, responseHandle);
             ballerinaFuture.notifyReply(httpHandle);
-=======
-            sendOutboundRequest(context, outboundReqMsg);
->>>>>>> 544ae67f
         }
 
         private boolean checkRetryState(Throwable throwable) {
