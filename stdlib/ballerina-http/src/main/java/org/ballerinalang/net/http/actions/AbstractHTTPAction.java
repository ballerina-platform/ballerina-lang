/*
 * Copyright (c) 2016, WSO2 Inc. (http://www.wso2.org) All Rights Reserved.
 *
 * WSO2 Inc. licenses this file to you under the Apache License,
 * Version 2.0 (the "License"); you may not use this file except
 * in compliance with the License.
 * You may obtain a copy of the License at
 *
 *    http://www.apache.org/licenses/LICENSE-2.0
 *
 * Unless required by applicable law or agreed to in writing,
 * software distributed under the License is distributed on an
 * "AS IS" BASIS, WITHOUT WARRANTIES OR CONDITIONS OF ANY
 * KIND, either express or implied.  See the License for the
 * specific language governing permissions and limitations
 * under the License.
 */

package org.ballerinalang.net.http.actions;

import io.netty.handler.codec.http.HttpHeaders;
import org.ballerinalang.bre.Context;
import org.ballerinalang.connector.api.AbstractNativeAction;
import org.ballerinalang.connector.api.BallerinaConnectorException;
import org.ballerinalang.mime.util.EntityBodyHandler;
import org.ballerinalang.mime.util.MimeUtil;
import org.ballerinalang.mime.util.MultipartDataSource;
import org.ballerinalang.model.types.BStructType;
import org.ballerinalang.model.values.BConnector;
import org.ballerinalang.model.values.BRefValueArray;
import org.ballerinalang.model.values.BStruct;
import org.ballerinalang.nativeimpl.actions.ClientConnectorFuture;
import org.ballerinalang.net.http.HttpConstants;
import org.ballerinalang.net.http.HttpUtil;
import org.ballerinalang.net.http.RetryConfig;
import org.ballerinalang.runtime.message.MessageDataSource;
import org.ballerinalang.util.codegen.PackageInfo;
import org.ballerinalang.util.codegen.StructInfo;
import org.ballerinalang.util.exceptions.BallerinaException;
import org.slf4j.Logger;
import org.slf4j.LoggerFactory;
import org.wso2.transport.http.netty.contract.ClientConnectorException;
import org.wso2.transport.http.netty.contract.HttpClientConnector;
import org.wso2.transport.http.netty.contract.HttpConnectorListener;
import org.wso2.transport.http.netty.contract.HttpResponseFuture;
import org.wso2.transport.http.netty.message.HTTPCarbonMessage;
import org.wso2.transport.http.netty.message.HttpMessageDataStreamer;

import java.io.IOException;
import java.io.OutputStream;
import java.net.MalformedURLException;
import java.net.URL;
import javax.activation.MimeType;
import javax.activation.MimeTypeParseException;

import static org.ballerinalang.mime.util.Constants.BOUNDARY;
import static org.ballerinalang.mime.util.Constants.CONTENT_TYPE;
import static org.ballerinalang.mime.util.Constants.MEDIA_TYPE;
import static org.ballerinalang.mime.util.Constants.MESSAGE_ENTITY;
import static org.ballerinalang.mime.util.Constants.MULTIPART_AS_PRIMARY_TYPE;
import static org.ballerinalang.mime.util.Constants.MULTIPART_DATA_INDEX;
import static org.ballerinalang.mime.util.Constants.PROTOCOL_PACKAGE_MIME;
import static org.ballerinalang.runtime.Constants.BALLERINA_VERSION;
import static org.wso2.transport.http.netty.common.Constants.ACCEPT_ENCODING;
import static org.wso2.transport.http.netty.common.Constants.ENCODING_DEFLATE;
import static org.wso2.transport.http.netty.common.Constants.ENCODING_GZIP;

/**
 * {@code AbstractHTTPAction} is the base class for all HTTP Connector Actions.
 */
public abstract class AbstractHTTPAction extends AbstractNativeAction {

    private static final Logger logger = LoggerFactory.getLogger(AbstractHTTPAction.class);

    private static final String CACHE_BALLERINA_VERSION;
    static {
        CACHE_BALLERINA_VERSION = System.getProperty(BALLERINA_VERSION);
    }

    protected HTTPCarbonMessage createOutboundRequestMsg(Context context) {

        // Extract Argument values
        BConnector bConnector = (BConnector) getRefArgument(context, 0);
        String path = getStringArgument(context, 0);
        BStruct requestStruct  = ((BStruct) getRefArgument(context, 1));
        HTTPCarbonMessage requestMsg = HttpUtil
                .getCarbonMsg(requestStruct, HttpUtil.createHttpCarbonMessage(true));

        HttpUtil.checkEntityAvailability(context, requestStruct);
        HttpUtil.enrichOutboundMessage(requestMsg, requestStruct);
        prepareOutboundRequest(bConnector, path, requestMsg);
        if (requestMsg.getHeader(ACCEPT_ENCODING) == null) {
            requestMsg.setHeader(ACCEPT_ENCODING, ENCODING_DEFLATE + ", " + ENCODING_GZIP);
        }
        return requestMsg;
    }

    protected void prepareOutboundRequest(BConnector connector, String path, HTTPCarbonMessage outboundRequest) {

        validateParams(connector);
        try {
            String uri = connector.getStringField(0) + path;
            URL url = new URL(uri);

            int port = getOutboundReqPort(url);
            String host = url.getHost();

            setOutboundReqProperties(outboundRequest, url, port, host);
            setOutboundReqHeaders(outboundRequest, port, host);

        } catch (MalformedURLException e) {
            throw new BallerinaException("Malformed url specified. " + e.getMessage());
        } catch (Throwable t) {
            throw new BallerinaException("Failed to prepare request. " + t.getMessage());
        }
    }

    private void setOutboundReqHeaders(HTTPCarbonMessage outboundRequest, int port, String host) {
        HttpHeaders headers = outboundRequest.getHeaders();
        setHostHeader(host, port, headers);
        setOutboundUserAgent(headers);
        removeConnectionHeader(headers);
    }

    private void setOutboundReqProperties(HTTPCarbonMessage outboundRequest, URL url, int port, String host) {
        outboundRequest.setProperty(org.wso2.transport.http.netty.common.Constants.HOST, host);
        outboundRequest.setProperty(HttpConstants.PORT, port);

        String outboundReqPath = getOutboundReqPath(url);
        outboundRequest.setProperty(HttpConstants.TO, outboundReqPath);

        outboundRequest.setProperty(HttpConstants.PROTOCOL, url.getProtocol());
    }

    private void setHostHeader(String host, int port, HttpHeaders headers) {
        if (port == 80 || port == 443) {
            headers.set(org.wso2.transport.http.netty.common.Constants.HOST, host);
        } else {
            headers.set(org.wso2.transport.http.netty.common.Constants.HOST, host + ":" + port);
        }
    }

    private void removeConnectionHeader(HttpHeaders headers) {
        // Remove existing Connection header
        if (headers.contains(HttpConstants.CONNECTION_HEADER)) {
            headers.remove(HttpConstants.CONNECTION_HEADER);
        }
    }

    private void setOutboundUserAgent(HttpHeaders headers) {
        String userAgent;
        if (CACHE_BALLERINA_VERSION != null) {
            userAgent = "ballerina/" + CACHE_BALLERINA_VERSION;
        } else {
            userAgent = "ballerina";
        }

        if (!headers.contains(HttpConstants.USER_AGENT_HEADER)) { // If User-Agent is not already set from program
            headers.set(HttpConstants.USER_AGENT_HEADER, userAgent);
        }
    }

    private String getOutboundReqPath(URL url) {
        String toPath = url.getPath();
        String query = url.getQuery();
        if (query != null) {
            toPath = toPath + "?" + query;
        }
        return toPath;
    }

    private int getOutboundReqPort(URL url) {
        int port = 80;
        if (url.getPort() != -1) {
            port = url.getPort();
        } else if (url.getProtocol().equalsIgnoreCase(HttpConstants.PROTOCOL_HTTPS)) {
            port = 443;
        }
        return port;
    }

    private void validateParams(BConnector connector) {
        if (connector == null || connector.getStringField(0) == null) {
            throw new BallerinaException("Connector parameters not defined correctly.");
        }
    }

    protected ClientConnectorFuture executeNonBlockingAction(Context context, HTTPCarbonMessage outboundRequestMsg)
            throws ClientConnectorException {
        ClientConnectorFuture ballerinaFuture = new ClientConnectorFuture();

        RetryConfig retryConfig = getRetryConfiguration(context);
        HTTPClientConnectorListener httpClientConnectorLister =
                new HTTPClientConnectorListener(context, ballerinaFuture, retryConfig, outboundRequestMsg);

        Object sourceHandler = outboundRequestMsg.getProperty(HttpConstants.SRC_HANDLER);
        if (sourceHandler == null) {
            outboundRequestMsg.setProperty(HttpConstants.SRC_HANDLER, context.getProperty(HttpConstants.SRC_HANDLER));
        }
        sendOutboundRequest(context, outboundRequestMsg, httpClientConnectorLister);
        return ballerinaFuture;
    }

    private void sendOutboundRequest(Context context, HTTPCarbonMessage outboundRequestMsg,
                                     HTTPClientConnectorListener httpClientConnectorLister) {
        try {
            send(context, outboundRequestMsg, httpClientConnectorLister);
        } catch (BallerinaConnectorException e) {
            throw new BallerinaException(e.getMessage(), e, context);
        } catch (Exception e) {
            throw new BallerinaException("Failed to send outboundRequestMsg to the backend", e, context);
        }
    }

    private void send(Context context, HTTPCarbonMessage outboundRequestMsg,
                      HTTPClientConnectorListener httpClientConnectorLister) throws Exception {
        BConnector bConnector = (BConnector) getRefArgument(context, 0);
        HttpClientConnector clientConnector =
                (HttpClientConnector) bConnector.getnativeData(HttpConstants.CONNECTOR_NAME);

        String contentType = getContentType(outboundRequestMsg);
        String boundaryString = null;
        if (isMultipart(contentType)) {
            boundaryString = MimeUtil.getNewMultipartDelimiter();
            outboundRequestMsg.setHeader(CONTENT_TYPE, contentType + "; " + BOUNDARY + "=" + boundaryString);
        }

        HttpResponseFuture future = clientConnector.send(outboundRequestMsg);
        future.setHttpConnectorListener(httpClientConnectorLister);
<<<<<<< HEAD

        if (contentType != null && contentType.startsWith(MULTIPART_AS_PRIMARY_TYPE)) {
            BStruct requestStruct = ((BStruct) getRefArgument(context, 1));
            BStruct entityStruct = requestStruct.getNativeData(MESSAGE_ENTITY) != null ?
                    (BStruct) requestStruct.getNativeData(MESSAGE_ENTITY) : null;
            if (entityStruct != null) {
                BRefValueArray bodyParts = entityStruct.getRefField(MULTIPART_DATA_INDEX) != null ?
                        (BRefValueArray) entityStruct.getRefField(MULTIPART_DATA_INDEX) : null;
                if (bodyParts != null && bodyParts.size() > 0) {
                    serializeMultipartDataSource(outboundRequestMsg, httpClientConnectorLister, boundaryString,
                            entityStruct);
                } else {
                    throw new BallerinaException("At least one body part is required for the mutlipart entity",
                            context);
                }
            }
=======
        if (isMultipart(contentType)) {
            handleMultiPart(context, outboundRequestMsg, httpClientConnectorLister, boundaryString);
>>>>>>> dbd4a2ae
        } else {
            serializeDataSource(context, outboundRequestMsg, httpClientConnectorLister);
        }
    }

    private boolean isMultipart(String contentType) {
        return contentType != null && contentType.startsWith(MULTIPART_AS_PRIMARY_TYPE);
    }

    private void handleMultiPart(Context context, HTTPCarbonMessage outboundRequestMsg,
            HTTPClientConnectorListener httpClientConnectorLister, String boundaryString) {
        BStruct requestStruct = ((BStruct) getRefArgument(context, 1));
        BStruct entityStruct = requestStruct.getNativeData(MESSAGE_ENTITY) != null ?
                (BStruct) requestStruct.getNativeData(MESSAGE_ENTITY) : null;
        if (entityStruct != null) {
            BRefValueArray bodyParts = entityStruct.getRefField(MULTIPART_DATA_INDEX) != null ?
                    (BRefValueArray) entityStruct.getRefField(MULTIPART_DATA_INDEX) : null;
            if (bodyParts != null && bodyParts.size() > 0) {
                serializeMultipartDataSource(outboundRequestMsg, httpClientConnectorLister, boundaryString,
                        bodyParts);
            } else {
                throw new BallerinaException("At least one body part is required for the multipart entity",
                        context);
            }
        }
    }

    /**
     * Serialize multipart content.
     *
     * @param outboundRequestMsg        Outbound request message
     * @param httpClientConnectorLister Represent http client connector listener
     * @param boundaryString            Boundary string of multipart entity
     * @param entityStruct              Represent ballerina entity struct
     */
    private void serializeMultipartDataSource(HTTPCarbonMessage outboundRequestMsg, HTTPClientConnectorListener
            httpClientConnectorLister, String boundaryString, BStruct entityStruct) {
        MultipartDataSource multipartDataSource = new MultipartDataSource(entityStruct, boundaryString);
        HttpMessageDataStreamer outboundMsgDataStreamer = new HttpMessageDataStreamer(outboundRequestMsg);
        OutputStream messageOutputStream = outboundMsgDataStreamer.getOutputStream();
        httpClientConnectorLister.setOutboundMsgDataStreamer(outboundMsgDataStreamer);
        multipartDataSource.serializeData(messageOutputStream);
        HttpUtil.closeMessageOutputStream(messageOutputStream);
    }

    private String getContentType(HTTPCarbonMessage outboundRequestMsg) throws MimeTypeParseException {
        return outboundRequestMsg.getHeader(CONTENT_TYPE) != null ?
                new MimeType(outboundRequestMsg.getHeader(CONTENT_TYPE)).getBaseType() : null;
    }

    private void serializeDataSource(Context context, HTTPCarbonMessage outboundReqMsg,
                                     HTTPClientConnectorListener httpClientConnectorListener) {
        BStruct requestStruct = ((BStruct) getRefArgument(context, 1));
        BStruct entityStruct = MimeUtil.extractEntity(requestStruct);
        if (entityStruct != null) {
            MessageDataSource messageDataSource = EntityBodyHandler.getMessageDataSource(entityStruct);
            if (messageDataSource != null) {
                OutputStream messageOutputStream = getOutputStream(outboundReqMsg, httpClientConnectorListener);
                messageDataSource.serializeData(messageOutputStream);
                HttpUtil.closeMessageOutputStream(messageOutputStream);
            }
        }
    }


    private static OutputStream getOutputStream(HTTPCarbonMessage outboundReqMsg, HTTPClientConnectorListener
            httpClientConnectorListener) {
        HttpMessageDataStreamer outboundMsgDataStreamer = new HttpMessageDataStreamer(outboundReqMsg);
        OutputStream messageOutputStream = outboundMsgDataStreamer.getOutputStream();
        httpClientConnectorListener.setOutboundMsgDataStreamer(outboundMsgDataStreamer);
        return messageOutputStream;
    }

    private RetryConfig getRetryConfiguration(Context context) {
        BConnector bConnector = (BConnector) getRefArgument(context, 0);
        BStruct options = (BStruct) bConnector.getRefField(HttpConstants.OPTIONS_STRUCT_INDEX);
        if (options == null) {
            return new RetryConfig();
        }

        BStruct retryConfig = (BStruct) options.getRefField(HttpConstants.RETRY_STRUCT_INDEX);
        if (retryConfig == null) {
            return new RetryConfig();
        }
        long retryCount = retryConfig.getIntField(HttpConstants.RETRY_COUNT_INDEX);
        long interval = retryConfig.getIntField(HttpConstants.RETRY_INTERVAL_INDEX);
        return new RetryConfig(retryCount, interval);
    }

    @Override
    public boolean isNonBlockingAction() {
        return true;
    }

    private class HTTPClientConnectorListener implements HttpConnectorListener {

        private Context context;
        private ClientConnectorFuture ballerinaFuture;
        private RetryConfig retryConfig;
        private HTTPCarbonMessage outboundReqMsg;
        private HttpMessageDataStreamer outboundMsgDataStreamer;
        // Reference for post validation.

        private HTTPClientConnectorListener(Context context, ClientConnectorFuture ballerinaFuture,
                                            RetryConfig retryConfig, HTTPCarbonMessage outboundReqMsg) {
            this.context = context;
            this.ballerinaFuture = ballerinaFuture;
            this.retryConfig = retryConfig;
            this.outboundReqMsg = outboundReqMsg;
        }

        @Override
        public void onMessage(HTTPCarbonMessage httpCarbonMessage) {
            BStruct inboundResponse = createStruct(this.context, HttpConstants.IN_RESPONSE,
                                                   HttpConstants.PROTOCOL_PACKAGE_HTTP);
            BStruct entity = createStruct(this.context, HttpConstants.ENTITY, PROTOCOL_PACKAGE_MIME);
            BStruct mediaType = createStruct(this.context, MEDIA_TYPE, PROTOCOL_PACKAGE_MIME);
            HttpUtil.populateInboundResponse(inboundResponse, entity, mediaType, httpCarbonMessage);
            ballerinaFuture.notifyReply(inboundResponse);
        }

        @Override
        public void onError(Throwable throwable) {
            if (throwable instanceof IOException) {
                this.outboundMsgDataStreamer.setIoException((IOException) throwable);
            }
            if (checkRetryState(throwable)) {
                return;
            }

            sendOutboundRequest(context, outboundReqMsg, this);
        }

        private boolean checkRetryState(Throwable throwable) {
            if (!retryConfig.shouldRetry()) {
                notifyError(throwable);
                return true;
            }
            if (logger.isDebugEnabled()) {
                logger.debug("action invocation failed, retrying action, count - "
                        + retryConfig.getCurrentCount() + " limit - " + retryConfig.getRetryCount());
            }
            retryConfig.incrementCountAndWait();
            return false;
        }

        private void notifyError(Throwable throwable) {
            BStruct httpConnectorError = createStruct(context, HttpConstants.HTTP_CONNECTOR_ERROR, HttpConstants
                    .PROTOCOL_PACKAGE_HTTP);
            httpConnectorError.setStringField(0, throwable.getMessage());
            if (throwable instanceof ClientConnectorException) {
                ClientConnectorException clientConnectorException = (ClientConnectorException) throwable;
                httpConnectorError.setIntField(0, clientConnectorException.getHttpStatusCode());
            }

            ballerinaFuture.notifyReply(null, httpConnectorError);
        }

        private BStruct createStruct(Context context, String structName, String protocolPackage) {
            PackageInfo httpPackageInfo = context.getProgramFile()
                    .getPackageInfo(protocolPackage);
            StructInfo structInfo = httpPackageInfo.getStructInfo(structName);
            BStructType structType = structInfo.getType();
            return new BStruct(structType);
        }

        public void setOutboundMsgDataStreamer(HttpMessageDataStreamer outboundMsgDataStreamer) {
            this.outboundMsgDataStreamer = outboundMsgDataStreamer;
        }
    }
}<|MERGE_RESOLUTION|>--- conflicted
+++ resolved
@@ -227,27 +227,8 @@
 
         HttpResponseFuture future = clientConnector.send(outboundRequestMsg);
         future.setHttpConnectorListener(httpClientConnectorLister);
-<<<<<<< HEAD
-
-        if (contentType != null && contentType.startsWith(MULTIPART_AS_PRIMARY_TYPE)) {
-            BStruct requestStruct = ((BStruct) getRefArgument(context, 1));
-            BStruct entityStruct = requestStruct.getNativeData(MESSAGE_ENTITY) != null ?
-                    (BStruct) requestStruct.getNativeData(MESSAGE_ENTITY) : null;
-            if (entityStruct != null) {
-                BRefValueArray bodyParts = entityStruct.getRefField(MULTIPART_DATA_INDEX) != null ?
-                        (BRefValueArray) entityStruct.getRefField(MULTIPART_DATA_INDEX) : null;
-                if (bodyParts != null && bodyParts.size() > 0) {
-                    serializeMultipartDataSource(outboundRequestMsg, httpClientConnectorLister, boundaryString,
-                            entityStruct);
-                } else {
-                    throw new BallerinaException("At least one body part is required for the mutlipart entity",
-                            context);
-                }
-            }
-=======
         if (isMultipart(contentType)) {
             handleMultiPart(context, outboundRequestMsg, httpClientConnectorLister, boundaryString);
->>>>>>> dbd4a2ae
         } else {
             serializeDataSource(context, outboundRequestMsg, httpClientConnectorLister);
         }
@@ -267,7 +248,7 @@
                     (BRefValueArray) entityStruct.getRefField(MULTIPART_DATA_INDEX) : null;
             if (bodyParts != null && bodyParts.size() > 0) {
                 serializeMultipartDataSource(outboundRequestMsg, httpClientConnectorLister, boundaryString,
-                        bodyParts);
+                        entityStruct);
             } else {
                 throw new BallerinaException("At least one body part is required for the multipart entity",
                         context);
