/*
 * Copyright (c) 2016, WSO2 Inc. (http://www.wso2.org) All Rights Reserved.
 *
 * WSO2 Inc. licenses this file to you under the Apache License,
 * Version 2.0 (the "License"); you may not use this file except
 * in compliance with the License.
 * You may obtain a copy of the License at
 *
 *    http://www.apache.org/licenses/LICENSE-2.0
 *
 * Unless required by applicable law or agreed to in writing,
 * software distributed under the License is distributed on an
 * "AS IS" BASIS, WITHOUT WARRANTIES OR CONDITIONS OF ANY
 * KIND, either express or implied.  See the License for the
 * specific language governing permissions and limitations
 * under the License.
 */

package org.ballerinalang.net.http.actions;

import io.netty.handler.codec.http.HttpHeaderNames;
import io.netty.handler.codec.http.HttpHeaders;
import org.ballerinalang.bre.Context;
import org.ballerinalang.connector.api.AbstractNativeAction;
import org.ballerinalang.connector.api.BallerinaConnectorException;
import org.ballerinalang.mime.util.EntityBodyHandler;
import org.ballerinalang.mime.util.HeaderUtil;
import org.ballerinalang.mime.util.MimeUtil;
import org.ballerinalang.mime.util.MultipartDataSource;
import org.ballerinalang.model.types.BStructType;
import org.ballerinalang.model.values.BConnector;
import org.ballerinalang.model.values.BRefValueArray;
import org.ballerinalang.model.values.BStruct;
import org.ballerinalang.nativeimpl.actions.ClientConnectorFuture;
import org.ballerinalang.net.http.HttpConstants;
import org.ballerinalang.net.http.HttpUtil;
import org.ballerinalang.net.http.RetryConfig;
import org.ballerinalang.net.http.caching.ResponseCacheControlStruct;
import org.ballerinalang.runtime.message.MessageDataSource;
import org.ballerinalang.util.codegen.PackageInfo;
import org.ballerinalang.util.codegen.StructInfo;
import org.ballerinalang.util.exceptions.BallerinaException;
import org.ballerinalang.util.transactions.LocalTransactionInfo;
import org.slf4j.Logger;
import org.slf4j.LoggerFactory;
import org.wso2.transport.http.netty.common.Constants;
import org.wso2.transport.http.netty.contract.ClientConnectorException;
import org.wso2.transport.http.netty.contract.HttpClientConnector;
import org.wso2.transport.http.netty.contract.HttpConnectorListener;
import org.wso2.transport.http.netty.contract.HttpResponseFuture;
import org.wso2.transport.http.netty.exception.EndpointTimeOutException;
import org.wso2.transport.http.netty.message.HTTPCarbonMessage;
import org.wso2.transport.http.netty.message.HttpMessageDataStreamer;

import java.io.IOException;
import java.io.OutputStream;
import java.net.MalformedURLException;
import java.net.URL;

import static org.ballerinalang.mime.util.Constants.MEDIA_TYPE;
import static org.ballerinalang.mime.util.Constants.MESSAGE_ENTITY;
import static org.ballerinalang.mime.util.Constants.PROTOCOL_PACKAGE_MIME;
import static org.ballerinalang.net.http.HttpConstants.PROTOCOL_PACKAGE_HTTP;
import static org.ballerinalang.net.http.HttpConstants.RESPONSE_CACHE_CONTROL;
import static org.ballerinalang.runtime.Constants.BALLERINA_VERSION;
import static org.wso2.transport.http.netty.common.Constants.ENCODING_DEFLATE;
import static org.wso2.transport.http.netty.common.Constants.ENCODING_GZIP;

/**
 * {@code AbstractHTTPAction} is the base class for all HTTP Connector Actions.
 */
public abstract class AbstractHTTPAction extends AbstractNativeAction {

    private static final Logger logger = LoggerFactory.getLogger(AbstractHTTPAction.class);

    private static final String CACHE_BALLERINA_VERSION;

    static {
        CACHE_BALLERINA_VERSION = System.getProperty(BALLERINA_VERSION);
    }

    protected HTTPCarbonMessage createOutboundRequestMsg(Context context) {

        // Extract Argument values
        BConnector bConnector = (BConnector) getRefArgument(context, 0);
        String path = getStringArgument(context, 0);
        BStruct requestStruct = ((BStruct) getRefArgument(context, 1));
        HTTPCarbonMessage requestMsg = HttpUtil
                .getCarbonMsg(requestStruct, HttpUtil.createHttpCarbonMessage(true));

        HttpUtil.checkEntityAvailability(context, requestStruct);
        HttpUtil.enrichOutboundMessage(requestMsg, requestStruct);
        prepareOutboundRequest(context, bConnector, path, requestMsg);
        if (requestMsg.getHeader(HttpHeaderNames.ACCEPT_ENCODING.toString()) == null) {
            requestMsg.setHeader(HttpHeaderNames.ACCEPT_ENCODING.toString(), ENCODING_DEFLATE + ", " + ENCODING_GZIP);
        }
        return requestMsg;
    }

    protected void prepareOutboundRequest(Context context, BConnector connector, String path,
                                          HTTPCarbonMessage outboundRequest) {
        validateParams(connector);
        if (context.isInTransaction()) {
            LocalTransactionInfo localTransactionInfo = context.getLocalTransactionInfo();
            outboundRequest.setHeader(HttpConstants.HEADER_X_XID, localTransactionInfo.getGlobalTransactionId());
            outboundRequest.setHeader(HttpConstants.HEADER_X_REGISTER_AT_URL, localTransactionInfo.getURL());
        }
        try {
            String uri = connector.getStringField(0) + path;
            URL url = new URL(uri);

            int port = getOutboundReqPort(url);
            String host = url.getHost();

            setOutboundReqProperties(outboundRequest, url, port, host);
            setOutboundReqHeaders(outboundRequest, port, host);

        } catch (MalformedURLException e) {
            throw new BallerinaException("Malformed url specified. " + e.getMessage());
        } catch (Throwable t) {
            throw new BallerinaException("Failed to prepare request. " + t.getMessage());
        }
    }

    private void setOutboundReqHeaders(HTTPCarbonMessage outboundRequest, int port, String host) {
        HttpHeaders headers = outboundRequest.getHeaders();
        setHostHeader(host, port, headers);
        setOutboundUserAgent(headers);
        removeConnectionHeader(headers);
    }

    private void setOutboundReqProperties(HTTPCarbonMessage outboundRequest, URL url, int port, String host) {
        outboundRequest.setProperty(Constants.HTTP_HOST, host);
        outboundRequest.setProperty(Constants.HTTP_PORT, port);

        String outboundReqPath = getOutboundReqPath(url);
        outboundRequest.setProperty(HttpConstants.TO, outboundReqPath);

        outboundRequest.setProperty(HttpConstants.PROTOCOL, url.getProtocol());
    }

    private void setHostHeader(String host, int port, HttpHeaders headers) {
        if (port == 80 || port == 443) {
            headers.set(HttpHeaderNames.HOST, host);
        } else {
            headers.set(HttpHeaderNames.HOST, host + ":" + port);
        }
    }

    private void removeConnectionHeader(HttpHeaders headers) {
        // Remove existing Connection header
        if (headers.contains(HttpHeaderNames.CONNECTION)) {
            headers.remove(HttpHeaderNames.CONNECTION);
        }
    }

    private void setOutboundUserAgent(HttpHeaders headers) {
        String userAgent;
        if (CACHE_BALLERINA_VERSION != null) {
            userAgent = "ballerina/" + CACHE_BALLERINA_VERSION;
        } else {
            userAgent = "ballerina";
        }

        if (!headers.contains(HttpHeaderNames.USER_AGENT)) { // If User-Agent is not already set from program
            headers.set(HttpHeaderNames.USER_AGENT, userAgent);
        }
    }

    private String getOutboundReqPath(URL url) {
        String toPath = url.getPath();
        String query = url.getQuery();
        if (query != null) {
            toPath = toPath + "?" + query;
        }
        return toPath;
    }

    private int getOutboundReqPort(URL url) {
        int port = 80;
        if (url.getPort() != -1) {
            port = url.getPort();
        } else if (url.getProtocol().equalsIgnoreCase(HttpConstants.PROTOCOL_HTTPS)) {
            port = 443;
        }
        return port;
    }

    private void validateParams(BConnector connector) {
        if (connector == null || connector.getStringField(0) == null) {
            throw new BallerinaException("Connector parameters not defined correctly.");
        }
    }

    protected ClientConnectorFuture executeNonBlockingAction(Context context, HTTPCarbonMessage outboundRequestMsg)
            throws ClientConnectorException {
        Object sourceHandler = outboundRequestMsg.getProperty(HttpConstants.SRC_HANDLER);
        if (sourceHandler == null) {
            outboundRequestMsg.setProperty(HttpConstants.SRC_HANDLER, context.getProperty(HttpConstants.SRC_HANDLER));
        }
        Object remoteAddress = outboundRequestMsg.getProperty(HttpConstants.REMOTE_ADDRESS);
        if (remoteAddress == null) {
            outboundRequestMsg.setProperty(HttpConstants.REMOTE_ADDRESS,
                    context.getProperty(HttpConstants.REMOTE_ADDRESS));
        }
        outboundRequestMsg.setProperty(HttpConstants.ORIGIN_HOST, context.getProperty(HttpConstants.ORIGIN_HOST));
        return sendOutboundRequest(context, outboundRequestMsg);
    }

    private ClientConnectorFuture sendOutboundRequest(Context context, HTTPCarbonMessage outboundRequestMsg) {
        try {
            return send(context, outboundRequestMsg);
        } catch (BallerinaConnectorException e) {
            throw new BallerinaException(e.getMessage(), e, context);
        } catch (Exception e) {
            throw new BallerinaException("Failed to send outboundRequestMsg to the backend", e, context);
        }
    }

    /**
     * Send outbound request through the client connector. If the Content-Type is multipart, check whether the boundary
     * exist. If not get a new boundary string and add it as a parameter to Content-Type, just before sending header
     * info through wire. If a boundary string exist at this point, serialize multipart entity body, else serialize
     * entity body which can either be a message data source or a byte channel.
     *
     * @param context                   Represent the ballerina context which is the runtime state of the program
     * @param outboundRequestMsg        Outbound request that needs to be sent across the wire
     * @return connector future for this particular request
     * @throws Exception When an error occurs while sending the outbound request via client connector
     */
    private ClientConnectorFuture send(Context context, HTTPCarbonMessage outboundRequestMsg) throws Exception {
        BConnector bConnector = (BConnector) getRefArgument(context, 0);
        HttpClientConnector clientConnector =
                (HttpClientConnector) bConnector.getnativeData(HttpConstants.CONNECTOR_NAME);
        String contentType = HttpUtil.getContentTypeFromTransportMessage(outboundRequestMsg);
        String boundaryString = null;
        if (HeaderUtil.isMultipart(contentType)) {
            boundaryString = HttpUtil.addBoundaryIfNotExist(outboundRequestMsg, contentType);
        }

        ClientConnectorFuture ballerinaFuture = new ClientConnectorFuture();
        HttpMessageDataStreamer outboundMsgDataStreamer = new HttpMessageDataStreamer(outboundRequestMsg);
        OutputStream messageOutputStream = outboundMsgDataStreamer.getOutputStream();
        RetryConfig retryConfig = getRetryConfiguration(context);
        HTTPClientConnectorListener httpClientConnectorLister = new HTTPClientConnectorListener(context,
                ballerinaFuture, retryConfig, outboundRequestMsg, outboundMsgDataStreamer);

        HttpResponseFuture future = clientConnector.send(outboundRequestMsg);
        future.setHttpConnectorListener(httpClientConnectorLister);
        try {
            if (boundaryString != null) {
                serializeMultiparts(context, messageOutputStream, boundaryString);
            } else {
                serializeDataSource(context, messageOutputStream);
            }
        } catch (Exception serializerException) {
            // We don't have to do anything here as the client connector will notify
            // the error though the listener
            logger.warn("couldn't serialize the message", serializerException);
        }
        return ballerinaFuture;
    }

    /**
     * Serialize multipart entity body. If an array of body parts exist, encode body parts else serialize body content
     * if it exist as a byte channel.
     *
     * @param context             Represent the ballerina context which is the runtime state of the program
     * @param boundaryString      Boundary string that should be used in encoding body parts
     * @param messageOutputStream Output stream to which the payload is written
     */
    private void serializeMultiparts(Context context, OutputStream messageOutputStream, String boundaryString) {
        BStruct entityStruct = getEntityStruct(context);
        if (entityStruct != null) {
            BRefValueArray bodyParts = EntityBodyHandler.getBodyPartArray(entityStruct);
            if (bodyParts != null && bodyParts.size() > 0) {
                serializeMultipartDataSource(messageOutputStream, boundaryString,
                        entityStruct);
            } else { //If the content is in a byte channel
                serializeDataSource(context, messageOutputStream);
            }
        }
    }

    private BStruct getEntityStruct(Context context) {
        BStruct requestStruct = ((BStruct) getRefArgument(context, 1));
        return requestStruct.getNativeData(MESSAGE_ENTITY) != null ?
                (BStruct) requestStruct.getNativeData(MESSAGE_ENTITY) : null;
    }

    /**
     * Encode body parts with the given boundary and send it across the wire.
     *
     * @param boundaryString      Boundary string of multipart entity
     * @param entityStruct        Represent ballerina entity struct
     * @param messageOutputStream Output stream to which the payload is written
     */
    private void serializeMultipartDataSource(OutputStream messageOutputStream,
            String boundaryString, BStruct entityStruct) {
        MultipartDataSource multipartDataSource = new MultipartDataSource(entityStruct, boundaryString);
        multipartDataSource.serializeData(messageOutputStream);
        HttpUtil.closeMessageOutputStream(messageOutputStream);
    }

    private void serializeDataSource(Context context, OutputStream messageOutputStream) {
        BStruct requestStruct = ((BStruct) getRefArgument(context, 1));
        BStruct entityStruct = MimeUtil.extractEntity(requestStruct);
        if (entityStruct != null) {
            MessageDataSource messageDataSource = EntityBodyHandler.getMessageDataSource(entityStruct);
            if (messageDataSource != null) {
                messageDataSource.serializeData(messageOutputStream);
                HttpUtil.closeMessageOutputStream(messageOutputStream);
            } else { //When the entity body is a byte channel
                try {
                    EntityBodyHandler.writeByteChannelToOutputStream(entityStruct, messageOutputStream);
                } catch (IOException e) {
                    throw new BallerinaException("An error occurred while writing byte channel content to outputstream",
                            context);
                } finally {
                    HttpUtil.closeMessageOutputStream(messageOutputStream);
                }
            }
        }
    }

    private RetryConfig getRetryConfiguration(Context context) {
        BConnector bConnector = (BConnector) getRefArgument(context, 0);
        BStruct options = (BStruct) bConnector.getRefField(HttpConstants.OPTIONS_STRUCT_INDEX);
        if (options == null) {
            return new RetryConfig();
        }

        BStruct retryConfig = (BStruct) options.getRefField(HttpConstants.RETRY_STRUCT_INDEX);
        if (retryConfig == null) {
            return new RetryConfig();
        }
        long retryCount = retryConfig.getIntField(HttpConstants.RETRY_COUNT_INDEX);
        long interval = retryConfig.getIntField(HttpConstants.RETRY_INTERVAL_INDEX);
        return new RetryConfig(retryCount, interval);
    }

    @Override
    public boolean isNonBlockingAction() {
        return true;
    }

    private class HTTPClientConnectorListener implements HttpConnectorListener {

        private Context context;
        private ClientConnectorFuture ballerinaFuture;
        private RetryConfig retryConfig;
        private HTTPCarbonMessage outboundReqMsg;
        private HttpMessageDataStreamer outboundMsgDataStreamer;
        // Reference for post validation.

        private HTTPClientConnectorListener(Context context, ClientConnectorFuture ballerinaFuture,
                                            RetryConfig retryConfig, HTTPCarbonMessage outboundReqMsg,
                HttpMessageDataStreamer outboundMsgDataStreamer) {
            this.context = context;
            this.ballerinaFuture = ballerinaFuture;
            this.retryConfig = retryConfig;
            this.outboundReqMsg = outboundReqMsg;
            this.outboundMsgDataStreamer = outboundMsgDataStreamer;
        }

        @Override
        public void onMessage(HTTPCarbonMessage httpCarbonMessage) {
            BStruct inboundResponse = createStruct(this.context, HttpConstants.IN_RESPONSE,
                                                   PROTOCOL_PACKAGE_HTTP);
            BStruct entity = createStruct(this.context, HttpConstants.ENTITY, PROTOCOL_PACKAGE_MIME);
            BStruct mediaType = createStruct(this.context, MEDIA_TYPE, PROTOCOL_PACKAGE_MIME);
            ResponseCacheControlStruct responseCacheControl
                    = new ResponseCacheControlStruct(context.getProgramFile()
                            .getPackageInfo(PROTOCOL_PACKAGE_HTTP)
                            .getStructInfo(RESPONSE_CACHE_CONTROL));
            HttpUtil.populateInboundResponse(inboundResponse, entity, mediaType, responseCacheControl,
                                             httpCarbonMessage);
            ballerinaFuture.notifyReply(inboundResponse);
        }

        @Override
        public void onError(Throwable throwable) {
            if (throwable instanceof IOException) {
                this.outboundMsgDataStreamer.setIoException((IOException) throwable);
            } else {
                this.outboundMsgDataStreamer.setIoException(new IOException(throwable.getMessage()));
            }
            if (checkRetryState(throwable)) {
                return;
            }

            sendOutboundRequest(context, outboundReqMsg);
        }

        private boolean checkRetryState(Throwable throwable) {
            if (!retryConfig.shouldRetry()) {
                notifyError(throwable);
                return true;
            }
            if (logger.isDebugEnabled()) {
                logger.debug("action invocation failed, retrying action, count - "
                        + retryConfig.getCurrentCount() + " limit - " + retryConfig.getRetryCount());
            }
            retryConfig.incrementCountAndWait();
            return false;
        }

        private void notifyError(Throwable throwable) {
<<<<<<< HEAD
            BStruct httpConnectorError = createStruct(context, HttpConstants.HTTP_CONNECTOR_ERROR,
                                                      PROTOCOL_PACKAGE_HTTP);
=======
            BStruct httpConnectorError;

            if (throwable instanceof EndpointTimeOutException) {
                httpConnectorError = createStruct(context, HttpConstants.HTTP_TIMEOUT_ERROR,
                        HttpConstants.PROTOCOL_PACKAGE_HTTP);
            } else {
                httpConnectorError = createStruct(context, HttpConstants.HTTP_CONNECTOR_ERROR,
                        HttpConstants.PROTOCOL_PACKAGE_HTTP);
            }

>>>>>>> 908cd4ac
            httpConnectorError.setStringField(0, throwable.getMessage());

            if (throwable instanceof ClientConnectorException) {
                ClientConnectorException clientConnectorException = (ClientConnectorException) throwable;
                httpConnectorError.setIntField(0, clientConnectorException.getHttpStatusCode());
            }

            ballerinaFuture.notifyReply(null, httpConnectorError);
        }

        private BStruct createStruct(Context context, String structName, String protocolPackage) {
            PackageInfo httpPackageInfo = context.getProgramFile()
                    .getPackageInfo(protocolPackage);
            StructInfo structInfo = httpPackageInfo.getStructInfo(structName);
            BStructType structType = structInfo.getType();
            return new BStruct(structType);
        }
    }
}<|MERGE_RESOLUTION|>--- conflicted
+++ resolved
@@ -406,10 +406,6 @@
         }
 
         private void notifyError(Throwable throwable) {
-<<<<<<< HEAD
-            BStruct httpConnectorError = createStruct(context, HttpConstants.HTTP_CONNECTOR_ERROR,
-                                                      PROTOCOL_PACKAGE_HTTP);
-=======
             BStruct httpConnectorError;
 
             if (throwable instanceof EndpointTimeOutException) {
@@ -420,7 +416,6 @@
                         HttpConstants.PROTOCOL_PACKAGE_HTTP);
             }
 
->>>>>>> 908cd4ac
             httpConnectorError.setStringField(0, throwable.getMessage());
 
             if (throwable instanceof ClientConnectorException) {
