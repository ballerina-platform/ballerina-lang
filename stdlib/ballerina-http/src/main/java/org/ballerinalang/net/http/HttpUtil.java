--- conflicted
+++ resolved
@@ -82,11 +82,8 @@
 import static org.ballerinalang.bre.bvm.BLangVMErrors.STRUCT_GENERIC_ERROR;
 import static org.ballerinalang.mime.util.Constants.ANN_CONFIG_MEMORY_THRESHOLD;
 import static org.ballerinalang.mime.util.Constants.BOUNDARY;
-<<<<<<< HEAD
-=======
 import static org.ballerinalang.mime.util.Constants.BYTE_LIMIT;
 import static org.ballerinalang.mime.util.Constants.ENTITY_BYTE_CHANNEL;
->>>>>>> 24e93d1a
 import static org.ballerinalang.mime.util.Constants.ENTITY_HEADERS;
 import static org.ballerinalang.mime.util.Constants.IS_BODY_BYTE_CHANNEL_ALREADY_SET;
 import static org.ballerinalang.mime.util.Constants.MULTIPART_AS_PRIMARY_TYPE;
@@ -282,20 +279,19 @@
         httpMessageStruct.addNativeData(IS_BODY_BYTE_CHANNEL_ALREADY_SET, true);
     }
 
-<<<<<<< HEAD
+    public static BStruct extractEntity(BStruct httpMessageStruct) {
+        Object isEntityBodyAvailable = httpMessageStruct.getNativeData(IS_BODY_BYTE_CHANNEL_ALREADY_SET);
+        if (isEntityBodyAvailable == null || !((Boolean) isEntityBodyAvailable)) {
+            return null;
+        }
+        return (BStruct) httpMessageStruct.getRefField(isRequestStruct(httpMessageStruct) ? REQUEST_ENTITY_INDEX :
+                RESPONSE_ENTITY_INDEX);
+    }
+
     private static Annotation getServiceConfigAnnotation(Context context) {
         Service serviceInstance = BLangConnectorSPIUtil.getService(context.getProgramFile(),
                 context.getServiceInfo().getType());
         return getServiceConfigAnnotation(serviceInstance, PROTOCOL_PACKAGE_HTTP);
-=======
-    public static BStruct extractEntity(BStruct httpMessageStruct) {
-        Object isEntityBodyAvailable = httpMessageStruct.getNativeData(IS_BODY_BYTE_CHANNEL_ALREADY_SET);
-        if (isEntityBodyAvailable == null || !((Boolean) isEntityBodyAvailable)) {
-            return null;
-        }
-        return (BStruct) httpMessageStruct.getRefField(isRequestStruct(httpMessageStruct) ? REQUEST_ENTITY_INDEX :
-                RESPONSE_ENTITY_INDEX);
->>>>>>> 24e93d1a
     }
 
     public static void closeMessageOutputStream(OutputStream messageOutputStream) {
