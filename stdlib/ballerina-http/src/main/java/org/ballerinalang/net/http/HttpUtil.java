--- conflicted
+++ resolved
@@ -49,12 +49,7 @@
 import org.ballerinalang.net.http.caching.ResponseCacheControlStruct;
 import org.ballerinalang.net.http.session.Session;
 import org.ballerinalang.services.ErrorHandlerUtils;
-<<<<<<< HEAD
-import org.ballerinalang.util.codegen.PackageInfo;
-import org.ballerinalang.util.codegen.StructureTypeInfo;
-=======
 import org.ballerinalang.util.codegen.ProgramFile;
->>>>>>> d4c067a2
 import org.ballerinalang.util.exceptions.BallerinaException;
 import org.ballerinalang.util.observability.ObservabilityUtils;
 import org.ballerinalang.util.observability.ObserverContext;
@@ -449,12 +444,6 @@
         response.setProperty(org.wso2.transport.http.netty.common.Constants.HTTP_STATUS_CODE, statusCode);
     }
 
-<<<<<<< HEAD
-    public static BStruct getHttpConnectorError(Context context, Throwable throwable) {
-        PackageInfo filePkg = context.getProgramFile().getPackageInfo(PACKAGE_BUILTIN);
-        StructureTypeInfo entityErrInfo = filePkg.getStructInfo(BLangVMErrors.STRUCT_GENERIC_ERROR);
-        BStruct genericError = new BStruct(entityErrInfo.getType());
-=======
     /**
      * Get error struct.
      *
@@ -474,7 +463,6 @@
      * @return Error struct
      */
     public static BStruct getError(Context context, Throwable throwable) {
->>>>>>> d4c067a2
         if (throwable.getMessage() == null) {
             return BLangVMErrors.createError(context, IO_EXCEPTION_OCCURED);
         } else {
@@ -1139,25 +1127,6 @@
         return boundaryString;
     }
 
-<<<<<<< HEAD
-    /**
-     * Extract generic error message.
-     *
-     * @param context Represent ballerina context.
-     * @param errMsg  Error message.
-     * @return Generic error message.
-     */
-    public static BStruct getGenericError(Context context, String errMsg) {
-        PackageInfo errorPackageInfo = context.getProgramFile().getPackageInfo(PACKAGE_BUILTIN);
-        StructureTypeInfo errorStructInfo = errorPackageInfo.getStructInfo(STRUCT_GENERIC_ERROR);
-
-        BStruct genericError = new BStruct(errorStructInfo.getType());
-        genericError.setStringField(0, errMsg);
-        return genericError;
-    }
-
-=======
->>>>>>> d4c067a2
     public static HttpWsConnectorFactory createHttpWsConnectionFactory() {
         return new DefaultHttpWsConnectorFactory();
     }
