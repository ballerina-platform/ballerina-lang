--- conflicted
+++ resolved
@@ -1,20 +1,20 @@
 /*
-*  Copyright (c) 2017, WSO2 Inc. (http://www.wso2.org) All Rights Reserved.
-*
-*  WSO2 Inc. licenses this file to you under the Apache License,
-*  Version 2.0 (the "License"); you may not use this file except
-*  in compliance with the License.
-*  You may obtain a copy of the License at
-*
-*    http://www.apache.org/licenses/LICENSE-2.0
-*
-*  Unless required by applicable law or agreed to in writing,
-*  software distributed under the License is distributed on an
-*  "AS IS" BASIS, WITHOUT WARRANTIES OR CONDITIONS OF ANY
-*  KIND, either express or implied.  See the License for the
-*  specific language governing permissions and limitations
-*  under the License.
-*/
+ *  Copyright (c) 2017, WSO2 Inc. (http://www.wso2.org) All Rights Reserved.
+ *
+ *  WSO2 Inc. licenses this file to you under the Apache License,
+ *  Version 2.0 (the "License"); you may not use this file except
+ *  in compliance with the License.
+ *  You may obtain a copy of the License at
+ *
+ *    http://www.apache.org/licenses/LICENSE-2.0
+ *
+ *  Unless required by applicable law or agreed to in writing,
+ *  software distributed under the License is distributed on an
+ *  "AS IS" BASIS, WITHOUT WARRANTIES OR CONDITIONS OF ANY
+ *  KIND, either express or implied.  See the License for the
+ *  specific language governing permissions and limitations
+ *  under the License.
+ */
 package org.ballerinalang.net.ws;
 
 import org.ballerinalang.connector.api.BallerinaConnectorException;
@@ -77,7 +77,7 @@
                 throw new BallerinaConnectorException(e.getMessage());
             }
             WebSocketService service = servicesRegistry.matchServiceEndpoint(interfaceId, requestUri.getPath(),
-                                                                             variables);
+                    variables);
             if (service == null) {
                 throw new BallerinaConnectorException("no Service found to handle the service request: " + serviceUri);
             }
@@ -110,13 +110,9 @@
         }
         bValues[1] = wsTextFrame;
         setPathParams(bValues, paramDetails, connectionInfo.getVarialbles(), 2);
-<<<<<<< HEAD
-        ConnectorFuture future = Executor.submit(onTextMessageResource, null, null, bValues);
-        future.registerConnectorFutureListener(new WebSocketEmptyConnFutureListener());
-=======
-        //TODO handle BallerinaConnectorException
-        Executor.submit(onTextMessageResource, new WebSocketEmptyCallableUnitCallback(), null, bValues);
->>>>>>> 7f2dd240
+        //TODO handle BallerinaConnectorException
+        //TODO find a way to pass bTrace here...
+        Executor.submit(onTextMessageResource, new WebSocketEmptyCallableUnitCallback(), null, null, bValues);
     }
 
     public static void dispatchBinaryMessage(WsOpenConnectionInfo connectionInfo,
@@ -141,13 +137,9 @@
         }
         bValues[1] = wsBinaryFrame;
         setPathParams(bValues, paramDetails, connectionInfo.getVarialbles(), 2);
-<<<<<<< HEAD
-        ConnectorFuture future = Executor.submit(onBinaryMessageResource, null, null, bValues);
-        future.registerConnectorFutureListener(new WebSocketEmptyConnFutureListener());
-=======
-        //TODO handle BallerinaConnectorException
-        Executor.submit(onBinaryMessageResource, new WebSocketEmptyCallableUnitCallback(), null, bValues);
->>>>>>> 7f2dd240
+        //TODO handle BallerinaConnectorException
+        //TODO find a way to pass bTrace here...
+        Executor.submit(onBinaryMessageResource, new WebSocketEmptyCallableUnitCallback(), null, null, bValues);
     }
 
     public static void dispatchControlMessage(WsOpenConnectionInfo connectionInfo,
@@ -178,13 +170,9 @@
         wsPingFrame.setBlobField(0, data);
         bValues[1] = wsPingFrame;
         setPathParams(bValues, paramDetails, connectionInfo.getVarialbles(), 2);
-<<<<<<< HEAD
-        ConnectorFuture future = Executor.submit(onPingMessageResource, null, null, bValues);
-        future.registerConnectorFutureListener(new WebSocketEmptyConnFutureListener());
-=======
-        //TODO handle BallerinaConnectorException
-        Executor.submit(onPingMessageResource, new WebSocketEmptyCallableUnitCallback(), null, bValues);
->>>>>>> 7f2dd240
+        //TODO handle BallerinaConnectorException
+        //TODO find a way to pass bTrace here...
+        Executor.submit(onPingMessageResource, new WebSocketEmptyCallableUnitCallback(), null, null, bValues);
     }
 
     private static void dispatchPongMessage(WsOpenConnectionInfo connectionInfo,
@@ -203,13 +191,9 @@
         wsPongFrame.setBlobField(0, data);
         bValues[1] = wsPongFrame;
         setPathParams(bValues, paramDetails, connectionInfo.getVarialbles(), 2);
-<<<<<<< HEAD
-        ConnectorFuture future = Executor.submit(onPongMessageResource, null, null, bValues);
-        future.registerConnectorFutureListener(new WebSocketEmptyConnFutureListener());
-=======
-        //TODO handle BallerinaConnectorException
-        Executor.submit(onPongMessageResource, new WebSocketEmptyCallableUnitCallback(), null, bValues);
->>>>>>> 7f2dd240
+        //TODO handle BallerinaConnectorException
+        //TODO find a way to pass bTrace here...
+        Executor.submit(onPongMessageResource, new WebSocketEmptyCallableUnitCallback(), null, null, bValues);
     }
 
     public static void dispatchCloseMessage(WsOpenConnectionInfo connectionInfo, WebSocketCloseMessage closeMessage) {
@@ -227,13 +211,9 @@
         wsCloseFrame.setStringField(0, closeMessage.getCloseReason());
         bValues[1] = wsCloseFrame;
         setPathParams(bValues, paramDetails, connectionInfo.getVarialbles(), 2);
-<<<<<<< HEAD
-        ConnectorFuture future = Executor.submit(onCloseResource, null, null, bValues);
-        future.registerConnectorFutureListener(new WebSocketEmptyConnFutureListener());
-=======
-        //TODO handle BallerinaConnectorException
-        Executor.submit(onCloseResource, new WebSocketEmptyCallableUnitCallback(), null, bValues);
->>>>>>> 7f2dd240
+        //TODO handle BallerinaConnectorException
+        //TODO find a way to pass bTrace here...
+        Executor.submit(onCloseResource, new WebSocketEmptyCallableUnitCallback(), null, null, bValues);
     }
 
     public static void dispatchIdleTimeout(WsOpenConnectionInfo connectionInfo,
@@ -248,21 +228,17 @@
         BStruct wsConnection = connectionInfo.getWsConnection();
         bValues[0] = wsConnection;
         setPathParams(bValues, paramDetails, connectionInfo.getVarialbles(), 1);
-<<<<<<< HEAD
-        ConnectorFuture future = Executor.submit(onIdleTimeoutResource, null, null, bValues);
-        future.registerConnectorFutureListener(new WebSocketEmptyConnFutureListener());
-=======
-        //TODO handle BallerinaConnectorException
-        Executor.submit(onIdleTimeoutResource, new WebSocketEmptyCallableUnitCallback(), null, bValues);
->>>>>>> 7f2dd240
+        //TODO handle BallerinaConnectorException
+        //TODO find a way to pass bTrace here...
+        Executor.submit(onIdleTimeoutResource, new WebSocketEmptyCallableUnitCallback(), null, null, bValues);
     }
 
     public static void setPathParams(BValue[] bValues, List<ParamDetail> paramDetails, Map<String, String> variables,
-                                      int defaultArgSize) {
+                                     int defaultArgSize) {
         int parameterDetailsSize = paramDetails.size();
         if (parameterDetailsSize > defaultArgSize) {
             for (int i = defaultArgSize; i < parameterDetailsSize; i++) {
-                bValues[i]  = new BString(variables.get(paramDetails.get(i).getVarName()));
+                bValues[i] = new BString(variables.get(paramDetails.get(i).getVarName()));
             }
         }
     }
