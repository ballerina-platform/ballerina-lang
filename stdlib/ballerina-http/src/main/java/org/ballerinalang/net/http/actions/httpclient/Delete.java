--- conflicted
+++ resolved
@@ -49,14 +49,6 @@
                 @ReturnType(type = TypeKind.STRUCT, structType = "Response", structPackage = "ballerina.net.http"),
                 @ReturnType(type = TypeKind.STRUCT, structType = "HttpConnectorError",
                         structPackage = "ballerina.net.http"),
-<<<<<<< HEAD
-        },
-        connectorArgs = {
-                @Argument(name = "serviceUri", type = TypeKind.STRING),
-                @Argument(name = "options", type = TypeKind.STRUCT, structType = "Options",
-                        structPackage = "ballerina.net.http")
-=======
->>>>>>> 6681ca41
         }
 )
 public class Delete extends AbstractHTTPAction {
