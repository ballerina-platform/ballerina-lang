package ballerina.net.http;

public struct WebSocketClient {
    string epName;
    WebSocketClientEndpointConfig config;
}

@Description {value:"Configuration struct for WebSocket client connection"}
@Field {value: "subProtocols: Negotiable sub protocols for the client"}
@Field {value: "parentConnectionID: Connection ID of the parent connection to which it should be bound to when connecting"}
@Field {value: "customHeaders: Custom headers which should be sent to the server"}
@Field {value: "idleTimeoutInSeconds: Idle timeout of the client. Upon timeout, onIdleTimeout resource in the client service will be triggered (if there is one defined)."}
public struct WebSocketClientEndpointConfig {
    string url;
    type callbackService;
    string [] subProtocols;
    map<string> customHeaders;
    int idleTimeoutInSeconds = -1;
}

//TODO: This throws errors. Fix it.
//@Description { value:"Gets called when the endpoint is being initialize during package init time"}
//@Param { value:"epName: The endpoint name" }
//@Param { value:"config: The ServiceEndpointConfiguration of the endpoint" }
//@Return { value:"Error occured during initialization" }
//public function <WebSocketClient ep> init (string epName, WebSocketClientEndpointConfig config){
//    ep.epName = epName;
//    ep.config = config;
//    ep.initEndpoint();
//}

@Description { value:"Gets called when the endpoint is being initialize during package init time"}
@Param { value:"epName: The endpoint name" }
@Param { value:"config: The ServiceEndpointConfiguration of the endpoint" }
@Return { value:"Error occured during initialization" }
<<<<<<< HEAD
public function <WebSocketClient ep> init (){
=======
public function <WebSocketClient ep> init (WebSocketClientEndpointConfig config){
    ep.config = config;
    ep.initEndpoint();
>>>>>>> f402b73d
}

public native function<WebSocketClient ep> initEndpoint ();


@Description { value:"gets called every time a service attaches itself to this endpoint - also happens at package init time"}
@Param { value:"conn: The server connector connection" }
@Param { value:"res: The outbound response message" }
@Return { value:"Error occured during registration" }
public native function <WebSocketClient h> register (type serviceType);

@Description { value:"Starts the registered service"}
@Return { value:"Error occured during registration" }
public native function <WebSocketClient h> start ();

//TODO:This throws errors. Fix it.
//@Description { value:"Returns the connector that client code uses"}
//@Return { value:"The connector that client code uses" }
//@Return { value:"Error occured during registration" }
//public function <WebSocketClient h> getClient () returns (WebSocketConnector) {
//
//    //WebSocketConnector wsConnector = new wsConnector(h.config.customHeaders);
//    //return wsConnector;
//}

@Description { value:"Returns the connector that client code uses"}
@Return { value:"The connector that client code uses" }
@Return { value:"Error occured during registration" }
public native function <WebSocketClient h> getClient () (WebSocketConnector);

@Description { value:"Stops the registered service"}
@Return { value:"Error occured during registration" }
public native function <WebSocketClient h> stop ();<|MERGE_RESOLUTION|>--- conflicted
+++ resolved
@@ -33,13 +33,9 @@
 @Param { value:"epName: The endpoint name" }
 @Param { value:"config: The ServiceEndpointConfiguration of the endpoint" }
 @Return { value:"Error occured during initialization" }
-<<<<<<< HEAD
-public function <WebSocketClient ep> init (){
-=======
 public function <WebSocketClient ep> init (WebSocketClientEndpointConfig config){
     ep.config = config;
     ep.initEndpoint();
->>>>>>> f402b73d
 }
 
 public native function<WebSocketClient ep> initEndpoint ();
