package ballerina.net.http;

import ballerina.mime;

@Description {value:"Represent 'content-length' header name"}
public const string CONTENT_LENGTH = "content-length";

<<<<<<< HEAD
@Description { value:"Represents the HTTP server connector connection"}
@Field {value:"host: The server host name"}
=======
@Description {value:"Represents the HTTP server connector connection"}
@Field {value:"remoteHost: The server host name"}
>>>>>>> 70596eb1
@Field {value:"port: The server port"}
@Field {value:"remoteAddress: The address of the remote host to which the connection is connected."}
public struct Connection {
<<<<<<< HEAD
	string host;
	int port;
	string remoteAddress;
=======
    string remoteHost;
    int port;
>>>>>>> 70596eb1
}

@Description {value:"Sends outbound response to the caller"}
@Param {value:"conn: The server connector connection"}
@Param {value:"res: The outbound response message"}
@Return {value:"Error occured during HTTP server connector respond"}
public native function <Connection conn> respond (OutResponse res) (HttpConnectorError);

@Description {value:"Forwards inbound response to the caller"}
@Param {value:"conn: The server connector connection"}
@Param {value:"res: The inbound response message"}
@Return {value:"Error occured during HTTP server connector forward"}
public native function <Connection conn> forward (InResponse res) (HttpConnectorError);

@Description {value:"Gets the Session struct for a valid session cookie from the connection. Otherwise creates a new Session struct."}
@Param {value:"conn: The server connector connection"}
@Return {value:"HTTP Session struct"}
public native function <Connection conn> createSessionIfAbsent () (Session);

@Description {value:"Gets the Session struct from the connection if it is present"}
@Param {value:"conn: The server connector connection"}
@Return {value:"The HTTP Session struct assoicated with the request"}
public native function <Connection conn> getSession () (Session);

@Description {value:"Represents an HTTP inbound request message"}
@Field {value:"path: Resource path of request URI"}
@Field {value:"method: HTTP request method"}
@Field {value:"httpVersion: The version of HTTP"}
@Field {value:"userAgent: User-Agent request header"}
@Field {value:"extraPathInfo: Additional information associated with the URL sent by the client"}
@Field {value:"protocol: The protocol of the HTTP request"}
public struct InRequest {
<<<<<<< HEAD
	string rawPath;
	string method;
	string httpVersion;
	string userAgent;
	string extraPathInfo;
	string protocol;
=======
    string rawPath;
    string method;
    string httpVersion;
    string userAgent;
    string extraPathInfo;
>>>>>>> 70596eb1
}

@Description {value:"Get the entity from the inbound request with the body included. This function is to be used only internally."}
@Param {value:"req: The inbound request message"}
@Return {value:"Entity of the request"}
@Return {value:"EntityError will get thrown in case of errors during entity construction"}
native function <InRequest req> getEntity () (mime:Entity, mime:EntityError);

@Description {value:"Get the entity from the inbound request without the body. This function is to be used only internally."}
@Param {value:"req: The inbound request message"}
@Return {value:"Entity of the request"}
native function <InRequest req> getEntityWithoutBody () (mime:Entity);

@Description {value:"Set the entity to inbound request"}
@Param {value:"req: The inbound request message"}
@Return {value:"Entity of the request"}
public native function <InRequest req> setEntity (mime:Entity entity);

@Description {value:"Gets the query parameters from the HTTP request as a map"}
@Param {value:"req: The inbound request message"}
@Return {value:"The map of query params"}
public native function <InRequest req> getQueryParams () (map);

<<<<<<< HEAD
@Description { value: "Get matrix parameters from the request"}
@Param { value:"req: The inbound request message" }
@Param { value: "path: Path to the location of matrix parameters"}
@Return { value: "A map of matrix paramters which can be found for a given path"}
=======
@Description {value:"Retrieves the named property from the request"}
@Param {value:"req: The inbound request message"}
@Param {value:"propertyName: The name of the property"}
@Return {value:"The property value"}
public native function <InRequest req> getProperty (string propertyName) (string);

@Description {value:"Get matrix parameters from the request"}
@Param {value:"req: The inbound request message"}
@Param {value:"path: Path to the location of matrix parameters"}
@Return {value:"A map of matrix paramters which can be found for a given path"}
>>>>>>> 70596eb1
public native function <InRequest req> getMatrixParams (string path) (map);

@Description {value:"Represents an HTTP outbound request message"}
public struct OutRequest {
}

@Description {value:"Get the entity from the outbound request"}
@Param {value:"req: The outbound request message"}
@Return {value:"Entity of the request"}
@Return {value:"EntityError will might get thrown during entity construction in case of errors"}
public native function <OutRequest req> getEntity () (mime:Entity, mime:EntityError);

@Description {value:"Get the entity from the outbound request without the body. This function is to be used only internally"}
@Param {value:"req: The outbound request message"}
@Return {value:"Entity of the request"}
native function <OutRequest req> getEntityWithoutBody () (mime:Entity);

@Description {value:"Set the entity to outbound request"}
@Param {value:"req: The outbound request message"}
@Return {value:"Entity of the request"}
public native function <OutRequest req> setEntity (mime:Entity entity);

@Description {value:"Sets a request property"}
@Param {value:"req: The outbound request message"}
@Param {value:"propertyName: The name of the property"}
@Param {value:"propertyValue: The value of the property"}
public native function <OutRequest req> setProperty (string propertyName, string propertyValue);

@Description {value:"Retrieves the named property from the request"}
@Param {value:"req: The outbound request message"}
@Param {value:"propertyName: The name of the property"}
@Return {value:"The property value"}
public native function <OutRequest req> getProperty (string propertyName) (string);

@Description {value:"Represents an HTTP Inbound response message"}
@Field {value:"statusCode: The response status code"}
@Field {value:"reasonPhrase: The status code reason phrase"}
@Field {value:"server: The server header"}
public struct InResponse {
    int statusCode;
    string reasonPhrase;
    string server;
}

@Description {value:"Get the entity from the inbound response with the body. This function is to be used only internally."}
@Param {value:"res: The inbound response message"}
@Return {value:"Entity of the response"}
@Return {value:"EntityError will might get thrown during entity construction in case of errors"}
native function <InResponse res> getEntity () (mime:Entity, mime:EntityError);

@Description {value:"Get the entity from the inbound response without the body. This function is to be used only internally."}
@Param {value:"req: The inbound response message"}
@Return {value:"Entity of the response"}
native function <InResponse res> getEntityWithoutBody () (mime:Entity);

@Description {value:"Retrieve a response property"}
@Param {value:"res: The inbound response message"}
@Param {value:"propertyName: The name of the property"}
@Return {value:"The property value"}
public native function <InResponse res> getProperty (string propertyName) (string);

@Description {value:"Represents an HTTP outbound response message"}
@Field {value:"statusCode: The response status code"}
@Field {value:"reasonPhrase: The status code reason phrase"}
public struct OutResponse {
    int statusCode;
    string reasonPhrase;
}

@Description {value:"Get the entity from the outbound response"}
@Param {value:"res: The outbound response message"}
@Return {value:"Entity of the response"}
@Return {value:"EntityError will might get thrown during entity construction in case of errors"}
public native function <OutResponse res> getEntity () (mime:Entity, mime:EntityError);

@Description {value:"Get the entity from the outbound response without the body. This function is to be used only internally"}
@Param {value:"req: The outbound response message"}
@Return {value:"Entity of the response"}
native function <OutResponse res> getEntityWithoutBody () (mime:Entity);

@Description {value:"Set the entity to outbound response"}
@Param {value:"res: The outbound response message"}
@Return {value:"Entity of the response"}
public native function <OutResponse res> setEntity (mime:Entity entity);

@Description {value:"Sets a response property"}
@Param {value:"res: The outbound response message"}
@Param {value:"propertyName: The name of the property"}
@Param {value:"propertyValue: The value of the property"}
public native function <OutResponse res> setProperty (string propertyName, string propertyValue);

@Description {value:"Retrieve a response property"}
@Param {value:"res: The outbound response message"}
@Param {value:"propertyName: The name of the property"}
@Return {value:"The property value"}
public native function <OutResponse res> getProperty (string propertyName) (string);

@Description {value:"Parse headerValue and return value with parameter map"}
@Param {value:"headerValue: The header value"}
@Return {value:"The header value"}
@Return {value:"The header value parameter map"}
@Return {value:"Error occured during header parsing"}
public native function parseHeader (string headerValue) (string, map, error);

@Description {value:"Represents an HTTP Session"}
public struct Session {
}

@Description {value:"Gets the named session attribute"}
@Param {value:"session: A Session struct"}
@Param {value:"attributeKey: HTTP session attribute key"}
@Return {value:"HTTP session attribute value"}
public native function <Session session> getAttribute (string attributeKey) (any);

@Description {value:"Sets the specified key/value pair as a session attribute"}
@Param {value:"session: A Session struct"}
@Param {value:"attributeKey: Session attribute key"}
@Param {value:"attributeValue: Session attribute Value"}
public native function <Session session> setAttribute (string attributeKey, any attributeValue);

@Description {value:"Gets the session attribute names"}
@Param {value:"session: A Session struct"}
@Return {value:"Session attribute names array"}
public native function <Session session> getAttributeNames () (string[]);

@Description {value:"Gets the session attribute key value pairs as a map"}
@Param {value:"session: A session struct"}
@Return {value:"The map of session attributes key value pairs"}
public native function <Session session> getAttributes () (map);

@Description {value:"Invalidates the session and it will no longer be accessible from the request"}
@Param {value:"session: A Session struct"}
public native function <Session session> invalidate ();

@Description {value:"Remove the named session attribute"}
@Param {value:"session: A Session struct"}
@Param {value:"attributeKey: Session attribute key"}
public native function <Session session> removeAttribute (string attributeKey);

@Description {value:"Gets the session cookie ID"}
@Param {value:"session: A Session struct"}
@Return {value:"Session ID"}
public native function <Session session> getId () (string);

@Description {value:"Checks whether the given session is a newly created session or an existing session"}
@Param {value:"session: A Session struct"}
@Return {value:"Indicates if the session is a newly created session or not"}
public native function <Session session> isNew () (boolean);

@Description {value:"Gets the session creation time"}
@Param {value:"session: A Session struct"}
@Return {value:"Session creation time"}
public native function <Session session> getCreationTime () (int);

@Description {value:"Gets the last time the sessions was accessed"}
@Param {value:"session: A Session struct"}
@Return {value:"Last accessed time of the session"}
public native function <Session session> getLastAccessedTime () (int);

@Description {value:"Gets maximum inactive interval for the session. The session expires after this time period."}
@Param {value:"session: A Session struct"}
@Return {value:"Session max inactive interval"}
public native function <Session session> getMaxInactiveInterval () (int);

@Description {value:"Sets the maximum inactive interval for the session. The session expires after this time period."}
@Param {value:"session: A Session struct"}
@Param {value:"timeInterval: Session max inactive interval"}
public native function <Session session> setMaxInactiveInterval (int timeInterval);

@Description {value:"HttpConnectorError struct represents an error occured during the HTTP client invocation"}
@Field {value:"message:  An error message explaining about the error"}
@Field {value:"cause: The error that caused HttpConnectorError to get thrown"}
@Field {value:"statusCode: HTTP status code"}
public struct HttpConnectorError {
    string message;
    error cause;
    int statusCode;
}

@Description {value:"Retry struct represents retry related options for HTTP client invocation"}
@Field {value:"count: Number of retries"}
@Field {value:"interval: Retry interval in millisecond"}
public struct Retry {
    int count;
    int interval;
}

@Description {value:"SSL struct represents SSL/TLS options to be used for HTTP client invocation"}
@Field {value:"trustStoreFile: File path to trust store file"}
@Field {value:"trustStorePassword: Trust store password"}
@Field {value:"keyStoreFile: File path to key store file"}
@Field {value:"keyStorePassword: Key store password"}
@Field {value:"sslEnabledProtocols: SSL/TLS protocols to be enabled. eg: TLSv1,TLSv1.1,TLSv1.2"}
@Field {value:"ciphers: List of ciphers to be used. eg: TLS_ECDHE_RSA_WITH_AES_128_GCM_SHA256,TLS_ECDHE_RSA_WITH_AES_128_CBC_SHA"}
@Field {value:"sslProtocol: SSL Protocol to be used. eg: TLS1.2"}
@Field {value:"validateCertEnabled: The status of validateCertEnabled"}
@Field {value:"cacheSize: Maximum size of the cache"}
@Field {value:"cacheValidityPeriod: Time duration of cache validity period"}
@Field {value:"hostNameVerificationEnabled: Enable/disable host name verification"}
public struct SSL {
    string trustStoreFile;
    string trustStorePassword;
    string keyStoreFile;
    string keyStorePassword;
    string sslEnabledProtocols;
    string ciphers;
    string sslProtocol;
    boolean validateCertEnabled;
    int cacheSize;
    int cacheValidityPeriod;
    boolean hostNameVerificationEnabled;
}

@Description {value:"FollowRedirects struct represents HTTP redirect related options to be used for HTTP client invocation"}
@Field {value:"enabled: Enable redirect"}
@Field {value:"maxCount: Maximun number of redirects to follow"}
public struct FollowRedirects {
    boolean enabled = false;
    int maxCount = 5;
}

@Description {value:"Proxy struct represents proxy server configurations to be used for HTTP client invocation"}
@Field {value:"proxyHost: host name of the proxy server"}
@Field {value:"proxyPort: proxy server port"}
@Field {value:"proxyUserName: Proxy server user name"}
@Field {value:"proxyPassword: proxy server password"}
public struct Proxy {
    string host;
    int port;
    string userName;
    string password;
}

@Description {value:"Options struct represents options to be used for HTTP client invocation"}
@Field {value:"port: Port number of the remote service"}
@Field {value:"endpointTimeout: Endpoint timeout value in millisecond"}
@Field {value:"keepAlive: Keep the connection or close it"}
@Field {value:"transferEncoding: The types of encoding applied to the request"}
@Field {value:"chunking: The chunking behaviour of the request"}
@Field {value:"httpVersion: The version of HTTP outbound request"}
@Field {value:"forwarded: The choice of setting forwarded/x-forwarded header"}
@Field {value:"followRedirects: Redirect related options"}
@Field {value:"ssl: SSL/TLS related options"}
@Field {value:"retryConfig: Retry related options"}
@Field {value:"proxy: Proxy server related options"}
public struct Options {
    int port;
    int endpointTimeout = 60000;
    boolean keepAlive = true;
    string transferEncoding = "chunking";
    string chunking = "auto";
    string httpVersion;
    string forwarded = "disable";
    FollowRedirects followRedirects;
    SSL ssl;
    Retry retryConfig;
    Proxy proxy;
    ConnectionThrottling connectionThrottling;
}

@Description {value:"This struct represents the options to be used for connection throttling"}
@Field {value:"maxActiveConnections: Number of maximum active connections for connection throttling. Default value -1, indicates the number of connections are not restricted"}
@Field {value:"waitTime: Maximum waiting time for a request to grab an idle connection from the client connector"}
public struct ConnectionThrottling {
    int maxActiveConnections = -1;
    int waitTime = 60000;
}

@Description {value:"HTTP client connector for outbound HTTP requests"}
@Param {value:"serviceUri: URI of the service"}
@Param {value:"connectorOptions: connector options"}
public connector HttpClient (string serviceUri, Options connectorOptions) {

    @Description {value:"The POST action implementation of the HTTP Connector."}
    @Param {value:"path: Resource path "}
    @Param {value:"req: An HTTP outbound request message"}
    @Return {value:"The inbound response message"}
    @Return {value:"Error occured during HTTP client invocation"}
    native action post (string path, OutRequest req) (InResponse, HttpConnectorError);

    @Description {value:"The HEAD action implementation of the HTTP Connector."}
    @Param {value:"path: Resource path "}
    @Param {value:"req: An HTTP outbound request message"}
    @Return {value:"The inbound response message"}
    @Return {value:"Error occured during HTTP client invocation"}
    native action head (string path, OutRequest req) (InResponse, HttpConnectorError);

    @Description {value:"The PUT action implementation of the HTTP Connector."}
    @Param {value:"path: Resource path "}
    @Param {value:"req: An HTTP outbound request message"}
    @Return {value:"The inbound response message"}
    @Return {value:"Error occured during HTTP client invocation"}
    native action put (string path, OutRequest req) (InResponse, HttpConnectorError);

    @Description {value:"Invokes an HTTP call with the specified HTTP verb."}
    @Param {value:"httpVerb: HTTP verb value"}
    @Param {value:"path: Resource path "}
    @Param {value:"req: An HTTP outbound request message"}
    @Return {value:"The inbound response message"}
    @Return {value:"Error occured during HTTP client invocation"}
    native action execute (string httpVerb, string path, OutRequest req) (InResponse, HttpConnectorError);

    @Description {value:"The PATCH action implementation of the HTTP Connector."}
    @Param {value:"path: Resource path "}
    @Param {value:"req: An HTTP outbound request message"}
    @Return {value:"The inbound response message"}
    @Return {value:"Error occured during HTTP client invocation"}
    native action patch (string path, OutRequest req) (InResponse, HttpConnectorError);

    @Description {value:"The DELETE action implementation of the HTTP connector"}
    @Param {value:"path: Resource path "}
    @Param {value:"req: An HTTP outbound request message"}
    @Return {value:"The inbound response message"}
    @Return {value:"Error occured during HTTP client invocation"}
    native action delete (string path, OutRequest req) (InResponse, HttpConnectorError);

    @Description {value:"GET action implementation of the HTTP Connector"}
    @Param {value:"path: Request path"}
    @Param {value:"req: An HTTP outbound request message"}
    @Return {value:"The inbound response message"}
    @Return {value:"Error occured during HTTP client invocation"}
    native action get (string path, OutRequest req) (InResponse, HttpConnectorError);

    @Description {value:"OPTIONS action implementation of the HTTP Connector"}
    @Param {value:"path: Request path"}
    @Param {value:"req: An HTTP outbound request message"}
    @Return {value:"The inbound response message"}
    @Return {value:"Error occured during HTTP client invocation"}
    native action options (string path, OutRequest req) (InResponse, HttpConnectorError);

    @Description {value:"Forward action can be used to invoke an HTTP call with inbound request's HTTP verb"}
    @Param {value:"path: Request path"}
    @Param {value:"req: An HTTP inbound request message"}
    @Return {value:"The inbound response message"}
    @Return {value:"Error occured during HTTP client invocation"}
    native action forward (string path, InRequest req) (InResponse, HttpConnectorError);
}<|MERGE_RESOLUTION|>--- conflicted
+++ resolved
@@ -1,3 +1,19 @@
+// Copyright (c) 2017 WSO2 Inc. (http://www.wso2.org) All Rights Reserved.
+//
+// WSO2 Inc. licenses this file to you under the Apache License,
+// Version 2.0 (the "License"); you may not use this file except
+// in compliance with the License.
+// You may obtain a copy of the License at
+//
+// http://www.apache.org/licenses/LICENSE-2.0
+//
+// Unless required by applicable law or agreed to in writing,
+// software distributed under the License is distributed on an
+// "AS IS" BASIS, WITHOUT WARRANTIES OR CONDITIONS OF ANY
+// KIND, either express or implied.  See the License for the
+// specific language governing permissions and limitations
+// under the License.
+
 package ballerina.net.http;
 
 import ballerina.mime;
@@ -5,24 +21,14 @@
 @Description {value:"Represent 'content-length' header name"}
 public const string CONTENT_LENGTH = "content-length";
 
-<<<<<<< HEAD
-@Description { value:"Represents the HTTP server connector connection"}
+@Description {value:"Represents the HTTP server connector connection"}
 @Field {value:"host: The server host name"}
-=======
-@Description {value:"Represents the HTTP server connector connection"}
-@Field {value:"remoteHost: The server host name"}
->>>>>>> 70596eb1
 @Field {value:"port: The server port"}
 @Field {value:"remoteAddress: The address of the remote host to which the connection is connected."}
 public struct Connection {
-<<<<<<< HEAD
-	string host;
-	int port;
-	string remoteAddress;
-=======
-    string remoteHost;
+    string host;
     int port;
->>>>>>> 70596eb1
+    string remoteAddress;
 }
 
 @Description {value:"Sends outbound response to the caller"}
@@ -55,20 +61,12 @@
 @Field {value:"extraPathInfo: Additional information associated with the URL sent by the client"}
 @Field {value:"protocol: The protocol of the HTTP request"}
 public struct InRequest {
-<<<<<<< HEAD
-	string rawPath;
-	string method;
-	string httpVersion;
-	string userAgent;
-	string extraPathInfo;
-	string protocol;
-=======
     string rawPath;
     string method;
     string httpVersion;
     string userAgent;
     string extraPathInfo;
->>>>>>> 70596eb1
+    string protocol;
 }
 
 @Description {value:"Get the entity from the inbound request with the body included. This function is to be used only internally."}
@@ -92,23 +90,10 @@
 @Return {value:"The map of query params"}
 public native function <InRequest req> getQueryParams () (map);
 
-<<<<<<< HEAD
-@Description { value: "Get matrix parameters from the request"}
-@Param { value:"req: The inbound request message" }
-@Param { value: "path: Path to the location of matrix parameters"}
-@Return { value: "A map of matrix paramters which can be found for a given path"}
-=======
-@Description {value:"Retrieves the named property from the request"}
-@Param {value:"req: The inbound request message"}
-@Param {value:"propertyName: The name of the property"}
-@Return {value:"The property value"}
-public native function <InRequest req> getProperty (string propertyName) (string);
-
 @Description {value:"Get matrix parameters from the request"}
 @Param {value:"req: The inbound request message"}
 @Param {value:"path: Path to the location of matrix parameters"}
 @Return {value:"A map of matrix paramters which can be found for a given path"}
->>>>>>> 70596eb1
 public native function <InRequest req> getMatrixParams (string path) (map);
 
 @Description {value:"Represents an HTTP outbound request message"}
