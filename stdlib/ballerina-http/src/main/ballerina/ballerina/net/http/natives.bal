--- conflicted
+++ resolved
@@ -278,12 +278,8 @@
 @Field {value:"validateCertEnabled: The status of validateCertEnabled"}
 @Field {value:"cacheSize: Maximum size of the cache"}
 @Field {value:"cacheValidityPeriod: Time duration of cache validity period"}
-<<<<<<< HEAD
-@Field {value:"hostNameVerificationEnabled: Enable/disable host name verification. {default value : true (enable)}"}
-@Field {value:"ocspStaplingEnabled: Enable/disable ocsp stapling. {default value : false (disable)}"}
-=======
-@Field {value:"hostNameVerificationEnabled: Enable/disable host name verification"}
->>>>>>> 1d1703b6
+@Field {value:"hostNameVerificationEnabled: Enable/disable host name verification."}
+@Field {value:"ocspStaplingEnabled: Enable/disable ocsp stapling."}
 public struct SSL {
     string trustStoreFile;
     string trustStorePassword;
