package ballerina.net.http;

@Description { value:"HTTP client connector for outbound HTTP requests"}
<<<<<<< HEAD
@Param { value:"serviceUri: URI of the service" }
@Param { value:"connectorOptions: connector options" }
public connector ClientConnector (@sensitive string serviceUri, ClientEndpointConfiguration connectorOptions) {

    @Description {value:"The POST action implementation of the HTTP Connector."}
    @Param {value:"path: Resource path "}
    @Param {value:"req: An HTTP outbound request message"}
    @Return {value:"The inbound response message"}
    @Return {value:"Error occured during HTTP client invocation"}
    native action post (@sensitive string path, Request req) (@tainted Response, HttpConnectorError);

    @Description {value:"The HEAD action implementation of the HTTP Connector."}
    @Param {value:"path: Resource path "}
    @Param {value:"req: An HTTP outbound request message"}
    @Return {value:"The inbound response message"}
    @Return {value:"Error occured during HTTP client invocation"}
    native action head (@sensitive string path, Request req) (@tainted Response, HttpConnectorError);

    @Description {value:"The PUT action implementation of the HTTP Connector."}
    @Param {value:"path: Resource path "}
    @Param {value:"req: An HTTP outbound request message"}
    @Return {value:"The inbound response message"}
    @Return {value:"Error occured during HTTP client invocation"}
    native action put (@sensitive string path, Request req) (@tainted Response, HttpConnectorError);

    @Description {value:"Invokes an HTTP call with the specified HTTP verb."}
    @Param {value:"httpVerb: HTTP verb value"}
    @Param {value:"path: Resource path "}
    @Param {value:"req: An HTTP outbound request message"}
    @Return {value:"The inbound response message"}
    @Return {value:"Error occured during HTTP client invocation"}
    native action execute (@sensitive string httpVerb, @sensitive string path,
                           Request req) (@tainted Response, HttpConnectorError);

    @Description {value:"The PATCH action implementation of the HTTP Connector."}
    @Param {value:"path: Resource path "}
    @Param {value:"req: An HTTP outbound request message"}
    @Return {value:"The inbound response message"}
    @Return {value:"Error occured during HTTP client invocation"}
    native action patch (@sensitive string path, Request req) (@tainted Response, HttpConnectorError);

    @Description {value:"The DELETE action implementation of the HTTP connector"}
    @Param {value:"path: Resource path "}
    @Param {value:"req: An HTTP outbound request message"}
    @Return {value:"The inbound response message"}
    @Return {value:"Error occured during HTTP client invocation"}
    native action delete (@sensitive string path, Request req) (@tainted Response, HttpConnectorError);

    @Description {value:"GET action implementation of the HTTP Connector"}
    @Param {value:"path: Request path"}
    @Param {value:"req: An HTTP outbound request message"}
    @Return {value:"The inbound response message"}
    @Return {value:"Error occured during HTTP client invocation"}
    native action get (@sensitive string path, Request req) (@tainted Response, HttpConnectorError);

    @Description {value:"OPTIONS action implementation of the HTTP Connector"}
    @Param {value:"path: Request path"}
    @Param {value:"req: An HTTP outbound request message"}
    @Return {value:"The inbound response message"}
    @Return {value:"Error occured during HTTP client invocation"}
    native action options (@sensitive string path, Request req) (@tainted Response, HttpConnectorError);

    @Description {value:"Forward action can be used to invoke an HTTP call with inbound request's HTTP verb"}
    @Param {value:"path: Request path"}
    @Param {value:"req: An HTTP inbound request message"}
    @Return {value:"The inbound response message"}
    @Return {value:"Error occured during HTTP client invocation"}
    native action forward (@sensitive string path, Request req) (@tainted Response, HttpConnectorError);

    @Description { value:"Submits an HTTP request to a service with the specified HTTP verb."}
    @Param { value:"httpVerb: The HTTP verb value" }
    @Param { value:"path: The Resource path " }
    @Param { value:"req: An HTTP outbound request message" }
    @Return { value:"The Handle for further interactions" }
    @Return { value:"The Error occured during HTTP client invocation" }
    native action submit (@sensitive string httpVerb, string path, Request req) (HttpHandle, HttpConnectorError);

    @Description { value:"Retrieves response for a previously submitted request."}
    @Param { value:"handle: The Handle which relates to previous async invocation" }
    @Return { value:"The HTTP response message" }
    @Return { value:"The Error occured during HTTP client invocation" }
    native action getResponse (HttpHandle handle) (@tainted Response, HttpConnectorError);

    @Description { value:"Checks whether server push exists for a previously submitted request."}
    @Param { value:"handle: The Handle which relates to previous async invocation" }
    @Return { value:"Whether push promise exists" }
    native action hasPromise (HttpHandle handle) (boolean);

    @Description { value:"Retrieves the next available push promise for a previously submitted request."}
    @Param { value:"handle: The Handle which relates to previous async invocation" }
    @Return { value:"The HTTP Push Promise message" }
    @Return { value:"The Error occured during HTTP client invocation" }
    native action getNextPromise (HttpHandle handle) (@tainted PushPromise, HttpConnectorError);

    @Description { value:"Retrieves the promised server push response."}
    @Param { value:"promise: The related Push Promise message" }
    @Return { value:"HTTP The Push Response message" }
    @Return { value:"The Error occured during HTTP client invocation" }
    native action getPromisedResponse (PushPromise promise) (@tainted Response, HttpConnectorError);

    @Description { value:"Rejects a push promise."}
    @Param { value:"promise: The Push Promise need to be rejected" }
    @Return { value:"Whether operation is successful" }
    native action rejectPromise (PushPromise promise) (boolean);
=======
public struct ClientConnector {
    //These properties are populated from the init call to the client connector as these were needed later stage
    //for retry and other few places.
    string serviceUri;
    ClientEndpointConfiguration config;
>>>>>>> 55e64476
}

public function <ClientConnector conn> ClientConnector() {

}

@Description {value:"The POST action implementation of the HTTP Connector."}
@Param {value:"path: Resource path "}
@Param {value:"req: An HTTP outbound request message"}
@Return {value:"The inbound response message"}
@Return {value:"Error occured during HTTP client invocation"}
public native function <ClientConnector client> post (string path, Request req) (Response, HttpConnectorError);

@Description {value:"The HEAD action implementation of the HTTP Connector."}
@Param {value:"path: Resource path "}
@Param {value:"req: An HTTP outbound request message"}
@Return {value:"The inbound response message"}
@Return {value:"Error occured during HTTP client invocation"}
public native function <ClientConnector client> head (string path, Request req) (Response, HttpConnectorError);

@Description {value:"The PUT action implementation of the HTTP Connector."}
@Param {value:"path: Resource path "}
@Param {value:"req: An HTTP outbound request message"}
@Return {value:"The inbound response message"}
@Return {value:"Error occured during HTTP client invocation"}
public native function <ClientConnector client> put (string path, Request req) (Response, HttpConnectorError);

@Description {value:"Invokes an HTTP call with the specified HTTP verb."}
@Param {value:"httpVerb: HTTP verb value"}
@Param {value:"path: Resource path "}
@Param {value:"req: An HTTP outbound request message"}
@Return {value:"The inbound response message"}
@Return {value:"Error occured during HTTP client invocation"}
public native function <ClientConnector client> execute (string httpVerb, string path, Request req) (Response, HttpConnectorError);

@Description {value:"The PATCH action implementation of the HTTP Connector."}
@Param {value:"path: Resource path "}
@Param {value:"req: An HTTP outbound request message"}
@Return {value:"The inbound response message"}
@Return {value:"Error occured during HTTP client invocation"}
public native function <ClientConnector client> patch (string path, Request req) (Response, HttpConnectorError);

@Description {value:"The DELETE action implementation of the HTTP connector"}
@Param {value:"path: Resource path "}
@Param {value:"req: An HTTP outbound request message"}
@Return {value:"The inbound response message"}
@Return {value:"Error occured during HTTP client invocation"}
public native function <ClientConnector client> delete (string path, Request req) (Response, HttpConnectorError);

@Description {value:"GET action implementation of the HTTP Connector"}
@Param {value:"path: Request path"}
@Param {value:"req: An HTTP outbound request message"}
@Return {value:"The inbound response message"}
@Return {value:"Error occured during HTTP client invocation"}
public native function <ClientConnector client> get (string path, Request req) (Response, HttpConnectorError);

@Description {value:"OPTIONS action implementation of the HTTP Connector"}
@Param {value:"path: Request path"}
@Param {value:"req: An HTTP outbound request message"}
@Return {value:"The inbound response message"}
@Return {value:"Error occured during HTTP client invocation"}
public native function <ClientConnector client> options (string path, Request req) (Response, HttpConnectorError);

@Description {value:"Forward action can be used to invoke an HTTP call with inbound request's HTTP verb"}
@Param {value:"path: Request path"}
@Param {value:"req: An HTTP inbound request message"}
@Return {value:"The inbound response message"}
@Return {value:"Error occured during HTTP client invocation"}
public native function <ClientConnector client> forward (string path, Request req) (Response, HttpConnectorError);

@Description { value:"Submits an HTTP request to a service with the specified HTTP verb."}
@Param { value:"httpVerb: The HTTP verb value" }
@Param { value:"path: The Resource path " }
@Param { value:"req: An HTTP outbound request message" }
@Return { value:"The Handle for further interactions" }
@Return { value:"The Error occured during HTTP client invocation" }
public native function <ClientConnector client> submit (string httpVerb, string path, Request req) (HttpHandle, HttpConnectorError);

@Description { value:"Retrieves response for a previously submitted request."}
@Param { value:"handle: The Handle which relates to previous async invocation" }
@Return { value:"The HTTP response message" }
@Return { value:"The Error occured during HTTP client invocation" }
public native function <ClientConnector client> getResponse (HttpHandle handle) (Response, HttpConnectorError);

@Description { value:"Checks whether server push exists for a previously submitted request."}
@Param { value:"handle: The Handle which relates to previous async invocation" }
@Return { value:"Whether push promise exists" }
public native function <ClientConnector client> hasPromise (HttpHandle handle) (boolean);

@Description { value:"Retrieves the next available push promise for a previously submitted request."}
@Param { value:"handle: The Handle which relates to previous async invocation" }
@Return { value:"The HTTP Push Promise message" }
@Return { value:"The Error occured during HTTP client invocation" }
public native function <ClientConnector client> getNextPromise (HttpHandle handle) (PushPromise, HttpConnectorError);

@Description { value:"Retrieves the promised server push response."}
@Param { value:"promise: The related Push Promise message" }
@Return { value:"HTTP The Push Response message" }
@Return { value:"The Error occured during HTTP client invocation" }
public native function <ClientConnector client> getPromisedResponse (PushPromise promise) (Response, HttpConnectorError);

@Description { value:"Rejects a push promise."}
@Param { value:"promise: The Push Promise need to be rejected" }
@Return { value:"Whether operation is successful" }
public native function <ClientConnector client> rejectPromise (PushPromise promise) (boolean);

@Description { value:"HttpConnectorError struct represents an error occured during the HTTP client invocation" }
@Field {value:"message:  An error message explaining about the error"}
@Field {value:"cause: The error(s) that caused HttpConnectorError to get thrown"}
@Field {value:"statusCode: HTTP status code"}
public struct HttpConnectorError {
    string message;
    error[] cause;
    int statusCode;
}<|MERGE_RESOLUTION|>--- conflicted
+++ resolved
@@ -1,118 +1,11 @@
 package ballerina.net.http;
 
 @Description { value:"HTTP client connector for outbound HTTP requests"}
-<<<<<<< HEAD
-@Param { value:"serviceUri: URI of the service" }
-@Param { value:"connectorOptions: connector options" }
-public connector ClientConnector (@sensitive string serviceUri, ClientEndpointConfiguration connectorOptions) {
-
-    @Description {value:"The POST action implementation of the HTTP Connector."}
-    @Param {value:"path: Resource path "}
-    @Param {value:"req: An HTTP outbound request message"}
-    @Return {value:"The inbound response message"}
-    @Return {value:"Error occured during HTTP client invocation"}
-    native action post (@sensitive string path, Request req) (@tainted Response, HttpConnectorError);
-
-    @Description {value:"The HEAD action implementation of the HTTP Connector."}
-    @Param {value:"path: Resource path "}
-    @Param {value:"req: An HTTP outbound request message"}
-    @Return {value:"The inbound response message"}
-    @Return {value:"Error occured during HTTP client invocation"}
-    native action head (@sensitive string path, Request req) (@tainted Response, HttpConnectorError);
-
-    @Description {value:"The PUT action implementation of the HTTP Connector."}
-    @Param {value:"path: Resource path "}
-    @Param {value:"req: An HTTP outbound request message"}
-    @Return {value:"The inbound response message"}
-    @Return {value:"Error occured during HTTP client invocation"}
-    native action put (@sensitive string path, Request req) (@tainted Response, HttpConnectorError);
-
-    @Description {value:"Invokes an HTTP call with the specified HTTP verb."}
-    @Param {value:"httpVerb: HTTP verb value"}
-    @Param {value:"path: Resource path "}
-    @Param {value:"req: An HTTP outbound request message"}
-    @Return {value:"The inbound response message"}
-    @Return {value:"Error occured during HTTP client invocation"}
-    native action execute (@sensitive string httpVerb, @sensitive string path,
-                           Request req) (@tainted Response, HttpConnectorError);
-
-    @Description {value:"The PATCH action implementation of the HTTP Connector."}
-    @Param {value:"path: Resource path "}
-    @Param {value:"req: An HTTP outbound request message"}
-    @Return {value:"The inbound response message"}
-    @Return {value:"Error occured during HTTP client invocation"}
-    native action patch (@sensitive string path, Request req) (@tainted Response, HttpConnectorError);
-
-    @Description {value:"The DELETE action implementation of the HTTP connector"}
-    @Param {value:"path: Resource path "}
-    @Param {value:"req: An HTTP outbound request message"}
-    @Return {value:"The inbound response message"}
-    @Return {value:"Error occured during HTTP client invocation"}
-    native action delete (@sensitive string path, Request req) (@tainted Response, HttpConnectorError);
-
-    @Description {value:"GET action implementation of the HTTP Connector"}
-    @Param {value:"path: Request path"}
-    @Param {value:"req: An HTTP outbound request message"}
-    @Return {value:"The inbound response message"}
-    @Return {value:"Error occured during HTTP client invocation"}
-    native action get (@sensitive string path, Request req) (@tainted Response, HttpConnectorError);
-
-    @Description {value:"OPTIONS action implementation of the HTTP Connector"}
-    @Param {value:"path: Request path"}
-    @Param {value:"req: An HTTP outbound request message"}
-    @Return {value:"The inbound response message"}
-    @Return {value:"Error occured during HTTP client invocation"}
-    native action options (@sensitive string path, Request req) (@tainted Response, HttpConnectorError);
-
-    @Description {value:"Forward action can be used to invoke an HTTP call with inbound request's HTTP verb"}
-    @Param {value:"path: Request path"}
-    @Param {value:"req: An HTTP inbound request message"}
-    @Return {value:"The inbound response message"}
-    @Return {value:"Error occured during HTTP client invocation"}
-    native action forward (@sensitive string path, Request req) (@tainted Response, HttpConnectorError);
-
-    @Description { value:"Submits an HTTP request to a service with the specified HTTP verb."}
-    @Param { value:"httpVerb: The HTTP verb value" }
-    @Param { value:"path: The Resource path " }
-    @Param { value:"req: An HTTP outbound request message" }
-    @Return { value:"The Handle for further interactions" }
-    @Return { value:"The Error occured during HTTP client invocation" }
-    native action submit (@sensitive string httpVerb, string path, Request req) (HttpHandle, HttpConnectorError);
-
-    @Description { value:"Retrieves response for a previously submitted request."}
-    @Param { value:"handle: The Handle which relates to previous async invocation" }
-    @Return { value:"The HTTP response message" }
-    @Return { value:"The Error occured during HTTP client invocation" }
-    native action getResponse (HttpHandle handle) (@tainted Response, HttpConnectorError);
-
-    @Description { value:"Checks whether server push exists for a previously submitted request."}
-    @Param { value:"handle: The Handle which relates to previous async invocation" }
-    @Return { value:"Whether push promise exists" }
-    native action hasPromise (HttpHandle handle) (boolean);
-
-    @Description { value:"Retrieves the next available push promise for a previously submitted request."}
-    @Param { value:"handle: The Handle which relates to previous async invocation" }
-    @Return { value:"The HTTP Push Promise message" }
-    @Return { value:"The Error occured during HTTP client invocation" }
-    native action getNextPromise (HttpHandle handle) (@tainted PushPromise, HttpConnectorError);
-
-    @Description { value:"Retrieves the promised server push response."}
-    @Param { value:"promise: The related Push Promise message" }
-    @Return { value:"HTTP The Push Response message" }
-    @Return { value:"The Error occured during HTTP client invocation" }
-    native action getPromisedResponse (PushPromise promise) (@tainted Response, HttpConnectorError);
-
-    @Description { value:"Rejects a push promise."}
-    @Param { value:"promise: The Push Promise need to be rejected" }
-    @Return { value:"Whether operation is successful" }
-    native action rejectPromise (PushPromise promise) (boolean);
-=======
 public struct ClientConnector {
     //These properties are populated from the init call to the client connector as these were needed later stage
     //for retry and other few places.
     string serviceUri;
     ClientEndpointConfiguration config;
->>>>>>> 55e64476
 }
 
 public function <ClientConnector conn> ClientConnector() {
@@ -124,21 +17,21 @@
 @Param {value:"req: An HTTP outbound request message"}
 @Return {value:"The inbound response message"}
 @Return {value:"Error occured during HTTP client invocation"}
-public native function <ClientConnector client> post (string path, Request req) (Response, HttpConnectorError);
+public native function <ClientConnector client> post (@sensitive string path, Request req) (@tainted Response, HttpConnectorError);
 
 @Description {value:"The HEAD action implementation of the HTTP Connector."}
 @Param {value:"path: Resource path "}
 @Param {value:"req: An HTTP outbound request message"}
 @Return {value:"The inbound response message"}
 @Return {value:"Error occured during HTTP client invocation"}
-public native function <ClientConnector client> head (string path, Request req) (Response, HttpConnectorError);
+public native function <ClientConnector client> head (@sensitive string path, Request req) (@tainted Response, HttpConnectorError);
 
 @Description {value:"The PUT action implementation of the HTTP Connector."}
 @Param {value:"path: Resource path "}
 @Param {value:"req: An HTTP outbound request message"}
 @Return {value:"The inbound response message"}
 @Return {value:"Error occured during HTTP client invocation"}
-public native function <ClientConnector client> put (string path, Request req) (Response, HttpConnectorError);
+public native function <ClientConnector client> put (@sensitive string path, Request req) (@tainted Response, HttpConnectorError);
 
 @Description {value:"Invokes an HTTP call with the specified HTTP verb."}
 @Param {value:"httpVerb: HTTP verb value"}
@@ -146,42 +39,42 @@
 @Param {value:"req: An HTTP outbound request message"}
 @Return {value:"The inbound response message"}
 @Return {value:"Error occured during HTTP client invocation"}
-public native function <ClientConnector client> execute (string httpVerb, string path, Request req) (Response, HttpConnectorError);
+public native function <ClientConnector client> execute (@sensitive string httpVerb, @sensitive string path, Request req) (@tainted Response, HttpConnectorError);
 
 @Description {value:"The PATCH action implementation of the HTTP Connector."}
 @Param {value:"path: Resource path "}
 @Param {value:"req: An HTTP outbound request message"}
 @Return {value:"The inbound response message"}
 @Return {value:"Error occured during HTTP client invocation"}
-public native function <ClientConnector client> patch (string path, Request req) (Response, HttpConnectorError);
+public native function <ClientConnector client> patch (@sensitive string path, Request req) (@tainted Response, HttpConnectorError);
 
 @Description {value:"The DELETE action implementation of the HTTP connector"}
 @Param {value:"path: Resource path "}
 @Param {value:"req: An HTTP outbound request message"}
 @Return {value:"The inbound response message"}
 @Return {value:"Error occured during HTTP client invocation"}
-public native function <ClientConnector client> delete (string path, Request req) (Response, HttpConnectorError);
+public native function <ClientConnector client> delete (@sensitive string path, Request req) (@tainted Response, HttpConnectorError);
 
 @Description {value:"GET action implementation of the HTTP Connector"}
 @Param {value:"path: Request path"}
 @Param {value:"req: An HTTP outbound request message"}
 @Return {value:"The inbound response message"}
 @Return {value:"Error occured during HTTP client invocation"}
-public native function <ClientConnector client> get (string path, Request req) (Response, HttpConnectorError);
+public native function <ClientConnector client> get (@sensitive string path, Request req) (@tainted Response, HttpConnectorError);
 
 @Description {value:"OPTIONS action implementation of the HTTP Connector"}
 @Param {value:"path: Request path"}
 @Param {value:"req: An HTTP outbound request message"}
 @Return {value:"The inbound response message"}
 @Return {value:"Error occured during HTTP client invocation"}
-public native function <ClientConnector client> options (string path, Request req) (Response, HttpConnectorError);
+public native function <ClientConnector client> options (@sensitive string path, Request req) (@tainted Response, HttpConnectorError);
 
 @Description {value:"Forward action can be used to invoke an HTTP call with inbound request's HTTP verb"}
 @Param {value:"path: Request path"}
 @Param {value:"req: An HTTP inbound request message"}
 @Return {value:"The inbound response message"}
 @Return {value:"Error occured during HTTP client invocation"}
-public native function <ClientConnector client> forward (string path, Request req) (Response, HttpConnectorError);
+public native function <ClientConnector client> forward (@sensitive string path, Request req) (@tainted Response, HttpConnectorError);
 
 @Description { value:"Submits an HTTP request to a service with the specified HTTP verb."}
 @Param { value:"httpVerb: The HTTP verb value" }
@@ -189,13 +82,13 @@
 @Param { value:"req: An HTTP outbound request message" }
 @Return { value:"The Handle for further interactions" }
 @Return { value:"The Error occured during HTTP client invocation" }
-public native function <ClientConnector client> submit (string httpVerb, string path, Request req) (HttpHandle, HttpConnectorError);
+public native function <ClientConnector client> submit (@sensitive string httpVerb, @sensitive string path, Request req) (HttpHandle, HttpConnectorError);
 
 @Description { value:"Retrieves response for a previously submitted request."}
 @Param { value:"handle: The Handle which relates to previous async invocation" }
 @Return { value:"The HTTP response message" }
 @Return { value:"The Error occured during HTTP client invocation" }
-public native function <ClientConnector client> getResponse (HttpHandle handle) (Response, HttpConnectorError);
+public native function <ClientConnector client> getResponse (HttpHandle handle) (@tainted Response, HttpConnectorError);
 
 @Description { value:"Checks whether server push exists for a previously submitted request."}
 @Param { value:"handle: The Handle which relates to previous async invocation" }
@@ -212,12 +105,12 @@
 @Param { value:"promise: The related Push Promise message" }
 @Return { value:"HTTP The Push Response message" }
 @Return { value:"The Error occured during HTTP client invocation" }
-public native function <ClientConnector client> getPromisedResponse (PushPromise promise) (Response, HttpConnectorError);
+public native function <ClientConnector client> getPromisedResponse (@sensitive PushPromise promise) (@tainted Response, HttpConnectorError);
 
 @Description { value:"Rejects a push promise."}
 @Param { value:"promise: The Push Promise need to be rejected" }
 @Return { value:"Whether operation is successful" }
-public native function <ClientConnector client> rejectPromise (PushPromise promise) (boolean);
+public native function <ClientConnector client> rejectPromise (@sensitive PushPromise promise) (boolean);
 
 @Description { value:"HttpConnectorError struct represents an error occured during the HTTP client invocation" }
 @Field {value:"message:  An error message explaining about the error"}
