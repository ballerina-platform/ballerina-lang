// Copyright (c) 2018 WSO2 Inc. (http://www.wso2.org) All Rights Reserved.
//
// WSO2 Inc. licenses this file to you under the Apache License,
// Version 2.0 (the "License"); you may not use this file except
// in compliance with the License.
// You may obtain a copy of the License at
//
// http://www.apache.org/licenses/LICENSE-2.0
//
// Unless required by applicable law or agreed to in writing,
// software distributed under the License is distributed on an
// "AS IS" BASIS, WITHOUT WARRANTIES OR CONDITIONS OF ANY
// KIND, either express or implied.  See the License for the
// specific language governing permissions and limitations
// under the License.

package ballerina.net.http;

///////////////////////////////
// HTTP Client Endpoint
///////////////////////////////

@Description {value:"Represents an HTTP client endpoint"}
@Field {value:"epName: The name of the endpoint"}
@Field {value:"config: The configurations associated with the endpoint"}
public struct ClientEndpoint {
    string epName;
    ClientEndpointConfiguration config;
    HttpClient httpClient;
}

public enum Algorithm {
    NONE, // defaults to no algorithm as single URL is default
    LOAD_BALANCE,
    FAIL_OVER
}

@Description {value:"Represents the configurations applied to a particular service."}
@Field {value:"uri: Target service url"}
@Field {value:"secureSocket: SSL/TLS related options"}
public struct TargetService {
    string uri;
    SecureSocket secureSocket;
}

<<<<<<< HEAD
@Description {value:"ClientEndpointConfiguration struct represents options to be used for HTTP client invocation"}
=======
@Description { value:"ClientEndpointConfiguration struct represents options to be used for HTTP client invocation" }
@Field {value:"circuitBreaker: Circuit Breaker configuration"}
>>>>>>> 33628a1a
@Field {value:"endpointTimeout: Endpoint timeout value in millisecond"}
@Field {value:"keepAlive: Specifies whether to reuse a connection for multiple requests"}
@Field {value:"transferEncoding: The types of encoding applied to the request"}
@Field {value:"chunking: The chunking behaviour of the request"}
@Field {value:"httpVersion: The HTTP version understood by the client"}
@Field {value:"forwarded: The choice of setting forwarded/x-forwarded header"}
@Field {value:"followRedirects: Redirect related options"}
@Field {value:"retry: Retry related options"}
@Field {value:"proxy: Proxy server related options"}
@Field {value:"connectionThrottling: Configurations for connection throttling"}
@Field {value:"targets: Service(s) accessible through the endpoint. Multiple services can be specified here when using techniques such as load balancing and fail over."}
@Field {value:"algorithm: The algorithm to be used for load balancing. The HTTP package provides 'roundRobin()' by default."}
public struct ClientEndpointConfiguration {
    CircuitBreakerConfig circuitBreaker;
    int endpointTimeout = 60000;
    boolean keepAlive = true;
    TransferEncoding transferEncoding;
    Chunking chunking;
    string httpVersion;
    string forwarded = "disable";
    FollowRedirects followRedirects;
    Retry retry;
    Proxy proxy;
    ConnectionThrottling connectionThrottling;
    TargetService[] targets;
    function (LoadBalancer, HttpClient[]) (HttpClient) algorithm;
}

@Description {value:"Initializes the ClientEndpointConfiguration struct with default values."}
@Param {value:"config: The ClientEndpointConfiguration struct to be initialized"}
public function <ClientEndpointConfiguration config> ClientEndpointConfiguration() {
    config.chunking = Chunking.AUTO;
    config.transferEncoding = TransferEncoding.CHUNKING;
}

@Description {value:"Gets called when the endpoint is being initialized during the package initialization."}
@Param {value:"ep: The endpoint to be initialized"}
@Param {value:"epName: The endpoint name"}
@Param {value:"config: The ClientEndpointConfiguration of the endpoint"}
public function <ClientEndpoint ep> init(ClientEndpointConfiguration config) {
<<<<<<< HEAD
    if (config.algorithm != null && lengthof config.targets > 1) {
        ep.httpClient = createLoadBalancer(config);
    } else {
        string uri = config.targets[0].uri;
=======
    string uri = config.targets[0].uri;
    if (config.circuitBreaker != null) {
        ep.config = config;
        ep.httpClient = createCircuitBreakerClient(uri, config);
    } else {
>>>>>>> 33628a1a
        if (uri.hasSuffix("/")) {
            int lastIndex = uri.length() - 1;
            uri = uri.subString(0, lastIndex);
        }
        ep.config = config;
        ep.httpClient = createHttpClient(uri, config);
    }
}

public function <ClientEndpoint ep> register(typedesc serviceType) {

}

public function <ClientEndpoint ep> start() {

}

@Description { value:"Returns the connector that client code uses"}
@Return { value:"The connector that client code uses" }
public function <ClientEndpoint ep> getClient() (HttpClient) {
    return ep.httpClient;
}

@Description { value:"Stops the registered service"}
@Return { value:"Error occured during registration" }
public function <ClientEndpoint ep> stop() {

}

public native function createHttpClient(string uri, ClientEndpointConfiguration config) (HttpClient);

function createLoadBalancer (ClientEndpointConfiguration config) (HttpClient) {
    HttpClient[] lbClients = [];
    int i = 0;

    foreach target in config.targets {
        string uri = target.uri;
        if (uri.hasSuffix("/")) {
            int lastIndex = uri.length() - 1;
            uri = uri.subString(0, lastIndex);
        }
        lbClients[i] = createHttpClient(uri, config);
        lbClients[i].config = config;
        i = i + 1;
    }

    LoadBalancer lb = {serviceUri:config.targets[0].uri, config:config, loadBalanceClientsArray:lbClients, algorithm:config.algorithm};
    var httpClient, e = (HttpClient)lb;
    return httpClient;
}

@Description { value:"Retry struct represents retry related options for HTTP client invocation" }
@Field {value:"count: Number of retry attempts before giving up"}
@Field {value:"interval: Retry interval in milliseconds"}
public struct Retry {
    int count;
    int interval;
}

@Description { value:"SecureSocket struct represents SSL/TLS options to be used for HTTP client invocation" }
@Field {value: "trustStore: TrustStore related options"}
@Field {value: "keyStore: KeyStore related options"}
@Field {value: "protocols: SSL/TLS protocol related options"}
@Field {value: "validateCert: Certificate validation against CRL or OCSP related options"}
@Field {value:"ciphers: List of ciphers to be used. eg: TLS_ECDHE_RSA_WITH_AES_128_GCM_SHA256,TLS_ECDHE_RSA_WITH_AES_128_CBC_SHA"}
@Field {value:"hostNameVerificationEnabled: Enable/disable host name verification"}
public struct SecureSocket {
    TrustStore trustStore;
    KeyStore keyStore;
    Protocols protocols;
    ValidateCert validateCert;
    string ciphers;
    boolean hostNameVerificationEnabled;
}

@Description { value:"FollowRedirects struct represents HTTP redirect related options to be used for HTTP client invocation" }
@Field {value:"enabled: Enable redirect"}
@Field {value:"maxCount: Maximun number of redirects to follow"}
public struct FollowRedirects {
    boolean enabled = false;
    int maxCount = 5;
}

@Description { value:"Proxy struct represents proxy server configurations to be used for HTTP client invocation" }
@Field {value:"proxyHost: host name of the proxy server"}
@Field {value:"proxyPort: proxy server port"}
@Field {value:"proxyUserName: Proxy server user name"}
@Field {value:"proxyPassword: proxy server password"}
public struct Proxy {
    string host;
    int port;
    string userName;
    string password;
}

@Description { value:"This struct represents the options to be used for connection throttling" }
@Field {value:"maxActiveConnections: Number of maximum active connections for connection throttling. Default value -1, indicates the number of connections are not restricted"}
@Field {value:"waitTime: Maximum waiting time for a request to grab an idle connection from the client connector"}
public struct ConnectionThrottling {
    int maxActiveConnections = -1;
    int waitTime = 60000;
}

function createCircuitBreakerClient (string uri, ClientEndpointConfiguration configuration) (HttpClient ){
    validateCircuitBreakerConfiguration(configuration.circuitBreaker);
    boolean [] httpStatusCodes = populateErrorCodeIndex(configuration.circuitBreaker.httpStatusCodes);
    CircuitBreakerInferredConfig circuitBreakerInferredConfig = {   failureThreshold:configuration.circuitBreaker.failureThreshold,
                                                                    resetTimeout:configuration.circuitBreaker.resetTimeout,
                                                                    httpStatusCodes:httpStatusCodes
                                                                };
    HttpClient cbHttpClient = createHttpClient(uri, configuration);
    CircuitBreakerClient cbClient = {serviceUri:uri, config:configuration,
                                        circuitBreakerInferredConfig:circuitBreakerInferredConfig,
                                        httpClient:cbHttpClient,
                                        circuitHealth:{},
                                        currentCircuitState:CircuitState.CLOSED};
    var httpClient , e = (HttpClient) cbClient;
    return httpClient;
}

function populateErrorCodeIndex (int[] errorCode) (boolean[] result) {
    result = [];
    foreach i in errorCode {
        result[i] = true;
    }
    return result;
}<|MERGE_RESOLUTION|>--- conflicted
+++ resolved
@@ -43,12 +43,8 @@
     SecureSocket secureSocket;
 }
 
-<<<<<<< HEAD
-@Description {value:"ClientEndpointConfiguration struct represents options to be used for HTTP client invocation"}
-=======
 @Description { value:"ClientEndpointConfiguration struct represents options to be used for HTTP client invocation" }
 @Field {value:"circuitBreaker: Circuit Breaker configuration"}
->>>>>>> 33628a1a
 @Field {value:"endpointTimeout: Endpoint timeout value in millisecond"}
 @Field {value:"keepAlive: Specifies whether to reuse a connection for multiple requests"}
 @Field {value:"transferEncoding: The types of encoding applied to the request"}
@@ -89,18 +85,13 @@
 @Param {value:"epName: The endpoint name"}
 @Param {value:"config: The ClientEndpointConfiguration of the endpoint"}
 public function <ClientEndpoint ep> init(ClientEndpointConfiguration config) {
-<<<<<<< HEAD
-    if (config.algorithm != null && lengthof config.targets > 1) {
-        ep.httpClient = createLoadBalancer(config);
-    } else {
-        string uri = config.targets[0].uri;
-=======
     string uri = config.targets[0].uri;
     if (config.circuitBreaker != null) {
         ep.config = config;
         ep.httpClient = createCircuitBreakerClient(uri, config);
+    } else if (config.algorithm != null && lengthof config.targets > 1) {
+        ep.httpClient = createLoadBalancer(config);
     } else {
->>>>>>> 33628a1a
         if (uri.hasSuffix("/")) {
             int lastIndex = uri.length() - 1;
             uri = uri.subString(0, lastIndex);
