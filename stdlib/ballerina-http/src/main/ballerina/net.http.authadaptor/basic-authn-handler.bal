// Copyright (c) 2018 WSO2 Inc. (http://www.wso2.org) All Rights Reserved.
//
// WSO2 Inc. licenses this file to you under the Apache License,
// Version 2.0 (the "License"); you may not use this file except
// in compliance with the License.
// You may obtain a copy of the License at
//
// http://www.apache.org/licenses/LICENSE-2.0
//
// Unless required by applicable law or agreed to in writing,
// software distributed under the License is distributed on an
// "AS IS" BASIS, WITHOUT WARRANTIES OR CONDITIONS OF ANY
// KIND, either express or implied.  See the License for the
// specific language governing permissions and limitations
// under the License.

package ballerina.net.http.authadaptor;

import ballerina/net.http;
import ballerina/auth.basic;
import ballerina/auth.utils;
import ballerina/auth.userstore;
import ballerina/security.crypto;
import ballerina/log;

@Description {value:"Authentication cache name"}
const string AUTH_CACHE = "basic_auth_cache";

userstore:FilebasedUserstore fileBasedUserstore = {};
userstore:UserStore userstore =? <userstore:UserStore>fileBasedUserstore;
@Description {value:"Basic authenticator instance"}
basic:BasicAuthenticator basicAuthenticator = basic:createAuthenticator(userstore, utils:createCache(AUTH_CACHE));

@Description {value:"Representation of Basic Auth handler for HTTP traffic"}
@Field {value:"name: Authentication handler name"}
public struct HttpBasicAuthnHandler {
    string name = "basic";
}

@Description {value:"Intercepts a request for authentication"}
@Param {value:"req: Request object"}
@Return {value:"boolean: true if authentication is a success, else false"}
public function <HttpBasicAuthnHandler basicAuthnHandler> handle (http:Request req) returns (boolean) {

    // extract the header value
    var basicAuthHeader = extractBasicAuthHeaderValue(req);
    string basicAuthHeaderValue;
    match basicAuthHeader {
        string basicAuthHeaderStr => {
<<<<<<< HEAD
            basicAuthHeaderVal = basicAuthHeaderStr;
=======
            basicAuthHeaderValue = basicAuthHeaderStr;
>>>>>>> 55be8eb0
        }
        error err => {
            return false;
        }
    }
    
    // check in the cache - cache key is the sha256 hash of the basic auth header value
    string basicAuthCacheKey = crypto:getHash(basicAuthHeaderValue, crypto:Algorithm.SHA256);
    var cacheResult = getCachedValue(basicAuthCacheKey);
    match cacheResult {
        boolean authenticationResult => {
            return authenticationResult;
        }
        any|null => {
            return false;
        }
    }

    var credentials = utils:extractBasicAuthCredentials(basicAuthHeaderValue);
    match credentials {
        (string, string) => {
            var (username, password) = credentials;
            basic:AuthenticationInfo authInfo = basic:createAuthenticationInfo
                                                (username, basicAuthenticator.authenticate(username, password));
            // cache result
            basicAuthenticator.cacheAuthResult(basicAuthCacheKey, authInfo);
            if (authInfo.isAuthenticated) {
                log:printDebug("Successfully authenticated against the userstore");
            } else {
                log:printDebug("Authentication failure");
            }
            return authInfo.isAuthenticated;
        }
        error err => {
            log:printErrorCause("Error in decoding basic authentication header", err);
            return false;
        }
    }
}

function getCachedValue (string cacheKey) returns (boolean | null) {
    any cachedAuthResult = basicAuthenticator.getCachedAuthResult(basicAuthCacheKey);
    match cachedAuthResult {
        basic:AuthenticationInfo authnInfo => {
            log:printDebug("Auth cache hit");
            return authnInfo.isAuthenticated;
        }
        any|null => {
            log:printDebug("Auth cache miss");
            return null;
        }
    }
}

@Description {value:"Checks if the provided request can be authenticated with basic auth"}
@Param {value:"req: Request object"}
@Return {value:"boolean: true if its possible authenticate with basic auth, else false"}
public function <HttpBasicAuthnHandler basicAuthnHandler> canHandle (http:Request req) returns (boolean) {
    string basicAuthHeader = req.getHeader(AUTH_HEADER);
    match basicAuthHeader {
        string basicAuthHeaderStr => {
            return basicAuthHeader.hasPrefix(AUTH_SCHEME_BASIC);
        }
        any|null => {
            return false;
        }
    }
}<|MERGE_RESOLUTION|>--- conflicted
+++ resolved
@@ -47,11 +47,7 @@
     string basicAuthHeaderValue;
     match basicAuthHeader {
         string basicAuthHeaderStr => {
-<<<<<<< HEAD
-            basicAuthHeaderVal = basicAuthHeaderStr;
-=======
             basicAuthHeaderValue = basicAuthHeaderStr;
->>>>>>> 55be8eb0
         }
         error err => {
             return false;
