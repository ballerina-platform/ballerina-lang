--- conflicted
+++ resolved
@@ -54,19 +54,10 @@
 @Field {value:"parentConnectionID: Connection ID of the parent connection to which it should be bound to when connecting"}
 @Field {value:"customHeaders: Custom headers which should be sent to the server"}
 @Field {value:"idleTimeoutInSeconds: Idle timeout of the client. Upon timeout, onIdleTimeout resource in the client service will be triggered (if there is one defined)."}
-<<<<<<< HEAD
-type WebSocketClientEndpointConfig {
+public type WebSocketClientEndpointConfig {
     string url,
     typedesc callbackService,
     string[] subProtocols,
     map<string> customHeaders,
     int idleTimeoutInSeconds = -1,
-=======
-public type WebSocketClientEndpointConfig {
-        string url,
-        typedesc callbackService,
-        string[] subProtocols,
-        map<string> customHeaders,
-        int idleTimeoutInSeconds: -1
->>>>>>> 6fe1d389
 }