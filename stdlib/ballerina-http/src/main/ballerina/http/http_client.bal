--- conflicted
+++ resolved
@@ -36,7 +36,7 @@
 
         P{{path}} Resource path
         P{{request}} An HTTP outbound request message
-        R{{}} The inbound response message or the error occurred while attempting to fulfill the HTTP request
+        R{{}} The HTTP `Response` message, or an error if the invocation fails
 	}
     public native function post(@sensitive string path, Request? request = ()) returns Response|HttpConnectorError;
 
@@ -45,7 +45,7 @@
 
         P{{path}} Resource path
         P{{request}} An HTTP outbound request message
-        R{{}} The inbound response message or the error occurred while attempting to fulfill the HTTP request
+        R{{}} The HTTP `Response` message, or an error if the invocation fails
 	}
     public native function head(@sensitive string path, Request? request = ()) returns Response|HttpConnectorError;
 
@@ -54,7 +54,7 @@
 
         P{{path}} Resource path
         P{{request}} An HTTP outbound request message
-        R{{}} The inbound response message or the error occurred while attempting to fulfill the HTTP request
+        R{{}} The HTTP `Response` message, or an error if the invocation fails
 	}
     public native function put(@sensitive string path, Request? request = ()) returns Response|HttpConnectorError;
 
@@ -64,7 +64,7 @@
         P{{httpVerb}} HTTP verb value
         P{{path}} Resource path 
         P{{request}} An HTTP outbound request message
-        R{{}} The inbound response message or the error occurred while attempting to fulfill the HTTP request
+        R{{}} The HTTP `Response` message, or an error if the invocation fails
 	}
     public native function execute(@sensitive string httpVerb, @sensitive string path, Request request)
                                                                                 returns Response|HttpConnectorError;
@@ -74,7 +74,7 @@
 		
         P{{path}} Resource path 
         P{{request}} An HTTP outbound request message
-        R{{}} The inbound response message or the error occurred while attempting to fulfill the HTTP request
+        R{{}} The HTTP `Response` message, or an error if the invocation fails
 	}
     public native function patch(@sensitive string path, Request? request = ()) returns Response|HttpConnectorError;
 
@@ -83,7 +83,7 @@
 		
         P{{path}} Resource path 
         P{{request}} An HTTP outbound request message
-        R{{}} The inbound response message or the error occurred while attempting to fulfill the HTTP request
+        R{{}} The HTTP `Response` message, or an error if the invocation fails
 	}
     public native function delete(@sensitive string path, Request? request = ()) returns Response|HttpConnectorError;
 
@@ -92,7 +92,7 @@
 		
         P{{path}} Request path
         P{{request}} An HTTP outbound request message
-        R{{}} The inbound response message or the error occurred while attempting to fulfill the HTTP request
+        R{{}} The HTTP `Response` message, or an error if the invocation fails
 	}
     public native function get(@sensitive string path, Request? request = ()) returns Response|HttpConnectorError;
 
@@ -101,7 +101,7 @@
 		
         P{{path}} Request path
         P{{request}} An HTTP outbound request message
-        R{{}} The inbound response message or the error occurred while attempting to fulfill the HTTP request
+        R{{}} The HTTP `Response` message, or an error if the invocation fails
 	}
     public native function options(@sensitive string path, Request? request = ()) returns Response|HttpConnectorError;
 
@@ -110,7 +110,7 @@
 		
         P{{path}} Request path
         P{{request}} An HTTP inbound request message
-        R{{}} The inbound response message or the error occurred while attempting to fulfill the HTTP request
+        R{{}} The HTTP `Response` message, or an error if the invocation fails
 	}
     public native function forward(@sensitive string path, Request request) returns Response|HttpConnectorError;
 
@@ -122,11 +122,7 @@
         P{{httpVerb}} The HTTP verb value
         P{{path}} The resource path
         P{{request}} An HTTP outbound request message
-<<<<<<< HEAD
-        R{{}} The inbound response message or the error occurred while attempting to fulfill the HTTP request
-=======
         R{{}} An `HttpFuture` that represents an asynchronous service invocation, or an error if the submission fails
->>>>>>> 5065bb97
 	}
     public native function submit(@sensitive string httpVerb, string path, Request request)
                                                                             returns HttpFuture|HttpConnectorError;
@@ -134,13 +130,8 @@
     documentation {
 		Retrieves the `Response` for a previously submitted request.
 		
-<<<<<<< HEAD
-        P{{httpFuture}} The Future which relates to previous async invocation
-        R{{}} The inbound response message or the error occurred while attempting to fulfill the HTTP request
-=======
         P{{httpFuture}} The `HttpFuture` relates to a previous asynchronous invocation
         R{{}} An HTTP response message, or an error if the invocation fails
->>>>>>> 5065bb97
 	}
     public native function getResponse(HttpFuture httpFuture) returns Response|HttpConnectorError;
 
@@ -155,26 +146,16 @@
     documentation {
 		Retrieves the next available `PushPromise` for a previously submitted request.
 		
-<<<<<<< HEAD
-        P{{httpFuture}} The Future which relates to previous async invocation
-        R{{}} The HTTP Push Promise message or the error occurred while attempting to fulfill the HTTP request
-=======
         P{{httpFuture}} The `HttpFuture` relates to a previous asynchronous invocation
         R{{}} An HTTP Push Promise message, or an error if the invocation fails
->>>>>>> 5065bb97
 	}
     public native function getNextPromise(HttpFuture httpFuture) returns PushPromise|HttpConnectorError;
 
     documentation {
 		Retrieves the promised server push `Response` message.
 		
-<<<<<<< HEAD
-        P{{promise}} The related Push Promise message
-        R{{}} The Push Response message or the error occurred while attempting to fulfill the HTTP request
-=======
         P{{promise}} The related `PushPromise`
         R{{}} A promised HTTP `Response` message, or an error if the invocation fails
->>>>>>> 5065bb97
 	}
     public native function getPromisedResponse(PushPromise promise) returns Response|HttpConnectorError;
 
