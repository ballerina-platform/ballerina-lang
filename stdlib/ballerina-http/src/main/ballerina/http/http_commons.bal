--- conflicted
+++ resolved
@@ -15,16 +15,12 @@
 // under the License.
 
 documentation {
-<<<<<<< HEAD
-    Options for HTTP chunking.
+    Defines the possible values for the chunking configuration in the HTTP client endpoint.
 
     `AUTO`: If the payload is less than 8KB, content-length header is set in the outbound request/response,
             otherwise chunking header is set in the outbound request/response
     `ALWAYS`: Always set chunking header in the response
     `NEVER`: Never set the chunking header even if the payload is larger than 8KB in the outbound request/response
-=======
-    Defines the possible values for the chunking configuration in the HTTP client endpoint.
->>>>>>> a3f4278a
 }
 public type Chunking "AUTO" | "ALWAYS" | "NEVER";
 
