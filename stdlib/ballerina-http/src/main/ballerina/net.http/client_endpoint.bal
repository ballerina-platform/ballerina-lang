// Copyright (c) 2018 WSO2 Inc. (http://www.wso2.org) All Rights Reserved.
//
// WSO2 Inc. licenses this file to you under the Apache License,
// Version 2.0 (the "License"); you may not use this file except
// in compliance with the License.
// You may obtain a copy of the License at
//
// http://www.apache.org/licenses/LICENSE-2.0
//
// Unless required by applicable law or agreed to in writing,
// software distributed under the License is distributed on an
// "AS IS" BASIS, WITHOUT WARRANTIES OR CONDITIONS OF ANY
// KIND, either express or implied.  See the License for the
// specific language governing permissions and limitations
// under the License.

package ballerina.net.http;

import ballerina/io;
////////////////////////////////
///// HTTP Client Endpoint /////
////////////////////////////////

@Description {value:"Represents an HTTP client endpoint"}
@Field {value:"epName: The name of the endpoint"}
@Field {value:"config: The configurations associated with the endpoint"}
public struct ClientEndpoint {
    string epName;
    ClientEndpointConfiguration config;
    HttpClient httpClient;
}

public enum Algorithm {
    NONE, // defaults to no algorithm as single URL is default
    LOAD_BALANCE,
    FAIL_OVER
}

@Description {value:"Represents the configurations applied to a particular service."}
@Field {value:"uri: Target service URI"}
@Field {value:"secureSocket: SSL/TLS related options"}
public struct TargetService {
    string uri;
    SecureSocket|null secureSocket;
}

@Description { value:"ClientEndpointConfiguration struct represents options to be used for HTTP client invocation" }
@Field {value:"circuitBreaker: Circuit Breaker configuration"}
@Field {value:"endpointTimeout: Endpoint timeout value in millisecond"}
@Field {value:"keepAlive: Specifies whether to reuse a connection for multiple requests"}
@Field {value:"transferEncoding: The types of encoding applied to the request"}
@Field {value:"chunking: The chunking behaviour of the request"}
@Field {value:"httpVersion: The HTTP version understood by the client"}
@Field {value:"forwarded: The choice of setting forwarded/x-forwarded header"}
@Field {value:"followRedirects: Redirect related options"}
@Field {value:"retry: Retry related options"}
@Field {value:"proxy: Proxy server related options"}
@Field {value:"connectionThrottling: Configurations for connection throttling"}
@Field {value:"targets: Service(s) accessible through the endpoint. Multiple services can be specified here when using techniques such as load balancing and fail over."}
@Field {value:"algorithm: The algorithm to be used for load balancing. The HTTP package provides 'roundRobin()' by default."}
@Field {value:"failoverConfig: Failover configuration"}
<<<<<<< HEAD
@Field {value:"cacheConfig: HTTP caching related configurations"}
=======
@Field {value:"acceptEncoding: Specifies the way of handling accept-encoding header."}
>>>>>>> 7bf4602e
public struct ClientEndpointConfiguration {
    CircuitBreakerConfig|null circuitBreaker;
    int endpointTimeout;
    boolean keepAlive;
    TransferEncoding transferEncoding;
    Chunking chunking;
    string httpVersion;
    string forwarded;
    FollowRedirects|null followRedirects;
    Retry|null retry;
    Proxy|null proxy;
    ConnectionThrottling|null connectionThrottling;
    TargetService[] targets;
    string|FailoverConfig lbMode;
<<<<<<< HEAD
    CacheConfig cacheConfig;
=======
    string acceptEncoding;
>>>>>>> 7bf4602e
}

@Description {value:"Initializes the ClientEndpointConfiguration struct with default values."}
@Param {value:"config: The ClientEndpointConfiguration struct to be initialized"}
public function <ClientEndpointConfiguration config> ClientEndpointConfiguration() {
    config.chunking = Chunking.AUTO;
    config.transferEncoding = TransferEncoding.CHUNKING;
    config.httpVersion = "1.1";
    config.forwarded = "disable";
    config.endpointTimeout = 60000;
    config.keepAlive = true;
    config.lbMode = ROUND_ROBIN;
<<<<<<< HEAD
    config.cacheConfig = {};
=======
    config.acceptEncoding = "auto";
>>>>>>> 7bf4602e
}

@Description {value:"Gets called when the endpoint is being initialized during the package initialization."}
@Param {value:"ep: The endpoint to be initialized"}
@Param {value:"epName: The endpoint name"}
@Param {value:"config: The ClientEndpointConfiguration of the endpoint"}
public function <ClientEndpoint ep> init(ClientEndpointConfiguration config) {
    boolean httpClientRequired = false;
    string uri = config.targets[0].uri;
    match config.lbMode {
        FailoverConfig failoverConfig => {
            if (lengthof config.targets > 1) {
                ep.config = config;
                ep.httpClient = createFailOverClient(config, failoverConfig);
            } else {
                if (uri.hasSuffix("/")) {
                    int lastIndex = uri.length() - 1;
                    uri = uri.subString(0, lastIndex);
                }
                ep.config = config;

                if (config.cacheConfig.enabled) {
                    ep.httpClient = createHttpCachingClient(uri, config, config.cacheConfig);
                } else{
                    ep.httpClient = createHttpClient(uri, config);
                }
            }
        }

        string lbAlgorithm => {
            if (lengthof config.targets > 1) {
                ep.httpClient = createLoadBalancerClient(config, lbAlgorithm);
            } else {
                if (uri.hasSuffix("/")) {
                    int lastIndex = uri.length() - 1;
                    uri = uri.subString(0, lastIndex);
                }
                ep.config = config;
                var cbConfig = config.circuitBreaker;
                match cbConfig {
                    CircuitBreakerConfig cb => {
                        if (uri.hasSuffix("/")) {
                            int lastIndex = uri.length() - 1;
                            uri = uri.subString(0, lastIndex);
                        }
                        httpClientRequired = false;
                    }
                    int | null => {
                        httpClientRequired = true;
                    }
                }   
                if (httpClientRequired) {
                    if (config.cacheConfig.enabled) {
                        ep.httpClient = createHttpCachingClient(uri, config, config.cacheConfig);
                    } else{
                        ep.httpClient = createHttpClient(uri, config);
                    }
                } else {
                    ep.httpClient = createCircuitBreakerClient(uri, config);                    
                }
            }
        }
    }
}

public function <ClientEndpoint ep> register(typedesc serviceType) {

}

public function <ClientEndpoint ep> start() {

}

@Description { value:"Returns the connector that client code uses"}
@Return { value:"The connector that client code uses" }
public function <ClientEndpoint ep> getClient() returns HttpClient {
    return ep.httpClient;
}

@Description { value:"Stops the registered service"}
@Return { value:"Error occured during registration" }
public function <ClientEndpoint ep> stop() {

}

public native function createHttpClient(string uri, ClientEndpointConfiguration config) returns HttpClient;

@Description { value:"Retry struct represents retry related options for HTTP client invocation" }
@Field {value:"count: Number of retry attempts before giving up"}
@Field {value:"interval: Retry interval in milliseconds"}
public struct Retry {
    int count;
    int interval;
}

@Description { value:"SecureSocket struct represents SSL/TLS options to be used for HTTP client invocation" }
@Field {value: "trustStore: TrustStore related options"}
@Field {value: "keyStore: KeyStore related options"}
@Field {value: "protocols: SSL/TLS protocol related options"}
@Field {value: "validateCert: Certificate validation against CRL or OCSP related options"}
@Field {value:"ciphers: List of ciphers to be used. eg: TLS_ECDHE_RSA_WITH_AES_128_GCM_SHA256,TLS_ECDHE_RSA_WITH_AES_128_CBC_SHA"}
@Field {value:"hostNameVerificationEnabled: Enable/disable host name verification"}
@Field {value:"sessionCreationEnabled: Enable/disable new ssl session creation"}
public struct SecureSocket {
    TrustStore|null trustStore;
    KeyStore|null keyStore;
    Protocols|null protocols;
    ValidateCert|null validateCert;
    string ciphers;
    boolean hostNameVerification;
    boolean sessionCreation;
}

@Description {value:"Initializes the SecureSocket struct with default values."}
@Param {value:"config: The SecureSocket struct to be initialized"}
public function <SecureSocket config> SecureSocket() {
    config.hostNameVerification = true;
    config.sessionCreation = true;
}

@Description { value:"FollowRedirects struct represents HTTP redirect related options to be used for HTTP client invocation" }
@Field {value:"enabled: Enable redirect"}
@Field {value:"maxCount: Maximun number of redirects to follow"}
public struct FollowRedirects {
    boolean enabled;
    int maxCount;
}

@Description {value:"Initializes the FollowRedirects struct with default values."}
@Param {value:"config: The FollowRedirects struct to be initialized"}
public function <FollowRedirects config> FollowRedirects() {
    config.enabled = false;
    config.maxCount = 5;
}

@Description { value:"Proxy struct represents proxy server configurations to be used for HTTP client invocation" }
@Field {value:"proxyHost: host name of the proxy server"}
@Field {value:"proxyPort: proxy server port"}
@Field {value:"proxyUserName: Proxy server user name"}
@Field {value:"proxyPassword: proxy server password"}
public struct Proxy {
    string host;
    int port;
    string userName;
    string password;
}

@Description { value:"This struct represents the options to be used for connection throttling" }
@Field {value:"maxActiveConnections: Number of maximum active connections for connection throttling. Default value -1, indicates the number of connections are not restricted"}
@Field {value:"waitTime: Maximum waiting time for a request to grab an idle connection from the client connector"}
public struct ConnectionThrottling {
    int maxActiveConnections;
    int waitTime;
}

@Description {value:"Initializes the ConnectionThrottling struct with default values."}
@Param {value:"config: The ConnectionThrottling struct to be initialized"}
public function <ConnectionThrottling config> ConnectionThrottling() {
    config.maxActiveConnections = -1;
    config.waitTime = 60000;
}

function createCircuitBreakerClient (string uri, ClientEndpointConfiguration configuration) returns HttpClient {
    var cbConfig = configuration.circuitBreaker;
    match cbConfig {
        CircuitBreakerConfig cb => {
            validateCircuitBreakerConfiguration(cb);
            boolean [] statusCodes = populateErrorCodeIndex(cb.statusCodes);

            HttpClient cbHttpClient = {};
            if (configuration.cacheConfig.enabled) {
                cbHttpClient = createHttpCachingClient(uri, configuration, configuration.cacheConfig);
            } else{
                cbHttpClient = createHttpClient(uri, configuration);
            }

            time:Time circuitStartTime = time:currentTime();
            int numberOfBuckets = (cb.rollingWindow.timeWindow / cb.rollingWindow.bucketSize);
            Bucket[] bucketArray = [];
            int bucketIndex = 0;
            while (bucketIndex < numberOfBuckets) {
                bucketArray[bucketIndex] = {};
                bucketIndex = bucketIndex + 1;
            }

            CircuitBreakerInferredConfig circuitBreakerInferredConfig = {
                                                                failureThreshold:cb.failureThreshold,
                                                                resetTimeout:cb.resetTimeout,
                                                                statusCodes:statusCodes,
                                                                noOfBuckets:numberOfBuckets,
                                                                rollingWindow:cb.rollingWindow
                                                            };

            CircuitBreakerClient cbClient = {
                                                serviceUri:uri,
                                                config:configuration,
                                                circuitBreakerInferredConfig:circuitBreakerInferredConfig,
                                                httpClient:cbHttpClient,
                                                circuitHealth:{startTime:circuitStartTime, totalBuckets: bucketArray},
                                                currentCircuitState:CircuitState.CLOSED
                                            };
            HttpClient httpClient =  cbClient;
            return httpClient;
        }
        int | null => {
            //remove following once we can ignore
            if (configuration.cacheConfig.enabled) {
                return createHttpCachingClient(uri, configuration, configuration.cacheConfig);
            } else {
                return createHttpClient(uri, configuration);
            }
        }
    }
}

function createLoadBalancerClient(ClientEndpointConfiguration config, string lbAlgorithm) returns HttpClient {
    HttpClient[] lbClients = createHttpClientArray(config);

    LoadBalancer lb = {
                        serviceUri: config.targets[0].uri,
                        config: config,
                        loadBalanceClientsArray: lbClients,
                        algorithm: lbAlgorithm
                      };
    HttpClient lbClient = lb;
    return lbClient;
}

public function createFailOverClient(ClientEndpointConfiguration config, FailoverConfig foConfig) returns HttpClient {
        HttpClient[] clients = createHttpClientArray(config);

        boolean[] failoverCodes = populateErrorCodeIndex(foConfig.failoverCodes);
        FailoverInferredConfig failoverInferredConfig = {failoverClientsArray : clients,
                                                            failoverCodesIndex : failoverCodes,
                                                            failoverInterval : foConfig.interval};

        Failover failover = {serviceUri:config.targets[0].uri, config:config,
                                failoverInferredConfig:failoverInferredConfig};
        HttpClient foClient = failover;
        return foClient;
}<|MERGE_RESOLUTION|>--- conflicted
+++ resolved
@@ -59,11 +59,8 @@
 @Field {value:"targets: Service(s) accessible through the endpoint. Multiple services can be specified here when using techniques such as load balancing and fail over."}
 @Field {value:"algorithm: The algorithm to be used for load balancing. The HTTP package provides 'roundRobin()' by default."}
 @Field {value:"failoverConfig: Failover configuration"}
-<<<<<<< HEAD
 @Field {value:"cacheConfig: HTTP caching related configurations"}
-=======
 @Field {value:"acceptEncoding: Specifies the way of handling accept-encoding header."}
->>>>>>> 7bf4602e
 public struct ClientEndpointConfiguration {
     CircuitBreakerConfig|null circuitBreaker;
     int endpointTimeout;
@@ -78,11 +75,8 @@
     ConnectionThrottling|null connectionThrottling;
     TargetService[] targets;
     string|FailoverConfig lbMode;
-<<<<<<< HEAD
     CacheConfig cacheConfig;
-=======
     string acceptEncoding;
->>>>>>> 7bf4602e
 }
 
 @Description {value:"Initializes the ClientEndpointConfiguration struct with default values."}
@@ -95,11 +89,8 @@
     config.endpointTimeout = 60000;
     config.keepAlive = true;
     config.lbMode = ROUND_ROBIN;
-<<<<<<< HEAD
     config.cacheConfig = {};
-=======
     config.acceptEncoding = "auto";
->>>>>>> 7bf4602e
 }
 
 @Description {value:"Gets called when the endpoint is being initialized during the package initialization."}
