## Module overview

<<<<<<< HEAD
This module provides functions to interact with the runtime, the invocation context and to manage errors.

### Invocation Context

The Invocation Context is a data holder that is created per request and preserved for a single request-response flow
. It comprises of a unique ID, a `Principal` instance that includes user details, attribute map to hold context
 information and an `AuthenticationContext` instance that has the authentication related details if available.

Additionally, there are some utility methods to
* Retrieve the current call stack and the particular call stack frame for an error.
* Halt a `worker` (sleep) for a given period of time.
* Look up properties from the runtime context.

### Samples

The following sample shows how to access the Invocation Context, set data to it and access the same.
```ballerina
import ballerina/io;
import ballerina/runtime;

public function main() {

    // Set data to the Invocation Context.
    runtime:InvocationContext invocationContext = runtime:getInvocationContext();
    runtime:Principal? principal = invocationContext["principal"];
    if (principal is runtime:Principal) {
        // Set the username as ‘tom’.
        principal["username"] = "tom";

        // Set claims.
        map<any> claims = { email: "tom@ballerina.com", org: "wso2" };
        principal.claims = claims;

        // Set scopes.
        string[] scopes = ["email", "profile"];
        principal.scopes = scopes;
    }

    runtime:AuthenticationContext? authContext = invocationContext["authenticationContext"];
    if (authContext is runtime:AuthenticationContext) {
        // Set auth scheme.
        authContext.scheme = "jwt";

        // Set auth token.
        authContext.authToken = "abc.pqr.xyz";
    }

    // Retrieve data from the invocation context.
    runtime:InvocationContext invocationContext1 = runtime:getInvocationContext();
    runtime:Principal? principal1 = invocationContext1["principal"];
    if (principal1 is runtime:Principal) {
        // Retrieve user name.
        string? userName = principal1["username"];
        io:println(userName);

        // Retrieve claims.
        map<any>? retrievedClaims = principal1["claims"];
        io:println(retrievedClaims);

        // Retrieve scopes.
        string[]? retrievedScopes = principal1["scopes"];
        io:println(retrievedScopes);
    }

    runtime:AuthenticationContext? authContext1 = invocationContext1["authenticationContext"];
    if (authContext1 is runtime:AuthenticationContext) {
        // Retrieve auth scheme.
        string? authScheme = authContext1["scheme"];
        io:println(authScheme);

        // Retrieve auth token.
        string? token = authContext1["authToken"];
        io:println(token);
    }
}
```
=======
This module includes functions to interact with the runtime, the invocation context and to manage callStack element.

## Samples

### Invocation Context

The Invocation Context is a data holder that is created per request and preserved for a single request-response flow.
The Invocation Context comprises of a unique ID, a `Principal` instance that includes user details and an 
 `AuthenticationContext` instance that has the authentication related details if available.
 
 The following sample shows how to access the Invocation Context, set data to it and access the same.
 ```ballerina
 import ballerina/io;
 import ballerina/runtime;
 
 public function main() {
 
     runtime:InvocationContext invocationCtx = runtime:getInvocationContext();
 
     // Set data to the Invocation Context.
 
     // Set the username as ‘tom’.
     invocationCtx.principal.username = "tom";
 
     // Set claims.
     map<any> claims = { email: "tom@ballerina.com", org: "wso2" };
     invocationCtx.principal.claims = claims;
 
     // Set scopes.
     string[] scopes = ["email", "profile"];
     invocationCtx.principal.scopes = scopes;
 
     // Set auth scheme.
     invocationCtx.authenticationContext.scheme = "jwt";
 
     // Set auth token.
     invocationCtx.authenticationContext.authToken = "abc.pqr.xyz";
 
     // Retrieve data from the invocation context.
 
     // Retrieve user name.
     var userName = runtime:getInvocationContext()?.principal?.username;
     io:println(userName);
 
     // Retrieve claims.
     var retrievedClaims = runtime:getInvocationContext()?.principal?.claims;
     io:println(retrievedClaims);
 
     // Retrieve scopes.
     var retrievedScopes = runtime:getInvocationContext()?.principal?.scopes;
     io:println(retrievedScopes);
 
     // retrieve auth scheme.
     var authScheme = runtime:getInvocationContext()?.authenticationContext?.scheme;
     io:println(authScheme);
 
     // Retrieve auth token.
     var token = runtime:getInvocationContext()?.authenticationContext?.authToken;
     io:println(token);
 }
 ```

### CallStack Element

The runtime module includes a utility method to retrieve the current call stack and the particular call stack frame for
 an error. 
>>>>>>> a55afa6f

The following sample shows how to access the call stack and how to trap an error.

```ballerina
import ballerina/io;
import ballerina/runtime;

public function main() {
    // Print the current call stack.
    io:println(runtime:getCallStack());
    var errorMessage = trap getError();
    if (errorMessage is error) {
        io:println(errorMessage.reason());
    }
}

function getError() {
    panicWithError();
}

function panicWithError() {
    // Create an error with a reason.
    error e = error("error occurred");
    panic e;
}
```

Additionally, the runtime module also contains utility methods to halt a `worker` (sleep) for a given period of time
  and to look up properties from the runtime context.

Following code snippet shows how to halt the current `worker` for a given time period.
```ballerina
// Sleep the current worker for 5 seconds.
runtime:sleep(5000);
```

Following code snippet shows how to access properties from the runtime. 
```ballerina
// Retrieve the property ‘ballerina version’ from the runtime.
string balVersion = runtime:getProperty("ballerina.version");
```<|MERGE_RESOLUTION|>--- conflicted
+++ resolved
@@ -1,20 +1,14 @@
 ## Module overview
 
-<<<<<<< HEAD
 This module provides functions to interact with the runtime, the invocation context and to manage errors.
+
+## Samples
 
 ### Invocation Context
 
 The Invocation Context is a data holder that is created per request and preserved for a single request-response flow
 . It comprises of a unique ID, a `Principal` instance that includes user details, attribute map to hold context
  information and an `AuthenticationContext` instance that has the authentication related details if available.
-
-Additionally, there are some utility methods to
-* Retrieve the current call stack and the particular call stack frame for an error.
-* Halt a `worker` (sleep) for a given period of time.
-* Look up properties from the runtime context.
-
-### Samples
 
 The following sample shows how to access the Invocation Context, set data to it and access the same.
 ```ballerina
@@ -77,74 +71,27 @@
     }
 }
 ```
-=======
-This module includes functions to interact with the runtime, the invocation context and to manage callStack element.
 
-## Samples
+The following sample shows how to halt the current `worker` for a given time period.
+```ballerina
+import ballerina/runtime;
 
-### Invocation Context
+// Sleep the current worker for 5 seconds.
+runtime:sleep(5000);
+```
 
-The Invocation Context is a data holder that is created per request and preserved for a single request-response flow.
-The Invocation Context comprises of a unique ID, a `Principal` instance that includes user details and an 
- `AuthenticationContext` instance that has the authentication related details if available.
- 
- The following sample shows how to access the Invocation Context, set data to it and access the same.
- ```ballerina
- import ballerina/io;
- import ballerina/runtime;
- 
- public function main() {
- 
-     runtime:InvocationContext invocationCtx = runtime:getInvocationContext();
- 
-     // Set data to the Invocation Context.
- 
-     // Set the username as ‘tom’.
-     invocationCtx.principal.username = "tom";
- 
-     // Set claims.
-     map<any> claims = { email: "tom@ballerina.com", org: "wso2" };
-     invocationCtx.principal.claims = claims;
- 
-     // Set scopes.
-     string[] scopes = ["email", "profile"];
-     invocationCtx.principal.scopes = scopes;
- 
-     // Set auth scheme.
-     invocationCtx.authenticationContext.scheme = "jwt";
- 
-     // Set auth token.
-     invocationCtx.authenticationContext.authToken = "abc.pqr.xyz";
- 
-     // Retrieve data from the invocation context.
- 
-     // Retrieve user name.
-     var userName = runtime:getInvocationContext()?.principal?.username;
-     io:println(userName);
- 
-     // Retrieve claims.
-     var retrievedClaims = runtime:getInvocationContext()?.principal?.claims;
-     io:println(retrievedClaims);
- 
-     // Retrieve scopes.
-     var retrievedScopes = runtime:getInvocationContext()?.principal?.scopes;
-     io:println(retrievedScopes);
- 
-     // retrieve auth scheme.
-     var authScheme = runtime:getInvocationContext()?.authenticationContext?.scheme;
-     io:println(authScheme);
- 
-     // Retrieve auth token.
-     var token = runtime:getInvocationContext()?.authenticationContext?.authToken;
-     io:println(token);
- }
- ```
+The following sample shows how to access properties from the runtime. 
+```ballerina
+import ballerina/runtime;
+
+// Retrieve the property ‘ballerina version’ from the runtime.
+runtime:getProperty("ballerina.version");
+```
 
 ### CallStack Element
 
 The runtime module includes a utility method to retrieve the current call stack and the particular call stack frame for
  an error. 
->>>>>>> a55afa6f
 
 The following sample shows how to access the call stack and how to trap an error.
 
@@ -170,19 +117,4 @@
     error e = error("error occurred");
     panic e;
 }
-```
-
-Additionally, the runtime module also contains utility methods to halt a `worker` (sleep) for a given period of time
-  and to look up properties from the runtime context.
-
-Following code snippet shows how to halt the current `worker` for a given time period.
-```ballerina
-// Sleep the current worker for 5 seconds.
-runtime:sleep(5000);
-```
-
-Following code snippet shows how to access properties from the runtime. 
-```ballerina
-// Retrieve the property ‘ballerina version’ from the runtime.
-string balVersion = runtime:getProperty("ballerina.version");
 ```