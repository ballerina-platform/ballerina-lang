[package]
org = "ballerina"
name = "runtime"
version = "0.5.0"

<<<<<<< HEAD
[platform]
target = "java11"

    [[platform.libraries]]
    artifactId = "runtime"
    version = "0.5.0"
    path = "./lib/ballerina-runtime-0.5.0-java.jar"
    groupId = "ballerina"
    modules = ["runtime-api"]
=======
[[platform.java11.dependency]]
path = "../libs/ballerina-runtime-api-2.0.0-Preview6.jar"
groupId = "ballerina"
artifactId = "runtime"
version = "0.5.0"
>>>>>>> dfa1fba9
<|MERGE_RESOLUTION|>--- conflicted
+++ resolved
@@ -3,20 +3,8 @@
 name = "runtime"
 version = "0.5.0"
 
-<<<<<<< HEAD
-[platform]
-target = "java11"
-
-    [[platform.libraries]]
-    artifactId = "runtime"
-    version = "0.5.0"
-    path = "./lib/ballerina-runtime-0.5.0-java.jar"
-    groupId = "ballerina"
-    modules = ["runtime-api"]
-=======
 [[platform.java11.dependency]]
 path = "../libs/ballerina-runtime-api-2.0.0-Preview6.jar"
 groupId = "ballerina"
 artifactId = "runtime"
-version = "0.5.0"
->>>>>>> dfa1fba9
+version = "0.5.0"