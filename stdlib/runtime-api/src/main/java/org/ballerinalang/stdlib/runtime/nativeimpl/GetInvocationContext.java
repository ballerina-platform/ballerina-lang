--- conflicted
+++ resolved
@@ -18,19 +18,6 @@
 
 package org.ballerinalang.stdlib.runtime.nativeimpl;
 
-<<<<<<< HEAD
-import io.ballerina.runtime.api.StringUtils;
-import io.ballerina.runtime.api.ValueCreator;
-import io.ballerina.runtime.api.values.BMap;
-import io.ballerina.runtime.api.values.BString;
-import io.ballerina.runtime.scheduling.Scheduler;
-import io.ballerina.runtime.scheduling.Strand;
-
-import java.util.UUID;
-
-import static io.ballerina.runtime.util.BLangConstants.BALLERINA_RUNTIME_PKG_ID;
-
-=======
 import io.ballerina.runtime.api.Environment;
 import io.ballerina.runtime.api.creators.ValueCreator;
 import io.ballerina.runtime.api.utils.StringUtils;
@@ -39,7 +26,6 @@
 
 import java.util.UUID;
 
->>>>>>> dfa1fba9
 /**
  * Extern function to get invocation context record.
  *
@@ -47,13 +33,8 @@
  */
 public class GetInvocationContext {
 
-<<<<<<< HEAD
-    public static BMap<BString, Object> getInvocationContext() {
-        return getInvocationContextRecord(Scheduler.getStrand());
-=======
     public static BMap<BString, Object> getInvocationContext(Environment env) {
         return getInvocationContextRecord(env);
->>>>>>> dfa1fba9
     }
 
     private static final String RUNTIME_INVOCATION_CONTEXT_PROPERTY = "RuntimeInvocationContext";
@@ -61,15 +42,9 @@
     private static final String INVOCATION_ID_KEY = "id";
     private static final String INVOCATION_ATTRIBUTES = "attributes";
 
-<<<<<<< HEAD
-    private static BMap<BString, Object> getInvocationContextRecord(Strand strand) {
-        BMap<BString, Object> invocationContext =
-                (BMap<BString, Object>) strand.getProperty(RUNTIME_INVOCATION_CONTEXT_PROPERTY);
-=======
     private static BMap<BString, Object> getInvocationContextRecord(Environment env) {
         BMap<BString, Object> invocationContext =
                 (BMap<BString, Object>) env.getStrandLocal(RUNTIME_INVOCATION_CONTEXT_PROPERTY);
->>>>>>> dfa1fba9
         if (invocationContext == null) {
             invocationContext = initInvocationContext();
             env.setStrandLocal(RUNTIME_INVOCATION_CONTEXT_PROPERTY, invocationContext);
@@ -79,11 +54,7 @@
 
     private static BMap<BString, Object> initInvocationContext() {
         BMap<BString, Object> invocationContextInfo =
-<<<<<<< HEAD
-                ValueCreator.createRecordValue(BALLERINA_RUNTIME_PKG_ID, STRUCT_TYPE_INVOCATION_CONTEXT);
-=======
                 ValueCreator.createRecordValue(Constants.BALLERINA_RUNTIME_PKG_ID, STRUCT_TYPE_INVOCATION_CONTEXT);
->>>>>>> dfa1fba9
         UUID invocationId = UUID.randomUUID();
         invocationContextInfo.put(StringUtils.fromString(INVOCATION_ID_KEY),
                                   StringUtils.fromString(invocationId.toString()));
