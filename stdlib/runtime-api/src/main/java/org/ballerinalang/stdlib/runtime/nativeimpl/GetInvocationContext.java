/*
 * Copyright (c) 2018, WSO2 Inc. (http://www.wso2.org) All Rights Reserved.
 *
 * WSO2 Inc. licenses this file to you under the Apache License,
 * Version 2.0 (the "License"); you may not use this file except
 * in compliance with the License.
 * You may obtain a copy of the License at
 *
 *    http://www.apache.org/licenses/LICENSE-2.0
 *
 * Unless required by applicable law or agreed to in writing,
 * software distributed under the License is distributed on an
 * "AS IS" BASIS, WITHOUT WARRANTIES OR CONDITIONS OF ANY
 * KIND, either express or implied. See the License for the
 * specific language governing permissions and limitations
 * under the License.
 */

package org.ballerinalang.stdlib.runtime.nativeimpl;

import io.ballerina.runtime.api.creators.ValueCreator;
import io.ballerina.runtime.api.utils.StringUtils;
import io.ballerina.runtime.api.values.BMap;
import io.ballerina.runtime.api.values.BString;
import io.ballerina.runtime.internal.scheduling.Scheduler;
import io.ballerina.runtime.internal.scheduling.Strand;

import java.util.UUID;

<<<<<<< HEAD
import static io.ballerina.runtime.api.constants.RuntimeConstants.BALLERINA_RUNTIME_PKG_ID;

=======
>>>>>>> a70f7ff5
/**
 * Extern function to get invocation context record.
 *
 * @since 0.970.0
 */
public class GetInvocationContext {

    public static BMap<BString, Object> getInvocationContext() {
        return getInvocationContextRecord(Scheduler.getStrand());
    }

    private static final String RUNTIME_INVOCATION_CONTEXT_PROPERTY = "RuntimeInvocationContext";
    private static final String STRUCT_TYPE_INVOCATION_CONTEXT = "InvocationContext";
    private static final String INVOCATION_ID_KEY = "id";
    private static final String INVOCATION_ATTRIBUTES = "attributes";

    private static BMap<BString, Object> getInvocationContextRecord(Strand strand) {
        BMap<BString, Object> invocationContext =
                (BMap<BString, Object>) strand.getProperty(RUNTIME_INVOCATION_CONTEXT_PROPERTY);
        if (invocationContext == null) {
            invocationContext = initInvocationContext();
            strand.setProperty(RUNTIME_INVOCATION_CONTEXT_PROPERTY, invocationContext);
        }
        return invocationContext;
    }

    private static BMap<BString, Object> initInvocationContext() {
        BMap<BString, Object> invocationContextInfo =
                ValueCreator.createRecordValue(Constants.BALLERINA_RUNTIME_PKG_ID, STRUCT_TYPE_INVOCATION_CONTEXT);
        UUID invocationId = UUID.randomUUID();
        invocationContextInfo.put(StringUtils.fromString(INVOCATION_ID_KEY),
                                  StringUtils.fromString(invocationId.toString()));
        invocationContextInfo.put(StringUtils.fromString(INVOCATION_ATTRIBUTES), ValueCreator.createMapValue());
        return invocationContextInfo;
    }
}<|MERGE_RESOLUTION|>--- conflicted
+++ resolved
@@ -27,11 +27,6 @@
 
 import java.util.UUID;
 
-<<<<<<< HEAD
-import static io.ballerina.runtime.api.constants.RuntimeConstants.BALLERINA_RUNTIME_PKG_ID;
-
-=======
->>>>>>> a70f7ff5
 /**
  * Extern function to get invocation context record.
  *
