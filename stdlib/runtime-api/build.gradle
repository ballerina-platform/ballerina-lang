--- conflicted
+++ resolved
@@ -34,11 +34,6 @@
     testCompile 'org.slf4j:slf4j-jdk14'
     testCompile 'org.testng:testng'
 
-<<<<<<< HEAD
-
-
-=======
->>>>>>> dfa1fba9
     testCompile project(':ballerina-test-utils')
     testCompile project(':ballerina-core')
 }
