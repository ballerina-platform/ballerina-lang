/*
 * Copyright (c) 2019, WSO2 Inc. (http://www.wso2.org) All Rights Reserved.
 *
 * WSO2 Inc. licenses this file to you under the Apache License,
 * Version 2.0 (the "License"); you may not use this file except
 * in compliance with the License.
 * You may obtain a copy of the License at
 *
 *    http://www.apache.org/licenses/LICENSE-2.0
 *
 * Unless required by applicable law or agreed to in writing,
 * software distributed under the License is distributed on an
 * "AS IS" BASIS, WITHOUT WARRANTIES OR CONDITIONS OF ANY
 * KIND, either express or implied. See the License for the
 * specific language governing permissions and limitations
 * under the License.
 */

package org.ballerinalang.messaging.kafka.nativeimpl.producer;

import org.apache.kafka.clients.consumer.KafkaConsumer;
import org.apache.kafka.clients.consumer.OffsetAndMetadata;
import org.apache.kafka.clients.producer.KafkaProducer;
import org.apache.kafka.common.KafkaException;
import org.apache.kafka.common.TopicPartition;
import org.ballerinalang.jvm.scheduling.Scheduler;
import org.ballerinalang.jvm.scheduling.Strand;
import org.ballerinalang.jvm.values.MapValue;
import org.ballerinalang.jvm.values.ObjectValue;
import org.ballerinalang.messaging.kafka.observability.KafkaMetricsUtil;
import org.ballerinalang.messaging.kafka.observability.KafkaObservabilityConstants;
import org.ballerinalang.messaging.kafka.observability.KafkaTracingUtil;

import java.util.HashMap;
import java.util.Map;
import java.util.Set;

import static org.ballerinalang.messaging.kafka.utils.KafkaConstants.CONSUMER_CONFIG_FIELD_NAME;
import static org.ballerinalang.messaging.kafka.utils.KafkaConstants.CONSUMER_GROUP_ID_CONFIG;
import static org.ballerinalang.messaging.kafka.utils.KafkaConstants.NATIVE_CONSUMER;
import static org.ballerinalang.messaging.kafka.utils.KafkaConstants.NATIVE_PRODUCER;
import static org.ballerinalang.messaging.kafka.utils.KafkaConstants.PRODUCER_ERROR;
import static org.ballerinalang.messaging.kafka.utils.KafkaUtils.createKafkaError;
import static org.ballerinalang.messaging.kafka.utils.TransactionUtils.handleTransactions;

/**
 * Native action commits the consumer offsets in transaction.
 */
public class CommitConsumer {

    public static Object commitConsumer(ObjectValue producerObject, ObjectValue consumer) {
        Strand strand = Scheduler.getStrand();
<<<<<<< HEAD
        KafkaConsumer kafkaConsumer = (KafkaConsumer) consumer.getNativeData(NATIVE_CONSUMER);
        KafkaProducer kafkaProducer = (KafkaProducer) producerObject.getNativeData(NATIVE_PRODUCER);
=======
        KafkaTracingUtil.traceResourceInvocation(strand, producerObject);
        KafkaConsumer<byte[], byte[]> kafkaConsumer = (KafkaConsumer) consumer.getNativeData(NATIVE_CONSUMER);
        KafkaProducer<byte[], byte[]> kafkaProducer = (KafkaProducer) producerObject.getNativeData(NATIVE_PRODUCER);
>>>>>>> c3f98538
        Map<TopicPartition, OffsetAndMetadata> partitionToMetadataMap = new HashMap<>();
        Set<TopicPartition> topicPartitions = kafkaConsumer.assignment();

        topicPartitions.forEach(topicPartition -> {
            long position = kafkaConsumer.position(topicPartition);
            partitionToMetadataMap.put(new TopicPartition(topicPartition.topic(), topicPartition.partition()),
                    new OffsetAndMetadata(position));
        });
        MapValue<String, Object> consumerConfig = consumer.getMapValue(CONSUMER_CONFIG_FIELD_NAME);
        String groupId = consumerConfig.getStringValue(CONSUMER_GROUP_ID_CONFIG);
        try {
            if (strand.isInTransaction()) {
                handleTransactions(strand, producerObject);
            }
            kafkaProducer.sendOffsetsToTransaction(partitionToMetadataMap, groupId);
        } catch (IllegalStateException | KafkaException e) {
            KafkaMetricsUtil.reportProducerError(producerObject, KafkaObservabilityConstants.ERROR_TYPE_COMMIT);
            return createKafkaError("Failed to commit consumer: " + e.getMessage(), PRODUCER_ERROR);
        }
        return null;
    }
}<|MERGE_RESOLUTION|>--- conflicted
+++ resolved
@@ -50,14 +50,9 @@
 
     public static Object commitConsumer(ObjectValue producerObject, ObjectValue consumer) {
         Strand strand = Scheduler.getStrand();
-<<<<<<< HEAD
+        KafkaTracingUtil.traceResourceInvocation(strand, producerObject);
         KafkaConsumer kafkaConsumer = (KafkaConsumer) consumer.getNativeData(NATIVE_CONSUMER);
         KafkaProducer kafkaProducer = (KafkaProducer) producerObject.getNativeData(NATIVE_PRODUCER);
-=======
-        KafkaTracingUtil.traceResourceInvocation(strand, producerObject);
-        KafkaConsumer<byte[], byte[]> kafkaConsumer = (KafkaConsumer) consumer.getNativeData(NATIVE_CONSUMER);
-        KafkaProducer<byte[], byte[]> kafkaProducer = (KafkaProducer) producerObject.getNativeData(NATIVE_PRODUCER);
->>>>>>> c3f98538
         Map<TopicPartition, OffsetAndMetadata> partitionToMetadataMap = new HashMap<>();
         Set<TopicPartition> topicPartitions = kafkaConsumer.assignment();
 
