/*
 * Copyright (c) 2019, WSO2 Inc. (http://www.wso2.org) All Rights Reserved.
 *
 * WSO2 Inc. licenses this file to you under the Apache License,
 * Version 2.0 (the "License"); you may not use this file except
 * in compliance with the License.
 * You may obtain a copy of the License at
 *
 *    http://www.apache.org/licenses/LICENSE-2.0
 *
 * Unless required by applicable law or agreed to in writing,
 * software distributed under the License is distributed on an
 * "AS IS" BASIS, WITHOUT WARRANTIES OR CONDITIONS OF ANY
 * KIND, either express or implied. See the License for the
 * specific language governing permissions and limitations
 * under the License.
 */

package org.ballerinalang.messaging.kafka.nativeimpl.consumer;

import org.apache.kafka.clients.consumer.KafkaConsumer;
import org.apache.kafka.clients.consumer.OffsetAndMetadata;
import org.apache.kafka.common.KafkaException;
import org.apache.kafka.common.TopicPartition;
import org.ballerinalang.jvm.scheduling.Scheduler;
import org.ballerinalang.jvm.values.MapValue;
import org.ballerinalang.jvm.values.MapValueImpl;
import org.ballerinalang.jvm.values.ObjectValue;
import org.ballerinalang.messaging.kafka.observability.KafkaMetricsUtil;
import org.ballerinalang.messaging.kafka.observability.KafkaObservabilityConstants;
import org.ballerinalang.messaging.kafka.observability.KafkaTracingUtil;
import org.slf4j.Logger;
import org.slf4j.LoggerFactory;

import java.time.Duration;
import java.util.Objects;
import java.util.Properties;

import static org.ballerinalang.messaging.kafka.utils.KafkaConstants.ALIAS_DURATION;
import static org.ballerinalang.messaging.kafka.utils.KafkaConstants.ALIAS_PARTITION;
import static org.ballerinalang.messaging.kafka.utils.KafkaConstants.ALIAS_TOPIC;
import static org.ballerinalang.messaging.kafka.utils.KafkaConstants.CONSUMER_ERROR;
import static org.ballerinalang.messaging.kafka.utils.KafkaConstants.DURATION_UNDEFINED_VALUE;
import static org.ballerinalang.messaging.kafka.utils.KafkaConstants.NATIVE_CONSUMER;
import static org.ballerinalang.messaging.kafka.utils.KafkaConstants.NATIVE_CONSUMER_CONFIG;
import static org.ballerinalang.messaging.kafka.utils.KafkaUtils.createKafkaError;
import static org.ballerinalang.messaging.kafka.utils.KafkaUtils.getDefaultApiTimeout;
import static org.ballerinalang.messaging.kafka.utils.KafkaUtils.getIntFromLong;
import static org.ballerinalang.messaging.kafka.utils.KafkaUtils.getPartitionOffsetRecord;
import static org.ballerinalang.messaging.kafka.utils.KafkaUtils.populatePartitionOffsetRecord;

/**
 * Native function returns committed offset for given partition.
 */
public class GetCommittedOffset {

    private static final Logger logger = LoggerFactory.getLogger(GetCommittedOffset.class);

    public static Object getCommittedOffset(ObjectValue consumerObject, MapValue<String, Object> topicPartition,
                                            long duration) {
<<<<<<< HEAD

        KafkaConsumer kafkaConsumer = (KafkaConsumer) consumerObject.getNativeData(NATIVE_CONSUMER);
=======
        KafkaTracingUtil.traceResourceInvocation(Scheduler.getStrand(), consumerObject);
        KafkaConsumer<byte[], byte[]> kafkaConsumer = (KafkaConsumer) consumerObject.getNativeData(NATIVE_CONSUMER);
>>>>>>> c3f98538
        Properties consumerProperties = (Properties) consumerObject.getNativeData(NATIVE_CONSUMER_CONFIG);

        int defaultApiTimeout = getDefaultApiTimeout(consumerProperties);
        int apiTimeout = getIntFromLong(duration, logger, ALIAS_DURATION);
        String topic = topicPartition.getStringValue(ALIAS_TOPIC);
        Long partition = topicPartition.getIntValue(ALIAS_PARTITION);
        TopicPartition tp = new TopicPartition(topic, getIntFromLong(partition, logger, ALIAS_PARTITION));

        try {
            OffsetAndMetadata offsetAndMetadata;
            MapValue<String, Object> offset = new MapValueImpl<>(getPartitionOffsetRecord().getType());
            if (apiTimeout > DURATION_UNDEFINED_VALUE) {
                offsetAndMetadata = getOffsetAndMetadataWithDuration(kafkaConsumer, tp, apiTimeout);
            } else if (defaultApiTimeout > DURATION_UNDEFINED_VALUE) {
                offsetAndMetadata = getOffsetAndMetadataWithDuration(kafkaConsumer, tp, defaultApiTimeout);
            } else {
                offsetAndMetadata = kafkaConsumer.committed(tp);
            }
            if (Objects.isNull(offsetAndMetadata)) {
                return offset;
            }
            offset = populatePartitionOffsetRecord(topicPartition, offsetAndMetadata.offset());
            return offset;
        } catch (KafkaException e) {
            KafkaMetricsUtil.reportConsumerError(consumerObject,
                                                 KafkaObservabilityConstants.ERROR_TYPE_GET_COMMIT_OFFSET);
            return createKafkaError("Failed to retrieve committed offsets: " + e.getMessage(), CONSUMER_ERROR);
        }
    }

<<<<<<< HEAD
    private static OffsetAndMetadata getOffsetAndMetadataWithDuration(KafkaConsumer kafkaConsumer,
                                                               TopicPartition topicPartition, long timeout) {
=======
    private static OffsetAndMetadata getOffsetAndMetadataWithDuration(KafkaConsumer<byte[], byte[]> kafkaConsumer,
                                                                      TopicPartition topicPartition, long timeout) {
>>>>>>> c3f98538
        Duration duration = Duration.ofMillis(timeout);
        return kafkaConsumer.committed(topicPartition, duration);
    }
}<|MERGE_RESOLUTION|>--- conflicted
+++ resolved
@@ -58,13 +58,8 @@
 
     public static Object getCommittedOffset(ObjectValue consumerObject, MapValue<String, Object> topicPartition,
                                             long duration) {
-<<<<<<< HEAD
-
+        KafkaTracingUtil.traceResourceInvocation(Scheduler.getStrand(), consumerObject);
         KafkaConsumer kafkaConsumer = (KafkaConsumer) consumerObject.getNativeData(NATIVE_CONSUMER);
-=======
-        KafkaTracingUtil.traceResourceInvocation(Scheduler.getStrand(), consumerObject);
-        KafkaConsumer<byte[], byte[]> kafkaConsumer = (KafkaConsumer) consumerObject.getNativeData(NATIVE_CONSUMER);
->>>>>>> c3f98538
         Properties consumerProperties = (Properties) consumerObject.getNativeData(NATIVE_CONSUMER_CONFIG);
 
         int defaultApiTimeout = getDefaultApiTimeout(consumerProperties);
@@ -95,13 +90,8 @@
         }
     }
 
-<<<<<<< HEAD
     private static OffsetAndMetadata getOffsetAndMetadataWithDuration(KafkaConsumer kafkaConsumer,
-                                                               TopicPartition topicPartition, long timeout) {
-=======
-    private static OffsetAndMetadata getOffsetAndMetadataWithDuration(KafkaConsumer<byte[], byte[]> kafkaConsumer,
                                                                       TopicPartition topicPartition, long timeout) {
->>>>>>> c3f98538
         Duration duration = Duration.ofMillis(timeout);
         return kafkaConsumer.committed(topicPartition, duration);
     }
