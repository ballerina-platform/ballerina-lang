--- conflicted
+++ resolved
@@ -38,12 +38,8 @@
 public class Unsubscribe {
 
     public static Object unsubscribe(ObjectValue consumerObject) {
-<<<<<<< HEAD
+        KafkaTracingUtil.traceResourceInvocation(Scheduler.getStrand(), consumerObject);
         KafkaConsumer kafkaConsumer = (KafkaConsumer) consumerObject.getNativeData(NATIVE_CONSUMER);
-=======
-        KafkaTracingUtil.traceResourceInvocation(Scheduler.getStrand(), consumerObject);
-        KafkaConsumer<byte[], byte[]> kafkaConsumer = (KafkaConsumer) consumerObject.getNativeData(NATIVE_CONSUMER);
->>>>>>> c3f98538
         try {
             Set<String> topics = kafkaConsumer.subscription();
             kafkaConsumer.unsubscribe();
