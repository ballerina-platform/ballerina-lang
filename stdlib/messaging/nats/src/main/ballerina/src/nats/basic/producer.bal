--- conflicted
+++ resolved
@@ -43,19 +43,10 @@
         if (converted is error) {
             return prepareError("Error in data conversion", err = converted);
         } else {
-<<<<<<< HEAD
-            return self.externPublish(subject, converted, replyTo);
-        }
-    }
-
-    function externPublish(string subject, string | byte[] data, (string | service)? replyTo = ()) returns Error? = external;
-
-=======
             return externPublish(self, java:fromString(subject), converted);
         }
     }
 
->>>>>>> 51362974
     # Produces a message and would wait for a response.
     #
     # + subject - Would represent the topic/queue name.
