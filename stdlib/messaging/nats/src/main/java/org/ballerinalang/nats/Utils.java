/*
 * Copyright (c) 2019, WSO2 Inc. (http://www.wso2.org) All Rights Reserved.
 *
 * WSO2 Inc. licenses this file to you under the Apache License,
 * Version 2.0 (the "License"); you may not use this file except
 * in compliance with the License.
 * You may obtain a copy of the License at
 *
 *    http://www.apache.org/licenses/LICENSE-2.0
 *
 * Unless required by applicable law or agreed to in writing,
 * software distributed under the License is distributed on an
 * "AS IS" BASIS, WITHOUT WARRANTIES OR CONDITIONS OF ANY
 * KIND, either express or implied. See the License for the
 * specific language governing permissions and limitations
 * under the License.
 */

package org.ballerinalang.nats;

import io.nats.client.Message;
import org.ballerinalang.jvm.BallerinaErrors;
import org.ballerinalang.jvm.BallerinaValues;
<<<<<<< HEAD
import org.ballerinalang.jvm.JSONParser;
import org.ballerinalang.jvm.JSONUtils;
import org.ballerinalang.jvm.XMLFactory;
import org.ballerinalang.jvm.types.BRecordType;
import org.ballerinalang.jvm.types.BType;
import org.ballerinalang.jvm.types.TypeTags;
import org.ballerinalang.jvm.values.ArrayValue;
import org.ballerinalang.jvm.values.DecimalValue;
import org.ballerinalang.jvm.values.ErrorValue;
import org.ballerinalang.jvm.values.MapValue;
import org.ballerinalang.util.exceptions.BallerinaException;

import java.nio.charset.StandardCharsets;
=======
import org.ballerinalang.jvm.values.ArrayValue;
import org.ballerinalang.jvm.values.ErrorValue;
import org.ballerinalang.jvm.values.MapValue;
import org.ballerinalang.jvm.values.ObjectValue;
>>>>>>> 86449734

/**
 * Utilities for producing and consuming via NATS sever.
 */
public class Utils {
    /**
     * Message which will be propagated.
     */
    private static final String MESSAGE = "message";


    public static ErrorValue createNatsError(String nuid, String detailedErrorMessage) {
        MapValue<String, Object> errorDetailRecord = BallerinaValues
                .createRecordValue(Constants.NATS_PACKAGE, Constants.NATS_ERROR_DETAIL_RECORD);
        MapValue<String, Object> populatedDetailRecord = BallerinaValues
                .createRecord(errorDetailRecord, nuid, detailedErrorMessage);
        return BallerinaErrors.createError(Constants.NATS_ERROR_CODE, populatedDetailRecord);
    }

    public static ErrorValue createNatsError(String detailedErrorMessage) {
        MapValue<String, Object> errorDetailRecord = BallerinaValues
                .createRecordValue(Constants.NATS_PACKAGE, Constants.NATS_ERROR_DETAIL_RECORD);
        errorDetailRecord.put("message", detailedErrorMessage);
        return BallerinaErrors.createError(Constants.NATS_ERROR_CODE, errorDetailRecord);
    }

<<<<<<< HEAD
    public static Object bindDataToIntendedType(byte[] data, BType intendedType) {
        int dataParamTypeTag = intendedType.getTag();
        Object dispatchedData;
        switch (dataParamTypeTag) {
        case TypeTags.STRING_TAG:
            dispatchedData = new String(data, StandardCharsets.UTF_8);
            break;
        case TypeTags.INT_TAG:
            dispatchedData = Integer.valueOf(new String(data, StandardCharsets.UTF_8));
            break;
        case TypeTags.BOOLEAN_TAG:
            dispatchedData = Boolean.valueOf(new String(data, StandardCharsets.UTF_8));
            break;
        case TypeTags.FLOAT_TAG:
            dispatchedData = Double.valueOf(new String(data, StandardCharsets.UTF_8));
            break;
        case TypeTags.DECIMAL_TAG:
            dispatchedData = new DecimalValue(new String(data, StandardCharsets.UTF_8));
            break;
        case TypeTags.ARRAY_TAG:
            dispatchedData = new ArrayValue(data);
            break;
        case TypeTags.JSON_TAG:
            dispatchedData = JSONParser.parse(new String(data, StandardCharsets.UTF_8));
            break;
        case TypeTags.XML_TAG:
            dispatchedData = XMLFactory.parse(new String(data, StandardCharsets.UTF_8));
            break;
        case TypeTags.RECORD_TYPE_TAG:
            dispatchedData = JSONUtils.convertJSONToRecord(JSONParser.parse(new String(data, StandardCharsets.UTF_8)),
                    (BRecordType) intendedType);
            break;
        default:
            throw new BallerinaException("Unable to find a supported data type to bind the message data");
        }
        return dispatchedData;
=======
    public static ObjectValue getMessageObject(Message message) {
        ObjectValue msgObj;
        if (message != null) {
            ArrayValue msgData = new ArrayValue(message.getData());
            msgObj = BallerinaValues.createObjectValue(Constants.NATS_PACKAGE,
                    Constants.NATS_MESSAGE_OBJ_NAME, message.getSubject(), msgData, message.getReplyTo());
        } else {
            ArrayValue msgData = new ArrayValue(new byte[0]);
            msgObj = BallerinaValues.createObjectValue(Constants.NATS_PACKAGE,
                    Constants.NATS_MESSAGE_OBJ_NAME, "", msgData, "");
        }
        return msgObj;
>>>>>>> 86449734
    }
}<|MERGE_RESOLUTION|>--- conflicted
+++ resolved
@@ -21,7 +21,6 @@
 import io.nats.client.Message;
 import org.ballerinalang.jvm.BallerinaErrors;
 import org.ballerinalang.jvm.BallerinaValues;
-<<<<<<< HEAD
 import org.ballerinalang.jvm.JSONParser;
 import org.ballerinalang.jvm.JSONUtils;
 import org.ballerinalang.jvm.XMLFactory;
@@ -32,15 +31,10 @@
 import org.ballerinalang.jvm.values.DecimalValue;
 import org.ballerinalang.jvm.values.ErrorValue;
 import org.ballerinalang.jvm.values.MapValue;
+import org.ballerinalang.jvm.values.ObjectValue;
 import org.ballerinalang.util.exceptions.BallerinaException;
 
 import java.nio.charset.StandardCharsets;
-=======
-import org.ballerinalang.jvm.values.ArrayValue;
-import org.ballerinalang.jvm.values.ErrorValue;
-import org.ballerinalang.jvm.values.MapValue;
-import org.ballerinalang.jvm.values.ObjectValue;
->>>>>>> 86449734
 
 /**
  * Utilities for producing and consuming via NATS sever.
@@ -67,7 +61,6 @@
         return BallerinaErrors.createError(Constants.NATS_ERROR_CODE, errorDetailRecord);
     }
 
-<<<<<<< HEAD
     public static Object bindDataToIntendedType(byte[] data, BType intendedType) {
         int dataParamTypeTag = intendedType.getTag();
         Object dispatchedData;
@@ -104,7 +97,8 @@
             throw new BallerinaException("Unable to find a supported data type to bind the message data");
         }
         return dispatchedData;
-=======
+    }
+
     public static ObjectValue getMessageObject(Message message) {
         ObjectValue msgObj;
         if (message != null) {
@@ -117,6 +111,5 @@
                     Constants.NATS_MESSAGE_OBJ_NAME, "", msgData, "");
         }
         return msgObj;
->>>>>>> 86449734
     }
 }