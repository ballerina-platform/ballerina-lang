/*
 * Copyright (c) 2019, WSO2 Inc. (http://www.wso2.org) All Rights Reserved.
 *
 * WSO2 Inc. licenses this file to you under the Apache License,
 * Version 2.0 (the "License"); you may not use this file except
 * in compliance with the License.
 * You may obtain a copy of the License at
 *
 *    http://www.apache.org/licenses/LICENSE-2.0
 *
 * Unless required by applicable law or agreed to in writing,
 * software distributed under the License is distributed on an
 * "AS IS" BASIS, WITHOUT WARRANTIES OR CONDITIONS OF ANY
 * KIND, either express or implied. See the License for the
 * specific language governing permissions and limitations
 * under the License.
 */

package org.ballerinalang.nats.basic.producer;

import io.nats.client.Connection;
import org.ballerinalang.jvm.TypeChecker;
import org.ballerinalang.jvm.scheduling.Scheduler;
import org.ballerinalang.jvm.types.TypeTags;
import org.ballerinalang.jvm.values.MapValue;
import org.ballerinalang.jvm.values.ObjectValue;
import org.ballerinalang.jvm.values.api.BString;
import org.ballerinalang.nats.Constants;
import org.ballerinalang.nats.Utils;
import org.ballerinalang.nats.observability.NatsMetricsReporter;
import org.ballerinalang.nats.observability.NatsObservabilityConstants;
import org.ballerinalang.nats.observability.NatsTracingUtil;

import static org.ballerinalang.nats.Utils.convertDataIntoByteArray;

/**
 * Extern function to publish message to a given subject.
 *
 * @since 0.995
 */
public class Publish {

    public static Object externPublish(ObjectValue producerObject, BString subject, Object data, Object replyTo) {
        NatsTracingUtil.traceResourceInvocation(Scheduler.getStrand(), producerObject, subject.getValue());
        Object connection = producerObject.get(Constants.CONNECTION_OBJ);
        if (TypeChecker.getType(connection).getTag() == TypeTags.OBJECT_TYPE_TAG) {
            ObjectValue connectionObject = (ObjectValue) connection;
            Connection natsConnection = (Connection) connectionObject.getNativeData(Constants.NATS_CONNECTION);
            NatsMetricsReporter natsMetricsReporter =
                    (NatsMetricsReporter) connectionObject.getNativeData(Constants.NATS_METRIC_UTIL);
            if (natsConnection == null) {
<<<<<<< HEAD
                natsMetricsReporter.reportProducerError(subject, NatsObservabilityConstants.ERROR_TYPE_PUBLISH);
                return Utils.createNatsError(Constants.PRODUCER_ERROR + subject +
                        ". NATS connection doesn't exist.");
=======
                natsMetricsReporter.reportProducerError(subject.getValue(),
                                                        NatsObservabilityConstants.ERROR_TYPE_PUBLISH);
                return BallerinaErrors.createError(Constants.NATS_ERROR_CODE, Constants.PRODUCER_ERROR +
                        subject.getValue() + ". NATS connection doesn't exist.");
>>>>>>> 494f6ae7
            }
            byte[] byteContent = convertDataIntoByteArray(data);
            try {
                if (TypeChecker.getType(replyTo).getTag() == TypeTags.STRING_TAG) {
                    natsConnection.publish(subject.getValue(), ((BString) replyTo).getValue(), byteContent);
                } else if (TypeChecker.getType(replyTo).getTag() == TypeTags.SERVICE_TAG) {
                    MapValue<BString, Object> subscriptionConfig =
                            getSubscriptionConfig(((ObjectValue) replyTo).getType().getAnnotation(
                                    Constants.NATS_PACKAGE, Constants.SUBSCRIPTION_CONFIG));
                    if (subscriptionConfig == null) {
                        natsMetricsReporter.reportProducerError(subject.getValue(),
                                                                NatsObservabilityConstants.ERROR_TYPE_PUBLISH);
                        return Utils.createNatsError("Cannot find subscription configuration");
                    }
                    String replyToSubject = subscriptionConfig.getStringValue(Constants.SUBJECT).getValue();
                    natsConnection.publish(subject.getValue(), replyToSubject, byteContent);
                } else {
                    natsConnection.publish(subject.getValue(), byteContent);
                }
                natsMetricsReporter.reportPublish(subject.getValue(), byteContent.length);
            } catch (IllegalArgumentException | IllegalStateException ex) {
<<<<<<< HEAD
                natsMetricsReporter.reportProducerError(subject, NatsObservabilityConstants.ERROR_TYPE_PUBLISH);
                return Utils.createNatsError(Constants.PRODUCER_ERROR + subject +
                        ". " + ex.getMessage());
            }
        } else {
            NatsMetricsReporter.reportProducerError(NatsObservabilityConstants.ERROR_TYPE_PUBLISH);
            return Utils.createNatsError(Constants.PRODUCER_ERROR + subject +
                    ". Producer is logically disconnected.");
=======
                natsMetricsReporter.reportProducerError(subject.getValue(),
                                                        NatsObservabilityConstants.ERROR_TYPE_PUBLISH);
                return BallerinaErrors.createError(Constants.NATS_ERROR_CODE, Constants.PRODUCER_ERROR +
                        subject.getValue() + ". " + ex.getMessage());
            }
        } else {
            NatsMetricsReporter.reportProducerError(NatsObservabilityConstants.ERROR_TYPE_PUBLISH);
            return BallerinaErrors.createError(Constants.NATS_ERROR_CODE, Constants.PRODUCER_ERROR +
                    subject.getValue() + ". Producer is logically disconnected.");
>>>>>>> 494f6ae7
        }
        return null;
    }

    @SuppressWarnings("unchecked")
    private static MapValue<BString, Object> getSubscriptionConfig(Object annotationData) {
        MapValue annotationRecord = null;
        if (TypeChecker.getType(annotationData).getTag() == TypeTags.RECORD_TYPE_TAG) {
            annotationRecord = (MapValue) annotationData;
        }
        return annotationRecord;
    }
}<|MERGE_RESOLUTION|>--- conflicted
+++ resolved
@@ -49,16 +49,10 @@
             NatsMetricsReporter natsMetricsReporter =
                     (NatsMetricsReporter) connectionObject.getNativeData(Constants.NATS_METRIC_UTIL);
             if (natsConnection == null) {
-<<<<<<< HEAD
-                natsMetricsReporter.reportProducerError(subject, NatsObservabilityConstants.ERROR_TYPE_PUBLISH);
-                return Utils.createNatsError(Constants.PRODUCER_ERROR + subject +
-                        ". NATS connection doesn't exist.");
-=======
                 natsMetricsReporter.reportProducerError(subject.getValue(),
                                                         NatsObservabilityConstants.ERROR_TYPE_PUBLISH);
-                return BallerinaErrors.createError(Constants.NATS_ERROR_CODE, Constants.PRODUCER_ERROR +
+                return Utils.createNatsError(Constants.PRODUCER_ERROR +
                         subject.getValue() + ". NATS connection doesn't exist.");
->>>>>>> 494f6ae7
             }
             byte[] byteContent = convertDataIntoByteArray(data);
             try {
@@ -80,26 +74,15 @@
                 }
                 natsMetricsReporter.reportPublish(subject.getValue(), byteContent.length);
             } catch (IllegalArgumentException | IllegalStateException ex) {
-<<<<<<< HEAD
-                natsMetricsReporter.reportProducerError(subject, NatsObservabilityConstants.ERROR_TYPE_PUBLISH);
-                return Utils.createNatsError(Constants.PRODUCER_ERROR + subject +
-                        ". " + ex.getMessage());
-            }
-        } else {
-            NatsMetricsReporter.reportProducerError(NatsObservabilityConstants.ERROR_TYPE_PUBLISH);
-            return Utils.createNatsError(Constants.PRODUCER_ERROR + subject +
-                    ". Producer is logically disconnected.");
-=======
                 natsMetricsReporter.reportProducerError(subject.getValue(),
                                                         NatsObservabilityConstants.ERROR_TYPE_PUBLISH);
-                return BallerinaErrors.createError(Constants.NATS_ERROR_CODE, Constants.PRODUCER_ERROR +
+                return Utils.createNatsError(Constants.PRODUCER_ERROR +
                         subject.getValue() + ". " + ex.getMessage());
             }
         } else {
             NatsMetricsReporter.reportProducerError(NatsObservabilityConstants.ERROR_TYPE_PUBLISH);
-            return BallerinaErrors.createError(Constants.NATS_ERROR_CODE, Constants.PRODUCER_ERROR +
+            return Utils.createNatsError(Constants.PRODUCER_ERROR +
                     subject.getValue() + ". Producer is logically disconnected.");
->>>>>>> 494f6ae7
         }
         return null;
     }
