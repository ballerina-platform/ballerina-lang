--- conflicted
+++ resolved
@@ -44,10 +44,7 @@
     baloImplementation project(path: ':ballerina-java', configuration: 'baloImplementation')
 
     interopImports project(':ballerina-io')
-<<<<<<< HEAD
-=======
     interopImports project(':ballerina-system')
->>>>>>> ad4f643e
 
     testCompile project(':ballerina-tool')
     testCompile project(':ballerina-lang:annotations')
