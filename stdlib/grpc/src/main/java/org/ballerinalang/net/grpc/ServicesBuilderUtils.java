--- conflicted
+++ resolved
@@ -81,12 +81,7 @@
     }
 
     private static String getServiceName(ObjectValue service) {
-<<<<<<< HEAD
-        Object serviceConfigData = service.getType().getAnnotation(ANN_SERVICE_CONFIG_FQN);
-=======
-        Object serviceConfigData = service.getType().getAnnotation(
-                StringUtils.fromString("ballerina/grpc:ServiceConfig"));
->>>>>>> 90ffa2c5
+        Object serviceConfigData = service.getType().getAnnotation(StringUtils.fromString(ANN_SERVICE_CONFIG_FQN));
         if (serviceConfigData != null) {
             MapValue configMap = (MapValue) serviceConfigData;
             BString providedName = configMap.getStringValue(StringUtils.fromString("name"));
