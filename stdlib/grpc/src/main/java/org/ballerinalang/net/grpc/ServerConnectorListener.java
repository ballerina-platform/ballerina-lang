--- conflicted
+++ resolved
@@ -151,17 +151,10 @@
         Map<String, String> httpHeaders = new HashMap<>();
         inboundMessage.getHeaders().forEach(entry -> httpHeaders.put(entry.getKey(), entry.getValue()));
         observerContext.addProperty(PROPERTY_TRACE_PROPERTIES, httpHeaders);
-<<<<<<< HEAD
         observerContext.addMainTag(TAG_KEY_HTTP_METHOD,
-                (String) inboundMessage.getProperty(HttpConstants.HTTP_REQUEST_METHOD));
+                (String) inboundMessage.getProperty(HttpConstants.HTTP_REQUEST_METHOD.getValue()));
         observerContext.addMainTag(TAG_KEY_PROTOCOL, (String) inboundMessage.getProperty(HttpConstants.PROTOCOL));
         observerContext.addMainTag(TAG_KEY_HTTP_URL, inboundMessage.getPath());
-=======
-        observerContext.addTag(TAG_KEY_HTTP_METHOD,
-                (String) inboundMessage.getProperty(HttpConstants.HTTP_REQUEST_METHOD.getValue()));
-        observerContext.addTag(TAG_KEY_PROTOCOL, (String) inboundMessage.getProperty(HttpConstants.PROTOCOL));
-        observerContext.addTag(TAG_KEY_HTTP_URL, inboundMessage.getPath());
->>>>>>> d87ff844
         return observerContext;
     }
 
