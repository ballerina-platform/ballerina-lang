/*
 *  Copyright (c) 2018, WSO2 Inc. (http://www.wso2.org) All Rights Reserved.
 *
 *  WSO2 Inc. licenses this file to you under the Apache License,
 *  Version 2.0 (the "License"); you may not use this file except
 *  in compliance with the License.
 *  You may obtain a copy of the License at
 *
 *    http://www.apache.org/licenses/LICENSE-2.0
 *
 *  Unless required by applicable law or agreed to in writing,
 *  software distributed under the License is distributed on an
 *  "AS IS" BASIS, WITHOUT WARRANTIES OR CONDITIONS OF ANY
 *  KIND, either express or implied.  See the License for the
 *  specific language governing permissions and limitations
 *  under the License.
 */
package org.ballerinalang.net.grpc.builder;

import com.github.jknack.handlebars.Context;
import com.github.jknack.handlebars.Handlebars;
import com.github.jknack.handlebars.Template;
import com.github.jknack.handlebars.context.FieldValueResolver;
import com.github.jknack.handlebars.context.JavaBeanValueResolver;
import com.github.jknack.handlebars.context.MapValueResolver;
import com.github.jknack.handlebars.helper.StringHelpers;
import com.github.jknack.handlebars.io.ClassPathTemplateLoader;
import com.github.jknack.handlebars.io.FileTemplateLoader;
import com.google.protobuf.DescriptorProtos;
import org.apache.commons.lang3.StringUtils;
import org.ballerinalang.net.grpc.MethodDescriptor;
import org.ballerinalang.net.grpc.builder.components.ClientFile;
import org.ballerinalang.net.grpc.builder.components.Descriptor;
import org.ballerinalang.net.grpc.builder.components.EnumMessage;
import org.ballerinalang.net.grpc.builder.components.Message;
import org.ballerinalang.net.grpc.builder.components.Method;
import org.ballerinalang.net.grpc.builder.components.ServiceFile;
import org.ballerinalang.net.grpc.builder.components.ServiceStub;
import org.ballerinalang.net.grpc.builder.components.StubFile;
import org.ballerinalang.net.grpc.builder.utils.BalGenConstants;
import org.ballerinalang.net.grpc.exception.BalGenerationException;
import org.ballerinalang.net.grpc.exception.GrpcServerException;
import org.ballerinalang.net.grpc.proto.definition.EmptyMessage;
import org.slf4j.Logger;
import org.slf4j.LoggerFactory;

import java.io.ByteArrayInputStream;
import java.io.File;
import java.io.IOException;
import java.io.InputStream;
import java.io.PrintWriter;
import java.nio.charset.StandardCharsets;
import java.nio.file.Files;
import java.nio.file.Paths;
import java.util.Arrays;
import java.util.List;

import static org.ballerinalang.net.grpc.builder.utils.BalGenConstants.DEFAULT_SAMPLE_DIR;
import static org.ballerinalang.net.grpc.builder.utils.BalGenConstants.DEFAULT_SKELETON_DIR;
import static org.ballerinalang.net.grpc.builder.utils.BalGenConstants.EMPTY_DATA_TYPE;
import static org.ballerinalang.net.grpc.builder.utils.BalGenConstants.FILE_SEPARATOR;
import static org.ballerinalang.net.grpc.builder.utils.BalGenConstants.GRPC_CLIENT;
import static org.ballerinalang.net.grpc.builder.utils.BalGenConstants.GRPC_SERVICE;
import static org.ballerinalang.net.grpc.builder.utils.BalGenConstants.PACKAGE_SEPARATOR;
import static org.ballerinalang.net.grpc.builder.utils.BalGenConstants.SAMPLE_FILE_PREFIX;
import static org.ballerinalang.net.grpc.builder.utils.BalGenConstants.SAMPLE_SERVICE_FILE_PREFIX;
import static org.ballerinalang.net.grpc.builder.utils.BalGenConstants.SAMPLE_SERVICE_TEMPLATE_NAME;
import static org.ballerinalang.net.grpc.builder.utils.BalGenConstants.SAMPLE_TEMPLATE_NAME;
import static org.ballerinalang.net.grpc.builder.utils.BalGenConstants.SERVICE_INDEX;
import static org.ballerinalang.net.grpc.builder.utils.BalGenConstants.SKELETON_TEMPLATE_NAME;
import static org.ballerinalang.net.grpc.builder.utils.BalGenConstants.STUB_FILE_PREFIX;
import static org.ballerinalang.net.grpc.builder.utils.BalGenConstants.TEMPLATES_DIR_PATH_KEY;
import static org.ballerinalang.net.grpc.builder.utils.BalGenConstants.TEMPLATES_SUFFIX;
import static org.ballerinalang.net.grpc.proto.ServiceProtoConstants.PROTO_FILE_EXTENSION;

/**
 * Class is responsible of generating the ballerina stub which is mapping proto definition.
 */
public class BallerinaFileBuilder {
    public static final Logger LOG = LoggerFactory.getLogger(BallerinaFileBuilder.class);
    private byte[] rootDescriptor;
    private List<byte[]> dependentDescriptors;
    private String balOutPath;
    
    public BallerinaFileBuilder(byte[] rootDescriptor, List<byte[]> dependentDescriptors) {
        setRootDescriptor(rootDescriptor);
        this.dependentDescriptors = dependentDescriptors;
    }
    
    public BallerinaFileBuilder(byte[] rootDescriptor, List<byte[]> dependentDescriptors, String balOutPath) {
        setRootDescriptor(rootDescriptor);
        this.dependentDescriptors = dependentDescriptors;
        this.balOutPath = balOutPath;
    }
    
    public void build(String mode) {
        try (InputStream targetStream = new ByteArrayInputStream(rootDescriptor)) {
            DescriptorProtos.FileDescriptorProto fileDescriptorSet = DescriptorProtos.FileDescriptorProto
                    .parseFrom(targetStream);
            List<DescriptorProtos.DescriptorProto> messageTypeList = fileDescriptorSet.getMessageTypeList();
            List<DescriptorProtos.EnumDescriptorProto> enumDescriptorProtos = fileDescriptorSet.getEnumTypeList();
            String filename = new File(fileDescriptorSet.getName()).getName().replace(PROTO_FILE_EXTENSION, "");
            String filePackage = fileDescriptorSet.getPackage();
            StubFile stubFileObject = new StubFile(filename);
            ClientFile clientFileObject = null;
            // Add root descriptor.
            Descriptor rootDesc = Descriptor.newBuilder(rootDescriptor).build();
            stubFileObject.setRootDescriptorKey(rootDesc.getKey());
            stubFileObject.addDescriptor(rootDesc);

            // Add dependent descriptors.
            for (byte[] descriptorData : dependentDescriptors) {
                Descriptor descriptor = Descriptor.newBuilder(descriptorData).build();
                stubFileObject.addDescriptor(descriptor);
            }
            if (fileDescriptorSet.getServiceCount() > 1) {
                throw new BalGenerationException("Protobuf tool doesn't support more than one service " +
                        "definition. but provided proto file contains " + fileDescriptorSet.getServiceCount() +
                        "service definitions");
            }
            ServiceFile.Builder sampleServiceBuilder = null;
            if (fileDescriptorSet.getServiceCount() == 1) {
                DescriptorProtos.ServiceDescriptorProto serviceDescriptor = fileDescriptorSet.getService(SERVICE_INDEX);
                ServiceStub.Builder serviceBuilder = ServiceStub.newBuilder(serviceDescriptor.getName());
                sampleServiceBuilder = ServiceFile.newBuilder(serviceDescriptor.getName());
                List<DescriptorProtos.MethodDescriptorProto> methodList = serviceDescriptor.getMethodList();
                boolean isUnaryContains = false;

                for (DescriptorProtos.MethodDescriptorProto methodDescriptorProto : methodList) {
                    String methodID;
                    if (filePackage != null && !filePackage.isEmpty()) {
                        methodID = filePackage + PACKAGE_SEPARATOR + fileDescriptorSet.getService(SERVICE_INDEX).getName
                                () + "/" + methodDescriptorProto.getName();
                    } else {
                        methodID = fileDescriptorSet.getService(SERVICE_INDEX).getName() + "/" + methodDescriptorProto
                                .getName();
                    }
                    Method method = Method.newBuilder(methodID).setMethodDescriptor(methodDescriptorProto).build();
                    serviceBuilder.addMethod(method);
                    sampleServiceBuilder.addMethod(method);
                    if (MethodDescriptor.MethodType.UNARY.equals(method.getMethodType())) {
                        isUnaryContains = true;
                    }
                    if (method.containsEmptyType() && !(stubFileObject.messageExists(EMPTY_DATA_TYPE))) {
                        Message message = Message.newBuilder(EmptyMessage.newBuilder().getDescriptor().toProto())
                                .build();
                        stubFileObject.addMessage(message);
                    }
                }
                if (isUnaryContains) {
                    serviceBuilder.setType(ServiceStub.StubType.BLOCKING);
                    stubFileObject.addServiceStub(serviceBuilder.build());
                }
                serviceBuilder.setType(ServiceStub.StubType.NONBLOCKING);
                stubFileObject.addServiceStub(serviceBuilder.build());
                if (mode.equals(GRPC_CLIENT)) {
                    clientFileObject = new ClientFile(serviceDescriptor.getName(), isUnaryContains);
                }
            }
            // read message types.
            for (DescriptorProtos.DescriptorProto descriptorProto : messageTypeList) {
<<<<<<< HEAD
                String[] attributesNameArr = new String[descriptorProto.getFieldCount()];
                String[] attributesTagArr = new String[descriptorProto.getFieldCount()];
                String[] attributesTypeArr = new String[descriptorProto.getFieldCount()];
                String[] attributesLabelArr = new String[descriptorProto.getFieldCount()];
                String[] attributesMethodArr = new String[descriptorProto.getFieldCount()];
                int j = 0;
                for (DescriptorProtos.FieldDescriptorProto fieldDescriptorProto : descriptorProto
                        .getFieldList()) {
                    attributesNameArr[j] = fieldDescriptorProto.getName();
                    attributesTagArr[j] = String.valueOf(fieldDescriptorProto.getNumber());
                    attributesLabelArr[j] = fieldDescriptorProto.getLabel() != null ? getLabelName
                            (fieldDescriptorProto.getLabel().getNumber()) : null;
                    attributesTypeArr[j] = !fieldDescriptorProto.getTypeName().equals("") ? fieldDescriptorProto
                            .getTypeName().split(PACKAGE_SEPARATOR_REGEX)[fieldDescriptorProto.getTypeName()
                            .split(PACKAGE_SEPARATOR_REGEX).length - 1] : getTypeName(fieldDescriptorProto.getType()
                            .getNumber());
                    attributesMethodArr[j] = generateMethodNames(fieldDescriptorProto.getType());
                    j++;
                }
                clientStubBal.addStruct(descriptorProto.getName(), attributesNameArr, attributesTypeArr,
                        attributesLabelArr, attributesTagArr, attributesMethodArr);
=======
                Message message = Message.newBuilder(descriptorProto).build();
                stubFileObject.addMessage(message);
>>>>>>> ff4474a9
            }
            // read enum types.
            for (DescriptorProtos.EnumDescriptorProto descriptorProto : enumDescriptorProtos) {
                EnumMessage enumMessage = EnumMessage.newBuilder(descriptorProto).build();
                stubFileObject.addEnumMessage(enumMessage);
            }
<<<<<<< HEAD
            StubBuilder.build(clientStubBal, isUnaryContains);
            for (DescriptorProtos.MethodDescriptorProto methodDescriptorProto : methodList) {
                MethodDescriptor.MethodType methodType = MessageUtils.getMethodType(methodDescriptorProto);
                String[] outputTypes = methodDescriptorProto.getOutputType().split(PACKAGE_SEPARATOR_REGEX);
                String typeOut = outputTypes[outputTypes.length - 1];
                String[] inputTypes = methodDescriptorProto.getInputType().split(PACKAGE_SEPARATOR_REGEX);
                String typeIn = inputTypes[inputTypes.length - 1];
                methodName = methodDescriptorProto.getName();
                if (!EMPTY_STRING.equals(fileDescriptorSet.getPackage())) {
                    methodID = fileDescriptorSet.getPackage() + PACKAGE_SEPARATOR + fileDescriptorSet
                            .getService(SERVICE_INDEX).getName() + "/" + methodName;
                } else {
                    methodID = fileDescriptorSet.getService(SERVICE_INDEX).getName() + "/" + methodName;
                }
                reqMessageName = getMappingBalType(typeIn);
                resMessageName = getMappingBalType(typeOut);
                if ((EMPTY_DATA_TYPE.equals(reqMessageName) || EMPTY_DATA_TYPE.equals(resMessageName))
                        && !(clientStubBal.isStructContains(EMPTY_DATA_TYPE))) {
                    clientStubBal.addStruct(EMPTY_DATA_TYPE, new String[0], new String[0], new String[0], new String[0],
                            new String[0]);
                }
                ActionBuilder.build(methodName, reqMessageName, resMessageName
                        , methodID, methodType, clientStubBal);
            }
            ClientStruct sampleClient = new ClientStruct(isStreamingContains, isUnaryContains
                    , fileDescriptorSet.getService(SERVICE_INDEX).getName(), packageName);
=======
            // write definition objects to ballerina files.
>>>>>>> ff4474a9
            if (this.balOutPath == null) {
                this.balOutPath = StringUtils.isNotBlank(fileDescriptorSet.getPackage()) ?
                        fileDescriptorSet.getPackage() : BalGenConstants.DEFAULT_PACKAGE;
            }
            String stubFilePath = generateOutputFile(this.balOutPath, filename + STUB_FILE_PREFIX);
            writeOutputFile(stubFileObject, DEFAULT_SKELETON_DIR, SKELETON_TEMPLATE_NAME, stubFilePath);
            if (clientFileObject != null) {
                String clientFilePath = generateOutputFile(this.balOutPath, filename + SAMPLE_FILE_PREFIX);
                writeOutputFile(clientFileObject, DEFAULT_SAMPLE_DIR, SAMPLE_TEMPLATE_NAME, clientFilePath);
            }
            if (mode.equals(GRPC_SERVICE) && fileDescriptorSet.getServiceCount() != 0) {
                String servicePath = generateOutputFile(this.balOutPath, filename + SAMPLE_SERVICE_FILE_PREFIX);
                writeOutputFile(sampleServiceBuilder.build(), DEFAULT_SAMPLE_DIR, SAMPLE_SERVICE_TEMPLATE_NAME,
                        servicePath);
            }
        } catch (IOException | GrpcServerException e) {
            throw new BalGenerationException("Error while generating .bal file.", e);
        }
    }
<<<<<<< HEAD

    private String generateMethodNames(DescriptorProtos.FieldDescriptorProto.Type type) {
        switch (type) {
            case TYPE_STRING:
                return "readString()";
            case TYPE_INT64:
            case TYPE_INT32:
                return "readInt()";
            case TYPE_FIXED32:
                return "readFixed32()";
            case TYPE_FIXED64:
                return "readFixed64()";
            case TYPE_BOOL:
                return "readBool()";
            case TYPE_DOUBLE:
                return "readDouble()";
            case TYPE_FLOAT:
                return "readFloat()";
            default:
                throw new BalGenerationException("Error defining the type of the attribute.");
        }
    }

    private String generateClientStubFile(String outputDir, String fileName) throws IOException {
=======
    
    private String generateOutputFile(String outputDir, String fileName) throws IOException {
>>>>>>> ff4474a9
        if (outputDir != null) {
            Files.createDirectories(Paths.get(outputDir));
        }
        File file = new File(outputDir + FILE_SEPARATOR + fileName);
        if (!file.isFile()) {
            Files.createFile(Paths.get(file.getAbsolutePath()));
        }
        return file.getAbsolutePath();
    }

    /**
     * Write ballerina definition of a <code>object</code> to a file as described by <code>template.</code>
     *
     * @param object       Context object to be used by the template parser
     * @param templateDir  Directory with all the templates required for generating the source file
     * @param templateName Name of the parent template to be used
     * @param outPath      Destination path for writing the resulting source file
     * @throws IOException when file operations fail
     */
    private static void writeOutputFile(Object object, String templateDir, String templateName, String outPath)
            throws IOException {
        PrintWriter writer = null;
        try {
            Template template = compileTemplate(templateDir, templateName);
            Context context = Context.newBuilder(object).resolver(
                    MapValueResolver.INSTANCE,
                    JavaBeanValueResolver.INSTANCE,
                    FieldValueResolver.INSTANCE).build();
            writer = new PrintWriter(outPath, StandardCharsets.UTF_8.name());
            writer.println(template.apply(context));
        } finally {
            if (writer != null) {
                writer.close();
            }
        }
    }

    private static Template compileTemplate(String defaultTemplateDir, String templateName) throws IOException {
        String templatesDirPath = System.getProperty(TEMPLATES_DIR_PATH_KEY, defaultTemplateDir);
        ClassPathTemplateLoader cpTemplateLoader = new ClassPathTemplateLoader((templatesDirPath));
        FileTemplateLoader fileTemplateLoader = new FileTemplateLoader(templatesDirPath);
        cpTemplateLoader.setSuffix(TEMPLATES_SUFFIX);
        fileTemplateLoader.setSuffix(TEMPLATES_SUFFIX);
        // add handlebars with helpers.
        Handlebars handlebars = new Handlebars().with(cpTemplateLoader, fileTemplateLoader);
        handlebars.registerHelpers(StringHelpers.class);
        handlebars.registerHelper("equals", (object, options) -> {
            CharSequence result;
            Object param0 = options.param(0);

            if (param0 == null) {
                throw new IllegalArgumentException("found n'null', expected 'string'");
            }
            if (object != null && object.toString().equals(param0.toString())) {
                result = options.fn(options.context);
            } else {
                result = null;
            }

            return result;
        });
        handlebars.registerHelper("not_equal", (object, options) -> {
            CharSequence result;
            Object param0 = options.param(0);

            if (param0 == null) {
                throw new IllegalArgumentException("found n'null', expected 'string'");
            }
            if (object == null || !object.toString().equals(param0.toString())) {
                result = options.fn(options.context);
            } else {
                result = null;
            }

            return result;
        });
        return handlebars.compile(templateName);
    }
    
    private void setRootDescriptor(byte[] rootDescriptor) {
        this.rootDescriptor = new byte[rootDescriptor.length];
        this.rootDescriptor = Arrays.copyOf(rootDescriptor, rootDescriptor.length);
    }
}<|MERGE_RESOLUTION|>--- conflicted
+++ resolved
@@ -159,68 +159,15 @@
             }
             // read message types.
             for (DescriptorProtos.DescriptorProto descriptorProto : messageTypeList) {
-<<<<<<< HEAD
-                String[] attributesNameArr = new String[descriptorProto.getFieldCount()];
-                String[] attributesTagArr = new String[descriptorProto.getFieldCount()];
-                String[] attributesTypeArr = new String[descriptorProto.getFieldCount()];
-                String[] attributesLabelArr = new String[descriptorProto.getFieldCount()];
-                String[] attributesMethodArr = new String[descriptorProto.getFieldCount()];
-                int j = 0;
-                for (DescriptorProtos.FieldDescriptorProto fieldDescriptorProto : descriptorProto
-                        .getFieldList()) {
-                    attributesNameArr[j] = fieldDescriptorProto.getName();
-                    attributesTagArr[j] = String.valueOf(fieldDescriptorProto.getNumber());
-                    attributesLabelArr[j] = fieldDescriptorProto.getLabel() != null ? getLabelName
-                            (fieldDescriptorProto.getLabel().getNumber()) : null;
-                    attributesTypeArr[j] = !fieldDescriptorProto.getTypeName().equals("") ? fieldDescriptorProto
-                            .getTypeName().split(PACKAGE_SEPARATOR_REGEX)[fieldDescriptorProto.getTypeName()
-                            .split(PACKAGE_SEPARATOR_REGEX).length - 1] : getTypeName(fieldDescriptorProto.getType()
-                            .getNumber());
-                    attributesMethodArr[j] = generateMethodNames(fieldDescriptorProto.getType());
-                    j++;
-                }
-                clientStubBal.addStruct(descriptorProto.getName(), attributesNameArr, attributesTypeArr,
-                        attributesLabelArr, attributesTagArr, attributesMethodArr);
-=======
                 Message message = Message.newBuilder(descriptorProto).build();
                 stubFileObject.addMessage(message);
->>>>>>> ff4474a9
             }
             // read enum types.
             for (DescriptorProtos.EnumDescriptorProto descriptorProto : enumDescriptorProtos) {
                 EnumMessage enumMessage = EnumMessage.newBuilder(descriptorProto).build();
                 stubFileObject.addEnumMessage(enumMessage);
             }
-<<<<<<< HEAD
-            StubBuilder.build(clientStubBal, isUnaryContains);
-            for (DescriptorProtos.MethodDescriptorProto methodDescriptorProto : methodList) {
-                MethodDescriptor.MethodType methodType = MessageUtils.getMethodType(methodDescriptorProto);
-                String[] outputTypes = methodDescriptorProto.getOutputType().split(PACKAGE_SEPARATOR_REGEX);
-                String typeOut = outputTypes[outputTypes.length - 1];
-                String[] inputTypes = methodDescriptorProto.getInputType().split(PACKAGE_SEPARATOR_REGEX);
-                String typeIn = inputTypes[inputTypes.length - 1];
-                methodName = methodDescriptorProto.getName();
-                if (!EMPTY_STRING.equals(fileDescriptorSet.getPackage())) {
-                    methodID = fileDescriptorSet.getPackage() + PACKAGE_SEPARATOR + fileDescriptorSet
-                            .getService(SERVICE_INDEX).getName() + "/" + methodName;
-                } else {
-                    methodID = fileDescriptorSet.getService(SERVICE_INDEX).getName() + "/" + methodName;
-                }
-                reqMessageName = getMappingBalType(typeIn);
-                resMessageName = getMappingBalType(typeOut);
-                if ((EMPTY_DATA_TYPE.equals(reqMessageName) || EMPTY_DATA_TYPE.equals(resMessageName))
-                        && !(clientStubBal.isStructContains(EMPTY_DATA_TYPE))) {
-                    clientStubBal.addStruct(EMPTY_DATA_TYPE, new String[0], new String[0], new String[0], new String[0],
-                            new String[0]);
-                }
-                ActionBuilder.build(methodName, reqMessageName, resMessageName
-                        , methodID, methodType, clientStubBal);
-            }
-            ClientStruct sampleClient = new ClientStruct(isStreamingContains, isUnaryContains
-                    , fileDescriptorSet.getService(SERVICE_INDEX).getName(), packageName);
-=======
             // write definition objects to ballerina files.
->>>>>>> ff4474a9
             if (this.balOutPath == null) {
                 this.balOutPath = StringUtils.isNotBlank(fileDescriptorSet.getPackage()) ?
                         fileDescriptorSet.getPackage() : BalGenConstants.DEFAULT_PACKAGE;
@@ -240,35 +187,8 @@
             throw new BalGenerationException("Error while generating .bal file.", e);
         }
     }
-<<<<<<< HEAD
-
-    private String generateMethodNames(DescriptorProtos.FieldDescriptorProto.Type type) {
-        switch (type) {
-            case TYPE_STRING:
-                return "readString()";
-            case TYPE_INT64:
-            case TYPE_INT32:
-                return "readInt()";
-            case TYPE_FIXED32:
-                return "readFixed32()";
-            case TYPE_FIXED64:
-                return "readFixed64()";
-            case TYPE_BOOL:
-                return "readBool()";
-            case TYPE_DOUBLE:
-                return "readDouble()";
-            case TYPE_FLOAT:
-                return "readFloat()";
-            default:
-                throw new BalGenerationException("Error defining the type of the attribute.");
-        }
-    }
-
-    private String generateClientStubFile(String outputDir, String fileName) throws IOException {
-=======
     
     private String generateOutputFile(String outputDir, String fileName) throws IOException {
->>>>>>> ff4474a9
         if (outputDir != null) {
             Files.createDirectories(Paths.get(outputDir));
         }
