--- conflicted
+++ resolved
@@ -180,12 +180,9 @@
 
             boolean needStubFile = serviceDescriptotList.size() != 1;
             boolean hasEmptyMessage = false;
-<<<<<<< HEAD
+            boolean enableEp = true;
             boolean hasStreamingProxy = false;
             boolean hasUnaryProxy = false;
-=======
-            boolean enableEp = true;
->>>>>>> 96dcb9e3
             for (DescriptorProtos.ServiceDescriptorProto serviceDescriptor : serviceDescriptotList) {
                 ServiceStub.Builder serviceStubBuilder = ServiceStub.newBuilder(serviceDescriptor.getName());
                 ServiceFile.Builder sampleServiceBuilder = ServiceFile.newBuilder(serviceDescriptor.getName());
