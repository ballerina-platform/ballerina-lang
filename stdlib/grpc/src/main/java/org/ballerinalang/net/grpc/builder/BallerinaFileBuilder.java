/*
 *  Copyright (c) 2018, WSO2 Inc. (http://www.wso2.org) All Rights Reserved.
 *
 *  WSO2 Inc. licenses this file to you under the Apache License,
 *  Version 2.0 (the "License"); you may not use this file except
 *  in compliance with the License.
 *  You may obtain a copy of the License at
 *
 *    http://www.apache.org/licenses/LICENSE-2.0
 *
 *  Unless required by applicable law or agreed to in writing,
 *  software distributed under the License is distributed on an
 *  "AS IS" BASIS, WITHOUT WARRANTIES OR CONDITIONS OF ANY
 *  KIND, either express or implied.  See the License for the
 *  specific language governing permissions and limitations
 *  under the License.
 */
package org.ballerinalang.net.grpc.builder;

import com.github.jknack.handlebars.Context;
import com.github.jknack.handlebars.Handlebars;
import com.github.jknack.handlebars.Template;
import com.github.jknack.handlebars.context.FieldValueResolver;
import com.github.jknack.handlebars.context.JavaBeanValueResolver;
import com.github.jknack.handlebars.context.MapValueResolver;
import com.github.jknack.handlebars.helper.StringHelpers;
import com.github.jknack.handlebars.io.ClassPathTemplateLoader;
import com.github.jknack.handlebars.io.FileTemplateLoader;
import com.google.api.AnnotationsProto;
import com.google.protobuf.DescriptorProtos;
import com.google.protobuf.ExtensionRegistry;
import org.apache.commons.lang3.StringUtils;
import org.ballerinalang.net.grpc.MethodDescriptor;
import org.ballerinalang.net.grpc.builder.components.ClientFile;
import org.ballerinalang.net.grpc.builder.components.Descriptor;
import org.ballerinalang.net.grpc.builder.components.EnumMessage;
import org.ballerinalang.net.grpc.builder.components.Message;
import org.ballerinalang.net.grpc.builder.components.Method;
import org.ballerinalang.net.grpc.builder.components.ServiceFile;
import org.ballerinalang.net.grpc.builder.components.ServiceStub;
import org.ballerinalang.net.grpc.builder.components.StubFile;
import org.ballerinalang.net.grpc.builder.utils.BalGenConstants;
import org.ballerinalang.net.grpc.builder.utils.BalGenerationUtils;
import org.ballerinalang.net.grpc.exception.CodeBuilderException;
import org.ballerinalang.net.grpc.exception.GrpcServerException;
import org.ballerinalang.net.grpc.proto.definition.EmptyMessage;
import org.slf4j.Logger;
import org.slf4j.LoggerFactory;

import java.io.ByteArrayInputStream;
import java.io.File;
import java.io.FileNotFoundException;
import java.io.IOException;
import java.io.InputStream;
import java.io.PrintWriter;
import java.nio.charset.StandardCharsets;
import java.nio.file.Files;
import java.nio.file.Paths;
import java.util.ArrayList;
import java.util.Arrays;
import java.util.List;
import java.util.Locale;
import java.util.Set;
import java.util.TreeSet;

import static org.ballerinalang.net.grpc.builder.utils.BalGenConstants.DEFAULT_SAMPLE_DIR;
import static org.ballerinalang.net.grpc.builder.utils.BalGenConstants.DEFAULT_SKELETON_DIR;
import static org.ballerinalang.net.grpc.builder.utils.BalGenConstants.EMPTY_DATA_TYPE;
import static org.ballerinalang.net.grpc.builder.utils.BalGenConstants.FILE_SEPARATOR;
import static org.ballerinalang.net.grpc.builder.utils.BalGenConstants.GOOGLE_STANDARD_LIB;
import static org.ballerinalang.net.grpc.builder.utils.BalGenConstants.GRPC_CLIENT;
import static org.ballerinalang.net.grpc.builder.utils.BalGenConstants.GRPC_PROXY;
import static org.ballerinalang.net.grpc.builder.utils.BalGenConstants.GRPC_SERVICE;
import static org.ballerinalang.net.grpc.builder.utils.BalGenConstants.PACKAGE_SEPARATOR;
import static org.ballerinalang.net.grpc.builder.utils.BalGenConstants.SAMPLE_CLIENT_TEMPLATE_NAME;
import static org.ballerinalang.net.grpc.builder.utils.BalGenConstants.SAMPLE_FILE_PREFIX;
import static org.ballerinalang.net.grpc.builder.utils.BalGenConstants.SAMPLE_PROXY_FILE_PREFIX;
import static org.ballerinalang.net.grpc.builder.utils.BalGenConstants.SAMPLE_PROXY_TEMPLATE_NAME;
import static org.ballerinalang.net.grpc.builder.utils.BalGenConstants.SAMPLE_SERVICE_FILE_PREFIX;
import static org.ballerinalang.net.grpc.builder.utils.BalGenConstants.SAMPLE_SERVICE_TEMPLATE_NAME;
import static org.ballerinalang.net.grpc.builder.utils.BalGenConstants.SERVICE_SKELETON_TEMPLATE_NAME;
import static org.ballerinalang.net.grpc.builder.utils.BalGenConstants.SKELETON_TEMPLATE_NAME;
import static org.ballerinalang.net.grpc.builder.utils.BalGenConstants.STUB_FILE_PREFIX;
import static org.ballerinalang.net.grpc.builder.utils.BalGenConstants.TEMPLATES_DIR_PATH_KEY;
import static org.ballerinalang.net.grpc.builder.utils.BalGenConstants.TEMPLATES_SUFFIX;
import static org.ballerinalang.net.grpc.proto.ServiceProtoConstants.PROTO_FILE_EXTENSION;

/**
 * Class is responsible of generating the ballerina stub which is mapping proto definition.
 */
public class BallerinaFileBuilder {
    public static final Logger LOG = LoggerFactory.getLogger(BallerinaFileBuilder.class);
    private byte[] rootDescriptor;
    private Set<byte[]> dependentDescriptors;
    private String balOutPath;

    public BallerinaFileBuilder(byte[] rootDescriptor, Set<byte[]> dependentDescriptors) {
        setRootDescriptor(rootDescriptor);
        this.dependentDescriptors = dependentDescriptors;
    }

    public BallerinaFileBuilder(byte[] rootDescriptor, Set<byte[]> dependentDescriptors, String balOutPath) {
        setRootDescriptor(rootDescriptor);
        this.dependentDescriptors = dependentDescriptors;
        this.balOutPath = balOutPath;
    }

    public void build(String mode) throws CodeBuilderException {
        // compute root descriptor source code.
        computeSourceContent(rootDescriptor, mode);
        // compute dependent descriptor source code.
        for (byte[] descriptorData : dependentDescriptors) {
            computeSourceContent(descriptorData, null);
        }
    }

    private void computeSourceContent(byte[] descriptor, String mode) throws CodeBuilderException {
        try (InputStream targetStream = new ByteArrayInputStream(descriptor)) {
            // define extension register and register custom option
            ExtensionRegistry extensionRegistry = ExtensionRegistry.newInstance();
            AnnotationsProto.registerAllExtensions(extensionRegistry);
            DescriptorProtos.FileDescriptorProto fileDescriptorSet = DescriptorProtos.FileDescriptorProto
                    .parseFrom(targetStream, extensionRegistry);

            if (fileDescriptorSet.getPackage().contains(GOOGLE_STANDARD_LIB)) {
                return;
            }
            List<DescriptorProtos.ServiceDescriptorProto> serviceDescriptotList = fileDescriptorSet.getServiceList();
            List<DescriptorProtos.DescriptorProto> messageTypeList = fileDescriptorSet.getMessageTypeList();
            List<DescriptorProtos.EnumDescriptorProto> enumDescriptorProtos = fileDescriptorSet.getEnumTypeList();
            List<Message> messageList = new ArrayList<>();
            List<EnumMessage> enumList = new ArrayList<>();
            Set<Descriptor> descriptors = new TreeSet<>((descriptor1, descriptor2) -> {
                if (descriptor1.getKey().equalsIgnoreCase(descriptor2.getKey())) {
                    return 0;
                }
                return 1;
            });
            String stubRootDescriptor = "";
            String filename = new File(fileDescriptorSet.getName()).getName().replace(PROTO_FILE_EXTENSION, "");
            String filePackage = fileDescriptorSet.getPackage();
            StubFile stubFileObject = new StubFile(filename);
            ServiceFile serviceFile;

            if (descriptor == rootDescriptor) {
                // Add root descriptor.
                Descriptor rootDesc = Descriptor.newBuilder(descriptor).build();
                stubRootDescriptor = rootDesc.getData();
                descriptors.add(rootDesc);

                // Add dependent descriptors.
                for (byte[] descriptorData : dependentDescriptors) {
                    Descriptor dependentDescriptor = Descriptor.newBuilder(descriptorData).build();
                    descriptors.add(dependentDescriptor);
                }
            }

            // read message types.
            for (DescriptorProtos.DescriptorProto descriptorProto : messageTypeList) {
                Message message = Message.newBuilder(descriptorProto).build();
                messageList.add(message);
            }

            // read enum types.
            for (DescriptorProtos.EnumDescriptorProto descriptorProto : enumDescriptorProtos) {
                EnumMessage enumMessage = EnumMessage.newBuilder(descriptorProto).build();
                enumList.add(enumMessage);
            }

            // write definition objects to ballerina files.
            if (this.balOutPath == null) {
                this.balOutPath = StringUtils.isNotBlank(fileDescriptorSet.getPackage()) ?
                        fileDescriptorSet.getPackage().replace(PACKAGE_SEPARATOR, FILE_SEPARATOR) : BalGenConstants
                        .DEFAULT_PACKAGE;
            }

<<<<<<< HEAD
            // read message types.
            for (DescriptorProtos.DescriptorProto descriptorProto : messageTypeList) {
                Message message = Message.newBuilder(descriptorProto).build();
                stubFileObject.addMessage(message);
            }
            // read enum types.
            for (DescriptorProtos.EnumDescriptorProto descriptorProto : enumDescriptorProtos) {
                EnumMessage enumMessage = EnumMessage.newBuilder(descriptorProto).build();
                stubFileObject.addEnumMessage(enumMessage);
            }

=======
            boolean needStubFile = serviceDescriptotList.size() != 1;
>>>>>>> 860fe933
            for (DescriptorProtos.ServiceDescriptorProto serviceDescriptor : serviceDescriptotList) {
                ServiceStub.Builder serviceStubBuilder = ServiceStub.newBuilder(serviceDescriptor.getName());
                ServiceFile.Builder sampleServiceBuilder = ServiceFile.newBuilder(serviceDescriptor.getName());
                List<DescriptorProtos.MethodDescriptorProto> methodList = serviceDescriptor.getMethodList();
                boolean isUnaryContains = false;

                for (DescriptorProtos.MethodDescriptorProto methodDescriptorProto : methodList) {
                    String methodID;
                    if (filePackage != null && !filePackage.isEmpty()) {
                        methodID = filePackage + PACKAGE_SEPARATOR + serviceDescriptor.getName() + "/" +
                                methodDescriptorProto.getName();
                    } else {
                        methodID = serviceDescriptor.getName() + "/" + methodDescriptorProto.getName();
                    }
                    Method method = Method.newBuilder(methodID, stubFileObject.getMessageMap())
                            .setMethodDescriptor(methodDescriptorProto).build();
                    serviceStubBuilder.addMethod(method);
                    sampleServiceBuilder.addMethod(method);
                    if (MethodDescriptor.MethodType.UNARY.equals(method.getMethodType())) {
                        isUnaryContains = true;
                    }
                    if (method.containsEmptyType() && !(stubFileObject.isMessageExists(EMPTY_DATA_TYPE))) {
                        Message message = Message.newBuilder(EmptyMessage.newBuilder().getDescriptor().toProto())
                                .build();
                        messageList.add(message);
                    }
                }
                if (isUnaryContains) {
<<<<<<< HEAD
                    stubFileObject.addServiceStub(serviceStubBuilder.build(ServiceStub.StubType.BLOCKING));
                }
                stubFileObject.addServiceStub(serviceStubBuilder.build(ServiceStub.StubType.NONBLOCKING));
                switch (mode) {
                    case GRPC_CLIENT:
                        String clientFilePath = generateOutputFile(this.balOutPath, serviceDescriptor.getName() +
                                SAMPLE_FILE_PREFIX);
                        writeOutputFile(new ClientFile(serviceDescriptor.getName(), isUnaryContains),
                                DEFAULT_SAMPLE_DIR, SAMPLE_CLIENT_TEMPLATE_NAME, clientFilePath);
                        break;
                    case GRPC_SERVICE:
                        String servicePath = generateOutputFile(this.balOutPath, serviceDescriptor.getName() +
                                SAMPLE_SERVICE_FILE_PREFIX);
                        writeOutputFile(sampleServiceBuilder.build(), DEFAULT_SAMPLE_DIR, SAMPLE_SERVICE_TEMPLATE_NAME,
                                servicePath);
                        break;
                    case GRPC_PROXY:
                        String proxyPath = generateOutputFile(this.balOutPath, filename +
                                SAMPLE_PROXY_FILE_PREFIX);
                        writeOutputFile(stubFileObject, DEFAULT_SAMPLE_DIR, SAMPLE_PROXY_TEMPLATE_NAME,
                                proxyPath);
                        break;
                    default:
                        break;
=======
                    serviceStubBuilder.setType(ServiceStub.StubType.BLOCKING);
                    stubFileObject.addServiceStub(serviceStubBuilder.build());
                }
                serviceStubBuilder.setType(ServiceStub.StubType.NONBLOCKING);
                stubFileObject.addServiceStub(serviceStubBuilder.build());

                if (GRPC_SERVICE.equals(mode)) {
                    serviceFile = sampleServiceBuilder.build();
                    if (!needStubFile) {
                        serviceFile.setMessageList(messageList);
                        serviceFile.setEnumList(enumList);
                        serviceFile.setDescriptors(descriptors);
                        if (!stubRootDescriptor.isEmpty()) {
                            serviceFile.setRootDescriptor(stubRootDescriptor);
                        }
                    }
                    String servicePath = generateOutputFile(this.balOutPath, serviceDescriptor.getName() +
                            SAMPLE_SERVICE_FILE_PREFIX);
                    writeOutputFile(serviceFile, DEFAULT_SAMPLE_DIR, SAMPLE_SERVICE_TEMPLATE_NAME,
                            servicePath);
                } else if (GRPC_CLIENT.equals(mode)) {
                    String clientFilePath = generateOutputFile(
                            this.balOutPath,
                            serviceDescriptor.getName() + SAMPLE_FILE_PREFIX
                    );
                    writeOutputFile(new ClientFile(serviceDescriptor.getName(), isUnaryContains),
                            DEFAULT_SAMPLE_DIR,
                            SAMPLE_CLIENT_TEMPLATE_NAME, clientFilePath);

>>>>>>> 860fe933
                }
            }

            if (!GRPC_SERVICE.equals(mode)) {
                stubFileObject.setMessageList(messageList);
                stubFileObject.setEnumList(enumList);
                stubFileObject.setDescriptors(descriptors);
                if (!stubRootDescriptor.isEmpty()) {
                    stubFileObject.setRootDescriptor(stubRootDescriptor);
                }
                String stubFilePath = generateOutputFile(this.balOutPath, filename + STUB_FILE_PREFIX);
                writeOutputFile(stubFileObject, DEFAULT_SKELETON_DIR, SKELETON_TEMPLATE_NAME, stubFilePath);
            } else if (needStubFile) {
                stubFileObject.setMessageList(messageList);
                stubFileObject.setEnumList(enumList);
                stubFileObject.setDescriptors(descriptors);
                if (!stubRootDescriptor.isEmpty()) {
                    stubFileObject.setRootDescriptor(stubRootDescriptor);
                }
                String stubFilePath = generateOutputFile(this.balOutPath, filename + STUB_FILE_PREFIX);
                writeOutputFile(stubFileObject, DEFAULT_SKELETON_DIR, SERVICE_SKELETON_TEMPLATE_NAME, stubFilePath);
            }
        } catch (GrpcServerException e) {
            throw new CodeBuilderException("Message descriptor error. " + e.getMessage());
        } catch (IOException e) {
            throw new CodeBuilderException("IO Error which reading proto file descriptor. " + e.getMessage(), e);
        }
    }

    private String generateOutputFile(String outputDir, String fileName) throws CodeBuilderException {
        try {
            if (outputDir != null) {
                Files.createDirectories(Paths.get(outputDir));
            }
            File file = new File(outputDir + FILE_SEPARATOR + fileName);
            if (!file.isFile()) {
                Files.createFile(Paths.get(file.getAbsolutePath()));
            }
            return file.getAbsolutePath();
        } catch (IOException e) {
            throw new CodeBuilderException("IO Error while creating output Ballerina files. " + e.getMessage(), e);
        }
    }

    /**
     * Write ballerina definition of a <code>object</code> to a file as described by <code>template.</code>
     *
     * @param object       Context object to be used by the template parser
     * @param templateDir  Directory with all the templates required for generating the source file
     * @param templateName Name of the parent template to be used
     * @param outPath      Destination path for writing the resulting source file
     * @throws CodeBuilderException when file operations fail
     */
    private static void writeOutputFile(Object object, String templateDir, String templateName, String outPath)
            throws CodeBuilderException {

        PrintWriter writer = null;
        try {
            Template template = compileTemplate(templateDir, templateName);
            Context context = Context.newBuilder(object).resolver(
                    MapValueResolver.INSTANCE,
                    JavaBeanValueResolver.INSTANCE,
                    FieldValueResolver.INSTANCE).build();
            writer = new PrintWriter(outPath, StandardCharsets.UTF_8.name());
            writer.println(template.apply(context));
        } catch (IOException e) {
            throw new CodeBuilderException("IO Error while writing output to Ballerina file. " + e.getMessage(), e);
        } finally {
            if (writer != null) {
                writer.close();
            }
        }
    }

    private static Template compileTemplate(String defaultTemplateDir, String templateName)
            throws CodeBuilderException {
        String templatesDirPath = System.getProperty(TEMPLATES_DIR_PATH_KEY, defaultTemplateDir);
        ClassPathTemplateLoader cpTemplateLoader = new ClassPathTemplateLoader((templatesDirPath));
        FileTemplateLoader fileTemplateLoader = new FileTemplateLoader(templatesDirPath);
        cpTemplateLoader.setSuffix(TEMPLATES_SUFFIX);
        fileTemplateLoader.setSuffix(TEMPLATES_SUFFIX);
        // add handlebars with helpers.
        Handlebars handlebars = new Handlebars().with(cpTemplateLoader, fileTemplateLoader);
        handlebars.registerHelpers(StringHelpers.class);
        handlebars.registerHelper("equals", (object, options) -> {
            CharSequence result;
            Object param0 = options.param(0);

            if (param0 == null) {
                throw new IllegalArgumentException("found n'null', expected 'string'");
            }
            if (object != null && object.toString().equals(param0.toString())) {
                result = options.fn(options.context);
            } else {
                result = null;
            }

            return result;
        });
        handlebars.registerHelper("camelcase", (object, options) -> {
            if (object instanceof String) {
                return BalGenerationUtils.toCamelCase((String) object);
            }
            return "";
        });
        handlebars.registerHelper("uppercase", (object, options) -> {
            if (object instanceof String) {
                return ((String) object).toUpperCase(Locale.ENGLISH);
            }
            return "";
        });
        handlebars.registerHelper("not_equal", (object, options) -> {
            CharSequence result;
            Object param0 = options.param(0);

            if (param0 == null) {
                throw new IllegalArgumentException("found n'null', expected 'string'");
            }
            if (object == null || !object.toString().equals(param0.toString())) {
                result = options.fn(options.context);
            } else {
                result = null;
            }

            return result;
        });
        handlebars.registerHelper("isNotNull", (object, options) -> {
            CharSequence result;
            if (object != null) {
                result = options.fn(options.context);
            } else {
                result = null;
            }
            return result;
        });
        handlebars.registerHelper("isNull", (object, options) -> {
            CharSequence result;
            if (object == null) {
                result = options.fn(options.context);
            } else {
                result = null;
            }
            return result;
        });
        handlebars.registerHelper("literal", (object, options) -> {
            if (object instanceof String) {
                return object;
            }
            return "";
        });
        // This is enable nested messages. There won't be any infinite scenarios in nested messages.
        handlebars.infiniteLoops(true);
        try {
            return handlebars.compile(templateName);
        } catch (FileNotFoundException e) {
            throw new CodeBuilderException("Code generation template file does not exist. " + e.getMessage(), e);
        } catch (IOException e) {
            throw new CodeBuilderException("IO error while compiling the template file. " + e.getMessage(), e);
        }
    }

    private void setRootDescriptor(byte[] rootDescriptor) {
        this.rootDescriptor = new byte[rootDescriptor.length];
        this.rootDescriptor = Arrays.copyOf(rootDescriptor, rootDescriptor.length);
    }
}<|MERGE_RESOLUTION|>--- conflicted
+++ resolved
@@ -174,21 +174,7 @@
                         .DEFAULT_PACKAGE;
             }
 
-<<<<<<< HEAD
-            // read message types.
-            for (DescriptorProtos.DescriptorProto descriptorProto : messageTypeList) {
-                Message message = Message.newBuilder(descriptorProto).build();
-                stubFileObject.addMessage(message);
-            }
-            // read enum types.
-            for (DescriptorProtos.EnumDescriptorProto descriptorProto : enumDescriptorProtos) {
-                EnumMessage enumMessage = EnumMessage.newBuilder(descriptorProto).build();
-                stubFileObject.addEnumMessage(enumMessage);
-            }
-
-=======
             boolean needStubFile = serviceDescriptotList.size() != 1;
->>>>>>> 860fe933
             for (DescriptorProtos.ServiceDescriptorProto serviceDescriptor : serviceDescriptotList) {
                 ServiceStub.Builder serviceStubBuilder = ServiceStub.newBuilder(serviceDescriptor.getName());
                 ServiceFile.Builder sampleServiceBuilder = ServiceFile.newBuilder(serviceDescriptor.getName());
@@ -217,37 +203,9 @@
                     }
                 }
                 if (isUnaryContains) {
-<<<<<<< HEAD
                     stubFileObject.addServiceStub(serviceStubBuilder.build(ServiceStub.StubType.BLOCKING));
                 }
                 stubFileObject.addServiceStub(serviceStubBuilder.build(ServiceStub.StubType.NONBLOCKING));
-                switch (mode) {
-                    case GRPC_CLIENT:
-                        String clientFilePath = generateOutputFile(this.balOutPath, serviceDescriptor.getName() +
-                                SAMPLE_FILE_PREFIX);
-                        writeOutputFile(new ClientFile(serviceDescriptor.getName(), isUnaryContains),
-                                DEFAULT_SAMPLE_DIR, SAMPLE_CLIENT_TEMPLATE_NAME, clientFilePath);
-                        break;
-                    case GRPC_SERVICE:
-                        String servicePath = generateOutputFile(this.balOutPath, serviceDescriptor.getName() +
-                                SAMPLE_SERVICE_FILE_PREFIX);
-                        writeOutputFile(sampleServiceBuilder.build(), DEFAULT_SAMPLE_DIR, SAMPLE_SERVICE_TEMPLATE_NAME,
-                                servicePath);
-                        break;
-                    case GRPC_PROXY:
-                        String proxyPath = generateOutputFile(this.balOutPath, filename +
-                                SAMPLE_PROXY_FILE_PREFIX);
-                        writeOutputFile(stubFileObject, DEFAULT_SAMPLE_DIR, SAMPLE_PROXY_TEMPLATE_NAME,
-                                proxyPath);
-                        break;
-                    default:
-                        break;
-=======
-                    serviceStubBuilder.setType(ServiceStub.StubType.BLOCKING);
-                    stubFileObject.addServiceStub(serviceStubBuilder.build());
-                }
-                serviceStubBuilder.setType(ServiceStub.StubType.NONBLOCKING);
-                stubFileObject.addServiceStub(serviceStubBuilder.build());
 
                 if (GRPC_SERVICE.equals(mode)) {
                     serviceFile = sampleServiceBuilder.build();
@@ -271,8 +229,11 @@
                     writeOutputFile(new ClientFile(serviceDescriptor.getName(), isUnaryContains),
                             DEFAULT_SAMPLE_DIR,
                             SAMPLE_CLIENT_TEMPLATE_NAME, clientFilePath);
-
->>>>>>> 860fe933
+                } else if (GRPC_PROXY.equals(mode)) {
+                    String proxyPath= generateOutputFile(
+                            this.balOutPath, filename + SAMPLE_PROXY_FILE_PREFIX);
+                    writeOutputFile(stubFileObject, DEFAULT_SAMPLE_DIR, SAMPLE_PROXY_TEMPLATE_NAME,
+                            proxyPath);
                 }
             }
 
