/*
 *  Copyright (c) 2018, WSO2 Inc. (http://www.wso2.org) All Rights Reserved.
 *
 *  WSO2 Inc. licenses this file to you under the Apache License,
 *  Version 2.0 (the "License"); you may not use this file except
 *  in compliance with the License.
 *  You may obtain a copy of the License at
 *
 *  http://www.apache.org/licenses/LICENSE-2.0
 *
 *  Unless required by applicable law or agreed to in writing,
 *  software distributed under the License is distributed on an
 *  "AS IS" BASIS, WITHOUT WARRANTIES OR CONDITIONS OF ANY
 *  KIND, either express or implied.  See the License for the
 *  specific language governing permissions and limitations
 *  under the License.
 */
package org.ballerinalang.net.grpc.proto.definition;

import com.google.protobuf.DescriptorProtos;
import com.google.protobuf.Descriptors;
import org.ballerinalang.net.grpc.exception.GrpcServerException;
import org.ballerinalang.net.grpc.proto.ServiceProtoConstants;

import java.util.ArrayList;
import java.util.Collections;
import java.util.List;

/**
 * File definition builder.
 *
 * @since 1.0.0
 */
public class File {
    private DescriptorProtos.FileDescriptorProto fileDescriptorProto;
    private List<Message> messageList = new ArrayList<>();
    private List<UserDefinedEnumMessage> enumList = new ArrayList<>();
    private List<Service> serviceList = new ArrayList<>();
    private List<String> dependencyList = new ArrayList<>();
    
    private File(DescriptorProtos.FileDescriptorProto fileDescriptorProto) {
        this.fileDescriptorProto = fileDescriptorProto;
    }
    
    void setMessageList(List<Message> messageList) {
        this.messageList = messageList;
    }
    
    void setEnumList(List<UserDefinedEnumMessage> enumList) {
        this.enumList = enumList;
    }
    
    void setServiceList(List<Service> serviceList) {
        this.serviceList = serviceList;
    }
    
    void setDependencyList(List<String> dependencyList) {
        this.dependencyList = dependencyList;
    }
    
    public static File.Builder newBuilder(String fileName) {
        return new File.Builder(fileName);
    }
    
    public DescriptorProtos.FileDescriptorProto getFileDescriptorProto() {
        return fileDescriptorProto;
    }
    
    public Descriptors.FileDescriptor getFileDescriptor() throws GrpcServerException {
        try {
            return Descriptors.FileDescriptor.buildFrom(fileDescriptorProto, new Descriptors.FileDescriptor[] {});
        } catch (Descriptors.DescriptorValidationException e) {
            throw new GrpcServerException(e);
        }
    }
    
    public String getFileDefinition() {
        StringBuilder fileDefinition = new StringBuilder();
        
        fileDefinition.append("syntax = \"").append(fileDescriptorProto.getSyntax()).append("\";").append
                (ServiceProtoConstants.NEW_LINE_CHARACTER);
<<<<<<< HEAD
        if (!"".equals(fileDescriptorProto.getPackage())) {
=======
        if (!fileDescriptorProto.getPackage().isEmpty()) {
>>>>>>> 0168c5a9
            fileDefinition.append("package ").append(fileDescriptorProto.getPackage()).append(";").append
                    (ServiceProtoConstants.NEW_LINE_CHARACTER);
        }
        for (String dependency : dependencyList) {
            fileDefinition.append("import \"").append(dependency).append("\";").append(ServiceProtoConstants
                    .NEW_LINE_CHARACTER);
        }
        for (Service service : serviceList) {
            fileDefinition.append(service.getServiceDefinition());
        }
        for (Message message : messageList) {
            fileDefinition.append(message.getMessageDefinition());
        }
        for (UserDefinedEnumMessage message : enumList) {
            fileDefinition.append(message.getMessageDefinition());
        }
        return fileDefinition.toString();
    }
    
    /**
     * FieldDefinition.Builder.
     */
    public static class Builder {
        
        public File build() {
            File file = new File(fileBuilder.build());
            file.setMessageList(messageList);
            file.setEnumList(enumList);
            file.setServiceList(serviceList);
            file.setDependencyList(dependencyList);
            return file;
        }
        public boolean isEnumExists(String enumId) {
            for (UserDefinedEnumMessage enumMessage : enumList) {
                if (enumMessage.getDescriptorProto().getName().equals(enumId)) {
                    return true;
                }
            }
            return false;
        }
        public Builder setPackage(String packageName) {
            fileBuilder.setPackage(packageName);
            return this;
        }
        
        public Builder setSyntax(String syntax) {
            fileBuilder.setSyntax(syntax);
            return this;
        }
        
        public Builder setService(Service serviceDefinition) {
            fileBuilder.addService(serviceDefinition.getServiceDescriptor());
            serviceList.add(serviceDefinition);
            return this;
        }
        
        public Builder setMessage(Message messageDefinition) {
            fileBuilder.addMessageType((DescriptorProtos.DescriptorProto) messageDefinition.getDescriptorProto());
            messageList.add(messageDefinition);
            return this;
        }
        
        public Builder setEnum(UserDefinedEnumMessage enumDefinition) {
            fileBuilder.addEnumType(enumDefinition.getDescriptorProto());
            enumList.add(enumDefinition);
            return this;
        }
        
        public Builder setDependency(String dependency) {
            fileBuilder.addDependency(dependency);
            dependencyList.add(dependency);
            return this;
        }
        
        public List<DescriptorProtos.DescriptorProto> getRegisteredMessages() {
            return Collections.unmodifiableList(fileBuilder.getMessageTypeList());
        }
        
        public List<String> getRegisteredDependencies() {
            return Collections.unmodifiableList(fileBuilder.getDependencyList());
        }

        public List<DescriptorProtos.EnumDescriptorProto> getRegisteredEnums() {
            return Collections.unmodifiableList(fileBuilder.getEnumTypeList());
        }
        
        private Builder(String fileName) {
            fileBuilder = DescriptorProtos.FileDescriptorProto.newBuilder();
            fileBuilder.setName(fileName);
        }
        
        private DescriptorProtos.FileDescriptorProto.Builder fileBuilder;
        private List<Message> messageList = new ArrayList<>();
        private List<UserDefinedEnumMessage> enumList = new ArrayList<>();
        private List<Service> serviceList = new ArrayList<>();
        private List<String> dependencyList = new ArrayList<>();
    }
}<|MERGE_RESOLUTION|>--- conflicted
+++ resolved
@@ -79,11 +79,7 @@
         
         fileDefinition.append("syntax = \"").append(fileDescriptorProto.getSyntax()).append("\";").append
                 (ServiceProtoConstants.NEW_LINE_CHARACTER);
-<<<<<<< HEAD
-        if (!"".equals(fileDescriptorProto.getPackage())) {
-=======
         if (!fileDescriptorProto.getPackage().isEmpty()) {
->>>>>>> 0168c5a9
             fileDefinition.append("package ").append(fileDescriptorProto.getPackage()).append(";").append
                     (ServiceProtoConstants.NEW_LINE_CHARACTER);
         }
