--- conflicted
+++ resolved
@@ -43,8 +43,6 @@
 
 import static org.ballerinalang.net.grpc.GrpcConstants.CALLER_ID;
 import static org.ballerinalang.net.grpc.GrpcConstants.MESSAGE_HEADERS;
-import static org.ballerinalang.net.grpc.GrpcConstants.METADATA_ON_ERROR;
-import static org.ballerinalang.net.grpc.GrpcConstants.METADATA_ON_MESSAGE;
 import static org.ballerinalang.net.grpc.MessageUtils.getHeaderObject;
 
 /**
@@ -161,42 +159,6 @@
         return methodDescriptor != null && MessageUtils.isEmptyResponse(methodDescriptor.getOutputType());
     }
 
-<<<<<<< HEAD
-    void onErrorInvoke(ServiceResource resource, StreamObserver responseObserver, Message error,
-                       ObserverContext context) {
-        List<BType> signatureParams = resource.getParamTypes();
-        Object[] paramValues = new Object[signatureParams.size() * 2];
-        paramValues[0] = getConnectionParameter(responseObserver);
-        paramValues[1] = true;
-
-        ErrorValue errorStruct = MessageUtils.getConnectorError(error.getError());
-        paramValues[2] = errorStruct;
-        paramValues[3] = true;
-
-        ObjectValue headerStruct = null;
-
-        if (resource.isHeaderRequired()) {
-            headerStruct = getHeaderObject();
-            headerStruct.addNativeData(MESSAGE_HEADERS, error.getHeaders());
-        }
-
-        if (headerStruct != null && signatureParams.size() == 3) {
-            paramValues[4] = headerStruct;
-            paramValues[5] = true;
-        }
-
-        Map<String, Object> properties = new HashMap<>();
-        if (ObserveUtils.isObservabilityEnabled()) {
-            properties.put(ObservabilityConstants.KEY_OBSERVER_CONTEXT, context);
-        }
-        CallableUnitCallback callback = new StreamingCallableUnitCallBack(null, context);
-        resource.getRuntime().invokeMethodAsync(resource.getService(), resource.getFunctionName(), null,
-                                                METADATA_ON_ERROR, callback,
-                                                properties, paramValues);
-    }
-
-=======
->>>>>>> b2058fd5
     void onMessageInvoke(ServiceResource resource, Message request, StreamObserver responseObserver,
                          ObserverContext context) {
         CallableUnitCallback callback = new UnaryCallableUnitCallBack(responseObserver, isEmptyResponse(), context);
@@ -207,9 +169,8 @@
         if (ObserveUtils.isObservabilityEnabled()) {
             properties.put(ObservabilityConstants.KEY_OBSERVER_CONTEXT, context);
         }
-        resource.getRuntime().invokeMethodAsync(resource.getService(), resource.getFunctionName(), null,
-                                                METADATA_ON_MESSAGE, callback,
-                                                properties, requestParams);
+        resource.getRuntime().invokeMethodAsync(resource.getService(), resource.getFunctionName(), callback,
+                properties, requestParams);
     }
 
     Object[] computeResourceParams(ServiceResource resource, Object requestParam, HttpHeaders headers,
