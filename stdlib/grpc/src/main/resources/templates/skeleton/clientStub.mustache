{{#if stubList}}import ballerina/grpc;
import ballerina/io;
{{/if}}{{#stubList}}
public type {{serviceName}}{{#equals stubType "blocking"}}Blocking{{/equals}}Client client object {
    private grpc:Client grpcClient = new;
    private grpc:ClientEndpointConfig config = {};
    private string url;

    function __init(string url, grpc:ClientEndpointConfig? config = ()) {
        self.config = config ?: {};
        self.url = url;
        // initialize client endpoint.
        grpc:Client c = new;
        c.init(self.url, self.config);
        error? result = c.initStub("{{stubType}}", ROOT_DESCRIPTOR, getDescriptorMap());
        if (result is error) {
            panic result;
        } else {
            self.grpcClient = c;
        }
    }

{{#blockingFunctions}}
    remote function {{methodName}}({{#if inputType}}{{inputType}} req, {{/if}}grpc:Headers? headers = ()) returns ({{#if outputType}}({{outputType}}, grpc:Headers){{else}}grpc:Headers{{/if}}|error) {
        {{#unless inputType}}Empty req = {};{{/unless}}
        var payload = check self.grpcClient->blockingExecute("{{methodId}}", req, headers = headers);
        grpc:Headers resHeaders = new;
        {{#if outputType}}any result = ();
        (result, resHeaders) = payload;
        {{#not_equal outputType "string"}}var value = {{outputType}}.convert(result);
        if (value is {{outputType}}) {
            return (value, resHeaders);
        } else {
            error err = error("{ballerina/grpc}INTERNAL", {"message": value.reason()});
            return err;
        }{{/not_equal}}{{#equals outputType "string"}}return ({{outputType}}.convert(result), resHeaders);{{/equals}}{{else}}(_, resHeaders) = payload;
        return resHeaders;{{/if}}
    }
{{/blockingFunctions}}{{#nonBlockingFunctions}}
    remote function {{methodName}}({{#if inputType}}{{inputType}} req, {{/if}}service msgListener, grpc:Headers? headers = ()) returns (error?) {
        {{#unless inputType}}Empty req = {};{{/unless}}
        return self.grpcClient->nonBlockingExecute("{{methodId}}", req, msgListener, headers = headers);
    }
{{/nonBlockingFunctions}}{{#streamingFunctions}}
    remote function {{methodName}}(service msgListener, grpc:Headers? headers = ()) returns (grpc:StreamingClient|error)  {
        return self.grpcClient->streamingExecute("{{methodId}}", msgListener, headers = headers);
    }{{/streamingFunctions}}
};
{{/stubList}}{{#messageList}}
type {{messageName}} record {
    {{#fieldList}}{{fieldType}}{{fieldLabel}} {{fieldName}}{{#if defaultValue}} = {{defaultValue}}{{/if}};
    {{/fieldList}}{{#each oneofFieldMap as |value key|}}{{camelcase @key}} {{@key}};
<<<<<<< HEAD
    {{/each}}!...
=======
    {{/each}}!...;
>>>>>>> c1dd6532
};
{{#each oneofFieldMap}}
public type {{camelcase @key}} {{#each this}}{{this.messageName}}{{#unless @last}}|{{/unless}}{{/each}};
{{#each this}}
type {{this.messageName}} record {
    {{#this.fieldList}}{{fieldType}}{{fieldLabel}} {{fieldName}}{{#if defaultValue}} = {{defaultValue}}{{/if}};
<<<<<<< HEAD
    {{/this.fieldList}}!...
=======
    {{/this.fieldList}}!...;
>>>>>>> c1dd6532
};
{{/each}}{{/each}}
{{#enumList}}public type {{messageName}} {{#fieldList}}"{{name}}"{{#unless @last}}|{{/unless}}{{/fieldList}};
{{#fieldList}}const public {{../messageName}} {{uppercase ../messageName}}_{{name}} = "{{name}}";
{{/fieldList}}
{{/enumList}}{{/messageList}}
{{#enumList}}public type {{messageName}} {{#fieldList}}"{{name}}"{{#unless @last}}|{{/unless}}{{/fieldList}};
{{#fieldList}}public final {{../messageName}} {{uppercase ../messageName}}_{{name}} = "{{name}}";
{{/fieldList}}{{/enumList}}{{#if rootDescriptor}}
const string ROOT_DESCRIPTOR = "{{rootDescriptor}}";
function getDescriptorMap() returns map<string> {
    return {
        {{#each descriptors}}"{{descriptorKey}}":"{{descriptorData}}"{{#unless @last}},{{/unless}}
        {{/each}}
    };
}{{/if}}<|MERGE_RESOLUTION|>--- conflicted
+++ resolved
@@ -50,22 +50,14 @@
 type {{messageName}} record {
     {{#fieldList}}{{fieldType}}{{fieldLabel}} {{fieldName}}{{#if defaultValue}} = {{defaultValue}}{{/if}};
     {{/fieldList}}{{#each oneofFieldMap as |value key|}}{{camelcase @key}} {{@key}};
-<<<<<<< HEAD
-    {{/each}}!...
-=======
     {{/each}}!...;
->>>>>>> c1dd6532
 };
 {{#each oneofFieldMap}}
 public type {{camelcase @key}} {{#each this}}{{this.messageName}}{{#unless @last}}|{{/unless}}{{/each}};
 {{#each this}}
 type {{this.messageName}} record {
     {{#this.fieldList}}{{fieldType}}{{fieldLabel}} {{fieldName}}{{#if defaultValue}} = {{defaultValue}}{{/if}};
-<<<<<<< HEAD
-    {{/this.fieldList}}!...
-=======
     {{/this.fieldList}}!...;
->>>>>>> c1dd6532
 };
 {{/each}}{{/each}}
 {{#enumList}}public type {{messageName}} {{#fieldList}}"{{name}}"{{#unless @last}}|{{/unless}}{{/fieldList}};
