--- conflicted
+++ resolved
@@ -17,97 +17,42 @@
 # Provides actions to read/write header values in gRPC request/response message.
 public type Headers object {
 
-<<<<<<< HEAD
     # Check whether the requested header exists.
     #
     # + headerName - The header name.
     # + return - Returns true if header exists, false otherwise.
-    public native function exists(string headerName) returns boolean;
+    public extern function exists(string headerName) returns boolean;
 
     # Returns the header value with the specified header name. If there are more than one header value for the
     # specified header name, the first value is returned.
     #
     # + headerName - The header name.
     # + return - Returns first header value if exists, nil otherwise.
-    public native function get(string headerName) returns string?;
+    public extern function get(string headerName) returns string?;
 
     # Gets all transport headers with the specified header name.
     #
     # + headerName - The header name.
     # + return - Returns header value array.
-    public native function getAll(string headerName) returns string[];
+    public extern function getAll(string headerName) returns string[];
 
     # Sets the value of a transport header.
     #
     # + headerName - The header name.
     # + headerValue - The header value.
-    public native function setEntry(string headerName, string headerValue);
+    public extern function setEntry(string headerName, string headerValue);
 
     # Adds the specified key/value pair as an HTTP header to the request.
     #
     # + headerName - The header name.
     # + headerValue - The header value.
-    public native function addEntry(string headerName, string headerValue);
+    public extern function addEntry(string headerName, string headerValue);
 
     # Removes a transport header from the request.
     #
     # + headerName - The header name.
-    public native function remove(string headerName);
+    public extern function remove(string headerName);
 
     # Removes all transport headers from the message.
-    public native function removeAll();
-=======
-    documentation {
-        Check whether the requested header exists.
-
-        P{{headerName}} - The header name.
-        R{{}} - Returns true if header exists, false otherwise.
-    }
-    public extern function exists(string headerName) returns boolean;
-
-    documentation {
-        Returns the header value with the specified header name. If there are more than one header value for the
-        specified header name, the first value is returned.
-
-        P{{headerName}} - The header name.
-        R{{}} - Returns first header value if exists, nil otherwise.
-    }
-    public extern function get(string headerName) returns string?;
-
-    documentation {
-        Gets all transport headers with the specified header name.
-
-        P{{headerName}} - The header name.
-        R{{}} - Returns header value array.
-    }
-    public extern function getAll(string headerName) returns string[];
-
-    documentation {
-        Sets the value of a transport header.
-
-        P{{headerName}} - The header name.
-        P{{headerValue}} - The header value.
-    }
-    public extern function setEntry(string headerName, string headerValue);
-
-    documentation {
-        Adds the specified key/value pair as an HTTP header to the request.
-
-        P{{headerName}} - The header name.
-        P{{headerValue}} - The header value.
-    }
-    public extern function addEntry(string headerName, string headerValue);
-
-    documentation {
-        Removes a transport header from the request.
-
-        P{{headerName}} - The header name.
-    }
-    public extern function remove(string headerName);
-
-    documentation {
-        Removes all transport headers from the message.
-    }
     public extern function removeAll();
->>>>>>> fb229ec6
 };