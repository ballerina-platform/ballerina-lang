// Copyright (c) 2018 WSO2 Inc. (http://www.wso2.org) All Rights Reserved.
//
// WSO2 Inc. licenses this file to you under the Apache License,
// Version 2.0 (the "License"); you may not use this file except
// in compliance with the License.
// You may obtain a copy of the License at
//
// http://www.apache.org/licenses/LICENSE-2.0
//
// Unless required by applicable law or agreed to in writing,
// software distributed under the License is distributed on an
// "AS IS" BASIS, WITHOUT WARRANTIES OR CONDITIONS OF ANY
// KIND, either express or implied.  See the License for the
// specific language governing permissions and limitations
// under the License.

import ballerina/crypto;
import ballerina/'lang\.object as lang;

# Represents server listener where one or more services can be registered. so that ballerina program can offer
# service through this listener.
public type Listener object {

    *lang:AbstractListener;

    private int port = 0;
    private ServiceEndpointConfiguration config = {};

    # Starts the registered service.
    #
    # + return - Returns an error if encounters an error while starting the server, returns nil otherwise.
    public function __start() returns error? {
        return self.start();
    }

    # Stops the registered service.
    #
    # + return - Returns an error if encounters an error while stopping the server, returns nil otherwise.
    public function __stop() returns error? {
        return self.stop();
    }

    # Gets called every time a service attaches itself to this endpoint - also happens at module init time.
    #
    # + s - The type of the service to be registered.
    # + name - Name of the service.
    # + return - Returns an error if encounters an error while attaching the service, returns nil otherwise.
    public function __attach(service s, string? name = ()) returns error? {
        return self.register(s, name);
    }

    # Gets called when the endpoint is being initialize during module init time.
    #
    # + port - Listener port.
    # + config - The ServiceEndpointConfiguration of the endpoint.
    public function __init(int port, ServiceEndpointConfiguration? config = ()) {
        self.config = config ?: {};
        self.port = port;
        error? err = self.initEndpoint();
        if (err is error) {
            panic err;
        }
    }

    function initEndpoint() returns error? = external;


    function register(service serviceType, string? name) returns error? = external;

    function start() = external;

    function stop() = external;
};

# Maximum number of requests that can be processed at a given time on a single connection.
const int MAX_PIPELINED_REQUESTS = 10;

# Constant for the default listener endpoint timeout
const int DEFAULT_LISTENER_TIMEOUT = 120000; //2 mins

# Represents the gRPC server endpoint configuration.
#
# + host - The server hostname.
# + secureSocket - The SSL configurations for the client endpoint.
# + httpVersion - HTTP version supported by the endpoint. This should be 2.0 as gRPC works only with HTTP/2.
# + timeoutInMillis - Period of time in milliseconds that a connection waits for a read/write operation. Use value 0 to
#                   disable timeout.
# + requestLimits - Configures the parameters for request validation.
public type ServiceEndpointConfiguration record {|
    string host = "0.0.0.0";
    ServiceSecureSocket? secureSocket = ();
    string httpVersion = "2.0";
    RequestLimits? requestLimits = ();
<<<<<<< HEAD
    int timeoutMillis = DEFAULT_LISTENER_TIMEOUT;
=======
    int timeoutInMillis = DEFAULT_LISTENER_TIMEOUT;
    int maxPipelinedRequests = MAX_PIPELINED_REQUESTS;
>>>>>>> 60fea81f
|};

# Configures the SSL/TLS options to be used for HTTP service.
#
# + trustStore - Configures the trust store to be used
# + keyStore - Configures the key store to be used
# + certFile - A file containing the certificate of the server
# + keyFile - A file containing the private key of the server
# + keyPassword - Password of the private key if it is encrypted
# + trustedCertFile - A file containing a list of certificates or a single certificate that the server trusts
# + protocol - SSL/TLS protocol related options
# + certValidation - Certificate validation against CRL or OCSP related options
# + ciphers - List of ciphers to be used (e.g.: TLS_ECDHE_RSA_WITH_AES_128_GCM_SHA256,
#             TLS_ECDHE_RSA_WITH_AES_128_CBC_SHA)
# + sslVerifyClient - The type of client certificate verification
# + shareSession - Enable/disable new SSL session creation
# + ocspStapling - Enable/disable OCSP stapling
# + handshakeTimeoutInSeconds - SSL handshake time out
# + sessionTimeoutInSeconds - SSL session time out
public type ServiceSecureSocket record {|
    crypto:TrustStore? trustStore = ();
    crypto:KeyStore? keyStore = ();
    string certFile = "";
    string keyFile = "";
    string keyPassword = "";
    string trustedCertFile = "";
    Protocols? protocol = ();
    ValidateCert? certValidation = ();
    string[] ciphers = [];
    string sslVerifyClient = "";
    boolean shareSession = true;
    ServiceOcspStapling? ocspStapling = ();
    int handshakeTimeoutInSeconds?;
    int sessionTimeoutInSeconds?;
|};

# Configures limits for requests. If these limits are violated, the request is rejected.
#
# + maxUriLength - Maximum allowed length for a URI. Exceeding this limit will result in a
#                  `414 - URI Too Long` response.
# + maxHeaderSize - Maximum allowed size for headers. Exceeding this limit will result in a
#                   `413 - Payload Too Large` response.
# + maxEntityBodySize - Maximum allowed size for the entity body. Exceeding this limit will result in a
#                       `413 - Payload Too Large` response.
public type RequestLimits record {|
    int maxUriLength = -1;
    int maxHeaderSize = -1;
    int maxEntityBodySize = -1;
|};<|MERGE_RESOLUTION|>--- conflicted
+++ resolved
@@ -91,12 +91,7 @@
     ServiceSecureSocket? secureSocket = ();
     string httpVersion = "2.0";
     RequestLimits? requestLimits = ();
-<<<<<<< HEAD
-    int timeoutMillis = DEFAULT_LISTENER_TIMEOUT;
-=======
     int timeoutInMillis = DEFAULT_LISTENER_TIMEOUT;
-    int maxPipelinedRequests = MAX_PIPELINED_REQUESTS;
->>>>>>> 60fea81f
 |};
 
 # Configures the SSL/TLS options to be used for HTTP service.
