// Copyright (c) 2018 WSO2 Inc. (http://www.wso2.org) All Rights Reserved.
//
// WSO2 Inc. licenses this file to you under the Apache License,
// Version 2.0 (the "License"); you may not use this file except
// in compliance with the License.
// You may obtain a copy of the License at
//
// http://www.apache.org/licenses/LICENSE-2.0
//
// Unless required by applicable law or agreed to in writing,
// software distributed under the License is distributed on an
// "AS IS" BASIS, WITHOUT WARRANTIES OR CONDITIONS OF ANY
// KIND, either express or implied.  See the License for the
// specific language governing permissions and limitations
// under the License.

import ballerinax/java;

# Provides the gRPC streaming client actions for interacting with gRPC server.
public type StreamingClient client object {

    # Sends request message to the server.
    #
    # + res - The inbound request message.
    # + return - Returns an error if encounters an error while sending the response, returns nil otherwise.
<<<<<<< HEAD
    public remote function send(anydata res) returns Error? = external;
=======
    public remote function send(any res) returns Error? {
        return streamSend(self, res);
    }
>>>>>>> 88d7c991

    # Informs the server, caller finished sending messages.
    #
    # + return - Returns an error if encounters an error while sending the response, returns nil otherwise.
    public remote function complete() returns Error? {
        return streamComplete(self);
    }

    # Sends error message to the server.
    #
    # + statusCode - Error status code.
    # + message - Error message.
    # + return - Returns an error if encounters an error while sending the response, returns nil otherwise.
    public remote function sendError(int statusCode, string message) returns Error? {
        return streamSendError(self, statusCode, java:fromString(message));
    }
};

function streamSend(StreamingClient streamConnection, any res) returns Error? =
@java:Method {
    class: "org.ballerinalang.net.grpc.nativeimpl.streamingclient.FunctionUtils"
} external;

function streamComplete(StreamingClient streamConnection) returns Error? =
@java:Method {
    class: "org.ballerinalang.net.grpc.nativeimpl.streamingclient.FunctionUtils"
} external;

function streamSendError(StreamingClient streamConnection, int statusCode, handle message) returns Error? =
@java:Method {
    class: "org.ballerinalang.net.grpc.nativeimpl.streamingclient.FunctionUtils"
} external;<|MERGE_RESOLUTION|>--- conflicted
+++ resolved
@@ -23,13 +23,9 @@
     #
     # + res - The inbound request message.
     # + return - Returns an error if encounters an error while sending the response, returns nil otherwise.
-<<<<<<< HEAD
-    public remote function send(anydata res) returns Error? = external;
-=======
-    public remote function send(any res) returns Error? {
+    public remote function send(anydata res) returns Error? {
         return streamSend(self, res);
     }
->>>>>>> 88d7c991
 
     # Informs the server, caller finished sending messages.
     #
@@ -48,7 +44,7 @@
     }
 };
 
-function streamSend(StreamingClient streamConnection, any res) returns Error? =
+function streamSend(StreamingClient streamConnection, anydata res) returns Error? =
 @java:Method {
     class: "org.ballerinalang.net.grpc.nativeimpl.streamingclient.FunctionUtils"
 } external;
