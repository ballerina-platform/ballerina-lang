--- conflicted
+++ resolved
@@ -24,10 +24,7 @@
         <listener class-name="org.ballerinalang.stdlib.cache.util.JBallerinaTestInitializer"/>
     </listeners>
 
-<<<<<<< HEAD
-=======
     <!-- Ballerina cache Test Cases. -->
->>>>>>> f6dadf76
     <test name="ballerina-cache-test-suite" preserve-order="true" parallel="false">
         <parameter name="enableJBallerinaTests" value="true"/>
         <packages>
