/*
 * Copyright (c) 2019, WSO2 Inc. (http://www.wso2.org) All Rights Reserved.
 *
 * Licensed under the Apache License, Version 2.0 (the "License");
 * you may not use this file except in compliance with the License.
 * You may obtain a copy of the License at
 *
 * http://www.apache.org/licenses/LICENSE-2.0
 *
 * Unless required by applicable law or agreed to in writing, software
 * distributed under the License is distributed on an "AS IS" BASIS,
 * WITHOUT WARRANTIES OR CONDITIONS OF ANY KIND, either express or implied.
 * See the License for the specific language governing permissions and
 * limitations under the License.
 *
 */
 
apply from: "$rootDir/gradle/balNativeLibProject.gradle"
apply from: "$rootDir/gradle/baseNativeStdLibProject.gradle"

configurations.testCompileClasspath {
    resolutionStrategy {
        preferProjectModules()
    }
}

description = 'Ballerina - Cache'

dependencies {
    baloCreat project(':lib-creator')
    implementation project(':ballerina-lang')
    implementation 'commons-logging:commons-logging'
    implementation 'org.slf4j:slf4j-jdk14'

    baloImplementation project(path: ':ballerina-io', configuration: 'baloImplementation')
    baloImplementation project(path: ':ballerina-system', configuration: 'baloImplementation')
    baloImplementation project(path: ':ballerina-task', configuration: 'baloImplementation')
    baloImplementation project(path: ':ballerina-time', configuration: 'baloImplementation')
    baloImplementation project(path: ':ballerina-runtime-api', configuration: 'baloImplementation')

    interopImports project(':ballerina-io')
<<<<<<< HEAD
=======
    interopImports project(':ballerina-system')
>>>>>>> ad4f643e
    interopImports project(':ballerina-task')
    interopImports project(':ballerina-time')

    testCompile project(path: ':ballerina-test-common', configuration: 'tests')
    testCompile project(path: ':ballerina-test-utils', configuration: 'shadow')
    testCompile project(':ballerina-core')
    testCompile project(':ballerina-tool')
    testCompile project(':ballerina-system')
    testCompile project(':ballerina-runtime-api')
    testCompile project(':ballerina-task')
    testCompile project(':ballerina-time')
    testCompile project(':ballerina-reflect')
    testCompile project(':ballerina-file')
    testCompile 'org.awaitility:awaitility'
    testCompile 'org.testng:testng'
}

createBalo {
    jvmTarget = 'true'
}

configurations.all {
    resolutionStrategy.preferProjectModules()
}<|MERGE_RESOLUTION|>--- conflicted
+++ resolved
@@ -39,10 +39,7 @@
     baloImplementation project(path: ':ballerina-runtime-api', configuration: 'baloImplementation')
 
     interopImports project(':ballerina-io')
-<<<<<<< HEAD
-=======
     interopImports project(':ballerina-system')
->>>>>>> ad4f643e
     interopImports project(':ballerina-task')
     interopImports project(':ballerina-time')
 
