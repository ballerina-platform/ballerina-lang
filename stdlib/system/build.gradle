--- conflicted
+++ resolved
@@ -53,34 +53,8 @@
     jvmTarget = 'true'
 }
 
-<<<<<<< HEAD
-task createTestBalHome(type: Copy) {
-    from configurations.localDependency
-    into "$buildDir/ballerina-home/test/lib"
-}
-
-test {
-    dependsOn createTestBalHome
-    doFirst {
-        copy {
-            from "$buildDir/generated-balo/repo/ballerina"
-            into "$buildDir/ballerina-home/test/lib/repo/ballerina"
-        }
-    }
-    useTestNG() {
-        suites 'src/test/resources/testng.xml'
-    }
-    systemProperty "java.util.logging.config.file", "src/test/resources/logging.properties"
-    systemProperty "java.util.logging.manager", "org.ballerinalang.logging.BLogManager"
-    systemProperty "ballerina.home", "$buildDir/ballerina-home/test"
-    systemProperty "enableJBallerinaTests", "true"
-}
-
 description = 'Ballerina - System'
 
 configurations.all {
     resolutionStrategy.preferProjectModules()
-}
-=======
-description = 'Ballerina - System'
->>>>>>> 3ac3156c
+}