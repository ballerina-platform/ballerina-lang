--- conflicted
+++ resolved
@@ -31,15 +31,10 @@
     
     # Returns the exit code of the process when it finished execution.
     #
-<<<<<<< HEAD
-    # + return - Returns the exit code of the process, or else an `Error` if the process hasn't exited yet 
-    public function exitCode() returns int|Error = external;
-=======
     # + return - Returns the exit code of the process, or an `Error` if the process hasn't exited yet.
     public function exitCode() returns int|Error {
         return nativeExitCode(self);
     }
->>>>>>> 72c7c286
     
     # Destroys the process.
     public function destroy() {
