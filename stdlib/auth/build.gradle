--- conflicted
+++ resolved
@@ -46,11 +46,7 @@
     implementation project(":ballerina-time")
     implementation project(':ballerina-task')
     implementation project(':ballerina-io')
-<<<<<<< HEAD
-    implementation project(':ballerina-encoding')
     implementation project(':ballerina-stringutils')
-=======
->>>>>>> 6486f83e
 
     testCompile 'org.testng:testng'
     testCompile 'org.slf4j:slf4j-jdk14'
