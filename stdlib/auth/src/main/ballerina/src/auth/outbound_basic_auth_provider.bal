// Copyright (c) 2019 WSO2 Inc. (http://www.wso2.org) All Rights Reserved.
//
// WSO2 Inc. licenses this file to you under the Apache License,
// Version 2.0 (the "License"); you may not use this file except
// in compliance with the License.
// You may obtain a copy of the License at
//
// http://www.apache.org/licenses/LICENSE-2.0
//
// Unless required by applicable law or agreed to in writing,
// software distributed under the License is distributed on an
// "AS IS" BASIS, WITHOUT WARRANTIES OR CONDITIONS OF ANY
// KIND, either express or implied.  See the License for the
// specific language governing permissions and limitations
// under the License.

import ballerina/log;
import ballerina/runtime;

# Represents the outbound Basic Auth authenticator which is an implementation of the `auth:OutboundAuthProvider` interface,
# This uses usernames and passwords provided Ballerina configurations to authenticate external endpoints.
# ```ballerina
#  auth:OutboundBasicAuthProvider basicAuthProvider = new({
#      username: "tom",
#      password: "123"
#  });
#  ```
# + credential - `auth:Credential` configurations
public type OutboundBasicAuthProvider object {

    *OutboundAuthProvider;

    public Credential? credential;

    # Provides authentication based on the provided Basic Auth configurations.
    #
    # + credential - Credential configurations
    public function __init(Credential? credential = ()) {
        self.credential = credential;
    }

# Generates a token for Basic authentication.
# ```ballerina
# string|auth:Error token = outboundBasicAuthProvider.generateToken();
# ```
#
# + return - The generated token or else an `auth:Error` if occurred during the validation
    public function generateToken() returns string|Error {
        Credential? credential = self.credential;
        if (credential is ()) {
            runtime:AuthenticationContext? authContext = runtime:getInvocationContext()?.authenticationContext;
            if (authContext is runtime:AuthenticationContext) {
                string? authToken = authContext?.authToken;
                if (authToken is string) {
                    return authToken;
                }
            }
            return prepareError("Failed to generate basic auth token since credential config is not defined and auth token is not defined in the authentication context at invocation context.");
        } else {
            return getBasicAuthToken(credential);
        }
    }

    # Inspects the incoming data and generates the token for Basic authentication.
    #
    # + data - Map of the data, which is extracted from the HTTP response.
    # + return - The token as a `string`, an `auth:Error` if occurred when generating the token, or else `()`
    #            if nothing is to be returned
    public function inspect(map<anydata> data) returns string|Error? {
        return ();
    }
};

# Represents Basic Authentication configurations, which is used by the HTTP endpoint.
#
# + username - Username for Basic authentication
# + password - Password for Basic authentication
public type Credential record {|
    string username;
    string password;
|};

# Processes the auth token for Basic Auth.
#
<<<<<<< HEAD
# + credential - `auth:Credential` configurations
# + return - The auth token or else an `auth:Error` if occurred during the validation
function getAuthTokenForBasicAuth(Credential credential) returns string|Error {
=======
# + credential - The credential configurations.
# + return - The auth token or the `Error` if an error occurred during validation.
function getBasicAuthToken(Credential credential) returns string|Error {
>>>>>>> f33a1b08
    string username = credential.username;
    string password = credential.password;
    if (username == "" || password == "") {
        return prepareError("Username or password cannot be empty.");
    }
    string str = username + ":" + password;
    string token = str.toBytes().toBase64();
    log:printDebug(function () returns string {
        return "Authorization header is generated for basic auth scheme.";
    });
    return token;
}<|MERGE_RESOLUTION|>--- conflicted
+++ resolved
@@ -82,15 +82,9 @@
 
 # Processes the auth token for Basic Auth.
 #
-<<<<<<< HEAD
 # + credential - `auth:Credential` configurations
 # + return - The auth token or else an `auth:Error` if occurred during the validation
 function getAuthTokenForBasicAuth(Credential credential) returns string|Error {
-=======
-# + credential - The credential configurations.
-# + return - The auth token or the `Error` if an error occurred during validation.
-function getBasicAuthToken(Credential credential) returns string|Error {
->>>>>>> f33a1b08
     string username = credential.username;
     string password = credential.password;
     if (username == "" || password == "") {
