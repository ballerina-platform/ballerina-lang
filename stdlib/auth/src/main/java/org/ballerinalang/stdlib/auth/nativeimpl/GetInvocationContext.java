--- conflicted
+++ resolved
@@ -18,22 +18,12 @@
 
 package org.ballerinalang.stdlib.auth.nativeimpl;
 
-<<<<<<< HEAD
-import io.ballerina.runtime.api.ValueCreator;
-import io.ballerina.runtime.api.values.BMap;
-import io.ballerina.runtime.api.values.BString;
-import io.ballerina.runtime.scheduling.Scheduler;
-import io.ballerina.runtime.scheduling.Strand;
-
-import static io.ballerina.runtime.util.BLangConstants.BALLERINA_AUTH_PKG_ID;
-=======
 import io.ballerina.runtime.api.Environment;
 import io.ballerina.runtime.api.creators.ValueCreator;
 import io.ballerina.runtime.api.values.BMap;
 import io.ballerina.runtime.api.values.BString;
 
 import static io.ballerina.runtime.api.constants.RuntimeConstants.BALLERINA_AUTH_PKG_ID;
->>>>>>> dfa1fba9
 
 /**
  * Extern function to get auth invocation context record.
@@ -41,33 +31,19 @@
  */
 public class GetInvocationContext {
 
-<<<<<<< HEAD
-    public static BMap<BString, Object> getInvocationContext() {
-        return getInvocationContextRecord(Scheduler.getStrand());
-=======
     public static BMap<BString, Object> getInvocationContext(Environment env) {
         return getInvocationContextRecord(env);
->>>>>>> dfa1fba9
     }
 
     private static final String AUTH_INVOCATION_CONTEXT_PROPERTY = "AuthInvocationContext";
     private static final String RECORD_TYPE_INVOCATION_CONTEXT = "InvocationContext";
 
-<<<<<<< HEAD
-    private static BMap<BString, Object> getInvocationContextRecord(Strand strand) {
-        BMap<BString, Object> invocationContext =
-                (BMap<BString, Object>) strand.getProperty(AUTH_INVOCATION_CONTEXT_PROPERTY);
-        if (invocationContext == null) {
-            invocationContext = ValueCreator.createRecordValue(BALLERINA_AUTH_PKG_ID, RECORD_TYPE_INVOCATION_CONTEXT);
-            strand.setProperty(AUTH_INVOCATION_CONTEXT_PROPERTY, invocationContext);
-=======
     private static BMap<BString, Object> getInvocationContextRecord(Environment env) {
         BMap<BString, Object> invocationContext =
                 (BMap<BString, Object>) env.getStrandLocal(AUTH_INVOCATION_CONTEXT_PROPERTY);
         if (invocationContext == null) {
             invocationContext = ValueCreator.createRecordValue(BALLERINA_AUTH_PKG_ID, RECORD_TYPE_INVOCATION_CONTEXT);
             env.setStrandLocal(AUTH_INVOCATION_CONTEXT_PROPERTY, invocationContext);
->>>>>>> dfa1fba9
         }
         return invocationContext;
     }
