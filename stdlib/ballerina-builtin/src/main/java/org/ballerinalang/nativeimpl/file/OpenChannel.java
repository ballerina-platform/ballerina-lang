/*
 * Copyright (c) 2017, WSO2 Inc. (http://www.wso2.org) All Rights Reserved.
 *
 * WSO2 Inc. licenses this file to you under the Apache License,
 * Version 2.0 (the "License"); you may not use this file except
 * in compliance with the License.
 * You may obtain a copy of the License at
 *
 *   http://www.apache.org/licenses/LICENSE-2.0
 *
 * Unless required by applicable law or agreed to in writing,
 * software distributed under the License is distributed on an
 * "AS IS" BASIS, WITHOUT WARRANTIES OR CONDITIONS OF ANY
 * KIND, either express or implied.  See the License for the
 * specific language governing permissions and limitations
 * under the License.
 */
package org.ballerinalang.nativeimpl.file;


import org.ballerinalang.bre.Context;
import org.ballerinalang.model.types.TypeKind;
import org.ballerinalang.model.values.BStruct;
import org.ballerinalang.nativeimpl.io.channels.AbstractNativeChannel;
import org.ballerinalang.nativeimpl.io.channels.FileIOChannel;
import org.ballerinalang.nativeimpl.io.channels.base.Channel;
import org.ballerinalang.natives.annotations.Argument;
import org.ballerinalang.natives.annotations.BallerinaFunction;
import org.ballerinalang.natives.annotations.Receiver;
import org.ballerinalang.natives.annotations.ReturnType;
import org.ballerinalang.util.exceptions.BallerinaException;

import java.io.IOException;
import java.nio.channels.FileChannel;
import java.nio.file.AccessDeniedException;
import java.nio.file.Files;
import java.nio.file.OpenOption;
import java.nio.file.Path;
import java.nio.file.Paths;
import java.nio.file.StandardOpenOption;
import java.util.HashSet;
import java.util.Locale;
import java.util.Set;

/**
 * Native function to obtain channel.
 *
 * @since 0.94
 */
@BallerinaFunction(
        packageName = "ballerina.file",
        functionName = "openChannel",
        receiver = @Receiver(type = TypeKind.STRUCT, structType = "File", structPackage = "ballerina.file"),
        args = {@Argument(name = "accessMode", type = TypeKind.STRING)},
        returnType = {@ReturnType(type = TypeKind.STRUCT, structType = "ByteChannel", structPackage = "ballerina.io")},
        isPublic = true
)
public class OpenChannel extends AbstractNativeChannel {

    /**
     * File channel index in ballerina.lang.files#openChannel.
     */
    private static final int FILE_CHANNEL_INDEX = 0;

    /**
     * File access mode defined in ballerina.lang.files#openChannel.
     */
    private static final int FILE_ACCESS_MODE_INDEX = 0;

    /**
     * File path defined under ballerina.lang.files.File.
     */
    private static final int PATH_FIELD_INDEX = 0;

    /**
     * Creates a directory at the specified path.
     *
     * @param path the file location url
     */
    private void createDirs(Path path) {
        Path parent = path.getParent();
        if (parent != null && !Files.exists(parent)) {
            try {
                Files.createDirectories(parent);
            } catch (IOException e) {
                throw new BallerinaException("Error in writing file", e);
            }
        }
    }

    /**
     * {@inheritDoc}
     */
    @Override
<<<<<<< HEAD
    public AbstractChannel inFlow(Context context) throws BallerinaException {
        BStruct fileStruct = (BStruct) context.getRefArgument(FILE_CHANNEL_INDEX);
        String accessMode = context.getStringArgument(FILE_ACCESS_MODE_INDEX);
=======
    public Channel inFlow(Context context) throws BallerinaException {
        BStruct fileStruct = (BStruct) getRefArgument(context, FILE_CHANNEL_INDEX);
        String accessMode = getStringArgument(context, FILE_ACCESS_MODE_INDEX);
>>>>>>> 3f2b6d0e
        Path path = null;
        Channel channel;
        try {
            String accessLC = accessMode.toLowerCase(Locale.getDefault());
            path = Paths.get(fileStruct.getStringField(PATH_FIELD_INDEX));
            Set<OpenOption> opts = new HashSet<>();
            if (accessLC.contains("r")) {
                if (!Files.exists(path)) {
                    throw new BallerinaException("file not found: " + path);
                }
                if (!Files.isReadable(path)) {
                    throw new BallerinaException("file is not readable: " + path);
                }
                opts.add(StandardOpenOption.READ);
            }
            boolean write = accessLC.contains("w");
            boolean append = accessLC.contains("a");
            if (write || append) {
                if (Files.exists(path) && !Files.isWritable(path)) {
                    throw new BallerinaException("file is not writable: " + path);
                }
                createDirs(path);
                opts.add(StandardOpenOption.CREATE);
                if (append) {
                    opts.add(StandardOpenOption.APPEND);
                } else {
                    opts.add(StandardOpenOption.WRITE);
                }
            }
            FileChannel byteChannel = FileChannel.open(path, opts);
            channel = new FileIOChannel(byteChannel);
        } catch (AccessDeniedException e) {
            throw new BallerinaException("Do not have access to write file: " + path, e);
        } catch (Throwable e) {
            throw new BallerinaException("failed to open file: " + e.getMessage(), e);
        }
        return channel;
    }
}<|MERGE_RESOLUTION|>--- conflicted
+++ resolved
@@ -92,15 +92,9 @@
      * {@inheritDoc}
      */
     @Override
-<<<<<<< HEAD
-    public AbstractChannel inFlow(Context context) throws BallerinaException {
+    public Channel inFlow(Context context) throws BallerinaException {
         BStruct fileStruct = (BStruct) context.getRefArgument(FILE_CHANNEL_INDEX);
         String accessMode = context.getStringArgument(FILE_ACCESS_MODE_INDEX);
-=======
-    public Channel inFlow(Context context) throws BallerinaException {
-        BStruct fileStruct = (BStruct) getRefArgument(context, FILE_CHANNEL_INDEX);
-        String accessMode = getStringArgument(context, FILE_ACCESS_MODE_INDEX);
->>>>>>> 3f2b6d0e
         Path path = null;
         Channel channel;
         try {
