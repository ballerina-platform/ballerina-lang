--- conflicted
+++ resolved
@@ -24,12 +24,8 @@
 import org.ballerinalang.model.values.BStruct;
 import org.ballerinalang.nativeimpl.io.IOConstants;
 import org.ballerinalang.nativeimpl.io.channels.SocketIOChannel;
-<<<<<<< HEAD
-import org.ballerinalang.nativeimpl.io.channels.base.AbstractChannel;
-=======
 import org.ballerinalang.nativeimpl.io.channels.base.Channel;
 import org.ballerinalang.natives.AbstractNativeFunction;
->>>>>>> 3f2b6d0e
 import org.ballerinalang.natives.annotations.Argument;
 import org.ballerinalang.natives.annotations.BallerinaFunction;
 import org.ballerinalang.natives.annotations.ReturnType;
@@ -97,31 +93,10 @@
             socketStruct.setStringField(0, socket.getInetAddress().getHostAddress());
             socketStruct.setStringField(1, socket.getLocalAddress().getHostAddress());
             socketStruct.addNativeData(IOConstants.CLIENT_SOCKET_NAME, channel);
-            return getBValues(socketStruct);
+            context.setReturnValues(socketStruct);
         } catch (Throwable e) {
             String msg = "Failed to open a connection to [" + host + ":" + port + "] : " + e.getMessage();
             throw new BallerinaException(msg, e, context);
         }
-<<<<<<< HEAD
-
-        PackageInfo ioPackageInfo = context.getProgramFile().getPackageInfo(SOCKET_PACKAGE);
-        // Create ByteChannel Struct
-        StructInfo channelStructInfo = ioPackageInfo.getStructInfo(BYTE_CHANNEL_STRUCT_TYPE);
-        AbstractChannel ballerinaSocketChannel = new SocketIOChannel(channel, 0);
-        BStruct channelStruct = BLangVMStructs.createBStruct(channelStructInfo, ballerinaSocketChannel);
-        channelStruct.addNativeData(IOConstants.BYTE_CHANNEL_NAME, ballerinaSocketChannel);
-
-        // Create Socket Struct
-        StructInfo socketStructInfo = ioPackageInfo.getStructInfo(SOCKET_STRUCT_TYPE);
-        BStruct socketStruct = BLangVMStructs.createBStruct(socketStructInfo);
-        socketStruct.setRefField(0, channelStruct);
-        socketStruct.setIntField(0, socket.getPort());
-        socketStruct.setIntField(1, socket.getLocalPort());
-        socketStruct.setStringField(0, socket.getInetAddress().getHostAddress());
-        socketStruct.setStringField(1, socket.getLocalAddress().getHostAddress());
-        socketStruct.addNativeData(IOConstants.CLIENT_SOCKET_NAME, channel);
-        context.setReturnValues(socketStruct);
-=======
->>>>>>> 3f2b6d0e
     }
 }