/*
 * Copyright (c) 2017, WSO2 Inc. (http://www.wso2.org) All Rights Reserved.
 *
 * WSO2 Inc. licenses this file to you under the Apache License,
 * Version 2.0 (the "License"); you may not use this file except
 * in compliance with the License.
 * You may obtain a copy of the License at
 * http://www.apache.org/licenses/LICENSE-2.0
 *
 * Unless required by applicable law or agreed to in writing,
 * software distributed under the License is distributed on an
 * "AS IS" BASIS, WITHOUT WARRANTIES OR CONDITIONS OF ANY
 * KIND, either express or implied. See the License for the
 * specific language governing permissions and limitations
 * under the License.
 */

package org.ballerinalang.nativeimpl.io;

import org.ballerinalang.bre.Context;
import org.ballerinalang.bre.bvm.BlockingNativeCallableUnit;
import org.ballerinalang.model.types.TypeKind;
import org.ballerinalang.model.values.BString;
import org.ballerinalang.model.values.BStruct;
import org.ballerinalang.nativeimpl.io.channels.base.CharacterChannel;
<<<<<<< HEAD
=======
import org.ballerinalang.nativeimpl.io.events.EventContext;
import org.ballerinalang.nativeimpl.io.events.EventManager;
import org.ballerinalang.nativeimpl.io.events.EventResult;
import org.ballerinalang.nativeimpl.io.events.characters.ReadCharactersEvent;
import org.ballerinalang.nativeimpl.io.utils.IOUtils;
import org.ballerinalang.natives.AbstractNativeFunction;
>>>>>>> 3f2b6d0e
import org.ballerinalang.natives.annotations.Argument;
import org.ballerinalang.natives.annotations.BallerinaFunction;
import org.ballerinalang.natives.annotations.Receiver;
import org.ballerinalang.natives.annotations.ReturnType;
import org.slf4j.Logger;
import org.slf4j.LoggerFactory;

import java.util.concurrent.CompletableFuture;
import java.util.concurrent.ExecutionException;

/**
 * Native function ballerina.io#readCharacters.
 *
 * @since 0.94
 */
@BallerinaFunction(
        packageName = "ballerina.io",
        functionName = "readCharacters",
        receiver = @Receiver(type = TypeKind.STRUCT, structType = "CharacterChannel", structPackage = "ballerina.io"),
        args = {@Argument(name = "numberOfChars", type = TypeKind.INT)},
        returnType = {@ReturnType(type = TypeKind.STRING),
                @ReturnType(type = TypeKind.STRUCT, structType = "IOError", structPackage = "ballerina.io")},
        isPublic = true
)
public class ReadCharacters extends BlockingNativeCallableUnit {

    /**
     * Specifies the index which contains the character channel in ballerina.lo#readCharacters.
     */
    private static final int CHAR_CHANNEL_INDEX = 0;

    /**
     * Specifies the index which holds number of characters in ballerina.lo#readCharacters.
     */
    private static final int NUMBER_OF_CHARS_INDEX = 0;

    /**
     * Will be the I/O event handler.
     */
    private EventManager eventManager = EventManager.getInstance();

    private static final Logger log = LoggerFactory.getLogger(ReadCharacters.class);

    /*
     * Callback method of the read characters response.
     *
     * @param result the result returned as the response.
     * @return the processed event result.
     *//*
    private static EventResult readCharactersResponse(EventResult<Boolean, EventContext> result) {
        BStruct errorStruct;
        EventContext eventContext = result.getContext();
        Context context = eventContext.getContext();
        Throwable error = eventContext.getError();
        if (null != error) {
            errorStruct = IOUtils.createError(context, error.getMessage());
        }
        Boolean numberOfBytes = result.getResponse();
        return result;
    }
    */

    /**
     * Reads characters asynchronously.
     *
     * @param numberOfCharacters number of characters which should be read.
     * @param characterChannel   the channel which the characters will be read.
     * @param context            context of the event.
     * @return the content which is read.
     * @throws ExecutionException   if an error occurs in the async framework.
     * @throws InterruptedException during interrupt.
     */
    private String readCharacter(int numberOfCharacters, CharacterChannel characterChannel, EventContext context) throws
            ExecutionException, InterruptedException {
        ReadCharactersEvent event = new ReadCharactersEvent(characterChannel, numberOfCharacters, context);
        CompletableFuture<EventResult> future = eventManager.publish(event);
        EventResult eventResult = future.get();
        Throwable error = ((EventContext) eventResult.getContext()).getError();
        if (null != error) {
            throw new ExecutionException(error);
        }
        return (String) eventResult.getResponse();
    }

    /**
     * <p>
     * Reads characters from the channel.
     * </p>
     * <p>
     * {@inheritDoc}
     */
    @Override
<<<<<<< HEAD
    public void execute(Context context) {
        BStruct channel;
        long numberOfCharacters;
        BString content;
        try {
            channel = (BStruct) context.getRefArgument(CHAR_CHANNEL_INDEX);
            numberOfCharacters = context.getIntArgument(NUMBER_OF_CHARS_INDEX);
=======
    public BValue[] execute(Context context) {
        BString content = null;
        BStruct errorStruct = null;
        try {
            BStruct channel = (BStruct) getRefArgument(context, CHAR_CHANNEL_INDEX);
            long numberOfCharacters = getIntArgument(context, NUMBER_OF_CHARS_INDEX);
>>>>>>> 3f2b6d0e
            CharacterChannel characterChannel = (CharacterChannel) channel.getNativeData(IOConstants
                    .CHARACTER_CHANNEL_NAME);
            EventContext eventContext = new EventContext(context);
            //TODO when async functions are available enable this
            // IOUtils.read(characterChannel,numberOfCharacters,ReadCharacters::readCharactersResponse);
            String readCharacters = readCharacter((int) numberOfCharacters, characterChannel, eventContext);
            content = new BString(readCharacters);
        } catch (Throwable e) {
            String message = "Error occurred while reading characters:" + e.getMessage();
            log.error(message);
            errorStruct = IOUtils.createError(context, message);
        }
<<<<<<< HEAD
        context.setReturnValues(content);
=======
        return getBValues(content, errorStruct);
>>>>>>> 3f2b6d0e
    }
}<|MERGE_RESOLUTION|>--- conflicted
+++ resolved
@@ -23,15 +23,6 @@
 import org.ballerinalang.model.values.BString;
 import org.ballerinalang.model.values.BStruct;
 import org.ballerinalang.nativeimpl.io.channels.base.CharacterChannel;
-<<<<<<< HEAD
-=======
-import org.ballerinalang.nativeimpl.io.events.EventContext;
-import org.ballerinalang.nativeimpl.io.events.EventManager;
-import org.ballerinalang.nativeimpl.io.events.EventResult;
-import org.ballerinalang.nativeimpl.io.events.characters.ReadCharactersEvent;
-import org.ballerinalang.nativeimpl.io.utils.IOUtils;
-import org.ballerinalang.natives.AbstractNativeFunction;
->>>>>>> 3f2b6d0e
 import org.ballerinalang.natives.annotations.Argument;
 import org.ballerinalang.natives.annotations.BallerinaFunction;
 import org.ballerinalang.natives.annotations.Receiver;
@@ -124,22 +115,12 @@
      * {@inheritDoc}
      */
     @Override
-<<<<<<< HEAD
     public void execute(Context context) {
-        BStruct channel;
-        long numberOfCharacters;
-        BString content;
-        try {
-            channel = (BStruct) context.getRefArgument(CHAR_CHANNEL_INDEX);
-            numberOfCharacters = context.getIntArgument(NUMBER_OF_CHARS_INDEX);
-=======
-    public BValue[] execute(Context context) {
         BString content = null;
         BStruct errorStruct = null;
         try {
-            BStruct channel = (BStruct) getRefArgument(context, CHAR_CHANNEL_INDEX);
-            long numberOfCharacters = getIntArgument(context, NUMBER_OF_CHARS_INDEX);
->>>>>>> 3f2b6d0e
+            BStruct channel = (BStruct) context.getRefArgument(CHAR_CHANNEL_INDEX);
+            long numberOfCharacters = context.getIntArgument(NUMBER_OF_CHARS_INDEX);
             CharacterChannel characterChannel = (CharacterChannel) channel.getNativeData(IOConstants
                     .CHARACTER_CHANNEL_NAME);
             EventContext eventContext = new EventContext(context);
@@ -152,10 +133,6 @@
             log.error(message);
             errorStruct = IOUtils.createError(context, message);
         }
-<<<<<<< HEAD
-        context.setReturnValues(content);
-=======
-        return getBValues(content, errorStruct);
->>>>>>> 3f2b6d0e
+        context.setReturnValues(content, errorStruct);
     }
 }