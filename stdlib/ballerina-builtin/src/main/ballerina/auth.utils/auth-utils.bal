--- conflicted
+++ resolved
@@ -59,30 +59,10 @@
 @Param {value:"cacheName: cache name"}
 @Return {value:"boolean: true of the cache is enabled, else false"}
 function isCacheEnabled (string cacheName) returns (boolean) {
-<<<<<<< HEAD
     // by default we enable the cache
     match config:getAsString(cacheName + "." + CACHE_ENABLED) {
         string value => return value == "true" ? true : false;
         int|null => return CACHE_ENABLED_DEFAULT_VALUE;
-=======
-    string|null isCacheEnabled = config:getInstanceValue(cacheName, CACHE_ENABLED);
-    match isCacheEnabled {
-        string cacheEnabled => {
-        // TODO handle error
-            var cacheEnabledRes = <boolean>cacheEnabled;
-            match cacheEnabledRes {
-                boolean boolIsCacheEnabled => {
-                    return boolIsCacheEnabled;
-                }
-                error err => {
-                    return CACHE_ENABLED_DEFAULT_VALUE;
-                }
-            }
-        }
-        any => {
-            return CACHE_ENABLED_DEFAULT_VALUE;
-        }
->>>>>>> fe1ab2ad
     }
 }
 
@@ -100,7 +80,6 @@
 @Return {value:"int: cache expiry time read from ballerina.conf, default value if no configuration entry found"}
 function getExpiryTime (string cacheName) returns (int) {
     // expiry time
-<<<<<<< HEAD
     match config:getAsString(cacheName + "." + CACHE_EXPIRY_TIME) {
         string value => {
             match <int>value {
@@ -109,25 +88,6 @@
             }
         }
         any|null => return CACHE_EXPIRY_DEFAULT_VALUE;
-=======
-    string|null expiryTime = config:getInstanceValue(cacheName, CACHE_EXPIRY_TIME);
-    match expiryTime {
-        string expiryTimeStr => {
-        // TODO handle error
-            var expiry = <int>expiryTimeStr;
-            match expiry {
-                int intExpiryTime => {
-                    return intExpiryTime;
-                }
-                error err => {
-                    return CACHE_EXPIRY_DEFAULT_VALUE;
-                }
-            }
-        }
-        any => {
-            return CACHE_EXPIRY_DEFAULT_VALUE;
-        }
->>>>>>> fe1ab2ad
     }
 }
 
@@ -135,7 +95,6 @@
 @Param {value:"cacheName: cache name"}
 @Return {value:"int: cache capacity read from ballerina.conf, default value if no configuration entry found"}
 function getCapacity (string cacheName) returns (int) {
-<<<<<<< HEAD
     match config:getAsString(cacheName + "." + CACHE_CAPACITY) {
         string value => {
             match <int>value {
@@ -144,25 +103,6 @@
             }
         }
         any|null => return CACHE_EXPIRY_DEFAULT_VALUE;
-=======
-    string|null capacity = config:getInstanceValue(cacheName, CACHE_CAPACITY);
-    match capacity {
-        string cacityStr => {
-        // TODO handle error
-            var capacityVal = <int>cacityStr;
-            match capacityVal {
-                int intCapacity => {
-                    return intCapacity;
-                }
-                error err => {
-                    return CACHE_CAPACITY_DEFAULT_VALUE;
-                }
-            }
-        }
-        any => {
-            return CACHE_CAPACITY_DEFAULT_VALUE;
-        }
->>>>>>> fe1ab2ad
     }
 }
 
@@ -170,7 +110,6 @@
 @Param {value:"cacheName: cache name"}
 @Return {value:"float: cache eviction factor read from ballerina.conf, default value if no configuration entry found"}
 function getEvictionFactor (string cacheName) returns (float) {
-<<<<<<< HEAD
     match config:getAsString(cacheName + "." + CACHE_EVICTION_FACTOR) {
         string value => {
             match <float>value {
@@ -179,25 +118,6 @@
             }
         }
         any|null => return CACHE_EVICTION_FACTOR_DEFAULT_VALUE;
-=======
-    string|null evictionFactor = config:getInstanceValue(cacheName, CACHE_EVICTION_FACTOR);
-    match evictionFactor {
-        string evictionFactorStr => {
-        // TODO handle errors
-            var evictionFac = <float>evictionFactorStr;
-            match evictionFac {
-                float floatEvictionFactor => {
-                    return floatEvictionFactor;
-                }
-                error err => {
-                    return CACHE_EVICTION_FACTOR_DEFAULT_VALUE;
-                }
-            }
-        }
-        any => {
-            return CACHE_EVICTION_FACTOR_DEFAULT_VALUE;
-        }
->>>>>>> fe1ab2ad
     }
 }
 
