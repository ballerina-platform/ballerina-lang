// Copyright (c) 2018 WSO2 Inc. (http://www.wso2.org) All Rights Reserved.
//
// WSO2 Inc. licenses this file to you under the Apache License,
// Version 2.0 (the "License"); you may not use this file except
// in compliance with the License.
// You may obtain a copy of the License at
//
// http://www.apache.org/licenses/LICENSE-2.0
//
// Unless required by applicable law or agreed to in writing,
// software distributed under the License is distributed on an
// "AS IS" BASIS, WITHOUT WARRANTIES OR CONDITIONS OF ANY
// KIND, either express or implied.  See the License for the
// specific language governing permissions and limitations
// under the License.

package ballerina.transactions.coordinator;

import ballerina.log;
import ballerina.net.http;

enum CoordinationType {
    TWO_PHASE_COMMIT
}

const string TWO_PHASE_COMMIT = "2pc";

string[] coordinationTypes = [TWO_PHASE_COMMIT];

map coordinationTypeToProtocolsMap = getCoordinationTypeToProtocolsMap();
function getCoordinationTypeToProtocolsMap () returns (map m) {
    m = {};
    string[] twoPhaseCommitProtocols = ["completion", "volatile", "durable"];
    //string[] twoPhaseCommitProtocols = [PROTOCOL_COMPLETION, PROTOCOL_VOLATILE, PROTOCOL_DURABLE];
    m[TWO_PHASE_COMMIT] = twoPhaseCommitProtocols;
    return;
}

@http:configuration {
    basePath:initiatorCoordinatorBasePath,
    host:coordinatorHost,
    port:coordinatorPort
}
service<http> InitiatorService {

    @http:resourceConfig {
        methods:["POST"],
        path:registrationPathPattern
    }
    resource register (http:Connection conn, http:InRequest req, string transactionBlockId) {
        //register(in: Micro-Transaction-Registration,
        //out: Micro-Transaction-Coordination?,
        //fault: ( Invalid-Protocol |
        //Already-Registered |
        //Cannot-Register |
        //Micro-Transaction-Unknown )? )

        //If the registering participant specified a protocol name not matching the coordination type of the micro-transaction,
        //the following fault is returned:
        //
        //Invalid-Protocol
        //
        //        If the registering participant is already registered to the micro-transaction,
        //the following fault is returned:
        //
        //Already-Registered
        //
        //        If the coordinator already started the end-of-transaction processing for participants of the Durable
        // protocol (see section 3.1.2) of the micro-transaction, the following fault is returned. Note explicitly,
        // that registration for the Durable protocol is allowed while the coordinator is running the end-of-transaction
        // processing for participants of the Volatile protocol (see section 3.1.3).

        // Cannot-Register
        //If the registering participant specified an unknown micro-transaction identifier, the following fault is returned:

        // Micro-Transaction-Unknown
<<<<<<< HEAD
        var txnBlockId, txnBlockIdConversionErr = <int>transactionBlockId;
        RegistrationRequest regReq = jsonToRegRequest(req.getJsonPayload());
=======

        var payload, _ = req.getJsonPayload();
        var registrationReq, e = <RegistrationRequest>payload;
>>>>>>> aaf12566
        http:OutResponse res;
        if (regReq == null || txnBlockIdConversionErr != null) {
            res = {statusCode:400};
            RequestError err = {errorMessage:"Bad Request"};
            var resPayload, _ = <json>err;
            res.setJsonPayload(resPayload);
            var connError = conn.respond(res);
            if (connError != null) {
                log:printErrorCause("Sending response to Bad Request for register request failed", (error)connError);
            }
        } else {
            string participantId = regReq.participantId;
            string txnId = regReq.transactionId;
            var txn, _ = (Transaction)initiatedTransactions[txnId];

            if (txn == null) {
                res = respondToBadRequest("Transaction-Unknown. Invalid TID:" + txnId);
                var connError = conn.respond(res);
                if (connError != null) {
                    log:printErrorCause("Sending response for register request with null transaction ID failed",
                                        (error)connError);
                }
            } else if (isRegisteredParticipant(participantId, txn.participants)) { // Already-Registered
                res = respondToBadRequest("Already-Registered. TID:" + txnId + ",participant ID:" + participantId);
                var connError = conn.respond(res);
                if (connError != null) {
                    log:printErrorCause("Sending response for register request by already registered participant
                                         for transaction " + txnId + " failed", (error)connError);
                }
            } else if (!protocolCompatible(txn.coordinationType,
                                           regReq.participantProtocols)) { // Invalid-Protocol
                res = respondToBadRequest("Invalid-Protocol. TID:" + txnId + ",participant ID:" + participantId);
                var connError = conn.respond(res);
                if (connError != null) {
                    log:printErrorCause("Sending response for register request by participant with invalid protocol
                                         for transaction " + txnId + " failed", (error)connError);
                }
            } else {
                Participant participant = {participantId:participantId,
                                              participantProtocols:regReq.participantProtocols};
                txn.participants[participantId] = participant;

                // Send the response
                Protocol[] participantProtocols = regReq.participantProtocols;
                Protocol[] coordinatorProtocols = [];
                int i = 0;
                foreach participantProtocol in participantProtocols {
                    Protocol coordinatorProtocol = {name:participantProtocol.name,
                                                       url:getCoordinatorProtocolAt(participantProtocol.name, txnBlockId)};
                    coordinatorProtocols[i] = coordinatorProtocol;
                    i = i + 1;
                }

                RegistrationResponse regRes = {transactionId:txnId,
                                                  coordinatorProtocols:coordinatorProtocols};
                json resPayload = regResposeToJson(regRes);
                res = {statusCode:200};
                res.setJsonPayload(resPayload);
                var connError = conn.respond(res);
                if (connError != null) {
                    log:printErrorCause("Sending response for register request for transaction " + txnId +
                                        " failed", (error)connError);
                } else {
                    log:printInfo("Registered remote participant: " + participantId + " for transaction: " + txnId);
                }
            }
            //TODO: Need to handle the  Cannot-Register error case
        }
    }
}<|MERGE_RESOLUTION|>--- conflicted
+++ resolved
@@ -74,16 +74,10 @@
         //If the registering participant specified an unknown micro-transaction identifier, the following fault is returned:
 
         // Micro-Transaction-Unknown
-<<<<<<< HEAD
         var txnBlockId, txnBlockIdConversionErr = <int>transactionBlockId;
-        RegistrationRequest regReq = jsonToRegRequest(req.getJsonPayload());
-=======
-
-        var payload, _ = req.getJsonPayload();
-        var registrationReq, e = <RegistrationRequest>payload;
->>>>>>> aaf12566
+        var payload, payloadError = req.getJsonPayload();
         http:OutResponse res;
-        if (regReq == null || txnBlockIdConversionErr != null) {
+        if (payloadError != null || txnBlockIdConversionErr != null) {
             res = {statusCode:400};
             RequestError err = {errorMessage:"Bad Request"};
             var resPayload, _ = <json>err;
@@ -93,6 +87,7 @@
                 log:printErrorCause("Sending response to Bad Request for register request failed", (error)connError);
             }
         } else {
+            RegistrationRequest regReq = jsonToRegRequest(payload);
             string participantId = regReq.participantId;
             string txnId = regReq.transactionId;
             var txn, _ = (Transaction)initiatedTransactions[txnId];
