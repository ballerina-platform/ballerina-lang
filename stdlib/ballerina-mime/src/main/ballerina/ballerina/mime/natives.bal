package ballerina.mime;

import ballerina.file;
import ballerina.io;

@Description {value:"Describes the nature of the data in the body of a MIME entity."}
@Field {value:"primaryType: Declares the general type of data"}
@Field {value:"subType: A specific format of the primary type data"}
@Field {value:"suffix: Identify the semantics of a specific media type"}
@Field {value:"parameters: A set of parameters, specified in an attribute=value notation"}
public struct MediaType {
    string primaryType;
    string subType;
    string suffix;
    map parameters;
}

@Description {value:"Represent values in Content-Disposition header"}
@Field {value:"fileName: Default filename for storing the bodypart, if the receiving agent wishes to store it in an
external file"}
@Field {value:"disposition: Indicates how the body part should be presented (inline, attachment or as
form-data)"}
@Field {value:"name: Represent the field name in case of 'multipart/form-data'"}
@Field {value:"parameters: A set of parameters, specified in an attribute=value notation"}
public struct ContentDisposition {
    string fileName;
    string disposition;
    string name;
    map parameters;
}

@Description {value:"Represent the headers and body of a message. This can be used to represent both the entity of a top
level message and an entity(body part) inside of a multipart entity."}
@Field {value:"contentType: Describes the data contained in the body of the entity"}
@Field {value:"contentId: Helps one body of an entity to make a reference to another"}
@Field {value:"headers: Denote general, request/response and entity related headers. Keys of the header map
should represent the header name and value will be the 'HeaderValue' struct"}
@Field {value:"size: Represent the size of the entity"}
@Field {value:"contentDisposition: Represent values related to Content-Disposition header"}
public struct Entity {
    MediaType contentType;
    string contentId;
    map headers;
    int size;
    ContentDisposition contentDisposition;
}

@Description {value:"Set the entity body with a given file handler"}
@Param {value:"entity: Represent a MIME entity"}
@Param {value:"fileHandler: Represent a file"}
public function <Entity entity> setFileAsEntityBody (file:File fileHandler) {
    io:ByteChannel byteChannel = fileHandler.openChannel(READ_PERMISSION);
    entity.setByteChannel(byteChannel);
}

@Description {value:"Set the entity body with the given json content"}
@Param {value:"entity: Represent a MIME entity"}
@Param {value:"jsonContent: Json content that needs to be set to entity"}
public native function <Entity entity> setJson (json jsonContent);

@Description {value:"Given an entity, get the entity body in json form."}
@Param {value:"entity: Represent a MIME entity"}
@Return {value:"Return json data"}
public native function <Entity entity> getJson () (json);

@Description {value:"Set the entity body with the given xml content"}
@Param {value:"entity: Represent a MIME entity"}
@Param {value:"xmlContent: Xml content that needs to be set to entity"}
public native function <Entity entity> setXml (xml xmlContent);

@Description {value:"Given an entity, get the entity body in xml form."}
@Param {value:"entity: Represent a MIME entity"}
@Return {value:"Return xml data"}
public native function <Entity entity> getXml () (xml);

@Description {value:"Set the entity body with the given text content"}
@Param {value:"textContent: Text content that needs to be set to entity"}
public native function <Entity entity> setText (string textContent);

@Description {value:"Given an entity, get the entity body in text form."}
@Param {value:"entity: Represent a MIME entity"}
@Return {value:"Return text data"}
public native function <Entity entity> getText () (string);

@Description {value:"Set the entity body with the given blob content"}
@Param {value:"blobContent: Blob content that needs to be set to entity"}
@Return {value:"Return a blob"}
public native function <Entity entity> setBlob (blob blobContent);

@Description {value:"Given an entity, get the entity body as a blob. If the entity size is considerably large consider
using getEntityWrapper() method instead"}
@Param {value:"entity: Represent a MIME entity"}
@Return {value:"Return a blob"}
public native function <Entity entity> getBlob () (blob);

@Description {value:"Set the entity body with the given byte channel content"}
@Param {value:"entity: Represent a MIME entity"}
@Param {value:"byteChannel: Byte channel that needs to be set to entity"}
public native function <Entity entity> setByteChannel (io:ByteChannel byteChannel);

@Description {value:"Given an entity, get the entity body as a byte channel."}
@Param {value:"entity: Represent a MIME entity"}
@Return {value:"Return a byte channel"}
public native function <Entity entity> getByteChannel () (io:ByteChannel);

@Description {value:"Given an entity, get its body parts."}
@Param {value:"entity: Represent a MIME entity"}
@Return {value:"Return an array of entities which represent its body parts"}
public native function <Entity entity> getBodyParts () (Entity[]);

@Description {value:"Set body parts to entity"}
@Param {value:"entity: Represent a MIME entity"}
@Param {value:"bodyParts: Represent the body parts that needs to be set to the entity"}
<<<<<<< HEAD
public function <Entity entity> setBodyParts (Entity[] bodyParts) {
    entity.multipartData = bodyParts;
}
=======
public native function <Entity entity> setBodyParts (Entity[] bodyParts);
>>>>>>> 3efb980e

@Description {value:"Given the Content-Type in string, get the MediaType struct populated with it."}
@Param {value:"contentType: Content-Type in string"}
@Return {value:"Return MediaType struct"}
public native function getMediaType (string contentType) (MediaType);

@Description {value:"Get “primaryType/subtype+suffix” combination in string format."}
@Param {value:"mediaType: MediaType struct"}
@Return {value:"Return base type from MediaType struct"}
public function <MediaType mediaType> toString () (string) {
    return mediaType.primaryType + "/" + mediaType.subType;
}

@Description {value:"Convert the media type to a string suitable for use as the value of a corresponding HTTP header."}
@Param {value:"mediaType: MediaType struct"}
@Return {value:"Return the Content-Type with parameters as a string"}
public function <MediaType mediaType> toStringWithParameters () (string) {
    string contentType = mediaType.toString() + "; ";
    map parameters = mediaType.parameters;
    string[] arrKeys = mediaType.parameters.keys();
    int size = lengthof arrKeys;
    int index = 0;
    while (index < size) {
        var value, _ = (string)parameters[arrKeys[index]];
        if (index == size - 1) {
            contentType = contentType + arrKeys[index] + "=" + value;
            break;
        } else {
            contentType = contentType + arrKeys[index] + "=" + value + ";";
            index = index + 1;
        }
    }
    return contentType;
}

@Description {value:"Represent MIME specific base64 encoder. This follows RFC 2045 for encoding operation."}
public struct MimeBase64Encoder {
}

@Description {value:"Represent MIME specific base64 decoder. This follows RFC 2045 for decoding operation."}
public struct MimeBase64Decoder {
}

@Description {value:"Represent quoated-printable encoder."}
public struct QuotedPrintableEncoder {
}

@Description {value:"Represent quoated-printable decoder."}
public struct QuotedPrintableDecoder {
}

@Description {value:"Encode byte array using MIME Base64 encoding scheme."}
@Param {value:"encoder: Represent MIME specific base64 encoder"}
@Param {value:"content: the byte array to encode"}
@Return {value:"Return resulting encoded bytes"}
public native function <MimeBase64Encoder encoder> encode (blob content) (blob);

@Description {value:"Encode a given string using MIME Base64 encoding scheme. First the given string will be
converted to a byte array with the given charset encoding. If the charset given is null default 'UTF-8' will be used.
 Then that byte array will be encoded using MIME Base64 encoding scheme and a new string will be constructed with the
  given charset."}
@Param {value:"encoder: Represent MIME specific base64 encoder"}
@Param {value:"content: string to encode"}
@Param {value:"charset: charset used in the given string and the resulting string"}
@Return {value:"Return resulting encoded string"}
public native function <MimeBase64Encoder encoder> encodeString (string content, string charset) (string);

@Description {value:"Decode byte array using MIME Base64 encoding scheme."}
@Param {value:"encoder: Represent MIME specific base64 decoder"}
@Param {value:"content: the byte array to decode"}
@Return {value:"Return resulting decoded bytes"}
public native function <MimeBase64Decoder decoder> decode (blob content) (blob);

@Description {value:"Decode a given string using MIME Base64 decoding scheme. First the given string will be
converted to a byte array with the given charset encoding. If the charset given is null default 'UTF-8' will be used.
 Then that byte array will be decoded using MIME Base64 decoding scheme and a new string will be constructed with the
  given charset."}
@Param {value:"encoder: Represent MIME specific base64 decoder"}
@Param {value:"content: string to decode"}
@Param {value:"charset: charset used in the given string and the resulting string"}
@Return {value:"Return resulting decoded string"}
public native function <MimeBase64Decoder decoder> decodeString (string content, string charset) (string);

@Description {value:"Get the encoding value from a given MediaType."}
@Param {value:"contentType: A MediaType struct"}
@Return {value:"Return encoding value"}
function getEncoding (MediaType contentType) (string) {
    var encoding = DEFAULT_CHARSET;
    error castErr;
    if (contentType != null && contentType.parameters != null) {
        encoding, castErr = (string)contentType.parameters.CHARSET;
        if (castErr != null) {
            encoding = DEFAULT_CHARSET;
        }
    }
    return encoding;
}

@Description {value:"Represent 'application/x-www-form-urlencoded' media type value"}
public const string APPLICATION_FORM_URLENCODED = "application/x-www-form-urlencoded";

@Description {value:"Represent 'application/json' media type value"}
public const string APPLICATION_JSON = "application/json";

@Description {value:"Represent 'application/octet-stream' media type value"}
public const string APPLICATION_OCTET_STREAM = "application/octet-stream";

@Description {value:"Represent 'application/svg+xml' media type value"}
public const string APPLICATION_SVG_XML = "application/svg+xml";

@Description {value:"Represent 'application/xhtml+xml' media type value"}
public const string APPLICATION_XHTML_XML = "application/xhtml+xml";

@Description {value:"Represent 'application/xml' media type value"}
public const string APPLICATION_XML = "application/xml";

@Description {value:"Represent 'multipart/form-data' media type value"}
public const string MULTIPART_FORM_DATA = "multipart/form-data";

@Description {value:"Represent 'multipart/mixed' media type value"}
public const string MULTIPART_MIXED = "multipart/mixed";

@Description {value:"Represent 'text/html' media type value"}
public const string TEXT_HTML = "text/html";

@Description {value:"Represent 'text/plain' media type value"}
public const string TEXT_PLAIN = "text/plain";

@Description {value:"Represent 'text/xml' media type value"}
public const string TEXT_XML = "text/xml";


@Description {value:"Key name for 'boundary' parameter in MediaType. This is needed for composite type media types"}
public const string BOUNDARY = "boundary";

@Description {value:"Key name for 'start' parameter in MediaType. This determines which part in the multipart message
contains the payload"}
public const string START = "start";

@Description {value:"Key name for 'type' parameter in MediaType. This indicates the MIME media type of the 'root'
body part"}
public const string TYPE = "type";

@Description {value:"Key name for 'charset' parameter in MediaType. Indicate the character set of the body text"}
public const string CHARSET = "charset";

@Description {value:"Default charset to be used with MIME encoding and decoding"}
public const string DEFAULT_CHARSET = "UTF-8";

@Description {value:"Permission to be used with opening a byte channel for overflow data"}
const string READ_PERMISSION = "r";<|MERGE_RESOLUTION|>--- conflicted
+++ resolved
@@ -111,13 +111,7 @@
 @Description {value:"Set body parts to entity"}
 @Param {value:"entity: Represent a MIME entity"}
 @Param {value:"bodyParts: Represent the body parts that needs to be set to the entity"}
-<<<<<<< HEAD
-public function <Entity entity> setBodyParts (Entity[] bodyParts) {
-    entity.multipartData = bodyParts;
-}
-=======
 public native function <Entity entity> setBodyParts (Entity[] bodyParts);
->>>>>>> 3efb980e
 
 @Description {value:"Given the Content-Type in string, get the MediaType struct populated with it."}
 @Param {value:"contentType: Content-Type in string"}
