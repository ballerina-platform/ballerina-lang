/*
*  Copyright (c) 2018, WSO2 Inc. (http://www.wso2.org) All Rights Reserved.
*
*  WSO2 Inc. licenses this file to you under the Apache License,
*  Version 2.0 (the "License"); you may not use this file except
*  in compliance with the License.
*  You may obtain a copy of the License at
*
*    http://www.apache.org/licenses/LICENSE-2.0
*
*  Unless required by applicable law or agreed to in writing,
*  software distributed under the License is distributed on an
*  "AS IS" BASIS, WITHOUT WARRANTIES OR CONDITIONS OF ANY
*  KIND, either express or implied.  See the License for the
*  specific language governing permissions and limitations
*  under the License.
*/

package org.ballerinalang.mime.util;

/**
 * Constants related to MIME.
 */
public class Constants {

    public static final String ENTITY = "Entity";
    public static final String FILE = "File";
    public static final String MEDIA_TYPE = "MediaType";
    public static final String CONTENT_DISPOSITION_STRUCT = "ContentDisposition";
    public static final String ENTITY_ERROR = "EntityError";
    public static final String PROTOCOL_PACKAGE_MIME = "ballerina.mime";
    public static final String PROTOCOL_PACKAGE_FILE = "ballerina.file";
    public static final String PROTOCOL_PACKAGE_IO = "ballerina.io";
    public static final String BYTE_CHANNEL_STRUCT = "ByteChannel";

    /**
     * Content type HTTP header.
     */

    public static final String CONTENT_ID = "content-id";

    /**
     * Content-type application/json.
     */
    public static final String APPLICATION_JSON = "application/json";

    /**
     * Content-type application/xml.
     */
    public static final String APPLICATION_XML = "application/xml";

    /**
     * Content-type text/plain.
     */
    public static final String TEXT_PLAIN = "text/plain";

    /**
     * Content-type application/octet-stream.
     */
    public static final String OCTET_STREAM = "application/octet-stream";

    /**
     * Content-type application/x-www-form-urlencoded.
     */
    public static final String APPLICATION_FORM = "application/x-www-form-urlencoded";

    /**
     * Content-type multipart/form-data.
     */
    public static final String MULTIPART_FORM_DATA = "multipart/form-data";

    /**
     * Content-type multipart/mixed.
     */
    public static final String MULTIPART_MIXED = "multipart/mixed";

    public static final String JSON_SUFFIX = "+json";

    public static final String JSON_TYPE_IDENTIFIER = "/json";

    public static final String XML_SUFFIX = "+xml";

    public static final String XML_TYPE_IDENTIFIER = "/xml";

    public static final String TEXT_AS_PRIMARY_TYPE = "text/";

    public static final String MULTIPART_AS_PRIMARY_TYPE = "multipart/";
    public static final String MESSAGE_AS_PRIMARY_TYPE = "message/";
    public static final String BOUNDARY = "boundary";
    public static final String FORM_DATA_PARAM = "form-data";

    public static final String DEFAULT_PRIMARY_TYPE = "application";
    public static final String DEFAULT_SUB_TYPE = "octet-stream";
    public static final String SUFFIX_ATTACHMENT = "+";

    public static final String MESSAGE_ENTITY = "message_entity";
    public static final String MESSAGE_DATA_SOURCE = "message_datasource";
    public static final String IS_BODY_BYTE_CHANNEL_ALREADY_SET = "is_byte_channel_set";
    public static final String ENTITY_BYTE_CHANNEL = "entity_byte_channel";
    public static final String MULTIPART_ENCODER = "MultipartEncoder";
    public static final String BODY_PARTS = "body_parts";
    public static final String ENTITY_HEADERS = "entity_headers";

<<<<<<< HEAD
    public static final String ANN_CONFIG_MEMORY_THRESHOLD = "memoryThresholdInMB";
    public static final String ANN_CONFIG_TEMP_LOCATION = "tempLocation";
    public static final String DEFAULT_TEMP_DIRECTORY = "java.io.tmpdir";
=======
    public static final String CHARSET = "charset";
>>>>>>> f85e8ef0

    //Native argument indexes
    public static final int FIRST_PARAMETER_INDEX = 0;
    public static final int SECOND_PARAMETER_INDEX = 1;

    //Entity properties
    public static final int MEDIA_TYPE_INDEX = 0;
    public static final int CONTENT_ID_INDEX = 0;
    public static final int SIZE_INDEX = 0;
    public static final int CONTENT_DISPOSITION_INDEX = 1;

    public static final int FIRST_BODY_PART_INDEX = 0;

    //Media type properties
    public static final int PRIMARY_TYPE_INDEX = 0;
    public static final int SUBTYPE_INDEX = 1;
    public static final int SUFFIX_INDEX = 2;
    public static final int PARAMETER_MAP_INDEX = 0;

    //Content-Disposition properties
    public static final int CONTENT_DISPOSITION_FILENAME_INDEX = 0;
    public static final int DISPOSITION_INDEX = 1;
    public static final int CONTENT_DISPOSITION_NAME_INDEX = 2;
    public static final int CONTENT_DISPOSITION_PARA_MAP_INDEX = 0;

    //Native function indexes
    public static final int BLOB_INDEX = 0;
    public static final int STRING_INDEX = 0;
    public static final int CHARSET_INDEX = 1;

    public static final int FIRST_ELEMENT = 0;

    public static final int BYTE_LIMIT = 2097152; //2MB
    public static final int READABLE_BUFFER_SIZE = 8192; //8KB
    public static final int ONE_MB_IN_BYTES = 1048576; //1MB

    public static final String UTF_8 = "UTF-8";
    public static final String CONTENT_TRANSFER_ENCODING_7_BIT = "7bit";
    public static final String CONTENT_TRANSFER_ENCODING_8_BIT = "8bit";

    public static final String TEMP_FILE_EXTENSION = ".tmp";
    public static final String TEMP_FILE_NAME = "tempFile";

    public static final String BALLERINA_TEMP_FILE = "BallerinaTempFile";

    public static final int NO_CONTENT_LENGTH_FOUND = -1;

    public static final String SEMICOLON = ";";
    public static final String COMMA = ",";
    public static final String ASSIGNMENT = "=";
    public static final String DOUBLE_QUOTE = "\"";
    public static final String PARSER_ERROR = "failed to parse: ";
    public static final String BUILTIN_PACKAGE = "ballerina.builtin";
    public static final String STRUCT_GENERIC_ERROR = "error";
    public static final String CONTENT_DISPOSITION_FILE_NAME = "filename";
    public static final String CONTENT_DISPOSITION_NAME = "name";

    /**
     * Describes the format of the body part.
     */
    public enum BodyPartForm {
        INPUTSTREAM, FILE
    }
}<|MERGE_RESOLUTION|>--- conflicted
+++ resolved
@@ -101,13 +101,11 @@
     public static final String BODY_PARTS = "body_parts";
     public static final String ENTITY_HEADERS = "entity_headers";
 
-<<<<<<< HEAD
+    public static final String CHARSET = "charset";
+
     public static final String ANN_CONFIG_MEMORY_THRESHOLD = "memoryThresholdInMB";
     public static final String ANN_CONFIG_TEMP_LOCATION = "tempLocation";
     public static final String DEFAULT_TEMP_DIRECTORY = "java.io.tmpdir";
-=======
-    public static final String CHARSET = "charset";
->>>>>>> f85e8ef0
 
     //Native argument indexes
     public static final int FIRST_PARAMETER_INDEX = 0;
