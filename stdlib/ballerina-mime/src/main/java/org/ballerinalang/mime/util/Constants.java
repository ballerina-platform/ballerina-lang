/*
*  Copyright (c) 2018, WSO2 Inc. (http://www.wso2.org) All Rights Reserved.
*
*  WSO2 Inc. licenses this file to you under the Apache License,
*  Version 2.0 (the "License"); you may not use this file except
*  in compliance with the License.
*  You may obtain a copy of the License at
*
*    http://www.apache.org/licenses/LICENSE-2.0
*
*  Unless required by applicable law or agreed to in writing,
*  software distributed under the License is distributed on an
*  "AS IS" BASIS, WITHOUT WARRANTIES OR CONDITIONS OF ANY
*  KIND, either express or implied.  See the License for the
*  specific language governing permissions and limitations
*  under the License.
*/

package org.ballerinalang.mime.util;

/**
 * Constants related to MIME.
 */
public class Constants {

    public static final String ENTITY = "Entity";
    public static final String FILE = "File";
    public static final String MEDIA_TYPE = "MediaType";
    public static final String CONTENT_DISPOSITION_STRUCT = "ContentDisposition";
    public static final String ENTITY_ERROR = "EntityError";
    public static final String PROTOCOL_PACKAGE_MIME = "ballerina.mime";
    public static final String PROTOCOL_PACKAGE_FILE = "ballerina.file";
    public static final String PROTOCOL_PACKAGE_IO = "ballerina.io";
    public static final String BYTE_CHANNEL_STRUCT = "ByteChannel";

    /**
     * Content type HTTP header.
     */

    public static final String CONTENT_ID = "content-id";

    /**
     * Content-type application/json.
     */
    public static final String APPLICATION_JSON = "application/json";

    /**
     * Content-type application/xml.
     */
    public static final String APPLICATION_XML = "application/xml";

    /**
     * Content-type text/plain.
     */
    public static final String TEXT_PLAIN = "text/plain";

    /**
     * Content-type application/octet-stream.
     */
    public static final String OCTET_STREAM = "application/octet-stream";

    /**
     * Content-type application/x-www-form-urlencoded.
     */
    public static final String APPLICATION_FORM = "application/x-www-form-urlencoded";

    /**
     * Content-type multipart/form-data.
     */
    public static final String MULTIPART_FORM_DATA = "multipart/form-data";

    /**
     * Content-type multipart/mixed.
     */
    public static final String MULTIPART_MIXED = "multipart/mixed";

    public static final String JSON_SUFFIX = "+json";

    public static final String JSON_TYPE_IDENTIFIER = "/json";

    public static final String XML_SUFFIX = "+xml";

    public static final String XML_TYPE_IDENTIFIER = "/xml";

    public static final String TEXT_AS_PRIMARY_TYPE = "text/";

    public static final String MULTIPART_AS_PRIMARY_TYPE = "multipart/";
    public static final String MESSAGE_AS_PRIMARY_TYPE = "message/";
    public static final String BOUNDARY = "boundary";
    public static final String FORM_DATA_PARAM = "form-data";

    public static final String DEFAULT_PRIMARY_TYPE = "application";
    public static final String DEFAULT_SUB_TYPE = "octet-stream";
    public static final String SUFFIX_ATTACHMENT = "+";

    public static final String MESSAGE_DATA_SOURCE = "message_datasource";
    public static final String IS_BODY_BYTE_CHANNEL_ALREADY_SET = "is_byte_channel_set";
    public static final String ENTITY_BYTE_CHANNEL = "entity_byte_channel";
    public static final String MULTIPART_ENCODER = "MultipartEncoder";
    public static final String BODY_PARTS = "body_parts";
    public static final String ENTITY_HEADERS = "entity_headers";

    public static final String CHARSET = "charset";

<<<<<<< HEAD
    public static final String ANN_CONFIG_OVERFLOW_CONFIG = "overflowConfig";
    public static final String ANN_CONFIG_MEMORY_THRESHOLD = "memoryThresholdInMB";
    public static final String ANN_CONFIG_TEMP_LOCATION = "tempLocation";
    public static final String DEFAULT_TEMP_DIRECTORY = "java.io.tmpdir";
=======
    public static final int REQUEST_ENTITY_INDEX = 1;
    public static final int RESPONSE_ENTITY_INDEX = 1;
>>>>>>> 24e93d1a

    //Native argument indexes
    public static final int FIRST_PARAMETER_INDEX = 0;
    public static final int SECOND_PARAMETER_INDEX = 1;

    //Entity properties
    public static final int MEDIA_TYPE_INDEX = 0;
    public static final int CONTENT_ID_INDEX = 0;
    public static final int SIZE_INDEX = 0;
    public static final int CONTENT_DISPOSITION_INDEX = 1;

    public static final int FIRST_BODY_PART_INDEX = 0;

    //Media type properties
    public static final int PRIMARY_TYPE_INDEX = 0;
    public static final int SUBTYPE_INDEX = 1;
    public static final int SUFFIX_INDEX = 2;
    public static final int PARAMETER_MAP_INDEX = 0;

    //Content-Disposition properties
    public static final int CONTENT_DISPOSITION_FILENAME_INDEX = 0;
    public static final int DISPOSITION_INDEX = 1;
    public static final int CONTENT_DISPOSITION_NAME_INDEX = 2;
    public static final int CONTENT_DISPOSITION_PARA_MAP_INDEX = 0;

    //Native function indexes
    public static final int BLOB_INDEX = 0;
    public static final int STRING_INDEX = 0;
    public static final int CHARSET_INDEX = 1;

    public static final int FIRST_ELEMENT = 0;

    public static final int BYTE_LIMIT = 2097152; //2MB
    public static final int READABLE_BUFFER_SIZE = 8192; //8KB
    public static final int ONE_MB_IN_BYTES = 1048576; //1MB

    public static final String UTF_8 = "UTF-8";
    public static final String CONTENT_TRANSFER_ENCODING_7_BIT = "7bit";
    public static final String CONTENT_TRANSFER_ENCODING_8_BIT = "8bit";

    public static final String TEMP_FILE_EXTENSION = ".tmp";
    public static final String TEMP_FILE_NAME = "tempFile";

    public static final String BALLERINA_TEMP_FILE = "BallerinaTempFile";

    public static final int NO_CONTENT_LENGTH_FOUND = -1;

    public static final String SEMICOLON = ";";
    public static final String COMMA = ",";
    public static final String ASSIGNMENT = "=";
    public static final String DOUBLE_QUOTE = "\"";
    public static final String PARSER_ERROR = "failed to parse: ";
    public static final String BUILTIN_PACKAGE = "ballerina.builtin";
    public static final String STRUCT_GENERIC_ERROR = "error";
    public static final String CONTENT_DISPOSITION_FILE_NAME = "filename";
    public static final String CONTENT_DISPOSITION_NAME = "name";

    /**
     * Describes the format of the body part.
     */
    public enum BodyPartForm {
        INPUTSTREAM, FILE
    }
}<|MERGE_RESOLUTION|>--- conflicted
+++ resolved
@@ -102,15 +102,13 @@
 
     public static final String CHARSET = "charset";
 
-<<<<<<< HEAD
+    public static final int REQUEST_ENTITY_INDEX = 1;
+    public static final int RESPONSE_ENTITY_INDEX = 1;
+
     public static final String ANN_CONFIG_OVERFLOW_CONFIG = "overflowConfig";
     public static final String ANN_CONFIG_MEMORY_THRESHOLD = "memoryThresholdInMB";
     public static final String ANN_CONFIG_TEMP_LOCATION = "tempLocation";
     public static final String DEFAULT_TEMP_DIRECTORY = "java.io.tmpdir";
-=======
-    public static final int REQUEST_ENTITY_INDEX = 1;
-    public static final int RESPONSE_ENTITY_INDEX = 1;
->>>>>>> 24e93d1a
 
     //Native argument indexes
     public static final int FIRST_PARAMETER_INDEX = 0;
