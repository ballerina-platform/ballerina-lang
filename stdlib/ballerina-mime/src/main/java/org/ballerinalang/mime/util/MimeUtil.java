--- conflicted
+++ resolved
@@ -20,10 +20,15 @@
 
 import io.netty.util.internal.PlatformDependent;
 import org.ballerinalang.bre.Context;
+import org.ballerinalang.model.util.StringUtils;
+import org.ballerinalang.model.util.XMLUtils;
+import org.ballerinalang.model.values.BJSON;
 import org.ballerinalang.model.values.BMap;
+import org.ballerinalang.model.values.BRefType;
 import org.ballerinalang.model.values.BString;
 import org.ballerinalang.model.values.BStruct;
 import org.ballerinalang.model.values.BValue;
+import org.ballerinalang.model.values.BXML;
 import org.ballerinalang.util.codegen.PackageInfo;
 import org.ballerinalang.util.codegen.StructInfo;
 import org.ballerinalang.util.exceptions.BallerinaException;
@@ -36,6 +41,7 @@
 import java.io.IOException;
 import java.io.InputStream;
 import java.io.OutputStream;
+import java.io.UnsupportedEncodingException;
 import java.util.Enumeration;
 import java.util.Set;
 import javax.activation.MimeType;
@@ -55,6 +61,7 @@
 import static org.ballerinalang.mime.util.Constants.IS_BODY_BYTE_CHANNEL_ALREADY_SET;
 import static org.ballerinalang.mime.util.Constants.MEDIA_TYPE_INDEX;
 import static org.ballerinalang.mime.util.Constants.MESSAGE_ENTITY;
+import static org.ballerinalang.mime.util.Constants.MULTIPART_DATA_INDEX;
 import static org.ballerinalang.mime.util.Constants.MULTIPART_FORM_DATA;
 import static org.ballerinalang.mime.util.Constants.PARAMETER_MAP_INDEX;
 import static org.ballerinalang.mime.util.Constants.PRIMARY_TYPE_INDEX;
@@ -64,6 +71,7 @@
 import static org.ballerinalang.mime.util.Constants.SUBTYPE_INDEX;
 import static org.ballerinalang.mime.util.Constants.SUFFIX_INDEX;
 import static org.ballerinalang.mime.util.Constants.TEMP_FILE_EXTENSION;
+import static org.ballerinalang.mime.util.Constants.UTF_8;
 
 /**
  * Mime utility functions are included in here.
@@ -72,267 +80,207 @@
  */
 public class MimeUtil {
     private static final Logger log = LoggerFactory.getLogger(MimeUtil.class);
-<<<<<<< HEAD
-    private static HttpDataFactory dataFactory = null;
-
-    /**
-     * Read the string payload from input stream and set it into request or response's entity struct. If the content
-     * length exceeds the BYTE_LIMIT, data will be written on to a temporary file. Otherwise data will be kept in
-     * memory.
-     *
-     * @param entityStruct  Represent 'Entity' struct
-     * @param inputStream   Represent input stream coming from the request/response
-     * @param contentLength Content length of the request
-     */
-    public static void readAndSetStringPayload(BStruct entityStruct, InputStream inputStream,
-                                               long contentLength) {
-        if (contentLength > Constants.BYTE_LIMIT) {
-            String temporaryFilePath = writeToTemporaryFile(inputStream, BALLERINA_TEXT_DATA);
-            populateBallerinaFileStruct(entityStruct, temporaryFilePath);
-        } else {
-            String payload = StringUtils.getStringFromInputStream(inputStream);
-            entityStruct.setStringField(TEXT_DATA_INDEX, payload);
-        }
-    }
-
-    /**
-     * Read the json payload from input stream and set it into request or response's entity struct. If the content
-     * length exceeds the BYTE_LIMIT, data will be written on to a temporary file. Otherwise data will be kept in
-     * memory.
-     *
-     * @param entityStruct  Represent 'Entity' struct
-     * @param inputStream   Represent input stream coming from the request/response
-     * @param contentLength Content length of the request
-     */
-    public static void readAndSetJsonPayload(BStruct entityStruct, InputStream inputStream,
-                                             long contentLength) {
-        if (contentLength > Constants.BYTE_LIMIT) {
-            String temporaryFilePath = writeToTemporaryFile(inputStream, BALLERINA_JSON_DATA);
-            populateBallerinaFileStruct(entityStruct, temporaryFilePath);
-        } else {
-            BJSON payload = new BJSON(inputStream);
-            entityStruct.setRefField(JSON_DATA_INDEX, payload);
-        }
-    }
-
-    /**
-     * Read the xml payload from input stream and set it into request or response's entity struct. If the content
-     * length exceeds the BYTE_LIMIT, data will be written on to a temporary file. Otherwise data will be kept in
-     * memory.
-     *
-     * @param entityStruct  Represent 'Entity' struct
-     * @param inputStream   Represent input stream coming from the request/response
-     * @param contentLength Content length of the request
-     */
-    public static void readAndSetXmlPayload(BStruct entityStruct, InputStream inputStream,
-                                            long contentLength) {
-        if (contentLength > Constants.BYTE_LIMIT) {
-            String temporaryFilePath = writeToTemporaryFile(inputStream, BALLERINA_XML_DATA);
-            populateBallerinaFileStruct(entityStruct, temporaryFilePath);
-        } else {
-            BXML payload = XMLUtils.parse(inputStream);
-            entityStruct.setRefField(XML_DATA_INDEX, payload);
-        }
-    }
-
-    /**
-     * Read the binary payload from input stream and set it into request or response's entity struct. If the content
-     * length exceeds the BYTE_LIMIT, data will be written on to a temporary file. Otherwise data will be kept in
-     * memory.
-     *
-     * @param entityStruct  Represent 'Entity' struct
-     * @param inputStream   Represent input stream coming from the request/response
-     * @param contentLength Content length of the request
-     */
-    public static void readAndSetBinaryPayload(BStruct entityStruct, InputStream inputStream,
-                                               long contentLength) {
-        if (contentLength > Constants.BYTE_LIMIT) {
-            String temporaryFilePath = writeToTemporaryFile(inputStream, BALLERINA_BINARY_DATA);
-            populateBallerinaFileStruct(entityStruct, temporaryFilePath);
-        } else {
-            byte[] payload;
-            try {
-                payload = getByteArray(inputStream);
-            } catch (IOException e) {
-                throw new BallerinaException("Error while converting inputstream to a byte array: " + e.getMessage());
-            }
-            entityStruct.setBlobField(BYTE_DATA_INDEX, payload);
-        }
-    }
-
-    /**
-     * Check whether the 'Entity' body is present in text form.
-     *
-     * @param entity Represent 'Entity' struct
-     * @return a boolean denoting the availability of text payload
-     */
-    public static boolean isTextBodyPresent(BStruct entity) {
-        String textPayload = entity.getStringField(TEXT_DATA_INDEX);
-        if (isNotNullAndEmpty(textPayload)) {
-            return true;
-        } else {
-            return isOverFlowDataNotNull(entity);
-        }
-    }
-
-    /**
-     * Check whether the 'Entity' body is present in json form.
-     *
-     * @param entity Represent 'Entity' struct
-     * @return a boolean denoting the availability of json payload
-     */
-    public static boolean isJsonBodyPresent(BStruct entity) {
-        BRefType jsonRefType = entity.getRefField(JSON_DATA_INDEX);
-        if (jsonRefType != null) {
-            BJSON jsonPayload = (BJSON) entity.getRefField(JSON_DATA_INDEX);
-            if (jsonPayload != null) {
-                return true;
-            }
-        } else {
-            return isOverFlowDataNotNull(entity);
-        }
-        return false;
-    }
-
-    /**
-     * Check whether the 'Entity' body is present in xml form.
-     *
-     * @param entity Represent 'Entity' struct
-     * @return a boolean denoting the availability of xml payload
-     */
-    public static boolean isXmlBodyPresent(BStruct entity) {
-        BRefType xmlRefType = entity.getRefField(XML_DATA_INDEX);
-        if (xmlRefType != null) {
-            BXML xmlPayload = (BXML) entity.getRefField(XML_DATA_INDEX);
-            if (xmlPayload != null) {
-                return true;
-            }
-        } else {
-            return isOverFlowDataNotNull(entity);
-        }
-        return false;
-    }
-
-    /**
-     * Check whether the 'Entity' body is present in binary form.
-     *
-     * @param entity Represent 'Entity' struct
-     * @return a boolean denoting the availability of binary payload
-     */
-    public static boolean isBinaryBodyPresent(BStruct entity) {
-        byte[] binaryPayload = entity.getBlobField(BYTE_DATA_INDEX);
-        if (binaryPayload != null) {
-            return true;
-        } else {
-            return isOverFlowDataNotNull(entity);
-        }
-    }
-
-    /**
-     * Check whether the 'Entity' body is present as multi parts.
-     *
-     * @param entity Represent 'Entity' struct
-     * @return a boolean denoting the availability of binary payload
-     */
-    public static boolean isMultipartsAvailable(BStruct entity) {
-        if (entity.getRefField(MULTIPART_DATA_INDEX) != null) {
-            return true;
-        }
-        return false;
-    }
-
-    /**
-     * Extract the text payload from entity.
-     *
-     * @param entity Represent 'Entity' struct
-     * @return string containing text payload
-     */
-    public static String getTextPayload(BStruct entity) {
-        String returnValue = entity.getStringField(TEXT_DATA_INDEX);
-        if (isNotNullAndEmpty(returnValue)) {
-            return returnValue;
-        } else {
-            String filePath = getFilePathFromFileStruct(entity);
-            try {
-                return filePath.isEmpty() ? null : new String(readFromFile(filePath), UTF_8);
-            } catch (UnsupportedEncodingException e) {
-                log.error("Error occurred while extracting text payload from entity", e.getMessage());
-            }
-        }
-        return null;
-    }
-
-    /**
-     * Extract the json payload from entity.
-=======
 
     /**
      * Given a ballerina entity, get the content-type as a base type.
->>>>>>> 565d3d2f
      *
      * @param entity Represent an 'Entity'
      * @return content-type in 'primarytype/subtype' format
      */
-<<<<<<< HEAD
-    public static BJSON getJsonPayload(BStruct entity) {
-        BRefType jsonRefType = entity.getRefField(JSON_DATA_INDEX);
-        if (jsonRefType != null) {
-            return (BJSON) entity.getRefField(JSON_DATA_INDEX);
-        } else {
-            String filePath = getFilePathFromFileStruct(entity);
-            try {
-                return filePath.isEmpty() ? null : new BJSON(new String(readFromFile(filePath), UTF_8));
-            } catch (UnsupportedEncodingException e) {
-                log.error("Error occurred while extracting json payload from entity", e.getMessage());
-=======
     public static String getContentType(BStruct entity) {
         if (entity.getRefField(MEDIA_TYPE_INDEX) != null) {
             BStruct mediaType = (BStruct) entity.getRefField(MEDIA_TYPE_INDEX);
             if (mediaType != null) {
                 return mediaType.getStringField(PRIMARY_TYPE_INDEX) + "/" + mediaType.getStringField(SUBTYPE_INDEX);
->>>>>>> 565d3d2f
             }
         }
         return null;
     }
 
+//    public static void readAndSetStringPayload(BStruct entityStruct, InputStream inputStream,
+//                                               long contentLength) {
+//        if (contentLength > Constants.BYTE_LIMIT) {
+//            String temporaryFilePath = writeToTemporaryFile(inputStream, BALLERINA_TEXT_DATA);
+//            populateBallerinaFileStruct(entityStruct, temporaryFilePath);
+//        } else {
+//            String payload = StringUtils.getStringFromInputStream(inputStream);
+//            entityStruct.setStringField(TEXT_DATA_INDEX, payload);
+//        }
+//    }
+//
+//    /**
+//     * Read the json payload from input stream and set it into request or response's entity struct. If the content
+//     * length exceeds the BYTE_LIMIT, data will be written on to a temporary file. Otherwise data will be kept in
+//     * memory.
+//     *
+//     * @param entityStruct  Represent 'Entity' struct
+//     * @param inputStream   Represent input stream coming from the request/response
+//     * @param contentLength Content length of the request
+//     */
+//    public static void readAndSetJsonPayload(BStruct entityStruct, InputStream inputStream,
+//                                             long contentLength) {
+//        if (contentLength > Constants.BYTE_LIMIT) {
+//            String temporaryFilePath = writeToTemporaryFile(inputStream, BALLERINA_JSON_DATA);
+//            populateBallerinaFileStruct(entityStruct, temporaryFilePath);
+//        } else {
+//            BJSON payload = new BJSON(inputStream);
+//            entityStruct.setRefField(JSON_DATA_INDEX, payload);
+//        }
+//    }
+//
+//    /**
+//     * Read the xml payload from input stream and set it into request or response's entity struct. If the content
+//     * length exceeds the BYTE_LIMIT, data will be written on to a temporary file. Otherwise data will be kept in
+//     * memory.
+//     *
+//     * @param entityStruct  Represent 'Entity' struct
+//     * @param inputStream   Represent input stream coming from the request/response
+//     * @param contentLength Content length of the request
+//     */
+//    public static void readAndSetXmlPayload(BStruct entityStruct, InputStream inputStream,
+//                                            long contentLength) {
+//        if (contentLength > Constants.BYTE_LIMIT) {
+//            String temporaryFilePath = writeToTemporaryFile(inputStream, BALLERINA_XML_DATA);
+//            populateBallerinaFileStruct(entityStruct, temporaryFilePath);
+//        } else {
+//            BXML payload = XMLUtils.parse(inputStream);
+//            entityStruct.setRefField(XML_DATA_INDEX, payload);
+//        }
+//    }
+//
+//    /**
+//     * Read the binary payload from input stream and set it into request or response's entity struct. If the content
+//     * length exceeds the BYTE_LIMIT, data will be written on to a temporary file. Otherwise data will be kept in
+//     * memory.
+//     *
+//     * @param entityStruct  Represent 'Entity' struct
+//     * @param inputStream   Represent input stream coming from the request/response
+//     * @param contentLength Content length of the request
+//     */
+//    public static void readAndSetBinaryPayload(BStruct entityStruct, InputStream inputStream,
+//                                               long contentLength) {
+//        if (contentLength > Constants.BYTE_LIMIT) {
+//            String temporaryFilePath = writeToTemporaryFile(inputStream, BALLERINA_BINARY_DATA);
+//            populateBallerinaFileStruct(entityStruct, temporaryFilePath);
+//        } else {
+//            byte[] payload;
+//            try {
+//                payload = getByteArray(inputStream);
+//            } catch (IOException e) {
+//                throw new BallerinaException("Error while converting inputstream to a byte array: " + e.getMessage());
+//            }
+//            entityStruct.setBlobField(BYTE_DATA_INDEX, payload);
+//        }
+//    }
+//
+//    /**
+//     * Check whether the 'Entity' body is present in text form.
+//     *
+//     * @param entity Represent 'Entity' struct
+//     * @return a boolean denoting the availability of text payload
+//     */
+//    public static boolean isTextBodyPresent(BStruct entity) {
+//        String textPayload = entity.getStringField(TEXT_DATA_INDEX);
+//        if (isNotNullAndEmpty(textPayload)) {
+//            return true;
+//        } else {
+//            return isOverFlowDataNotNull(entity);
+//        }
+//    }
+//
+//    /**
+//     * Check whether the 'Entity' body is present in json form.
+//     *
+//     * @param entity Represent 'Entity' struct
+//     * @return a boolean denoting the availability of json payload
+//     */
+//    public static boolean isJsonBodyPresent(BStruct entity) {
+//        BRefType jsonRefType = entity.getRefField(JSON_DATA_INDEX);
+//        if (jsonRefType != null) {
+//            BJSON jsonPayload = (BJSON) entity.getRefField(JSON_DATA_INDEX);
+//            if (jsonPayload != null) {
+//                return true;
+//            }
+//        } else {
+//            return isOverFlowDataNotNull(entity);
+//        }
+//        return false;
+//    }
+//
+//    /**
+//     * Check whether the 'Entity' body is present in xml form.
+//     *
+//     * @param entity Represent 'Entity' struct
+//     * @return a boolean denoting the availability of xml payload
+//     */
+//    public static boolean isXmlBodyPresent(BStruct entity) {
+//        BRefType xmlRefType = entity.getRefField(XML_DATA_INDEX);
+//        if (xmlRefType != null) {
+//            BXML xmlPayload = (BXML) entity.getRefField(XML_DATA_INDEX);
+//            if (xmlPayload != null) {
+//                return true;
+//            }
+//        } else {
+//            return isOverFlowDataNotNull(entity);
+//        }
+//        return false;
+//    }
+//
+//    /**
+//     * Check whether the 'Entity' body is present in binary form.
+//     *
+//     * @param entity Represent 'Entity' struct
+//     * @return a boolean denoting the availability of binary payload
+//     */
+//    public static boolean isBinaryBodyPresent(BStruct entity) {
+//        byte[] binaryPayload = entity.getBlobField(BYTE_DATA_INDEX);
+//        if (binaryPayload != null) {
+//            return true;
+//        } else {
+//            return isOverFlowDataNotNull(entity);
+//        }
+//    }
+//
+//    /**
+//     * Check whether the 'Entity' body is present as multi parts.
+//     *
+//     * @param entity Represent 'Entity' struct
+//     * @return a boolean denoting the availability of binary payload
+//     */
+//    public static boolean isMultipartsAvailable(BStruct entity) {
+//        if (entity.getRefField(MULTIPART_DATA_INDEX) != null) {
+//            return true;
+//        }
+//        return false;
+//    }
+//
+//    /**
+//     * Extract the text payload from entity.
+//     *
+//     * @param entity Represent 'Entity' struct
+//     * @return string containing text payload
+//     */
+//    public static String getTextPayload(BStruct entity) {
+//        String returnValue = entity.getStringField(TEXT_DATA_INDEX);
+//        if (isNotNullAndEmpty(returnValue)) {
+//            return returnValue;
+//        } else {
+//            String filePath = getFilePathFromFileStruct(entity);
+//            try {
+//                return filePath.isEmpty() ? null : new String(readFromFile(filePath), UTF_8);
+//            } catch (UnsupportedEncodingException e) {
+//                log.error("Error occurred while extracting text payload from entity", e.getMessage());
+//            }
+//        }
+//        return null;
+//    }
+
     /**
      * Given a ballerina entity, get the content-type with parameters included.
      *
      * @param entity Represent an 'Entity'
      * @return content-type in 'primarytype/subtype; key=value;' format
      */
-<<<<<<< HEAD
-    public static BXML getXmlPayload(BStruct entity) {
-        BRefType xmlRefType = entity.getRefField(XML_DATA_INDEX);
-        if (xmlRefType != null) {
-            return (BXML) entity.getRefField(XML_DATA_INDEX);
-        } else {
-            String filePath = getFilePathFromFileStruct(entity);
-            try {
-                return filePath.isEmpty() ? null : XMLUtils.parse(new String(readFromFile(filePath), UTF_8));
-            } catch (UnsupportedEncodingException e) {
-                log.error("Error occurred while extracting xml payload from entity", e.getMessage());
-            }
-        }
-        return null;
-    }
-
-    /**
-     * Extract the binary payload from entity.
-     *
-     * @param entity Represent 'Entity' struct
-     * @return entity body as a byte array
-     */
-    public static byte[] getBinaryPayload(BStruct entity) {
-        byte[] byteData = entity.getBlobField(BYTE_DATA_INDEX);
-        if (byteData != null) {
-            return entity.getBlobField(BYTE_DATA_INDEX);
-        } else {
-            String filePath = getFilePathFromFileStruct(entity);
-            return filePath.isEmpty() ? null : readFromFile(filePath);
-        }
-=======
     static String getContentTypeWithParameters(BStruct entity) {
         String contentType = null;
         if (entity.getRefField(MEDIA_TYPE_INDEX) != null) {
@@ -347,13 +295,70 @@
             }
         }
         return contentType;
->>>>>>> 565d3d2f
-    }
-
-    private static String getFilePathFromFileStruct(BStruct entity) {
-        BStruct fileStruct = (BStruct) entity.getRefField(OVERFLOW_DATA_INDEX);
-        return fileStruct.getStringField(FILE_PATH_INDEX);
-    }
+    }
+
+//    /**
+//     * Extract the json payload from entity.
+//     *
+//     * @param entity Represent 'Entity' struct
+//     * @return json content in BJSON form
+//     */
+//    public static BJSON getJsonPayload(BStruct entity) {
+//        BRefType jsonRefType = entity.getRefField(JSON_DATA_INDEX);
+//        if (jsonRefType != null) {
+//            return (BJSON) entity.getRefField(JSON_DATA_INDEX);
+//        } else {
+//            String filePath = getFilePathFromFileStruct(entity);
+//            try {
+//                return filePath.isEmpty() ? null : new BJSON(new String(readFromFile(filePath), UTF_8));
+//            } catch (UnsupportedEncodingException e) {
+//                log.error("Error occurred while extracting json payload from entity", e.getMessage());
+//            }
+//        }
+//        return null;
+//    }
+//
+//    /**
+//     * Extract the xml payload from entity.
+//     *
+//     * @param entity Represent 'Entity' struct
+//     * @return xml content in BXML form
+//     */
+//    public static BXML getXmlPayload(BStruct entity) {
+//        BRefType xmlRefType = entity.getRefField(XML_DATA_INDEX);
+//        if (xmlRefType != null) {
+//            return (BXML) entity.getRefField(XML_DATA_INDEX);
+//        } else {
+//            String filePath = getFilePathFromFileStruct(entity);
+//            try {
+//                return filePath.isEmpty() ? null : XMLUtils.parse(new String(readFromFile(filePath), UTF_8));
+//            } catch (UnsupportedEncodingException e) {
+//                log.error("Error occurred while extracting xml payload from entity", e.getMessage());
+//            }
+//        }
+//        return null;
+//    }
+
+//    /**
+//     * Extract the binary payload from entity.
+//     *
+//     * @param entity Represent 'Entity' struct
+//     * @return entity body as a byte array
+//     */
+//    public static byte[] getBinaryPayload(BStruct entity) {
+//        byte[] byteData = entity.getBlobField(BYTE_DATA_INDEX);
+//        if (byteData != null) {
+//            return entity.getBlobField(BYTE_DATA_INDEX);
+//        } else {
+//            String filePath = getFilePathFromFileStruct(entity);
+//            return filePath.isEmpty() ? null : readFromFile(filePath);
+//        }
+//    }
+//
+//    private static String getFilePathFromFileStruct(BStruct entity) {
+//        BStruct fileStruct = (BStruct) entity.getRefField(OVERFLOW_DATA_INDEX);
+//        return fileStruct.getStringField(FILE_PATH_INDEX);
+//    }
 
     /**
      * Construct 'MediaType' struct with the given Content-Type and set it into the given 'Entity'.
@@ -500,27 +505,25 @@
         entityStruct.setIntField(SIZE_INDEX, length);
     }
 
-<<<<<<< HEAD
-    /**
-     * Populate ballerina file struct with temporary file path.
-     *
-     * @param entityStruct      Represent 'Entity'
-     * @param temporaryFilePath Temporary file path
-     * @return Entity struct populated with file handler
-     */
-    private static BStruct populateBallerinaFileStruct(BStruct entityStruct, String temporaryFilePath) {
-        BStruct fileStruct = (BStruct) entityStruct.getRefField(OVERFLOW_DATA_INDEX);
-        fileStruct.setStringField(TEMP_FILE_PATH_INDEX, temporaryFilePath);
-        return entityStruct;
-=======
     public static BStruct extractEntity(BStruct httpMessageStruct) {
         Object isEntityBodyAvailable = httpMessageStruct.getNativeData(IS_BODY_BYTE_CHANNEL_ALREADY_SET);
         if (isEntityBodyAvailable == null || !((Boolean) isEntityBodyAvailable)) {
             return null;
         }
         return (BStruct) httpMessageStruct.getNativeData(MESSAGE_ENTITY);
->>>>>>> 565d3d2f
-    }
+    }
+//    /**
+//     * Populate ballerina file struct with temporary file path.
+//     *
+//     * @param entityStruct      Represent 'Entity'
+//     * @param temporaryFilePath Temporary file path
+//     * @return Entity struct populated with file handler
+//     */
+//    private static BStruct populateBallerinaFileStruct(BStruct entityStruct, String temporaryFilePath) {
+//        BStruct fileStruct = (BStruct) entityStruct.getRefField(OVERFLOW_DATA_INDEX);
+//        fileStruct.setStringField(TEMP_FILE_PATH_INDEX, temporaryFilePath);
+//        return entityStruct;
+//    }
 
     /**
      * Given an input stream, create a temporary file and write the content to it.
@@ -575,366 +578,401 @@
         }
     }
 
-    /**
-<<<<<<< HEAD
-     * Handle discrete media type content. This method populates ballerina entity with the relevant payload.
-     *
-     * @param entity      Represent an 'Entity'
-     * @param inputStream Represent input stream coming from the request/response
-     */
-    public static void handleDiscreteMediaTypeContent(BStruct entity, InputStream inputStream) {
-        String baseType = getContentType(entity);
-        long contentLength = entity.getIntField(SIZE_INDEX);
-        if (baseType != null) {
-            switch (baseType) {
-                case TEXT_PLAIN:
-                case APPLICATION_FORM:
-                    MimeUtil.readAndSetStringPayload(entity, inputStream, contentLength);
-                    break;
-                case APPLICATION_JSON:
-                    MimeUtil.readAndSetJsonPayload(entity, inputStream, contentLength);
-                    break;
-                case TEXT_XML:
-                case APPLICATION_XML:
-                    MimeUtil.readAndSetXmlPayload(entity, inputStream, contentLength);
-                    break;
-                default:
-                    MimeUtil.readAndSetBinaryPayload(entity, inputStream, contentLength);
-                    break;
-            }
-        } else {
-            MimeUtil.readAndSetBinaryPayload(entity, inputStream, contentLength);
-        }
-    }
-
-    /**
-     * Handle composite media type content. This method populates a set of body parts as an array of ballerina entities
-     * and set them into the top level entity. Nested parts are not covered yet.
-     *
-     * @param context    Represent ballerina context
-     * @param entity     Represent an 'Entity'
-     * @param multiparts Represent a list of body parts
-     */
-    public static void handleCompositeMediaTypeContent(Context context, BStruct entity, List<HttpBodyPart> multiparts) {
-        ArrayList<BStruct> bodyParts = new ArrayList<>();
-        for (HttpBodyPart bodyPart : multiparts) {
-            BStruct partStruct = ConnectorUtils.createAndGetStruct(context, PROTOCOL_PACKAGE_MIME, ENTITY);
-            String baseType = bodyPart.getContentType();
-            partStruct.setIntField(SIZE_INDEX, bodyPart.getSize());
-            BStruct mediaType = ConnectorUtils.createAndGetStruct(context, PROTOCOL_PACKAGE_MIME, MEDIA_TYPE);
-            setContentType(mediaType, partStruct, baseType);
-            handleDiscreteMediaTypeContent(partStruct, new ByteArrayInputStream(bodyPart.getContent()));
-            bodyParts.add(partStruct);
-        }
-        if (!bodyParts.isEmpty()) {
-            BStructType typeOfBodyPart = bodyParts.get(0).getType();
-            BStruct[] result = bodyParts.toArray(new BStruct[bodyParts.size()]);
-            BRefValueArray partsArray = new BRefValueArray(result, typeOfBodyPart);
-            entity.setRefField(MULTIPART_DATA_INDEX, partsArray);
-        }
-    }
-
-    /**
-     * Given a ballerina entity, get the content-type as a base type.
-     *
-     * @param entity Represent an 'Entity'
-     * @return content-type in 'primarytype/subtype' format
-     */
-    public static String getContentType(BStruct entity) {
-        if (entity.getRefField(MEDIA_TYPE_INDEX) != null) {
-            BStruct mediaType = (BStruct) entity.getRefField(MEDIA_TYPE_INDEX);
-            if (mediaType != null) {
-                return mediaType.getStringField(PRIMARY_TYPE_INDEX) + "/" + mediaType.getStringField(SUBTYPE_INDEX);
-            }
-        }
-        return null;
-    }
-
-    /**
-     * Check whether the entity body is present.
-     *
-     * @param entity   Represent an 'Entity'
-     * @param baseType Content type that describes the entity body
-     * @return a boolean indicating entity body availability
-     */
-    public static boolean checkEntityBodyAvailability(BStruct entity, String baseType) {
-        switch (baseType) {
-            case TEXT_PLAIN:
-                return MimeUtil.isTextBodyPresent(entity);
-            case APPLICATION_JSON:
-                return MimeUtil.isJsonBodyPresent(entity);
-            case APPLICATION_XML:
-                return MimeUtil.isXmlBodyPresent(entity);
-            case MULTIPART_FORM_DATA:
-                return MimeUtil.isMultipartsAvailable(entity);
-            default:
-                return MimeUtil.isBinaryBodyPresent(entity);
-        }
-    }
-
-    /**
-     * Encode a given body part and add it to multipart request encoder.
-     *
-     * @param nettyEncoder Helps encode multipart/form-data
-     * @param httpRequest  Represent top level http request that should hold multiparts
-     * @param bodyPart     Represent a ballerina body part
-     * @throws HttpPostRequestEncoder.ErrorDataEncoderException when an error occurs while encoding
-     */
-    public static void encodeBodyPart(HttpPostRequestEncoder nettyEncoder, HttpRequest httpRequest,
-                                      BStruct bodyPart) throws HttpPostRequestEncoder.ErrorDataEncoderException {
-        try {
-            InterfaceHttpData encodedData;
-            String baseType = MimeUtil.getContentType(bodyPart);
-            if (baseType != null) {
-                switch (baseType) {
-                    case TEXT_PLAIN:
-                        encodedData = getEncodedTextBodyPart(httpRequest, bodyPart);
-                        break;
-                    case APPLICATION_JSON:
-                        encodedData = getEncodedJsonBodyPart(httpRequest, bodyPart);
-                        break;
-                    case APPLICATION_XML:
-                        encodedData = getEncodedXmlBodyPart(httpRequest, bodyPart);
-                        break;
-                    default:
-                        encodedData = getEncodedBinaryBodyPart(httpRequest, bodyPart);
-                        break;
-                }
-            } else {
-                encodedData = getEncodedBinaryBodyPart(httpRequest, bodyPart);
-            }
-            if (encodedData != null) {
-                nettyEncoder.addBodyHttpData(encodedData);
-            }
-        } catch (IOException e) {
-            log.error("Error occurred while encoding body part in ", e.getMessage());
-        }
-    }
-
-    /**
-     * Encode a text body part.
-     *
-     * @param httpRequest Represent the top level http request that should hold the body part
-     * @param bodyPart    Represent a ballerina body part
-     * @return InterfaceHttpData which represent an encoded file upload part
-     * @throws IOException When an error occurs while encoding text body part
-     */
-    private static InterfaceHttpData getEncodedTextBodyPart(HttpRequest httpRequest, BStruct bodyPart) throws
-            IOException {
-        String bodyPartName = getBodyPartName(bodyPart);
-        if (isNotNullAndEmpty(bodyPart.getStringField(TEXT_DATA_INDEX))) {
-            return getAttribute(httpRequest, bodyPartName,
-                    bodyPart.getStringField(TEXT_DATA_INDEX));
-        } else {
-            return readFromFile(httpRequest, bodyPart, bodyPartName, TEXT_PLAIN);
-        }
-    }
-
-    /**
-     * Get an encoded body part from json content.
-     *
-     * @param httpRequest Represent the top level http request that should hold the body part
-     * @param bodyPart    Represent a ballerina body part
-     * @return InterfaceHttpData which represent an encoded file upload part with json content
-     * @throws IOException When an error occurs while encoding json body part
-     */
-    private static InterfaceHttpData getEncodedJsonBodyPart(HttpRequest httpRequest, BStruct bodyPart)
-            throws IOException {
-        String bodyPartName = getBodyPartName(bodyPart);
-        if (bodyPart.getRefField(JSON_DATA_INDEX) != null) {
-            BJSON jsonContent = (BJSON) bodyPart.getRefField(JSON_DATA_INDEX);
-            return readFromMemory(httpRequest, bodyPart, bodyPartName, APPLICATION_JSON, JSON_EXTENSION,
-                    jsonContent.getMessageAsString());
-        } else {
-            return readFromFile(httpRequest, bodyPart, bodyPartName, APPLICATION_JSON);
-        }
-    }
-
-    /**
-     * Get an encoded body part from xml content.
-     *
-     * @param httpRequest Represent the top level http request that should hold the body part
-     * @param bodyPart    Represent a ballerina body part
-     * @return InterfaceHttpData which represent an encoded file upload part with xml content
-     * @throws IOException When an error occurs while encoding xml body part
-     */
-    private static InterfaceHttpData getEncodedXmlBodyPart(HttpRequest httpRequest, BStruct bodyPart)
-            throws IOException {
-        String bodyPartName = getBodyPartName(bodyPart);
-        if (bodyPart.getRefField(XML_DATA_INDEX) != null) {
-            BXML xmlPayload = (BXML) bodyPart.getRefField(XML_DATA_INDEX);
-            return readFromMemory(httpRequest, bodyPart, bodyPartName, APPLICATION_XML, XML_EXTENSION,
-                    xmlPayload.getMessageAsString());
-        } else {
-            return readFromFile(httpRequest, bodyPart, bodyPartName, getContentType(bodyPart));
-        }
-    }
-
-    /**
-     * Get an encoded body part from binary content.
-     *
-     * @param httpRequest Represent the top level http request that should hold the body part
-     * @param bodyPart    Represent a ballerina body part
-     * @return InterfaceHttpData which represent an encoded file upload part with xml content
-     * @throws IOException When an error occurs while encoding binary body part
-     */
-    private static InterfaceHttpData getEncodedBinaryBodyPart(HttpRequest httpRequest, BStruct bodyPart)
-            throws IOException {
-        String bodyPartName = getBodyPartName(bodyPart);
-        byte[] binaryPayload = bodyPart.getBlobField(BYTE_DATA_INDEX);
-        if (binaryPayload != null) {
-            InputStream inputStream = new ByteArrayInputStream(binaryPayload);
-            FileUploadContentHolder contentHolder = new FileUploadContentHolder();
-            contentHolder.setRequest(httpRequest);
-            contentHolder.setBodyPartName(bodyPartName);
-            contentHolder.setFileName(TEMP_FILE_NAME + TEMP_FILE_EXTENSION);
-            contentHolder.setContentType(OCTET_STREAM);
-            contentHolder.setFileSize(binaryPayload.length);
-            contentHolder.setContentStream(inputStream);
-            contentHolder.setBodyPartFormat(Constants.BodyPartForm.INPUTSTREAM);
-            String contentTransferHeaderValue = getHeaderValue(bodyPart, CONTENT_TRANSFER_ENCODING);
-            if (contentTransferHeaderValue != null) {
-                contentHolder.setContentTransferEncoding(contentTransferHeaderValue);
-            }
-            return getFileUpload(contentHolder);
-        } else {
-            return readFromFile(httpRequest, bodyPart, bodyPartName, getContentType(bodyPart));
-        }
-    }
-
-    /**
-     * Get the header value for a given header name from a body part.
-     *
-     * @param bodyPart   Represent a ballerina body part.
-     * @param headerName Represent an http header name
-     * @return a header value for the given header name
-     */
-    private static String getHeaderValue(BStruct bodyPart, String headerName) {
-        BMap<String, BValue> headerMap = bodyPart.getRefField(ENTITY_HEADERS_INDEX) != null ?
-                (BMap<String, BValue>) bodyPart.getRefField(ENTITY_HEADERS_INDEX) : null;
-        if (headerMap != null) {
-            BStringArray headerValue = (BStringArray) headerMap.get(headerName);
-            return headerValue.get(0);
-        }
-        return null;
-    }
-
-    /**
-     * Create an encoded body part from a given string.
-     *
-     * @param request         Represent the top level http request that should hold the body part
-     * @param bodyPartName    Represent body part's name
-     * @param bodyPartContent Actual content that needs to be encoded
-     * @return InterfaceHttpData which represent an encoded attribute
-     * @throws IOException When an error occurs while encoding a text string
-     */
-    private static InterfaceHttpData getAttribute(HttpRequest request, String bodyPartName, String bodyPartContent)
-            throws IOException {
-        return dataFactory.createAttribute(request, bodyPartName, bodyPartContent);
-    }
-
-    /**
-     * Get a body part as a file upload.
-     *
-     * @param httpRequest  Represent the top level http request that should hold the body part
-     * @param bodyPart     Represent a ballerina body part
-     * @param bodyPartName Represent body part's name
-     * @param contentType  Content-Type of the body part
-     * @return InterfaceHttpData which represent an encoded file upload part
-     * @throws IOException When an error occurs while creating a file upload
-     */
-    private static InterfaceHttpData readFromFile(HttpRequest httpRequest, BStruct bodyPart, String bodyPartName,
-                                                  String contentType) throws IOException {
-        BStruct fileHandler = (BStruct) bodyPart.getRefField(OVERFLOW_DATA_INDEX);
-        if (fileHandler != null) {
-            String filePath = fileHandler.getStringField(FILE_PATH_INDEX);
-            if (filePath != null) {
-                Path path = Paths.get(filePath);
-                Path fileName = path != null ? path.getFileName() : null;
-                if (fileName != null) {
-                    InputStream inputStream = Files.newInputStream(path);
-                    long size = (long) Files.getAttribute(path, FILE_SIZE);
-                    FileUploadContentHolder contentHolder = new FileUploadContentHolder();
-                    contentHolder.setRequest(httpRequest);
-                    contentHolder.setBodyPartName(bodyPartName);
-                    contentHolder.setFileName(fileName.toString());
-                    contentHolder.setContentType(contentType);
-                    contentHolder.setFileSize(size);
-                    contentHolder.setContentStream(inputStream);
-                    contentHolder.setBodyPartFormat(Constants.BodyPartForm.INPUTSTREAM);
-                    String contentTransferHeaderValue = getHeaderValue(bodyPart, CONTENT_TRANSFER_ENCODING);
-                    if (contentTransferHeaderValue != null) {
-                        contentHolder.setContentTransferEncoding(contentTransferHeaderValue);
-                    }
-                    return getFileUpload(contentHolder);
-                }
-            }
-        }
-        return null;
-    }
-
-    /**
-     * Create an encoded body part from the data in memory.
-     *
-     * @param request       Represent the top level http request that should hold the body part
-     * @param bodyPart      Represent a ballerina body part
-     * @param bodyPartName  Represent body part's name
-     * @param contentType   Content-Type of the data in memory
-     * @param fileExtension File extension to be used when writing data in the memory to temp file
-     * @param actualContent Actual content in the memory
-     * @return InterfaceHttpData which represent an encoded file upload part for the given
-     * @throws IOException When an error occurs while creating a file upload from data read from memory
-     */
-    private static InterfaceHttpData readFromMemory(HttpRequest request, BStruct bodyPart, String bodyPartName,
-                                                    String contentType, String fileExtension,
-                                                    String actualContent)
-            throws IOException {
-        File file = File.createTempFile(TEMP_FILE_NAME, fileExtension);
-        file.deleteOnExit();
-        writeToTempFile(file, actualContent);
-        FileUploadContentHolder contentHolder = new FileUploadContentHolder();
-        contentHolder.setRequest(request);
-        contentHolder.setBodyPartName(bodyPartName);
-        contentHolder.setFileName(file.getName());
-        contentHolder.setContentType(contentType);
-        contentHolder.setFileSize(file.length());
-        contentHolder.setFile(file);
-        contentHolder.setBodyPartFormat(Constants.BodyPartForm.FILE);
-        String contentTransferHeaderValue = getHeaderValue(bodyPart, CONTENT_TRANSFER_ENCODING);
-        if (contentTransferHeaderValue != null) {
-            contentHolder.setContentTransferEncoding(contentTransferHeaderValue);
-        }
-        return getFileUpload(contentHolder);
-    }
-
-    /**
-     * Get a body part as a file upload.
-     *
-     * @param contentHolder Holds attributes required for creating a body part
-     * @return InterfaceHttpData which represent an encoded file upload part for the given
-     * @throws IOException In case an error occurs while creating file part
-     */
-    private static InterfaceHttpData getFileUpload(FileUploadContentHolder contentHolder)
-            throws IOException {
-        FileUpload fileUpload = dataFactory.createFileUpload(contentHolder.getRequest(), contentHolder.getBodyPartName()
-                , contentHolder.getFileName(), contentHolder.getContentType(),
-                contentHolder.getContentTransferEncoding(), contentHolder.getCharset(), contentHolder.getFileSize());
-        switch (contentHolder.getBodyPartFormat()) {
-            case INPUTSTREAM:
-                fileUpload.setContent(contentHolder.getContentStream());
-                break;
-            case FILE:
-                fileUpload.setContent(contentHolder.getFile());
-                break;
-        }
-        return fileUpload;
-    }
-
-    /**
-     * Get the body part name and if the user hasn't set a name set a random string as the part name.
-=======
+//    /**
+//     * Handle discrete media type content. This method populates ballerina entity with the relevant payload.
+//     *
+//     * @param context     Represent ballerina context
+//     * @param entity      Represent an 'Entity'
+//     * @param inputStream Represent input stream coming from the request/response
+//     */
+//    public static void handleDiscreteMediaTypeContent(Context context, BStruct entity, InputStream inputStream) {
+//        String baseType = getContentType(entity);
+//        long contentLength = entity.getIntField(SIZE_INDEX);
+//        if (baseType != null) {
+//            switch (baseType) {
+//                case TEXT_PLAIN:
+//                case APPLICATION_FORM:
+//                    MimeUtil.readAndSetStringPayload(context, entity, inputStream, contentLength);
+//                    break;
+//                case APPLICATION_JSON:
+//                    MimeUtil.readAndSetJsonPayload(context, entity, inputStream, contentLength);
+//                    break;
+//                case TEXT_XML:
+//                case APPLICATION_XML:
+//                    MimeUtil.readAndSetXmlPayload(context, entity, inputStream, contentLength);
+//                    break;
+//                default:
+//                    MimeUtil.readAndSetBinaryPayload(context, entity, inputStream, contentLength);
+//                    break;
+//            }
+//        } else {
+//            MimeUtil.readAndSetBinaryPayload(context, entity, inputStream, contentLength);
+//        }
+//    }
+//
+//    /**
+//     * Handle composite media type content. This method populates a set of body parts as an array of ballerina entities
+//     * and set them into the top level entity. Nested parts are not covered yet.
+//     *
+//     * @param context    Represent ballerina context
+//     * @param entity     Represent an 'Entity'
+//     * @param multiparts Represent a list of body parts
+//     */
+//    public static void handleCompositeMediaTypeContent(Context context, BStruct entity, List<HttpBodyPart> multiparts) {
+//        ArrayList<BStruct> bodyParts = new ArrayList<>();
+//        for (HttpBodyPart bodyPart : multiparts) {
+//            BStruct partStruct = ConnectorUtils.createAndGetStruct(context, PROTOCOL_PACKAGE_MIME, ENTITY);
+//            String baseType = bodyPart.getContentType();
+//            partStruct.setIntField(SIZE_INDEX, bodyPart.getSize());
+//            BStruct mediaType = ConnectorUtils.createAndGetStruct(context, PROTOCOL_PACKAGE_MIME, MEDIA_TYPE);
+//            setContentType(mediaType, partStruct, baseType);
+//            handleDiscreteMediaTypeContent(context, partStruct, new ByteArrayInputStream(bodyPart.getContent()));
+//            bodyParts.add(partStruct);
+//        }
+//        if (!bodyParts.isEmpty()) {
+//            BStructType typeOfBodyPart = bodyParts.get(0).getType();
+//            BStruct[] result = bodyParts.toArray(new BStruct[bodyParts.size()]);
+//            BRefValueArray partsArray = new BRefValueArray(result, typeOfBodyPart);
+//            entity.setRefField(MULTIPART_DATA_INDEX, partsArray);
+//        }
+//    }
+//
+//    /**
+//     * Given a ballerina entity, get the content-type as a base type.
+//     *
+//     * @param entity Represent an 'Entity'
+//     * @return content-type in 'primarytype/subtype' format
+//     */
+//    public static String getContentType(BStruct entity) {
+//        if (entity.getRefField(MEDIA_TYPE_INDEX) != null) {
+//            BStruct mediaType = (BStruct) entity.getRefField(MEDIA_TYPE_INDEX);
+//            if (mediaType != null) {
+//                return mediaType.getStringField(PRIMARY_TYPE_INDEX) + "/" + mediaType.getStringField(SUBTYPE_INDEX);
+//            }
+//        }
+//        return null;
+//    }
+//
+//    /**
+//     * Check whether the entity body is present.
+//     *
+//     * @param entity   Represent an 'Entity'
+//     * @param baseType Content type that describes the entity body
+//     * @return a boolean indicating entity body availability
+//     */
+//    public static boolean checkEntityBodyAvailability(BStruct entity, String baseType) {
+//        switch (baseType) {
+//            case TEXT_PLAIN:
+//                return MimeUtil.isTextBodyPresent(entity);
+//            case APPLICATION_JSON:
+//                return MimeUtil.isJsonBodyPresent(entity);
+//            case APPLICATION_XML:
+//                return MimeUtil.isXmlBodyPresent(entity);
+//            case MULTIPART_FORM_DATA:
+//                return MimeUtil.isMultipartsAvailable(entity);
+//            default:
+//                return MimeUtil.isBinaryBodyPresent(entity);
+//        }
+//    }
+//
+//    /**
+//     * Encode a given body part and add it to multipart request encoder.
+//     *
+//     * @param nettyEncoder Helps encode multipart/form-data
+//     * @param httpRequest  Represent top level http request that should hold multiparts
+//     * @param bodyPart     Represent a ballerina body part
+//     * @throws HttpPostRequestEncoder.ErrorDataEncoderException when an error occurs while encoding
+//     */
+//    public static void encodeBodyPart(HttpPostRequestEncoder nettyEncoder, HttpRequest httpRequest,
+//                                      BStruct bodyPart) throws HttpPostRequestEncoder.ErrorDataEncoderException {
+//        try {
+//            InterfaceHttpData encodedData;
+//            String baseType = MimeUtil.getContentType(bodyPart);
+//            if (baseType != null) {
+//                switch (baseType) {
+//                    case TEXT_PLAIN:
+//                        encodedData = getEncodedTextBodyPart(httpRequest, bodyPart);
+//                        break;
+//                    case APPLICATION_JSON:
+//                        encodedData = getEncodedJsonBodyPart(httpRequest, bodyPart);
+//                        break;
+//                    case APPLICATION_XML:
+//                        encodedData = getEncodedXmlBodyPart(httpRequest, bodyPart);
+//                        break;
+//                    default:
+//                        encodedData = getEncodedBinaryBodyPart(httpRequest, bodyPart);
+//                        break;
+//                }
+//            } else {
+//                encodedData = getEncodedBinaryBodyPart(httpRequest, bodyPart);
+//            }
+//            if (encodedData != null) {
+//                nettyEncoder.addBodyHttpData(encodedData);
+//            }
+//        } catch (IOException e) {
+//            LOG.error("Error occurred while encoding body part in ", e.getMessage());
+//        }
+//    }
+//
+//    /**
+//     * Encode a text body part.
+//     *
+//     * @param httpRequest Represent the top level http request that should hold the body part
+//     * @param bodyPart    Represent a ballerina body part
+//     * @return InterfaceHttpData which represent an encoded file upload part
+//     * @throws IOException When an error occurs while encoding text body part
+//     */
+//    private static InterfaceHttpData getEncodedTextBodyPart(HttpRequest httpRequest, BStruct bodyPart) throws
+//            IOException {
+//        String bodyPartName = getBodyPartName(bodyPart);
+//        if (isNotNullAndEmpty(bodyPart.getStringField(TEXT_DATA_INDEX))) {
+//            return getAttribute(httpRequest, bodyPartName,
+//                    bodyPart.getStringField(TEXT_DATA_INDEX));
+//        } else {
+//            return readFromFile(httpRequest, bodyPart, bodyPartName, TEXT_PLAIN);
+//        }
+//    }
+//
+//    /**
+//     * Get an encoded body part from json content.
+//     *
+//     * @param httpRequest Represent the top level http request that should hold the body part
+//     * @param bodyPart    Represent a ballerina body part
+//     * @return InterfaceHttpData which represent an encoded file upload part with json content
+//     * @throws IOException When an error occurs while encoding json body part
+//     */
+//    private static InterfaceHttpData getEncodedJsonBodyPart(HttpRequest httpRequest, BStruct bodyPart)
+//            throws IOException {
+//        String bodyPartName = getBodyPartName(bodyPart);
+//        if (bodyPart.getRefField(JSON_DATA_INDEX) != null) {
+//            BJSON jsonContent = (BJSON) bodyPart.getRefField(JSON_DATA_INDEX);
+//            return readFromMemory(httpRequest, bodyPart, bodyPartName, APPLICATION_JSON, JSON_EXTENSION,
+//                    jsonContent.getMessageAsString());
+//        } else {
+//            return readFromFile(httpRequest, bodyPart, bodyPartName, APPLICATION_JSON);
+//        }
+//    }
+//
+//    /**
+//     * Get an encoded body part from xml content.
+//     *
+//     * @param httpRequest Represent the top level http request that should hold the body part
+//     * @param bodyPart    Represent a ballerina body part
+//     * @return InterfaceHttpData which represent an encoded file upload part with xml content
+//     * @throws IOException When an error occurs while encoding xml body part
+//     */
+//    private static InterfaceHttpData getEncodedXmlBodyPart(HttpRequest httpRequest, BStruct bodyPart)
+//            throws IOException {
+//        String bodyPartName = getBodyPartName(bodyPart);
+//        if (bodyPart.getRefField(XML_DATA_INDEX) != null) {
+//            BXML xmlPayload = (BXML) bodyPart.getRefField(XML_DATA_INDEX);
+//            return readFromMemory(httpRequest, bodyPart, bodyPartName, APPLICATION_XML, XML_EXTENSION,
+//                    xmlPayload.getMessageAsString());
+//        } else {
+//            return readFromFile(httpRequest, bodyPart, bodyPartName, getContentType(bodyPart));
+//        }
+//    }
+//
+//    /**
+//     * Get an encoded body part from binary content.
+//     *
+//     * @param httpRequest Represent the top level http request that should hold the body part
+//     * @param bodyPart    Represent a ballerina body part
+//     * @return InterfaceHttpData which represent an encoded file upload part with xml content
+//     * @throws IOException When an error occurs while encoding binary body part
+//     */
+//    private static InterfaceHttpData getEncodedBinaryBodyPart(HttpRequest httpRequest, BStruct bodyPart)
+//            throws IOException {
+//        String bodyPartName = getBodyPartName(bodyPart);
+//        byte[] binaryPayload = bodyPart.getBlobField(BYTE_DATA_INDEX);
+//        if (binaryPayload != null) {
+//            InputStream inputStream = new ByteArrayInputStream(binaryPayload);
+//            FileUploadContentHolder contentHolder = new FileUploadContentHolder();
+//            contentHolder.setRequest(httpRequest);
+//            contentHolder.setBodyPartName(bodyPartName);
+//            contentHolder.setFileName(TEMP_FILE_NAME + TEMP_FILE_EXTENSION);
+//            contentHolder.setContentType(OCTET_STREAM);
+//            contentHolder.setFileSize(binaryPayload.length);
+//            contentHolder.setContentStream(inputStream);
+//            contentHolder.setBodyPartFormat(Constants.BodyPartForm.INPUTSTREAM);
+//            String contentTransferHeaderValue = getHeaderValue(bodyPart, CONTENT_TRANSFER_ENCODING);
+//            if (contentTransferHeaderValue != null) {
+//                contentHolder.setContentTransferEncoding(contentTransferHeaderValue);
+//            }
+//            return getFileUpload(contentHolder);
+//        } else {
+//            return readFromFile(httpRequest, bodyPart, bodyPartName, getContentType(bodyPart));
+//        }
+//    }
+//
+//    /**
+//     * Get the header value for a given header name from a body part.
+//     *
+//     * @param bodyPart   Represent a ballerina body part.
+//     * @param headerName Represent an http header name
+//     * @return a header value for the given header name
+//     */
+//    private static String getHeaderValue(BStruct bodyPart, String headerName) {
+//        BMap<String, BValue> headerMap = bodyPart.getRefField(ENTITY_HEADERS_INDEX) != null ?
+//                (BMap<String, BValue>) bodyPart.getRefField(ENTITY_HEADERS_INDEX) : null;
+//        if (headerMap != null) {
+//            BStringArray headerValue = (BStringArray) headerMap.get(headerName);
+//            return headerValue.get(0);
+//        }
+//        return null;
+//    }
+//
+//    /**
+//     * Create an encoded body part from a given string.
+//     *
+//     * @param request         Represent the top level http request that should hold the body part
+//     * @param bodyPartName    Represent body part's name
+//     * @param bodyPartContent Actual content that needs to be encoded
+//     * @return InterfaceHttpData which represent an encoded attribute
+//     * @throws IOException When an error occurs while encoding a text string
+//     */
+//    private static InterfaceHttpData getAttribute(HttpRequest request, String bodyPartName, String bodyPartContent)
+//            throws IOException {
+//        return dataFactory.createAttribute(request, bodyPartName, bodyPartContent);
+//    }
+//
+//    /**
+//     * Get a body part as a file upload.
+//     *
+//     * @param httpRequest  Represent the top level http request that should hold the body part
+//     * @param bodyPart     Represent a ballerina body part
+//     * @param bodyPartName Represent body part's name
+//     * @param contentType  Content-Type of the body part
+//     * @return InterfaceHttpData which represent an encoded file upload part
+//     * @throws IOException When an error occurs while creating a file upload
+//     */
+//    private static InterfaceHttpData readFromFile(HttpRequest httpRequest, BStruct bodyPart, String bodyPartName,
+//                                                  String contentType) throws IOException {
+//        BStruct fileHandler = (BStruct) bodyPart.getRefField(OVERFLOW_DATA_INDEX);
+//        if (fileHandler != null) {
+//            String filePath = fileHandler.getStringField(FILE_PATH_INDEX);
+//            if (filePath != null) {
+//                Path path = Paths.get(filePath);
+//                Path fileName = path != null ? path.getFileName() : null;
+//                if (fileName != null) {
+//                    InputStream inputStream = Files.newInputStream(path);
+//                    long size = (long) Files.getAttribute(path, FILE_SIZE);
+//                    FileUploadContentHolder contentHolder = new FileUploadContentHolder();
+//                    contentHolder.setRequest(httpRequest);
+//                    contentHolder.setBodyPartName(bodyPartName);
+//                    contentHolder.setFileName(fileName.toString());
+//                    contentHolder.setContentType(contentType);
+//                    contentHolder.setFileSize(size);
+//                    contentHolder.setContentStream(inputStream);
+//                    contentHolder.setBodyPartFormat(Constants.BodyPartForm.INPUTSTREAM);
+//                    String contentTransferHeaderValue = getHeaderValue(bodyPart, CONTENT_TRANSFER_ENCODING);
+//                    if (contentTransferHeaderValue != null) {
+//                        contentHolder.setContentTransferEncoding(contentTransferHeaderValue);
+//                    }
+//                    return getFileUpload(contentHolder);
+//                }
+//            }
+//        }
+//        return null;
+//    }
+//
+//    /**
+//     * Create an encoded body part from the data in memory.
+//     *
+//     * @param request       Represent the top level http request that should hold the body part
+//     * @param bodyPart      Represent a ballerina body part
+//     * @param bodyPartName  Represent body part's name
+//     * @param contentType   Content-Type of the data in memory
+//     * @param fileExtension File extension to be used when writing data in the memory to temp file
+//     * @param actualContent Actual content in the memory
+//     * @return InterfaceHttpData which represent an encoded file upload part for the given
+//     * @throws IOException When an error occurs while creating a file upload from data read from memory
+//     */
+//    private static InterfaceHttpData readFromMemory(HttpRequest request, BStruct bodyPart, String bodyPartName,
+//                                                    String contentType, String fileExtension,
+//                                                    String actualContent)
+//            throws IOException {
+//        File file = File.createTempFile(TEMP_FILE_NAME, fileExtension);
+//        file.deleteOnExit();
+//        writeToTempFile(file, actualContent);
+//        FileUploadContentHolder contentHolder = new FileUploadContentHolder();
+//        contentHolder.setRequest(request);
+//        contentHolder.setBodyPartName(bodyPartName);
+//        contentHolder.setFileName(file.getName());
+//        contentHolder.setContentType(contentType);
+//        contentHolder.setFileSize(file.length());
+//        contentHolder.setFile(file);
+//        contentHolder.setBodyPartFormat(Constants.BodyPartForm.FILE);
+//        String contentTransferHeaderValue = getHeaderValue(bodyPart, CONTENT_TRANSFER_ENCODING);
+//        if (contentTransferHeaderValue != null) {
+//            contentHolder.setContentTransferEncoding(contentTransferHeaderValue);
+//        }
+//        return getFileUpload(contentHolder);
+//    }
+//
+//    /**
+//     * Get a body part as a file upload.
+//     *
+//     * @param contentHolder Holds attributes required for creating a body part
+//     * @return InterfaceHttpData which represent an encoded file upload part for the given
+//     * @throws IOException In case an error occurs while creating file part
+//     */
+//    private static InterfaceHttpData getFileUpload(FileUploadContentHolder contentHolder)
+//            throws IOException {
+//        FileUpload fileUpload = dataFactory.createFileUpload(contentHolder.getRequest(), contentHolder.getBodyPartName()
+//                , contentHolder.getFileName(), contentHolder.getContentType(),
+//                contentHolder.getContentTransferEncoding(), contentHolder.getCharset(), contentHolder.getFileSize());
+//        switch (contentHolder.getBodyPartFormat()) {
+//            case INPUTSTREAM:
+//                fileUpload.setContent(contentHolder.getContentStream());
+//                break;
+//            case FILE:
+//                fileUpload.setContent(contentHolder.getFile());
+//                break;
+//        }
+//        return fileUpload;
+//    }
+//
+//    /**
+//     * Get the body part name and if the user hasn't set a name set a random string as the part name.
+//     *
+//     * @param bodyPart Represent a ballerina body part
+//     * @return a string denoting the body part's name
+//     */
+//    private static String getBodyPartName(BStruct bodyPart) {
+//        String bodyPartName = bodyPart.getStringField(ENTITY_NAME_INDEX);
+//        if (bodyPartName == null || bodyPartName.isEmpty()) {
+//            bodyPartName = UUID.randomUUID().toString();
+//        }
+//        return bodyPartName;
+//    }
+//
+//    /**
+//     * Write content to temp file through a file writer.
+//     *
+//     * @param file            Represent the file that the content needs to be written to
+//     * @param messageAsString Actual content that needs to be written
+//     * @throws IOException In case an exception occurs when writing to temp file
+//     */
+//    private static void writeToTempFile(File file, String messageAsString) throws IOException {
+//        try (Writer writer = new OutputStreamWriter(new FileOutputStream(file), UTF_8);
+//             BufferedWriter bufferedWriter = new BufferedWriter(writer);) {
+//            bufferedWriter.write(messageAsString);
+//            bufferedWriter.close();
+//        }
+//    }
+//
+//    /**
+//     * Set the data factory that needs to be used for encoding body parts.
+//     *
+//     * @param dataFactory which enables creation of InterfaceHttpData objects
+//     */
+//    public static void setDataFactory(HttpDataFactory dataFactory) {
+//        MimeUtil.dataFactory = dataFactory;
+//    }
+
+    /**
      * Check whether the given string is not null and empty.
->>>>>>> 565d3d2f
      *
      * @param textValue Represent a text value
      * @return a boolean indicating the status of nullability and emptiness
