--- conflicted
+++ resolved
@@ -25,15 +25,7 @@
     </listeners>
     <test name="ballerina-lang-test-suite" preserve-order="true" parallel="false">
         <classes>
-<<<<<<< HEAD
-            <class name="org.ballerinalang.stdlib.file.DirectoryListenerConnectorTest">
-                <methods>
-                    <exclude name="testValidLocalFileSystemServerConnectorSyntax"/>
-                </methods>
-            </class>
-=======
             <class name="org.ballerinalang.stdlib.file.DirectoryListenerConnectorTest"/>
->>>>>>> 5ae7a3da
             <class name="org.ballerinalang.stdlib.file.FileTest"/>
         </classes>
     </test>
