--- conflicted
+++ resolved
@@ -93,35 +93,17 @@
 # + id - pseudonymized identifier getting selected
 # + queryResult - results of the select query
 # + return - personally identifiable information (PII) if select was successful, error if select failed
-<<<<<<< HEAD
-function processSelectResult(string id, table<PiiData>|error queryResult) returns string|error {
-    match queryResult {
-        table resultTable => {
-            if (resultTable.hasNext()) {
-                PiiData piiData = check trap <PiiData> resultTable.getNext();
-                resultTable.close();
-                return piiData.pii;
-            } else {
-                error err = error("Identifier " + id + " is not found in PII store");
-                return err;
-            }
-        }
-        error err => {
-            return err;
-        }
-=======
 function processSelectResult (string id, table<PiiData>|error queryResult) returns string|error {
     if (queryResult is error) {
         return queryResult;
     }
     if (queryResult.hasNext()) {
-        PiiData piiData = check <PiiData>queryResult.getNext();
+        PiiData piiData = check trap <PiiData>queryResult.getNext();
         queryResult.close();
         return piiData.pii;
     } else {
         error err = error("Identifier " + id + " is not found in PII store");
         return err;
->>>>>>> 46c78bac
     }
 }
 
