--- conflicted
+++ resolved
@@ -5,11 +5,8 @@
     baloImplementation project(path: ':ballerina-h2', configuration: 'baloImplementation')
     baloImplementation project(path: ':ballerina-mysql', configuration: 'baloImplementation')
     baloImplementation project(path: ':ballerina-system', configuration: 'baloImplementation')
-<<<<<<< HEAD
-=======
     baloImplementation project(path: ':ballerina-utils', configuration: 'baloImplementation')
 
->>>>>>> 96bc68ac
     // transitive
     baloImplementation project(path: ':ballerina-sql', configuration: 'baloImplementation')
     baloImplementation project(path: ':ballerina-config-api', configuration: 'baloImplementation')
