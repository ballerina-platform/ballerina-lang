// Copyright (c) 2018 WSO2 Inc. (http://www.wso2.org) All Rights Reserved.
//
// WSO2 Inc. licenses this file to you under the Apache License,
// Version 2.0 (the "License"); you may not use this file except
// in compliance with the License.
// You may obtain a copy of the License at
//
// http://www.apache.org/licenses/LICENSE-2.0
//
// Unless required by applicable law or agreed to in writing,
// software distributed under the License is distributed on an
// "AS IS" BASIS, WITHOUT WARRANTIES OR CONDITIONS OF ANY
// KIND, either express or implied.  See the License for the
// specific language governing permissions and limitations
// under the License.

public type Select object {

    private function (StreamEvent[]) nextProcessorPointer;
    private Aggregator [] aggregatorArr;
    private ((function(StreamEvent o) returns string) []) groupbyFuncArray;
    private function(StreamEvent o, Aggregator []  aggregatorArr1) returns map selectFunc;
    private map<Aggregator[]> aggregatorsCloneMap;


    new(nextProcessorPointer, aggregatorArr, groupbyFuncArray, selectFunc) {
    }

    public function process(StreamEvent[] streamEvents) {
        StreamEvent[] outputStreamEvents = [];
        if (lengthof aggregatorArr > 0) {
            map<StreamEvent> groupedEvents;
            foreach event in streamEvents {

                if (event.eventType == RESET) {
                    aggregatorsCloneMap.clear();
                }

                string groupbyKey;
                match groupbyFuncArray {
                    (function(StreamEvent o) returns string) [] groupbyFunctionArray => {
                        groupbyKey = getGroupByKey(groupbyFunctionArray, event);
                    }
                }

                Aggregator[] aggregatorsClone;
                match (aggregatorsCloneMap[groupbyKey]) {
                    Aggregator[] aggregators => {
                        aggregatorsClone = aggregators;
                    }
                    () => {
                        int i = 0;
<<<<<<< HEAD
                        foreach aggregator in self.aggregatorArr {
                            aggregatorsClone[i] = aggregator.copy();
=======
                        foreach aggregator in aggregatorArr {
                            aggregatorsClone[i] = aggregator.clone();
>>>>>>> c17cd887
                            i += 1;
                        }
                        aggregatorsCloneMap[groupbyKey] = aggregatorsClone;
                    }
                }
                StreamEvent e = new ((OUTPUT, selectFunc(event, aggregatorsClone)), event.eventType, event.timestamp);
                groupedEvents[groupbyKey] = e;
            }
            foreach key in groupedEvents.keys() {
                match groupedEvents[key] {
                    StreamEvent e => {
                        outputStreamEvents[lengthof outputStreamEvents] = e;
                    }
                    () => {}
                }
            }
        } else {
            foreach event in streamEvents {
                StreamEvent e = new ((OUTPUT, selectFunc(event, aggregatorArr)), event.eventType, event.timestamp);
                outputStreamEvents[lengthof outputStreamEvents] = e;
            }
        }
        if (lengthof outputStreamEvents > 0) {
            nextProcessorPointer(outputStreamEvents);
        }
    }

    public function getGroupByKey((function(StreamEvent o) returns string) [] groupbyFunctionArray, StreamEvent e)
                        returns string {
        string key = "";
        foreach func in groupbyFunctionArray {
            key += func(e);
            key += ",";
        }
        return key;
    }
};

public function createSelect(function (StreamEvent[]) nextProcPointer,
                             Aggregator[] aggregatorArr,
                             ((function (StreamEvent o) returns string)[]) groupbyFuncArray,
                             function (StreamEvent o, Aggregator[] aggregatorArr1) returns map selectFunc)
                    returns Select {

    Select select = new(nextProcPointer, aggregatorArr, groupbyFuncArray, selectFunc);
    return select;
}<|MERGE_RESOLUTION|>--- conflicted
+++ resolved
@@ -50,13 +50,8 @@
                     }
                     () => {
                         int i = 0;
-<<<<<<< HEAD
-                        foreach aggregator in self.aggregatorArr {
-                            aggregatorsClone[i] = aggregator.copy();
-=======
                         foreach aggregator in aggregatorArr {
                             aggregatorsClone[i] = aggregator.clone();
->>>>>>> c17cd887
                             i += 1;
                         }
                         aggregatorsCloneMap[groupbyKey] = aggregatorsClone;
