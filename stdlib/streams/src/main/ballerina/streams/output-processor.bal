// Copyright (c) 2018 WSO2 Inc. (http://www.wso2.org) All Rights Reserved.
//
// WSO2 Inc. licenses this file to you under the Apache License,
// Version 2.0 (the "License"); you may not use this file except
// in compliance with the License.
// You may obtain a copy of the License at
//
// http://www.apache.org/licenses/LICENSE-2.0
//
// Unless required by applicable law or agreed to in writing,
// software distributed under the License is distributed on an
// "AS IS" BASIS, WITHOUT WARRANTIES OR CONDITIONS OF ANY
// KIND, either express or implied.  See the License for the
// specific language governing permissions and limitations
// under the License.

public type OutputProcess object {

    private function (map<any>[]) outputFunc;

    public new (outputFunc) {
    }

    public function process(StreamEvent[] streamEvents) {
        int index = 0;
        map<any>[] events = [];
        int i = 0;
        foreach var event in streamEvents {
            if (event.eventType == "CURRENT") {
<<<<<<< HEAD
                map outputData  = {};
                foreach var (k, v) in event.data {
=======
                map<any> outputData  = {};
                foreach k, v in event.data {
>>>>>>> b5fea73d
                    string[] s = k.split("\\.");
                    if (OUTPUT.equalsIgnoreCase(s[0])) {
                        outputData[s[1]] = v;
                    }
                }
                events[i] = outputData;
                i += 1;
            }
        }
        self.outputFunc(events);
    }
};

public function createOutputProcess(function (map<any>[]) outputFunc) returns OutputProcess {
    OutputProcess outputProcess = new(outputFunc);
    return outputProcess;
}<|MERGE_RESOLUTION|>--- conflicted
+++ resolved
@@ -27,13 +27,8 @@
         int i = 0;
         foreach var event in streamEvents {
             if (event.eventType == "CURRENT") {
-<<<<<<< HEAD
-                map outputData  = {};
+                map<any> outputData  = {};
                 foreach var (k, v) in event.data {
-=======
-                map<any> outputData  = {};
-                foreach k, v in event.data {
->>>>>>> b5fea73d
                     string[] s = k.split("\\.");
                     if (OUTPUT.equalsIgnoreCase(s[0])) {
                         outputData[s[1]] = v;
