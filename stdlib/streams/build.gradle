--- conflicted
+++ resolved
@@ -38,14 +38,10 @@
     baloImplementation project(path: ':ballerina-stringutils', configuration: 'baloImplementation')
     baloImplementation project(path: ':ballerina-java', configuration: 'baloImplementation')
 
-    interopImports project(':ballerina-filepath')
+    interopImports project(':ballerina-task')
     interopImports project(':ballerina-math')
-<<<<<<< HEAD
     interopImports project(':ballerina-system')
-=======
-    interopImports project(':ballerina-task')
     interopImports project(':ballerina-time')
->>>>>>> 8da15111
 
     baloCreat project(':lib-creator')
     implementation project(':ballerina-lang')
@@ -74,7 +70,6 @@
     testCompile project(path: ':ballerina-test-common', configuration: 'tests')
     testCompile project(path: ':ballerina-test-utils', configuration: 'shadow')
     testCompile project(':ballerina-core')
-    testCompile project(':ballerina-filepath')
 }
 
 configurations {
