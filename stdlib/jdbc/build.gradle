/*
 * Copyright (c) 2019, WSO2 Inc. (http://www.wso2.org) All Rights Reserved.
 *
 * Licensed under the Apache License, Version 2.0 (the "License");
 * you may not use this file except in compliance with the License.
 * You may obtain a copy of the License at
 *
 * http://www.apache.org/licenses/LICENSE-2.0
 *
 * Unless required by applicable law or agreed to in writing, software
 * distributed under the License is distributed on an "AS IS" BASIS,
 * WITHOUT WARRANTIES OR CONDITIONS OF ANY KIND, either express or implied.
 * See the License for the specific language governing permissions and
 * limitations under the License.
 *
 */
 
apply from: "$rootDir/gradle/balNativeLibProject.gradle"
apply from: "$rootDir/gradle/baseNativeStdLibProject.gradle"

configurations.all {
    resolutionStrategy.preferProjectModules()
}

dependencies {
    baloImplementation project(path: ':ballerina-lang:annotations', configuration: 'baloImplementation')
    baloImplementation project(path: ':ballerina-config-api', configuration: 'baloImplementation')

    // transitive
    baloImplementation project(path: ':ballerina-system', configuration: 'baloImplementation')
    baloImplementation project(path: ':ballerina-io', configuration: 'baloImplementation')
    baloImplementation project(path: ':ballerina-auth', configuration: 'baloImplementation')
    baloImplementation project(path: ':ballerina-reflect', configuration: 'baloImplementation')
    baloImplementation project(path: ':ballerina-log-api', configuration: 'baloImplementation')
    baloImplementation project(path: ':ballerina-crypto', configuration: 'baloImplementation')
    baloImplementation project(path: ':ballerina-math', configuration: 'baloImplementation')
    baloImplementation project(path: ':ballerina-http', configuration: 'baloImplementation')
    baloImplementation project(path: ':ballerina-task', configuration: 'baloImplementation')
    baloImplementation project(path: ':ballerina-system', configuration: 'baloImplementation')
    baloImplementation project(path: ':ballerina-runtime-api', configuration: 'baloImplementation')
    baloImplementation project(path: ':ballerina-transactions', configuration: 'baloImplementation')
    baloImplementation project(path: ':ballerina-utils', configuration: 'baloImplementation')
    baloImplementation project(path: ':ballerina-xmlutils', configuration: 'baloImplementation')
    baloImplementation project(path: ':ballerina-llvm', configuration: 'baloImplementation')
    baloImplementation project(path: ':ballerina-jsonutils', configuration: 'baloImplementation')
    baloImplementation project(path: ':ballerina-java', configuration: 'baloImplementation')
    baloImplementation project(path: ':ballerina-mime', configuration: 'baloImplementation')
    baloImplementation project(path: ':ballerina-cache', configuration: 'baloImplementation')
    baloImplementation project(path: ':ballerina-time', configuration: 'baloImplementation')

    interopImports project(':ballerina-config-api')
    interopImports project(':ballerina-io')
    interopImports project(':ballerina-jsonutils')
<<<<<<< HEAD
    interopImports project(':ballerina-reflect')
=======
    interopImports project(':ballerina-system')

    interopImports project(':ballerina-io')
>>>>>>> 1b512482

    baloCreat project(':lib-creator')
    implementation project(':ballerina-lang')
    implementation project(':ballerina-lang:annotations')
    implementation project(':ballerina-time')
    implementation project(':ballerina-cache')
    implementation project(':ballerina-runtime')
    implementation project(':ballerina-test-utils')
    implementation project(':ballerina-time')

    testCompile project(path: ':ballerina-test-common', configuration: 'tests')
    testCompile project(':ballerina-io')
    testCompile project(':ballerina-auth')
    testCompile project(':ballerina-reflect')
    testCompile project(':ballerina-log-api')
    testCompile project(':ballerina-crypto')
    testCompile project(':ballerina-math')
    testCompile project(':ballerina-http')
    testCompile project(':ballerina-task')
    testCompile project(':ballerina-config-api')
    testCompile project(':ballerina-system')
    testCompile project(':ballerina-runtime-api')
    testCompile project(':ballerina-utils')
    testCompile project(':ballerina-core')
    testCompile project(':ballerina-jsonutils')
    testCompile project(':ballerina-xmlutils')
    testCompile project(':ballerina-java')
    testCompile project(':ballerina-llvm')
    implementation project(':ballerina-time')
    testCompile project(':ballerina-mime')
    testCompile project(':ballerina-transactions')

    testCompile 'org.testng:testng'
    testCompile 'org.slf4j:slf4j-jdk14'
    testCompile 'com.h2database:h2'
    testCompile 'org.hsqldb:hsqldb'
    
    implementation 'com.zaxxer:HikariCP'
}

configurations {
    testCompile.exclude group: 'org.slf4j', module: 'slf4j-log4j12'
    testCompile.exclude group: 'org.slf4j', module: 'slf4j-simple'
    testCompile.exclude group: 'org.ops4j.pax.logging', module: 'pax-logging-api'
}

createBalo {
    jvmTarget = 'true'
}

description = 'Ballerina - jdbc'<|MERGE_RESOLUTION|>--- conflicted
+++ resolved
@@ -51,13 +51,7 @@
     interopImports project(':ballerina-config-api')
     interopImports project(':ballerina-io')
     interopImports project(':ballerina-jsonutils')
-<<<<<<< HEAD
     interopImports project(':ballerina-reflect')
-=======
-    interopImports project(':ballerina-system')
-
-    interopImports project(':ballerina-io')
->>>>>>> 1b512482
 
     baloCreat project(':lib-creator')
     implementation project(':ballerina-lang')
