/*
 *  Copyright (c) 2018, WSO2 Inc. (http://www.wso2.org) All Rights Reserved.
 *
 *  WSO2 Inc. licenses this file to you under the Apache License,
 *  Version 2.0 (the "License"); you may not use this file except
 *  in compliance with the License.
 *  You may obtain a copy of the License at
 *
 *  http://www.apache.org/licenses/LICENSE-2.0
 *
 *  Unless required by applicable law or agreed to in writing,
 *  software distributed under the License is distributed on an
 *  "AS IS" BASIS, WITHOUT WARRANTIES OR CONDITIONS OF ANY
 *  KIND, either express or implied.  See the License for the
 *  specific language governing permissions and limitations
 *  under the License.
 */
package org.ballerinax.jdbc.functions;

import org.ballerinalang.jvm.scheduling.Strand;
import org.ballerinalang.jvm.values.MapValue;
import org.ballerinalang.jvm.values.ObjectValue;
import org.ballerinalang.natives.annotations.BallerinaFunction;
import org.ballerinax.jdbc.Constants;
import org.ballerinax.jdbc.datasource.PoolKey;
import org.ballerinax.jdbc.datasource.PoolOptionsWrapper;
import org.ballerinax.jdbc.datasource.SQLDatasource;
import org.ballerinax.jdbc.exceptions.ErrorGenerator;

import java.util.Locale;
import java.util.UUID;

/**
 * Returns the JDBC Client.
 *
 * @since 0.970
 */

@BallerinaFunction(orgName = "ballerinax",
                   packageName = "java.jdbc",
                   functionName = "createClient",
                   isPublic = true)
public class CreateClient {

<<<<<<< HEAD
    public static ObjectValue createClient(Strand strand, MapValue<String, Object> config, MapValue<String,
                Object> globalPoolOptions) {
=======
    public static void createClient(Strand strand, ObjectValue client, MapValue<String, Object> config,
            MapValue<String, Object> globalPoolOptions) {
>>>>>>> df03f228
        String url = config.getStringValue(Constants.EndpointConfig.URL);

        if (!isJdbcUrlValid(url)) {
            throw ErrorGenerator.getSQLApplicationError("invalid JDBC URL: " + url);
        }

        String username = config.getStringValue(Constants.EndpointConfig.USERNAME);
        String password = config.getStringValue(Constants.EndpointConfig.PASSWORD);
        MapValue<String, Object> dbOptions = (MapValue<String, Object>) config
                .getMapValue(Constants.EndpointConfig.DB_OPTIONS);
        MapValue<String, Object> poolOptions = (MapValue<String, Object>) config
                .getMapValue(Constants.EndpointConfig.POOL_OPTIONS);
        boolean userProvidedPoolOptionsNotPresent = poolOptions == null;
        if (userProvidedPoolOptionsNotPresent) {
            poolOptions = globalPoolOptions;
        }
        PoolOptionsWrapper poolOptionsWrapper = new PoolOptionsWrapper(poolOptions, new PoolKey(url, dbOptions));
        String dbType = url.split(":")[1].toUpperCase(Locale.getDefault());

        SQLDatasource.SQLDatasourceParamsBuilder builder = new SQLDatasource.SQLDatasourceParamsBuilder(dbType);
        SQLDatasource.SQLDatasourceParams sqlDatasourceParams = builder.withPoolOptions(poolOptionsWrapper)
                .withJdbcUrl(url).withUsername(username).withPassword(password).withDbOptionsMap(dbOptions)
                .withIsGlobalDatasource(userProvidedPoolOptionsNotPresent).build();

        SQLDatasource sqlDatasource = sqlDatasourceParams.getPoolOptionsWrapper()
                .retrieveDatasource(sqlDatasourceParams);
<<<<<<< HEAD
        ObjectValue sqlClient = BallerinaValues.createObjectValue(Constants.JDBC_PACKAGE_ID, Constants.JDBC_CLIENT);
        sqlClient.addNativeData(Constants.JDBC_CLIENT, sqlDatasource);
        sqlClient.addNativeData(Constants.CONNECTOR_ID_KEY, UUID.randomUUID().toString());
        return sqlClient;
=======
        client.addNativeData(Constants.JDBC_CLIENT, sqlDatasource);
        client.addNativeData(Constants.CONNECTOR_ID_KEY, UUID.randomUUID().toString());
>>>>>>> df03f228
    }

    // Unable to perform a complete validation since URL differs based on the database.
    private static boolean isJdbcUrlValid(String jdbcUrl) {
        boolean isJdbcUrlEmpty = jdbcUrl.isEmpty();
        String[] splitComponents = jdbcUrl.split(":");
        return !isJdbcUrlEmpty && splitComponents.length > 2 && "jdbc"
                .equals(splitComponents[0].toLowerCase(Locale.getDefault()));
    }

    private CreateClient() {

    }
}<|MERGE_RESOLUTION|>--- conflicted
+++ resolved
@@ -42,13 +42,8 @@
                    isPublic = true)
 public class CreateClient {
 
-<<<<<<< HEAD
-    public static ObjectValue createClient(Strand strand, MapValue<String, Object> config, MapValue<String,
-                Object> globalPoolOptions) {
-=======
     public static void createClient(Strand strand, ObjectValue client, MapValue<String, Object> config,
             MapValue<String, Object> globalPoolOptions) {
->>>>>>> df03f228
         String url = config.getStringValue(Constants.EndpointConfig.URL);
 
         if (!isJdbcUrlValid(url)) {
@@ -75,15 +70,8 @@
 
         SQLDatasource sqlDatasource = sqlDatasourceParams.getPoolOptionsWrapper()
                 .retrieveDatasource(sqlDatasourceParams);
-<<<<<<< HEAD
-        ObjectValue sqlClient = BallerinaValues.createObjectValue(Constants.JDBC_PACKAGE_ID, Constants.JDBC_CLIENT);
-        sqlClient.addNativeData(Constants.JDBC_CLIENT, sqlDatasource);
-        sqlClient.addNativeData(Constants.CONNECTOR_ID_KEY, UUID.randomUUID().toString());
-        return sqlClient;
-=======
         client.addNativeData(Constants.JDBC_CLIENT, sqlDatasource);
         client.addNativeData(Constants.CONNECTOR_ID_KEY, UUID.randomUUID().toString());
->>>>>>> df03f228
     }
 
     // Unable to perform a complete validation since URL differs based on the database.
