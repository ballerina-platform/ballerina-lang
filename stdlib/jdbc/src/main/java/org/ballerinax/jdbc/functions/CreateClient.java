/*
 *  Copyright (c) 2018, WSO2 Inc. (http://www.wso2.org) All Rights Reserved.
 *
 *  WSO2 Inc. licenses this file to you under the Apache License,
 *  Version 2.0 (the "License"); you may not use this file except
 *  in compliance with the License.
 *  You may obtain a copy of the License at
 *
 *  http://www.apache.org/licenses/LICENSE-2.0
 *
 *  Unless required by applicable law or agreed to in writing,
 *  software distributed under the License is distributed on an
 *  "AS IS" BASIS, WITHOUT WARRANTIES OR CONDITIONS OF ANY
 *  KIND, either express or implied.  See the License for the
 *  specific language governing permissions and limitations
 *  under the License.
 */
package org.ballerinax.jdbc.functions;

import org.ballerinalang.jvm.scheduling.Strand;
import org.ballerinalang.jvm.values.MapValue;
import org.ballerinalang.jvm.values.ObjectValue;
import org.ballerinalang.natives.annotations.BallerinaFunction;
import org.ballerinax.jdbc.Constants;
import org.ballerinax.jdbc.datasource.PoolKey;
import org.ballerinax.jdbc.datasource.PoolOptionsWrapper;
import org.ballerinax.jdbc.datasource.SQLDatasource;
import org.ballerinax.jdbc.exceptions.ErrorGenerator;

import java.util.Locale;
import java.util.UUID;

/**
 * Returns the JDBC Client.
 *
 * @since 0.970
 */

@BallerinaFunction(orgName = "ballerinax",
                   packageName = "java.jdbc",
                   functionName = "createClient",
                   isPublic = true)
public class CreateClient {

<<<<<<< HEAD
    public static ObjectValue createClient(MapValue<String, Object> config, MapValue<String,
                Object> globalPoolOptions) {
=======
    public static void createClient(Strand strand, ObjectValue client, MapValue<String, Object> config,
            MapValue<String, Object> globalPoolOptions) {
>>>>>>> 9ef75a41
        String url = config.getStringValue(Constants.EndpointConfig.URL);

        if (!isJdbcUrlValid(url)) {
            throw ErrorGenerator.getSQLApplicationError("invalid JDBC URL: " + url);
        }

        String username = config.getStringValue(Constants.EndpointConfig.USERNAME);
        String password = config.getStringValue(Constants.EndpointConfig.PASSWORD);
        MapValue<String, Object> dbOptions = (MapValue<String, Object>) config
                .getMapValue(Constants.EndpointConfig.DB_OPTIONS);
        MapValue<String, Object> poolOptions = (MapValue<String, Object>) config
                .getMapValue(Constants.EndpointConfig.POOL_OPTIONS);
        boolean userProvidedPoolOptionsNotPresent = poolOptions == null;
        if (userProvidedPoolOptionsNotPresent) {
            poolOptions = globalPoolOptions;
        }
        PoolOptionsWrapper poolOptionsWrapper = new PoolOptionsWrapper(poolOptions, new PoolKey(url, dbOptions));
        String dbType = url.split(":")[1].toUpperCase(Locale.getDefault());

        SQLDatasource.SQLDatasourceParamsBuilder builder = new SQLDatasource.SQLDatasourceParamsBuilder(dbType);
        SQLDatasource.SQLDatasourceParams sqlDatasourceParams = builder.withPoolOptions(poolOptionsWrapper)
                .withJdbcUrl(url).withUsername(username).withPassword(password).withDbOptionsMap(dbOptions)
                .withIsGlobalDatasource(userProvidedPoolOptionsNotPresent).build();

        SQLDatasource sqlDatasource = sqlDatasourceParams.getPoolOptionsWrapper()
                .retrieveDatasource(sqlDatasourceParams);
        client.addNativeData(Constants.JDBC_CLIENT, sqlDatasource);
        client.addNativeData(Constants.CONNECTOR_ID_KEY, UUID.randomUUID().toString());
    }

    // Unable to perform a complete validation since URL differs based on the database.
    private static boolean isJdbcUrlValid(String jdbcUrl) {
        boolean isJdbcUrlEmpty = jdbcUrl.isEmpty();
        String[] splitComponents = jdbcUrl.split(":");
        return !isJdbcUrlEmpty && splitComponents.length > 2 && "jdbc"
                .equals(splitComponents[0].toLowerCase(Locale.getDefault()));
    }

    private CreateClient() {

    }
}<|MERGE_RESOLUTION|>--- conflicted
+++ resolved
@@ -17,6 +17,7 @@
  */
 package org.ballerinax.jdbc.functions;
 
+import org.ballerinalang.jvm.BallerinaValues;
 import org.ballerinalang.jvm.scheduling.Strand;
 import org.ballerinalang.jvm.values.MapValue;
 import org.ballerinalang.jvm.values.ObjectValue;
@@ -42,13 +43,8 @@
                    isPublic = true)
 public class CreateClient {
 
-<<<<<<< HEAD
-    public static ObjectValue createClient(MapValue<String, Object> config, MapValue<String,
-                Object> globalPoolOptions) {
-=======
-    public static void createClient(Strand strand, ObjectValue client, MapValue<String, Object> config,
+    public static void createClient(ObjectValue client, MapValue<String, Object> config,
             MapValue<String, Object> globalPoolOptions) {
->>>>>>> 9ef75a41
         String url = config.getStringValue(Constants.EndpointConfig.URL);
 
         if (!isJdbcUrlValid(url)) {
