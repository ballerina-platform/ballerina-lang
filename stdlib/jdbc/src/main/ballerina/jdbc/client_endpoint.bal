// Copyright (c) 2018 WSO2 Inc. (http://www.wso2.org) All Rights Reserved.
//
// WSO2 Inc. licenses this file to you under the Apache License,
// Version 2.0 (the "License"); you may not use this file except
// in compliance with the License.
// You may obtain a copy of the License at
//
// http://www.apache.org/licenses/LICENSE-2.0
//
// Unless required by applicable law or agreed to in writing,
// software distributed under the License is distributed on an
// "AS IS" BASIS, WITHOUT WARRANTIES OR CONDITIONS OF ANY
// KIND, either express or implied.  See the License for the
// specific language governing permissions and limitations
// under the License.

# Represents a JDBC client endpoint.
#
# + jdbcClient - The base JDBC Client
public type Client client object {

    private JdbcClient jdbcClient;
    private boolean clientActive = true;

    # Gets called when the JDBC client is instantiated.
    public function __init(ClientEndpointConfig c) {
        self.jdbcClient = createClient(c, getGlobalPoolConfigContainer().getGlobalPoolConfig());
    }

    # The call remote function implementation for JDBC Client to invoke stored procedures/functions.
    #
    # + sqlQuery - The SQL stored procedure to execute
    # + recordType - Array of record types of the returned tables if there is any
    # + parameters - The parameters to be passed to the procedure/function call. The number of parameters is variable
    # + return - A `table[]` if there are tables returned by the call remote function and else nil,
    #            `Error` will be returned if there is any error
<<<<<<< HEAD
    public remote function call(@untainted string sqlQuery, typedesc[]? recordType, Param... parameters)
                                returns @tainted table<record {}>[]|()|Error {
=======
    public remote function call(@untainted string sqlQuery, typedesc<record{}>[]? recordType, Param... parameters)
                               returns @tainted table<record {}>[]|()|Error {
>>>>>>> a48328c9
        if (!self.clientActive) {
            return self.handleStoppedClientInvocation();
        }
        return self.jdbcClient->call(sqlQuery, recordType, ...parameters);
    }

    # The select remote function implementation for JDBC Client to select data from tables.
    #
    # + sqlQuery - SQL query to execute
    # + recordType - Type of the returned table
    # + parameters - The parameters to be passed to the select query. The number of parameters is variable
    # + return - A `table` returned by the sql query statement else `Error` will be returned if there
    # is any error
<<<<<<< HEAD
    public remote function select(@untainted string sqlQuery, typedesc? recordType, Param... parameters)
                                  returns @tainted table<record {}>|Error {
=======
    public remote function select(@untainted string sqlQuery, typedesc<record{}>? recordType,
                                  Param... parameters) returns @tainted table<record {}>|Error {
>>>>>>> a48328c9
        if (!self.clientActive) {
            return self.handleStoppedClientInvocation();
        }
        return self.jdbcClient->select(sqlQuery, recordType, ...parameters);
    }

    # The update remote function implementation for JDBC Client to update data and schema of the database.
    #
    # + sqlQuery - SQL statement to execute
    # + keyColumns - Names of auto generated columns for which the auto generated key values are returned
    # + parameters - The parameters to be passed to the update query. The number of parameters is variable
    # + return - `UpdateResult` with the updated row count and key column values,
    #             else  `Error` will be returned if there is any error
    public remote function update(@untainted string sqlQuery, string[]? keyColumns = (), Param... parameters)
                                  returns UpdateResult|Error {
        if (!self.clientActive) {
            return self.handleStoppedClientInvocation();
        }
        return self.jdbcClient->update(sqlQuery, keyColumns, ...parameters);
    }

    # The batchUpdate remote function implementation for JDBC Client to batch data insert.
    #
    # + sqlQuery - SQL statement to execute
    # + parameters - Variable number of parameter arrays each representing the set of parameters of belonging to each
    #                individual update
    # + rollbackAllInFailure - If one of the commands in a batch update fails to execute properly, the JDBC driver
    #           may or may not continue to process the remaining commands in the batch.  But this property can be
    #           used to override this behavior.  If it is sets to true, if there is a failure in few commands and
    #           JDBC driver continued with the remaining commands, the successfully executed commands in the batch
    #           also will get rollback.
    # + return - A `BatchUpdateResult` with the updated row count and returned error. If all the commands in the batch
    #                has executed successfully, the error will be `nil`. If one or more commands has failed, the
    #               `returnedError` field will give the correspoing `JdbcClientError` along with the int[] which
    #                conains updated row count or the status returned from the each command in the batch.
    public remote function batchUpdate(@untainted string sqlQuery, boolean rollbackAllInFailure,
                                       Param?[]... parameters)
                                       returns BatchUpdateResult {
        if (!self.clientActive) {
            return self.handleStoppedClientInvocationForBatchUpdate();
        }
        return self.jdbcClient->batchUpdate(sqlQuery, rollbackAllInFailure, ...parameters);
    }

    # Stops the JDBC client.
    # + return - Possible error during closing
    public function stop() returns error? {
        self.clientActive = false;
        return close(self.jdbcClient);
    }

    function handleStoppedClientInvocation() returns Error {
        ApplicationError e = error(message = "Client has been stopped");
        return e;
    }

    function handleStoppedClientInvocationForBatchUpdate() returns BatchUpdateResult {
        int[] rowCount = [];
        ApplicationError e = error(message = "Client has been stopped");
        BatchUpdateResult res = { updatedRowCount: rowCount, returnedError : e};
        return res;
    }
};
<|MERGE_RESOLUTION|>--- conflicted
+++ resolved
@@ -34,13 +34,8 @@
     # + parameters - The parameters to be passed to the procedure/function call. The number of parameters is variable
     # + return - A `table[]` if there are tables returned by the call remote function and else nil,
     #            `Error` will be returned if there is any error
-<<<<<<< HEAD
-    public remote function call(@untainted string sqlQuery, typedesc[]? recordType, Param... parameters)
+    public remote function call(@untainted string sqlQuery, typedesc<record{}>[]? recordType, Param... parameters)
                                 returns @tainted table<record {}>[]|()|Error {
-=======
-    public remote function call(@untainted string sqlQuery, typedesc<record{}>[]? recordType, Param... parameters)
-                               returns @tainted table<record {}>[]|()|Error {
->>>>>>> a48328c9
         if (!self.clientActive) {
             return self.handleStoppedClientInvocation();
         }
@@ -54,13 +49,7 @@
     # + parameters - The parameters to be passed to the select query. The number of parameters is variable
     # + return - A `table` returned by the sql query statement else `Error` will be returned if there
     # is any error
-<<<<<<< HEAD
-    public remote function select(@untainted string sqlQuery, typedesc? recordType, Param... parameters)
-                                  returns @tainted table<record {}>|Error {
-=======
-    public remote function select(@untainted string sqlQuery, typedesc<record{}>? recordType,
-                                  Param... parameters) returns @tainted table<record {}>|Error {
->>>>>>> a48328c9
+    public remote function select(@untainted string sqlQuery, typedesc<record{}>? recordType, Param... parameters) returns @tainted table<record {}>|Error {
         if (!self.clientActive) {
             return self.handleStoppedClientInvocation();
         }
