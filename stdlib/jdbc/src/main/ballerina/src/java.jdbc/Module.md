--- conflicted
+++ resolved
@@ -82,11 +82,7 @@
 creating tables and executing stored procedures. It also supports selecting, inserting, deleting, updating, and batch 
 updating data. Samples for these operations can be found below. 
 
-<<<<<<< HEAD
->**Note:** The JDBC client module is not designed to use the Ballerina non-blocking thread model. Hence, the default thread pool size used in Ballerina (i.e., number of processers available * 2) may not deliver the optimal performance. Therefore, you can configure the thread pool size using the `BALLERINA_MAX_POOL_SIZE` environment variable as required.
-=======
 >**Note:** The JDBC client module is not designed to use the Ballerina non-blocking thread model. The default thread pool size used in Ballerina is number of processers available * 2. You can configure the thread pool size by using the `BALLERINA_MAX_POOL_SIZE` environment variable.
->>>>>>> 012e2d5c
 
 ## Samples
 
