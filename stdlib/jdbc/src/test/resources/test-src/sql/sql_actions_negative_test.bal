// Copyright (c) 2017, WSO2 Inc. (http://www.wso2.org) All Rights Reserved.
//
// WSO2 Inc. licenses this file to you under the Apache License,
// Version 2.0 (the "License"); you may not use this file except
// in compliance with the License.
// You may obtain a copy of the License at
// http://www.apache.org/licenses/LICENSE-2.0
//
// Unless required by applicable law or agreed to in writing,
// software distributed under the License is distributed on an
// "AS IS" BASIS, WITHOUT WARRANTIES OR CONDITIONS OF ANY
// KIND, either express or implied. See the License for the
// specific language governing permissions and limitations
// under the License.

import ballerinax/jdbc;
import ballerina/io;

type ResultCustomers record {
    string FIRSTNAME;
};

type Person record {
    int id;
    string name;
};

type ResultCustomers2 record {
    string FIRSTNAME;
    string LASTNAME;
};

function testSelectData() returns string {
    jdbc:Client testDB = new({
            url: "jdbc:h2:file:./target/tempdb/TEST_SQL_CONNECTOR_H2",
            username: "SA",
            password: "",
            poolOptions: { maximumPoolSize: 1 }
        });
    string returnData = "";
    var x = testDB->select("SELECT Name from Customers where registrationID = 1", ());
    json j = getJsonConversionResult(x);
    returnData = io:sprintf("%s", j);
    checkpanic testDB.stop();
    return returnData;
}

function testErrorWithSelectData() returns string {
    jdbc:Client testDB = new({
            url: "jdbc:h2:file:./target/tempdb/TEST_SQL_CONNECTOR_H2",
            username: "SA",
            password: "",
            poolOptions: { maximumPoolSize: 1 }
        });
    string retVal;
    var x = testDB->select("SELECT Name from Customers where registrationID = 1", ());

    if (x is table<record {}>) {
        var jsonConversionResult = typedesc<json>.constructFrom(x);
        if (jsonConversionResult is json) {
            retVal = io:sprintf("%s", jsonConversionResult);
        } else {
<<<<<<< HEAD
            retVal = <string> jsonConversionResult.detail().message;
=======
            retVal = { "Error": <string> jsonConversionResult.detail()["message"] };
>>>>>>> dbfaf9e9
        }
    } else {
        error e = x;
        retVal = io:sprintf("%s", e);
    }

    checkpanic testDB.stop();
    return retVal;
}

function testGeneratedKeyOnInsert() returns int|string {
    jdbc:Client testDB = new({
            url: "jdbc:h2:file:./target/tempdb/TEST_SQL_CONNECTOR_H2",
            username: "SA",
            password: "",
            poolOptions: { maximumPoolSize: 1 }
        });

    int|string ret = "";

    var x = testDB->update("insert into Customers (name,lastName,
                             registrationID,creditLimit,country) values ('Mary', 'Williams', 3, 5000.75, 'USA')");

    if (x is jdbc:UpdateResult) {
        ret = x.generatedKeys.length();
    } else {
        error e = x;
        ret = <string> e.detail()["message"];
    }

    checkpanic testDB.stop();
    return ret;
}

function testGeneratedKeyOnInsertError() returns int|string {
    jdbc:Client testDB = new({
            url: "jdbc:h2:file:./target/tempdb/TestDBH2",
            username: "SA",
            password: "",
            poolOptions: { maximumPoolSize: 1 }
        });

    int|string ret = "";

    var x = testDB->update("insert into Customers (name,lastName,
                             registrationID,creditLimit,country) values ('Mary', 'Williams', 3, 5000.75, 'USA')");

    if (x is jdbc:UpdateResult) {
        ret = x.generatedKeys.length();
    } else {
        error e = x;
        ret = io:sprintf("%s", e);
    }

    checkpanic testDB.stop();
    return ret;
}

function testUpdateReslt() returns int|string {
    jdbc:Client testDB = new({
            url: "jdbc:h2:file:./target/tempdb/TEST_SQL_CONNECTOR_H2",
            username: "SA",
            password: "",
            poolOptions: { maximumPoolSize: 1 }
        });

    int|string ret = "";

    var x = testDB->update("Insert into Customers (firstName,lastName,registrationID,creditLimit,country)
                                         values ('James', 'Clerk', 3, 5000.75, 'USA')");
    checkpanic testDB.stop();
    if (x is jdbc:UpdateResult) {
        x.updatedRowCount = 0;
    } else {
        error e = x;
        ret = <string> e.detail()["message"];
    }
    return ret;
}

function testBatchUpdate() returns string {
    jdbc:Client testDB = new({
            url: "jdbc:h2:file:./target/tempdb/TEST_SQL_CONNECTOR_H2",
            username: "SA",
            password: "",
            poolOptions: { maximumPoolSize: 1 }
        });

    int[] updateCount = [];
    string returnVal = "";
    //Batch 1
    jdbc:Parameter para1 = { sqlType: jdbc:TYPE_VARCHAR, value: "Alex" };
    jdbc:Parameter para2 = { sqlType: jdbc:TYPE_VARCHAR, value: "Smith" };
    jdbc:Parameter para3 = { sqlType: jdbc:TYPE_INTEGER, value: 20 };
    jdbc:Parameter para4 = { sqlType: jdbc:TYPE_DOUBLE, value: 3400.5 };
    jdbc:Parameter para5 = { sqlType: jdbc:TYPE_VARCHAR, value: "Colombo" };
    jdbc:Parameter?[] parameters1 = [para1, para2, para3, para4, para5];

    //Batch 2
    para1 = { sqlType: jdbc:TYPE_VARCHAR, value: "Alex" };
    para2 = { sqlType: jdbc:TYPE_VARCHAR, value: "Smith" };
    para3 = { sqlType: jdbc:TYPE_INTEGER, value: 20 };
    para4 = { sqlType: jdbc:TYPE_DOUBLE, value: 3400.5 };
    para5 = { sqlType: jdbc:TYPE_VARCHAR, value: "Colombo" };
    jdbc:Parameter?[] parameters2 = [para1, para2, para3, para4, para5];

    var x = testDB->batchUpdate("Insert into CustData (firstName,lastName,registrationID,creditLimit,country)
                                     values (?,?,?,?,?)", parameters1, parameters2);
    if (x is int[]) {
        updateCount = x;
        if (updateCount[0] == -3 && updateCount[1] == -3) {
            returnVal = "failure";
        } else {
            returnVal = "success";
        }
    } else {
        error e = x;
        returnVal = <string> e.detail()["message"];
    }
    checkpanic testDB.stop();
    return returnVal;
}

function testErrorWithBatchUpdate() returns string {
    jdbc:Client testDB = new({
            url: "jdbc:h2:file:./target/tempdb/TEST_SQL_CONNECTOR_H2",
            username: "SA",
            password: "",
            poolOptions: { maximumPoolSize: 1 }
        });

    int[] updateCount = [];
    string returnVal = "";
    //Batch 1
    jdbc:Parameter para1 = { sqlType: jdbc:TYPE_VARCHAR, value: "Alex" };
    jdbc:Parameter para2 = { sqlType: jdbc:TYPE_VARCHAR, value: "Smith" };
    jdbc:Parameter para3 = { sqlType: jdbc:TYPE_INTEGER, value: 20 };
    jdbc:Parameter para4 = { sqlType: jdbc:TYPE_DOUBLE, value: 3400.5 };
    jdbc:Parameter para5 = { sqlType: jdbc:TYPE_VARCHAR, value: "Colombo" };
    jdbc:Parameter?[] parameters1 = [para1, para2, para3, para4, para5];

    //Batch 2
    para1 = { sqlType: jdbc:TYPE_VARCHAR, value: "Alex" };
    para2 = { sqlType: jdbc:TYPE_VARCHAR, value: "Smith" };
    para3 = { sqlType: jdbc:TYPE_INTEGER, value: 20 };
    para4 = { sqlType: jdbc:TYPE_DOUBLE, value: 3400.5 };
    para5 = { sqlType: jdbc:TYPE_VARCHAR, value: "Colombo" };
    jdbc:Parameter?[] parameters2 = [para1, para2, para3, para4, para5];

    var x = testDB->batchUpdate("Insert into CustData (firstName,lastName,registrationID,creditLimit,country)
                                     values (?,?,?,?,?)", parameters1, parameters2);
    if (x is int[]) {
        updateCount = x;
        if (updateCount[0] == -3 && updateCount[1] == -3) {
            returnVal = "failure";
        } else {
            returnVal = "success";
        }
    } else {
        error e = x;
        returnVal = io:sprintf("%s", e);
    }
    checkpanic testDB.stop();
    return returnVal;
}

function testInvalidArrayofQueryParameters() returns @tainted string {
    jdbc:Client testDB = new({
            url: "jdbc:h2:file:./target/tempdb/TEST_SQL_CONNECTOR_H2",
            username: "SA",
            password: "",
            poolOptions: { maximumPoolSize: 1 }
        });

    string returnData = "";
    xml x1 = xml `<book>The Lost World</book>`;
    xml x2 = xml `<book>The Lost World2</book>`;
    xml[] xmlDataArray = [x1, x2];
    jdbc:Parameter para0 = { sqlType: jdbc:TYPE_INTEGER, value: xmlDataArray };
    var x = testDB->select("SELECT FirstName from Customers where registrationID in (?)", (), para0);

    if (x is table<record {}>) {
        var j = typedesc<json>.constructFrom(x);
        if (j is json) {
            returnData = io:sprintf("%s", j);
        } else {
            error e = j;
            returnData = e.reason();
        }
    } else {
        error e = x;
        returnData = <string> e.detail()["message"];
    }
    checkpanic testDB.stop();
    return returnData;
}

function testErrorWithInvalidArrayofQueryParameters() returns string {
    jdbc:Client testDB = new({
            url: "jdbc:h2:file:./target/tempdb/TEST_SQL_CONNECTOR_H2",
            username: "SA",
            password: "",
            poolOptions: { maximumPoolSize: 1 }
        });

    string returnData = "";
    xml x1 = xml `<book>The Lost World</book>`;
    xml x2 = xml `<book>The Lost World2</book>`;
    xml[] xmlDataArray = [x1, x2];
    jdbc:Parameter para0 = { sqlType: jdbc:TYPE_INTEGER, value: xmlDataArray };
    var x = testDB->select("SELECT FirstName from Customers where registrationID in (?)", (), para0);

    if (x is table<record {}>) {
        var j = typedesc<json>.constructFrom(x);
        if (j is json) {
            returnData = io:sprintf("%s", j);
        } else {
            error e = j;
            returnData = e.reason();
        }
    } else {
        error e = x;
        returnData = io:sprintf("%s", e);
    }
    checkpanic testDB.stop();
    return returnData;
}

function testCheckApplicationErrorType() returns [boolean, boolean, boolean] {
    jdbc:Client testDB = new({
            url: "jdbc:h2:file:./target/tempdb/TEST_SQL_CONNECTOR_H2",
            username: "SA",
            password: "",
            poolOptions: { maximumPoolSize: 1 }
        });

    string returnData = "";
    xml x1 = xml `<book>The Lost World</book>`;
    xml x2 = xml `<book>The Lost World2</book>`;
    xml[] xmlDataArray = [x1, x2];
    jdbc:Parameter para0 = { sqlType: jdbc:TYPE_INTEGER, value: xmlDataArray };
    var x = testDB->select("SELECT FirstName from Customers where registrationID in (?)", (), para0);

    boolean isError = false;
    boolean isJdbcError = false;
    boolean isApplicationError = false;

    if (x is error) {
        isError = true;
    }
    if (x is jdbc:Error) {
        isJdbcError = true;
    }
    if (x is jdbc:ApplicationError) {
        isApplicationError = true;
    }
    checkpanic testDB.stop();
    return [isError, isJdbcError, isApplicationError];
}

function testCheckDatabaseErrorType() returns [boolean, boolean, boolean] {
    jdbc:Client testDB = new({
            url: "jdbc:h2:file:./target/tempdb/TEST_SQL_CONNECTOR_H2",
            username: "SA",
            password: "",
            poolOptions: { maximumPoolSize: 1 }
        });
    json retVal;
    var x = testDB->select("SELECT Name from Customers where registrationID = 1", ());

    boolean isError = false;
    boolean isJdbcError = false;
    boolean isDatabaseError = false;

    if (x is error) {
        isError = true;
    }
    if (x is jdbc:Error) {
        isJdbcError = true;
    }
    if (x is jdbc:DatabaseError) {
        isDatabaseError = true;
    }
    checkpanic testDB.stop();
    return [isError, isJdbcError, isDatabaseError];
}

function getJsonConversionResult(table<record {}>|error tableOrError) returns json {
    json retVal;
    if (tableOrError is table<record {}>) {
        var jsonConversionResult = typedesc<json>.constructFrom(tableOrError);
        if (jsonConversionResult is json) {
            retVal = jsonConversionResult;
        } else {
            retVal = { "Error": <string> jsonConversionResult.detail()["message"] };
        }
    } else {
        retVal = { "Error": <string> tableOrError.detail()["message"] };
    }
    return retVal;
}<|MERGE_RESOLUTION|>--- conflicted
+++ resolved
@@ -60,11 +60,7 @@
         if (jsonConversionResult is json) {
             retVal = io:sprintf("%s", jsonConversionResult);
         } else {
-<<<<<<< HEAD
-            retVal = <string> jsonConversionResult.detail().message;
-=======
             retVal = { "Error": <string> jsonConversionResult.detail()["message"] };
->>>>>>> dbfaf9e9
         }
     } else {
         error e = x;
