/*
 * Copyright (c) 2019, WSO2 Inc. (http://www.wso2.org) All Rights Reserved.
 *
 * Licensed under the Apache License, Version 2.0 (the "License");
 * you may not use this file except in compliance with the License.
 * You may obtain a copy of the License at
 *
 * http://www.apache.org/licenses/LICENSE-2.0
 *
 * Unless required by applicable law or agreed to in writing, software
 * distributed under the License is distributed on an "AS IS" BASIS,
 * WITHOUT WARRANTIES OR CONDITIONS OF ANY KIND, either express or implied.
 * See the License for the specific language governing permissions and
 * limitations under the License.
 *
 */
 
apply from: "$rootDir/gradle/balNativeLibProject.gradle"

configurations.all {
    resolutionStrategy.preferProjectModules()
}

dependencies {
    baloCreat project(':lib-creator')

    baloImplementation project(path: ':ballerina-builtin', configuration: 'baloImplementation')
    baloImplementation project(path: ':ballerina-utils', configuration: 'baloImplementation')
    baloImplementation project(path: ':ballerina-log-api', configuration: 'baloImplementation')
    baloImplementation project(path: ':ballerina-runtime-api', configuration: 'baloImplementation')

<<<<<<< HEAD
    baloCreat project(':lib-creator')
=======
>>>>>>> cb4ace70
    implementation project(':ballerina-core')
    implementation project(':ballerina-lang')
    implementation project(':ballerina-logging')
    implementation project(':ballerina-builtin')
    implementation project(':ballerina-runtime-api')
    implementation project(':ballerina-log-api')
    implementation project(':ballerina-utils')
    implementation project(':ballerina-launcher')
    implementation 'javax.jms:javax.jms-api'
    implementation 'org.testng:testng'
}

description = 'Ballerina - JMS'<|MERGE_RESOLUTION|>--- conflicted
+++ resolved
@@ -29,10 +29,6 @@
     baloImplementation project(path: ':ballerina-log-api', configuration: 'baloImplementation')
     baloImplementation project(path: ':ballerina-runtime-api', configuration: 'baloImplementation')
 
-<<<<<<< HEAD
-    baloCreat project(':lib-creator')
-=======
->>>>>>> cb4ace70
     implementation project(':ballerina-core')
     implementation project(':ballerina-lang')
     implementation project(':ballerina-logging')
