// Copyright (c) 2018 WSO2 Inc. (http://www.wso2.org) All Rights Reserved.
//
// WSO2 Inc. licenses this file to you under the Apache License,
// Version 2.0 (the "License"); you may not use this file except
// in compliance with the License.
// You may obtain a copy of the License at
//
// http://www.apache.org/licenses/LICENSE-2.0
//
// Unless required by applicable law or agreed to in writing,
// software distributed under the License is distributed on an
// "AS IS" BASIS, WITHOUT WARRANTIES OR CONDITIONS OF ANY
// KIND, either express or implied.  See the License for the
// specific language governing permissions and limitations
// under the License.

import ballerina/log;

# JMS topic subscriber
#
# + consumerActions - Topic subscriber endpoint actions
# + config - Topic subscriber endpoint configuration
public type TopicSubscriber object {

    public TopicSubscriberActions consumerActions;
    public TopicSubscriberEndpointConfiguration config;

    # Initialize topic subscriber endpoint
    #
    # + c - Topic subscriber configuration
    public function init(TopicSubscriberEndpointConfiguration c) {
        self.config = c;
        self.consumerActions.topicSubscriber = self;
        match (c.session) {
            Session s => {
                match (c.topicPattern) {
                    string topicPattern => {
                        self.createSubscriber(s, c.messageSelector);
                        log:printInfo("Subscriber created for topic " + topicPattern);
                    }
                    () => {}
                }
            }
            () => {log:printInfo("Topic subscriber is not properly initialised for topic");}
        }
    }

    # Register topic subscriber endpoint
    #
    # + serviceType - Type descriptor of the service
    public function register(typedesc serviceType) {
        self.registerListener(serviceType, consumerActions);
    }

    extern function registerListener(typedesc serviceType, TopicSubscriberActions actions);

    extern function createSubscriber(Session session, string messageSelector, Destination? destination = ());

    # Start topic subscriber endpoint
    public function start() {

    }

    # Get topic subscriber actions
    public function getCallerActions() returns TopicSubscriberActions {
        return consumerActions;
    }

    # Stop topic subscriber endpoint
    public function stop() {
        self.closeSubscriber(consumerActions);
    }

    extern function closeSubscriber(TopicSubscriberActions actions);
};

# Configuration related to topic subscriber endpoint
#
# + session - Session object used to create topic subscriber
# + topicPattern - Topic name pattern
# + messageSelector - Message selector condition to filter messages
# + identifier - Identifier of topic subscriber endpoint
public type TopicSubscriberEndpointConfiguration record {
    Session? session;
    string? topicPattern;
    string messageSelector;
    string identifier;
};

# Actions that topic subscriber endpoint could perform
public type TopicSubscriberActions object {

<<<<<<< HEAD
    # Acknowledges a received message
    #
    # + message - JMS message to be acknowledged
=======
    public TopicSubscriber? topicSubscriber;

    documentation { Acknowledges a received message
        P{{message}} JMS message to be acknowledged
    }
>>>>>>> ae95f7c4
    public extern function acknowledge(Message message) returns error?;

    # Synchronously receive a message from the JMS provider
    #
    # + timeoutInMilliSeconds - Time to wait until a message is received
    # + return - Returns a message or nill if the timeout exceededs. Returns an error on jms provider internal error.
    public extern function receive(int timeoutInMilliSeconds = 0) returns (Message|error)?;

    documentation {
        Synchronously receive a message from the JMS provider

        P{{destination}} destination to subscribe to
        P{{timeoutInMilliSeconds}} Time to wait until a message is received
        R{{}} Returns a message or nill if the timeout exceededs. Returns an error on jms provider internal error.
    }
    public function receiveFrom(Destination destination, int timeoutInMilliSeconds = 0) returns (Message|error)?;
};

function TopicSubscriberActions::receiveFrom(Destination destination, int timeoutInMilliSeconds = 0) returns (Message|
        error)? {
    match (self.topicSubscriber) {
        TopicSubscriber topicSubscriber => {
            match (topicSubscriber.config.session) {
                Session s => {
                    validateTopic(destination);
                    topicSubscriber.createSubscriber(s, topicSubscriber.config.messageSelector, destination =
                        destination);
                    log:printInfo("Subscriber created for topic " + destination.destinationName);
                }
                () => {}
            }
        }
        () => {log:printInfo("Topic subscriber is not properly initialized.");}
    }
    var result = self.receive(timeoutInMilliSeconds = timeoutInMilliSeconds);
    self.topicSubscriber.closeSubscriber(self);
    return result;
}

function validateTopic(Destination destination) {
    if (destination.destinationName == "") {
        string errorMessage = "Destination name cannot be empty";
        error topicSubscriberConfigError = { message: errorMessage };
        throw topicSubscriberConfigError;
    } else if (destination.destinationType != "topic") {
        string errorMessage = "Destination should should be a topic";
        error topicSubscriberConfigError = { message: errorMessage };
        throw topicSubscriberConfigError;
    }
}<|MERGE_RESOLUTION|>--- conflicted
+++ resolved
@@ -90,17 +90,11 @@
 # Actions that topic subscriber endpoint could perform
 public type TopicSubscriberActions object {
 
-<<<<<<< HEAD
+    public TopicSubscriber? topicSubscriber;
+
     # Acknowledges a received message
     #
     # + message - JMS message to be acknowledged
-=======
-    public TopicSubscriber? topicSubscriber;
-
-    documentation { Acknowledges a received message
-        P{{message}} JMS message to be acknowledged
-    }
->>>>>>> ae95f7c4
     public extern function acknowledge(Message message) returns error?;
 
     # Synchronously receive a message from the JMS provider
