// Copyright (c) 2018 WSO2 Inc. (http://www.wso2.org) All Rights Reserved.
//
// WSO2 Inc. licenses this file to you under the Apache License,
// Version 2.0 (the "License"); you may not use this file except
// in compliance with the License.
// You may obtain a copy of the License at
//
// http://www.apache.org/licenses/LICENSE-2.0
//
// Unless required by applicable law or agreed to in writing,
// software distributed under the License is distributed on an
// "AS IS" BASIS, WITHOUT WARRANTIES OR CONDITIONS OF ANY
// KIND, either express or implied.  See the License for the
// specific language governing permissions and limitations
// under the License.

# Represent the JMS message used to send and receive content from the a JMS provider.
#
# Most message-oriented middleware (MOM) products treat messages as lightweight entities that consist of a header
# and a body. The header contains fields used for message routing and identification; the body contains the
# application data being sent.
public type Message object {

<<<<<<< HEAD
    # Gets text content of the JMS message
    #
    # + return - the string containing this message's data or an JMS error
    public native function getTextMessageContent() returns @tainted string|error;

    # Gets map content of the JMS message
    #
    # + return - the string containing this message's data or an JMS error
    public native function getMapMessageContent() returns @tainted map|error;

    # Sets a JMS transport string property from the message
    #
    # + key - The string property name
    # + value - The string property value
    # + return - nil or an JMS error
    public native function setStringProperty(@sensitive string key, string value) returns error?;

    # Gets a JMS transport string property from the message
    #
    # + key - The string property name
    # + return - The string property value, JMS error or nil if there is no property by this name
    public native function getStringProperty(@sensitive string key) returns @tainted (string|error)?;

    # Sets a JMS transport integer property from the message
    #
    # + key - The integer property name
    # + value - The integer property value
    # + return - nil or an JMS error
    public native function setIntProperty(@sensitive string key, int value) returns error?;

    # Gets a JMS transport integer property from the message
    #
    # + key - The integer property name
    # + return - The integer property value or JMS error
    public native function getIntProperty(@sensitive string key) returns @tainted int|error;

    # Sets a JMS transport boolean property from the message
    #
    # + key - The boolean property name
    # + value - The boolean property value
    # + return - nil or an JMS error
    public native function setBooleanProperty(@sensitive string key, boolean value) returns error?;

    # Gets a JMS transport boolean property from the message
    #
    # + key - The boolean property name
    # + return - The boolean property value or JMS error
    public native function getBooleanProperty(@sensitive string key) returns @tainted boolean|error;

    # Sets a JMS transport float property from the message
    #
    # + key - The float property name
    # + value - The float property value
    # + return - nil or an JMS error
    public native function setFloatProperty(@sensitive string key, float value) returns error?;

    # Gets a JMS transport float property from the message
    #
    # + key - The float property name
    # + return - The float property value or JMS error
    public native function getFloatProperty(@sensitive string key) returns @tainted float|error;

    # Gets JMS transport header MessageID from the message
    #
    # + return - The header value or JMS error
    public native function getMessageID() returns @tainted string|error;

    # Gets JMS transport header Timestamp from the message
    #
    # + return - The timestamp header value or JMS error
    public native function getTimestamp() returns @tainted int|error;

    # Sets DeliveryMode JMS transport header to the message
    #
    # + mode - The header value
    # + return - nil or an JMS error
    public native function setDeliveryMode(int mode) returns error?;

    # Get JMS transport header DeliveryMode from the message
    #
    # + return - The delivery mode header value or JMS error
    public native function getDeliveryMode() returns @tainted int|error;

    # Sets Expiration JMS transport header to the message
    #
    # + value - The header value
    # + return - nil or an JMS error
    public native function setExpiration(int value) returns error?;

    # Gets JMS transport header Expiration from the message
    #
    # + return - The expiration header value or JMS error
    public native function getExpiration() returns @tainted int|error;

    # Sets Type JMS transport header to the message
    #
    # + messageType - The message type header value
    # + return - nil or an JMS error if any JMS provider level internal error occur
    public native function setType(string messageType) returns error?;

    # Gets JMS transport header Type from the message
    #
    # + return - The JMS message type header value or JMS error
    public native function getType() returns @tainted string|error;

    # Clears JMS properties of the message
    #
    # + return - nil or error if any JMS provider level internal error occur
    public native function clearProperties() returns error?;

    # Clears body of the JMS message
    #
    # + return - nil or an JMS error
    public native function clearBody() returns error?;

    # Sets priority JMS transport header to the message
    #
    # + value - The header value
    # + return - nil or an JMS error
    public native function setPriority(int value) returns error?;

    # Gets JMS transport header Priority from the message
    #
    # + return - The JMS priority header value or error
    public native function getPriority() returns @tainted int|error;

    # Gets JMS transport header Redelivered from the message
    #
    # + return - The JMS redelivered header value or JMS error
    public native function getRedelivered() returns @tainted boolean|error;

    # Sets CorrelationID JMS transport header to the message
    #
    # + value - The header value
    # + return - nil or an JMS error
    public native function setCorrelationID(string value) returns error?;

    # Gets JMS transport header CorrelationID from the message
    #
    # + return - The JMS correlation ID header value or JMS error or nil if header is not set
    public native function getCorrelationID() returns @tainted (string|error)?;
=======
    documentation { Gets text content of the JMS message
        R{{}} the string containing this message's data or an JMS error
    }
    public extern function getTextMessageContent() returns @tainted string|error;

    documentation { Gets map content of the JMS message
        R{{}} the string containing this message's data or an JMS error
    }
    public extern function getMapMessageContent() returns @tainted map|error;

    documentation { Sets a JMS transport string property from the message
        P{{key}} The string property name
        P{{value}} The string property value
        R{{}} nil or an JMS error
    }
    public extern function setStringProperty(@sensitive string key, string value) returns error?;

    documentation { Gets a JMS transport string property from the message
        P{{key}} The string property name
        R{{}} The string property value, JMS error or nil if there is no property by this name
    }
    public extern function getStringProperty(@sensitive string key) returns @tainted (string|error)?;

    documentation { Sets a JMS transport integer property from the message
        P{{key}} The integer property name
        P{{value}} The integer property value
        R{{}} nil or an JMS error
    }
    public extern function setIntProperty(@sensitive string key, int value) returns error?;

    documentation { Gets a JMS transport integer property from the message
        P{{key}} The integer property name
        R{{}} The integer property value or JMS error
    }
    public extern function getIntProperty(@sensitive string key) returns @tainted int|error;

    documentation { Sets a JMS transport boolean property from the message
        P{{key}} The boolean property name
        P{{value}} The boolean property value
        R{{}} nil or an JMS error
    }
    public extern function setBooleanProperty(@sensitive string key, boolean value) returns error?;

    documentation { Gets a JMS transport boolean property from the message
        P{{key}} The boolean property name
        R{{}} The boolean property value or JMS error
    }
    public extern function getBooleanProperty(@sensitive string key) returns @tainted boolean|error;

    documentation { Sets a JMS transport float property from the message
        P{{key}} The float property name
        P{{value}} The float property value
        R{{}} nil or an JMS error
    }
    public extern function setFloatProperty(@sensitive string key, float value) returns error?;

    documentation { Gets a JMS transport float property from the message
        P{{key}} The float property name
        R{{}} The float property value or JMS error
    }
    public extern function getFloatProperty(@sensitive string key) returns @tainted float|error;

    documentation { Gets JMS transport header MessageID from the message
        R{{}} The header value or JMS error
    }
    public extern function getMessageID() returns @tainted string|error;

    documentation { Gets JMS transport header Timestamp from the message
        R{{}} The timestamp header value or JMS error
    }
    public extern function getTimestamp() returns @tainted int|error;

    documentation {Sets DeliveryMode JMS transport header to the message
        P{{mode}} The header value
        R{{}} nil or an JMS error
    }
    public extern function setDeliveryMode(int mode) returns error?;

    documentation { Get JMS transport header DeliveryMode from the message
        R{{}} The delivery mode header value or JMS error
    }
    public extern function getDeliveryMode() returns @tainted int|error;

    documentation { Sets Expiration JMS transport header to the message
        P{{value}} The header value
        R{{}} nil or an JMS error
    }
    public extern function setExpiration(int value) returns error?;

    documentation { Gets JMS transport header Expiration from the message
        R{{}} The expiration header value or JMS error
    }
    public extern function getExpiration() returns @tainted int|error;

    documentation { Sets Type JMS transport header to the message
        P{{messageType}} The message type header value
        R{{}} nil or an JMS error if any JMS provider level internal error occur
    }
    public extern function setType(string messageType) returns error?;

    documentation { Gets JMS transport header Type from the message
        R{{}} The JMS message type header value or JMS error
    }
    public extern function getType() returns @tainted string|error;

    documentation { Clears JMS properties of the message
        R{{}} nil or error if any JMS provider level internal error occur
    }
    public extern function clearProperties() returns error?;

    documentation {Clears body of the JMS message
        R{{}} nil or an JMS error
    }
    public extern function clearBody() returns error?;

    documentation { Sets priority JMS transport header to the message
        P{{value}} The header value
        R{{}} nil or an JMS error
    }
    public extern function setPriority(int value) returns error?;

    documentation {Gets JMS transport header Priority from the message
        R{{}} The JMS priority header value or error
    }
    public extern function getPriority() returns @tainted int|error;

    documentation { Gets JMS transport header Redelivered from the message
        R{{}} The JMS redelivered header value or JMS error
    }
    public extern function getRedelivered() returns @tainted boolean|error;

    documentation { Sets CorrelationID JMS transport header to the message
        P{{value}} The header value
        R{{}} nil or an JMS error
    }
    public extern function setCorrelationID(string value) returns error?;

    documentation { Gets JMS transport header CorrelationID from the message
        R{{}} The JMS correlation ID header value or JMS error or nil if header is not set
    }
    public extern function getCorrelationID() returns @tainted (string|error)?;
>>>>>>> fb229ec6
};<|MERGE_RESOLUTION|>--- conflicted
+++ resolved
@@ -21,289 +21,145 @@
 # application data being sent.
 public type Message object {
 
-<<<<<<< HEAD
     # Gets text content of the JMS message
     #
     # + return - the string containing this message's data or an JMS error
-    public native function getTextMessageContent() returns @tainted string|error;
+    public extern function getTextMessageContent() returns @tainted string|error;
 
     # Gets map content of the JMS message
     #
     # + return - the string containing this message's data or an JMS error
-    public native function getMapMessageContent() returns @tainted map|error;
+    public extern function getMapMessageContent() returns @tainted map|error;
 
     # Sets a JMS transport string property from the message
     #
     # + key - The string property name
     # + value - The string property value
     # + return - nil or an JMS error
-    public native function setStringProperty(@sensitive string key, string value) returns error?;
+    public extern function setStringProperty(@sensitive string key, string value) returns error?;
 
     # Gets a JMS transport string property from the message
     #
     # + key - The string property name
     # + return - The string property value, JMS error or nil if there is no property by this name
-    public native function getStringProperty(@sensitive string key) returns @tainted (string|error)?;
+    public extern function getStringProperty(@sensitive string key) returns @tainted (string|error)?;
 
     # Sets a JMS transport integer property from the message
     #
     # + key - The integer property name
     # + value - The integer property value
     # + return - nil or an JMS error
-    public native function setIntProperty(@sensitive string key, int value) returns error?;
+    public extern function setIntProperty(@sensitive string key, int value) returns error?;
 
     # Gets a JMS transport integer property from the message
     #
     # + key - The integer property name
     # + return - The integer property value or JMS error
-    public native function getIntProperty(@sensitive string key) returns @tainted int|error;
+    public extern function getIntProperty(@sensitive string key) returns @tainted int|error;
 
     # Sets a JMS transport boolean property from the message
     #
     # + key - The boolean property name
     # + value - The boolean property value
     # + return - nil or an JMS error
-    public native function setBooleanProperty(@sensitive string key, boolean value) returns error?;
+    public extern function setBooleanProperty(@sensitive string key, boolean value) returns error?;
 
     # Gets a JMS transport boolean property from the message
     #
     # + key - The boolean property name
     # + return - The boolean property value or JMS error
-    public native function getBooleanProperty(@sensitive string key) returns @tainted boolean|error;
+    public extern function getBooleanProperty(@sensitive string key) returns @tainted boolean|error;
 
     # Sets a JMS transport float property from the message
     #
     # + key - The float property name
     # + value - The float property value
     # + return - nil or an JMS error
-    public native function setFloatProperty(@sensitive string key, float value) returns error?;
+    public extern function setFloatProperty(@sensitive string key, float value) returns error?;
 
     # Gets a JMS transport float property from the message
     #
     # + key - The float property name
     # + return - The float property value or JMS error
-    public native function getFloatProperty(@sensitive string key) returns @tainted float|error;
+    public extern function getFloatProperty(@sensitive string key) returns @tainted float|error;
 
     # Gets JMS transport header MessageID from the message
     #
     # + return - The header value or JMS error
-    public native function getMessageID() returns @tainted string|error;
+    public extern function getMessageID() returns @tainted string|error;
 
     # Gets JMS transport header Timestamp from the message
     #
     # + return - The timestamp header value or JMS error
-    public native function getTimestamp() returns @tainted int|error;
+    public extern function getTimestamp() returns @tainted int|error;
 
     # Sets DeliveryMode JMS transport header to the message
     #
     # + mode - The header value
     # + return - nil or an JMS error
-    public native function setDeliveryMode(int mode) returns error?;
+    public extern function setDeliveryMode(int mode) returns error?;
 
     # Get JMS transport header DeliveryMode from the message
     #
     # + return - The delivery mode header value or JMS error
-    public native function getDeliveryMode() returns @tainted int|error;
+    public extern function getDeliveryMode() returns @tainted int|error;
 
     # Sets Expiration JMS transport header to the message
     #
     # + value - The header value
     # + return - nil or an JMS error
-    public native function setExpiration(int value) returns error?;
+    public extern function setExpiration(int value) returns error?;
 
     # Gets JMS transport header Expiration from the message
     #
     # + return - The expiration header value or JMS error
-    public native function getExpiration() returns @tainted int|error;
+    public extern function getExpiration() returns @tainted int|error;
 
     # Sets Type JMS transport header to the message
     #
     # + messageType - The message type header value
     # + return - nil or an JMS error if any JMS provider level internal error occur
-    public native function setType(string messageType) returns error?;
+    public extern function setType(string messageType) returns error?;
 
     # Gets JMS transport header Type from the message
     #
     # + return - The JMS message type header value or JMS error
-    public native function getType() returns @tainted string|error;
+    public extern function getType() returns @tainted string|error;
 
     # Clears JMS properties of the message
     #
     # + return - nil or error if any JMS provider level internal error occur
-    public native function clearProperties() returns error?;
+    public extern function clearProperties() returns error?;
 
     # Clears body of the JMS message
     #
     # + return - nil or an JMS error
-    public native function clearBody() returns error?;
+    public extern function clearBody() returns error?;
 
     # Sets priority JMS transport header to the message
     #
     # + value - The header value
     # + return - nil or an JMS error
-    public native function setPriority(int value) returns error?;
+    public extern function setPriority(int value) returns error?;
 
     # Gets JMS transport header Priority from the message
     #
     # + return - The JMS priority header value or error
-    public native function getPriority() returns @tainted int|error;
+    public extern function getPriority() returns @tainted int|error;
 
     # Gets JMS transport header Redelivered from the message
     #
     # + return - The JMS redelivered header value or JMS error
-    public native function getRedelivered() returns @tainted boolean|error;
+    public extern function getRedelivered() returns @tainted boolean|error;
 
     # Sets CorrelationID JMS transport header to the message
     #
     # + value - The header value
     # + return - nil or an JMS error
-    public native function setCorrelationID(string value) returns error?;
+    public extern function setCorrelationID(string value) returns error?;
 
     # Gets JMS transport header CorrelationID from the message
     #
     # + return - The JMS correlation ID header value or JMS error or nil if header is not set
-    public native function getCorrelationID() returns @tainted (string|error)?;
-=======
-    documentation { Gets text content of the JMS message
-        R{{}} the string containing this message's data or an JMS error
-    }
-    public extern function getTextMessageContent() returns @tainted string|error;
-
-    documentation { Gets map content of the JMS message
-        R{{}} the string containing this message's data or an JMS error
-    }
-    public extern function getMapMessageContent() returns @tainted map|error;
-
-    documentation { Sets a JMS transport string property from the message
-        P{{key}} The string property name
-        P{{value}} The string property value
-        R{{}} nil or an JMS error
-    }
-    public extern function setStringProperty(@sensitive string key, string value) returns error?;
-
-    documentation { Gets a JMS transport string property from the message
-        P{{key}} The string property name
-        R{{}} The string property value, JMS error or nil if there is no property by this name
-    }
-    public extern function getStringProperty(@sensitive string key) returns @tainted (string|error)?;
-
-    documentation { Sets a JMS transport integer property from the message
-        P{{key}} The integer property name
-        P{{value}} The integer property value
-        R{{}} nil or an JMS error
-    }
-    public extern function setIntProperty(@sensitive string key, int value) returns error?;
-
-    documentation { Gets a JMS transport integer property from the message
-        P{{key}} The integer property name
-        R{{}} The integer property value or JMS error
-    }
-    public extern function getIntProperty(@sensitive string key) returns @tainted int|error;
-
-    documentation { Sets a JMS transport boolean property from the message
-        P{{key}} The boolean property name
-        P{{value}} The boolean property value
-        R{{}} nil or an JMS error
-    }
-    public extern function setBooleanProperty(@sensitive string key, boolean value) returns error?;
-
-    documentation { Gets a JMS transport boolean property from the message
-        P{{key}} The boolean property name
-        R{{}} The boolean property value or JMS error
-    }
-    public extern function getBooleanProperty(@sensitive string key) returns @tainted boolean|error;
-
-    documentation { Sets a JMS transport float property from the message
-        P{{key}} The float property name
-        P{{value}} The float property value
-        R{{}} nil or an JMS error
-    }
-    public extern function setFloatProperty(@sensitive string key, float value) returns error?;
-
-    documentation { Gets a JMS transport float property from the message
-        P{{key}} The float property name
-        R{{}} The float property value or JMS error
-    }
-    public extern function getFloatProperty(@sensitive string key) returns @tainted float|error;
-
-    documentation { Gets JMS transport header MessageID from the message
-        R{{}} The header value or JMS error
-    }
-    public extern function getMessageID() returns @tainted string|error;
-
-    documentation { Gets JMS transport header Timestamp from the message
-        R{{}} The timestamp header value or JMS error
-    }
-    public extern function getTimestamp() returns @tainted int|error;
-
-    documentation {Sets DeliveryMode JMS transport header to the message
-        P{{mode}} The header value
-        R{{}} nil or an JMS error
-    }
-    public extern function setDeliveryMode(int mode) returns error?;
-
-    documentation { Get JMS transport header DeliveryMode from the message
-        R{{}} The delivery mode header value or JMS error
-    }
-    public extern function getDeliveryMode() returns @tainted int|error;
-
-    documentation { Sets Expiration JMS transport header to the message
-        P{{value}} The header value
-        R{{}} nil or an JMS error
-    }
-    public extern function setExpiration(int value) returns error?;
-
-    documentation { Gets JMS transport header Expiration from the message
-        R{{}} The expiration header value or JMS error
-    }
-    public extern function getExpiration() returns @tainted int|error;
-
-    documentation { Sets Type JMS transport header to the message
-        P{{messageType}} The message type header value
-        R{{}} nil or an JMS error if any JMS provider level internal error occur
-    }
-    public extern function setType(string messageType) returns error?;
-
-    documentation { Gets JMS transport header Type from the message
-        R{{}} The JMS message type header value or JMS error
-    }
-    public extern function getType() returns @tainted string|error;
-
-    documentation { Clears JMS properties of the message
-        R{{}} nil or error if any JMS provider level internal error occur
-    }
-    public extern function clearProperties() returns error?;
-
-    documentation {Clears body of the JMS message
-        R{{}} nil or an JMS error
-    }
-    public extern function clearBody() returns error?;
-
-    documentation { Sets priority JMS transport header to the message
-        P{{value}} The header value
-        R{{}} nil or an JMS error
-    }
-    public extern function setPriority(int value) returns error?;
-
-    documentation {Gets JMS transport header Priority from the message
-        R{{}} The JMS priority header value or error
-    }
-    public extern function getPriority() returns @tainted int|error;
-
-    documentation { Gets JMS transport header Redelivered from the message
-        R{{}} The JMS redelivered header value or JMS error
-    }
-    public extern function getRedelivered() returns @tainted boolean|error;
-
-    documentation { Sets CorrelationID JMS transport header to the message
-        P{{value}} The header value
-        R{{}} nil or an JMS error
-    }
-    public extern function setCorrelationID(string value) returns error?;
-
-    documentation { Gets JMS transport header CorrelationID from the message
-        R{{}} The JMS correlation ID header value or JMS error or nil if header is not set
-    }
     public extern function getCorrelationID() returns @tainted (string|error)?;
->>>>>>> fb229ec6
 };