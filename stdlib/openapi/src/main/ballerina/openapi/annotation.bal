// Copyright (c) 2018 WSO2 Inc. (http://www.wso2.org) All Rights Reserved.
//
// WSO2 Inc. licenses this file to you under the Apache License,
// Version 2.0 (the "License"); you may not use this file except
// in compliance with the License.
// You may obtain a copy of the License at
//
// http://www.apache.org/licenses/LICENSE-2.0
//
// Unless required by applicable law or agreed to in writing,
// software distributed under the License is distributed on an
// "AS IS" BASIS, WITHOUT WARRANTIES OR CONDITIONS OF ANY
// KIND, either express or implied.  See the License for the
// specific language governing permissions and limitations
// under the License.

# Service validation codee
# + contract - OpenApi Contract link
# + tags - OpenApi Tags
# + operations - OpenApi Operations
public type ServiceInformation record {|
    string contract = "";
    string[]? tags = [];
    string[]? operations = [];
|};

# Configuration elements for client code generation.
#
# + generate - generates client code if set to true
public type ClientInformation record {|
    boolean generate = true;
|};

# Presence of this annotation will mark this endpoint to be used as a service endpoint for client generation
public const annotation ClientEndpoint on source listener;

# Annotation to configure client code generation.
public annotation ClientInformation ClientConfig on service;

# Annotation for additional OpenAPI information of a Ballerina service.
<<<<<<< HEAD
public annotation <service> Service ServiceInformation;
=======
public annotation ServiceInformation ServiceInfo on service;

# Annotation for additional OpenAPI information of a Ballerina resource.
public annotation ResourceInformation ResourceInfo on resource function;

# Annotation for multi OpenAPI operation information of a Ballerina resource.
public annotation MultiResourceInformation MultiResourceInfo on resource function;
>>>>>>> c287784c
<|MERGE_RESOLUTION|>--- conflicted
+++ resolved
@@ -38,14 +38,4 @@
 public annotation ClientInformation ClientConfig on service;
 
 # Annotation for additional OpenAPI information of a Ballerina service.
-<<<<<<< HEAD
-public annotation <service> Service ServiceInformation;
-=======
 public annotation ServiceInformation ServiceInfo on service;
-
-# Annotation for additional OpenAPI information of a Ballerina resource.
-public annotation ResourceInformation ResourceInfo on resource function;
-
-# Annotation for multi OpenAPI operation information of a Ballerina resource.
-public annotation MultiResourceInformation MultiResourceInfo on resource function;
->>>>>>> c287784c
