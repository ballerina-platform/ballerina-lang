/*
 * Copyright (c) 2019, WSO2 Inc. (http://www.wso2.org) All Rights Reserved.
 *
 * Licensed under the Apache License, Version 2.0 (the "License");
 * you may not use this file except in compliance with the License.
 * You may obtain a copy of the License at
 *
 * http://www.apache.org/licenses/LICENSE-2.0
 *
 * Unless required by applicable law or agreed to in writing, software
 * distributed under the License is distributed on an "AS IS" BASIS,
 * WITHOUT WARRANTIES OR CONDITIONS OF ANY KIND, either express or implied.
 * See the License for the specific language governing permissions and
 * limitations under the License.
 *
 */
 
apply from: "$rootDir/gradle/balNativeLibProject.gradle"

dependencies {
    baloCreat project(':lib-creator')

    baloImplementation project(path: ':ballerina-builtin', configuration: 'baloImplementation')

<<<<<<< HEAD
    baloCreat project(':lib-creator')
    implementation project(':ballerina-core')
    implementation project(':ballerina-lang')
=======
    implementation project(':ballerina-core')
>>>>>>> cb4ace70
    implementation project(':ballerina-http')
    implementation project(':ballerina-mime')
    implementation project(':ballerina-logging')
    implementation project(':ballerina-log-api')
    implementation project(':ballerina-builtin')
    implementation project(':ballerina-io')
}

description = 'Ballerina - OpenApi'<|MERGE_RESOLUTION|>--- conflicted
+++ resolved
@@ -22,13 +22,7 @@
 
     baloImplementation project(path: ':ballerina-builtin', configuration: 'baloImplementation')
 
-<<<<<<< HEAD
-    baloCreat project(':lib-creator')
     implementation project(':ballerina-core')
-    implementation project(':ballerina-lang')
-=======
-    implementation project(':ballerina-core')
->>>>>>> cb4ace70
     implementation project(':ballerina-http')
     implementation project(':ballerina-mime')
     implementation project(':ballerina-logging')
