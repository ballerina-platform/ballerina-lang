// Copyright (c) 2019 WSO2 Inc. (http://www.wso2.org) All Rights Reserved.
//
// WSO2 Inc. licenses this file to you under the Apache License,
// Version 2.0 (the "License"); you may not use this file except
// in compliance with the License.
// You may obtain a copy of the License at
//
// http://www.apache.org/licenses/LICENSE-2.0
//
// Unless required by applicable law or agreed to in writing,
// software distributed under the License is distributed on an
// "AS IS" BASIS, WITHOUT WARRANTIES OR CONDITIONS OF ANY
// KIND, either express or implied.  See the License for the
// specific language governing permissions and limitations
// under the License.

import ballerina/auth;
import ballerina/encoding;
import ballerina/http;
import ballerina/log;
import ballerina/mime;
import ballerina/runtime;
import ballerina/time;

# Represents outbound OAuth2 provider.
#
# + oauth2ProviderConfig - Outbound OAuth2 provider configurations
# + tokenCache - Cached token configurations
public type OutboundOAuth2Provider object {

    *auth:OutboundAuthProvider;

    public ClientCredentialsGrantConfig|PasswordGrantConfig|DirectTokenConfig? oauth2ProviderConfig;
    public CachedToken tokenCache;

    # Provides authentication based on the provided OAuth2 configuration.
    #
    # + outboundJwtAuthConfig - Outbound OAuth2 authentication configurations
    public function __init(ClientCredentialsGrantConfig|PasswordGrantConfig|DirectTokenConfig? oauth2ProviderConfig) {
        self.oauth2ProviderConfig = oauth2ProviderConfig;
        self.tokenCache = {
            accessToken: "",
            refreshToken: "",
            expiryTime: 0
        };
    }

    # Generate token for OAuth2 authentication.
    #
    # + return - Generated token or `auth:Error` if an error occurred
    public function generateToken() returns @tainted (string|auth:Error) {
        var oauth2ProviderConfig = self.oauth2ProviderConfig;
        if (oauth2ProviderConfig is ()) {
            runtime:AuthenticationContext? authContext = runtime:getInvocationContext()?.authenticationContext;
            if (authContext is runtime:AuthenticationContext) {
                return authContext.authToken;
            } else {
                return auth:prepareError("Failed to generate OAuth2 token since OAuth2 provider config is not defined
                and auth token is not defined in the authentication context at invocation context.");
            }
        } else {
            var authToken = getAuthTokenForOAuth2(oauth2ProviderConfig, self.tokenCache, false);
            if (authToken is string) {
                return authToken;
            } else {
                return auth:prepareError("Failed to generate OAuth2 token.", authToken);
            }
        }
    }

    # Inspect the incoming data and generate the token for OAuth2 authentication.
    #
    # + data - Map of data which is extracted from the HTTP response
    # + return - String token, or `auth:Error` occurred when generating token or `()` if nothing to be returned
    public function inspect(map<anydata> data) returns @tainted (string|auth:Error?) {
<<<<<<< HEAD
        if (data[http:STATUS_CODE] == http:STATUS_401) {
            var authToken = getAuthTokenForOAuth2(self.oauth2ProviderConfig, self.tokenCache, true);
            if (authToken is string) {
                return authToken;
            } else {
                return auth:prepareError("Failed to generate OAuth2 token at inspection.", authToken);
=======
        var oauth2ProviderConfig = self.oauth2ProviderConfig;
        if (oauth2ProviderConfig is ()) {
            return ();
        } else {
            if (data[http:STATUS_CODE] == http:UNAUTHORIZED_401) {
                var authToken = getAuthTokenForOAuth2(oauth2ProviderConfig, self.tokenCache, true);
                if (authToken is string) {
                    return authToken;
                } else {
                    return auth:prepareError("Failed to generate OAuth2 token at inspection.", authToken);
                }
>>>>>>> ad46ade7
            }
            return ();
        }
    }
};

# The `ClientCredentialsGrantConfig` record can be used to configue OAuth2 client credentials grant type.
#
# + tokenUrl - Token URL for the authorization endpoint
# + clientId - Client ID for the client credentials grant authentication
# + clientSecret - Client secret for the client credentials grant authentication
# + scopes - Scope of the access request
# + clockSkew - Clock skew in seconds
# + retryRequest - Retry the request if the initial request returns a 401 response
# + credentialBearer - How authentication credentials are sent to the authorization endpoint
# + clientConfig - HTTP client configurations which calls the authorization endpoint
public type ClientCredentialsGrantConfig record {|
    string tokenUrl;
    string clientId;
    string clientSecret;
    string[] scopes?;
    int clockSkew = 0;
    boolean retryRequest = true;
    http:CredentialBearer credentialBearer = http:AUTH_HEADER_BEARER;
    http:ClientEndpointConfig clientConfig = {};
|};

# The `PasswordGrantConfig` record can be used to configue OAuth2 password grant type
#
# + tokenUrl - Token URL for the authorization endpoint
# + username - Username for password grant authentication
# + password - Password for password grant authentication
# + clientId - Client ID for password grant authentication
# + clientSecret - Client secret for password grant authentication
# + scopes - Scope of the access request
# + refreshConfig - Configurations for refreshing the access token
# + clockSkew - Clock skew in seconds
# + retryRequest - Retry the request if the initial request returns a 401 response
# + credentialBearer - How authentication credentials are sent to the authorization endpoint
# + clientConfig - HTTP client configurations which calls the authorization endpoint
public type PasswordGrantConfig record {|
    string tokenUrl;
    string username;
    string password;
    string clientId?;
    string clientSecret?;
    string[] scopes?;
    RefreshConfig refreshConfig?;
    int clockSkew = 0;
    boolean retryRequest = true;
    http:CredentialBearer credentialBearer = http:AUTH_HEADER_BEARER;
    http:ClientEndpointConfig clientConfig = {};
|};

# The `DirectTokenConfig` record configures the access token directly.
#
# + accessToken - Access token for the authorization endpoint
# + refreshConfig - Configurations for refreshing the access token
# + clockSkew - Clock skew in seconds
# + retryRequest - Retry the request if the initial request returns a 401 response
# + credentialBearer - How authentication credentials are sent to the authorization endpoint
public type DirectTokenConfig record {|
    string accessToken?;
    DirectTokenRefreshConfig refreshConfig?;
    int clockSkew = 0;
    boolean retryRequest = true;
    http:CredentialBearer credentialBearer = http:AUTH_HEADER_BEARER;
|};

# The `RefreshConfig` record can be used to pass the configurations for refreshing the access token of password grant type.
#
# + refreshUrl - Refresh token URL for the refresh token server
# + scopes - Scope of the access request
# + credentialBearer - How authentication credentials are sent to the authorization endpoint
# + clientConfig - HTTP client configurations which calls the authorization endpoint
public type RefreshConfig record {|
    string refreshUrl;
    string[] scopes?;
    http:CredentialBearer credentialBearer = http:AUTH_HEADER_BEARER;
    http:ClientEndpointConfig clientConfig = {};
|};

# The `DirectTokenRefreshConfig` record passes the configurations for refreshing the access token for
# the grant type of the direct token grant type.
#
# + refreshUrl - Refresh token URL for the refresh token server
# + refreshToken - Refresh token for the refresh token server
# + clientId - Client ID for authentication with the authorization endpoint
# + clientSecret - Client secret for authentication with the authorization endpoint
# + scopes - Scope of the access request
# + credentialBearer - How authentication credentials are sent to the authorization endpoint
# + clientConfig - HTTP client configurations which calls the authorization endpoint
public type DirectTokenRefreshConfig record {|
    string refreshUrl;
    string refreshToken;
    string clientId;
    string clientSecret;
    string[] scopes?;
    http:CredentialBearer credentialBearer = http:AUTH_HEADER_BEARER;
    http:ClientEndpointConfig clientConfig = {};
|};

# The `CachedToken` stores the values received from the authorization/token server to use them
# for the latter requests without requesting tokens again.
#
# + accessToken - Access token for the  authorization endpoint
# + refreshToken - Refresh token for the refresh token server
# + expiryTime - Expiry time of the access token in milliseconds
public type CachedToken record {
    string accessToken;
    string refreshToken;
    int expiryTime;
};

# The `RequestConfig` record prepares the HTTP request, which is to be sent to the authorization endpoint.
#
# + payload - Payload of the request
# + clientId - Client ID for client credentials grant authentication
# + clientSecret - Client secret for client credentials grant authentication
# + scopes - Scope of the access request
# + credentialBearer - How authentication credentials are sent to the authorization endpoint
type RequestConfig record {|
    string payload;
    string clientId?;
    string clientSecret?;
    string[]? scopes;
    http:CredentialBearer credentialBearer;
|};

# Process auth token for OAuth2.
#
# + authConfig - OAuth2 configurations
# + tokenCache - Cached token configurations
# + updateRequest - Check if the request is updated after a 401 response
# + return - Auth token or `Error` if the validation fails
function getAuthTokenForOAuth2(ClientCredentialsGrantConfig|PasswordGrantConfig|DirectTokenConfig authConfig,
                               @tainted CachedToken tokenCache, boolean updateRequest)
                               returns @tainted (string|Error) {
    if (authConfig is PasswordGrantConfig) {
        if (authConfig.retryRequest) {
            return getAuthTokenForOAuth2PasswordGrant(authConfig, tokenCache);
        }
    } else if (authConfig is ClientCredentialsGrantConfig) {
        if (authConfig.retryRequest) {
            return getAuthTokenForOAuth2ClientCredentialsGrant(authConfig, tokenCache);
        }
    } else {
        if (updateRequest) {
            authConfig.accessToken = EMPTY_STRING;
        }
        if (authConfig.retryRequest) {
            return getAuthTokenForOAuth2DirectTokenMode(authConfig, tokenCache);
        }
    }
    return prepareError("Failed to get the access token since retry request is set as false.");
}

# Process the auth token for OAuth2 password grant.
#
# + grantTypeConfig - Password grant configurations
# + tokenCache - Cached token configurations
# + return - Auth token or `Error` if an error occurred during the HTTP client invocation or validation
function getAuthTokenForOAuth2PasswordGrant(PasswordGrantConfig grantTypeConfig,
                                            @tainted CachedToken tokenCache) returns @tainted (string|Error) {
    string cachedAccessToken = tokenCache.accessToken;
    if (cachedAccessToken == EMPTY_STRING) {
        string accessToken = check getAccessTokenFromAuthorizationRequest(grantTypeConfig, tokenCache);
        log:printDebug(function () returns string {
            return "OAuth2 password grant type; Access token received from authorization request. Cache is empty.";
        });
        return accessToken;
    } else {
        if (isCachedTokenValid(tokenCache)) {
            log:printDebug(function () returns string {
                return "OAuth2 password grant type; Access token received from cache.";
            });
            return cachedAccessToken;
        } else {
            lock {
                if (isCachedTokenValid(tokenCache)) {
                    cachedAccessToken = tokenCache.accessToken;
                    log:printDebug(function () returns string {
                        return "OAuth2 password grant type; Access token received from cache.";
                    });
                    return cachedAccessToken;
                } else {
                    string accessToken = check getAccessTokenFromRefreshRequest(grantTypeConfig, tokenCache);
                    log:printDebug(function () returns string {
                        return "OAuth2 password grant type; Access token received from refresh request.";
                    });
                    return accessToken;
                }
            }
        }
    }
}

# Process the auth token for OAuth2 client credentials grant.
#
# + grantTypeConfig - Client credentials grant configurations
# + tokenCache - Cached token configurations
# + return - Auth token or `Error` if an error occurred during the HTTP client invocation or validation
function getAuthTokenForOAuth2ClientCredentialsGrant(ClientCredentialsGrantConfig grantTypeConfig,
                                                     @tainted CachedToken tokenCache)
                                                     returns @tainted (string|Error) {
    string cachedAccessToken = tokenCache.accessToken;
    if (cachedAccessToken == EMPTY_STRING) {
        string accessToken = check getAccessTokenFromAuthorizationRequest(grantTypeConfig, tokenCache);
        log:printDebug(function () returns string {
            return "OAuth2 client credentials grant type; Access token received from authorization request. Cache is empty.";
        });
        return accessToken;
    } else {
        if (isCachedTokenValid(tokenCache)) {
            log:printDebug(function () returns string {
                return "OAuth2 client credentials grant type; Access token received from cache.";
            });
            return cachedAccessToken;
        } else {
            lock {
                if (isCachedTokenValid(tokenCache)) {
                    cachedAccessToken = tokenCache.accessToken;
                    log:printDebug(function () returns string {
                        return "OAuth2 client credentials grant type; Access token received from cache.";
                    });
                    return cachedAccessToken;
                } else {
                    string accessToken = check getAccessTokenFromAuthorizationRequest(grantTypeConfig, tokenCache);
                    log:printDebug(function () returns string {
                        return "OAuth2 client credentials grant type; Access token received from authorization request.";
                    });
                    return accessToken;
                }
            }
        }
    }
}

# Process the auth token for OAuth2 direct token mode.
#
# + grantTypeConfig - Direct token configurations
# + tokenCache - Cached token configurations
# + return - Auth token or `Error` if an error occurred during the HTTP client invocation or validation
function getAuthTokenForOAuth2DirectTokenMode(DirectTokenConfig grantTypeConfig,
                                              @tainted CachedToken tokenCache) returns @tainted (string|Error) {
    string cachedAccessToken = tokenCache.accessToken;
    if (cachedAccessToken == EMPTY_STRING) {
        var directAccessToken = grantTypeConfig?.accessToken;
        if (directAccessToken is string && directAccessToken != EMPTY_STRING) {
            log:printDebug(function () returns string {
                return "OAuth2 direct token mode; Access token received from user given request. Cache is empty.";
            });
            return directAccessToken;
        } else {
            string accessToken = check getAccessTokenFromRefreshRequest(grantTypeConfig, tokenCache);
            log:printDebug(function () returns string {
                return "OAuth2 direct token mode; Access token received from refresh request. Cache is empty.";
            });
            return accessToken;
        }
    } else {
        if (isCachedTokenValid(tokenCache)) {
            log:printDebug(function () returns string {
                return "OAuth2 client credentials grant type; Access token received from cache.";
            });
            return cachedAccessToken;
        } else {
            lock {
                if (isCachedTokenValid(tokenCache)) {
                    cachedAccessToken = tokenCache.accessToken;
                    log:printDebug(function () returns string {
                        return "OAuth2 client credentials grant type; Access token received from cache.";
                    });
                    return cachedAccessToken;
                } else {
                    string accessToken = check getAccessTokenFromRefreshRequest(grantTypeConfig, tokenCache);
                    log:printDebug(function () returns string {
                        return "OAuth2 direct token mode; Access token received from refresh request.";
                    });
                    return accessToken;
                }
            }
        }
    }
}

# Check the validity of the access toke,n which is in the cache. If the expiry time is 0, that means no expiry time is
# returned with the authorization request. This implies that the token is valid forever.
#
# + tokenCache - Cached token configurations
# + return - Whether the access token is valid or not
function isCachedTokenValid(CachedToken tokenCache) returns boolean {
    int expiryTime = tokenCache.expiryTime;
    if (expiryTime == 0) {
        log:printDebug(function () returns string {
            return "Expiry time is 0, which means cached access token is always valid.";
        });
        return true;
    }
    int currentSystemTime = time:currentTime().time;
    if (currentSystemTime < expiryTime) {
        log:printDebug(function () returns string {
            return "Current time < expiry time, which means cached access token is valid.";
        });
        return true;
    }
    log:printDebug(function () returns string {
        return "Cached access token is invalid.";
    });
    return false;
}

# Request an access token from the authorization endpoint using the provided configurations.
#
# + config - Grant type configuration
# + tokenCache - Cached token configurations
# + return - Access token received or `Error` if an error occurred during the HTTP client invocation
function getAccessTokenFromAuthorizationRequest(ClientCredentialsGrantConfig|PasswordGrantConfig config,
                                                @tainted CachedToken tokenCache) returns @tainted (string|Error) {
    RequestConfig requestConfig;
    int clockSkew;
    string tokenUrl;
    http:ClientEndpointConfig clientConfig;

    if (config is ClientCredentialsGrantConfig) {
        if (config.clientId == EMPTY_STRING || config.clientSecret == EMPTY_STRING) {
            return prepareError("Client id or client secret cannot be empty.");
        }
        tokenUrl = config.tokenUrl;
        requestConfig = {
            payload: "grant_type=client_credentials",
            clientId: config.clientId,
            clientSecret: config.clientSecret,
            scopes: config?.scopes,
            credentialBearer: config.credentialBearer
        };
        clockSkew = config.clockSkew;
        clientConfig = config.clientConfig;
    } else {
        tokenUrl = config.tokenUrl;
        string? clientId = config?.clientId;
        string? clientSecret = config?.clientSecret;
        if (clientId is string && clientSecret is string) {
            if (clientId == EMPTY_STRING || clientSecret == EMPTY_STRING) {
                return prepareError("Client id or client secret cannot be empty.");
            }
            requestConfig = {
                payload: "grant_type=password&username=" + config.username + "&password=" + config.password,
                clientId: clientId,
                clientSecret: clientSecret,
                scopes: config?.scopes,
                credentialBearer: config.credentialBearer
            };
        } else {
            requestConfig = {
                payload: "grant_type=password&username=" + config.username + "&password=" + config.password,
                scopes: config?.scopes,
                credentialBearer: config.credentialBearer
            };
        }
        clockSkew = config.clockSkew;
        clientConfig = config.clientConfig;
    }

    http:Request authorizationRequest = check prepareRequest(requestConfig);
    return doRequest(tokenUrl, authorizationRequest, clientConfig, tokenCache, clockSkew);
}

# Request an access token from the authorization endpoint using the provided refresh configurations.
#
# + config - Password grant type configuration or direct token configuration
# + tokenCache - Cached token configurations
# + return - Access token received or `Error` if an error occurred during HTTP client invocation
function getAccessTokenFromRefreshRequest(PasswordGrantConfig|DirectTokenConfig config,
                                          @tainted CachedToken tokenCache) returns @tainted (string|Error) {
    RequestConfig requestConfig;
    int clockSkew;
    string refreshUrl;
    http:ClientEndpointConfig clientConfig;

    if (config is PasswordGrantConfig) {
        var refreshConfig = config?.refreshConfig;
        if (refreshConfig is RefreshConfig) {
            string? clientId = config?.clientId;
            string? clientSecret = config?.clientSecret;
            if (clientId is string && clientSecret is string) {
                if (clientId == EMPTY_STRING || clientSecret == EMPTY_STRING) {
                    return prepareError("Client id or client secret cannot be empty.");
                }
                refreshUrl = <@untainted> refreshConfig.refreshUrl;
                requestConfig = {
                    payload: "grant_type=refresh_token&refresh_token=" + tokenCache.refreshToken,
                    clientId: clientId,
                    clientSecret: clientSecret,
                    scopes: refreshConfig?.scopes,
                    credentialBearer: refreshConfig.credentialBearer
                };
                clientConfig = refreshConfig.clientConfig;
            } else {
                return prepareError("Client id or client secret cannot be empty.");
            }
        } else {
            return prepareError("Failed to refresh access token since RefreshTokenConfig is not provided.");
        }
        clockSkew = config.clockSkew;
    } else {
        var refreshConfig = config?.refreshConfig;
        if (refreshConfig is DirectTokenRefreshConfig) {
            if (refreshConfig.clientId == EMPTY_STRING || refreshConfig.clientSecret == EMPTY_STRING) {
                return prepareError("Client id or client secret cannot be empty.");
            }
            refreshUrl = refreshConfig.refreshUrl;
            requestConfig = {
                payload: "grant_type=refresh_token&refresh_token=" + refreshConfig.refreshToken,
                clientId: refreshConfig.clientId,
                clientSecret: refreshConfig.clientSecret,
                scopes: refreshConfig?.scopes,
                credentialBearer: refreshConfig.credentialBearer
            };
            clientConfig = refreshConfig.clientConfig;
        } else {
            return prepareError("Failed to refresh access token since DirectRefreshTokenConfig is not provided.");
        }
        clockSkew = config.clockSkew;
    }

    http:Request refreshRequest = check prepareRequest(requestConfig);
    return doRequest(refreshUrl, refreshRequest, clientConfig, tokenCache, clockSkew);
}

# Execute the actual request and get the access token from authorization endpoint.
#
# + url - URL of the authorization endpoint
# + request - Prepared request to be sent to the authorization endpoint
# + clientConfig - HTTP client configurations which calls the authorization endpoint
# + tokenCache - Cached token configurations
# + clockSkew - Clock skew in seconds
# + return - Access token received or `Error` if an error occurred during HTTP client invocation
function doRequest(string url, http:Request request, http:ClientEndpointConfig clientConfig,
                   @tainted CachedToken tokenCache, int clockSkew) returns @tainted (string|Error) {
    http:Client clientEP = new(url, clientConfig);
    var response = clientEP->post(EMPTY_STRING, request);
    if (response is http:Response) {
        log:printDebug(function () returns string {
            return "Request sent successfully to URL: " + url;
        });
        return extractAccessTokenFromResponse(response, tokenCache, clockSkew);
    } else {
        return prepareError("Failed to send request to URL: " + url, response);
    }
}

# Prepare the request to be sent to the authorization endpoint by adding the relevant headers and payloads.
#
# + config - `RequestConfig` record
# + return - Prepared HTTP request object or `Error` if an error occurred during preparing request
function prepareRequest(RequestConfig config) returns http:Request|Error {
    http:Request req = new;
    string textPayload = config.payload;
    string scopeString = EMPTY_STRING;
    string[]? scopes = config.scopes;
    if (scopes is string[]) {
        foreach var requestScope in scopes {
            string trimmedRequestScope = requestScope.trim();
            if (trimmedRequestScope != EMPTY_STRING) {
                scopeString = scopeString + WHITE_SPACE + trimmedRequestScope;
            }
        }
    }
    if (scopeString != EMPTY_STRING) {
        textPayload = textPayload + "&scope=" + scopeString;
    }

    string? clientId = config?.clientId;
    string? clientSecret = config?.clientSecret;
    if (config.credentialBearer == http:AUTH_HEADER_BEARER) {
        if (clientId is string && clientSecret is string) {
            string clientIdSecret = clientId + ":" + clientSecret;
            req.addHeader(http:AUTH_HEADER, auth:AUTH_SCHEME_BASIC +
                    encoding:encodeBase64(clientIdSecret.toBytes()));
        } else {
            return prepareError("Client ID or client secret is not provided for client authentication.");
        }
    } else if (config.credentialBearer == http:POST_BODY_BEARER) {
        if (clientId is string && clientSecret is string) {
            textPayload = textPayload + "&client_id=" + clientId + "&client_secret=" + clientSecret;
        } else {
            return prepareError("Client ID or client secret is not provided for client authentication.");
        }
    }
    req.setTextPayload(<@untainted> textPayload, mime:APPLICATION_FORM_URLENCODED);
    return req;
}

# Extract the access token from the JSON payload of a given HTTP response and update the token cache.
#
# + response - HTTP response object
# + tokenCache - Cached token configurations
# + clockSkew - Clock skew in seconds
# + return - Extracted access token or `Error` if an error occurred during the HTTP client invocation
function extractAccessTokenFromResponse(http:Response response, @tainted CachedToken tokenCache, int clockSkew)
                                        returns @tainted (string|Error) {
    if (response.statusCode == http:STATUS_200) {
        var payload = response.getJsonPayload();
        if (payload is json) {
            log:printDebug(function () returns string {
                return "Received an valid response. Extracting access token from the payload.";
            });
            updateTokenCache(payload, tokenCache, clockSkew);
            return payload.access_token.toString();
        } else {
            return prepareError("Failed to retrieve access token since the response payload is not a JSON.", payload);
        }
    } else {
        var payload = response.getTextPayload();
        if (payload is string) {
            return prepareError("Received an invalid response with status-code: " + response.statusCode.toString() + "; and payload: " + payload);
        } else {
            return prepareError("Received an invalid response with status-code: " + response.statusCode.toString(), payload);
        }
    }
}

# Update the token cache with the received JSON payload of the response.
#
# + responsePayload - Payload of the response
# + tokenCache - Cached token configurations
# + clockSkew - Clock skew in seconds
function updateTokenCache(json responsePayload, CachedToken tokenCache, int clockSkew) {
    int issueTime = time:currentTime().time;
    string accessToken = responsePayload.access_token.toString();
    tokenCache.accessToken = accessToken;
    var expiresIn = responsePayload.expires_in;
    if (expiresIn is int) {
        tokenCache.expiryTime = issueTime + (expiresIn - clockSkew) * 1000;
    }
    if (responsePayload.refresh_token is string) {
        string refreshToken = responsePayload.refresh_token.toString();
        tokenCache.refreshToken = refreshToken;
    }
    log:printDebug(function () returns string {
        return "Updated token cache with the new parameters of the response.";
    });
    return ();
}<|MERGE_RESOLUTION|>--- conflicted
+++ resolved
@@ -73,26 +73,17 @@
     # + data - Map of data which is extracted from the HTTP response
     # + return - String token, or `auth:Error` occurred when generating token or `()` if nothing to be returned
     public function inspect(map<anydata> data) returns @tainted (string|auth:Error?) {
-<<<<<<< HEAD
-        if (data[http:STATUS_CODE] == http:STATUS_401) {
-            var authToken = getAuthTokenForOAuth2(self.oauth2ProviderConfig, self.tokenCache, true);
-            if (authToken is string) {
-                return authToken;
-            } else {
-                return auth:prepareError("Failed to generate OAuth2 token at inspection.", authToken);
-=======
         var oauth2ProviderConfig = self.oauth2ProviderConfig;
         if (oauth2ProviderConfig is ()) {
             return ();
         } else {
-            if (data[http:STATUS_CODE] == http:UNAUTHORIZED_401) {
+            if (data[http:STATUS_CODE] == http:STATUS_401) {
                 var authToken = getAuthTokenForOAuth2(oauth2ProviderConfig, self.tokenCache, true);
                 if (authToken is string) {
                     return authToken;
                 } else {
                     return auth:prepareError("Failed to generate OAuth2 token at inspection.", authToken);
                 }
->>>>>>> ad46ade7
             }
             return ();
         }
