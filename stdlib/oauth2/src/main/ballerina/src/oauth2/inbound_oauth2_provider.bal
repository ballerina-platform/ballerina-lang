// Copyright (c) 2019, WSO2 Inc. (http://www.wso2.org) All Rights Reserved.
//
// WSO2 Inc. licenses this file to you under the Apache License,
// Version 2.0 (the "License"); you may not use this file except
// in compliance with the License.
// You may obtain a copy of the License at
//
// http://www.apache.org/licenses/LICENSE-2.0
//
// Unless required by applicable law or agreed to in writing,
// software distributed under the License is distributed on an
// "AS IS" BASIS, WITHOUT WARRANTIES OR CONDITIONS OF ANY
// KIND, either express or implied.  See the License for the
// specific language governing permissions and limitations
// under the License.

import ballerina/auth;
import ballerina/cache;
import ballerina/http;
import ballerina/log;
import ballerina/mime;
import ballerina/stringutils;
import ballerina/time;

# Represents inbound OAuth2 provider, which calls the introspection server and validate the received credentials.
#
# + introspectionClient - Introspection client endpoint
# + tokenTypeHint - A hint about the type of the token submitted for introspection
public type InboundOAuth2Provider object {

    *auth:InboundAuthProvider;

    public http:Client introspectionClient;
    public string? tokenTypeHint;
    cache:Cache? inboundOAuth2Cache;
    int defaultTokenExpTimeInSeconds;

    public function __init(IntrospectionServerConfig config) {
        self.tokenTypeHint = config?.tokenTypeHint;
        self.introspectionClient = new(config.url, config.clientConfig);
<<<<<<< HEAD
        self.inboundOAuth2Cache = config?.oauth2Cache;
        self.defaultTokenExpTimeInSeconds = config.defaultTokenExpTimeInSeconds;
=======
        InboundOAuth2CacheConfig? oauth2CacheConfig = config?.oauth2CacheConfig;
        if (oauth2CacheConfig is InboundOAuth2CacheConfig) {
            self.inboundOAuth2Cache = new(oauth2CacheConfig.capacity, oauth2CacheConfig.expTimeInSeconds * 1000,
                                          oauth2CacheConfig.evictionFactor);
            self.defaultTokenExpTimeInSeconds = oauth2CacheConfig.defaultTokenExpTimeInSeconds;
        }
>>>>>>> 4a439fe8
    }

    # Attempts to authenticate with credential.
    #
    # + credential - Credential to be authenticated
    # + return - `true` if authentication is successful, otherwise `false` or `auth:Error` if an error occurred
    public function authenticate(string credential) returns boolean|auth:Error {
        if (credential == "") {
            return false;
        }

        cache:Cache? oauth2Cache = self.inboundOAuth2Cache;
        if (oauth2Cache is cache:Cache && oauth2Cache.hasKey(credential)) {
            InboundOAuth2CacheEntry? oauth2CacheEntry = authenticateFromCache(oauth2Cache, credential);
            if (oauth2CacheEntry is InboundOAuth2CacheEntry) {
                auth:setAuthenticationContext("oauth2", credential);
                auth:setPrincipal(oauth2CacheEntry.username, oauth2CacheEntry.username,
                                  getScopes(oauth2CacheEntry.scopes));
                return true;
            }
        }

        // Build the request to be send to the introspection endpoint.
        // Refer: https://tools.ietf.org/html/rfc7662#section-2.1
        http:Request req = new;
        string textPayload = "token=" + credential;
        string? tokenTypeHint = self.tokenTypeHint;
        if (tokenTypeHint is string) {
            textPayload += "&token_type_hint=" + tokenTypeHint;
        }
        req.setTextPayload(textPayload, mime:APPLICATION_FORM_URLENCODED);
        http:Response|http:ClientError response = self.introspectionClient->post("", req);
        if (response is http:Response) {
            json|error result = response.getJsonPayload();
            if (result is error) {
                return <@untainted> prepareAuthError(result.reason(), result);
            }

            json payload = <json>result;
            boolean active = <boolean>payload.active;
            if (active) {
                string? username = ();
                string? scopes = ();
                int exp;

                if (payload.username is string) {
                    username = <@untainted> <string>payload.username;
                }
                if (payload.scope is string) {
                    scopes = <@untainted> <string>payload.scope;
                }
                if (payload.exp is int) {
                    exp = <@untainted> <int>payload.exp;
                } else {
                    exp = self.defaultTokenExpTimeInSeconds +  (time:currentTime().time / 1000);
                }

                if (oauth2Cache is cache:Cache) {
                    addToAuthenticationCache(oauth2Cache, credential, username, scopes, exp);
                }
                auth:setAuthenticationContext("oauth2", credential);
                auth:setPrincipal(username, username, getScopes(scopes ?: ""));
                return true;
            }
            return false;
        } else {
            return prepareAuthError("Failed to call the introspection endpoint.", response);
        }
    }
};

function addToAuthenticationCache(cache:Cache oauth2Cache, string token, string? username, string? scopes, int exp) {
    InboundOAuth2CacheEntry oauth2CacheEntry = {username: username ?: "", scopes: scopes ?: ""};
    cache:Error? result = oauth2Cache.put(token, oauth2CacheEntry, exp);
    if (result is cache:Error) {
        log:printError(function() returns string {
            return "Failed to add JWT to the cache";
        });
        return;
    }
    if (username is string) {
        string user = username;
        log:printDebug(function() returns string {
            return "Add authenticated user: " + user + " to the cache.";
        });
    }
}

function authenticateFromCache(cache:Cache oauth2Cache, string token) returns InboundOAuth2CacheEntry? {
    if (oauth2Cache.hasKey(token)) {
        InboundOAuth2CacheEntry oauth2CacheEntry = <InboundOAuth2CacheEntry>oauth2Cache.get(token);
        log:printDebug(function() returns string {
            return "Get authenticated user: " + oauth2CacheEntry.username + " from the cache.";
        });
        return oauth2CacheEntry;
    }
}

# Reads the scope(s) for the user with the given username.
#
# + scopes - Set of scopes seperated with a space
# + return - Array of groups for the user denoted by the username
public function getScopes(string scopes) returns string[] {
    string scopeVal = scopes.trim();
    if (scopeVal == "") {
        return [];
    }
    return stringutils:split(scopeVal, " ");
}

# Represents introspection server onfigurations.
#
# + url - URL of the introspection server
# + tokenTypeHint - A hint about the type of the token submitted for introspection
# + oauth2Cache - Cache used to store the OAuth2 token and other related information
# + defaultTokenExpTimeInSeconds - Expiration time of the tokens if introspection response does not contain an `exp` field
# + clientConfig - HTTP client configurations which calls the introspection server
public type IntrospectionServerConfig record {|
    string url;
    string tokenTypeHint?;
    cache:Cache oauth2Cache?;
    int defaultTokenExpTimeInSeconds = 3600;
    http:ClientConfiguration clientConfig = {};
|};

# Represents cached OAuth2 information.
#
# + username - Username of the OAuth2 validated user
# + scopes - Scopes of the OAuth2 validated user
public type InboundOAuth2CacheEntry record {|
    string username;
    string scopes;
|};<|MERGE_RESOLUTION|>--- conflicted
+++ resolved
@@ -38,17 +38,8 @@
     public function __init(IntrospectionServerConfig config) {
         self.tokenTypeHint = config?.tokenTypeHint;
         self.introspectionClient = new(config.url, config.clientConfig);
-<<<<<<< HEAD
         self.inboundOAuth2Cache = config?.oauth2Cache;
         self.defaultTokenExpTimeInSeconds = config.defaultTokenExpTimeInSeconds;
-=======
-        InboundOAuth2CacheConfig? oauth2CacheConfig = config?.oauth2CacheConfig;
-        if (oauth2CacheConfig is InboundOAuth2CacheConfig) {
-            self.inboundOAuth2Cache = new(oauth2CacheConfig.capacity, oauth2CacheConfig.expTimeInSeconds * 1000,
-                                          oauth2CacheConfig.evictionFactor);
-            self.defaultTokenExpTimeInSeconds = oauth2CacheConfig.defaultTokenExpTimeInSeconds;
-        }
->>>>>>> 4a439fe8
     }
 
     # Attempts to authenticate with credential.
