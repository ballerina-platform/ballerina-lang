--- conflicted
+++ resolved
@@ -70,11 +70,7 @@
                 }
             }
         } else {
-<<<<<<< HEAD
             return auth:prepareAuthError("Failed to call the introspection endpoint.", err = <error>response);
-=======
-            return auth:prepareError("Failed to call the introspection endpoint.", err = response);
->>>>>>> 762241eb
         }
 
         if (authenticated) {
