// Copyright (c) 2019 WSO2 Inc. (http://www.wso2.org) All Rights Reserved.
//
// WSO2 Inc. licenses this file to you under the Apache License,
// Version 2.0 (the "License"); you may not use this file except
// in compliance with the License.
// You may obtain a copy of the License at
//
// http://www.apache.org/licenses/LICENSE-2.0
//
// Unless required by applicable law or agreed to in writing,
// software distributed under the License is distributed on an
// "AS IS" BASIS, WITHOUT WARRANTIES OR CONDITIONS OF ANY
// KIND, either express or implied.  See the License for the
// specific language governing permissions and limitations
// under the License.

// Ballerina MIME Error Types
# Represents an `EncodeError` with the message and the cause.
public type EncodeError distinct error;

# Represents a `DecodeError` with the message and the cause.
public type DecodeError distinct error;

# Represents a `GenericMimeError` with the message and the cause.
public type GenericMimeError distinct error;

# Represents a `SetHeaderError` with the message and the cause.
public type SetHeaderError distinct error;

# Represents a `HeaderReadError` error with the message and the cause.
<<<<<<< HEAD
public type HeaderReadError error;

# Represents a `InvalidHeaderValueError` error with the message and the cause.
public type InvalidHeaderValueError error;

# Represents a `InvalidHeaderParamError` error with the message and the cause.
public type InvalidHeaderParamError error;

# Represents a `InvalidContentLengthError` error with the message and the cause.
public type InvalidContentLengthError error;

# Represents a `HeaderNotFoundError` error with the message and the cause.
public type HeaderNotFoundError error;

# Represents a `InvalidHeaderOperationError` error with the message and the cause.
public type InvalidHeaderOperationError error;

# Represents a `SerializationError` error with the message and the cause.
public type SerializationError error;
=======
public type HeaderReadError distinct error;

# Represents a `InvalidHeaderValueError` error with the message and the cause.
public type InvalidHeaderValueError distinct error;

# Represents a `InvalidHeaderParamError` error with the message and the cause.
public type InvalidHeaderParamError distinct error;

# Represents a `InvalidContentLengthError` error with the message and the cause.
public type InvalidContentLengthError distinct error;

# Represents a `HeaderNotFoundError` error with the message and the cause.
public type HeaderNotFoundError distinct error;

# Represents a `InvalidHeaderOperationError` error with the message and the cause.
public type InvalidHeaderOperationError distinct error;

# Represents a `SerializationError` error with the message and the cause.
public type SerializationError distinct error;
>>>>>>> 0b93c325

# Represents a `ParserError` with the message and the cause.
public type ParserError distinct error;

# Represents an `InvalidContentTypeError` with the message and the cause.
public type InvalidContentTypeError distinct error;

# Represents a `HeaderUnavailableError` with the message and the cause.
public type HeaderUnavailableError distinct error;

# Represents an `IdleTimeoutTriggeredError` with the message and the cause.
public type IdleTimeoutTriggeredError distinct error;

# Represents a `NoContentError` with the message and the cause.
public type NoContentError distinct error;

# Represents MIME related errors.
public type Error ParserError|EncodeError|DecodeError|GenericMimeError|SetHeaderError|InvalidContentTypeError
                |HeaderReadError|HeaderUnavailableError|IdleTimeoutTriggeredError|NoContentError
                |InvalidHeaderValueError|InvalidHeaderParamError|InvalidContentLengthError
                |HeaderNotFoundError|InvalidHeaderOperationError|SerializationError;

# Constructs an `EncodeError` with the given details.
#
# + detail - Error details
# + return - An `EncodeError` with the given details set to the message
public function prepareEncodingErrorWithDetail(string detail) returns EncodeError {
    return EncodeError(detail);
}

# Constructs a `DecodeError` with the given details.
#
# + detail - Error details
# + return - `DecodeError` with the given details set to the message
public function prepareDecodingErrorWithDetail(string detail) returns DecodeError {
    return DecodeError(detail);
}<|MERGE_RESOLUTION|>--- conflicted
+++ resolved
@@ -28,27 +28,6 @@
 public type SetHeaderError distinct error;
 
 # Represents a `HeaderReadError` error with the message and the cause.
-<<<<<<< HEAD
-public type HeaderReadError error;
-
-# Represents a `InvalidHeaderValueError` error with the message and the cause.
-public type InvalidHeaderValueError error;
-
-# Represents a `InvalidHeaderParamError` error with the message and the cause.
-public type InvalidHeaderParamError error;
-
-# Represents a `InvalidContentLengthError` error with the message and the cause.
-public type InvalidContentLengthError error;
-
-# Represents a `HeaderNotFoundError` error with the message and the cause.
-public type HeaderNotFoundError error;
-
-# Represents a `InvalidHeaderOperationError` error with the message and the cause.
-public type InvalidHeaderOperationError error;
-
-# Represents a `SerializationError` error with the message and the cause.
-public type SerializationError error;
-=======
 public type HeaderReadError distinct error;
 
 # Represents a `InvalidHeaderValueError` error with the message and the cause.
@@ -68,7 +47,6 @@
 
 # Represents a `SerializationError` error with the message and the cause.
 public type SerializationError distinct error;
->>>>>>> 0b93c325
 
 # Represents a `ParserError` with the message and the cause.
 public type ParserError distinct error;
