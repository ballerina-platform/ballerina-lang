--- conflicted
+++ resolved
@@ -19,22 +19,23 @@
 package org.ballerinalang.mime.nativeimpl;
 
 import org.ballerinalang.bre.Context;
+import org.ballerinalang.bre.bvm.BLangVMErrors;
 import org.ballerinalang.bre.bvm.BlockingNativeCallableUnit;
-<<<<<<< HEAD
-=======
 import org.ballerinalang.connector.api.ConnectorUtils;
->>>>>>> bb1c5f60
 import org.ballerinalang.jvm.BallerinaValues;
 import org.ballerinalang.jvm.Strand;
 import org.ballerinalang.jvm.values.ObjectValue;
 import org.ballerinalang.mime.util.MimeUtil;
 import org.ballerinalang.model.types.TypeKind;
+import org.ballerinalang.model.values.BMap;
+import org.ballerinalang.model.values.BValue;
 import org.ballerinalang.natives.annotations.Argument;
 import org.ballerinalang.natives.annotations.BallerinaFunction;
 import org.ballerinalang.natives.annotations.ReturnType;
 
 import static org.ballerinalang.mime.util.MimeConstants.MEDIA_TYPE;
 import static org.ballerinalang.mime.util.MimeConstants.PROTOCOL_PACKAGE_MIME;
+import static org.ballerinalang.mime.util.MimeConstants.STRING_INDEX;
 
 /**
  * Construct MediaType struct from Content-Type string.
@@ -51,24 +52,14 @@
 
     @Override
     public void execute(Context context) {
-//        try {
-//            String contentType = context.getStringArgument(STRING_INDEX);
-//            BMap<String, BValue> mediaType =
-//                    ConnectorUtils.createAndGetStruct(context, PROTOCOL_PACKAGE_MIME, MEDIA_TYPE);
-//            mediaType = MimeUtil.parseMediaType(mediaType, contentType);
-//            context.setReturnValues(mediaType);
-//        } catch (Throwable e) {
-//            context.setReturnValues(BLangVMErrors.createError(context, e.getMessage()));
-//        }
-    }
-
-    public static Object getMediaType(Strand strand, String contentType) {
         try {
-            ObjectValue mediaType = BallerinaValues.createObjectValue(PROTOCOL_PACKAGE_MIME, MEDIA_TYPE);
+            String contentType = context.getStringArgument(STRING_INDEX);
+            BMap<String, BValue> mediaType =
+                    ConnectorUtils.createAndGetStruct(context, PROTOCOL_PACKAGE_MIME, MEDIA_TYPE);
             mediaType = MimeUtil.parseMediaType(mediaType, contentType);
-            return mediaType;
+            context.setReturnValues(mediaType);
         } catch (Throwable e) {
-            return MimeUtil.createError(e.getMessage());
+            context.setReturnValues(BLangVMErrors.createError(context, e.getMessage()));
         }
     }
 
