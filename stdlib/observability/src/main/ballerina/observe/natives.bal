// Copyright (c) 2018 WSO2 Inc. (http://www.wso2.org) All Rights Reserved.
//
// WSO2 Inc. licenses this file to you under the Apache License,
// Version 2.0 (the "License"); you may not use this file except
// in compliance with the License.
// You may obtain a copy of the License at
//
// http://www.apache.org/licenses/LICENSE-2.0
//
// Unless required by applicable law or agreed to in writing,
// software distributed under the License is distributed on an
// "AS IS" BASIS, WITHOUT WARRANTIES OR CONDITIONS OF ANY
// KIND, either express or implied.  See the License for the
// specific language governing permissions and limitations
// under the License.

@final StatisticConfig[] DEFAULT_GAUGE_STATS_CONFIG = [{ timeWindow: 600000, buckets: 5,
    percentiles: [0.33, 0.5, 0.66, 0.99] }];

@final map<string> DEFAULT_TAGS;


<<<<<<< HEAD
# Start a span with no parent span.
#
# + spanName - Name of the span
# + tags - Tags to be associated to the span
# + return - SpanId of the started span
public native function startRootSpan(string spanName, map<string>? tags = ()) returns int;

# Start a span and create child relationship to current active span or user specified span.
#
# + spanName - Name of the span
# + tags - Tags to be associated to the span
# + parentSpanId - Id of the parent span or -1 if parent span should be taken from system trace
# + return - SpanId of the started span
public native function startSpan(string spanName, map<string>? tags = (), int parentSpanId = -1) returns int|error;

# Add a key value pair as a tag to the span.
#
# + spanId - Id of span to which the tags should be added
# + tagKey - Key of the tag
# + tagValue - Value of the tag
# + return - An error if an error occured while attaching tag to the span
public native function addTagToSpan(int spanId, string tagKey, string tagValue) returns error?;

# Finish the current span.
#
# + spanId - Id of span to finish
public native function finishSpan(int spanId) returns error?;

# Retrieve all registered metrics including default metrics from the ballerina runtime, and user defined metrics.
#
# + return - Array of all registered metrics.
public native function getAllMetrics() returns Metric[];

# Retrieves the specific metric that is described by the given name and tags.
#
# + name - Name of the metric to lookup.
# + tags - The key/value pair tags that associated with the metric that should be looked up.
# + return - The metric instance.
public native function lookupMetric(string name, map<string>? tags=()) returns Counter|Gauge|();
=======
documentation {
    Start a span with no parent span.

    P{{spanName}} Name of the span
    P{{tags}} Tags to be associated to the span
    R{{spanId}} SpanId of the started span
}
public extern function startRootSpan(string spanName, map<string>? tags = ()) returns int;

documentation {
    Start a span and create child relationship to current active span or user specified span.

    P{{spanName}} Name of the span
    P{{tags}} Tags to be associated to the span
    P{{parentSpanId}} Id of the parent span or -1 if parent span should be taken from system trace
    R{{spanId}} SpanId of the started span
}
public extern function startSpan(string spanName, map<string>? tags = (), int parentSpanId = -1) returns int|error;

documentation {
   Add a key value pair as a tag to the span.

    P{{spanId}} Id of span to which the tags should be added
    P{{tagKey}} Key of the tag
    P{{tagValue}} Value of the tag
    R{{error}} An error if an error occured while attaching tag to the span
}
public extern function addTagToSpan(int spanId, string tagKey, string tagValue) returns error?;

documentation {
        Finish the current span.

        P{{spanId}} Id of span to finish
    }
public extern function finishSpan(int spanId) returns error?;

documentation {
    Retrieve all registered metrics including default metrics from the ballerina runtime, and user defined metrics.

    R{{metrics}} Array of all registered metrics.
}
public extern function getAllMetrics() returns Metric[];

documentation {
    Retrieves the specific metric that is described by the given name and tags.

    P{{name}} Name of the metric to lookup.
    P{{tags}} The key/value pair tags that associated with the metric that should be looked up.
    R{{metric}} The metric instance.
}
public extern function lookupMetric(string name, map<string>? tags=()) returns Counter|Gauge|();
>>>>>>> fb229ec6

# This represents the metric type - counter, that can be only increased by an integer number.
#
# + name - Name of the counter metric.
# + decription - Description of the counter metric.
# + metricTags - Tags associated with the counter metric.
public type Counter object {

    @readonly public string name;
    @readonly public string description;
    @readonly public map<string> metricTags;

    # This instantiates the Counter object. Name field is mandatory, and description and tags fields
    # are optional and have its own default values when no params are passed.
    #
    # + name - Name of the Counter instance.
    # + desc - Description of the Counter instance. If no description is provided, the the default empty string
    #          will be used.
    # + tags - The key/value pair of Tags. If no tags are provided, the default nil value will be used.
    public new(name, string? desc = "", map<string>? tags=()) {
        description = desc but {
            () => ""
        };
        metricTags = tags but {
            () =>  DEFAULT_TAGS
        };
        initialize();
    }

<<<<<<< HEAD
    # Performs the necessary native operations during the initialization of the counter.
    native function initialize();

    # Register the counter metric instance with the Metric Registry.
    #
    # + return - Returns error if there is any metric registered already with the same name
    #            but different parameters or in a different kind.
    public native function register() returns error?;

    # Unregister the counter metric instance with the Metric Registry.
    public native function unregister();

    # Increment the counter's value by an amount.
    #
    # + amount - The amount by which the value needs to be increased. The amount is defaulted as 1 and will be
    #            used if there is no amount passed in.
    public native function increment(int amount = 1);

    # Resets the counter's value to zero.
    public native function reset();

    # Retrieves the counter's current value.
    #
    # + return - The current value of the counter.
    public native function getValue() returns (int);
=======
    documentation {
        Performs the necessary native operations during the initialization of the counter.
    }
    extern function initialize();

    documentation {
        Register the counter metric instance with the Metric Registry.

        R{{error}} Returns error if there is any metric registered already with the same name
                   but different parameters or in a different kind.
    }
    public extern function register() returns error?;

    documentation {
        Unregister the counter metric instance with the Metric Registry.
    }
    public extern function unregister();

    documentation{
        Increment the counter's value by an amount.

        P{{amount}} The amount by which the value needs to be increased. The amount is defaulted as 1 and will be
                    used if there is no amount passed in.
    }
    public extern function increment(int amount = 1);

    documentation{
        Resets the counter's value to zero.

    }
    public extern function reset();

    documentation{
        Retrieves the counter's current value.

        R{{value}} The current value of the counter.
    }
    public extern function getValue() returns (int);
>>>>>>> fb229ec6

};

# This represents the metric type - gauge, that can hold instantaneous, increased or decreased value
# during the usage.
#
# + name - Name of the counter metric.
# + decription - Description of the counter metric.
# + metricTags - Tags associated with the counter metric.
# + statisticConfigs - Array of StatisticConfig objects which defines about the statistical calculation
#                      of the gauge during its usage.
public type Gauge object {

    @readonly public string name;
    @readonly public string description;
    @readonly public map<string> metricTags;
    @readonly public StatisticConfig[] statisticConfigs;

    # This instantiates the Gauge object. Name field is mandatory, and description, tags, and statitics config fields
    # are optional and have its own default values when no params are passed.
    #
    # + name - Name of the Gauge instance.
    # + desc - Description of the Gauge instance. If no description is provided, the the default empty string
    #          will be used.
    # + tags - The key/value pair of Tags. If no tags are provided, the default nil value will be used.
    # + statisticConfig - Statistics configurations array is used for statistics calculation. In case if empty
    #                     statistics configurations array is passed, then statistics calculation will be disabled.
    #                     If nil () is passed, then default statistics configs will be used for the statitics
    #                     calculation.
    public new(name, string? desc = "", map<string>? tags = (),
               StatisticConfig[]? statisticConfig = ()) {
        description = desc but {
            () => ""
        };
        metricTags = tags but {
            () =>  DEFAULT_TAGS
        };
        statisticConfigs = statisticConfig but {
            () => DEFAULT_GAUGE_STATS_CONFIG
        };
        initialize();
    }

<<<<<<< HEAD
    # Performs the necessary native operations during the initialization of the gauge.
    native function initialize();

    # Register the gauge metric instance with the Metric Registry.
    #
    # + return - Returns error if there is any metric registered already with the same name
    #            but different parameters or in a different kind.
    public native function register() returns error?;

    # Unregister the counter metric instance with the Metric Registry.
    public native function unregister();

    # Increment the gauge's value by an amount.
    #
    # + amount - The amount by which the value of gauge needs to be increased.
    #            The amount is defaulted as 1.0 and will be used if there is no amount passed in.
    public native function increment(float amount = 1.0);

    # Decrement the gauge's value by an amount.
    #
    # + amount - The amount by which the value of gauge needs to be decreased.
    #            The amount is defaulted as 1.0 and will be used if there is no amount passed in.
    public native function decrement(float amount = 1.0);

    # Sets the instantaneous value for gauge.
    #
    # + amount - The instantaneous value that needs to be set as gauge value.
    public native function setValue(float amount);

    # Retrieves the gauge's current value.
    #
    # + return - The current value of the gauge.
    public native function getValue() returns float;

    # Retrieves statistics snapshots based on the statistics configs of the gauge.
    #
    # + return - Array of the statistics snapshots.
    #            If there is no statisticsConfigs provided, then it will be nil.
    public native function getSnapshot() returns (Snapshot[]?);
=======
    documentation {
        Performs the necessary native operations during the initialization of the gauge.
    }
    extern function initialize();

    documentation {
        Register the gauge metric instance with the Metric Registry.

        R{{error}} Returns error if there is any metric registered already with the same name
        but different parameters or in a different kind.
    }
    public extern function register() returns error?;

    documentation {
        Unregister the counter metric instance with the Metric Registry.
    }
    public extern function unregister();

    documentation{
        Increment the gauge's value by an amount.

        P{{amount}} The amount by which the value of gauge needs to be increased.
        The amount is defaulted as 1.0 and will be used if there is no amount passed in.
    }
    public extern function increment(float amount = 1.0);

    documentation{
        Decrement the gauge's value by an amount.

        P{{amount}} The amount by which the value of gauge needs to be decreased.
        The amount is defaulted as 1.0 and will be used if there is no amount passed in.
    }
    public extern function decrement(float amount = 1.0);

    documentation{
        Sets the instantaneous value for gauge.

        P{{amount}} The instantaneous value that needs to be set as gauge value.
    }
    public extern function setValue(float amount);

    documentation{
        Retrieves the gauge's current value.

        R{{value}} The current value of the gauge.
    }
    public extern function getValue() returns float;

    documentation{
        Retrieves statistics snapshots based on the statistics configs of the gauge.

        R{{snapshots}} Array of the statistics snapshots.
        If there is no statisticsConfigs provided, then it will be nil.
    }
    public extern function getSnapshot() returns (Snapshot[]?);
>>>>>>> fb229ec6

};

# This represents the generic metric record that can represent both counter and gauge.
#
# + name - Name of the metric.
# + desc - Description of the metric.
# + tags - Tags associated with the metric.
# + metricType - Type of the metric.
# + value - Current value the metric.
# + summary - If the metric is configured with statistics config, then the calculated statistics of the metric.
public type Metric record {
    @readonly string name;
    @readonly string desc;
    @readonly map<string> tags;
    @readonly string metricType;
    @readonly int|float value;
    @readonly Snapshot[]? summary;
};

# This represents the statistic configuration that can be used to instatiate gauge metric.
#
# + percentiles - The percentiles that needs to be calculated.
# + timeWindow - The time window (in milli seconds) in which variation of the values are considered.
# + buckets - The number of buckets used in the sliding time window.
public type StatisticConfig record {
    float[] percentiles;
    int timeWindow;
    int buckets;
};

# This represents the percentile value record.
#
# + percentile - The percentile of the reported value.
# + value - The value of the percentile.
public type PercentileValue record {
    @readonly float percentile;
    @readonly float value;
};

# This represents the snapshot of the statistics calculation of the gauge.
#
# + timeWindow - The time window in which variation of the values are considered.
# + mean - The average value within the time window.
# + max - The max value within the time window.
# + min - The min value within the time window.
# + stdDev - The standard deviation value within the time window.
# + percentileValues - The percentiles values calculated wihtin the time window.
public type Snapshot record {
    @readonly int timeWindow;
    @readonly float mean;
    @readonly float max;
    @readonly float min;
    @readonly float stdDev;
    @readonly PercentileValue[] percentileValues;
};<|MERGE_RESOLUTION|>--- conflicted
+++ resolved
@@ -20,13 +20,12 @@
 @final map<string> DEFAULT_TAGS;
 
 
-<<<<<<< HEAD
 # Start a span with no parent span.
 #
 # + spanName - Name of the span
 # + tags - Tags to be associated to the span
 # + return - SpanId of the started span
-public native function startRootSpan(string spanName, map<string>? tags = ()) returns int;
+public extern function startRootSpan(string spanName, map<string>? tags = ()) returns int;
 
 # Start a span and create child relationship to current active span or user specified span.
 #
@@ -34,7 +33,7 @@
 # + tags - Tags to be associated to the span
 # + parentSpanId - Id of the parent span or -1 if parent span should be taken from system trace
 # + return - SpanId of the started span
-public native function startSpan(string spanName, map<string>? tags = (), int parentSpanId = -1) returns int|error;
+public extern function startSpan(string spanName, map<string>? tags = (), int parentSpanId = -1) returns int|error;
 
 # Add a key value pair as a tag to the span.
 #
@@ -42,77 +41,24 @@
 # + tagKey - Key of the tag
 # + tagValue - Value of the tag
 # + return - An error if an error occured while attaching tag to the span
-public native function addTagToSpan(int spanId, string tagKey, string tagValue) returns error?;
+public extern function addTagToSpan(int spanId, string tagKey, string tagValue) returns error?;
 
 # Finish the current span.
 #
 # + spanId - Id of span to finish
-public native function finishSpan(int spanId) returns error?;
+public extern function finishSpan(int spanId) returns error?;
 
 # Retrieve all registered metrics including default metrics from the ballerina runtime, and user defined metrics.
 #
 # + return - Array of all registered metrics.
-public native function getAllMetrics() returns Metric[];
+public extern function getAllMetrics() returns Metric[];
 
 # Retrieves the specific metric that is described by the given name and tags.
 #
 # + name - Name of the metric to lookup.
 # + tags - The key/value pair tags that associated with the metric that should be looked up.
 # + return - The metric instance.
-public native function lookupMetric(string name, map<string>? tags=()) returns Counter|Gauge|();
-=======
-documentation {
-    Start a span with no parent span.
-
-    P{{spanName}} Name of the span
-    P{{tags}} Tags to be associated to the span
-    R{{spanId}} SpanId of the started span
-}
-public extern function startRootSpan(string spanName, map<string>? tags = ()) returns int;
-
-documentation {
-    Start a span and create child relationship to current active span or user specified span.
-
-    P{{spanName}} Name of the span
-    P{{tags}} Tags to be associated to the span
-    P{{parentSpanId}} Id of the parent span or -1 if parent span should be taken from system trace
-    R{{spanId}} SpanId of the started span
-}
-public extern function startSpan(string spanName, map<string>? tags = (), int parentSpanId = -1) returns int|error;
-
-documentation {
-   Add a key value pair as a tag to the span.
-
-    P{{spanId}} Id of span to which the tags should be added
-    P{{tagKey}} Key of the tag
-    P{{tagValue}} Value of the tag
-    R{{error}} An error if an error occured while attaching tag to the span
-}
-public extern function addTagToSpan(int spanId, string tagKey, string tagValue) returns error?;
-
-documentation {
-        Finish the current span.
-
-        P{{spanId}} Id of span to finish
-    }
-public extern function finishSpan(int spanId) returns error?;
-
-documentation {
-    Retrieve all registered metrics including default metrics from the ballerina runtime, and user defined metrics.
-
-    R{{metrics}} Array of all registered metrics.
-}
-public extern function getAllMetrics() returns Metric[];
-
-documentation {
-    Retrieves the specific metric that is described by the given name and tags.
-
-    P{{name}} Name of the metric to lookup.
-    P{{tags}} The key/value pair tags that associated with the metric that should be looked up.
-    R{{metric}} The metric instance.
-}
 public extern function lookupMetric(string name, map<string>? tags=()) returns Counter|Gauge|();
->>>>>>> fb229ec6
 
 # This represents the metric type - counter, that can be only increased by an integer number.
 #
@@ -142,72 +88,31 @@
         initialize();
     }
 
-<<<<<<< HEAD
     # Performs the necessary native operations during the initialization of the counter.
-    native function initialize();
+    extern function initialize();
 
     # Register the counter metric instance with the Metric Registry.
     #
     # + return - Returns error if there is any metric registered already with the same name
     #            but different parameters or in a different kind.
-    public native function register() returns error?;
+    public extern function register() returns error?;
 
     # Unregister the counter metric instance with the Metric Registry.
-    public native function unregister();
+    public extern function unregister();
 
     # Increment the counter's value by an amount.
     #
     # + amount - The amount by which the value needs to be increased. The amount is defaulted as 1 and will be
     #            used if there is no amount passed in.
-    public native function increment(int amount = 1);
+    public extern function increment(int amount = 1);
 
     # Resets the counter's value to zero.
-    public native function reset();
+    public extern function reset();
 
     # Retrieves the counter's current value.
     #
     # + return - The current value of the counter.
-    public native function getValue() returns (int);
-=======
-    documentation {
-        Performs the necessary native operations during the initialization of the counter.
-    }
-    extern function initialize();
-
-    documentation {
-        Register the counter metric instance with the Metric Registry.
-
-        R{{error}} Returns error if there is any metric registered already with the same name
-                   but different parameters or in a different kind.
-    }
-    public extern function register() returns error?;
-
-    documentation {
-        Unregister the counter metric instance with the Metric Registry.
-    }
-    public extern function unregister();
-
-    documentation{
-        Increment the counter's value by an amount.
-
-        P{{amount}} The amount by which the value needs to be increased. The amount is defaulted as 1 and will be
-                    used if there is no amount passed in.
-    }
-    public extern function increment(int amount = 1);
-
-    documentation{
-        Resets the counter's value to zero.
-
-    }
-    public extern function reset();
-
-    documentation{
-        Retrieves the counter's current value.
-
-        R{{value}} The current value of the counter.
-    }
     public extern function getValue() returns (int);
->>>>>>> fb229ec6
 
 };
 
@@ -251,103 +156,45 @@
         initialize();
     }
 
-<<<<<<< HEAD
     # Performs the necessary native operations during the initialization of the gauge.
-    native function initialize();
+    extern function initialize();
 
     # Register the gauge metric instance with the Metric Registry.
     #
     # + return - Returns error if there is any metric registered already with the same name
     #            but different parameters or in a different kind.
-    public native function register() returns error?;
+    public extern function register() returns error?;
 
     # Unregister the counter metric instance with the Metric Registry.
-    public native function unregister();
+    public extern function unregister();
 
     # Increment the gauge's value by an amount.
     #
     # + amount - The amount by which the value of gauge needs to be increased.
     #            The amount is defaulted as 1.0 and will be used if there is no amount passed in.
-    public native function increment(float amount = 1.0);
+    public extern function increment(float amount = 1.0);
 
     # Decrement the gauge's value by an amount.
     #
     # + amount - The amount by which the value of gauge needs to be decreased.
     #            The amount is defaulted as 1.0 and will be used if there is no amount passed in.
-    public native function decrement(float amount = 1.0);
+    public extern function decrement(float amount = 1.0);
 
     # Sets the instantaneous value for gauge.
     #
     # + amount - The instantaneous value that needs to be set as gauge value.
-    public native function setValue(float amount);
+    public extern function setValue(float amount);
 
     # Retrieves the gauge's current value.
     #
     # + return - The current value of the gauge.
-    public native function getValue() returns float;
+    public extern function getValue() returns float;
 
     # Retrieves statistics snapshots based on the statistics configs of the gauge.
     #
     # + return - Array of the statistics snapshots.
     #            If there is no statisticsConfigs provided, then it will be nil.
-    public native function getSnapshot() returns (Snapshot[]?);
-=======
-    documentation {
-        Performs the necessary native operations during the initialization of the gauge.
-    }
-    extern function initialize();
-
-    documentation {
-        Register the gauge metric instance with the Metric Registry.
-
-        R{{error}} Returns error if there is any metric registered already with the same name
-        but different parameters or in a different kind.
-    }
-    public extern function register() returns error?;
-
-    documentation {
-        Unregister the counter metric instance with the Metric Registry.
-    }
-    public extern function unregister();
-
-    documentation{
-        Increment the gauge's value by an amount.
-
-        P{{amount}} The amount by which the value of gauge needs to be increased.
-        The amount is defaulted as 1.0 and will be used if there is no amount passed in.
-    }
-    public extern function increment(float amount = 1.0);
-
-    documentation{
-        Decrement the gauge's value by an amount.
-
-        P{{amount}} The amount by which the value of gauge needs to be decreased.
-        The amount is defaulted as 1.0 and will be used if there is no amount passed in.
-    }
-    public extern function decrement(float amount = 1.0);
-
-    documentation{
-        Sets the instantaneous value for gauge.
-
-        P{{amount}} The instantaneous value that needs to be set as gauge value.
-    }
-    public extern function setValue(float amount);
-
-    documentation{
-        Retrieves the gauge's current value.
-
-        R{{value}} The current value of the gauge.
-    }
-    public extern function getValue() returns float;
-
-    documentation{
-        Retrieves statistics snapshots based on the statistics configs of the gauge.
-
-        R{{snapshots}} Array of the statistics snapshots.
-        If there is no statisticsConfigs provided, then it will be nil.
-    }
     public extern function getSnapshot() returns (Snapshot[]?);
->>>>>>> fb229ec6
 
 };
 
