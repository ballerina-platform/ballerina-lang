/*
 * Copyright (c) 2019, WSO2 Inc. (http://www.wso2.org) All Rights Reserved.
 *
 * WSO2 Inc. licenses this file to you under the Apache License,
 * Version 2.0 (the "License"); you may not use this file except
 * in compliance with the License.
 * You may obtain a copy of the License at
 *
 *    http://www.apache.org/licenses/LICENSE-2.0
 *
 * Unless required by applicable law or agreed to in writing,
 * software distributed under the License is distributed on an
 * "AS IS" BASIS, WITHOUT WARRANTIES OR CONDITIONS OF ANY
 * KIND, either express or implied. See the License for the
 * specific language governing permissions and limitations
 * under the License.
 */

apply from: "$rootDir/gradle/balNativeLibProject.gradle"
apply from: "$rootDir/gradle/baseNativeStdLibProject.gradle"

dependencies {
    baloCreat project(':lib-creator')
    implementation project(':ballerina-lang')
    implementation project(':ballerina-lang:annotations')
    implementation project(':ballerina-runtime')
    implementation project(':ballerina-utils')
    implementation project(':ballerina-auth')
    implementation project(':ballerina-crypto')
    implementation project(':ballerina-runtime-api')

    baloImplementation project(path: ':ballerina-lang:annotations', configuration: 'baloImplementation')
    baloImplementation project(path: ':ballerina-utils', configuration: 'baloImplementation')
    baloImplementation project(path: ':ballerina-auth', configuration: 'baloImplementation')
    baloImplementation project(path: ':ballerina-crypto', configuration: 'baloImplementation')
    baloImplementation project(path: ':ballerina-runtime-api', configuration: 'baloImplementation')

<<<<<<< HEAD
    interopImports project(':ballerina-io')
=======
    interopImports project(':ballerina-task')
>>>>>>> ba011c72

    //transitive
    baloImplementation project(path: ':ballerina-log-api', configuration: 'baloImplementation')
    baloImplementation project(path: ':ballerina-time', configuration: 'baloImplementation')
    baloImplementation project(path: ':ballerina-config-api', configuration: 'baloImplementation')
    baloImplementation project(path: ':ballerina-io', configuration: 'baloImplementation')
    baloImplementation project(path: ':ballerina-system', configuration: 'baloImplementation')
    baloImplementation project(path: ':ballerina-cache', configuration: 'baloImplementation')
    baloImplementation project(path: ':ballerina-task', configuration: 'baloImplementation')
}

configurations.all {
    resolutionStrategy.preferProjectModules()
}

configurations.testCompileClasspath {
    resolutionStrategy {
        preferProjectModules()
    }
}

configurations {
    testCompile.exclude group: 'org.slf4j', module: 'slf4j-log4j12'
    testCompile.exclude group: 'org.slf4j', module: 'slf4j-simple'
    testCompile.exclude group: 'org.ops4j.pax.logging', module: 'pax-logging-api'
}

createBalo {
    jvmTarget = 'true'
}

description = 'Ballerina - LDAP'<|MERGE_RESOLUTION|>--- conflicted
+++ resolved
@@ -35,11 +35,8 @@
     baloImplementation project(path: ':ballerina-crypto', configuration: 'baloImplementation')
     baloImplementation project(path: ':ballerina-runtime-api', configuration: 'baloImplementation')
 
-<<<<<<< HEAD
     interopImports project(':ballerina-io')
-=======
     interopImports project(':ballerina-task')
->>>>>>> ba011c72
 
     //transitive
     baloImplementation project(path: ':ballerina-log-api', configuration: 'baloImplementation')
