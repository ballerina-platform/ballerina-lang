--- conflicted
+++ resolved
@@ -112,12 +112,6 @@
         return ks;
     }
 
-<<<<<<< HEAD
-    /**
-     * @return instance of {@code SslHandler}.
-     */
-=======
->>>>>>> e7cca29c
     public SSLEngine buildServerSSLEngine() {
         SSLEngine engine = sslContext.createSSLEngine();
         engine.setUseClientMode(false);
