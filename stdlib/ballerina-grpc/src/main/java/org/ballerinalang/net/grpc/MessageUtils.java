--- conflicted
+++ resolved
@@ -17,21 +17,12 @@
 
 import com.google.protobuf.DescriptorProtos;
 import com.google.protobuf.Descriptors;
-<<<<<<< HEAD
 import io.netty.handler.codec.http.DefaultHttpRequest;
 import io.netty.handler.codec.http.DefaultHttpResponse;
 import io.netty.handler.codec.http.HttpContent;
 import io.netty.handler.codec.http.HttpMethod;
 import io.netty.handler.codec.http.HttpResponseStatus;
 import io.netty.handler.codec.http.HttpVersion;
-=======
-
-import io.grpc.MethodDescriptor;
-import io.grpc.Status;
-import io.grpc.StatusRuntimeException;
-import io.grpc.stub.StreamObserver;
-
->>>>>>> 4be08406
 import org.ballerinalang.bre.Context;
 import org.ballerinalang.bre.bvm.BLangVMErrors;
 import org.ballerinalang.connector.api.BLangConnectorSPIUtil;
@@ -91,14 +82,10 @@
     private static final Logger LOG = LoggerFactory.getLogger(MessageUtils.class);
     private static final String UNKNOWN_ERROR = "Unknown Error";
 
-<<<<<<< HEAD
     /** maximum buffer to be read is 16 KB. */
     private static final int MAX_BUFFER_LENGTH = 16384;
 
-    public static BStruct getHeaderStruct(Resource resource) {
-=======
     public static BMap<String, BValue> getHeaderStruct(Resource resource) {
->>>>>>> 4be08406
         if (resource == null || resource.getParamDetails() == null) {
             throw new RuntimeException("Invalid resource input arguments");
         }
@@ -115,7 +102,6 @@
         return headerStruct;
     }
 
-<<<<<<< HEAD
     public static long copy(InputStream from, OutputStream to) throws IOException {
         byte[] buf = new byte[MAX_BUFFER_LENGTH];
         long total = 0;
@@ -123,51 +109,25 @@
             int r = from.read(buf);
             if (r == -1) {
                 break;
-=======
-    public static io.grpc.Context getContextHeader(BValue headerValues) {
-
-        // Set response headers.
-        if (headerValues instanceof BMap) {
-            MessageHeaders metadata =
-                    (MessageHeaders) ((BMap<String, BValue>) headerValues).getNativeData(METADATA_KEY);
-            if (metadata != null) {
-                return io.grpc.Context.current().withValue(MessageHeaders.DATA_KEY, metadata);
->>>>>>> 4be08406
             }
             to.write(buf, 0, r);
             total += r;
         }
-<<<<<<< HEAD
         return total;
-=======
-        return null;
-    }
-
-
-
-    public static MessageHeaders getMessageHeaders(BValue headerValues) {
-
-        // Set request headers.
-        MessageHeaders metadata = null;
-        if (headerValues instanceof BMap) {
-            metadata = (MessageHeaders) ((BMap<String, BValue>) headerValues).getNativeData(METADATA_KEY);
-        }
-        return metadata;
->>>>>>> 4be08406
-    }
-
-    public static StreamObserver<Message> getResponseObserver(BRefType refType) {
+    }
+
+    public static StreamObserver getResponseObserver(BRefType refType) {
         Object observerObject = null;
         if (refType instanceof BMap) {
             observerObject = ((BMap<String, BValue>) refType).getNativeData(GrpcConstants.RESPONSE_OBSERVER);
         }
         if (observerObject instanceof StreamObserver) {
-            return ((StreamObserver<Message>) observerObject);
+            return ((StreamObserver) observerObject);
         }
         return null;
     }
     
-    public static BMap<?, ?> getConnectorError(Context context, Throwable throwable) {
+    public static BMap<String, BValue> getConnectorError(Context context, Throwable throwable) {
         ProgramFile progFile = context.getProgramFile();
         PackageInfo errorPackageInfo = progFile.getPackageInfo(BALLERINA_BUILTIN_PKG);
         StructureTypeInfo errorStructInfo = errorPackageInfo.getStructInfo(STRUCT_GENERIC_ERROR);
@@ -210,17 +170,12 @@
      * @param streamObserver observer used the send the error back
      * @param error          error message struct
      */
-<<<<<<< HEAD
-    static <ResponseT> void handleFailure(StreamObserver<ResponseT> streamObserver, BStruct error) {
-        String errorMsg = error.getStringField(0);
-=======
-    static void handleFailure(StreamObserver<Message> streamObserver, BMap<String, BValue> error) {
-        String errorMsg = error.get(ERROR_MESSAGE_FIELD).stringValue();
->>>>>>> 4be08406
+    static void handleFailure(StreamObserver streamObserver, BMap<String, BValue> error) {
+        String errorMsg = error.getMessageAsString();
         LOG.error(errorMsg);
         ErrorHandlerUtils.printError("error: " + BLangVMErrors.getPrintableStackTrace(error));
         if (streamObserver != null) {
-            streamObserver.onError((ResponseT) new Message(new StatusRuntimeException(Status.fromCodeValue(Status
+            streamObserver.onError(new Message(new StatusRuntimeException(Status.fromCodeValue(Status
                     .Code.INTERNAL.value()).withDescription(errorMsg))));
         }
     }
@@ -280,16 +235,7 @@
      * @return generated protobuf message.
      */
     public static Message generateProtoMessage(BValue responseValue, Descriptors.Descriptor outputType) {
-<<<<<<< HEAD
         Message responseMessage = new Message(outputType.getName());
-        int stringIndex = 0;
-        int intIndex = 0;
-        int floatIndex = 0;
-        int boolIndex = 0;
-        int refIndex = 0;
-=======
-        Message.Builder responseBuilder = Message.newBuilder(outputType.getName());
->>>>>>> 4be08406
         for (Descriptors.FieldDescriptor fieldDescriptor : outputType.getFields()) {
             String fieldName = fieldDescriptor.getName();
             switch (fieldDescriptor.getType().toProto().getNumber()) {
@@ -307,13 +253,8 @@
                             }
                             responseMessage.addField(fieldName, messages);
                         } else {
-<<<<<<< HEAD
-                            value = ((BStruct) responseValue).getFloatField(floatIndex++);
-                            responseMessage.addField(fieldName, value);
-=======
                             value = ((BFloat) response.get(fieldName)).floatValue();
-                            responseBuilder.addField(fieldName, value);
->>>>>>> 4be08406
+                            responseMessage.addField(fieldName, value);
                         }
                     } else {
                         if (responseValue instanceof BFloat) {
@@ -336,15 +277,9 @@
                             }
                             responseMessage.addField(fieldName, messages);
                         } else {
-<<<<<<< HEAD
-                            value = Float.parseFloat(String.valueOf(((BStruct) responseValue).getFloatField
-                                    (floatIndex++)));
-                            responseMessage.addField(fieldName, value);
-=======
                             BValue bValue = ((BMap<String, BValue>) responseValue).get(fieldName);
                             value = Float.parseFloat(String.valueOf(bValue));
-                            responseBuilder.addField(fieldName, value);
->>>>>>> 4be08406
+                            responseMessage.addField(fieldName, value);
                         }
                     } else {
                         if (responseValue instanceof BFloat) {
@@ -369,14 +304,9 @@
                             }
                             responseMessage.addField(fieldName, messages);
                         } else {
-<<<<<<< HEAD
-                            value = ((BStruct) responseValue).getIntField(intIndex++);
-                            responseMessage.addField(fieldName, value);
-=======
                             BValue bValue = ((BMap<String, BValue>) responseValue).get(fieldName);
                             value = ((BInteger) bValue).intValue();
-                            responseBuilder.addField(fieldName, value);
->>>>>>> 4be08406
+                            responseMessage.addField(fieldName, value);
                         }
                     } else {
                         if (responseValue instanceof BInteger) {
@@ -400,14 +330,9 @@
                             }
                             responseMessage.addField(fieldName, messages);
                         } else {
-<<<<<<< HEAD
-                            value = Integer.parseInt(String.valueOf(((BStruct) responseValue).getIntField(intIndex++)));
-                            responseMessage.addField(fieldName, value);
-=======
                             value = Integer
                                     .parseInt(String.valueOf(((BMap<String, BValue>) responseValue).get(fieldName)));
-                            responseBuilder.addField(fieldName, value);
->>>>>>> 4be08406
+                            responseMessage.addField(fieldName, value);
                         }
                     } else {
                         if (responseValue instanceof BInteger) {
@@ -430,14 +355,9 @@
                             }
                             responseMessage.addField(fieldName, messages);
                         } else {
-<<<<<<< HEAD
-                            value = ((BStruct) responseValue).getBooleanField(boolIndex++) > 0;
-                            responseMessage.addField(fieldName, value);
-=======
                             BValue bValue = ((BMap<String, BValue>) responseValue).get(fieldName);
                             value = ((BBoolean) bValue).booleanValue();
-                            responseBuilder.addField(fieldName, value);
->>>>>>> 4be08406
+                            responseMessage.addField(fieldName, value);
                         }
                     } else {
                         if (responseValue instanceof BBoolean) {
@@ -460,13 +380,8 @@
                             }
                             responseMessage.addField(fieldName, messages);
                         } else {
-<<<<<<< HEAD
-                            value = ((BStruct) responseValue).getStringField(stringIndex++);
-                            responseMessage.addField(fieldName, value);
-=======
                             value = ((BMap<String, BValue>) responseValue).get(fieldName).stringValue();
-                            responseBuilder.addField(fieldName, value);
->>>>>>> 4be08406
+                            responseMessage.addField(fieldName, value);
                         }
                     } else {
                         if (responseValue instanceof BString) {
@@ -477,15 +392,9 @@
                     break;
                 }
                 case DescriptorProtos.FieldDescriptorProto.Type.TYPE_ENUM_VALUE: {
-<<<<<<< HEAD
-                    if (responseValue instanceof BStruct) {
-                        BValue bValue = ((BStruct) responseValue).getRefField(refIndex++);
+                    if (responseValue instanceof BMap) {
+                        BValue bValue = ((BMap<String, BValue>) responseValue).get(fieldName);
                         responseMessage.addField(fieldName, fieldDescriptor.getEnumType().findValueByName(bValue
-=======
-                    if (responseValue instanceof BMap) {
-                        BValue bValue = ((BMap<String, BValue>) responseValue).get(fieldName);
-                        responseBuilder.addField(fieldName, fieldDescriptor.getEnumType().findValueByName(bValue
->>>>>>> 4be08406
                                 .stringValue()));
                     }
                     break;
@@ -613,6 +522,7 @@
             }
             bValue = requestStruct;
         }
+
         return bValue;
     }
     
@@ -744,7 +654,7 @@
      * Reads an entire {@link HttpContent} to a new array. After calling this method, the buffer
      * will contain no readable bytes.
      */
-    public static byte[] readArray(HttpContent httpContent) {
+    private static byte[] readArray(HttpContent httpContent) {
         if (httpContent == null || httpContent.content() == null) {
             throw new RuntimeException("Http content is null");
         }
@@ -757,7 +667,7 @@
     /**
      * Reads the entire {@link HttpContent} to a new {@link String} with the given charset.
      */
-    public static String readAsString(HttpContent httpContent, Charset charset) {
+    static String readAsString(HttpContent httpContent, Charset charset) {
         if (charset == null) {
             throw new RuntimeException("Charset cannot be null");
         }
