// Copyright (c) 2017 WSO2 Inc. (http://www.wso2.org) All Rights Reserved.
//
// WSO2 Inc. licenses this file to you under the Apache License,
// Version 2.0 (the "License"); you may not use this file except
// in compliance with the License.
// You may obtain a copy of the License at
//
// http://www.apache.org/licenses/LICENSE-2.0
//
// Unless required by applicable law or agreed to in writing,
// software distributed under the License is distributed on an
// "AS IS" BASIS, WITHOUT WARRANTIES OR CONDITIONS OF ANY
// KIND, either express or implied.  See the License for the
// specific language governing permissions and limitations
// under the License.


# Halts the current worker for a predefined amount of time.
#
# + millis - Amount of time to sleep in milliseconds
public extern function sleep(int millis);

// Todo - Remove
# Returns the value associated with the specified property name.
#
# + name - Name of the property
# + return - Value of the property if the property exists, an empty string otherwise
<<<<<<< HEAD
public extern function getProperty(@sensitive string name) returns string;

# Check point the current state of the execution.
public extern function checkpoint ();

# Gives a timeout to the current worker for a predefined amount of time.
#
# + millis - Amount of time needed for the timeout in milliseconds
public function timeout(int millis) returns future<()> {
    return start sleep(millis);
}
=======
public extern function getProperty(@sensitive string name) returns string;
>>>>>>> 1fd33e27
<|MERGE_RESOLUTION|>--- conflicted
+++ resolved
@@ -25,18 +25,11 @@
 #
 # + name - Name of the property
 # + return - Value of the property if the property exists, an empty string otherwise
-<<<<<<< HEAD
 public extern function getProperty(@sensitive string name) returns string;
-
-# Check point the current state of the execution.
-public extern function checkpoint ();
 
 # Gives a timeout to the current worker for a predefined amount of time.
 #
 # + millis - Amount of time needed for the timeout in milliseconds
 public function timeout(int millis) returns future<()> {
     return start sleep(millis);
-}
-=======
-public extern function getProperty(@sensitive string name) returns string;
->>>>>>> 1fd33e27
+}