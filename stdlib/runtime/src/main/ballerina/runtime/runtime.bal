// Copyright (c) 2017 WSO2 Inc. (http://www.wso2.org) All Rights Reserved.
//
// WSO2 Inc. licenses this file to you under the Apache License,
// Version 2.0 (the "License"); you may not use this file except
// in compliance with the License.
// You may obtain a copy of the License at
//
// http://www.apache.org/licenses/LICENSE-2.0
//
// Unless required by applicable law or agreed to in writing,
// software distributed under the License is distributed on an
// "AS IS" BASIS, WITHOUT WARRANTIES OR CONDITIONS OF ANY
// KIND, either express or implied.  See the License for the
// specific language governing permissions and limitations
// under the License.


documentation {
    Halts the current worker for a predefined amount of time.

    P{{millis}} Amount of time to sleep in milliseconds
}
public extern function sleep(int millis);

// Todo - Remove
documentation {
    Returns the value associated with the specified property name.

    P{{name}} Name of the property
    R{{}} Value of the property if the property exists, an empty string otherwise
}
<<<<<<< HEAD
public native function getProperty(@sensitive string name) returns (string);

documentation {
    Check point the current state of the execution.
}
public native function checkpoint ();
=======
public extern function getProperty(@sensitive string name) returns (string);
>>>>>>> 0de2587a
<|MERGE_RESOLUTION|>--- conflicted
+++ resolved
@@ -29,13 +29,10 @@
     P{{name}} Name of the property
     R{{}} Value of the property if the property exists, an empty string otherwise
 }
-<<<<<<< HEAD
-public native function getProperty(@sensitive string name) returns (string);
+
+public extern function getProperty(@sensitive string name) returns (string);
 
 documentation {
     Check point the current state of the execution.
 }
-public native function checkpoint ();
-=======
-public extern function getProperty(@sensitive string name) returns (string);
->>>>>>> 0de2587a
+public extern function checkpoint ();