/*
 * Copyright (c) 2019, WSO2 Inc. (http://www.wso2.org) All Rights Reserved.
 *
 * Licensed under the Apache License, Version 2.0 (the "License");
 * you may not use this file except in compliance with the License.
 * You may obtain a copy of the License at
 *
 * http://www.apache.org/licenses/LICENSE-2.0
 *
 * Unless required by applicable law or agreed to in writing, software
 * distributed under the License is distributed on an "AS IS" BASIS,
 * WITHOUT WARRANTIES OR CONDITIONS OF ANY KIND, either express or implied.
 * See the License for the specific language governing permissions and
 * limitations under the License.
 *
 */

apply from: "$rootDir/gradle/ballerinaStdLibBuild.gradle"

configurations.testCompileClasspath {
    resolutionStrategy {
        preferProjectModules()
    }
}

dependencies {
<<<<<<< HEAD
    baloImplementation project(path: ':ballerina-runtime-api', configuration: 'baloImplementation')
=======
    // baloImplementation project(path: ':ballerina-runtime-api', configuration: 'baloImplementation')
>>>>>>> dfa1fba9


    baloCreat project(':lib-creator')
    implementation project(':ballerina-lang')
    implementation project(':ballerina-runtime')
    implementation project(':ballerina-logging')
    implementation project(':ballerina-runtime-api')
    testCompile 'org.testng:testng'
    testCompile 'org.slf4j:slf4j-jdk14'
    testCompile project(':ballerina-test-utils')
    testCompile project(':ballerina-reflect')
    testCompile project(':ballerina-core')
    testCompile project(':ballerina-file')
}

description = 'Ballerina - Time'

configurations {
    testCompile.exclude group: 'org.slf4j', module: 'slf4j-log4j12'
    testCompile.exclude group: 'org.slf4j', module: 'slf4j-simple'
    testCompile.exclude group: 'org.ops4j.pax.logging', module: 'pax-logging-api'
}

configurations.all {
    resolutionStrategy.preferProjectModules()
}

//ext.moduleName = 'time'
//
//compileJava {
//    inputs.property("moduleName", moduleName)
//    doFirst {
//        options.compilerArgs = [
//                '--module-path', classpath.asPath,
//        ]
//        classpath = files()
//    }
//}<|MERGE_RESOLUTION|>--- conflicted
+++ resolved
@@ -24,11 +24,7 @@
 }
 
 dependencies {
-<<<<<<< HEAD
-    baloImplementation project(path: ':ballerina-runtime-api', configuration: 'baloImplementation')
-=======
     // baloImplementation project(path: ':ballerina-runtime-api', configuration: 'baloImplementation')
->>>>>>> dfa1fba9
 
 
     baloCreat project(':lib-creator')
