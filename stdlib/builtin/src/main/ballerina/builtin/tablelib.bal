// Copyright (c) 2018 WSO2 Inc. (http://www.wso2.org) All Rights Reserved.
//
// WSO2 Inc. licenses this file to you under the Apache License,
// Version 2.0 (the "License"); you may not use this file except
// in compliance with the License.
// You may obtain a copy of the License at
//
// http://www.apache.org/licenses/LICENSE-2.0
//
// Unless required by applicable law or agreed to in writing,
// software distributed under the License is distributed on an
// "AS IS" BASIS, WITHOUT WARRANTIES OR CONDITIONS OF ANY
// KIND, either express or implied.  See the License for the
// specific language governing permissions and limitations
// under the License.

<<<<<<< HEAD
# Releases the database connection. If the table data is fully iterated, it will be automatically closed. This explicit
# close is required only if it is not fully iterated.
public native function table::close();

# Checks for a new row in the given table. If a new row is found, moves the cursor to it.
#
# + return - True if there is a new row; false otherwise
public native function table::hasNext() returns boolean;

# Retrives the current row and return a record with the data in the columns.
#
# + return - The resulting row as a record
public native function table::getNext() returns any;

# Add record to the table.
#
# + data - A record with data
# + return - An `error` will be returned if there is any error occured during adding data or else nil is returned
public native function table::add(any data) returns error|();

# Remove data from the table.
#
# + func - The function pointer for delete crieteria
# + return - An `int` the number of deleted record count or `error` if any error occured during removing data
public native function table::remove(function (any) returns (boolean) func) returns int|error;

# Execute the given sql query to fetch the records and return as a new in memory table.
#
# + sqlQuery - The query to execute
# + fromTable - The table on which the query is executed
# + joinTable - The table which is joined with 'fromTable'
# + parameters - liternal parameters to be passed to prepared statement 'sqlQuery'
# + retType - return type of the resultant table instance
native function queryTableWithJoinClause(string sqlQuery, table fromTable, table joinTable, any parameters,
                                         any retType) returns table;

# Execute the given sql query to fetch the records and return as a new in memory table.
#
# + sqlQuery - The query to execute
# + fromTable - The table on which the query is executed
# + parameters - literal parameters to be passed to prepared statement 'sqlQuery'
# + retType - return type of the resultant table instance
native function queryTableWithoutJoinClause(string sqlQuery, table fromTable, any parameters,
=======
documentation {
    Releases the database connection. If the table data is fully iterated, it will be automatically closed. This explicit
    close is required only if it is not fully iterated.

}
public extern function table::close();

documentation {
    Checks for a new row in the given table. If a new row is found, moves the cursor to it.

    R{{}} True if there is a new row; false otherwise
}
public extern function table::hasNext() returns boolean;

documentation {
    Retrives the current row and return a record with the data in the columns.

    R{{}} The resulting row as a record
}
public extern function table::getNext() returns any;

documentation {
    Add record to the table.

    P{{data}} A record with data
    R{{}} An `error` will be returned if there is any error occured during adding data or else nil is returned
}
public extern function table::add(any data) returns error|();

documentation {
    Remove data from the table.

    P{{func}} The function pointer for delete crieteria
    R{{}} An `int` the number of deleted record count or `error` if any error occured during removing data
}
public extern function table::remove(function (any) returns (boolean) func) returns int|error;

documentation {
    Execute the given sql query to fetch the records and return as a new in memory table.

    P{{sqlQuery}} The query to execute
    P{{fromTable}} The table on which the query is executed
    P{{joinTable}} The table which is joined with 'fromTable'
    P{{parameters}} liternal parameters to be passed to prepared statement 'sqlQuery'
    P{{retType}} return type of the resultant table instance
}
extern function queryTableWithJoinClause(string sqlQuery, table fromTable, table joinTable, any parameters,
                                         any retType) returns table;

documentation {
    Execute the given sql query to fetch the records and return as a new in memory table.

    P{{sqlQuery}} The query to execute
    P{{fromTable}} The table on which the query is executed
    P{{parameters}} literal parameters to be passed to prepared statement 'sqlQuery'
    P{{retType}} return type of the resultant table instance
}
extern function queryTableWithoutJoinClause(string sqlQuery, table fromTable, any parameters,
>>>>>>> fb229ec6
                                            any retType) returns table;

# TableConfig represents properties used during table initialization.
#
# + primaryKey - An array of primary key columns
# + index - An array of index columns
# + data - An array of record data
type TableConfig record {
    string[] primaryKey;
    string[] index;
    any[] data;
};<|MERGE_RESOLUTION|>--- conflicted
+++ resolved
@@ -14,32 +14,31 @@
 // specific language governing permissions and limitations
 // under the License.
 
-<<<<<<< HEAD
 # Releases the database connection. If the table data is fully iterated, it will be automatically closed. This explicit
 # close is required only if it is not fully iterated.
-public native function table::close();
+public extern function table::close();
 
 # Checks for a new row in the given table. If a new row is found, moves the cursor to it.
 #
 # + return - True if there is a new row; false otherwise
-public native function table::hasNext() returns boolean;
+public extern function table::hasNext() returns boolean;
 
 # Retrives the current row and return a record with the data in the columns.
 #
 # + return - The resulting row as a record
-public native function table::getNext() returns any;
+public extern function table::getNext() returns any;
 
 # Add record to the table.
 #
 # + data - A record with data
 # + return - An `error` will be returned if there is any error occured during adding data or else nil is returned
-public native function table::add(any data) returns error|();
+public extern function table::add(any data) returns error|();
 
 # Remove data from the table.
 #
 # + func - The function pointer for delete crieteria
 # + return - An `int` the number of deleted record count or `error` if any error occured during removing data
-public native function table::remove(function (any) returns (boolean) func) returns int|error;
+public extern function table::remove(function (any) returns (boolean) func) returns int|error;
 
 # Execute the given sql query to fetch the records and return as a new in memory table.
 #
@@ -48,7 +47,7 @@
 # + joinTable - The table which is joined with 'fromTable'
 # + parameters - liternal parameters to be passed to prepared statement 'sqlQuery'
 # + retType - return type of the resultant table instance
-native function queryTableWithJoinClause(string sqlQuery, table fromTable, table joinTable, any parameters,
+extern function queryTableWithJoinClause(string sqlQuery, table fromTable, table joinTable, any parameters,
                                          any retType) returns table;
 
 # Execute the given sql query to fetch the records and return as a new in memory table.
@@ -57,67 +56,7 @@
 # + fromTable - The table on which the query is executed
 # + parameters - literal parameters to be passed to prepared statement 'sqlQuery'
 # + retType - return type of the resultant table instance
-native function queryTableWithoutJoinClause(string sqlQuery, table fromTable, any parameters,
-=======
-documentation {
-    Releases the database connection. If the table data is fully iterated, it will be automatically closed. This explicit
-    close is required only if it is not fully iterated.
-
-}
-public extern function table::close();
-
-documentation {
-    Checks for a new row in the given table. If a new row is found, moves the cursor to it.
-
-    R{{}} True if there is a new row; false otherwise
-}
-public extern function table::hasNext() returns boolean;
-
-documentation {
-    Retrives the current row and return a record with the data in the columns.
-
-    R{{}} The resulting row as a record
-}
-public extern function table::getNext() returns any;
-
-documentation {
-    Add record to the table.
-
-    P{{data}} A record with data
-    R{{}} An `error` will be returned if there is any error occured during adding data or else nil is returned
-}
-public extern function table::add(any data) returns error|();
-
-documentation {
-    Remove data from the table.
-
-    P{{func}} The function pointer for delete crieteria
-    R{{}} An `int` the number of deleted record count or `error` if any error occured during removing data
-}
-public extern function table::remove(function (any) returns (boolean) func) returns int|error;
-
-documentation {
-    Execute the given sql query to fetch the records and return as a new in memory table.
-
-    P{{sqlQuery}} The query to execute
-    P{{fromTable}} The table on which the query is executed
-    P{{joinTable}} The table which is joined with 'fromTable'
-    P{{parameters}} liternal parameters to be passed to prepared statement 'sqlQuery'
-    P{{retType}} return type of the resultant table instance
-}
-extern function queryTableWithJoinClause(string sqlQuery, table fromTable, table joinTable, any parameters,
-                                         any retType) returns table;
-
-documentation {
-    Execute the given sql query to fetch the records and return as a new in memory table.
-
-    P{{sqlQuery}} The query to execute
-    P{{fromTable}} The table on which the query is executed
-    P{{parameters}} literal parameters to be passed to prepared statement 'sqlQuery'
-    P{{retType}} return type of the resultant table instance
-}
 extern function queryTableWithoutJoinClause(string sqlQuery, table fromTable, any parameters,
->>>>>>> fb229ec6
                                             any retType) returns table;
 
 # TableConfig represents properties used during table initialization.
