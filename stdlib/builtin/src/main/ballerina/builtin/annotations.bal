// Copyright (c) 2018 WSO2 Inc. (http://www.wso2.org) All Rights Reserved.
//
// WSO2 Inc. licenses this file to you under the Apache License,
// Version 2.0 (the "License"); you may not use this file except
// in compliance with the License.
// You may obtain a copy of the License at
//
// http://www.apache.org/licenses/LICENSE-2.0
//
// Unless required by applicable law or agreed to in writing,
// software distributed under the License is distributed on an
// "AS IS" BASIS, WITHOUT WARRANTIES OR CONDITIONS OF ANY
// KIND, either express or implied.  See the License for the
// specific language governing permissions and limitations
// under the License.

# Denote that the return value is tainted.
public const annotation tainted on parameter, return, source listener, source var;

<<<<<<< HEAD
# Denote that the return value is untainted.
public annotation untainted on return;

# Defaultable argument names. This is for internal use.
#
# + args - Defaultable argument names are set at compile time.
public type ArgsData record {|
    string[] args = [];
|};

 # Defaultable annotation data generated at compile time. This is for internal use.
public annotation ArgsData DefaultableArgs on function;
=======
# Denote that the return value is untainted, parameter expect untainted value, type cast mark value untainted,
# denote a listener as producing untainted arguments to service resource params.
public const annotation untainted on return, parameter, source type, source listener;
>>>>>>> 247ae5e9
<|MERGE_RESOLUTION|>--- conflicted
+++ resolved
@@ -17,9 +17,9 @@
 # Denote that the return value is tainted.
 public const annotation tainted on parameter, return, source listener, source var;
 
-<<<<<<< HEAD
-# Denote that the return value is untainted.
-public annotation untainted on return;
+# Denote that the return value is untainted, parameter expect untainted value, type cast mark value untainted,
+# denote a listener as producing untainted arguments to service resource params.
+public const annotation untainted on return, parameter, source type, source listener;
 
 # Defaultable argument names. This is for internal use.
 #
@@ -28,10 +28,5 @@
     string[] args = [];
 |};
 
- # Defaultable annotation data generated at compile time. This is for internal use.
-public annotation ArgsData DefaultableArgs on function;
-=======
-# Denote that the return value is untainted, parameter expect untainted value, type cast mark value untainted,
-# denote a listener as producing untainted arguments to service resource params.
-public const annotation untainted on return, parameter, source type, source listener;
->>>>>>> 247ae5e9
+# Defaultable annotation data generated at compile time. This is for internal use.
+public annotation ArgsData DefaultableArgs on function;