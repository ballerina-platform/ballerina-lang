/*
 * Copyright (c) 2020 WSO2 Inc. (http://www.wso2.org) All Rights Reserved.
 *
 * WSO2 Inc. licenses this file to you under the Apache License,
 * Version 2.0 (the "License"); you may not use this file except
 * in compliance with the License.
 * You may obtain a copy of the License at
 *
 * http://www.apache.org/licenses/LICENSE-2.0
 *
 * Unless required by applicable law or agreed to in writing,
 * software distributed under the License is distributed on an
 * "AS IS" BASIS, WITHOUT WARRANTIES OR CONDITIONS OF ANY
 * KIND, either express or implied.  See the License for the
 * specific language governing permissions and limitations
 * under the License.
 */

package org.ballerinalang.stdlib.email.util;

import org.ballerinalang.jvm.types.BPackage;

import static org.ballerinalang.jvm.util.BLangConstants.BALLERINA_BUILTIN_PKG_PREFIX;

/**
 * Constants of the Email module.
 *
 * @since 1.2.0
 */
public class EmailConstants {

    // Common constants
<<<<<<< HEAD
    public static final BPackage EMAIL_PACKAGE_ID = new BPackage(BALLERINA_BUILTIN_PKG_PREFIX, "email", "0.6.0");

=======
    public static final String CONNECTOR_NAME = "email";
    public static final BPackage EMAIL_PACKAGE_ID = new BPackage(BALLERINA_BUILTIN_PKG_PREFIX, CONNECTOR_NAME);
>>>>>>> f7656959
    public static final String PROPS_PORT = "port";
    public static final String PROPS_USERNAME = "username";
    public static final String MESSAGE_TO = "to";
    public static final String MESSAGE_CC = "cc";
    public static final String MESSAGE_BCC = "bcc";
    public static final String MESSAGE_SUBJECT = "subject";
    public static final String MESSAGE_MESSAGE_BODY = "body";
    public static final String MESSAGE_FROM = "from";
    public static final String MESSAGE_SENDER = "sender";
    public static final String MESSAGE_REPLY_TO = "replyTo";
    public static final String MESSAGE_ATTACHMENTS = "attachments";

    // Common constants to POP and IMAP
    public static final String KEY = "key";
    public static final String VALUE = "value";
    public static final String PROPS_PROPERTIES = "properties";
    public static final String PROPS_SSL = "enableSsl";
    public static final String PROPS_HOST = "host";
    public static final String PROPS_PASSWORD = "password";
    public static final String PROPS_PROTOCOL = "protocol";
    public static final String PROPS_STORE = "store";
    public static final String MAIL_STORE_PROTOCOL = "mail.store.protocol";
    public static final String MIME_CONTENT_TYPE_PATTERN = "multipart/*";
    public static final String READ_CLIENT_INIT_ERROR = "{ballerina/email}ReadClientInitError";
    public static final String READ_ERROR = "{ballerina/email}ReadError";
    public static final String ENDPOINT_CONFIG_SECURE_SOCKET = "secureSocket";
    public static final String ENDPOINT_CONFIG_PRIVATE_KEY = "privateKey";
    public static final String ENDPOINT_CONFIG_PATH = "path";
    public static final String ENDPOINT_CONFIG_PASS_KEY = "password";
    public static final String IDENTITY = "IDENTITY";
    public static final String IDENTITY_PASS_PHRASE = "IDENTITY_PASS_PHRASE";
    public static final String URI = "uri";
    public static final String EMAIL_SERVER_CONNECTOR = "serverConnector";
    public static final String PROTOCOL_CONFIG = "protocolConfig";
    public static final String DEFAULT_STORE_LOCATION = "INBOX";
    public static final String ON_MESSAGE = "onMessage";
    public static final String ON_ERROR = "onError";
    public static final String LISTENER = "Listener";

    // POP related constants
    public static final String POP = "POP";
    public static final String POP_CLIENT = "PopClient";
    public static final String POP_PROTOCOL = "pop3";
    public static final String PROPS_POP_HOST = "mail.pop3.host";
    public static final String PROPS_POP_PORT = "mail.pop3.port";
    public static final String PROPS_POP_AUTH = "mail.pop.auth";
    public static final String PROPS_POP_STARTTLS = "mail.pop3.starttls.enable";
    public static final String PROPS_POP_SSL_ENABLE = "mail.pop3.ssl.enable";

    // IMAP related constants
    public static final String IMAP = "IMAP";
    public static final String IMAP_CLIENT = "ImapClient";
    public static final String IMAP_PROTOCOL = "imap";
    public static final String PROPS_IMAP_HOST = "mail.imap.host";
    public static final String PROPS_IMAP_PORT = "mail.imap.port";
    public static final String PROPS_IMAP_STARTTLS = "mail.imap.starttls.enable";
    public static final String PROPS_IMAP_SSL_ENABLE = "mail.imap.ssl.enable";
    public static final String PROPS_IMAP_AUTH = "mail.imap.auth";

    // SMTP related constants
    public static final String PROPS_SESSION = "session";
    public static final String PROPS_ENABLE_SSL = "mail.smtp.ssl.enable";
    public static final String PROPS_SMTP_HOST = "mail.smtp.host";
    public static final String PROPS_SMTP_PORT = "mail.smtp.port";
    public static final String PROPS_SMTP_AUTH = "mail.smtp.auth";
    public static final String PROPS_SMTP_STARTTLS = "mail.smtp.starttls.enable";
    public static final String SEND_ERROR = "{ballerina/email}SendError";

    public static final String EMAIL = "Email";
    public static final String ERROR = "Error";

    private EmailConstants() {
        // private constructor
    }
}<|MERGE_RESOLUTION|>--- conflicted
+++ resolved
@@ -30,13 +30,8 @@
 public class EmailConstants {
 
     // Common constants
-<<<<<<< HEAD
+    public static final String CONNECTOR_NAME = "email";
     public static final BPackage EMAIL_PACKAGE_ID = new BPackage(BALLERINA_BUILTIN_PKG_PREFIX, "email", "0.6.0");
-
-=======
-    public static final String CONNECTOR_NAME = "email";
-    public static final BPackage EMAIL_PACKAGE_ID = new BPackage(BALLERINA_BUILTIN_PKG_PREFIX, CONNECTOR_NAME);
->>>>>>> f7656959
     public static final String PROPS_PORT = "port";
     public static final String PROPS_USERNAME = "username";
     public static final String MESSAGE_TO = "to";
