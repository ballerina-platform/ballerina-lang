/**
 * Copyright (c) 2017, WSO2 Inc. (http://www.wso2.org) All Rights Reserved.
 *
 * WSO2 Inc. licenses this file to you under the Apache License,
 * Version 2.0 (the "License"); you may not use this file except
 * in compliance with the License.
 * You may obtain a copy of the License at
 *
 *     http://www.apache.org/licenses/LICENSE-2.0
 *
 * Unless required by applicable law or agreed to in writing,
 * software distributed under the License is distributed on an
 * "AS IS" BASIS, WITHOUT WARRANTIES OR CONDITIONS OF ANY
 * KIND, either express or implied. See the License for the
 * specific language governing permissions and limitations
 * under the License.
 */
define(['lodash', 'log', 'd3', './ballerina-view', './variables-view', './type-struct-definition-view', 'ballerina/ast/ballerina-ast-factory', './canvas',
    './point', 'typeMapper'], function (_, log, d3, BallerinaView, VariablesView, TypeStructDefinition, BallerinaASTFactory, Canvas, Point, TypeMapper) {
    var TypeMapperDefinitionView = function (args) {
        Canvas.call(this, args);

        this._parentView = _.get(args, "parentView");
        this._viewOptions.offsetTop = _.get(args, "viewOptionsOffsetTop", 50);
        this._viewOptions.topBottomTotalGap = _.get(args, "viewOptionsTopBottomTotalGap", 100);
        //set panel icon for the type mapper
        this._viewOptions.panelIcon = _.get(args.viewOptions, "cssClass.type_mapper_icon");
        //set initial height for the type mapper container svg
        this._totalHeight = 30;

        if (_.isNil(this._model) || !(BallerinaASTFactory.isTypeMapperDefinition(this._model))) {
            log.error("Type Mapper definition is undefined or is of different type." + this._model);
            throw "Type Mapper definition is undefined or is of different type." + this._model;
        }

        if (_.isNil(this._container)) {
            log.error("Container for Type Mapper definition is undefined." + this._container);
            throw "Container for Type Mapper definition is undefined." + this._container;
        }
        this._typeMapper = new TypeMapper(this.onAttributesConnect, this.onAttributesDisConnect, this);

    };

    TypeMapperDefinitionView.prototype = Object.create(Canvas.prototype);
    TypeMapperDefinitionView.prototype.constructor = Canvas;

    TypeMapperDefinitionView.prototype.canVisitTypeMapperDefinition = function (typeMapperDefinition) {
        return true;
    };

    /**
     * Rendering the view of the Type Mapper definition.
     * @param {Object} diagramRenderingContext - the object which is carrying data required for rendering
     */
    TypeMapperDefinitionView.prototype.render = function (diagramRenderingContext) {
        this.diagramRenderingContext = diagramRenderingContext;
        this.drawAccordionCanvas(this._container, this._viewOptions, this._model.id, this._model.type.toLowerCase(), this._model._typeMapperName);
        var divId = this._model.id;
        var currentContainer = $('#' + divId);
        var self = this;
        this._assignedModel = this;

        //todo get current package name dynamically
        var predefinedStructs = diagramRenderingContext.getPackagedScopedEnvironment().getCurrentPackage().getStructDefinitions();
        console.log(predefinedStructs);

        var dataMapperContainerId = "data-mapper-container-" + this._model.id;
        var sourceId = 'sourceStructs' + this._model.id;
        var targetId = 'targetStructs' + this._model.id;
        var selectorContainer = $('<div class="selector"><div class="source-view"><span>Source :</span><select id="' + sourceId + '">' +
            '<option value="-1">--Select--</option></select></div><div class="target-view"><span>Target :</span><select id="' + targetId + '"><option value="-1">--Select--</option></select></div></div>');
        var dataMapperContainer = $('<div id="' + dataMapperContainerId + '" class="data-mapper-container"></div>');

        currentContainer.find('svg').parent().append(selectorContainer);
        currentContainer.find('svg').parent().append(dataMapperContainer);
        currentContainer.find('svg').remove();

        this.loadSchemasToComboBox(currentContainer, "#" + sourceId, predefinedStructs);
        this.loadSchemasToComboBox(currentContainer, "#" + targetId, predefinedStructs);

        $(currentContainer).find("#" + sourceId).change(function () {
            var selectedArrayIndex = $("#" + sourceId + " option:selected").val();
            var selectedStructNameForSource = $("#" + sourceId + " option:selected").text();
            // self._model.removeTypeStructDefinition("SOURCE");
            var schema = predefinedStructs[selectedArrayIndex];

            if (selectedStructNameForSource != self._model.getSelectedStructNameForTarget()) {
                if (!self._model.getSelectedStructNameForSource()) {
                    self._model.setSelectedStructNameForSource(selectedStructNameForSource);
                }

                var leftTypeStructDef = BallerinaASTFactory.createTypeStructDefinition();
                leftTypeStructDef.setTypeStructName(schema.getStructName());
                leftTypeStructDef.setSelectedStructName(self._model.getSelectedStructNameForSource());
                leftTypeStructDef.setIdentifier("y");
                leftTypeStructDef.setSchema(schema);
                leftTypeStructDef.setCategory("SOURCE");
                //leftTypeStructDef.setDataMapperInstance(self._typeMapper);
                leftTypeStructDef.setOnConnectInstance(self.onAttributesConnect);
                leftTypeStructDef.setOnDisconnectInstance(self.onAttributesDisConnect);
                self._model.addChild(leftTypeStructDef);
                self._model.setSelectedStructNameForSource(selectedStructNameForSource);
            } else {
                var t = self._model.getSelectedStructIndex(predefinedStructs, self._model.getSelectedStructNameForSource());
                $("#" + sourceId).val(self._model.getSelectedStructIndex(predefinedStructs,
                    self._model.getSelectedStructNameForSource()));
            }
        });

        $(currentContainer).find("#" + targetId).change(function () {

            var selectedArrayIndex = $("#" + targetId + " option:selected").val();
            var selectedStructNameForTarget = $("#" + targetId + " option:selected").text();
            // self._model.removeTypeStructDefinition("TARGET");
            var schema = predefinedStructs[selectedArrayIndex];

            if (self._model.getSelectedStructNameForSource() != selectedStructNameForTarget) {
                if (!self._model.getSelectedStructNameForTarget()) {
                    self._model.setSelectedStructNameForTarget(selectedStructNameForTarget);
                }

                var rightTypeStructDef = BallerinaASTFactory.createTypeStructDefinition();
                rightTypeStructDef.setTypeStructName(schema.getStructName());
                rightTypeStructDef.setSelectedStructName(self._model.getSelectedStructNameForTarget());
                rightTypeStructDef.setIdentifier("x");
                rightTypeStructDef.setSchema(schema);
                rightTypeStructDef.setCategory("TARGET");
                //rightTypeStructDef.setDataMapperInstance(self._typeMapper);
                rightTypeStructDef.setOnConnectInstance(self.onAttributesConnect);
                rightTypeStructDef.setOnDisconnectInstance(self.onAttributesDisConnect);
                self._model.addChild(rightTypeStructDef);
                self._model.setSelectedStructNameForTarget(selectedStructNameForTarget);

                var newVariableDeclaration = BallerinaASTFactory.createVariableDeclaration();
                newVariableDeclaration.setType(schema.getStructName());
                newVariableDeclaration.setIdentifier("x");
                self._model.addChild(newVariableDeclaration);

                var newReturnStatement = BallerinaASTFactory.createReturnStatement();
                newReturnStatement.setReturnExpression("x");
                self._model.addChild(newReturnStatement);
            } else {
                var t = self._model.getSelectedStructIndex(predefinedStructs, self._model.getSelectedStructNameForTarget());
                $("#" + targetId).val(self._model.getSelectedStructIndex(predefinedStructs,
                    self._model.getSelectedStructNameForTarget()));
            }
        });

        this._container = currentContainer;
        this.getBoundingBox().fromTopLeft(new Point(0, 0), currentContainer.width(), currentContainer.height());
        this.getModel().accept(this);

        $("#title-" + this._model.id).addClass("type-mapper-title-text").text(this._model.getTypeMapperName())
            .on("change paste keyup", function (e) {
                self._model.setTypeMapperName($(this).text());
            }).on("click", function (event) {
            event.stopPropagation();
        }).on("keydown", function (e) {
            // Check whether the Enter key has been pressed. If so return false. Won't type the character
            if (e.keyCode === 13) {
                return false;
            }
        });

        this._model.on('child-added', function (child) {
            self.visit(child);
            self._model.trigger("child-visited", child);
        });

        this.setServiceContainerWidth(this._container.width());
    };

    TypeMapperDefinitionView.prototype.getChildContainer = function () {
        return this._rootGroup;
    };

    TypeMapperDefinitionView.prototype.loadSchemasToComboBox = function (parentId, selectId, schemaArray) {
        for (var i = 0; i < schemaArray.length; i++) {
            $(parentId).find(selectId).append('<option value="' + i + '">' + schemaArray[i].getStructName() + '</option>');

        }
    };

    /**
     * Calls the render method for a type struct definition.
     * @param {typeStructDefinition} typeStructDefinition - The type struct definition model.
     */
    TypeMapperDefinitionView.prototype.visitTypeStructDefinition = function (typeStructDefinition) {
        log.debug("Visiting type struct definition");
        var self = this;
        var typeStructContainer = this.getChildContainer();
        var typeStructDefinitionView = new TypeStructDefinition({
            model: typeStructDefinition, container: typeStructContainer,
            toolPalette: this.toolPalette, parentView: this
        });
        typeStructDefinitionView.render(this.diagramRenderingContext);
    };

    /**
     * Receives attributes connected
     * @param connection object
     */
    TypeMapperDefinitionView.prototype.onAttributesConnect = function (connection) {

        var assignmentStmt = BallerinaASTFactory.createAssignmentStatement();
        var leftOp = BallerinaASTFactory.createLeftOperandExpression();
        var leftOperandExpression = "x." + connection.targetProperty;
        leftOp.setLeftOperandExpressionString(leftOperandExpression);
        var rightOp = BallerinaASTFactory.createRightOperandExpression();
        var rightOperandExpression = "y." + connection.sourceProperty;
        rightOp.setRightOperandExpressionString(rightOperandExpression);
        assignmentStmt.addChild(leftOp);
        assignmentStmt.addChild(rightOp);

        var index = _.findLastIndex(connection.targetReference.getParent().getChildren(), function (child) {
            return connection.targetReference.getParent().BallerinaASTFactory.isVariableDeclaration(child);
        });
        connection.targetReference.getParent().addChild(assignmentStmt, index + 1);

    };


    /**
     * Receives the attributes disconnected
     * @param connection object
     */
    TypeMapperDefinitionView.prototype.onAttributesDisConnect = function (connection) {
<<<<<<< HEAD

=======
        connection.targetReference.getParent().removeAssignmentDefinition(connection.sourceProperty,
            connection.targetProperty);
>>>>>>> 829f6b6b
    };

    return TypeMapperDefinitionView;
});<|MERGE_RESOLUTION|>--- conflicted
+++ resolved
@@ -60,6 +60,7 @@
         var self = this;
         this._assignedModel = this;
 
+        console.log("AAAAAAAAAAAAAAAAAAAAAAAAAAAAA");
         //todo get current package name dynamically
         var predefinedStructs = diagramRenderingContext.getPackagedScopedEnvironment().getCurrentPackage().getStructDefinitions();
         console.log(predefinedStructs);
@@ -225,12 +226,9 @@
      * @param connection object
      */
     TypeMapperDefinitionView.prototype.onAttributesDisConnect = function (connection) {
-<<<<<<< HEAD
-
-=======
+
         connection.targetReference.getParent().removeAssignmentDefinition(connection.sourceProperty,
             connection.targetProperty);
->>>>>>> 829f6b6b
     };
 
     return TypeMapperDefinitionView;
