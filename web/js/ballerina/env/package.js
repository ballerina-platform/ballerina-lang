/**
 * Copyright (c) 2016, WSO2 Inc. (http://www.wso2.org) All Rights Reserved.
 *
 * WSO2 Inc. licenses this file to you under the Apache License,
 * Version 2.0 (the "License"); you may not use this file except
 * in compliance with the License.
 * You may obtain a copy of the License at
 *
 *     http://www.apache.org/licenses/LICENSE-2.0
 *
 * Unless required by applicable law or agreed to in writing,
 * software distributed under the License is distributed on an
 * "AS IS" BASIS, WITHOUT WARRANTIES OR CONDITIONS OF ANY
 * KIND, either express or implied. See the License for the
 * specific language governing permissions and limitations
 * under the License.
 */
define(['log', 'lodash', 'require', 'event_channel', './../ast/service-definition', './../ast/function-definition',
<<<<<<< HEAD
        './../ast/type-definition', './../ast/type-mapper-definition', './../ast/constant-definition','./../ast/struct-definition'],
    function(log, _, require, EventChannel, ServiceDefinition, FunctionDefinition, TypeDefinition,
             TypeMapperDefinition, ConstantDefinition,StructDefinition){
=======
        './../ast/type-definition', './../ast/type-converter-definition', './../ast/constant-definition',
        './../ast/struct-definition'],
    function(log, _, require, EventChannel, ServiceDefinition, FunctionDefinition,
             TypeDefinition, TypeConverterDefinition, ConstantDefinition,
             StructDefinition){
>>>>>>> cb7ab5cb

        /**
         * @class Package
         * @augments EventChannel
         * @param args {Object} - args.name: name of the package
         * @constructor
         */
        var Package = function(args){
            this.setName(_.get(args, 'name', ''));
            this.addServiceDefinitions(_.get(args, 'serviceDefinitions', []));
            this.addFunctionDefinitions(_.get(args, 'functionDefinitions', []));
            this.addStructDefinitions(_.get(args, 'structDefinitions', []));
            this._connectors = _.get(args, 'connectors', []);
            this.addTypeDefinitions(_.get(args, 'typeDefinitions', []));
            this.addTypeMapperDefinitions(_.get(args, 'typeMapperDefinitions', []));
            this.addConstantDefinitions(_.get(args, 'constantDefinitions', []));
            this.BallerinaEnvFactory = require('./ballerina-env-factory');
        };

        Package.prototype = Object.create(EventChannel.prototype);
        Package.prototype.constructor = Package;

        Package.prototype.setName = function(name){
            if(!_.isNil(name) && _.isString(name)){
                this._name = name;
            } else {
                log.error("Invalid value for package name: ", name);
            }
        };

        Package.prototype.getName = function(){
            return this._name;
        };

        /**
         * Add constant defs
         * @param constantDefinitions - can be an array of constantDefinitions or a single constantDefinition
         * @fires Package#constant-defs-added
         */
        Package.prototype.addConstantDefinitions = function(constantDefinitions){
            var err;
            if(!_.isArray(constantDefinitions) && !(constantDefinitions instanceof  ConstantDefinition)){
                err = "Adding constant def failed. Not an instance of ConstantDefinition" + constantDefinitions;
                log.error(err);
                throw err;
            }
            if(_.isArray(constantDefinitions)){
                if(!_.isEmpty(constantDefinitions)){
                    _.each(constantDefinitions, function(constantDefinition){
                        if(!(constantDefinition instanceof  ConstantDefinition)){
                            err = "Adding constant def failed. Not an instance of ConstantDefinition" + constantDefinition;
                            log.error(err);
                            throw err;
                        }
                    });
                }
            }
            this._constantDefinitions = this._constantDefinitions || [];
            this._constantDefinitions = _.concat(this._constantDefinitions , constantDefinitions);
            /**
             * fired when new constant defs are added to the package.
             * @event Package#constant-defs-added
             * @type {[ConstantDefinition]}
             */
            this.trigger("constant-defs-added", constantDefinitions);
        };

        /**
         * Set constant defs
         *
         * @param constantDefs
         */
        Package.prototype.setConstantDefinitions = function(constantDefs){
            this._constantDefinitions = null;
            this.addConstantDefinitions(constantDefs);
        };

        /**
         *
         * @returns {[ConstantDefinition]}
         */
        Package.prototype.getConstantDefinitions = function() {
            return this._constantDefinitions;
        };

        /**
         * Add type mapper defs
         * @param typeMapperDefinitions - can be an array of typeDefinitions or a single typeDefinition
         * @fires Package#type--mapper-defs-added
         */
        Package.prototype.addTypeMapperDefinitions = function(typeMapperDefinitions){
            var err;
            if(!_.isArray(typeMapperDefinitions) && !(typeMapperDefinitions instanceof  TypeMapperDefinition)){
                err = "Adding type mapper def failed. Not an instance of TypeMapperDefinition" + typeMapperDefinitions;
                log.error(err);
                throw err;
            }
            if(_.isArray(typeMapperDefinitions)){
                if(!_.isEmpty(typeMapperDefinitions)){
                    _.each(typeMapperDefinitions, function(typeMapperDefinition){
                        if(!(typeMapperDefinition instanceof  TypeMapperDefinition)){
                            err = "Adding type mapper def failed. Not an instance of TypeMapperDefinition" + typeMapperDefinition;
                            log.error(err);
                            throw err;
                        }
                    });
                }
            }
            this._typeMapperDefinitions = this._typeMapperDefinitions || [];
            this._typeMapperDefinitions = _.concat(this._typeMapperDefinitions , typeMapperDefinitions);
            /**
             * fired when new type mapper defs are added to the package.
             * @event Package#type-mapper-defs-added
             * @type {[TypeMapperDefinition]}
             */
            this.trigger("type-mapper-defs-added", typeMapperDefinitions);
        };

        /**
         * Set type mapper defs
         *
         * @param typeMapperDefs
         */
        Package.prototype.setTypeMapperDefinitions = function(typeMapperDefs){
            this._typeMapperDefinitions = null;
            this.addTypeMapperDefinitions(typeMapperDefs);
        };

        /**
         *
         * @returns {[TypeMapperDefinition]}
         */
        Package.prototype.getTypeMapperDefinitions = function() {
            return this._typeMapperDefinitions;
        };

        /**
         * Add type defs
         * @param typeDefinitions - can be an array of typeDefinitions or a single typeDefinition
         * @fires Package#type-defs-added
         */
        Package.prototype.addTypeDefinitions = function(typeDefinitions){
            var err;
            if(!_.isArray(typeDefinitions) && !(typeDefinitions instanceof  TypeDefinition)){
                err = "Adding type def failed. Not an instance of TypeDefinition" + typeDefinitions;
                log.error(err);
                throw err;
            }
            if(_.isArray(typeDefinitions)){
                if(!_.isEmpty(typeDefinitions)){
                    _.each(typeDefinitions, function(typeDefinition){
                        if(!(typeDefinition instanceof  TypeDefinition)){
                            err = "Adding type def failed. Not an instance of TypeDefinition" + typeDefinition;
                            log.error(err);
                            throw err;
                        }
                    });
                }
            }
            this._typeDefinitions = this._typeDefinitions || [];
            this._typeDefinitions = _.concat(this._typeDefinitions , typeDefinitions);
            /**
             * fired when new type defs are added to the package.
             * @event Package#type-defs-added
             * @type {[TypeDefinition]}
             */
            this.trigger("type-defs-added", typeDefinitions);
        };

        /**
         * Set type defs
         *
         * @param typeDefs
         */
        Package.prototype.setTypeDefinitions = function(typeDefs){
            this._typeDefinitions = null;
            this.addTypeDefinitions(typeDefs);
        };

        /**
         *
         * @returns {[TypeDefinition]}
         */
        Package.prototype.getTypeDefinitions = function() {
            return this._typeDefinitions;
        };

        /**
         * Add connectors
         * @param connectors - can be an array of connectors or a single connector
         * @fires Package#connector-defs-added
         */
        Package.prototype.addConnectors = function(connectors){
            var self = this;
            var err;
            if(!_.isArray(connectors) && !(self.BallerinaEnvFactory.isConnector(connectors))){
                err = "Adding connector failed. Not an instance of connector " + connectors;
                log.error(err);
                throw err;
            }
            if(_.isArray(connectors)){
                if(!_.isEmpty(connectors)){
                    _.each(connectors, function(connector){
                        if(!self.BallerinaEnvFactory.isConnector(connector)){
                            err = "Adding connector failed. Not an instance of connector" + connector;
                            log.error(err);
                            throw err;
                        }
                    });
                }
            }
            this._connectors = _.concat(this._connectors , connectors);
            /**
             * fired when new connectors are added to the package.
             * @event Package#connector-defs-added
             * @type {[Connector]}
             */
            this.trigger("connector-defs-added", connectors);
        };

        /**
         * Get all connectors
         * @returns {[Connector]}
         */
        Package.prototype.getConnectors = function() {
            return this._connectors;
        };

        /**
         * Add service defs
         * @param serviceDefinitions - can be an array of serviceDefs or a single serviceDef
         */
        Package.prototype.addServiceDefinitions = function(serviceDefinitions){
            var err;
            if(!_.isArray(serviceDefinitions) && !(serviceDefinitions instanceof  ServiceDefinition)){
                err = "Adding service def failed. Not an instance of ServiceDefinition" + serviceDefinitions;
                log.error(err);
                throw err;
            }
            if(_.isArray(serviceDefinitions)){
                if(!_.isEmpty(serviceDefinitions)){
                    _.each(serviceDefinitions, function(serviceDefinition){
                        if(!(serviceDefinition instanceof  ServiceDefinition)){
                            err = "Adding service def failed. Not an instance of ServiceDefinition" + serviceDefinition;
                            log.error(err);
                            throw err;
                        }
                    });
                }
            }
            this._serviceDefinitions = this._serviceDefinitions || [];
            this._serviceDefinitions = _.concat(this._serviceDefinitions , serviceDefinitions);
            /**
             * fired when new service defs are added to the package.
             * @event Package#service-defs-added
             * @type {[ServiceDefinition]}
             */
            this.trigger("service-defs-added", serviceDefinitions);
        };

        /**
         * Set service defs
         *
         * @param serviceDefs
         */
        Package.prototype.setServiceDefinitions = function(serviceDefs){
            this._serviceDefinitions = null;
            this.addServiceDefinitions(serviceDefs);
        };

        /**
         *
         * @returns {[ServiceDefinition]}
         */
        Package.prototype.getServiceDefinitions = function() {
            return this._serviceDefinitions;
        };


        /**
         * Add function defs
         * @param functionDefinitions - can be an array of functionDefinitions or a single functionDefinition
         */
        Package.prototype.addFunctionDefinitions = function(functionDefinitions){
            var self = this;
            var err;
            if(!_.isArray(functionDefinitions) && !(self.BallerinaEnvFactory.isFunction(functionDefinitions))){
                err = "Adding function def failed. Not an instance of FunctionDefinition" + functionDefinitions;
                log.error(err);
                throw err;
            }
            if(_.isArray(functionDefinitions)){
                if(!_.isEmpty(functionDefinitions)){
                    _.each(functionDefinitions, function(functionDefinition){
                        if(!(functionDefinition instanceof  FunctionDefinition)){
                            err = "Adding funciton def failed. Not an instance of FunctionDefinition" + functionDefinition;
                            log.error(err);
                            throw err;
                        }
                    });
                }
            }
            this._functionDefinitions = this._functionDefinitions || [];
            this._functionDefinitions = _.concat(this._functionDefinitions , functionDefinitions);
            /**
             * fired when new function defs are added to the package.
             * @event Package#function-defs-added
             * @type {[FunctionDefinition]}
             */
            this.trigger("function-defs-added", functionDefinitions);
        };

        /**
         * Set function defs
         *
         * @param functionDefs
         */
        Package.prototype.setFunctionDefinitions = function(functionDefs){
            this._functionDefinitions = null;
            this.addFunctionDefinitions(functionDefs);
        };

        /**
         *
         * @returns {[FunctionDefinition]}
         */
        Package.prototype.getFunctionDefinitions = function() {
            return this._functionDefinitions;
        };

        /**
<<<<<<< HEAD
         * Add struct defs
         * @param structDefinitions - can be an array of structDefinitions or a single structDefinition
         */
        Package.prototype.addStructDefinitions = function(structDefinitions){
            var err;
            if(!_.isArray(structDefinitions) && !(structDefinitions instanceof  StructDefinition)){
                err = "Adding struct def failed. Not an instance of StructDefinition" + structDefinitions;
=======
         * Add struct definition(s) to the package.
         * @param {StructDefinition[]|StructDefinition} structDefinitions - The struct definition(s).
         */
        Package.prototype.addStructDefinitions = function(structDefinitions){
            var err;
            if(!_.isArray(structDefinitions) && !(structDefinitions instanceof StructDefinition)){
                err = "Adding struct def failed. Not an instance of StructDefinition: " + structDefinitions;
>>>>>>> cb7ab5cb
                log.error(err);
                throw err;
            }
            if(_.isArray(structDefinitions)){
                if(!_.isEmpty(structDefinitions)){
                    _.each(structDefinitions, function(structDefinition){
                        if(!(structDefinition instanceof  StructDefinition)){
<<<<<<< HEAD
                            err = "Adding struct def failed. Not an instance of StructDefinition" + structDefinition;
=======
                            err = "Adding struct def failed. Not an instance of StructDefinition: " + structDefinition;
>>>>>>> cb7ab5cb
                            log.error(err);
                            throw err;
                        }
                    });
                }
            }
            this._structDefinitions = this._structDefinitions || [];
            this._structDefinitions = _.concat(this._structDefinitions , structDefinitions);
            /**
<<<<<<< HEAD
             * fired when new struct defs are added to the package.
             * @event Package#struct-defs-added
             * @type {[StructDefinition]}
=======
             * Fired when new struct defs are added to the package.
             * @event Package#struct-defs-added
             * @type {FunctionDefinition}
>>>>>>> cb7ab5cb
             */
            this.trigger("struct-defs-added", structDefinitions);
        };

        /**
<<<<<<< HEAD
         * Set struct defs
         *
         * @param structDefs
         */
        Package.prototype.setStructDefinitions = function(structDefs){
            this._structDefinitions = null;
            this.addStructDefinitions(structDefs);
        };

        /**
         *
         * @returns {[StructDefinition]}
=======
         * Set struct definitions.
         *
         * @param {StructDefinition[]} structDefinitions
         */
        Package.prototype.setStructDefinitions = function(structDefinitions){
            this._structDefinitions = null;
            this.addStructDefinitions(structDefinitions);
        };

        /**
         * Gets the struct definitions in the package.
         * @return {StructDefinition[]} - The struct definitions.
>>>>>>> cb7ab5cb
         */
        Package.prototype.getStructDefinitions = function() {
            return this._structDefinitions;
        };

        Package.prototype.initFromJson = function(jsonNode) {
            var self = this;
            this.setName(jsonNode.name);

            _.each(jsonNode.connectors, function (connectorNode) {
                var connector = self.BallerinaEnvFactory.createConnector();
                connector.initFromJson(connectorNode);
                self.addConnectors(connector);
            });

            _.each(jsonNode.functions, function(functionNode){
                var functionDef = self.BallerinaEnvFactory.createFunction();
                functionDef.initFromJson(functionNode);
                self.addFunctionDefinitions(functionDef);
            });
        };

        return Package;
    });<|MERGE_RESOLUTION|>--- conflicted
+++ resolved
@@ -16,17 +16,11 @@
  * under the License.
  */
 define(['log', 'lodash', 'require', 'event_channel', './../ast/service-definition', './../ast/function-definition',
-<<<<<<< HEAD
-        './../ast/type-definition', './../ast/type-mapper-definition', './../ast/constant-definition','./../ast/struct-definition'],
-    function(log, _, require, EventChannel, ServiceDefinition, FunctionDefinition, TypeDefinition,
-             TypeMapperDefinition, ConstantDefinition,StructDefinition){
-=======
         './../ast/type-definition', './../ast/type-converter-definition', './../ast/constant-definition',
         './../ast/struct-definition'],
     function(log, _, require, EventChannel, ServiceDefinition, FunctionDefinition,
              TypeDefinition, TypeConverterDefinition, ConstantDefinition,
              StructDefinition){
->>>>>>> cb7ab5cb
 
         /**
          * @class Package
@@ -38,10 +32,9 @@
             this.setName(_.get(args, 'name', ''));
             this.addServiceDefinitions(_.get(args, 'serviceDefinitions', []));
             this.addFunctionDefinitions(_.get(args, 'functionDefinitions', []));
-            this.addStructDefinitions(_.get(args, 'structDefinitions', []));
             this._connectors = _.get(args, 'connectors', []);
             this.addTypeDefinitions(_.get(args, 'typeDefinitions', []));
-            this.addTypeMapperDefinitions(_.get(args, 'typeMapperDefinitions', []));
+            this.addTypeConverterDefinitions(_.get(args, 'typeConverterDefinitions', []));
             this.addConstantDefinitions(_.get(args, 'constantDefinitions', []));
             this.BallerinaEnvFactory = require('./ballerina-env-factory');
         };
@@ -113,54 +106,54 @@
         };
 
         /**
-         * Add type mapper defs
-         * @param typeMapperDefinitions - can be an array of typeDefinitions or a single typeDefinition
-         * @fires Package#type--mapper-defs-added
-         */
-        Package.prototype.addTypeMapperDefinitions = function(typeMapperDefinitions){
-            var err;
-            if(!_.isArray(typeMapperDefinitions) && !(typeMapperDefinitions instanceof  TypeMapperDefinition)){
-                err = "Adding type mapper def failed. Not an instance of TypeMapperDefinition" + typeMapperDefinitions;
-                log.error(err);
-                throw err;
-            }
-            if(_.isArray(typeMapperDefinitions)){
-                if(!_.isEmpty(typeMapperDefinitions)){
-                    _.each(typeMapperDefinitions, function(typeMapperDefinition){
-                        if(!(typeMapperDefinition instanceof  TypeMapperDefinition)){
-                            err = "Adding type mapper def failed. Not an instance of TypeMapperDefinition" + typeMapperDefinition;
-                            log.error(err);
-                            throw err;
-                        }
-                    });
-                }
-            }
-            this._typeMapperDefinitions = this._typeMapperDefinitions || [];
-            this._typeMapperDefinitions = _.concat(this._typeMapperDefinitions , typeMapperDefinitions);
-            /**
-             * fired when new type mapper defs are added to the package.
-             * @event Package#type-mapper-defs-added
-             * @type {[TypeMapperDefinition]}
-             */
-            this.trigger("type-mapper-defs-added", typeMapperDefinitions);
-        };
-
-        /**
-         * Set type mapper defs
-         *
-         * @param typeMapperDefs
-         */
-        Package.prototype.setTypeMapperDefinitions = function(typeMapperDefs){
-            this._typeMapperDefinitions = null;
-            this.addTypeMapperDefinitions(typeMapperDefs);
-        };
-
-        /**
-         *
-         * @returns {[TypeMapperDefinition]}
-         */
-        Package.prototype.getTypeMapperDefinitions = function() {
-            return this._typeMapperDefinitions;
+         * Add type converter defs
+         * @param typeConverterDefinitions - can be an array of typeDefinitions or a single typeDefinition
+         * @fires Package#type--converter-defs-added
+         */
+        Package.prototype.addTypeConverterDefinitions = function(typeConverterDefinitions){
+            var err;
+            if(!_.isArray(typeConverterDefinitions) && !(typeConverterDefinitions instanceof  TypeConverterDefinition)){
+                err = "Adding type converter def failed. Not an instance of TypeConverterDefinition" + typeConverterDefinitions;
+                log.error(err);
+                throw err;
+            }
+            if(_.isArray(typeConverterDefinitions)){
+                if(!_.isEmpty(typeConverterDefinitions)){
+                    _.each(typeConverterDefinitions, function(typeConverterDefinition){
+                        if(!(typeConverterDefinition instanceof  TypeConverterDefinition)){
+                            err = "Adding type converter def failed. Not an instance of TypeConverterDefinition" + typeConverterDefinition;
+                            log.error(err);
+                            throw err;
+                        }
+                    });
+                }
+            }
+            this._typeConverterDefinitions = this._typeConverterDefinitions || [];
+            this._typeConverterDefinitions = _.concat(this._typeConverterDefinitions , typeConverterDefinitions);
+            /**
+             * fired when new type converter defs are added to the package.
+             * @event Package#type-converter-defs-added
+             * @type {[TypeConverterDefinition]}
+             */
+            this.trigger("type-converter-defs-added", typeConverterDefinitions);
+        };
+
+        /**
+         * Set type converter defs
+         *
+         * @param typeConverterDefs
+         */
+        Package.prototype.setTypeConverterDefinitions = function(typeConverterDefs){
+            this._typeConverterDefinitions = null;
+            this.addTypeConverterDefinitions(typeConverterDefs);
+        };
+
+        /**
+         *
+         * @returns {[TypeConverterDefinition]}
+         */
+        Package.prototype.getTypeConverterDefinitions = function() {
+            return this._typeConverterDefinitions;
         };
 
         /**
@@ -358,15 +351,6 @@
         };
 
         /**
-<<<<<<< HEAD
-         * Add struct defs
-         * @param structDefinitions - can be an array of structDefinitions or a single structDefinition
-         */
-        Package.prototype.addStructDefinitions = function(structDefinitions){
-            var err;
-            if(!_.isArray(structDefinitions) && !(structDefinitions instanceof  StructDefinition)){
-                err = "Adding struct def failed. Not an instance of StructDefinition" + structDefinitions;
-=======
          * Add struct definition(s) to the package.
          * @param {StructDefinition[]|StructDefinition} structDefinitions - The struct definition(s).
          */
@@ -374,7 +358,6 @@
             var err;
             if(!_.isArray(structDefinitions) && !(structDefinitions instanceof StructDefinition)){
                 err = "Adding struct def failed. Not an instance of StructDefinition: " + structDefinitions;
->>>>>>> cb7ab5cb
                 log.error(err);
                 throw err;
             }
@@ -382,11 +365,7 @@
                 if(!_.isEmpty(structDefinitions)){
                     _.each(structDefinitions, function(structDefinition){
                         if(!(structDefinition instanceof  StructDefinition)){
-<<<<<<< HEAD
-                            err = "Adding struct def failed. Not an instance of StructDefinition" + structDefinition;
-=======
                             err = "Adding struct def failed. Not an instance of StructDefinition: " + structDefinition;
->>>>>>> cb7ab5cb
                             log.error(err);
                             throw err;
                         }
@@ -396,34 +375,14 @@
             this._structDefinitions = this._structDefinitions || [];
             this._structDefinitions = _.concat(this._structDefinitions , structDefinitions);
             /**
-<<<<<<< HEAD
-             * fired when new struct defs are added to the package.
-             * @event Package#struct-defs-added
-             * @type {[StructDefinition]}
-=======
              * Fired when new struct defs are added to the package.
              * @event Package#struct-defs-added
              * @type {FunctionDefinition}
->>>>>>> cb7ab5cb
              */
             this.trigger("struct-defs-added", structDefinitions);
         };
 
         /**
-<<<<<<< HEAD
-         * Set struct defs
-         *
-         * @param structDefs
-         */
-        Package.prototype.setStructDefinitions = function(structDefs){
-            this._structDefinitions = null;
-            this.addStructDefinitions(structDefs);
-        };
-
-        /**
-         *
-         * @returns {[StructDefinition]}
-=======
          * Set struct definitions.
          *
          * @param {StructDefinition[]} structDefinitions
@@ -436,7 +395,6 @@
         /**
          * Gets the struct definitions in the package.
          * @return {StructDefinition[]} - The struct definitions.
->>>>>>> cb7ab5cb
          */
         Package.prototype.getStructDefinitions = function() {
             return this._structDefinitions;
