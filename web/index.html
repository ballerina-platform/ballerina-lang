<<<<<<< HEAD
<!--
~   Copyright (c) 2017, WSO2 Inc. (http://wso2.com) All Rights Reserved.
~
~   Licensed under the Apache License, Version 2.0 (the "License");
~   you may not use this file except in compliance with the License.
~   You may obtain a copy of the License at
~
~        http://www.apache.org/licenses/LICENSE-2.0
~
~   Unless required by applicable law or agreed to in writing, software
~   distributed under the License is distributed on an "AS IS" BASIS,
~   WITHOUT WARRANTIES OR CONDITIONS OF ANY KIND, either express or implied.
~   See the License for the specific language governing permissions and
~   limitations under the License.
-->
=======
<!DOCTYPE html>
<!--Copyright (c) 2016, WSO2 Inc. (http://www.wso2.org) All Rights Reserved.-->

<!--WSO2 Inc. licenses this file to you under the Apache License,-->
<!--Version 2.0 (the "License"); you may not use this file except-->
<!--in compliance with the License.-->
<!--You may obtain a copy of the License at-->

<!--http://www.apache.org/licenses/LICENSE-2.0-->

<!--Unless required by applicable law or agreed to in writing,-->
<!--software distributed under the License is distributed on an-->
<!--"AS IS" BASIS, WITHOUT WARRANTIES OR CONDITIONS OF ANY-->
<!--KIND, either express or implied. See the License for the-->
<!--specific language governing permissions and limitations-->
<!--under the License.-->
>>>>>>> 324a3dca

<html lang="en" class=" webkit chrome mac js gr__localhost">
<head>
    <meta charset="utf-8">
    <meta http-equiv="X-UA-Compatible" content="IE=edge">
    <meta name="viewport" content="width=device-width, initial-scale=1">

    <!-- Favion -->
    <link href="images/favicon.png" rel="icon" type="image/png" sizes="16x16" />

    <script src="lib/css-browser-selector_0.4.0/css_browser_selector.js"></script>
    <link href="lib/font-wso2-1.2.1/css/font-wso2.min.css" rel="stylesheet" type="text/css"/>
    <link href="lib/theme-wso2-2.0.0/css/theme-wso2.css" rel="stylesheet" type="text/css"/>
    <link href="lib/jquery-ui_v1.12.1/jquery-ui.css" rel="stylesheet" type="text/css"/>
    <link href="lib/js-tree-v3.3.2/themes/default/style.css" rel="stylesheet" type="text/css"/>
    <link href="css/layout.css" rel="stylesheet" type="text/css"/>
    <link href="css/styles.css" rel="stylesheet" type="text/css"/>
    <link href="css/welcome-screen.css" rel="stylesheet" type="text/css"/>
    <link href="css/tab-styles.css" rel="stylesheet" type="text/css"/>
    <link href="css/notification.css" rel="stylesheet" type="text/css"/>
    <link href="css/fileDialog.css" rel="stylesheet" type="text/css"/>
    <link href="lib/nanoscroller_0.8.7/nanoscroller.css" rel="stylesheet" type="text/css"/>
    <link href="lib/mCustomScrollbar_v3.1.5/css/jquery.mCustomScrollbar.css" rel="stylesheet" type="text/css"/>

    <!-- HTML5 shim and Respond.js for IE8 support of HTML5 elements and media queries -->
    <!-- WARNING: Respond.js doesn't work if you view the page via file:// -->
    <!--[if lt IE 9]>
    <script src="lib/html5shiv_3.7.2/html5shiv.min.js"></script>
    <script src="lib/respond_1.4.2/respond.min.js"></script>
    <![endif]-->
    <link rel="stylesheet" type="text/css" href="css/sequence_diagram/sequenced-styles.css"/>
    <link rel="stylesheet" type="text/css" href="css/ballerina-file-editor.css"/>
    <link rel="stylesheet" type="text/css" href="css/menu-bar.css"/>
    <link rel="stylesheet" type="text/css" href="css/tool-palette.css"/>
    <link rel="stylesheet" type="text/css" href="css/workspace-explorer.css"/>
    <link rel="stylesheet" type="text/css" href="css/diagram/preview-pane.css"/>
    <title>Ballerina Editor</title>
</head>

<body class="sticky-footer">

<!-- Start: header -->
<header class="header header-default">
    <!-- Start: header - logo, title & menu-bar -->
    <div id="header-container" class="container-fluid">
        <div class="pull-left brand">
            <a href="#">
                <img src="lib/theme-wso2_1.0/images/logo-inverse.svg" alt="wso2" title="wso2" class="logo">
                <span>Ballerina Editor </span>
            </a>
        </div>
        <div id="menu-bar-container" class="menu-bar">
        </div>
    </div>
    <!-- End: header - logo, title & menu-bar -->
</header>
<!-- End: header -->

<!-- Start: page-content-wrapper -->
<div id="page-content-wrapper" class="">
    <div id="welcome-container"></div>
    <div id="page-content" class="container">
        <div id="page-content-first-row" class="row">
            <div id="alerts-container" class="alert row">
            </div>
            <!-- End: alerts container row -->
            <!-- Start: breadcrumb row -->
            <div class="row" id="breadcrumb-container" >
                <!--<ol class="breadcrumb" id="breadcrumbs">-->
                <!--</ol>-->
            </div>
            <!-- End: breadcrumb row -->
            <!-- Start: file explorer and editor area row -->
            <div class="row">
                <!-- Start: left container -->
                <div class="left-container">
                    <!-- Start: left tool bar -->
                    <div class="left-tool-bar" data-toggle="tooltip">
                        <i class="fw fw-file-browse fw-lg workspace-explorer-activate-btn"></i>
                    </div>
                    <!-- End: left tool bar -->
                    <!-- Start: left side-bar -->
                    <div class="sidebar-left nano">
                    </div>
                    <div class="sidebar-left-separator"  draggable="true"></div>
                    <!-- End: left side-bar -->
                </div>
                <!-- End: left container -->
                <!-- Start: right container -->
                <div class="right-container">
                    <!-- Start: service tabs wrapper container-->
                    <div class="container-fluid" id="service-tabs-wrapper">
                        <!-- Start: service tabs wrapper row -->
                        <div class="row">
                            <!-- Start: service tabs -->
                            <div id="tabs-container" class="col-sm-12">
                                <div class="tab-headers tab-headers-bar">
                                </div>
                                <div  id="tab-content-wrapper" class="grid-background" style="height: 100%;">
                                    <div class="tab-content tab-content-default "></div>
                                    <div class="notification-container" id="notification-container"></div>
                                </div>
                            </div>
                        </div>
                        <!-- End: service tabs -->
                    </div>
                    <!-- End: service tabs wrapper row -->
                </div>
                <!-- End: service tabs wrapper container-->
            </div>
            <!-- End: right container -->
        </div>
        <!-- End: file explorer and editor area row -->
    </div>
</div>
<!-- End: page-content-wrapper -->

<!-- Start: footer -->
<footer class="footer">
    <div id="footer-container" class="container-fluid">
        <p>WSO2 Ballerina Editor v0.8 | ©
            <script>document.write(new Date().getFullYear());</script>
            <a href="http://wso2.com/" target="_blank"><i class="icon fw fw-wso2"></i> Inc</a>.
        </p>
    </div>
</footer>
<!-- End: footer -->

<!-- Start: Template for a tab -->
<div style="display: none" id="tab-template">
    <!-- Start: Tab -->
    <div class=".nano">
        <!-- Start: design view container -->
        <div class="design-view-container nano-content">
            <!-- Start: tool-palette -->
            <div class="tool-palette-container"></div>
            <!-- End: tool-palette -->
            <!-- Start: TopRight Controls Container -->
            <div class="top-right-controls-container">
                <!--Property Pane for editing package name and imports-->
                <div class="top-right-controls-container-editor-pane main-action-wrapper">
                    <div class="action-content-wrapper">
                        <div class="action-content-wrapper-heading import-wrapper-heading">
                            <span>Import :</span>
                            <input type="text">
                            <div class="action-icon-wrapper">
                                <span class="fw-stack fw-lg">
                                    <i class="fw fw-square fw-stack-2x"></i>
                                    <i class="fw fw-add fw-stack-1x fw-inverse"></i>
                                 </span>
                            </div>
                        </div>
                        <div class="action-content-wrapper-body">
                            <!--Div for package name-->
                            <div class="package-name-wrapper">
                                <span>Package :</span>
                                <input type="text">
                            </div>
                            <!--Div for imports-->
                            <div class="imports-wrapper">
                                <span class="font-bold">Current imports </span>
                                <hr>
                            </div>
                        </div>
                    </div>
                </div>
                <div class="package-btn btn-icon" data-toggle="tooltip" title="Package and Imports">
                    <span class="fw-stack fw-lg">
                        <i class="fw fw-circle fw-stack-2x"></i>
                        <i class="fw fw-package fw-stack-1x fw-inverse"></i>
                    </span>
                </div>
            </div>
            <!-- End: TopRight Controls Container  -->
            <!-- Start: BottomRight Controls Container -->
            <div class="bottom-right-controls-container">
                <div class="view-source-btn btn-icon" data-toggle="tooltip" title="Source View">
                    <i class="fw fw-lg fw-code fw-inverse fw-helper fw-helper-circle"></i>
                </div>
            </div>
            <!-- End: BottomRight Controls Container  -->
        </div>
        <!-- End: design view container -->
        <!-- Start: source view container -->
        <div class="source-view-container" id="source-container-id">
            <!-- Start: BottomRight Controls Container -->
            <div class="bottom-right-controls-container">
                <div class="view-design-btn btn-icon" data-toggle="tooltip" title="Design view">
                    <i class="fw fw-lg fw-design-view fw-helper"></i>
                </div>
            </div>
            <!-- End: BottomRight Controls Container  -->
        </div>
        <!-- End source view container  -->
        <!-- Start: Preview Container -->
        <div class="preview-container">
        </div>
        <!-- End Preview Container -->
    </div>
    <!-- End: Tab -->
</div>
<!-- End: Template for service tab -->

<!-- Start: Modal for file-browser -->
<div class="modal fade" id="fileBrowserModel" tabindex="1000" role="dialog" aria-hidden="true">
    <div class="modal-dialog" role="document">
        <div class="modal-content">
            <div class="modal-header">
                <button type="button" class="close" onclick="onFileBrowserClose();" aria-label="Close">
                    <span aria-hidden="true">&times;</span>
                </button>
                <h4 class="modal-title">Select root folder</h4>
            </div>
            <div class="modal-body">
                <div class="container-fluid .file-browser-container">
                    <div id="fileTree"></div>
                    <div id="file-browser-error" class="alert alert-danger" style="display: none;">
                    </div>
                </div>
            </div>
            <div class="modal-footer">
                <button type="button" class="btn btn-default"  id="cancelBtn">Cancel</button>
                <button type="button" class="btn btn-primary"  id="selectBtn">Select</button>
            </div>
        </div>
    </div>
</div>
<!-- End: Modal for file-browser -->

<!-- Start: Warning validation for number of endpoints on canvas-->
<div id="endpointModal" class="modal fade" role="dialog">
    <div class="modal-dialog">
        <!-- Modal content-->
        <div class="modal-content">
            <div class="modal-header">
                <button type="button" class="close" data-dismiss="modal">&times;</button>
                <h4 class="modal-title" style="color:lightgoldenrodyellow">Warning!</h4>
            </div>
            <div class="modal-body">
                <p>Only one endpoint per resource is supported in this version.</p>
            </div>
        </div>
    </div>
</div>
<!-- End: Warning validation for number of endpoints on canvas-->

<!-- Start: Modal for file dialog for saving the configuration-->
<div class="modal fade" id="newConfigModal" tabindex="-1" role="dialog" aria-hidden="true">
    <div class="modal-dialog" role="document">
        <div class="modal-content">
            <div class="modal-header">
                <button type="button" class="close" data-dismiss="modal" aria-label="Close">
                    <span aria-hidden="true">&times;</span>
                </button>
                <h4 class="modal-title" id="newConfigModalLabel">New Ballerina Configuration Wizard</h4>
            </div>
            <div class="modal-body">
                <div class="container-fluid">
                    <form class="form-horizontal">
                        <div class="form-group">
                            <label for="location" class="control-label col-sm-2">Location</label>
                            <div class="col-sm-8">
                                <input type="text" class="form-control" id="location" placeholder="eg: /home/user/wso2-integration-server/ballerina-configs">
                            </div>
                            <div class="col-sm-2" style="float: right">
                                <button type="button" class="btn btn-primary" id="openFileBrowserBtn">Select Folder</button>
                            </div>
                        </div>
                        <div class="form-group">
                            <label for="configName" class="control-label col-sm-2">File Name</label>
                            <div class="col-sm-10">
                                <input class="form-control" id="configName" placeholder="eg: hotel-check-in.xyz">
                            </div>
                        </div>
                        <div class="form-group">
                            <div class="col-sm-offset-2 col-sm-10">
                                <button type="button" class="btn btn-primary" data-dismiss="modal">cancel</button>
                                <button type="button" class="btn btn-primary" id="createBtn">create
                                </button>
                            </div>
                        </div>
                    </form>
                    <div id="newWizardError" class="alert alert-danger">
                        <strong>Error!</strong> Something went wrong.
                    </div>
                </div>
            </div>
        </div>
    </div>
</div>
<!-- End: Modal for file dialog for saving the configuration-->

<!-- Start: Set Service Parameters Modal -->
<div class="modal fade" tabindex="-1" role="dialog" id="servicePropertiesModal">
    <div class="modal-dialog" role="document">
        <div class="modal-content">
            <div class="modal-header">
                <button type="button" class="close" data-dismiss="modal" aria-label="Close"><span aria-hidden="true">&times;</span></button>
                <h4 class="modal-title">Set Service Parameters</h4>
            </div>
            <div class="modal-body">
                <form class="form-horizontal" role="form" style="margin-top: 25px">
                    <div class="form-group">
                        <label class="col-md-4 control-label" for="basePath">Base Path</label>
                        <div class="col-md-8">
                            <input id="basePath" name="basePath" type="text" placeholder="/basepath" class="form-control input-md">

                        </div>
                    </div>

                    <div class="form-group">
                        <label class="col-md-4 control-label" for="produces">Produces</label>
                        <div class="col-md-8">
                            <input id="produces" name="produces" type="text" placeholder="MediaType.APPLICATION_JSON" class="form-control input-md">
                        </div>
                    </div>

                    <!-- Text input-->
                    <div class="form-group">
                        <label class="col-md-4 control-label" for="packageName">Package Name</label>
                        <div class="col-md-8">
                            <input id="packageName" name="packageName" type="text" placeholder="com.sample" class="form-control input-md">
                        </div>
                    </div>

                    <!-- Textarea -->
                    <div class="form-group">
                        <label class="col-md-4 control-label" for="description">Description</label>
                        <div class="col-md-8">
                            <input id="description" name="description" type="text" placeholder="Your Description Here" class="form-control input-md">
                        </div>
                    </div>

                    <!-- Textarea -->
                    <div class="form-group">
                        <label class="col-md-4 control-label" for="tags">Tags</label>
                        <div class="col-md-8">
                            <input id="tags" name="tags" type="text" placeholder="tag1,tag2" class="form-control input-md">
                        </div>
                    </div>
                </form>
            </div>
            <div class="modal-footer">
                <button type="button" class="btn btn-default" data-dismiss="modal">Close</button>
                <button type="button" class="btn btn-primary" onclick="saveServiceProperties()">Save</button>
            </div>
        </div>
    </div>
</div>
<!-- End: Set Service Parameters Modal -->

<!--Start: About Modal-->
<div class="modal fade" id="modalAbout" tabindex="-1" role="dialog" aria-label="modalDemo">
    <div class="modal-dialog" role="document">
        <div class="modal-content clearfix">
            <div class="modal-header">
                <button type="button" class="close" data-dismiss="modal" aria-label="Close"><i class="fw fw-cancel  about-dialog-close"></i></button>
                <h3 class="modal-title" id="aboutModalLabel">Welcome to Ballerina Editor</h3>
            </div>
            <div class="modal-body add-margin-top-2x add-margin-bottom-2x">
                <p>See <a target="_blank" href="https://github.com/wso2/ballerina">here</a> for documentation and reporting issues.</p>
            </div>
            <div class="modal-footer">
                <button type="button" class="btn btn-default" data-dismiss="modal">Close</button>
            </div>
        </div>
    </div>
</div>
<!--End: About Modal-->

<!--Start: About Modal-->
<div class="modal fade" id="parserErrorModel" tabindex="-1" role="dialog">
    <div class="modal-dialog" role="document">
        <div class="modal-content clearfix">
            <div class="modal-header">
                <button type="button" class="close" data-dismiss="modal" aria-label="Close">
                    <i class="fw fw-cancel  about-dialog-close"></i></button>
                <h3 class="modal-title" id="errorModalLabel">Error</h3>
            </div>
            <div class="modal-body add-margin-top-2x add-margin-bottom-2x">
                <p>Unable to render design view due to a parser error</p>
            </div>
            <div class="modal-footer">
                <button type="button" class="btn btn-default" data-dismiss="modal">Close</button>
            </div>
        </div>
    </div>
</div>
<!--End: About Modal-->

<!--Start: Search Modal-->
<div class="modal fade" id="modalSearch" tabindex="-1" role="dialog">
    <div class="modal-dialog" role="document">
        <div class="modal-content clearfix">
            <div class="modal-header">
                <button type="button" class="close" data-dismiss="modal" aria-label="Close">
                    <i class="fw fw-cancel about-dialog-close"></i>
                </button>
                <h4 class="modal-title" >Search</h4>
            </div>
            <div class="modal-body add-margin-top-2x add-margin-bottom-2x">
                <div class="modal-search-bar">
                    <i class="fw fw-search modal-search-icon"></i>
                    <input class="search-input" id="modal-search-field" placeholder="Search" type="text">
                </div>
                <div class="search-results">
                    <ul class="list-group">
                    </ul>
                </div>
            </div>
        </div>
    </div>
</div>
<!--End: Search Modal-->

<!--Start: Open Folder Modal-->
<div class='modal fade' id='open-folder-modal' tabindex='-1' role='dialog' aria-hidden='true'>
    <div class='modal-dialog file-dialog' role='document'>
        <div class='modal-content'>
            <div class='modal-header'>
                <button type='button' class='close' data-dismiss='modal' aria-label='Close'>
                    <span aria-hidden='true'>&times;</span>
                </button>
                <h4 class='modal-title file-dialog-title'>Open Folder</h4>
                <hr class='style1'>
            </div>
            <div class='modal-body'>
                <div class='container-fluid'>
                    <form class='form-horizontal'>
                        <div class='form-group'>
                            <label for='location' class='col-sm-2 file-dialog-label'>Location :</label>
                            <div class='col-sm-9'>
                                <input type='text' class='file-dialog-form-control location-input'
                                       placeholder='eg: /home/user/wso2-integration-server/ballerina-configs'>
                            </div>
                        </div>
                        <div class='form-group'>
                            <div class='file-dialog-form-scrollable-block'>
                                <div class='file-tree'>
                                </div>
                                <div class='alert alert-danger file-browser-error' style='display: none;'>
                                </div>
                            </div>
                        </div>
                        <div class='form-group'>
                            <div class='folder-dialog-form-btn'>
                                <button type='button' class='btn btn-file-dialog open-button'>open
                                </button>
                                <div class='divider'></div>
                                <button type='button' class='btn btn-file-dialog' data-dismiss='modal'>cancel</button>
                            </div>
                        </div>
                    </form>
                    <div class='alert alert-danger errors-container'>
                        <strong>Error!</strong> Something went wrong.
                    </div>
                </div>
            </div>
        </div>
    </div>
</div>
<!--End: Open Folder Modal-->

<script src="lib/requirejs-2.3.2/require.js"></script>
<script type="text/javascript">
    requirejs.config({
        baseUrl: window.location.protocol + "//" + window.location.host + window.location.pathname.split("/").slice(0, -1).join("/"),
        paths: {
            lib: "lib",
            app: "js",
            /////////////////////////
            // third party modules //
            ////////////////////////
            jquery: "lib/jquery_v1.9.1/jquery-1.9.1.min",
            jquery_ui: "lib/jquery-ui_v1.12.1/jquery-ui",
            bootstrap: "lib/bootstrap_v3.3.6/js/bootstrap",
            d3: "lib/d3_v4.1.1/d3",
            log4javascript: "lib/log4javascript-1.4.13/log4javascript",
            lodash: "lib/lodash_v4.13.1/lodash",
            backbone: "lib/backbone_v1.3.3/backbone",
            svg_pan_zoom: "lib/svg-panNZoom/jquery.svg.pan.zoom",
            js_tree: "lib/js-tree-v3.3.2/jstree",
            theme_wso2: "lib/theme-wso2_1.0/js/theme-wso2",
            ace: "lib/ace_v1.2.6",
            beautify: "lib/beautify/beautify",
            mousetrap: "lib/mousetrap_v1.6.0/mousetrap.min",
            mcustom_scroller: "lib/mCustomScrollbar_v3.1.5/js/jquery.mCustomScrollbar.concat.min",
            ///////////////////////
            // custom modules ////
            //////////////////////
            log: "js/log/log",
            d3utils: "js/utils/d3-utils",
            diagram_core: "js/diagram-core/module",
            command: "js/command/command",
            event_channel: "js/event/channel",
            drag_drop_manager: "js/drag-drop/manager",
            main_elements: "js/main-elements/module",
            processors: "js/processors/module",
            file_browser: "js/file-browser/file-browser",
            menu_bar: "js/menu-bar/menu-bar",
            tool_bar: "js/tool-bar/tool-bar",
            alerts: "js/utils/alerts",
            breadcrumbs: "js/breadcrumbs/breadcrumbs",
            property_pane_utils: "js/property-pane/property-pane-utils"
        },
        shim: {
            "bootstrap": {"deps": ['jquery']}
        },
        map: {
            "*": {
                // use lodash instead of underscore
                underscore: "lodash",
                jQuery: "jquery"
            }
        },
        packages: [
            {
                name: 'welcome-page',
                location: 'js/welcome-page',
                main: 'module'
            },
            {
                name: 'tree_view',
                location: 'js/tree-view',
                main: 'module'
            },
            {
                name: 'ballerina',
                location: 'js/ballerina',
                main: 'module'
            },
            {
                name: 'workspace',
                location: 'js/workspace',
                main: 'module'
            },
            {
                name: 'antlr',
                location: 'lib/antlr_v4.5.3',
                main: 'index'
            },
            {
                name: 'tab',
                location: 'js/tab',
                main: 'module'
            },
            {
                name: 'dialogs',
                location: 'js/dialog',
                main: 'module'
            }
        ]
    });

    require(['app/main'], function(Application) {
        var app, config;
        config = {
            container: "#page-content",
            welcome:{
                container:"#welcome-container",
                cssClass :{
                    parent: "initial-background-container",
                    outer: "initial-welcome-container",
                    heading: "heading-welcome-container",
                    headingTitle: "welcome-title",
                    body: "body-welcome-container",
                    bodyTitle: "welcome-body-title",
                    headingIcon: "welcome-icon",
                    buttonNew: " btn btn-block new-welcome-button",
                    buttonOpen: " btn btn-block open-welcome-button",
                    samples: "welcome-samples",
                    headingTop: "top-heading",
                    btnWrap1: "new-btn-wrap col-md-6",
                    btnWrap2:"open-btn-wrap col-md-6"
                },
                samples: ["resources/samples/echoService.bal", "resources/samples/helloWorld.bal",
                    "resources/samples/passthroughService.bal", "resources/samples/routingServices.bal"]
            },
            services:   {
                workspace:  {
                    endpoint: "http://localhost:8289/service/workspace"
                },
                parser:  {
                    endpoint: "http://localhost:8289/ballerina/model/content"
                }
            },
            alerts: {
                container: "#alerts-container",
                cssClass: {
                }
            },
            tool_bar: {
                container: ""
            },
            menu_bar: {
                container: "#menu-bar-container",
                menu_group: {
                    menu_item: {
                        cssClass: {
                            label: "menu-label pull-left",
                            shortcut: "shortcut-label pull-right",
                            active: "menu-item-enabled",
                            inactive: "menu-item-disabled"
                        }
                    },
                    cssClass: {
                        group: "menu-group file-menu-group",
                        menu: "dropdown-menu file-dropdown-menu",
                        toggle: "dropdown-toggle"
                    }
                },
                cssClass: {
                    menu_bar: "dropdown-menu file-dropdown-menu"
                }
            },
            breadcrumbs:{
                container: "#breadcrumb-container",
                cssClass:  {
                    active: "active",
                    list: "breadcrumb pull-left",
                    item: "breadcrumb-item"
                }
            },
            tab_controller: {
                container: "#tabs-container",
                headers:    {
                    // relative selector within container for tab controller
                    container: ".tab-headers",
                    cssClass: {
                        list: 'nav nav-tabs nav-tabs-bar',
                        item: '',
                        active: 'active'
                    }
                },
                tabs: {
                    // relative selector within container for tab controller
                    container: ".tab-content",
                    tab: {
                        template: "#tab-template",
                        cssClass: {
                            tab: 'tab-pane',
                            tab_active: 'active',
                            tab_close_btn: 'close closeTab pull-right'
                        },
                        ballerina_editor: {
                            design_view: {
                                // relative selector within container for a tab
                                container: '.design-view-container',
                                canvas_container: '.canvas-container',
                                tool_palette: {
                                    // relative selector within container for design view
                                    container: ".tool-palette-container",
                                    search_bar: {
                                        cssClass:{
                                            search_box: 'search-bar',
                                            search_icon: 'fw fw-search searchIcon',
                                            search_input: 'search-input'
                                        }
                                    },
                                    toolGroup: {
                                        tool: {
                                            containment_element: '#tabs-container',
                                            cssClass: {
                                                dragContainer: 'tool-drag-container',
                                                disabledIconContainer: 'disabled-icon-container',
                                                disabledIcon: 'fw fw-lg fw-block tool-disabled-icon'
                                            }
                                        }
                                    }
                                }
                            },
                            preview: {
                                // relative selector within container for a tab
                                container: '.preview-container'
                            },
                            source_view: {
                                // relative selector within container for a tab
                                container: '.source-view-container',
                                theme: 'ace/theme/tomorrow_night',
                                font_size: '12pt',
                                scroll_margin: '20',
                                mode: 'ace/mode/ballerina'
                            },
                            controls: {
                                view_source_btn: '.view-source-btn',
                                view_design_btn: '.view-design-btn'
                            },
                            cssClass:{
                                text_editor_class: 'text-editor',
                                outer_box: 'outer-box',
                                service_container: 'service-container',
                                outer_div: 'panel panel-default container-outer-div',
                                panel_title: 'panel-title',
                                panel_icon: 'panel-icon',
                                service_icon: 'fw fw-dgm-service fw-inverse',
                                struct_icon: 'fw fw-dgm-service fw-inverse',
                                connector_icon:'fw fw-connector fw-inverse',
                                function_icon:'fw fw-function fw-inverse',
                                title_link:'collapsed',
                                panel_right_icon:'fw fw-down pull-right right-icon-clickable collapser hoverable',
                                body_div:'panel-collapse collapse',
                                canvas: 'panel-body',
                                design_view_drop: 'design-view-hover',
                                canvas_container: 'canvas-container',
                                panel_delete_icon: 'fw fw-delete pull-right right-icon-clickable delete-icon hoverable',
                                panel_annotation_icon: 'fw fw-annotation pull-right right-icon-clickable hoverable',
                                panel_args_icon: 'fw fw-import pull-right right-icon-clickable hoverable'
                            },
                            notifications: {
                                container: '#notification-container'
                            },
                            backend:{
                                url:"http://localhost:8289/ballerina/model/content"
                            },
                            dialog_boxes:{
                                parser_error: "#parserErrorModel"
                            }
                        }
                    }
                }

            },
            workspace_explorer: {
                container: ".sidebar-left",
                activateBtn: '.workspace-explorer-activate-btn',
                separator: '.sidebar-left-separator',
                containerToAdjust: ".right-container",
                command: {
                    id: "toggle-file-explorer",
                    shortcuts: {
                        mac: {
                            key: "command+shift+e",
                            label: "\u2318\u21E7E"
                        },
                        other: {
                            key: "ctrl+shift+e",
                            label: "Ctrl+Shift+E"
                        }
                    }
                },
                leftOffset: 40,
                separatorOffset: 5,
                defaultWidth: 250,
                resizeLimits:{
                    minX: 200,
                    maxX: 800
                },
                cssClass: {
                    container: 'workspace-explorer-container',
                    openFolderButton: 'btn  btn-default open-folder-button'
                }
            },
            notifications:{
                container: "#notification-container"
            },
            dialog: {
                container: 'body'
            },
            about_dialog:{
                selector: "#modalAbout"
            },
            open_folder_dialog:{
                modal_selector: "#open-folder-modal",
                tree_container: ".file-tree",
                errors_container: ".errors-container",
                location_input: ".location-input",
                submit_button: ".open-button"
            }
        };
        app = new Application(config);
        app.render();
        app.displayInitialView();
    });

</script>
</body>

</html><|MERGE_RESOLUTION|>--- conflicted
+++ resolved
@@ -1,4 +1,5 @@
-<<<<<<< HEAD
+<!DOCTYPE html>
+
 <!--
 ~   Copyright (c) 2017, WSO2 Inc. (http://wso2.com) All Rights Reserved.
 ~
@@ -14,35 +15,20 @@
 ~   See the License for the specific language governing permissions and
 ~   limitations under the License.
 -->
-=======
-<!DOCTYPE html>
-<!--Copyright (c) 2016, WSO2 Inc. (http://www.wso2.org) All Rights Reserved.-->
-
-<!--WSO2 Inc. licenses this file to you under the Apache License,-->
-<!--Version 2.0 (the "License"); you may not use this file except-->
-<!--in compliance with the License.-->
-<!--You may obtain a copy of the License at-->
-
-<!--http://www.apache.org/licenses/LICENSE-2.0-->
-
-<!--Unless required by applicable law or agreed to in writing,-->
-<!--software distributed under the License is distributed on an-->
-<!--"AS IS" BASIS, WITHOUT WARRANTIES OR CONDITIONS OF ANY-->
-<!--KIND, either express or implied. See the License for the-->
-<!--specific language governing permissions and limitations-->
-<!--under the License.-->
->>>>>>> 324a3dca
-
-<html lang="en" class=" webkit chrome mac js gr__localhost">
+
+<html lang="en" class="webkit chrome mac js gr__localhost">
 <head>
     <meta charset="utf-8">
     <meta http-equiv="X-UA-Compatible" content="IE=edge">
     <meta name="viewport" content="width=device-width, initial-scale=1">
+    
+    <title>Ballerina Editor</title>
 
     <!-- Favion -->
     <link href="images/favicon.png" rel="icon" type="image/png" sizes="16x16" />
 
     <script src="lib/css-browser-selector_0.4.0/css_browser_selector.js"></script>
+    
     <link href="lib/font-wso2-1.2.1/css/font-wso2.min.css" rel="stylesheet" type="text/css"/>
     <link href="lib/theme-wso2-2.0.0/css/theme-wso2.css" rel="stylesheet" type="text/css"/>
     <link href="lib/jquery-ui_v1.12.1/jquery-ui.css" rel="stylesheet" type="text/css"/>
@@ -55,22 +41,21 @@
     <link href="css/fileDialog.css" rel="stylesheet" type="text/css"/>
     <link href="lib/nanoscroller_0.8.7/nanoscroller.css" rel="stylesheet" type="text/css"/>
     <link href="lib/mCustomScrollbar_v3.1.5/css/jquery.mCustomScrollbar.css" rel="stylesheet" type="text/css"/>
-
-    <!-- HTML5 shim and Respond.js for IE8 support of HTML5 elements and media queries -->
-    <!-- WARNING: Respond.js doesn't work if you view the page via file:// -->
-    <!--[if lt IE 9]>
-    <script src="lib/html5shiv_3.7.2/html5shiv.min.js"></script>
-    <script src="lib/respond_1.4.2/respond.min.js"></script>
-    <![endif]-->
+    
     <link rel="stylesheet" type="text/css" href="css/sequence_diagram/sequenced-styles.css"/>
     <link rel="stylesheet" type="text/css" href="css/ballerina-file-editor.css"/>
     <link rel="stylesheet" type="text/css" href="css/menu-bar.css"/>
     <link rel="stylesheet" type="text/css" href="css/tool-palette.css"/>
     <link rel="stylesheet" type="text/css" href="css/workspace-explorer.css"/>
     <link rel="stylesheet" type="text/css" href="css/diagram/preview-pane.css"/>
-    <title>Ballerina Editor</title>
+
+    <!-- HTML5 shim and Respond.js for IE8 support of HTML5 elements and media queries -->
+    <!-- WARNING: Respond.js doesn't work if you view the page via file:// -->
+    <!--[if lt IE 9]>
+    <script src="lib/html5shiv_3.7.2/html5shiv.min.js"></script>
+    <script src="lib/respond_1.4.2/respond.min.js"></script>
+    <![endif]--> 
 </head>
-
 <body class="sticky-footer">
 
 <!-- Start: header -->
@@ -808,5 +793,4 @@
 
 </script>
 </body>
-
 </html>