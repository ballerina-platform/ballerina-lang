--- conflicted
+++ resolved
@@ -5,12 +5,6 @@
 Global Variables
 Any Type
 Identifier Literals
-<<<<<<< HEAD
-Websocket Basic Endpoint
-Websocket Basic Functions
-Websocket Connection store
-Websocket Connection Groups
-=======
 JSON
 JSON Literals
 JSON Arrays
@@ -19,4 +13,7 @@
 Worker Interaction
 Fork/Join
 Blob Type
->>>>>>> ee16af0c
+Websocket Basic Endpoint
+Websocket Basic Functions
+Websocket Connection store
+Websocket Connection Groups