--- conflicted
+++ resolved
@@ -16,11 +16,7 @@
     }
 
     resource sayHello (http:Connection conn, http:InRequest req) {
-<<<<<<< HEAD
-        http:Response res = {};
-=======
         http:OutResponse res = {};
->>>>>>> 96c16488
         res.setStringPayload("Successful");
         _ = conn.respond(res);
     }
