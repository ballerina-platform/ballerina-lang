import ballerina.net.http;

function main (string[] args) {
    endpoint<http:HttpClient> httpEndoint {
        create http:HttpClient("http://www.mocky.io", getConnectorConfigs());
    }
    http:OutRequest req = {};

    //Send a GET request to the specified endpoint
<<<<<<< HEAD
    var resp,_ = httpEndoint.get("/v2/59d590762700000a049cd694", req);
=======
    http:InResponse resp;
    resp, _ = httpEndoint.get("/v2/59d590762700000a049cd694", req);
>>>>>>> 96c16488

    println("Response received for the GET request is : " + resp.getStringPayload());
}

function getConnectorConfigs () (http:Options) {
    //Enable auto redirects and give a maximum redirect count.
    http:Options option = {ssl:{}, followRedirects:{}};
    option.followRedirects.enabled = true;
    option.followRedirects.maxCount = 5;
    return option;
}<|MERGE_RESOLUTION|>--- conflicted
+++ resolved
@@ -7,12 +7,8 @@
     http:OutRequest req = {};
 
     //Send a GET request to the specified endpoint
-<<<<<<< HEAD
-    var resp,_ = httpEndoint.get("/v2/59d590762700000a049cd694", req);
-=======
     http:InResponse resp;
     resp, _ = httpEndoint.get("/v2/59d590762700000a049cd694", req);
->>>>>>> 96c16488
 
     println("Response received for the GET request is : " + resp.getStringPayload());
 }
