--- conflicted
+++ resolved
@@ -1,10 +1,3 @@
-<<<<<<< HEAD
-# To run the program, put the code in "`hello-world-service.bal`" and
-# run using "`ballerina run main hello-world-service.bal`" command.
-$ ballerina run main hello-world-service.bal
-ballerina: deploying service(s) in '.../hello-world-service.bal'
-ballerina: started server connector http-9090
-=======
 # To start the service, put the code in "hello-world-service.bal"
 # and use "ballerina run service" command.
 $ ballerina run service hello-world-service.bal
@@ -16,5 +9,4 @@
 # one or more packages to be included into the archive.
 $ ballerina build service hello-world-service.bal
 $ ls
-hello-world-service.bsz	hello-world-service.go
->>>>>>> 633a36c9
+hello-world-service.bsz	hello-world-service.go