--- conflicted
+++ resolved
@@ -1,16 +1,8 @@
 import ballerina.lang.messages;
-<<<<<<< HEAD
-import ballerina.net.http;
-
-@doc:description{value : "Service keyword makes a ballerina program a service."}
-service helloWorld {
-    @doc:description{value : "Resources resides within a service. A service can have more than one resource."}
-=======
 import ballerina.doc;
 @doc:Description{value : "By default Ballerina assumes that the service is to be exposed via HTTP/1.1 using the system default port and that all requests coming to the HTTP server will be delivered to this service."}
 service helloWorld {
     @doc:Description{value :  "All resources are invoked with an argument of type message, the built-in reference type representing a network invocation."}
->>>>>>> 633a36c9
     resource sayHello (message m) {
         // Creates an empty message.
         message response = {};
