<<<<<<< HEAD
curl http://localhost:9090/helloWorld/sayHello
Hello, World!
=======
// Invoke the service using "curl".
$ curl http://localhost:9090/helloWorld/sayHello
Hello, World!
                                    
>>>>>>> 633a36c9
<|MERGE_RESOLUTION|>--- conflicted
+++ resolved
@@ -1,9 +1,3 @@
-<<<<<<< HEAD
-curl http://localhost:9090/helloWorld/sayHello
-Hello, World!
-=======
 // Invoke the service using "curl".
 $ curl http://localhost:9090/helloWorld/sayHello
-Hello, World!
-                                    
->>>>>>> 633a36c9
+Hello, World!