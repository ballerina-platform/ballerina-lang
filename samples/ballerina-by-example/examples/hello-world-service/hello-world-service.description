<<<<<<< HEAD
// Ballerina supports writing services that can be invoked externally. Each service must have at least one Resource.
// Requests are dispatched to Resources withing a Service. Service name and Resource
// name compose the uniquely addressable URI.
=======
//Services represent collections of network accessible entry points in Ballerina.
//Resources represent one such entry point.
//Exactly how the resource is exposed over a network protocol is dependent
//on the server connector in use for the service as well as on annotations
//that are given for the specific resource.
>>>>>>> 633a36c9
<|MERGE_RESOLUTION|>--- conflicted
+++ resolved
@@ -1,11 +1,5 @@
-<<<<<<< HEAD
-// Ballerina supports writing services that can be invoked externally. Each service must have at least one Resource.
-// Requests are dispatched to Resources withing a Service. Service name and Resource
-// name compose the uniquely addressable URI.
-=======
 //Services represent collections of network accessible entry points in Ballerina.
 //Resources represent one such entry point.
 //Exactly how the resource is exposed over a network protocol is dependent
 //on the server connector in use for the service as well as on annotations
-//that are given for the specific resource.
->>>>>>> 633a36c9
+//that are given for the specific resource.