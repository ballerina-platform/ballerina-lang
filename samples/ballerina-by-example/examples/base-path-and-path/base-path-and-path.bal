import ballerina.net.http;
<<<<<<< HEAD
import ballerina.doc;;
=======
import ballerina.doc;
>>>>>>> c87aeb82

@doc:Description{value : "BasePath annotation associates a path to service."}
@http:config{basePath:"/foo"}
service<http> echo {
    @doc:Description{value : "Post annotation constrains the resource only to accept post requests. Similarly, for each HTTP verb there are different annotations."}
    @http:POST{}
    @doc:Description{value : "Path annotation associates a sub-path to resource."}
    @http:Path {value:"/bar"}
    resource echo (message m) {
	    // A util method that can convert the request to a response.
        http:convertToResponse(m);
        // Send back the response to the client.
        reply m;
    }
}<|MERGE_RESOLUTION|>--- conflicted
+++ resolved
@@ -1,19 +1,15 @@
 import ballerina.net.http;
-<<<<<<< HEAD
-import ballerina.doc;;
-=======
 import ballerina.doc;
->>>>>>> c87aeb82
 
-@doc:Description{value : "BasePath annotation associates a path to service."}
-@http:config{basePath:"/foo"}
+@doc:Description {value:"BasePath annotation associates a path to service."}
+@http:config {basePath:"/foo"}
 service<http> echo {
-    @doc:Description{value : "Post annotation constrains the resource only to accept post requests. Similarly, for each HTTP verb there are different annotations."}
-    @http:POST{}
-    @doc:Description{value : "Path annotation associates a sub-path to resource."}
+    @doc:Description {value:"Post annotation constrains the resource only to accept post requests. Similarly, for each HTTP verb there are different annotations."}
+    @http:POST {}
+    @doc:Description {value:"Path annotation associates a sub-path to resource."}
     @http:Path {value:"/bar"}
     resource echo (message m) {
-	    // A util method that can convert the request to a response.
+        // A util method that can convert the request to a response.
         http:convertToResponse(m);
         // Send back the response to the client.
         reply m;
