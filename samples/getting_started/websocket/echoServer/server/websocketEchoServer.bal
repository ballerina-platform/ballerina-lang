--- conflicted
+++ resolved
@@ -13,12 +13,7 @@
     }
 
     @ws:OnTextMessage {}
-<<<<<<< HEAD
     resource onTextMessage (message m) {
-        ws:pushText(messages:getStringPayload(m));
-        system:println("client: " + messages:getStringPayload(m));
-=======
-    resource onTextMessage(message m) {
         string stringPayload = messages:getStringPayload(m);
         if ("closeMe" == stringPayload) {
             ws:closeConnection(); // Close connection from server side
@@ -26,7 +21,6 @@
             ws:pushText(stringPayload);
             system:println("client: " + messages:getStringPayload(m));
         }
->>>>>>> 6444d546
     }
 
     @ws:OnClose {}
