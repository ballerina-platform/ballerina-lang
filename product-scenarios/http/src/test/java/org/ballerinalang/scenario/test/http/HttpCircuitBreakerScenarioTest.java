/*
 *  Copyright (c) 2019, WSO2 Inc. (http://www.wso2.org) All Rights Reserved.
 *
 *  WSO2 Inc. licenses this file to you under the Apache License,
 *  Version 2.0 (the "License"); you may not use this file except
 *  in compliance with the License.
 *  You may obtain a copy of the License at
 *
 *  http://www.apache.org/licenses/LICENSE-2.0
 *
 *  Unless required by applicable law or agreed to in writing,
 *  software distributed under the License is distributed on an
 *  "AS IS" BASIS, WITHOUT WARRANTIES OR CONDITIONS OF ANY
 *  KIND, either express or implied.  See the License for the
 *  specific language governing permissions and limitations
 *  under the License.
 */

package org.ballerinalang.scenario.test.http;

import org.ballerinalang.scenario.test.common.ScenarioTestBase;
import org.ballerinalang.scenario.test.common.http.HttpClientRequest;
import org.ballerinalang.scenario.test.common.http.HttpResponse;
import org.testng.Assert;
import org.testng.annotations.AfterTest;
import org.testng.annotations.BeforeTest;
import org.testng.annotations.DataProvider;
import org.testng.annotations.Test;

/**
 * Test cases for the resiliency scenarios.
 */
public class HttpCircuitBreakerScenarioTest extends ScenarioTestBase {

<<<<<<< HEAD
=======
    private static final Logger LOG = LoggerFactory.getLogger(HttpCircuitBreakerScenarioTest.class);
>>>>>>> 071971a0
    private static String host = System.getProperty("http.lb.host");
    private static final int SC_OK = 200;
    private static final int SC_INTERNAL_SERVER_ERROR = 500;
    private static final String SUCCESS_HELLO_MESSAGE = "Hello World!!!";
    private static final String UPSTREAM_UNAVAILABLE_MESSAGE = "Upstream service unavailable.";
    private static final String INTERNAL_ERROR_MESSAGE = "Internal error occurred while processing the request";

    @BeforeTest(alwaysRun = true)
    public void start() throws Exception {
        super.init();
    }

    @Test(description = "Test basic circuit breaker functionality", dataProvider = "responseDataProvider")
    public void testTypicalBackendTimeout(int responseCode, String messasge) throws Exception {
        verifyResponses(9306, "/cb", responseCode, messasge);
    }

    @DataProvider(name = "responseDataProvider")
    public Object[][] responseDataProvider() {
        return new Object[][]{
                new Object[]{SC_OK, SUCCESS_HELLO_MESSAGE},
                new Object[]{SC_OK, SUCCESS_HELLO_MESSAGE},
                new Object[]{SC_INTERNAL_SERVER_ERROR, INTERNAL_ERROR_MESSAGE},
                new Object[]{SC_INTERNAL_SERVER_ERROR, UPSTREAM_UNAVAILABLE_MESSAGE},
                new Object[]{SC_INTERNAL_SERVER_ERROR, UPSTREAM_UNAVAILABLE_MESSAGE}
        };
    }

    private void verifyResponses(int port, String path, int responseCode, String expectedMessage) throws Exception {
        HttpResponse response = HttpClientRequest.doGet("http://" + host + (path.startsWith("/")
                ? "" : "/") + path);
<<<<<<< HEAD
        System.out.println("Service URL : " + getServiceURL(path));
=======
        LOG.info("Service URL : " + getServiceURL(path));
>>>>>>> 071971a0
        Thread.sleep(60000);
        Assert.assertEquals(response.getResponseCode(), responseCode, "Response code mismatched");
        Assert.assertTrue(response.getData().contains(expectedMessage), "Message content mismatched");
    }

    @AfterTest(alwaysRun = true)
    public void cleanup() throws Exception {
        super.cleanup();
    }
}<|MERGE_RESOLUTION|>--- conflicted
+++ resolved
@@ -32,10 +32,6 @@
  */
 public class HttpCircuitBreakerScenarioTest extends ScenarioTestBase {
 
-<<<<<<< HEAD
-=======
-    private static final Logger LOG = LoggerFactory.getLogger(HttpCircuitBreakerScenarioTest.class);
->>>>>>> 071971a0
     private static String host = System.getProperty("http.lb.host");
     private static final int SC_OK = 200;
     private static final int SC_INTERNAL_SERVER_ERROR = 500;
@@ -50,7 +46,7 @@
 
     @Test(description = "Test basic circuit breaker functionality", dataProvider = "responseDataProvider")
     public void testTypicalBackendTimeout(int responseCode, String messasge) throws Exception {
-        verifyResponses(9306, "/cb", responseCode, messasge);
+        verifyResponses(9306, "cb", responseCode, messasge);
     }
 
     @DataProvider(name = "responseDataProvider")
@@ -67,12 +63,8 @@
     private void verifyResponses(int port, String path, int responseCode, String expectedMessage) throws Exception {
         HttpResponse response = HttpClientRequest.doGet("http://" + host + (path.startsWith("/")
                 ? "" : "/") + path);
-<<<<<<< HEAD
         System.out.println("Service URL : " + getServiceURL(path));
-=======
-        LOG.info("Service URL : " + getServiceURL(path));
->>>>>>> 071971a0
-        Thread.sleep(60000);
+        Thread.sleep(10000);
         Assert.assertEquals(response.getResponseCode(), responseCode, "Response code mismatched");
         Assert.assertTrue(response.getData().contains(expectedMessage), "Message content mismatched");
     }
