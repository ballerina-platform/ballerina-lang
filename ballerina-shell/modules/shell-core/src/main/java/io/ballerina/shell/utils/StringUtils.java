/*
 * Copyright (c) 2021, WSO2 Inc. (http://www.wso2.org) All Rights Reserved.
 *
 * WSO2 Inc. licenses this file to you under the Apache License,
 * Version 2.0 (the "License"); you may not use this file except
 * in compliance with the License.
 * You may obtain a copy of the License at
 *
 *    http://www.apache.org/licenses/LICENSE-2.0
 *
 * Unless required by applicable law or agreed to in writing,
 * software distributed under the License is distributed on an
 * "AS IS" BASIS, WITHOUT WARRANTIES OR CONDITIONS OF ANY
 * KIND, either express or implied.  See the License for the
 * specific language governing permissions and limitations
 * under the License.
 */

package io.ballerina.shell.utils;

import io.ballerina.tools.text.LinePosition;
import io.ballerina.tools.text.TextDocument;

import java.util.StringJoiner;

/**
 * Utility functions required by invokers.
 * Static class.
 *
 * @since 2.0.0
 */
public class StringUtils {
    private static final int MAX_VAR_STRING_LENGTH = 78;
    private static final String QUOTE = "'";
    private static final String SPACE = " ";
    private static final String CARET = "^";
    private static final String DASH = "-";

    /**
     * Creates an quoted identifier to use for variable names.
     *
     * @param identifier Identifier without quote.
     * @return Quoted identifier.
     */
    public static String quoted(String identifier) {
        if (String.valueOf(identifier).startsWith(QUOTE)) {
            return identifier;
        }
        return QUOTE + identifier;
    }

    /**
     * Short a string to a certain length.
     *
     * @param input Input string to shorten.
     * @return Shortened string.
     */
    public static String shortenedString(Object input) {
        String value = String.valueOf(input);
        value = value.replaceAll("\n", "");
        if (value.length() > MAX_VAR_STRING_LENGTH) {
            int subStrLength = MAX_VAR_STRING_LENGTH / 2;
            return value.substring(0, subStrLength)
                    + "..." + value.substring(value.length() - subStrLength);
        }
        return value;
    }

    /**
<<<<<<< HEAD
     * Highlight and show the error position.
     * The highlighted text would follow format,
     * <pre>
     * incompatible types: expected 'string', found 'int'
     *     int i = "Hello";
     *             ^-----^
     * </pre>
     * However if the error is multiline, it would follow following format,
     * <pre>
     *
     * </pre>
     *
     * @param textDocument Text document to extract source code.
     * @param diagnostic   Diagnostic to show.
     * @return The string with position highlighted.
     */
    public static String highlightDiagnostic(TextDocument textDocument,
                                             io.ballerina.tools.diagnostics.Diagnostic diagnostic) {
        LinePosition startLine = diagnostic.location().lineRange().startLine();
        LinePosition endLine = diagnostic.location().lineRange().endLine();

        if (startLine.line() != endLine.line()) {
            // Error spans for several lines, will not highlight error
            StringJoiner errorMessage = new StringJoiner("\n\t");
            errorMessage.add(diagnostic.message());
            for (int i = startLine.line(); i <= endLine.line(); i++) {
                errorMessage.add(textDocument.line(i).text().strip());
            }
            return errorMessage.toString();
        }

        // Error is same line, can highlight using ^-----^
        // Error will expand as ^, ^^, ^-^, ^--^
        int position = startLine.offset();
        int length = Math.max(endLine.offset() - startLine.offset(), 1);
        String caretUnderline = length == 1
                ? CARET : CARET + DASH.repeat(length - 2) + CARET;

        // Get the source code
        String sourceLine = textDocument.line(startLine.line()).text();

        // Count leading spaces
        int leadingSpaces = sourceLine.length() - sourceLine.stripLeading().length();
        String strippedSourceLine = sourceLine.substring(leadingSpaces);

        // Result should be padded with a tab
        return String.format("%s%n\t%s%n\t%s%s", diagnostic.message(), strippedSourceLine,
                SPACE.repeat(position - leadingSpaces), caretUnderline);
=======
     * Converts a Ballerina object to its `toBalString` counterpart.
     *
     * @param object Object to convert.
     * @return Converted string.
     */
    public static String getExpressionStringValue(Object object) {
        return io.ballerina.runtime.api.utils.StringUtils.getExpressionStringValue(object, null);
>>>>>>> cfabfd8c
    }
}<|MERGE_RESOLUTION|>--- conflicted
+++ resolved
@@ -67,7 +67,6 @@
     }
 
     /**
-<<<<<<< HEAD
      * Highlight and show the error position.
      * The highlighted text would follow format,
      * <pre>
@@ -116,7 +115,9 @@
         // Result should be padded with a tab
         return String.format("%s%n\t%s%n\t%s%s", diagnostic.message(), strippedSourceLine,
                 SPACE.repeat(position - leadingSpaces), caretUnderline);
-=======
+    }
+
+    /**
      * Converts a Ballerina object to its `toBalString` counterpart.
      *
      * @param object Object to convert.
@@ -124,6 +125,5 @@
      */
     public static String getExpressionStringValue(Object object) {
         return io.ballerina.runtime.api.utils.StringUtils.getExpressionStringValue(object, null);
->>>>>>> cfabfd8c
     }
 }