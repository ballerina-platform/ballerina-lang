/*
 * Copyright (c) 2021, WSO2 Inc. (http://www.wso2.org) All Rights Reserved.
 *
 * WSO2 Inc. licenses this file to you under the Apache License,
 * Version 2.0 (the "License"); you may not use this file except
 * in compliance with the License.
 * You may obtain a copy of the License at
 *
 *    http://www.apache.org/licenses/LICENSE-2.0
 *
 * Unless required by applicable law or agreed to in writing,
 * software distributed under the License is distributed on an
 * "AS IS" BASIS, WITHOUT WARRANTIES OR CONDITIONS OF ANY
 * KIND, either express or implied.  See the License for the
 * specific language governing permissions and limitations
 * under the License.
 */

package io.ballerina.shell.parser;

import io.ballerina.compiler.syntax.tree.FunctionDefinitionNode;
import io.ballerina.compiler.syntax.tree.ModuleMemberDeclarationNode;
import io.ballerina.compiler.syntax.tree.ModulePartNode;
import io.ballerina.compiler.syntax.tree.Node;
import io.ballerina.shell.exceptions.TreeParserException;
import io.ballerina.shell.parser.trials.EmptyExpressionTrial;
import io.ballerina.shell.parser.trials.ExpressionTrial;
import io.ballerina.shell.parser.trials.GetErrorMessageTrial;
import io.ballerina.shell.parser.trials.ImportDeclarationTrial;
import io.ballerina.shell.parser.trials.ModuleMemberTrial;
import io.ballerina.shell.parser.trials.ModulePartTrial;
import io.ballerina.shell.parser.trials.ParserRejectedException;
import io.ballerina.shell.parser.trials.ParserTrialFailedException;
import io.ballerina.shell.parser.trials.StatementTrial;
import io.ballerina.shell.parser.trials.TreeParserTrial;

import java.util.ArrayList;
import java.util.Collection;
import java.util.List;
import java.util.Objects;

/**
 * Parses the source code line using a trial based method.
 * The source code is placed in several places and is attempted to parse.
 * This continues until the correct type can be determined.
 *
 * @since 2.0.0
 */
public class SerialTreeParser extends TrialTreeParser {
    private final List<TreeParserTrial> nodeParserTrials;

    public SerialTreeParser(long timeOutDurationMs) {
        super(timeOutDurationMs);
        this.nodeParserTrials = List.of(
                new ImportDeclarationTrial(this),
                new ModuleMemberTrial(this),
                new ExpressionTrial(this),
                new StatementTrial(this),
                new EmptyExpressionTrial(this),
                new GetErrorMessageTrial(this)
        );
    }

    @Override
    public Node parse(String source) throws TreeParserException {
        String errorMessage = "";
        for (TreeParserTrial trial : nodeParserTrials) {
            try {
                return Objects.requireNonNull(trial.parse(source), "trial returned no nodes");
            } catch (ParserTrialFailedException e) {
                errorMessage = e.getMessage();
            } catch (ParserRejectedException e) {
                errorMessage = "Invalid statement: " + e.getMessage();
                break;
            } catch (Throwable e) {
<<<<<<< HEAD
                errorMessage = "There is a Syntax Error in your code.";
            }
        }
        addErrorDiagnostic(errorMessage);
        addErrorDiagnostic("Parsing aborted due to errors.");
=======
                errorMessage = "Code contains syntax error(s).";
            }
        }
        addDiagnostic(Diagnostic.error(errorMessage));
        addDiagnostic(Diagnostic.error("Parsing aborted due to errors."));
>>>>>>> 00dcd37f
        throw new TreeParserException();
    }

    @Override
    public Collection<Node> parseDeclarations(String source) throws TreeParserException {
        try {
            ModulePartTrial modulePartTrial = new ModulePartTrial(this);
            ModulePartNode modulePartNode = (ModulePartNode) modulePartTrial.parse(source);
            List<Node> declarationNodes = new ArrayList<>();
            modulePartNode.imports().forEach(declarationNodes::add);
            modulePartNode.members().stream().filter(this::isModuleDeclarationAllowed)
                    .forEach(declarationNodes::add);
            return declarationNodes;
        } catch (ParserTrialFailedException e) {
            addErrorDiagnostic(e.getMessage());
            addErrorDiagnostic("Parsing aborted because of errors.");
            throw new TreeParserException();
        }
    }

    /**
     * Whether the declaration is allowed to be parsed.
     */
    private boolean isModuleDeclarationAllowed(ModuleMemberDeclarationNode declarationNode) {
        if (declarationNode instanceof FunctionDefinitionNode) {
            String functionName = ((FunctionDefinitionNode) declarationNode).functionName().text();
            if (functionName.equals("main")) {
                addWarnDiagnostic("Found 'main' function in the declarations.\n" +
                        "Discarded 'main' function without loading.");
                return false;
            }
            if (functionName.equals("init")) {
                addWarnDiagnostic("Found 'init' function in the declarations.\n" +
                        "Discarded 'init' function without loading.");
                return false;
            }
            if (functionName.startsWith("__")) {
                addWarnDiagnostic("Functions starting with '__' are reserved in REPL.\n" +
                        "Discarded '" + functionName + "' without loading.");
                return false;
            }
        }
        return true;
    }
}<|MERGE_RESOLUTION|>--- conflicted
+++ resolved
@@ -73,19 +73,11 @@
                 errorMessage = "Invalid statement: " + e.getMessage();
                 break;
             } catch (Throwable e) {
-<<<<<<< HEAD
-                errorMessage = "There is a Syntax Error in your code.";
+                errorMessage = "Code contains syntax error(s).";
             }
         }
         addErrorDiagnostic(errorMessage);
         addErrorDiagnostic("Parsing aborted due to errors.");
-=======
-                errorMessage = "Code contains syntax error(s).";
-            }
-        }
-        addDiagnostic(Diagnostic.error(errorMessage));
-        addDiagnostic(Diagnostic.error("Parsing aborted due to errors."));
->>>>>>> 00dcd37f
         throw new TreeParserException();
     }
 
