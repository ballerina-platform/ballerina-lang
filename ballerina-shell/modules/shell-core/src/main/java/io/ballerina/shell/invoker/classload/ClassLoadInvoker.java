/*
 * Copyright (c) 2021, WSO2 Inc. (http://www.wso2.org) All Rights Reserved.
 *
 * WSO2 Inc. licenses this file to you under the Apache License,
 * Version 2.0 (the "License"); you may not use this file except
 * in compliance with the License.
 * You may obtain a copy of the License at
 *
 *    http://www.apache.org/licenses/LICENSE-2.0
 *
 * Unless required by applicable law or agreed to in writing,
 * software distributed under the License is distributed on an
 * "AS IS" BASIS, WITHOUT WARRANTIES OR CONDITIONS OF ANY
 * KIND, either express or implied.  See the License for the
 * specific language governing permissions and limitations
 * under the License.
 */

package io.ballerina.shell.invoker.classload;

import io.ballerina.compiler.api.symbols.FunctionSymbol;
import io.ballerina.compiler.api.symbols.FunctionTypeSymbol;
import io.ballerina.compiler.api.symbols.TypeSymbol;
import io.ballerina.compiler.api.symbols.VariableSymbol;
import io.ballerina.projects.JBallerinaBackend;
import io.ballerina.projects.JvmTarget;
import io.ballerina.projects.ModuleId;
import io.ballerina.projects.PackageCompilation;
import io.ballerina.projects.Project;
import io.ballerina.projects.directory.SingleFileProject;
import io.ballerina.shell.Diagnostic;
import io.ballerina.shell.exceptions.InvokerException;
import io.ballerina.shell.invoker.Invoker;
import io.ballerina.shell.invoker.classload.context.ClassLoadContext;
import io.ballerina.shell.invoker.classload.context.StatementContext;
import io.ballerina.shell.invoker.classload.context.VariableContext;
import io.ballerina.shell.rt.InvokerMemory;
import io.ballerina.shell.snippet.Snippet;
import io.ballerina.shell.snippet.types.DeclarationSnippet;
import io.ballerina.shell.snippet.types.ExecutableSnippet;
import io.ballerina.shell.snippet.types.ImportDeclarationSnippet;
import io.ballerina.shell.snippet.types.ModuleMemberDeclarationSnippet;
import io.ballerina.shell.snippet.types.TopLevelDeclarationSnippet;
import io.ballerina.shell.snippet.types.VariableDeclarationSnippet;
import io.ballerina.shell.utils.QuotedIdentifier;
import io.ballerina.shell.utils.StringUtils;
import io.ballerina.shell.utils.timeit.InvokerTimeIt;
import io.ballerina.shell.utils.timeit.TimedOperation;

import java.io.PrintStream;
import java.util.ArrayList;
import java.util.Arrays;
import java.util.Collection;
import java.util.HashMap;
import java.util.HashSet;
import java.util.List;
import java.util.Map;
import java.util.Objects;
import java.util.Optional;
import java.util.Set;
import java.util.StringJoiner;
import java.util.UUID;
import java.util.concurrent.atomic.AtomicBoolean;
import java.util.concurrent.atomic.AtomicInteger;
import java.util.regex.Matcher;
import java.util.regex.Pattern;
import java.util.stream.Collectors;

/**
 * Executes the snippet given.
 * This invoker will save all the variable values in a static class and
 * load them into the generated class effectively managing any side-effects.
 *
 * @since 2.0.0
 */
public class ClassLoadInvoker extends Invoker {
    // Context related information
    public static final String CONTEXT_EXPR_VAR_NAME = "__last__";
    // Punctuations
    protected static final String DOLLAR = "$";
    private static final String DECLARATION_TEMPLATE_FILE = "template.declaration.mustache";
    private static final String EXECUTION_TEMPLATE_FILE = "template.execution.mustache";

    private static final AtomicInteger importIndex = new AtomicInteger(0);
    private static final Pattern FULLY_QUALIFIED_MODULE_ID_PATTERN = Pattern.compile("([\\w]+)/([\\w.]+):([\\d.]+):");

    /**
     * Set of identifiers that are known or seen at the initialization.
     * These can't be overridden.
     */
    private final Set<QuotedIdentifier> initialIdentifiers;
    /**
     * List of imports done.
     * These are imported to the read generated code as necessary.
     */
    private final HashedImports imports;
    /**
     * List of module level declarations such as functions, classes, etc...
     * The snippets are saved as is.
     */
    private final Map<QuotedIdentifier, String> moduleDclns;
    /**
     * List of global variables used in the code.
     * This is a map of variable name to its type.
     * The variable name must be a quoted identifier.
     */
    private final Map<QuotedIdentifier, GlobalVariable> globalVars;
    /**
     * Flag to keep track of whether the invoker is initialized.
     */
    private final AtomicBoolean initialized;
    /**
     * Id of the current invoker context.
     */
<<<<<<< HEAD
    protected final String contextId;
=======
    private final String contextId;

>>>>>>> 6cba350c
    /**
     * Stores all the newly found implicit imports.
     * Persisted at the end of iteration to `mustImportPrefixes`.
     * Key is the source snippet name (variable name/dcln name), value is the prefix.
     */
    private final Map<QuotedIdentifier, Set<QuotedIdentifier>> newImports;
    /**
     * Type symbol of ANY. This is found at initialization.
     * This is used to check is a type symbol can be assigned to any.
     */
    private TypeSymbol anyTypeSymbol;

    /**
     * Creates a class load invoker from the given ballerina home.
     * Ballerina home should be tha path that contains repo directory.
     * It is expected that the runtime is added in the class path.
     */
    public ClassLoadInvoker() {
        this.initialized = new AtomicBoolean(false);
        this.contextId = UUID.randomUUID().toString();
        this.moduleDclns = new HashMap<>();
        this.globalVars = new HashMap<>();
        this.newImports = new HashMap<>();
        this.initialIdentifiers = new HashSet<>();
        this.imports = new HashedImports();
    }

    /**
     * Creates an empty context and loads the project.
     * This will allow compiler to cache necessary data so that
     * subsequent runs will be much more faster.
     * This must be called before calling execute.
     *
     * @throws InvokerException If initialization failed.
     */
    @Override
    public void initialize() throws InvokerException {
        ClassLoadContext emptyContext = new ClassLoadContext(contextId, imports.getUsedImports());
        SingleFileProject project = getProject(emptyContext, DECLARATION_TEMPLATE_FILE);
        PackageCompilation compilation = compile(project);
        // Remember all the visible var symbols
        // Also use this to cache ANY type symbol
        QuotedIdentifier runFunctionName = new QuotedIdentifier(MODULE_RUN_METHOD_NAME);
        for (GlobalVariableSymbol symbol : globalVariableSymbols(project, compilation)) {
            initialIdentifiers.add(symbol.getName());
            if (symbol.getName().equals(runFunctionName)) {
                assert symbol.getTypeSymbol() instanceof FunctionTypeSymbol;
                FunctionTypeSymbol runFunctionType = (FunctionTypeSymbol) symbol.getTypeSymbol();
                anyTypeSymbol = runFunctionType.returnTypeDescriptor().orElseThrow();
            }
        }
        JBallerinaBackend.from(compilation, JvmTarget.JAVA_11);
        this.initialized.set(true);
        addDiagnostic(Diagnostic.debug("Added initial identifiers: " + initialIdentifiers));
    }

    @Override
    public void reset() {
        // Clear everything in memory
        // data wrt the memory context is also removed.
        this.moduleDclns.clear();
        this.globalVars.clear();
        InvokerMemory.forgetAll(contextId);
        this.initialIdentifiers.clear();
        this.initialized.set(false);
        this.imports.reset();
    }

    @Override
    public void delete(Set<String> declarationNames) throws InvokerException {
        Map<QuotedIdentifier, GlobalVariable> queuedGlobalVars = new HashMap<>();
        Map<QuotedIdentifier, String> queuedModuleDclns = new HashMap<>();
        for (String declarationName : declarationNames) {
            QuotedIdentifier identifier = new QuotedIdentifier(declarationName);
            if (globalVars.containsKey(identifier)) {
                queuedGlobalVars.put(identifier, globalVars.get(identifier));
            } else if (moduleDclns.containsKey(identifier)) {
                queuedModuleDclns.put(identifier, moduleDclns.get(identifier));
            } else {
                addDiagnostic(Diagnostic.error(declarationName + " is not defined.\n" +
                        "Please enter names of declarations that are already defined."));
                throw new InvokerException();
            }
        }

        try {
            queuedGlobalVars.keySet().forEach(globalVars::remove);
            queuedModuleDclns.keySet().forEach(moduleDclns::remove);
            processCurrentState();
        } catch (InvokerException e) {
            globalVars.putAll(queuedGlobalVars);
            moduleDclns.putAll(queuedModuleDclns);
            addDiagnostic(Diagnostic.error("Deleting declaration(s) failed."));
            throw e;
        }
    }

    @Override
    public Optional<Object> execute(Snippet newSnippet) throws InvokerException {
        if (!this.initialized.get()) {
            throw new IllegalStateException("Invoker execution not initialized.");
        }

        newImports.clear();

        // TODO: Fix the closure bug. Following will not work with isolated functions.
        // newSnippet.modify(new GlobalLoadModifier(globalVars));

        if (newSnippet instanceof ImportDeclarationSnippet) {
            // Only compilation to find import validity and exit.
            ImportDeclarationSnippet importDcln = (ImportDeclarationSnippet) newSnippet;
            QuotedIdentifier importPrefix = timedOperation("processing import", () -> processImport(importDcln));
            Objects.requireNonNull(importPrefix, "Import prefix identification failed.");
            addDiagnostic(Diagnostic.debug("Import prefix identified as: " + importPrefix));
            return Optional.empty();

        } else if (newSnippet instanceof TopLevelDeclarationSnippet) {
            // Process the declarations
            processDeclarations(List.of((TopLevelDeclarationSnippet) newSnippet));
            return Optional.empty();

        } else if (newSnippet instanceof ExecutableSnippet) {
            // Compile and execute the real program. Also output the EXPR result.
            ClassLoadContext context = createStatementExecutionContext((ExecutableSnippet) newSnippet);
            timedOperation("statement execution", () -> executeProject(context, EXECUTION_TEMPLATE_FILE));
            Object executionResult = InvokerMemory.recall(contextId, CONTEXT_EXPR_VAR_NAME);
            addDiagnostic(Diagnostic.debug("Implicit imports added: " + this.newImports));
            return Optional.ofNullable(executionResult);

        } else {
            addDiagnostic(Diagnostic.error("Unexpected snippet type"));
            throw new UnsupportedOperationException();
        }
    }

    @Override
    public Object executeDeclarations(Collection<DeclarationSnippet> newSnippets) throws InvokerException {
        if (!this.initialized.get()) {
            throw new IllegalStateException("Invoker execution not initialized.");
        }

        // First filter out imports, run imports
        List<TopLevelDeclarationSnippet> declarationSnippets = new ArrayList<>();
        List<ImportDeclarationSnippet> importDeclarationSnippets = new ArrayList<>();
        for (DeclarationSnippet newSnippet : newSnippets) {
            if (newSnippet instanceof TopLevelDeclarationSnippet) {
                declarationSnippets.add((TopLevelDeclarationSnippet) newSnippet);
            } else if (newSnippet instanceof ImportDeclarationSnippet) {
                importDeclarationSnippets.add((ImportDeclarationSnippet) newSnippet);
            } else {
                throw new UnsupportedOperationException();
            }
        }

        // Execute imports
        for (ImportDeclarationSnippet snippet : importDeclarationSnippets) {
            execute(snippet);
        }
        // Execute other snippets
        if (!declarationSnippets.isEmpty()) {
            processDeclarations(declarationSnippets);
        }
        return null;
    }

    /**
     * This is an import. A test import is done to check for errors.
     * It should not give 'module not found' error.
     * Only compilation is done to verify package resolution.
     *
     * @param importSnippet New import snippet string.
     * @return Imported prefix name.
     * @throws InvokerException If importing failed.
     */
    private QuotedIdentifier processImport(ImportDeclarationSnippet importSnippet) throws InvokerException {
        String moduleName = importSnippet.getImportedModule();
        QuotedIdentifier quotedPrefix = importSnippet.getPrefix();

        if (imports.moduleImported(moduleName) && imports.prefix(moduleName).equals(quotedPrefix)) {
            // Same module with same prefix. No need to check.
            return quotedPrefix;
        } else if (imports.containsPrefix(quotedPrefix)) {
            // Prefix is already used. (Not for the same module - checked above)
            addDiagnostic(Diagnostic.error("The import prefix was already used by another import."));
            throw new InvokerException();
        }

        compileImportStatement(importSnippet.toString());
        return imports.storeImport(importSnippet);
    }

    /**
     * Processes declarations (module dcln/var dclns).
     * Compiles once to check syntax and infer variable types.
     * Execution is only done if there is at least one variable dcln.
     *
     * @param declarationSnippets Declarations to process.
     * @throws InvokerException If compilation failed.
     */
    private void processDeclarations(Collection<TopLevelDeclarationSnippet> declarationSnippets)
            throws InvokerException {
        Map<VariableDeclarationSnippet, Set<QuotedIdentifier>> variableDeclarations = new HashMap<>();
        Map<QuotedIdentifier, VariableDeclarationSnippet.TypeInfo> variableTypes = new HashMap<>();
        List<QuotedIdentifier> variableNames = new ArrayList<>();
        Map<QuotedIdentifier, ModuleMemberDeclarationSnippet> moduleDeclarations = new HashMap<>();

        // Fill the required arrays/maps
        for (DeclarationSnippet declarationSnippet : declarationSnippets) {
            Set<QuotedIdentifier> usedPrefixes = new HashSet<>();
            declarationSnippet.usedImports().forEach(p -> usedPrefixes.add(new QuotedIdentifier(p)));

            if (declarationSnippet.isVariableDeclaration()) {
                assert declarationSnippet instanceof VariableDeclarationSnippet;
                VariableDeclarationSnippet varDclnSnippet = (VariableDeclarationSnippet) declarationSnippet;
                variableNames.addAll(varDclnSnippet.names());
                variableDeclarations.put(varDclnSnippet, varDclnSnippet.names());
                variableTypes.putAll(varDclnSnippet.types());
            } else if (declarationSnippet.isModuleMemberDeclaration()) {
                assert declarationSnippet instanceof ModuleMemberDeclarationSnippet;
                ModuleMemberDeclarationSnippet moduleDclnSnippet = (ModuleMemberDeclarationSnippet) declarationSnippet;
                QuotedIdentifier moduleDeclarationName = moduleDclnSnippet.name();
                moduleDeclarations.put(moduleDeclarationName, moduleDclnSnippet);
                this.newImports.put(moduleDeclarationName, usedPrefixes);
            }
        }

        // Compile declaration template
        ClassLoadContext context = createDeclarationContext(variableDeclarations.keySet(), variableNames,
                moduleDeclarations);
        SingleFileProject project = getProject(context, DECLARATION_TEMPLATE_FILE);
        PackageCompilation compilation = compile(project);

        // Only execute if there are variable declarations
        if (!variableNames.isEmpty()) {
            // Find all the global variables that were defined
            Collection<GlobalVariableSymbol> globalVariableSymbols = globalVariableSymbols(project, compilation);

            // Map all variable names with its global variable
            Map<QuotedIdentifier, GlobalVariable> allNewVariables = new HashMap<>();
            for (VariableDeclarationSnippet snippet : variableDeclarations.keySet()) {
                Map<QuotedIdentifier, GlobalVariable> newVariables = createGlobalVariables(
                        snippet.qualifiersAndMetadata(), snippet.names(), variableTypes, globalVariableSymbols);
                allNewVariables.putAll(newVariables);
            }

            // Compile and execute the real program.
            ClassLoadContext execContext = createVariablesExecutionContext(
                    variableDeclarations.keySet(), allNewVariables);
            executeProject(execContext, EXECUTION_TEMPLATE_FILE);
            globalVars.putAll(allNewVariables);
            newImports.forEach(imports::storeImportUsages);
            addDiagnostic(Diagnostic.debug("Found new variables: " + allNewVariables));
        }

        // All was successful without error - save state
        this.newImports.forEach(imports::storeImportUsages);
        for (Map.Entry<QuotedIdentifier, ModuleMemberDeclarationSnippet> dcln : moduleDeclarations.entrySet()) {
            String moduleDclnCode = dcln.getValue().toString();
            this.moduleDclns.put(dcln.getKey(), moduleDclnCode);
            addDiagnostic(Diagnostic.debug("Module dcln name: " + dcln.getKey()));
            addDiagnostic(Diagnostic.debug("Module dcln code: " + moduleDclnCode));
        }
        addDiagnostic(Diagnostic.debug("Implicit imports added: " + this.newImports));
    }

    /**
     * Processes current state by compiling. Throws an error if compilation fails.
     *
     * @throws InvokerException If state is invalid.
     */
    private void processCurrentState() throws InvokerException {
        Set<String> importStrings = getRequiredImportStatements();
        ClassLoadContext context = new ClassLoadContext(this.contextId, importStrings,
                moduleDclns.values(), globalVariableContexts().values(), null);
        Project project = getProject(context, DECLARATION_TEMPLATE_FILE);
        compile(project);
    }

    /* Context Creation */

    /**
     * Creates a context which can be used to identify new variables and module level dclns.
     *
     * @param variableDeclarations New snippets. Must be a var dclns.
     * @param variableNames        Names of variables in variable declarations.
     * @param moduleDeclarations   Module declarations to load.
     * @return Context with type information inferring code.
     */
    private ClassLoadContext createDeclarationContext(
            Collection<VariableDeclarationSnippet> variableDeclarations,
            Collection<QuotedIdentifier> variableNames,
            Map<QuotedIdentifier, ModuleMemberDeclarationSnippet> moduleDeclarations) {
        // Load current declarations
        Map<QuotedIdentifier, VariableContext> oldVarDclns = globalVariableContexts();
        Map<QuotedIdentifier, String> moduleDclnStringsMap = new HashMap<>(moduleDclns);

        StringJoiner lastVarDclns = new StringJoiner("\n");
        Set<String> importStrings = new HashSet<>();

        // Remove old declarations and add new declarations
        for (Map.Entry<QuotedIdentifier, ModuleMemberDeclarationSnippet> dcln : moduleDeclarations.entrySet()) {
            importStrings.addAll(getRequiredImportStatements(dcln.getValue()));
            moduleDclnStringsMap.put(dcln.getKey(), dcln.getValue().toString());
        }
        // Remove old variable names and process new variable dclns
        variableNames.forEach(oldVarDclns::remove);
        for (VariableDeclarationSnippet varSnippet : variableDeclarations) {
            lastVarDclns.add(varSnippet.toString());
            importStrings.addAll(getRequiredImportStatements(varSnippet));
        }

        return new ClassLoadContext(this.contextId, importStrings, moduleDclnStringsMap.values(),
                oldVarDclns.values(), lastVarDclns.toString());
    }

    /**
     * Creates the context object to be passed to template.
     * Only executable snippets are processed.
     * So, only statements and expressions are processed.
     *
     * @param newSnippet New snippet from user.
     * @return Created context.
     */
    private ClassLoadContext createStatementExecutionContext(ExecutableSnippet newSnippet) {
        Map<QuotedIdentifier, VariableContext> varDclnsMap = globalVariableContexts();
        Set<String> importStrings = getRequiredImportStatements(newSnippet);

        StatementContext lastStatement = new StatementContext(newSnippet);
        return new ClassLoadContext(this.contextId, importStrings, moduleDclns.values(),
                varDclnsMap.values(), null, lastStatement);
    }

    /**
     * Creates the context object to be passed to template.
     * This will process variable snippets.
     *
     * @param newSnippets  New snippets from user.
     * @param newVariables Variables defined in new snippets.
     * @return Created context.
     */
    private ClassLoadContext createVariablesExecutionContext(Collection<VariableDeclarationSnippet> newSnippets,
                                                             Map<QuotedIdentifier, GlobalVariable> newVariables) {
        Map<QuotedIdentifier, VariableContext> varDclnsMap = globalVariableContexts();
        StringJoiner newVariableDclns = new StringJoiner("\n");
        Set<String> importStrings = new HashSet<>();

        for (VariableDeclarationSnippet snippet : newSnippets) {
            importStrings.addAll(getRequiredImportStatements(snippet));
            newVariableDclns.add(snippet.toString());
        }

        newVariables.forEach((k, v) -> varDclnsMap.put(k, VariableContext.newVar(v)));
        return new ClassLoadContext(this.contextId, importStrings, moduleDclns.values(),
                varDclnsMap.values(), newVariableDclns.toString(), null);
    }

    /**
     * Global variables as required by contexts.
     *
     * @return Global variable declarations map.
     */
    private Map<QuotedIdentifier, VariableContext> globalVariableContexts() {
        Map<QuotedIdentifier, VariableContext> varDclns = new HashMap<>();
        globalVars.forEach((k, v) -> varDclns.put(k, VariableContext.oldVar(v)));
        return varDclns;
    }

    /* Util functions */

    /**
     * Processes a variable declaration snippet.
     * We need to know all the variable types.
     * Here, all the global variables are filtered and the types of
     * new variables are found.
     *
     * @param qualifiersAndMetadata Variable snippet qualifiers.
     * @param definedVariables      Variables that were defined.
     * @param definedTypes          Types of the variables.
     *                              If an entry is missing from this, the signature will be used.
     * @param globalVarSymbols      All global variable symbols.
     * @return Exported found variable information (name and type)
     */
    private Map<QuotedIdentifier, GlobalVariable> createGlobalVariables(
            String qualifiersAndMetadata,
            Set<QuotedIdentifier> definedVariables,
            Map<QuotedIdentifier, VariableDeclarationSnippet.TypeInfo> definedTypes,
            Collection<GlobalVariableSymbol> globalVarSymbols) {
        Map<QuotedIdentifier, GlobalVariable> foundVariables = new HashMap<>();
        addDiagnostic(Diagnostic.debug("Found variables: " + definedVariables));

        for (GlobalVariableSymbol globalVariableSymbol : globalVarSymbols) {
            QuotedIdentifier variableName = globalVariableSymbol.getName();
            TypeSymbol typeSymbol = globalVariableSymbol.getTypeSymbol();

            // Is a built-in variable/function
            if (initialIdentifiers.contains(variableName)) {
                continue;
            }
            // Is not a variable defined by the snippet in question
            if (!definedVariables.contains(variableName)) {
                continue;
            }

            // Determine the type information
            boolean isAssignableToAny = typeSymbol.assignableTo(anyTypeSymbol);
            // Find the variable type - use syntax tree if possible
            String variableType;
            if (definedTypes.containsKey(variableName)) {
                // We can use syntax tree, add required imports
                VariableDeclarationSnippet.TypeInfo typeInfo = definedTypes.get(variableName);
                variableType = typeInfo.getType();
                this.newImports.put(variableName, typeInfo.getImports());
            } else {
                Set<QuotedIdentifier> requiredImports = new HashSet<>();
                variableType = parseTypeSignature(typeSymbol, requiredImports);
                this.newImports.put(variableName, requiredImports);
            }

            // Create a global variable
            GlobalVariable globalVariable = new GlobalVariable(variableType, variableName,
                    isAssignableToAny, qualifiersAndMetadata);
            foundVariables.put(variableName, globalVariable);
        }

        return foundVariables;
    }

    /**
     * Gets the symbols that are visible globally.
     * Returns only function symbols and variable symbols.
     *
     * @param project     Project to get symbols.
     * @param compilation Compilation object.
     * @return All the visible symbols.
     */
    private Collection<GlobalVariableSymbol> globalVariableSymbols(Project project, PackageCompilation compilation) {
        // Get the document associated with project
        ModuleId moduleId = project.currentPackage().getDefaultModule().moduleId();
        return compilation.getSemanticModel(moduleId).moduleSymbols().stream()
                .filter(s -> s instanceof VariableSymbol || s instanceof FunctionSymbol)
                .map(GlobalVariableSymbol::fromSymbol)
                .collect(Collectors.toList());
    }

    /**
     * Return import strings used by this snippet.
     * All the global imports are also added.
     *
     * @param snippet Snippet to check.
     * @return List of imports.
     */
    private Set<String> getRequiredImportStatements(Snippet snippet) {
        Set<String> importStrings = getRequiredImportStatements();
        // Add all used imports in this snippet
        snippet.usedImports().stream()
                .map(QuotedIdentifier::new)
                .map(imports::getImport).filter(Objects::nonNull)
                .forEach(importStrings::add);
        return importStrings;
    }


    /**
     * Converts a type symbol into its string counterpart.
     * Any imports that need to be done are calculated.
     * Eg: if the type was abc/z:TypeA then it will be converted as
     * 'import abc/z' will be added as an import.
     * We need to traverse all the sub-typed because any sub-type
     * may need to be imported.
     * Also, this will compute all the replacements that should be done.
     * In above case, abc/z:TypeA will be replaced with z:TypeA.
     *
     * @param typeSymbol Type to process.
     * @param imports    Imports set to store imports.
     * @return Type signature after parsing.
     */
    protected String parseTypeSignature(TypeSymbol typeSymbol, Set<QuotedIdentifier> imports) {
        String text = typeSymbol.signature();
        StringBuilder newText = new StringBuilder();
        Matcher matcher = FULLY_QUALIFIED_MODULE_ID_PATTERN.matcher(text);
        int nextStart = 0;
        // Matching Fully-Qualified-Module-IDs (eg.`abc/mod1:1.0.0`)
        // Purpose is to transform `int|abc/mod1:1.0.0:Person` into `int|mod1:Person` or `int|Person`
        // identifying the potential imports required.
        while (matcher.find()) {
            // Append up-to start of the match
            newText.append(text, nextStart, matcher.start(1));
            // Identify org name and module names
            QuotedIdentifier orgName = new QuotedIdentifier(matcher.group(1));
            String[] moduleNames = Arrays
                    .stream(matcher.group(2).split("\\.")) // for each module name part
                    .map(StringUtils::quoted) // quote it
                    .toArray(String[]::new); // collect as a string array
            String moduleName = String.join(".", moduleNames);
            String moduleText = String.format("%s/%s", orgName, moduleName);

            // Add the import required
            QuotedIdentifier quotedPrefix = addImport(moduleText);
            imports.add(quotedPrefix);

            // Update next-start position
            newText.append(quotedPrefix.getName()).append(":");
            nextStart = matcher.end(3) + 1;
        }
        // Append the remaining
        if (nextStart != 0) {
            newText.append(text.substring(nextStart));
        }
        return newText.length() > 0 ? newText.toString() : text;
    }

    /**
     * Adds a import to this shell session.
     * This will import the module with an already imported prefix,
     * import with default name or using _I format.
     *
     * @param moduleText Module to import in 'orgName/module.name' format
     * @return Prefix imported.
     */
    protected QuotedIdentifier addImport(String moduleText) {
        // If this module is already imported, use a previous prefix.
        if (imports.moduleImported(moduleText)) {
            return imports.prefix(moduleText);
        }

        // Try to find an available prefix (starting from default prefix and iterate over _I imports)
        String defaultPrefix = moduleText.replaceAll(".*\\.", "");
        QuotedIdentifier quotedPrefix = new QuotedIdentifier(defaultPrefix);
        while (imports.containsPrefix(quotedPrefix)) {
            quotedPrefix = new QuotedIdentifier("_" + importIndex.incrementAndGet());
        }

        return imports.storeImport(quotedPrefix, moduleText);
    }

    /**
     * Return import strings used.
     *
     * @return List of imports.
     */
    private Set<String> getRequiredImportStatements() {
        Set<String> importStrings = new HashSet<>(imports.getUsedImports()); // Anon imports
        importStrings.addAll(imports.getUsedImports(globalVars.keySet())); // Imports from vars
        importStrings.addAll(imports.getUsedImports(moduleDclns.keySet())); // Imports from module dclns
        return importStrings;
    }

    /* Available statements */

    @Override
    public List<String> availableImports() {
        // Imports with prefixes
        List<String> importStrings = new ArrayList<>();
        for (QuotedIdentifier prefix : imports.prefixes()) {
            importStrings.add(String.format("(%s) %s", prefix, imports.getImport(prefix)));
        }
        return importStrings;
    }

    @Override
    public List<String> availableVariables() {
        // Available variables and values as string.
        List<String> varStrings = new ArrayList<>();
        for (GlobalVariable entry : globalVars.values()) {
            Object obj = InvokerMemory.recall(contextId, entry.getVariableName().getName());
            String objStr = StringUtils.getExpressionStringValue(obj);
            String value = StringUtils.shortenedString(objStr);
            String varString = String.format("(%s) %s %s = %s",
                    entry.getVariableName(), entry.getType(), entry.getVariableName(), value);
            varStrings.add(varString);
        }
        return varStrings;
    }

    @Override
    public List<String> availableModuleDeclarations() {
        // Module level dclns.
        List<String> moduleDclnStrings = new ArrayList<>();
        for (Map.Entry<QuotedIdentifier, String> entry : moduleDclns.entrySet()) {
            String varString = String.format("(%s) %s", entry.getKey(),
                    StringUtils.shortenedString(entry.getValue()));
            moduleDclnStrings.add(varString);
        }
        return moduleDclnStrings;
    }

    /**
     * @return Error stream to print out error messages.
     */
    protected PrintStream getErrorStream() {
        return System.err;
    }

    /**
     * Time the operation and add diagnostics to {@link ClassLoadInvoker}.
     *
     * @param category  Category to add diagnostics. Should be unique per operation.
     * @param operation Operation to perform.
     * @param <T>       operation return type.
     * @return Return value of operation.
     * @throws InvokerException If operation failed.
     */
    private <T> T timedOperation(String category, TimedOperation<T> operation) throws InvokerException {
        return InvokerTimeIt.timeIt(category, this, operation);
    }
}<|MERGE_RESOLUTION|>--- conflicted
+++ resolved
@@ -112,12 +112,8 @@
     /**
      * Id of the current invoker context.
      */
-<<<<<<< HEAD
-    protected final String contextId;
-=======
     private final String contextId;
 
->>>>>>> 6cba350c
     /**
      * Stores all the newly found implicit imports.
      * Persisted at the end of iteration to `mustImportPrefixes`.
