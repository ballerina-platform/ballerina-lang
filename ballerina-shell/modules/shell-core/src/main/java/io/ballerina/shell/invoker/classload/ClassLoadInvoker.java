/*
 * Copyright (c) 2021, WSO2 Inc. (http://www.wso2.org) All Rights Reserved.
 *
 * WSO2 Inc. licenses this file to you under the Apache License,
 * Version 2.0 (the "License"); you may not use this file except
 * in compliance with the License.
 * You may obtain a copy of the License at
 *
 *    http://www.apache.org/licenses/LICENSE-2.0
 *
 * Unless required by applicable law or agreed to in writing,
 * software distributed under the License is distributed on an
 * "AS IS" BASIS, WITHOUT WARRANTIES OR CONDITIONS OF ANY
 * KIND, either express or implied.  See the License for the
 * specific language governing permissions and limitations
 * under the License.
 */

package io.ballerina.shell.invoker.classload;

import io.ballerina.compiler.api.symbols.FunctionSymbol;
import io.ballerina.compiler.api.symbols.FunctionTypeSymbol;
import io.ballerina.compiler.api.symbols.TypeSymbol;
import io.ballerina.compiler.api.symbols.VariableSymbol;
import io.ballerina.compiler.syntax.tree.ConstantDeclarationNode;
import io.ballerina.compiler.syntax.tree.SyntaxKind;
import io.ballerina.compiler.syntax.tree.TypeDescriptorNode;
import io.ballerina.projects.JBallerinaBackend;
import io.ballerina.projects.JvmTarget;
import io.ballerina.projects.ModuleId;
import io.ballerina.projects.PackageCompilation;
import io.ballerina.projects.Project;
import io.ballerina.shell.exceptions.InvokerException;
import io.ballerina.shell.invoker.AvailableVariable;
import io.ballerina.shell.invoker.ShellSnippetsInvoker;
import io.ballerina.shell.invoker.classload.context.ClassLoadContext;
import io.ballerina.shell.invoker.classload.context.StatementContext;
import io.ballerina.shell.invoker.classload.context.VariableContext;
import io.ballerina.shell.rt.InvokerMemory;
import io.ballerina.shell.snippet.Snippet;
import io.ballerina.shell.snippet.types.ExecutableSnippet;
import io.ballerina.shell.snippet.types.ImportDeclarationSnippet;
import io.ballerina.shell.snippet.types.ModuleMemberDeclarationSnippet;
import io.ballerina.shell.snippet.types.StatementSnippet;
import io.ballerina.shell.snippet.types.VariableDeclarationSnippet;
import io.ballerina.shell.utils.Identifier;
import io.ballerina.shell.utils.QuotedImport;
import io.ballerina.shell.utils.StringUtils;

import java.io.PrintStream;
import java.util.ArrayList;
import java.util.Collection;
import java.util.HashMap;
import java.util.HashSet;
import java.util.List;
import java.util.Map;
import java.util.Objects;
import java.util.Optional;
import java.util.Set;
import java.util.StringJoiner;
import java.util.UUID;
import java.util.concurrent.atomic.AtomicBoolean;
import java.util.stream.Collectors;

/**
 * Executes the snippet given.
 * This invoker will save all the variable values in a static class and
 * load them into the generated class effectively managing any side-effects.
 *
 * @since 2.0.0
 */
public class ClassLoadInvoker extends ShellSnippetsInvoker {
    // Context related information
    public static final String CONTEXT_EXPR_VAR_NAME = "__last__";
    // Templates
    private static final String DECLARATION_TEMPLATE_FILE = "template.declaration.mustache";
    private static final String EXECUTION_TEMPLATE_FILE = "template.execution.mustache";

    /**
     * Set of identifiers that are known or seen at the initialization.
     * These can't be overridden.
     */
    private final Set<Identifier> initialIdentifiers;
    /**
     * List of imports done.
     * These are imported to the read generated code as necessary.
     */
    private final ImportsManager importsManager;
    /**
     * List of module level declarations such as functions, classes, etc...
     * The snippets are saved as is.
     */
    private final Map<Identifier, String> moduleDclns;
    /**
     * List of global variables used in the code.
     * This is a map of variable name to its type.
     * The variable name must be an identifier.
     */
    private final Map<Identifier, GlobalVariable> globalVars;
    /**
     * Flag to keep track of whether the invoker is initialized.
     */
    private final AtomicBoolean initialized;
    /**
     * Id of the current invoker context.
     */
    private final String contextId;

    /**
     * Stores all the newly found implicit imports.
     * Persisted at the end of iteration to `imports`.
     * Key is the source snippet name (variable name/dcln name), value is the prefixes.
     */
    private final Map<Identifier, Set<Identifier>> newImports;
    /**
     * Type symbol of ANY. This is found at initialization.
     * This is used to check is a type symbol can be assigned to any.
     */
    private TypeSymbol anyTypeSymbol;

    private boolean noModuleDeclarations;
    private boolean noVariableDeclarations;
    private boolean noExecutables;

    private Map<VariableDeclarationSnippet, Set<Identifier>> variableDeclarations;
    private Map<Identifier, ModuleMemberDeclarationSnippet> moduleDeclarations;
    private final Map<Identifier, ModuleMemberDeclarationSnippet> availableModuleDeclarations;
    private List<ExecutableSnippet> executableSnippets;
    private List<Identifier> variableNames;
    private Project project;
    /**
     * Stores all the newly found variable names.
     *
     * Introduced in order to collect new defined variables to support Ballerina
     * VSCode Notebook.
     */
    private final List<String> newDefinedVariableNames;
    /**
     * Stores all the newly found module declarations.
     *
     * Introduced in order to collect new module declarations to support Ballerina
     * VSCode Notebook.
     */
    private final List<String> newModuleDeclnNames;

    /**
     * Creates a class load invoker from the given ballerina home.
     * Ballerina home should be tha path that contains repo directory.
     * It is expected that the runtime is added in the class path.
     */
    public ClassLoadInvoker() {
        this.initialized = new AtomicBoolean(false);
        this.contextId = UUID.randomUUID().toString();
        this.moduleDclns = new HashMap<>();
        this.globalVars = new HashMap<>();
        this.newImports = new HashMap<>();
        this.initialIdentifiers = new HashSet<>();
        this.importsManager = new ImportsManager();
        this.newDefinedVariableNames = new ArrayList<>();
        this.newModuleDeclnNames = new ArrayList<>();
        this.availableModuleDeclarations = new HashMap<>();
    }

    /**
     * Creates an empty context and loads the project.
     * This will allow compiler to cache necessary data so that
     * subsequent runs will be much more faster.
     * This must be called before calling execute.
     *
     * @throws InvokerException If initialization failed.
     */
    @Override
    public void initialize() throws InvokerException {
        ClassLoadContext emptyContext = new ClassLoadContext(contextId, importsManager.getUsedImports(List.of()));
        Project project = getProject(emptyContext, DECLARATION_TEMPLATE_FILE);
        PackageCompilation compilation = compile(project);
        // Remember all the visible var symbols
        // Also use this to cache ANY type symbol
        Identifier runFunctionName = new Identifier(MODULE_RUN_METHOD_NAME);
        for (GlobalVariableSymbol symbol : globalVariableSymbols(project, compilation)) {
            initialIdentifiers.add(symbol.getName());
            if (symbol.getName().equals(runFunctionName)) {
                assert symbol.getTypeSymbol() instanceof FunctionTypeSymbol;
                FunctionTypeSymbol runFunctionType = (FunctionTypeSymbol) symbol.getTypeSymbol();
                anyTypeSymbol = runFunctionType.returnTypeDescriptor().orElseThrow();
            }
        }
        JBallerinaBackend.from(compilation, JvmTarget.JAVA_11);
        this.initialized.set(true);
        addDebugDiagnostic("Added initial identifiers: " + initialIdentifiers);
    }

    @Override
    public void reset() {
        // Clear everything in memory
        // data wrt the memory context is also removed.
        this.moduleDclns.clear();
        this.globalVars.clear();
        InvokerMemory.forgetAll(contextId);
        this.initialIdentifiers.clear();
        this.initialized.set(false);
        this.importsManager.reset();
        this.availableModuleDeclarations.clear();
    }

    @Override
    public PackageCompilation getCompilation(Collection<Snippet> newSnippets) throws InvokerException {
        if (!this.initialized.get()) {
            throw new IllegalStateException("Invoker execution not initialized.");
        }

        newImports.clear();
        // As this is a new execution of a code snippet clear out the defined vars and module declarations
        // stored by the previous execution
        clearPreviousVariablesAndModuleDclnsNames();

        // TODO: (#28036) Fix the closure bug.

        variableDeclarations = new HashMap<>();
        moduleDeclarations = new HashMap<>();
        executableSnippets = new ArrayList<>();
        variableNames = new ArrayList<>();

        // Fill the required arrays/maps
        // Only compilation to find import validity.
        // All imports are done on-the-spot.
        // Others are processed later.
        for (Snippet newSnippet : newSnippets) {

            if (newSnippet instanceof ImportDeclarationSnippet) {
                processImport((ImportDeclarationSnippet) newSnippet);

            } else if (newSnippet instanceof VariableDeclarationSnippet) {
                VariableDeclarationSnippet varDclnSnippet = (VariableDeclarationSnippet) newSnippet;
                variableNames.addAll(varDclnSnippet.names());
                variableDeclarations.put(varDclnSnippet, varDclnSnippet.names());

            } else if (newSnippet instanceof ModuleMemberDeclarationSnippet) {
                ModuleMemberDeclarationSnippet moduleDclnSnippet = (ModuleMemberDeclarationSnippet) newSnippet;
                Identifier moduleDeclarationName = moduleDclnSnippet.name();
                moduleDeclarations.put(moduleDeclarationName, moduleDclnSnippet);
                availableModuleDeclarations.put(moduleDeclarationName, moduleDclnSnippet);
                Set<Identifier> usedPrefixes = newSnippet.usedImports().stream()
                        .map(Identifier::new).collect(Collectors.toSet());
                newImports.put(moduleDeclarationName, usedPrefixes);

            } else if (newSnippet instanceof ExecutableSnippet) {
                executableSnippets.add((ExecutableSnippet) newSnippet);

            } else {
                throw new UnsupportedOperationException("Unimplemented snippet category.");
            }
        }

        noModuleDeclarations = moduleDeclarations.isEmpty();
        noVariableDeclarations = variableDeclarations.isEmpty();
        noExecutables = executableSnippets.isEmpty();
        PackageCompilation compilation = null;
        if (!(noModuleDeclarations && noVariableDeclarations && noExecutables)) {
            if (noModuleDeclarations && noVariableDeclarations) {
                // Compile declaration template if there were declarations
                ClassLoadContext execContext = createVariablesExecutionContext(List.of(), executableSnippets, Map.of());
                Project project = getProject(execContext, EXECUTION_TEMPLATE_FILE);
                compilation = compile(project);
            } else {
                ClassLoadContext context = createDeclarationContext(variableDeclarations.keySet(), variableNames,
                        moduleDeclarations);
                project = getProject(context, DECLARATION_TEMPLATE_FILE);
                compilation = compile(project);
            }
        }
        return compilation;
    }

    @Override
    public Optional<Object> execute(Optional<PackageCompilation> compilation) throws InvokerException {
        // Compilation was successful, so we can add the declarations
        // to the persisted list. Here everything is persisted.
        // Please note that this would be reversed if something went wrong in execution.

        // Find all the global variables that were defined
        // and Map all variable names with its global variable
        // If there are only imports (no other snippets), just stop execution.
        if (noModuleDeclarations && noVariableDeclarations && noExecutables) {
            return Optional.empty();
        }

        // If there are no declarations/variables, we can simply execute.
        if (noModuleDeclarations && noVariableDeclarations) {
            ClassLoadContext execContext = createVariablesExecutionContext(List.of(), executableSnippets, Map.of());
            executeProject(execContext, EXECUTION_TEMPLATE_FILE, newImports);
            return Optional.ofNullable(InvokerMemory.recall(contextId, CONTEXT_EXPR_VAR_NAME));
        }

        Collection<GlobalVariableSymbol> globalVariableSymbols = globalVariableSymbols(project, compilation.get());
        Map<Identifier, GlobalVariable> allNewVariables = new HashMap<>();
        for (VariableDeclarationSnippet snippet : variableDeclarations.keySet()) {
            Map<Identifier, GlobalVariable> newVariables = createGlobalVariables(
                    snippet.qualifiersAndMetadata(), snippet.names(), globalVariableSymbols,
                    snippet.isDeclaredWithVar());
            allNewVariables.putAll(newVariables);
        }
        // put names of new defined vars to list
        allNewVariables.keySet().forEach(id -> newDefinedVariableNames.add(id.getName()));
        // Persist all data
        globalVars.putAll(allNewVariables);
        newImports.forEach(importsManager::storeImportUsages);
        addDebugDiagnostic("Implicit imports added: " + newImports);
        addDebugDiagnostic("Found new variables: " + allNewVariables);
        for (Map.Entry<Identifier, ModuleMemberDeclarationSnippet> dcln : moduleDeclarations.entrySet()) {
            String moduleDclnCode = dcln.getValue().toString();
            moduleDclns.put(dcln.getKey(), moduleDclnCode);
            newModuleDeclnNames.add(dcln.getKey().getName());
            addDebugDiagnostic("Module dcln name: " + dcln.getKey());
            addDebugDiagnostic("Module dcln code: " + moduleDclnCode);
        }
        // No need to execute if none are variable declarations/executable snippets
        if (variableDeclarations.isEmpty() && executableSnippets.isEmpty()) {
            return Optional.empty();
        }

        // Recompile and Execute.
        try {
            ClassLoadContext execContext = createVariablesExecutionContext(
                    variableDeclarations.keySet(), executableSnippets, allNewVariables);
            executeProject(execContext, EXECUTION_TEMPLATE_FILE, newImports);
            return Optional.ofNullable(InvokerMemory.recall(contextId, CONTEXT_EXPR_VAR_NAME));
        } catch (InvokerException e) {
            // Execution failed... Reverse all by deleting declarations.
            Set<String> identifiersToDelete = new HashSet<>();
            allNewVariables.keySet().forEach(id -> identifiersToDelete.add(id.getName()));
            moduleDeclarations.keySet().forEach(id -> identifiersToDelete.add(id.getName()));
            delete(identifiersToDelete);
            // clear out new declarations
            clearPreviousVariablesAndModuleDclnsNames();
            throw e;
        }
    }

    @Override
    public void delete(Set<String> declarationNames) throws InvokerException {
        Map<Identifier, GlobalVariable> queuedGlobalVars = new HashMap<>();
        Map<Identifier, String> queuedModuleDclns = new HashMap<>();
        for (String declarationName : declarationNames) {
            Identifier identifier = new Identifier(declarationName);
            if (globalVars.containsKey(identifier)) {
                queuedGlobalVars.put(identifier, globalVars.get(identifier));
            } else if (moduleDclns.containsKey(identifier)) {
                queuedModuleDclns.put(identifier, moduleDclns.get(identifier));
            } else {
                addErrorDiagnostic(declarationName + " is not defined.\n" +
                        "Please enter names of declarations that are already defined.");
                throw new InvokerException();
            }
        }

        try {
            queuedGlobalVars.keySet().forEach(globalVars::remove);
            queuedModuleDclns.keySet().forEach(moduleDclns::remove);
            processCurrentState();
        } catch (InvokerException e) {
            globalVars.putAll(queuedGlobalVars);
            moduleDclns.putAll(queuedModuleDclns);
            addErrorDiagnostic("Deleting declaration(s) failed.");
            throw e;
        }
    }

    /* Process Snippets */

    /**
     * This is an import. A test import is done to check for errors.
     * It should not give 'module not found' error.
     * Only compilation is done to verify package resolution.
     *
     * @param importSnippet New import snippet string.
     * @throws InvokerException If importing failed.
     */
    private void processImport(ImportDeclarationSnippet importSnippet) throws InvokerException {
        QuotedImport quotedImport = importSnippet.getImportedModule();
        Identifier prefix = importSnippet.getPrefix();

        if (importsManager.moduleImported(quotedImport)
                && importsManager.prefix(quotedImport).equals(prefix)
                && importsManager.containsPrefix(prefix)) {
            // Same module with same prefix. No need to check.
            addDebugDiagnostic("Detected reimport: " + prefix);
            return;
        } else if (importsManager.containsPrefix(prefix)) {
            // Prefix is already used. (Not for the same module - checked above)
            addErrorDiagnostic("The import prefix was already used by another import.");
            throw new InvokerException();
        }

        compileImportStatement(importSnippet.toString());
        addDebugDiagnostic("Adding import: " + importSnippet);
        importsManager.storeImport(importSnippet);
    }

    /**
     * Processes current state by compiling. Throws an error if compilation fails.
     *
     * @throws InvokerException If state is invalid.
     */
    private void processCurrentState() throws InvokerException {
        Set<String> importStrings = getRequiredImportStatements();
        ClassLoadContext context = new ClassLoadContext(this.contextId, importStrings,
                moduleDclns.values(), globalVariableContexts().values(), null, null);
        Project project = getProject(context, DECLARATION_TEMPLATE_FILE);
        compile(project);
    }

    /* Context Creation */

    /**
     * Creates a context which can be used to identify new variables and module level dclns.
     *
     * @param variableDeclarations New snippets. Must be a var dclns.
     * @param variableNames        Names of variables in variable declarations.
     * @param moduleDeclarations   Module declarations to load.
     * @return Context with type information inferring code.
     */
    private ClassLoadContext createDeclarationContext(
            Collection<VariableDeclarationSnippet> variableDeclarations,
            Collection<Identifier> variableNames,
            Map<Identifier, ModuleMemberDeclarationSnippet> moduleDeclarations) {
        // Load current declarations
        Map<Identifier, VariableContext> oldVarDclns = globalVariableContexts();
        Map<Identifier, String> moduleDclnStringsMap = new HashMap<>(moduleDclns);

        StringJoiner lastVarDclns = new StringJoiner("\n");
        Set<String> importStrings = new HashSet<>();

        // Remove old declarations and add new declarations
        for (Map.Entry<Identifier, ModuleMemberDeclarationSnippet> dcln : moduleDeclarations.entrySet()) {
            importStrings.addAll(getRequiredImportStatements(dcln.getValue()));
            moduleDclnStringsMap.put(dcln.getKey(), dcln.getValue().toString());
        }
        // Remove old variable names and process new variable dclns
        variableNames.forEach(oldVarDclns::remove);
        for (VariableDeclarationSnippet varSnippet : variableDeclarations) {
            lastVarDclns.add(varSnippet.toString());
            importStrings.addAll(getRequiredImportStatements(varSnippet));
        }
        Collection<String> variableNameStrs = variableNames.stream()
                .map(Identifier::getName)
                .collect(Collectors.toSet());

        return new ClassLoadContext(this.contextId, importStrings, moduleDclnStringsMap.values(),
                oldVarDclns.values(), variableNameStrs, lastVarDclns.toString());
    }

    /**
     * Creates the context object to be passed to template.
     * This will process variable snippets.
     *
     * @param variableDeclarationSnippets New snippets from user.
     * @param executableSnippets          New executable snippets.
     * @param newVariables                Variables defined in new snippets.
     * @return Created context.
     */
    private ClassLoadContext createVariablesExecutionContext(
            Collection<VariableDeclarationSnippet> variableDeclarationSnippets,
            Collection<ExecutableSnippet> executableSnippets,
            Map<Identifier, GlobalVariable> newVariables) {

        Map<Identifier, VariableContext> varDclnsMap = globalVariableContexts();
        StringJoiner newVariableDclns = new StringJoiner("\n");
        Set<String> importStrings = new HashSet<>();

        for (VariableDeclarationSnippet snippet : variableDeclarationSnippets) {
            importStrings.addAll(getRequiredImportStatements(snippet));
            newVariableDclns.add(snippet.toString());
        }

        List<StatementContext> lastStatements = new ArrayList<>();
        for (ExecutableSnippet newSnippet : executableSnippets) {
            importStrings.addAll(getRequiredImportStatements(newSnippet));
            boolean isStatement = newSnippet instanceof StatementSnippet;
            lastStatements.add(new StatementContext(newSnippet.toString(), isStatement));
        }

        newVariables.forEach((k, v) -> varDclnsMap.put(k, VariableContext.newVar(v)));
        return new ClassLoadContext(this.contextId, importStrings, moduleDclns.values(),
                varDclnsMap.values(), null, newVariableDclns.toString(), lastStatements);
    }

    /**
     * Global variables as required by contexts.
     *
     * @return Global variable declarations map.
     */
    private Map<Identifier, VariableContext> globalVariableContexts() {
        Map<Identifier, VariableContext> varDclns = new HashMap<>();
        globalVars.forEach((k, v) -> varDclns.put(k, VariableContext.oldVar(v)));
        return varDclns;
    }

    /* Util functions */

    /**
     * Processes a variable declaration snippet.
     * We need to know all the variable types.
     * Here, all the global variables are filtered and the types of
     * new variables are found.
     *
     * @param qualifiersAndMetadata Variable snippet qualifiers.
     * @param definedVariables      Variables that were defined.
     * @param globalVarSymbols      All global variable symbols.
     * @param isDeclaredWithVar     Declared with a var or not.
     * @return Exported found variable information (name and type)
     */
    private Map<Identifier, GlobalVariable> createGlobalVariables(
            String qualifiersAndMetadata,
            Set<Identifier> definedVariables,
            Collection<GlobalVariableSymbol> globalVarSymbols,
            boolean isDeclaredWithVar) {
        Map<Identifier, GlobalVariable> foundVariables = new HashMap<>();
        addDebugDiagnostic("Found variables: " + definedVariables);

        for (GlobalVariableSymbol globalVariableSymbol : globalVarSymbols) {
            Identifier variableName = globalVariableSymbol.getName();
            Identifier variableNameConverted = new Identifier(variableName.getUnicodeConvertedName());
            TypeSymbol typeSymbol = globalVariableSymbol.getTypeSymbol();

            // Is a built-in variable/function
            if (initialIdentifiers.contains(variableName)) {
                continue;
            }
            // Is not a variable defined by the snippet in question
            if (!definedVariables.contains(variableName) && !definedVariables.contains(variableNameConverted)) {
                continue;
            }

            // Determine the type information
            boolean isAssignableToAny = typeSymbol.subtypeOf(anyTypeSymbol);
            // Find the variable type
            Set<Identifier> requiredImports = new HashSet<>();
            String variableType = importsManager.extractImportsFromType(typeSymbol, requiredImports);
            this.newImports.put(new Identifier(variableName.getName()), requiredImports);
            GlobalVariable globalVariable = new GlobalVariable(variableType, isDeclaredWithVar,
                    variableName, isAssignableToAny, qualifiersAndMetadata);
            foundVariables.put(variableName, globalVariable);
        }

        return foundVariables;
    }

    /**
     * Gets the symbols that are visible globally.
     * Returns only function symbols and variable symbols.
     *
     * @param project     Project to get symbols.
     * @param compilation Compilation object.
     * @return All the visible symbols.
     */
    private Collection<GlobalVariableSymbol> globalVariableSymbols(Project project, PackageCompilation compilation) {
        // Get the document associated with project
        ModuleId moduleId = project.currentPackage().getDefaultModule().moduleId();
        return compilation.getSemanticModel(moduleId).moduleSymbols().stream()
                .filter(s -> s instanceof VariableSymbol || s instanceof FunctionSymbol)
                .map(GlobalVariableSymbol::fromSymbol)
                .collect(Collectors.toList());
    }

    /**
     * Return import strings used by this snippet.
     * All the global imports are also added.
     *
     * @param snippet Snippet to check.
     * @return List of imports.
     */
    private Set<String> getRequiredImportStatements(Snippet snippet) {
        Set<String> importStrings = getRequiredImportStatements();
        // Add all used imports in this snippet
        snippet.usedImports().stream()
                .map(Identifier::new)
                .map(importsManager::getImport).filter(Objects::nonNull)
                .forEach(importStrings::add);
        return importStrings;
    }

    /**
     * Return import strings used.
     *
     * @return List of imports.
     */
    private Set<String> getRequiredImportStatements() {
        Set<String> importStrings = new HashSet<>();
        importStrings.addAll(importsManager.getUsedImports(globalVars.keySet())); // Imports from vars
        importStrings.addAll(importsManager.getUsedImports(moduleDclns.keySet())); // Imports from module dclns
        return importStrings;
    }

    /* Available statements */

    @Override
    public List<String> availableImports() {
        // Imports with prefixes
        List<String> importStrings = new ArrayList<>();
        for (Identifier prefix : importsManager.prefixes()) {
            String importStatement = String.format("(%s) %s", prefix, importsManager.getImport(prefix));
            importStrings.add(importStatement);
        }
        return importStrings;
    }

    @Override
    public List<String> availableVariables() {
        // Available variables and values as string.
        List<String> varStrings = new ArrayList<>();
        List<String> variablesDeclarations = new ArrayList<>();
        List<String> finalVariablesDeclarations = new ArrayList<>();
        List<String> constDeclarations = new ArrayList<>();
        String varString;

        for (GlobalVariable entry : globalVars.values()) {
            Object obj = InvokerMemory.recall(contextId, entry.getVariableName().getName());
            String objStr = StringUtils.getExpressionStringValue(obj);
            String value = StringUtils.shortenedString(objStr);
<<<<<<< HEAD
            String varString = String.format("(%s) %s %s = %s",
                    entry.getVariableName().getUnicodeConvertedName(), entry.getType(),
                    entry.getVariableName().getUnicodeConvertedName(), value);
            varStrings.add(varString);
=======
            if (!entry.getQualifiersAndMetadata().isEmpty()) {
                varString = String.format("(%s) %s %s %s = %s",
                        entry.getVariableName(), entry.getQualifiersAndMetadata().strip(), entry.getType(),
                        entry.getVariableName(), value);
                finalVariablesDeclarations.add(varString);
            } else {
                varString = String.format("(%s) %s %s = %s",
                        entry.getVariableName(), entry.getType(), entry.getVariableName(), value);
                variablesDeclarations.add(varString);
            }
        }

        for (Map.Entry<Identifier, ModuleMemberDeclarationSnippet> entry : availableModuleDeclarations.entrySet()) {
            if (entry.getValue().getRootNode().kind() == SyntaxKind.CONST_DECLARATION) {
                ConstantDeclarationNode constantDeclarationNode =
                        (ConstantDeclarationNode) entry.getValue().getRootNode();
                String varName = constantDeclarationNode.variableName().text();
                String constKeyword = constantDeclarationNode.constKeyword().text();
                String value = constantDeclarationNode.initializer().toString();
                Optional<TypeDescriptorNode> typeDescriptorNode = constantDeclarationNode.typeDescriptor();
                if (typeDescriptorNode.isPresent()) {
                    varString = String.format("(%s) %s %s %s = %s", varName, constKeyword,
                            typeDescriptorNode.get().toString().strip(), varName, value);
                } else {
                    varString = String.format("(%s) %s %s = %s", varName, constKeyword, varName, value);
                }

                constDeclarations.add(varString);
            }

>>>>>>> 3fe93b6d
        }

        if (variablesDeclarations.size() > 0) {
            varStrings.add("Variable declarations");
            varStrings.addAll(variablesDeclarations);
        }

        if (finalVariablesDeclarations.size() > 0) {
            varStrings.add("Final variable declarations");
            varStrings.addAll(finalVariablesDeclarations);
        }

        if (constDeclarations.size() > 0) {
            varStrings.add("Constant declarations");
            varStrings.addAll(constDeclarations);
        }

        return varStrings;
    }

    @Override
    public List<AvailableVariable> availableVariablesAsObjects() {
        List<AvailableVariable> varMap = new ArrayList<>();
        for (GlobalVariable entry : globalVars.values()) {
            String type = entry.getType();
            Object obj = InvokerMemory.recall(contextId, entry.getVariableName().getName());
            String objStr = StringUtils.getExpressionStringValue(obj);
            AvailableVariable varObject = new AvailableVariable(
                    entry.getVariableName().getUnicodeConvertedName(), type, objStr);
            varMap.add(varObject);
        }
        return varMap;
    }

    @Override
    public List<String> availableModuleDeclarations() {
        // Module level dclns.
        List<String> moduleDclnStrings = new ArrayList<>();
        for (Map.Entry<Identifier, ModuleMemberDeclarationSnippet> entry: availableModuleDeclarations.entrySet()) {
            if (!(entry.getValue().getRootNode().kind() == SyntaxKind.CONST_DECLARATION)) {
                String varString = String.format("(%s) %s", entry.getKey(),
                        StringUtils.shortenedString(entry.getValue()));
                moduleDclnStrings.add(varString);
            }
        }
        return moduleDclnStrings;
    }

    @Override
    public List<String> newVariableNames() {
        return newDefinedVariableNames;
    }

    @Override
    public List<String> newModuleDeclarations() {
        return newModuleDeclnNames;
    }

    @Override
    public void clearPreviousVariablesAndModuleDclnsNames() {
        newDefinedVariableNames.clear();
        newModuleDeclnNames.clear();
    }

    /**
     * @return Error stream to print out error messages.
     */
    @Override
    protected PrintStream getErrorStream() {
        return System.err;
    }

}<|MERGE_RESOLUTION|>--- conflicted
+++ resolved
@@ -520,7 +520,6 @@
 
         for (GlobalVariableSymbol globalVariableSymbol : globalVarSymbols) {
             Identifier variableName = globalVariableSymbol.getName();
-            Identifier variableNameConverted = new Identifier(variableName.getUnicodeConvertedName());
             TypeSymbol typeSymbol = globalVariableSymbol.getTypeSymbol();
 
             // Is a built-in variable/function
@@ -528,7 +527,7 @@
                 continue;
             }
             // Is not a variable defined by the snippet in question
-            if (!definedVariables.contains(variableName) && !definedVariables.contains(variableNameConverted)) {
+            if (!definedVariables.contains(variableName)) {
                 continue;
             }
 
@@ -618,12 +617,6 @@
             Object obj = InvokerMemory.recall(contextId, entry.getVariableName().getName());
             String objStr = StringUtils.getExpressionStringValue(obj);
             String value = StringUtils.shortenedString(objStr);
-<<<<<<< HEAD
-            String varString = String.format("(%s) %s %s = %s",
-                    entry.getVariableName().getUnicodeConvertedName(), entry.getType(),
-                    entry.getVariableName().getUnicodeConvertedName(), value);
-            varStrings.add(varString);
-=======
             if (!entry.getQualifiersAndMetadata().isEmpty()) {
                 varString = String.format("(%s) %s %s %s = %s",
                         entry.getVariableName(), entry.getQualifiersAndMetadata().strip(), entry.getType(),
@@ -654,7 +647,6 @@
                 constDeclarations.add(varString);
             }
 
->>>>>>> 3fe93b6d
         }
 
         if (variablesDeclarations.size() > 0) {
@@ -682,8 +674,7 @@
             String type = entry.getType();
             Object obj = InvokerMemory.recall(contextId, entry.getVariableName().getName());
             String objStr = StringUtils.getExpressionStringValue(obj);
-            AvailableVariable varObject = new AvailableVariable(
-                    entry.getVariableName().getUnicodeConvertedName(), type, objStr);
+            AvailableVariable varObject = new AvailableVariable(entry.getVariableName().toString(), type, objStr);
             varMap.add(varObject);
         }
         return varMap;
