/*
 * Copyright (c) 2021, WSO2 Inc. (http://www.wso2.org) All Rights Reserved.
 *
 * WSO2 Inc. licenses this file to you under the Apache License,
 * Version 2.0 (the "License"); you may not use this file except
 * in compliance with the License.
 * You may obtain a copy of the License at
 *
 *    http://www.apache.org/licenses/LICENSE-2.0
 *
 * Unless required by applicable law or agreed to in writing,
 * software distributed under the License is distributed on an
 * "AS IS" BASIS, WITHOUT WARRANTIES OR CONDITIONS OF ANY
 * KIND, either express or implied.  See the License for the
 * specific language governing permissions and limitations
 * under the License.
 */

package io.ballerina.shell.invoker.classload;

import io.ballerina.compiler.api.symbols.FunctionSymbol;
import io.ballerina.compiler.api.symbols.FunctionTypeSymbol;
import io.ballerina.compiler.api.symbols.TypeSymbol;
import io.ballerina.compiler.api.symbols.VariableSymbol;
import io.ballerina.projects.JBallerinaBackend;
import io.ballerina.projects.JvmTarget;
import io.ballerina.projects.ModuleId;
import io.ballerina.projects.PackageCompilation;
import io.ballerina.projects.Project;
import io.ballerina.projects.directory.SingleFileProject;
import io.ballerina.shell.Diagnostic;
import io.ballerina.shell.exceptions.InvokerException;
import io.ballerina.shell.invoker.Invoker;
import io.ballerina.shell.invoker.classload.context.ClassLoadContext;
import io.ballerina.shell.invoker.classload.context.StatementContext;
import io.ballerina.shell.invoker.classload.context.VariableContext;
import io.ballerina.shell.rt.InvokerMemory;
import io.ballerina.shell.snippet.Snippet;
import io.ballerina.shell.snippet.types.DeclarationSnippet;
import io.ballerina.shell.snippet.types.ExecutableSnippet;
import io.ballerina.shell.snippet.types.ImportDeclarationSnippet;
import io.ballerina.shell.snippet.types.TopLevelDeclarationSnippet;
import io.ballerina.shell.snippet.types.TopMemberDeclarationSnippet;
import io.ballerina.shell.snippet.types.VariableDeclarationSnippet;
import io.ballerina.shell.utils.QuotedIdentifier;
import io.ballerina.shell.utils.StringUtils;
import io.ballerina.shell.utils.timeit.InvokerTimeIt;
import io.ballerina.shell.utils.timeit.TimedOperation;

import java.io.PrintStream;
import java.util.ArrayList;
import java.util.Arrays;
import java.util.Collection;
import java.util.HashMap;
import java.util.HashSet;
import java.util.List;
import java.util.Map;
import java.util.Objects;
import java.util.Optional;
import java.util.Set;
import java.util.StringJoiner;
import java.util.UUID;
import java.util.concurrent.atomic.AtomicBoolean;
import java.util.concurrent.atomic.AtomicInteger;
import java.util.regex.Matcher;
import java.util.regex.Pattern;
import java.util.stream.Collectors;

/**
 * Executes the snippet given.
 * This invoker will save all the variable values in a static class and
 * load them into the generated class effectively managing any side-effects.
 *
 * @since 2.0.0
 */
public class ClassLoadInvoker extends Invoker {
    // Context related information
    public static final String CONTEXT_EXPR_VAR_NAME = "__last__";
    // Punctuations
    protected static final String DOLLAR = "$";
    private static final String DECLARATION_TEMPLATE_FILE = "template.declaration.mustache";
    private static final String EXECUTION_TEMPLATE_FILE = "template.execution.mustache";

    private static final AtomicInteger importIndex = new AtomicInteger(0);
<<<<<<< HEAD
    private static final AtomicInteger unnamedModuleNameIndex = new AtomicInteger(0);
    private static final Pattern FULLY_QUALIFIED_MODULE_ID_PATTERN = Pattern.compile("([\\w]+)/([\\w.]+):([\\d.]+):");
=======
>>>>>>> c1db3b94

    /**
     * Set of identifiers that are known or seen at the initialization.
     * These can't be overridden.
     */
    protected final Set<QuotedIdentifier> initialIdentifiers;
    /**
     * List of imports done.
     * These are imported to the read generated code as necessary.
     */
    protected final HashedImports imports;
    /**
     * List of module level declarations such as functions, classes, etc...
     * The snippets are saved as is.
     */
    protected final Map<QuotedIdentifier, String> moduleDclns;
    /**
     * List of global variables used in the code.
     * This is a map of variable name to its type.
     * The variable name must be a quoted identifier.
     */
    protected final Map<QuotedIdentifier, GlobalVariable> globalVars;
    /**
     * Flag to keep track of whether the invoker is initialized.
     */
    protected final AtomicBoolean initialized;
    /**
     * Id of the current invoker context.
     */
    protected final String contextId;
    /**
     * Stores all the newly found implicit imports.
     * Persisted at the end of iteration to `mustImportPrefixes`.
     * Key is the source snippet name (variable name/dcln name), value is the prefix.
     */
    private final Map<QuotedIdentifier, Set<QuotedIdentifier>> newImports;
    /**
     * Type symbol of ANY. This is found at initialization.
     * This is used to check is a type symbol can be assigned to any.
     */
    private TypeSymbol anyTypeSymbol;

    /**
     * Creates a class load invoker from the given ballerina home.
     * Ballerina home should be tha path that contains repo directory.
     * It is expected that the runtime is added in the class path.
     */
    public ClassLoadInvoker() {
        this.initialized = new AtomicBoolean(false);
        this.contextId = UUID.randomUUID().toString();
        this.moduleDclns = new HashMap<>();
        this.globalVars = new HashMap<>();
        this.newImports = new HashMap<>();
        this.initialIdentifiers = new HashSet<>();
        this.imports = new HashedImports();
    }

    /**
     * Creates an empty context and loads the project.
     * This will allow compiler to cache necessary data so that
     * subsequent runs will be much more faster.
     * This must be called before calling execute.
     *
     * @throws InvokerException If initialization failed.
     */
    @Override
    public void initialize() throws InvokerException {
        ClassLoadContext emptyContext = new ClassLoadContext(contextId, imports.getUsedImports());
        SingleFileProject project = getProject(emptyContext, DECLARATION_TEMPLATE_FILE);
        PackageCompilation compilation = compile(project);
        // Remember all the visible var symbols
        // Also use this to cache ANY type symbol
        QuotedIdentifier runFunctionName = new QuotedIdentifier(MODULE_RUN_METHOD_NAME);
        for (GlobalVariableSymbol symbol : globalVariableSymbols(project, compilation)) {
            initialIdentifiers.add(symbol.getName());
            if (symbol.getName().equals(runFunctionName)) {
                assert symbol.getTypeSymbol() instanceof FunctionTypeSymbol;
                FunctionTypeSymbol runFunctionType = (FunctionTypeSymbol) symbol.getTypeSymbol();
                anyTypeSymbol = runFunctionType.returnTypeDescriptor().orElseThrow();
            }
        }
        JBallerinaBackend.from(compilation, JvmTarget.JAVA_11);
        this.initialized.set(true);
        addDiagnostic(Diagnostic.debug("Added initial identifiers: " + initialIdentifiers));
    }

    @Override
    public void reset() {
        // Clear everything in memory
        // data wrt the memory context is also removed.
        this.moduleDclns.clear();
        this.globalVars.clear();
        InvokerMemory.forgetAll(contextId);
        this.initialIdentifiers.clear();
        this.initialized.set(false);
        this.imports.reset();
    }

    @Override
    public void delete(Set<String> declarationNames) throws InvokerException {
        Map<QuotedIdentifier, GlobalVariable> queuedGlobalVars = new HashMap<>();
        Map<QuotedIdentifier, String> queuedModuleDclns = new HashMap<>();
        for (String declarationName : declarationNames) {
            QuotedIdentifier identifier = new QuotedIdentifier(declarationName);
            if (globalVars.containsKey(identifier)) {
                queuedGlobalVars.put(identifier, globalVars.get(identifier));
            } else if (moduleDclns.containsKey(identifier)) {
                queuedModuleDclns.put(identifier, moduleDclns.get(identifier));
            } else {
                addDiagnostic(Diagnostic.error(declarationName + " is not defined.\n" +
                        "Please enter names of declarations that are already defined."));
                throw new InvokerException();
            }
        }

        try {
            queuedGlobalVars.keySet().forEach(globalVars::remove);
            queuedModuleDclns.keySet().forEach(moduleDclns::remove);
            processCurrentState();
        } catch (InvokerException e) {
            globalVars.putAll(queuedGlobalVars);
            moduleDclns.putAll(queuedModuleDclns);
            addDiagnostic(Diagnostic.error("Deleting declaration(s) failed."));
            throw e;
        }
    }

    @Override
    public Optional<Object> execute(Snippet newSnippet) throws InvokerException {
        if (!this.initialized.get()) {
            throw new IllegalStateException("Invoker execution not initialized.");
        }

        newImports.clear();

        // TODO: Fix the closure bug. Following will not work with isolated functions.
        // newSnippet.modify(new GlobalLoadModifier(globalVars));

        if (newSnippet instanceof ImportDeclarationSnippet) {
            // Only compilation to find import validity and exit.
            ImportDeclarationSnippet importDcln = (ImportDeclarationSnippet) newSnippet;
            QuotedIdentifier importPrefix = timedOperation("processing import", () -> processImport(importDcln));
            Objects.requireNonNull(importPrefix, "Import prefix identification failed.");
            addDiagnostic(Diagnostic.debug("Import prefix identified as: " + importPrefix));
            return Optional.empty();

        } else if (newSnippet instanceof TopLevelDeclarationSnippet) {
            // Process the declarations
            processDeclarations(List.of((TopLevelDeclarationSnippet) newSnippet));
            return Optional.empty();

        } else if (newSnippet instanceof ExecutableSnippet) {
            // Compile and execute the real program. Also output the EXPR result.
            ClassLoadContext context = createStatementExecutionContext((ExecutableSnippet) newSnippet);
            timedOperation("statement execution", () -> executeProject(context, EXECUTION_TEMPLATE_FILE));
            Object executionResult = InvokerMemory.recall(contextId, CONTEXT_EXPR_VAR_NAME);
            addDiagnostic(Diagnostic.debug("Implicit imports added: " + this.newImports));
            return Optional.ofNullable(executionResult);

        } else {
            addDiagnostic(Diagnostic.error("Unexpected snippet type"));
            throw new UnsupportedOperationException();
        }
    }

    @Override
    public Object executeDeclarations(Collection<DeclarationSnippet> newSnippets) throws InvokerException {
        if (!this.initialized.get()) {
            throw new IllegalStateException("Invoker execution not initialized.");
        }

        // First filter out imports, run imports
        List<TopLevelDeclarationSnippet> declarationSnippets = new ArrayList<>();
        List<ImportDeclarationSnippet> importDeclarationSnippets = new ArrayList<>();
        for (DeclarationSnippet newSnippet : newSnippets) {
            if (newSnippet instanceof TopLevelDeclarationSnippet) {
                declarationSnippets.add((TopLevelDeclarationSnippet) newSnippet);
            } else if (newSnippet instanceof ImportDeclarationSnippet) {
                importDeclarationSnippets.add((ImportDeclarationSnippet) newSnippet);
            } else {
                throw new UnsupportedOperationException();
            }
        }

        // Execute imports
        for (ImportDeclarationSnippet snippet : importDeclarationSnippets) {
            execute(snippet);
        }
        // Execute other snippets
        if (!declarationSnippets.isEmpty()) {
            processDeclarations(declarationSnippets);
        }
        return null;
    }

    /**
     * This is an import. A test import is done to check for errors.
     * It should not give 'module not found' error.
     * Only compilation is done to verify package resolution.
     *
     * @param importSnippet New import snippet string.
     * @return Imported prefix name.
     * @throws InvokerException If importing failed.
     */
    public QuotedIdentifier processImport(ImportDeclarationSnippet importSnippet) throws InvokerException {
        String moduleName = importSnippet.getImportedModule();
        QuotedIdentifier quotedPrefix = importSnippet.getPrefix();

        if (imports.moduleImported(moduleName) && imports.prefix(moduleName).equals(quotedPrefix)) {
            // Same module with same prefix. No need to check.
            return quotedPrefix;
        } else if (imports.containsPrefix(quotedPrefix)) {
            // Prefix is already used. (Not for the same module - checked above)
            addDiagnostic(Diagnostic.error("The import prefix was already used by another import."));
            throw new InvokerException();
        }

        compileImportStatement(importSnippet.toString());
        return imports.storeImport(importSnippet);
    }

    /**
     * Processes declarations (module dcln/var dclns).
     * Compiles once to check syntax and infer variable types.
     * Execution is only done if there is at least one variable dcln.
     *
     * @param declarationSnippets Declarations to process.
     * @throws InvokerException If compilation failed.
     */
    public void processDeclarations(Collection<TopLevelDeclarationSnippet> declarationSnippets)
            throws InvokerException {
<<<<<<< HEAD
        Optional<Map<QuotedIdentifier, VariableDeclarationSnippet.TypeInfo>> definedTypes = newSnippet.types();
        Set<QuotedIdentifier> definedVariables = newSnippet.names();
        addDiagnostic(Diagnostic.debug("Found types: " + definedTypes));
        addDiagnostic(Diagnostic.debug("Found variables: " + definedVariables));
=======
        Map<VariableDeclarationSnippet, Set<QuotedIdentifier>> variableDeclarations = new HashMap<>();
        List<QuotedIdentifier> variableNames = new ArrayList<>();
        Map<QuotedIdentifier, TopMemberDeclarationSnippet> moduleDeclarations = new HashMap<>();

        // Fill the required arrays/maps
        for (DeclarationSnippet declarationSnippet : declarationSnippets) {
            Set<QuotedIdentifier> usedPrefixes = new HashSet<>();
            declarationSnippet.usedImports().forEach(p -> usedPrefixes.add(new QuotedIdentifier(p)));

            if (declarationSnippet.isVariableDeclaration()) {
                assert declarationSnippet instanceof VariableDeclarationSnippet;
                VariableDeclarationSnippet varDclnSnippet = (VariableDeclarationSnippet) declarationSnippet;
                variableNames.addAll(varDclnSnippet.names());
                variableDeclarations.put(varDclnSnippet, varDclnSnippet.names());
            } else if (declarationSnippet.isModuleMemberDeclaration()) {
                assert declarationSnippet instanceof TopMemberDeclarationSnippet;
                TopMemberDeclarationSnippet moduleDclnSnippet = (TopMemberDeclarationSnippet) declarationSnippet;
                QuotedIdentifier moduleDeclarationName = moduleDclnSnippet.name();
                moduleDeclarations.put(moduleDeclarationName, moduleDclnSnippet);
                this.newImports.put(moduleDeclarationName, usedPrefixes);
            }
        }
>>>>>>> c1db3b94

        // Compile declaration template
        ClassLoadContext context = createDeclarationContext(variableDeclarations.keySet(), variableNames,
                moduleDeclarations);
        SingleFileProject project = getProject(context, DECLARATION_TEMPLATE_FILE);
        PackageCompilation compilation = compile(project);
<<<<<<< HEAD
        Collection<GlobalVariableSymbol> globalVariableSymbols = globalVariableSymbols(project, compilation);

        String qualifiersAndMetadata = newSnippet.qualifiersAndMetadata();
        Map<QuotedIdentifier, GlobalVariable> foundVariables = new HashMap<>();
=======
>>>>>>> c1db3b94

        // Only execute if there are variable declarations
        if (!variableNames.isEmpty()) {
            // Find all the global variables that were defined
            Collection<GlobalVariableSymbol> globalVariableSymbols = globalVariableSymbols(project, compilation);

            // Map all variable names with its global variable
            Map<QuotedIdentifier, GlobalVariable> allNewVariables = new HashMap<>();
            for (VariableDeclarationSnippet snippet : variableDeclarations.keySet()) {
                Map<QuotedIdentifier, GlobalVariable> newVariables = createGlobalVariables(
                        snippet.qualifiersAndMetadata(), snippet.names(), globalVariableSymbols);
                allNewVariables.putAll(newVariables);
            }
<<<<<<< HEAD
            if (!(definedVariables.contains(variableName))) {
                continue;
            }

            // Find if this can be assigned to ANY
            boolean isAssignableToAny = typeSymbol.assignableTo(anyTypeSymbol);

            // Find the variable type - use syntax tree if possible
            String variableType;
            if (definedTypes.isPresent()) {
                // We can use syntax tree, add required imports
                VariableDeclarationSnippet.TypeInfo typeInfo = definedTypes.get().get(variableName);
                variableType = typeInfo.getType();
                this.newImports.put(variableName, typeInfo.getImports());
            } else {
                Set<QuotedIdentifier> requiredImports = new HashSet<>();
                variableType = parseTypeSignature(typeSymbol, requiredImports);
                this.newImports.put(variableName, requiredImports);
            }

            GlobalVariable globalVariable = new GlobalVariable(variableType, variableName,
                    isAssignableToAny, qualifiersAndMetadata);
            foundVariables.put(variableName, globalVariable);
=======

            // Compile and execute the real program.
            ClassLoadContext execContext = createVariablesExecutionContext(
                    variableDeclarations.keySet(), allNewVariables);
            executeProject(execContext, EXECUTION_TEMPLATE_FILE);
            globalVars.putAll(allNewVariables);
            newImports.forEach(imports::storeImportUsages);
            addDiagnostic(Diagnostic.debug("Found new variables: " + allNewVariables));
>>>>>>> c1db3b94
        }

        // All was successful without error - save state
        this.newImports.forEach(imports::storeImportUsages);
        for (QuotedIdentifier moduleDclnName : moduleDeclarations.keySet()) {
            String moduleDclnCode = moduleDeclarations.get(moduleDclnName).toString();
            this.moduleDclns.put(moduleDclnName, moduleDclnCode);
            addDiagnostic(Diagnostic.debug("Module dcln name: " + moduleDclnName));
            addDiagnostic(Diagnostic.debug("Module dcln code: " + moduleDclnCode));
        }
        addDiagnostic(Diagnostic.debug("Implicit imports added: " + this.newImports));
    }

    /**
     * Processes current state by compiling. Throws an error if compilation fails.
     *
     * @throws InvokerException If state is invalid.
     */
    private void processCurrentState() throws InvokerException {
        Set<String> importStrings = getRequiredImportStatements();
        ClassLoadContext context = new ClassLoadContext(this.contextId, importStrings,
                moduleDclns.values(), globalVariableContexts().values(), null);
        Project project = getProject(context, DECLARATION_TEMPLATE_FILE);
        compile(project);
    }

    /* Context Creation */

    /**
     * Creates a context which can be used to check import validation.
     *
     * @param importString Import declaration snippet string.
     * @return Context with import checking code.
     */
    protected ClassLoadContext createImportInferContext(String importString) {
        return new ClassLoadContext(this.contextId, List.of(importString));
    }

    /**
     * Creates a context which can be used to identify new variables and module level dclns.
     *
     * @param variableDeclarations New snippets. Must be a var dclns.
     * @param variableNames        Names of variables in variable declarations.
     * @param moduleDeclarations   Module declarations to load.
     * @return Context with type information inferring code.
     */
    protected ClassLoadContext createDeclarationContext(
            Collection<VariableDeclarationSnippet> variableDeclarations,
            Collection<QuotedIdentifier> variableNames,
            Map<QuotedIdentifier, TopMemberDeclarationSnippet> moduleDeclarations) {
        // Load current declarations
        Map<QuotedIdentifier, VariableContext> oldVarDclns = globalVariableContexts();
        Map<QuotedIdentifier, String> moduleDclnStringsMap = new HashMap<>(moduleDclns);

        StringJoiner lastVarDclns = new StringJoiner("\n");
        Set<String> importStrings = new HashSet<>();

        // Remove old declarations and add new declarations
        for (QuotedIdentifier dclnName : moduleDeclarations.keySet()) {
            TopMemberDeclarationSnippet moduleDeclaration = moduleDeclarations.get(dclnName);
            importStrings.addAll(getRequiredImportStatements(moduleDeclaration));
            moduleDclnStringsMap.put(dclnName, moduleDeclaration.toString());
        }
        // Remove old variable names and process new variable dclns
        variableNames.forEach(oldVarDclns::remove);
        for (VariableDeclarationSnippet varSnippet : variableDeclarations) {
            lastVarDclns.add(varSnippet.toString());
            importStrings.addAll(getRequiredImportStatements(varSnippet));
        }

        return new ClassLoadContext(this.contextId, importStrings, moduleDclnStringsMap.values(),
                oldVarDclns.values(), lastVarDclns.toString());
    }

    /**
     * Creates the context object to be passed to template.
     * Only executable snippets are processed.
     * So, only statements and expressions are processed.
     *
     * @param newSnippet New snippet from user.
     * @return Created context.
     */
    protected ClassLoadContext createStatementExecutionContext(ExecutableSnippet newSnippet) {
        Map<QuotedIdentifier, VariableContext> varDclnsMap = globalVariableContexts();
        Set<String> importStrings = getRequiredImportStatements(newSnippet);

        StatementContext lastStatement = new StatementContext(newSnippet);
        return new ClassLoadContext(this.contextId, importStrings, moduleDclns.values(),
                varDclnsMap.values(), null, lastStatement);
    }

    /**
     * Creates the context object to be passed to template.
     * This will process variable snippets.
     *
     * @param newSnippets  New snippets from user.
     * @param newVariables Variables defined in new snippets.
     * @return Created context.
     */
    protected ClassLoadContext createVariablesExecutionContext(Collection<VariableDeclarationSnippet> newSnippets,
                                                               Map<QuotedIdentifier, GlobalVariable> newVariables) {
        Map<QuotedIdentifier, VariableContext> varDclnsMap = globalVariableContexts();
        StringJoiner newVariableDclns = new StringJoiner("\n");
        Set<String> importStrings = new HashSet<>();

        for (VariableDeclarationSnippet snippet : newSnippets) {
            importStrings.addAll(getRequiredImportStatements(snippet));
            newVariableDclns.add(snippet.toString());
        }

        newVariables.forEach((k, v) -> varDclnsMap.put(k, VariableContext.newVar(v)));
        return new ClassLoadContext(this.contextId, importStrings, moduleDclns.values(),
                varDclnsMap.values(), newVariableDclns.toString(), null);
    }

    /**
     * Global variables as required by contexts.
     *
     * @return Global variable declarations map.
     */
    private Map<QuotedIdentifier, VariableContext> globalVariableContexts() {
        Map<QuotedIdentifier, VariableContext> varDclns = new HashMap<>();
        globalVars.forEach((k, v) -> varDclns.put(k, VariableContext.oldVar(v)));
        return varDclns;
    }

    /* Util functions */

    /**
     * Processes a variable declaration snippet.
     * We need to know all the variable types.
     * Here, all the global variables are filtered and the types of
     * new variables are found.
     *
     * @param qualifiersAndMetadata Variable snippet qualifiers.
     * @param definedVariables      Variables that were defined.
     * @param globalVarSymbols      All global variable symbols.
     * @return Exported found variable information (name and type)
     */
    private Map<QuotedIdentifier, GlobalVariable> createGlobalVariables(
            String qualifiersAndMetadata,
            Set<QuotedIdentifier> definedVariables,
            Collection<GlobalVariableSymbol> globalVarSymbols) {
        Map<QuotedIdentifier, GlobalVariable> foundVariables = new HashMap<>();
        addDiagnostic(Diagnostic.debug("Found variables: " + definedVariables));

        for (GlobalVariableSymbol globalVariableSymbol : globalVarSymbols) {
            QuotedIdentifier variableName = globalVariableSymbol.getName();
            TypeSymbol typeSymbol = globalVariableSymbol.getTypeSymbol();

            // Is a built-in variable/function
            if (initialIdentifiers.contains(variableName)) {
                continue;
            }
            // Is not a variable defined by the snippet in question
            if (!definedVariables.contains(variableName)) {
                continue;
            }

            // Determine the type information
            boolean isAssignableToAny = typeSymbol.assignableTo(anyTypeSymbol);
            TypeSignatureTransformer signatureTransformer = new TypeSignatureTransformer(this);
            String variableType = signatureTransformer.transformType(typeSymbol);
            this.newImports.put(variableName, signatureTransformer.getImplicitImportPrefixes());

            // Create a global variable
            GlobalVariable globalVariable = new GlobalVariable(variableType, variableName,
                    isAssignableToAny, qualifiersAndMetadata);
            foundVariables.put(variableName, globalVariable);
        }

        return foundVariables;
    }

    /**
     * Gets the symbols that are visible globally.
     * Returns only function symbols and variable symbols.
     *
     * @param project     Project to get symbols.
     * @param compilation Compilation object.
     * @return All the visible symbols.
     */
    protected Collection<GlobalVariableSymbol> globalVariableSymbols(Project project, PackageCompilation compilation) {
        // Get the document associated with project
        ModuleId moduleId = project.currentPackage().getDefaultModule().moduleId();
        return compilation.getSemanticModel(moduleId).moduleSymbols().stream()
                .filter(s -> s instanceof VariableSymbol || s instanceof FunctionSymbol)
                .map(GlobalVariableSymbol::fromSymbol)
                .collect(Collectors.toList());
    }

    /**
     * Return import strings used by this snippet.
     * All the global imports are also added.
     *
     * @param snippet Snippet to check.
     * @return List of imports.
     */
    protected Set<String> getRequiredImportStatements(Snippet snippet) {
        Set<String> importStrings = getRequiredImportStatements();
        // Add all used imports in this snippet
        snippet.usedImports().stream()
                .map(QuotedIdentifier::new)
                .map(imports::getImport).filter(Objects::nonNull)
                .forEach(importStrings::add);
        return importStrings;
    }


    /**
     * Converts a type symbol into its string counterpart.
     * Any imports that need to be done are calculated.
     * Eg: if the type was abc/z:TypeA then it will be converted as
     * 'import abc/z' will be added as an import.
     * We need to traverse all the sub-typed because any sub-type
     * may need to be imported.
     * Also, this will compute all the replacements that should be done.
     * In above case, abc/z:TypeA will be replaced with z:TypeA.
     *
     * @param typeSymbol Type to process.
     * @param imports    Imports set to store imports.
     * @return Type signature after parsing.
     */
    protected String parseTypeSignature(TypeSymbol typeSymbol, Set<QuotedIdentifier> imports) {
        String text = typeSymbol.signature();
        StringBuilder newText = new StringBuilder();
        Matcher matcher = FULLY_QUALIFIED_MODULE_ID_PATTERN.matcher(text);
        int nextStart = 0;
        // Matching Fully-Qualified-Module-IDs (eg.`abc/mod1:1.0.0`)
        // Purpose is to transform `int|abc/mod1:1.0.0:Person` into `int|mod1:Person` or `int|Person`
        // identifying the potential imports required.
        while (matcher.find()) {
            // Append up-to start of the match
            newText.append(text, nextStart, matcher.start(1));
            // Identify org name and module names
            QuotedIdentifier orgName = new QuotedIdentifier(matcher.group(1));
            String[] moduleNames = Arrays
                    .stream(matcher.group(2).split("\\.")) // for each module name part
                    .map(StringUtils::quoted) // quote it
                    .toArray(String[]::new); // collect as a string array
            String moduleName = String.join(".", moduleNames);
            String moduleText = String.format("%s/%s", orgName, moduleName);

            // Add the import required
            QuotedIdentifier quotedPrefix = addImport(moduleText);
            imports.add(quotedPrefix);

            // Update next-start position
            newText.append(quotedPrefix.getName()).append(":");
            nextStart = matcher.end(3) + 1;
        }
        // Append the remaining
        if (nextStart != 0) {
            newText.append(text.substring(nextStart));
        }
        return newText.length() > 0 ? newText.toString() : text;
    }

    /**
     * Adds a import to this shell session.
     * This will import the module with an already imported prefix,
     * import with default name or using _I format.
     *
     * @param moduleText Module to import in 'orgName/module.name' format
     * @return Prefix imported.
     */
    protected QuotedIdentifier addImport(String moduleText) {
        // If this module is already imported, use a previous prefix.
        if (imports.moduleImported(moduleText)) {
            return imports.prefix(moduleText);
        }

        // Try to find an available prefix (starting from default prefix and iterate over _I imports)
        String defaultPrefix = moduleText.replaceAll(".*\\.", "");
        QuotedIdentifier quotedPrefix = new QuotedIdentifier(defaultPrefix);
        while (imports.containsPrefix(quotedPrefix)) {
            quotedPrefix = new QuotedIdentifier("_" + importIndex.incrementAndGet());
        }

        return imports.storeImport(quotedPrefix, moduleText);
    }

    /**
     * Return import strings used.
     *
     * @return List of imports.
     */
    protected Set<String> getRequiredImportStatements() {
        Set<String> importStrings = new HashSet<>(imports.getUsedImports()); // Anon imports
        importStrings.addAll(imports.getUsedImports(globalVars.keySet())); // Imports from vars
        importStrings.addAll(imports.getUsedImports(moduleDclns.keySet())); // Imports from module dclns
        return importStrings;
    }

    /* Available statements */

    @Override
    public List<String> availableImports() {
        // Imports with prefixes
        List<String> importStrings = new ArrayList<>();
        for (QuotedIdentifier prefix : imports.prefixes()) {
            importStrings.add(String.format("(%s) %s", prefix, imports.getImport(prefix)));
        }
        return importStrings;
    }

    @Override
    public List<String> availableVariables() {
        // Available variables and values as string.
        List<String> varStrings = new ArrayList<>();
        for (GlobalVariable entry : globalVars.values()) {
            Object obj = InvokerMemory.recall(contextId, entry.getVariableName().getName());
            String objStr = StringUtils.getExpressionStringValue(obj);
            String value = StringUtils.shortenedString(objStr);
            String varString = String.format("(%s) %s %s = %s",
                    entry.getVariableName(), entry.getType(), entry.getVariableName(), value);
            varStrings.add(varString);
        }
        return varStrings;
    }

    @Override
    public List<String> availableModuleDeclarations() {
        // Module level dclns.
        List<String> moduleDclnStrings = new ArrayList<>();
        for (Map.Entry<QuotedIdentifier, String> entry : moduleDclns.entrySet()) {
            String varString = String.format("(%s) %s", entry.getKey(),
                    StringUtils.shortenedString(entry.getValue()));
            moduleDclnStrings.add(varString);
        }
        return moduleDclnStrings;
    }

    /**
     * @return Error stream to print out error messages.
     */
    protected PrintStream getErrorStream() {
        return System.err;
    }

    /**
     * Time the operation and add diagnostics to {@link ClassLoadInvoker}.
     *
     * @param category  Category to add diagnostics. Should be unique per operation.
     * @param operation Operation to perform.
     * @param <T>       operation return type.
     * @return Return value of operation.
     * @throws InvokerException If operation failed.
     */
    private <T> T timedOperation(String category, TimedOperation<T> operation) throws InvokerException {
        return InvokerTimeIt.timeIt(category, this, operation);
    }
}<|MERGE_RESOLUTION|>--- conflicted
+++ resolved
@@ -82,11 +82,7 @@
     private static final String EXECUTION_TEMPLATE_FILE = "template.execution.mustache";
 
     private static final AtomicInteger importIndex = new AtomicInteger(0);
-<<<<<<< HEAD
-    private static final AtomicInteger unnamedModuleNameIndex = new AtomicInteger(0);
     private static final Pattern FULLY_QUALIFIED_MODULE_ID_PATTERN = Pattern.compile("([\\w]+)/([\\w.]+):([\\d.]+):");
-=======
->>>>>>> c1db3b94
 
     /**
      * Set of identifiers that are known or seen at the initialization.
@@ -318,13 +314,8 @@
      */
     public void processDeclarations(Collection<TopLevelDeclarationSnippet> declarationSnippets)
             throws InvokerException {
-<<<<<<< HEAD
-        Optional<Map<QuotedIdentifier, VariableDeclarationSnippet.TypeInfo>> definedTypes = newSnippet.types();
-        Set<QuotedIdentifier> definedVariables = newSnippet.names();
-        addDiagnostic(Diagnostic.debug("Found types: " + definedTypes));
-        addDiagnostic(Diagnostic.debug("Found variables: " + definedVariables));
-=======
         Map<VariableDeclarationSnippet, Set<QuotedIdentifier>> variableDeclarations = new HashMap<>();
+        Map<QuotedIdentifier, VariableDeclarationSnippet.TypeInfo> variableTypes = new HashMap<>();
         List<QuotedIdentifier> variableNames = new ArrayList<>();
         Map<QuotedIdentifier, TopMemberDeclarationSnippet> moduleDeclarations = new HashMap<>();
 
@@ -338,6 +329,7 @@
                 VariableDeclarationSnippet varDclnSnippet = (VariableDeclarationSnippet) declarationSnippet;
                 variableNames.addAll(varDclnSnippet.names());
                 variableDeclarations.put(varDclnSnippet, varDclnSnippet.names());
+                variableTypes.putAll(varDclnSnippet.types());
             } else if (declarationSnippet.isModuleMemberDeclaration()) {
                 assert declarationSnippet instanceof TopMemberDeclarationSnippet;
                 TopMemberDeclarationSnippet moduleDclnSnippet = (TopMemberDeclarationSnippet) declarationSnippet;
@@ -346,20 +338,12 @@
                 this.newImports.put(moduleDeclarationName, usedPrefixes);
             }
         }
->>>>>>> c1db3b94
 
         // Compile declaration template
         ClassLoadContext context = createDeclarationContext(variableDeclarations.keySet(), variableNames,
                 moduleDeclarations);
         SingleFileProject project = getProject(context, DECLARATION_TEMPLATE_FILE);
         PackageCompilation compilation = compile(project);
-<<<<<<< HEAD
-        Collection<GlobalVariableSymbol> globalVariableSymbols = globalVariableSymbols(project, compilation);
-
-        String qualifiersAndMetadata = newSnippet.qualifiersAndMetadata();
-        Map<QuotedIdentifier, GlobalVariable> foundVariables = new HashMap<>();
-=======
->>>>>>> c1db3b94
 
         // Only execute if there are variable declarations
         if (!variableNames.isEmpty()) {
@@ -370,34 +354,9 @@
             Map<QuotedIdentifier, GlobalVariable> allNewVariables = new HashMap<>();
             for (VariableDeclarationSnippet snippet : variableDeclarations.keySet()) {
                 Map<QuotedIdentifier, GlobalVariable> newVariables = createGlobalVariables(
-                        snippet.qualifiersAndMetadata(), snippet.names(), globalVariableSymbols);
+                        snippet.qualifiersAndMetadata(), snippet.names(), variableTypes, globalVariableSymbols);
                 allNewVariables.putAll(newVariables);
             }
-<<<<<<< HEAD
-            if (!(definedVariables.contains(variableName))) {
-                continue;
-            }
-
-            // Find if this can be assigned to ANY
-            boolean isAssignableToAny = typeSymbol.assignableTo(anyTypeSymbol);
-
-            // Find the variable type - use syntax tree if possible
-            String variableType;
-            if (definedTypes.isPresent()) {
-                // We can use syntax tree, add required imports
-                VariableDeclarationSnippet.TypeInfo typeInfo = definedTypes.get().get(variableName);
-                variableType = typeInfo.getType();
-                this.newImports.put(variableName, typeInfo.getImports());
-            } else {
-                Set<QuotedIdentifier> requiredImports = new HashSet<>();
-                variableType = parseTypeSignature(typeSymbol, requiredImports);
-                this.newImports.put(variableName, requiredImports);
-            }
-
-            GlobalVariable globalVariable = new GlobalVariable(variableType, variableName,
-                    isAssignableToAny, qualifiersAndMetadata);
-            foundVariables.put(variableName, globalVariable);
-=======
 
             // Compile and execute the real program.
             ClassLoadContext execContext = createVariablesExecutionContext(
@@ -406,7 +365,6 @@
             globalVars.putAll(allNewVariables);
             newImports.forEach(imports::storeImportUsages);
             addDiagnostic(Diagnostic.debug("Found new variables: " + allNewVariables));
->>>>>>> c1db3b94
         }
 
         // All was successful without error - save state
@@ -543,12 +501,15 @@
      *
      * @param qualifiersAndMetadata Variable snippet qualifiers.
      * @param definedVariables      Variables that were defined.
+     * @param definedTypes          Types of the variables.
+     *                              If an entry is missing from this, the signature will be used.
      * @param globalVarSymbols      All global variable symbols.
      * @return Exported found variable information (name and type)
      */
     private Map<QuotedIdentifier, GlobalVariable> createGlobalVariables(
             String qualifiersAndMetadata,
             Set<QuotedIdentifier> definedVariables,
+            Map<QuotedIdentifier, VariableDeclarationSnippet.TypeInfo> definedTypes,
             Collection<GlobalVariableSymbol> globalVarSymbols) {
         Map<QuotedIdentifier, GlobalVariable> foundVariables = new HashMap<>();
         addDiagnostic(Diagnostic.debug("Found variables: " + definedVariables));
@@ -568,9 +529,18 @@
 
             // Determine the type information
             boolean isAssignableToAny = typeSymbol.assignableTo(anyTypeSymbol);
-            TypeSignatureTransformer signatureTransformer = new TypeSignatureTransformer(this);
-            String variableType = signatureTransformer.transformType(typeSymbol);
-            this.newImports.put(variableName, signatureTransformer.getImplicitImportPrefixes());
+            // Find the variable type - use syntax tree if possible
+            String variableType;
+            if (definedTypes.containsKey(variableName)) {
+                // We can use syntax tree, add required imports
+                VariableDeclarationSnippet.TypeInfo typeInfo = definedTypes.get(variableName);
+                variableType = typeInfo.getType();
+                this.newImports.put(variableName, typeInfo.getImports());
+            } else {
+                Set<QuotedIdentifier> requiredImports = new HashSet<>();
+                variableType = parseTypeSignature(typeSymbol, requiredImports);
+                this.newImports.put(variableName, requiredImports);
+            }
 
             // Create a global variable
             GlobalVariable globalVariable = new GlobalVariable(variableType, variableName,
