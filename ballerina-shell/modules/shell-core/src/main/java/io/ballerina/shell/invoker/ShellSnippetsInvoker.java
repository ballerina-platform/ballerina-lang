--- conflicted
+++ resolved
@@ -397,14 +397,9 @@
             if (result instanceof Throwable throwable) {
                 throw new InvokerPanicException(throwable);
             }
-<<<<<<< HEAD
             // Start the module
             result = runtime.start();
             if (result instanceof Throwable throwable) {
-=======
-            if (result instanceof Throwable throwable) {
-                // Function returned error (panic)
->>>>>>> 5c9cc32c
                 throw new InvokerPanicException(throwable);
             }
             // Then call run method
