--- conflicted
+++ resolved
@@ -118,24 +118,14 @@
         evaluate("string t = \"Hello\"", evaluator);
         evaluate("var f = function () returns int {return 1;}", evaluator);
         evaluate("int a = 1; string b = \"World\"", evaluator);
-<<<<<<< HEAD
-        evaluate("string 'unicode_\\u{2324} = \"Jane doe\"", evaluator);
-        evaluate("string 'unicode_\\u{1F600} = \"John doe\"", evaluator);
-        evaluate("string 'unicode_\\u{1F600}\\u{2324} = \"John\"", evaluator);
-        Assert.assertEquals(new HashSet<>(evaluator.availableVariables()),
-=======
         Assert.assertEquals(new HashSet<>(filterAvailableVariables(evaluator)),
->>>>>>> 3fe93b6d
                 Set.of(
                         "(a) int a = 1",
                         "(k) string? k = ()",
                         "(t) string t = \"Hello\"",
                         "(f) function () returns int f = function isolated function () returns (int)",
                         "(i) int i = 23",
-                        "(b) string b = \"World\"",
-                        "('unicode_⌤) string 'unicode_⌤ = \"Jane doe\"",
-                        "('unicode_😀) string 'unicode_😀 = \"John doe\"",
-                        "('unicode_😀⌤) string 'unicode_😀⌤ = \"John\""
+                        "(b) string b = \"World\""
                 )
         );
         Assert.assertEquals(evaluator.availableImports().size(), 0);
