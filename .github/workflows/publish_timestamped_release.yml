name: Publish Timestamped Snapshot Artifacts

on:
  push:
    branches:
      - master
<<<<<<< HEAD
=======
      - stage-swan-lake
>>>>>>> 09ee09ed
  workflow_dispatch:

jobs:
  publish-ballerina-lang:
    name: Build and Publish Ballerina Lang
    runs-on: ubuntu-latest
    if: github.repository_owner == 'ballerina-platform'
    steps:
      -   name: Checkout Repository
          uses: actions/checkout@v2

      -   name: Set up JDK 11
          uses: actions/setup-java@v2
          with:
            distribution: 'adopt' 
            java-version: '11'

      -   name: Initialize Sub Modules
          run: git submodule update --init

      -   name: Change to Timestamped Version
          run: |
            startTime=$(TZ="Asia/Kolkata" date +'%Y%m%d-%H%M00')
            latestCommit=$(git log -n 1 --pretty=format:"%h")
            VERSION=$((grep -w 'version' | cut -d= -f2) < gradle.properties | rev | cut --complement -d- -f1 | rev)
            updatedVersion=$VERSION-$startTime-$latestCommit
            echo $updatedVersion
            sed -i "s/version=\(.*\)/version=$updatedVersion/g" gradle.properties

      -   name: Build and Publish
          env:
            publishUser: ${{ secrets.BALLERINA_BOT_USERNAME }}
            publishPAT: ${{ secrets.BALLERINA_BOT_TOKEN }}
          run: |
            ./gradlew clean build publish -x createJavadoc --scan --continue --rerun-tasks
            ./gradlew createCodeCoverageReport

      -   name: Generate Codecov Report
          uses: codecov/codecov-action@v1
          with:
            files: ./.jacoco/reports/jacoco/report.xml<|MERGE_RESOLUTION|>--- conflicted
+++ resolved
@@ -4,10 +4,7 @@
   push:
     branches:
       - master
-<<<<<<< HEAD
-=======
       - stage-swan-lake
->>>>>>> 09ee09ed
   workflow_dispatch:
 
 jobs:
