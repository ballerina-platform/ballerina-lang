--- conflicted
+++ resolved
@@ -11,11 +11,8 @@
       - ballerina-[0-9]+.[0-9]+.x
       - 2201.[0-9]+.x
       - 2201.[0-9]+.[0-9]+-stage
-<<<<<<< HEAD
       - expected-type-api
-=======
       - native-build
->>>>>>> 7731cb3b
 
 jobs:
   windows_build:
