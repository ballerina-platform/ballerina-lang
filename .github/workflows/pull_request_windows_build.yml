name: CI Windows

on:
  pull_request:
    branches:
      - testerina-migration
      - master
      - next-release
      - release-stage
      - stage
      - stage-swan-lake
      - ballerina-[0-9]+.[0-9]+.x
      - 2201.[0-9]+.x
      - 2201.[0-9]+.[0-9]+-stage
      - native-build
      - revert-client-decl-master
      - query-grouping-aggregation
<<<<<<< HEAD
      - intersection-type

=======
>>>>>>> b8b78ca4
jobs:
  windows_build:
    name: Build with some tests on Windows
    runs-on: windows-latest
    timeout-minutes: 240
    concurrency: 
       group: ${{ github.head_ref }}-windows
       cancel-in-progress: true

    steps:
      - name: Checkout Repository
        uses: actions/checkout@v3

      - name: Set up JDK 17
        uses: actions/setup-java@v3
        with:
          distribution: 'temurin'
          java-version: '17.0.7'

      - name: configure Pagefile
        uses: al-cheb/configure-pagefile-action@7e234852c937eea04d6ee627c599fb24a5bfffee
        with:
          minimum-size: 8GB
          maximum-size: 16GB
          disk-root: "D:"

      - name: Initialize sub-modules
        run: git submodule update --init

      - name: Cache Gradle packages
        uses: actions/cache@v2
        with:
          path: ~/.gradle/caches
          key: ${{ runner.os }}-gradle-${{ hashFiles('**/*.gradle') }}
          restore-keys: ${{ runner.os }}-gradle

      - name: Build with Gradle
        env:
          packageUser: ${{ github.actor }}
          packagePAT: ${{ secrets.GITHUB_TOKEN }}
        run: ./gradlew.bat build --continue -x :ballerina-lang:test -x :jballerina-integration-test:test -x :ballerina-shell:shell-cli:test -x :ballerina-cli:test -x createJavadoc --stacktrace -scan --console=plain --no-daemon --no-parallel
<|MERGE_RESOLUTION|>--- conflicted
+++ resolved
@@ -15,17 +15,12 @@
       - native-build
       - revert-client-decl-master
       - query-grouping-aggregation
-<<<<<<< HEAD
-      - intersection-type
-
-=======
->>>>>>> b8b78ca4
 jobs:
   windows_build:
     name: Build with some tests on Windows
     runs-on: windows-latest
     timeout-minutes: 240
-    concurrency: 
+    concurrency:
        group: ${{ github.head_ref }}-windows
        cancel-in-progress: true
 
