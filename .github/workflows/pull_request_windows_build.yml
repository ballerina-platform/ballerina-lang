--- conflicted
+++ resolved
@@ -11,11 +11,7 @@
       - ballerina-[0-9]+.[0-9]+.x
       - 2201.[0-9]+.x
       - 2201.[0-9]+.[0-9]+-stage
-<<<<<<< HEAD
-      - client-declaration-revert
-=======
       - revert-idl-client-declaration
->>>>>>> 7d9376fb
 
 jobs:
   windows_build:
