--- conflicted
+++ resolved
@@ -9,13 +9,8 @@
       - stage
       - stage-swan-lake
       - ballerina-[0-9]+.[0-9]+.x
-<<<<<<< HEAD
-      - stage-slbeta2
-      - 2.0.0-beta3-dev
+      - 2201.[0-9]+.x
       - jbal-semtype
-=======
-      - 2201.[0-9]+.x
->>>>>>> 3441a56b
 
 jobs:
   windows_build:
