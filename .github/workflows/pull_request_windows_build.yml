name: CI Windows

on:
  pull_request:
    branches:
      - testerina-migration
      - master
      - next-release
      - release-stage
      - stage
      - stage-swan-lake
      - ballerina-[0-9]+.[0-9]+.x
      - 2201.[0-9]+.x
      - 2201.[0-9]+.[0-9]+-stage
      - native-build
      - revert-client-decl-master
      - query-grouping-aggregation
<<<<<<< HEAD
      - on-fail-check

=======
>>>>>>> e76b3b16
jobs:
  windows_build:
    name: Build with some tests on Windows
    runs-on: windows-latest
    timeout-minutes: 240
    concurrency: 
       group: ${{ github.head_ref }}-windows
       cancel-in-progress: true

    steps:
      - name: Checkout Repository
        uses: actions/checkout@v3

      - name: Set up JDK 17
        uses: actions/setup-java@v3
        with:
          distribution: 'temurin'
          java-version: '17.0.7'

      - name: configure Pagefile
        uses: al-cheb/configure-pagefile-action@7e234852c937eea04d6ee627c599fb24a5bfffee
        with:
          minimum-size: 8GB
          maximum-size: 16GB
          disk-root: "D:"

      - name: Initialize sub-modules
        run: git submodule update --init

      - name: Cache Gradle packages
        uses: actions/cache@v2
        with:
          path: ~/.gradle/caches
          key: ${{ runner.os }}-gradle-${{ hashFiles('**/*.gradle') }}
          restore-keys: ${{ runner.os }}-gradle

      - name: Build with Gradle
        env:
          packageUser: ${{ github.actor }}
          packagePAT: ${{ secrets.GITHUB_TOKEN }}
        run: ./gradlew.bat build --continue -x :ballerina-lang:test -x :jballerina-integration-test:test -x :ballerina-shell:shell-cli:test -x :ballerina-cli:test -x createJavadoc --stacktrace -scan --console=plain --no-daemon --no-parallel
<|MERGE_RESOLUTION|>--- conflicted
+++ resolved
@@ -15,17 +15,14 @@
       - native-build
       - revert-client-decl-master
       - query-grouping-aggregation
-<<<<<<< HEAD
       - on-fail-check
 
-=======
->>>>>>> e76b3b16
 jobs:
   windows_build:
     name: Build with some tests on Windows
     runs-on: windows-latest
     timeout-minutes: 240
-    concurrency: 
+    concurrency:
        group: ${{ github.head_ref }}-windows
        cancel-in-progress: true
 
