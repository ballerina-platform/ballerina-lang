--- conflicted
+++ resolved
@@ -92,15 +92,12 @@
           do git clone https://github.com/ballerina-platform/${module_name}.git; \
           done
 
-<<<<<<< HEAD
       - name: Checkout non-default branch
         run: |
           for module_name in $(jq -r '.standard_library| .[] | select(.level==${{ matrix.level }}) | .name' extensions.json); do \
           cd $module_name && git fetch origin && git checkout -t origin/typeDesc-stmt || : && cd ..; \
           done
 
-=======
->>>>>>> fd736a72
       - name: Update Lang Version in Module
         run: |
           for module_name in $(jq -r '.standard_library| .[] | select(.level==${{ matrix.level }}) | .name' extensions.json); do \
