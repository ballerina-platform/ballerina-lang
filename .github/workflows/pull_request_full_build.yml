name: CI Full Build Ubuntu

on:
  pull_request:
    branches:
      - master
<<<<<<< HEAD
      - java21
=======
      - feature-codegen-optimizer
>>>>>>> f2dd1afc

jobs:
  build-lang:
    name: Build Ballerina Lang
    runs-on: ubuntu-latest
    timeout-minutes: 120
    concurrency:
      group: ${{ github.head_ref }}-FBP-lang
      cancel-in-progress: true

    steps:
      - name: Checkout Repository
        uses: actions/checkout@v4

      - name: Set up JDK 21
        uses: actions/setup-java@v4
        with:
          distribution: 'temurin'
          java-version: '21.0.3'

      - name: Checkout To Lang Branch
        run: |
          git checkout ${{ github.event.inputs.ballerina_lang_branch }}

      - name: Get Lang Version
        id: lang-version
        run: |
          VERSION=$((grep -w "version" | cut -d= -f2) < gradle.properties)
          echo "version=$VERSION" >> $GITHUB_OUTPUT

      - name: Build ballerina-lang
        run: |
          ./gradlew clean build -x check publishToMavenLocal --stacktrace --scan

      - name: Archive Lang Artifacts
        uses: actions/upload-artifact@v4
        with:
          name: Ballerina Lang Artifacts
          path: ~/.m2/
          include-hidden-files: true

    outputs:
      lang_version: ${{ steps.lang-version.outputs.version }}

  build-stdlib-level:
    needs: build-lang
    name: Build Stdlib Level
    runs-on: ubuntu-latest
    timeout-minutes: 120
    concurrency:
      group: ${{ github.head_ref }}-FBP-stdlib-${{ matrix.level }}
      cancel-in-progress: true
    strategy:
      fail-fast: false
      matrix:
        level: [ 1, 2, 3, 4, 5, 6, 7, 8, 9 ]

    steps:
      - name: Checkout Repository
        uses: actions/checkout@v4

      - name: Set up JDK 21
        uses: actions/setup-java@v4
        with:
          distribution: 'temurin'
          java-version: '21.0.3'

      - name: Setup NodeJs
        uses: actions/setup-node@v4
        with:
          node-version: 10.22.1
      - name: Download Ballerina Lang Artifacts
        uses: actions/download-artifact@v4
        with:
          name: Ballerina Lang Artifacts
          path: ~/.m2/

      - name: Download Module Data
        run: |
          wget https://raw.githubusercontent.com/ballerina-platform/ballerina-release/master/dependabot/resources/extensions.json
          wget https://raw.githubusercontent.com/ballerina-platform/ballerina-distribution/2201.0.x/gradle.properties

      - name: Clone Modules
        run: |
          for module_name in $(jq -r '.standard_library| .[] | select(.level==${{ matrix.level }}) | .name' extensions.json); \
          do git clone https://github.com/ballerina-platform/${module_name}.git; \
          done

      - name: Checkout non-default branch
        run: |
          for module_name in $(jq -r '.standard_library| .[] | select(.level==${{ matrix.level }}) | .name' extensions.json); do \
          cd $module_name && git fetch origin && git checkout -t origin/java21 && cd ..; \
          done

      - name: Update Lang Version in Module
        run: |
          for module_name in $(jq -r '.standard_library| .[] | select(.level==${{ matrix.level }}) | .name' extensions.json); do \
          perl -pi -e "s/^\s*ballerinaLangVersion=.*/ballerinaLangVersion=${{ needs.build-lang.outputs.lang_version }}/" ${module_name}/gradle.properties; \
          done

      - name: Build Module
        run: |
          for module_name in $(jq -r '.standard_library| .[] | select(.level==${{ matrix.level }}) | .name' extensions.json); do \
          echo "Building Standard Library: $module_name" && \
          cd $module_name && ./gradlew clean build --stacktrace --scan && cd ..; \
          done
        env:
          packageUser: ${{ secrets.BALLERINA_BOT_USERNAME }}
          packagePAT: ${{ secrets.GITHUB_TOKEN }}
          CLIENT_ID: ${{ secrets.CLIENT_ID }}
          CLIENT_SECRET: ${{ secrets.CLIENT_SECRET }}
          REFRESH_TOKEN: ${{ secrets.REFRESH_TOKEN }}

  build-distribution:
    needs: build-lang
    name: Build Ballerina Distribution
    runs-on: ubuntu-latest
    timeout-minutes: 120
    concurrency:
      group: ${{ github.head_ref }}-FBP-distribution
      cancel-in-progress: true

    steps:
      - name: Checkout Repository
        uses: actions/checkout@v4
        with:
          repository: 'ballerina-platform/ballerina-distribution'

      - name: Set up JDK 21
        uses: actions/setup-java@v4
        with:
          distribution: 'temurin'
          java-version: '21.0.3'

      - name: Checkout non-default branch
        run: |
          git fetch origin && git checkout -t origin/java21

      - name: Download Ballerina Lang Artifacts
        uses: actions/download-artifact@v4
        with:
          name: Ballerina Lang Artifacts
          path: ~/.m2/

      - name: Update Lang Version in Module
        run: |
          perl -pi -e "s/^\s*ballerinaLangVersion=.*/ballerinaLangVersion=${{ needs.build-lang.outputs.lang_version }}/" gradle.properties

      - name: Build Module
        run: ./gradlew clean build --stacktrace --scan --console=plain --no-daemon --continue -x :project-api-tests:test
        env:
          packageUser: ${{ secrets.BALLERINA_BOT_USERNAME }}
          packagePAT: ${{ secrets.GITHUB_TOKEN }}
          devCentralToken: ${{ secrets.BALLERINA_DEV_CENTRAL_ACCESS_TOKEN }}<|MERGE_RESOLUTION|>--- conflicted
+++ resolved
@@ -4,11 +4,8 @@
   pull_request:
     branches:
       - master
-<<<<<<< HEAD
       - java21
-=======
       - feature-codegen-optimizer
->>>>>>> f2dd1afc
 
 jobs:
   build-lang:
