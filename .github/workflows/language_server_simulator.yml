name: Language Server Simulator

on:
  schedule:
    - cron:  '0 */12 * * *'
  workflow_dispatch:

jobs:
  run_simulator:
    name: Run LS Simulator
    runs-on: ubuntu-latest
    timeout-minutes: 240
    strategy:
      fail-fast: false
      matrix: 
        branch: ["master", "stage-swan-lake"]

    steps:
      - name: Checkout Repository
        uses: actions/checkout@v2
        with: 
          ref: ${{ matrix.branch }}

      - name: Set up JDK 11
        uses: actions/setup-java@v2
        with:
          distribution: 'temurin' 
          java-version: '11'

      - name: Initialize sub-modules
        run: git submodule update --init

      - name: Build with Gradle
        timeout-minutes: 180
        run: |
          export DISPLAY=':99.0'
          /usr/bin/Xvfb :99 -screen 0 1024x768x24 > /dev/null 2>&1 &
          ./gradlew clean :language-server-simulator:runLSSimulator

      - name: Check Simulation Failure
        run: if test -f dump.hprof; then exit 1; else exit 0; fi

      - name: Analyze Heap Dump If Exists
        if: failure()
        run: |
          if test -f dump.hprof; then echo "Heap sump exists. Analyzing..."; else exit 0; fi
          wget https://ftp.jaist.ac.jp/pub/eclipse/mat/1.12.0/rcp/MemoryAnalyzer-1.12.0.20210602-linux.gtk.x86_64.zip
          unzip MemoryAnalyzer-1.12.0.20210602-linux.gtk.x86_64.zip
          ./mat/ParseHeapDump.sh ./dump.hprof org.eclipse.mat.api:suspects

      - name: Upload Heap Dumps
        uses: actions/upload-artifact@v2
        if: always()
<<<<<<< HEAD
        with:
          name: heap_dump.hprof
          path: '*.hprof'      
      
      - name: Upload Leaks Suspects
        uses: actions/upload-artifact@v2
        if: failure()
        with:
          name: Leak_Suspects.zip
=======
        with:
          name: heap_dump-${{ matrix.branch }}.hprof
          path: '*.hprof'      
      
      - name: Upload Leaks Suspects
        uses: actions/upload-artifact@v2
        if: failure()
        with:
          name: Leak_Suspects-${{ matrix.branch }}
>>>>>>> 972af3ab
          path: 'dump_Leak_Suspects.zip'

      - name: Notify failure
        if: failure()
        run: |
          curl \
          -X POST 'https://chat.googleapis.com/v1/spaces/${{secrets.NOTIFICATIONS_CHAT_ID}}/messages?key=${{secrets.NOTIFICATIONS_CHAT_KEY}}&token=${{secrets.NOTIFICATIONS_CHAT_TOKEN}}' \
          --header 'Content-Type: application/json' \
<<<<<<< HEAD
          -d '{"text": "*language server simulator failure* \nPlease \n visit <https://github.com/ballerina-platform/ballerina-lang/actions/runs/${{github.run_id}}|the LS simulator run> for more information"}'
=======
          -d '{"text": "*language server simulator failure in ${{ matrix.branch }}* \nPlease \n visit <https://github.com/ballerina-platform/ballerina-lang/actions/runs/${{github.run_id}}|the LS simulator run> for more information"}'
>>>>>>> 972af3ab
<|MERGE_RESOLUTION|>--- conflicted
+++ resolved
@@ -51,17 +51,6 @@
       - name: Upload Heap Dumps
         uses: actions/upload-artifact@v2
         if: always()
-<<<<<<< HEAD
-        with:
-          name: heap_dump.hprof
-          path: '*.hprof'      
-      
-      - name: Upload Leaks Suspects
-        uses: actions/upload-artifact@v2
-        if: failure()
-        with:
-          name: Leak_Suspects.zip
-=======
         with:
           name: heap_dump-${{ matrix.branch }}.hprof
           path: '*.hprof'      
@@ -71,7 +60,6 @@
         if: failure()
         with:
           name: Leak_Suspects-${{ matrix.branch }}
->>>>>>> 972af3ab
           path: 'dump_Leak_Suspects.zip'
 
       - name: Notify failure
@@ -80,8 +68,4 @@
           curl \
           -X POST 'https://chat.googleapis.com/v1/spaces/${{secrets.NOTIFICATIONS_CHAT_ID}}/messages?key=${{secrets.NOTIFICATIONS_CHAT_KEY}}&token=${{secrets.NOTIFICATIONS_CHAT_TOKEN}}' \
           --header 'Content-Type: application/json' \
-<<<<<<< HEAD
-          -d '{"text": "*language server simulator failure* \nPlease \n visit <https://github.com/ballerina-platform/ballerina-lang/actions/runs/${{github.run_id}}|the LS simulator run> for more information"}'
-=======
           -d '{"text": "*language server simulator failure in ${{ matrix.branch }}* \nPlease \n visit <https://github.com/ballerina-platform/ballerina-lang/actions/runs/${{github.run_id}}|the LS simulator run> for more information"}'
->>>>>>> 972af3ab
