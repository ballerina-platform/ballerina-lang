name: CI Ubuntu

on:
  pull_request:
    branches:
      - testerina-migration
      - master
      - next-release
      - release-stage
      - stage
      - ballerina-1.2.x
      - stage-swan-lake
      - 2201.[0-9]+.x
      - 2201.[0-9]+.[0-9]+-stage
      - native-build
      - revert-client-decl-master
      - query-grouping-aggregation
<<<<<<< HEAD
      - nutcracker
=======
      - java21
>>>>>>> b6244de9

jobs:
  ubuntu_build:
    name: Build with all tests on Ubuntu
    runs-on: ubuntu-latest
    timeout-minutes: 150
    concurrency:
      group: ${{ github.head_ref }}-ubuntu
      cancel-in-progress: true

    steps:
      - name: Checkout Repository
        uses: actions/checkout@v4

      - name: Set up JDK 21
        uses: actions/setup-java@v4
        with:
          distribution: 'temurin'
          java-version: '21.0.3'

      - name: Initialize sub-modules
        run: git submodule update --init

      - name: Cache Gradle packages
        uses: actions/cache@v4
        with:
          path: ~/.gradle/caches
          key: ${{ runner.os }}-gradle-${{ github.sha }}
          restore-keys: ${{ runner.os }}-gradle

      - name: Setup GraalVM
        uses: graalvm/setup-graalvm@v1
        with:
          java-version: '21.0.3'
          distribution: 'graalvm'
          components: 'native-image'
          github-token: ${{ secrets.GITHUB_TOKEN }}
          set-java-home: 'false'

      - name: Build with Gradle
        env:
          packageUser: ${{ github.actor }}
          packagePAT: ${{ secrets.GITHUB_TOKEN }}
        run: |
          export DISPLAY=':99.0'
          /usr/bin/Xvfb :99 -screen 0 1024x768x24 > /dev/null 2>&1 &
          ./gradlew build -Pnative.test --max-workers=2 --scan --no-daemon

      - name: Generate Jacoco report
        if: github.event_name == 'pull_request'
        run: ./gradlew createCodeCoverageReport

      - name: Generate Codecov Report
        if: github.event_name == 'pull_request'
        uses: codecov/codecov-action@v4
        with:
          files: ./.jacoco/reports/jacoco/report.xml

  sonarcloud_scan:
    name: Build with sonarcloud scan on Ubuntu
    runs-on: ubuntu-latest
    timeout-minutes: 120
    concurrency:
      group: ${{ github.head_ref }}-sonarcloud
      cancel-in-progress: true

    steps:
      - name: Checkout Repository
        uses: actions/checkout@v4
        with:
          fetch-depth: 0

      - name: Set up JDK 21
        uses: actions/setup-java@v4
        with:
          distribution: 'temurin'
          java-version: '21.0.3'

      - name: Initialize sub-modules
        run: git submodule update --init

      - name: Cache SonarCloud packages
        uses: actions/cache@v4
        with:
          path: ~/.sonar/cache
          key: ${{ runner.os }}-sonar
          restore-keys: ${{ runner.os }}-sonar

      - name: Cache Gradle packages
        uses: actions/cache@v4
        with:
          path: ~/.gradle/caches
          key: ${{ runner.os }}-gradle-${{ github.sha }}
          restore-keys: ${{ runner.os }}-gradle

      - name: Create missing module folders
        run: |
          mkdir -p /home/runner/work/ballerina-lang/ballerina-lang/ballerina-formatter 
          mkdir -p /home/runner/work/ballerina-lang/ballerina-lang/ballerina
          mkdir -p /home/runner/work/ballerina-lang/ballerina-lang/ballerina-langlib
          mkdir -p /home/runner/work/ballerina-lang/ballerina-lang/compiler-plugins
          mkdir -p /home/runner/work/ballerina-lang/ballerina-lang/composer
          mkdir -p /home/runner/work/ballerina-lang/ballerina-lang/debug-adapter
          mkdir -p /home/runner/work/ballerina-lang/ballerina-lang/distribution/zip/nballerina-tools
          mkdir -p /home/runner/work/ballerina-lang/ballerina-lang/formatter 
          mkdir -p /home/runner/work/ballerina-lang/ballerina-lang/ls-extensions
          mkdir -p /home/runner/work/ballerina-lang/ballerina-lang/project-api-test-artifact
          mkdir -p /home/runner/work/ballerina-lang/ballerina-lang/language-server/modules/test-coverage
          mkdir -p /home/runner/work/ballerina-lang/ballerina-lang/misc/testerina/modules/report-tools
          mkdir -p /home/runner/work/ballerina-lang/ballerina-lang/misc/ballerina-config-schema-builder
          mkdir -p /home/runner/work/ballerina-lang/ballerina-lang/ballerina-stringutils
          mkdir -p /home/runner/work/ballerina-lang/ballerina-lang/semver-checker

      - name: Build with Gradle
        env:
          GITHUB_TOKEN: ${{ secrets.GITHUB_TOKEN }}
          SONAR_TOKEN: ${{ secrets.SONAR_TOKEN }}
        if: "${{ env.SONAR_TOKEN != '' }}"
        run: |
          export DISPLAY=':99.0'
          /usr/bin/Xvfb :99 -screen 0 1024x768x24 > /dev/null 2>&1 &
          ./gradlew build sonarqube --info -x test -x check --max-workers=2 --scan --no-daemon

      - name: Print log message
        env:
          SONAR_TOKEN: ${{ secrets.SONAR_TOKEN }}
        if: "${{ env.SONAR_TOKEN == '' }}"
        run: echo "Sonarcloud scan is skipped"<|MERGE_RESOLUTION|>--- conflicted
+++ resolved
@@ -15,11 +15,7 @@
       - native-build
       - revert-client-decl-master
       - query-grouping-aggregation
-<<<<<<< HEAD
       - nutcracker
-=======
-      - java21
->>>>>>> b6244de9
 
 jobs:
   ubuntu_build:
