name: CI Ubuntu

on:
  pull_request:
    branches:
      - master
      - next-release
      - release-stage
      - stage
      - ballerina-1.2.x
      - stage-swan-lake
      - 2201.[0-9]+.x
      - 2201.[0-9]+.[0-9]+-stage
      - native-build

jobs:
  ubuntu_build:
    name: Build with all tests on Ubuntu
    runs-on: ubuntu-latest
    timeout-minutes: 120
    concurrency: 
      group: ${{ github.head_ref }}-ubuntu
      cancel-in-progress: true

    steps:
      - name: Checkout Repository
        uses: actions/checkout@v2

      - name: Set up JDK 11
        uses: actions/setup-java@v2
        with:
          distribution: 'temurin'
          java-version: '11'

      - name: Initialize sub-modules
        run: git submodule update --init

      - name: Cache Gradle packages
        uses: actions/cache@v2
        with:
          path: ~/.gradle/caches
          key: ${{ runner.os }}-gradle-${{ github.sha }}
          restore-keys: ${{ runner.os }}-gradle

      - name: Build with Gradle
        run: |
          export DISPLAY=':99.0'
          /usr/bin/Xvfb :99 -screen 0 1024x768x24 > /dev/null 2>&1 &
          ./gradlew build --max-workers=2 --scan --no-daemon 
          find ~/.gradle/caches/ -name "*.lock" -type f -delete

      - name: Generate Jacoco report
        if:  github.event_name == 'pull_request'
        run: ./gradlew createCodeCoverageReport

      - name: Generate Codecov Report
        if:  github.event_name == 'pull_request'
        uses: codecov/codecov-action@v1
        with:
          files: ./.jacoco/reports/jacoco/report.xml

  sonarcloud_scan:
    name: Build with sonarcloud scan on Ubuntu
    runs-on: ubuntu-latest
    timeout-minutes: 120
    concurrency: 
      group: ${{ github.head_ref }}-sonarcloud
      cancel-in-progress: true

    steps:
      - name: Checkout Repository
        uses: actions/checkout@v2
        with:
          fetch-depth: 0

      - name: Set up JDK 11
        uses: actions/setup-java@v2
        with:
          distribution: 'temurin' 
          java-version: '11'

      - name: Initialize sub-modules
        run: git submodule update --init

      - name: Cache SonarCloud packages
        uses: actions/cache@v1
        with:
          path: ~/.sonar/cache
          key: ${{ runner.os }}-sonar
          restore-keys: ${{ runner.os }}-sonar

      - name: Cache Gradle packages
        uses: actions/cache@v2
        with:
          path: ~/.gradle/caches
          key: ${{ runner.os }}-gradle-${{ github.sha }}
          restore-keys: ${{ runner.os }}-gradle

      - name: Create missing module folders
        run: |
          mkdir -p /home/runner/work/ballerina-lang/ballerina-lang/ballerina-formatter 
          mkdir -p /home/runner/work/ballerina-lang/ballerina-lang/ballerina
          mkdir -p /home/runner/work/ballerina-lang/ballerina-lang/ballerina-langlib
          mkdir -p /home/runner/work/ballerina-lang/ballerina-lang/compiler-plugins
          mkdir -p /home/runner/work/ballerina-lang/ballerina-lang/composer
          mkdir -p /home/runner/work/ballerina-lang/ballerina-lang/debug-adapter
          mkdir -p /home/runner/work/ballerina-lang/ballerina-lang/distribution/zip/nballerina-tools
          mkdir -p /home/runner/work/ballerina-lang/ballerina-lang/formatter 
          mkdir -p /home/runner/work/ballerina-lang/ballerina-lang/ls-extensions
          mkdir -p /home/runner/work/ballerina-lang/ballerina-lang/project-api-test-artifact
          mkdir -p /home/runner/work/ballerina-lang/ballerina-lang/language-server/modules/test-coverage
          mkdir -p /home/runner/work/ballerina-lang/ballerina-lang/misc/testerina/modules/report-tools
          mkdir -p /home/runner/work/ballerina-lang/ballerina-lang/misc/ballerina-config-schema-builder
          mkdir -p /home/runner/work/ballerina-lang/ballerina-lang/ballerina-stringutils
          mkdir -p /home/runner/work/ballerina-lang/ballerina-lang/semver-checker
          
      - name: Build with Gradle
        env:
          GITHUB_TOKEN: ${{ secrets.GITHUB_TOKEN }} 
          SONAR_TOKEN: ${{ secrets.SONAR_TOKEN }}
        if: "${{ env.SONAR_TOKEN != '' }}"
        run: |
          export DISPLAY=':99.0'
          /usr/bin/Xvfb :99 -screen 0 1024x768x24 > /dev/null 2>&1 &
          ./gradlew build sonarqube --info -x test -x check --max-workers=2 --scan --no-daemon
          find ~/.gradle/caches/ -name "*.lock" -type f -delete
          
      - name: Print log message  
        env: 
          SONAR_TOKEN: ${{ secrets.SONAR_TOKEN }}
        if: "${{ env.SONAR_TOKEN == '' }}"
<<<<<<< HEAD
        run: echo "Sonarcloud scan is skipped"
        
=======
        run: echo "Sonarcloud scan is skipped"
>>>>>>> 1af5debd
<|MERGE_RESOLUTION|>--- conflicted
+++ resolved
@@ -129,9 +129,4 @@
         env: 
           SONAR_TOKEN: ${{ secrets.SONAR_TOKEN }}
         if: "${{ env.SONAR_TOKEN == '' }}"
-<<<<<<< HEAD
-        run: echo "Sonarcloud scan is skipped"
-        
-=======
-        run: echo "Sonarcloud scan is skipped"
->>>>>>> 1af5debd
+        run: echo "Sonarcloud scan is skipped"