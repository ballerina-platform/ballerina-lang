name: CI Ubuntu

on:
  pull_request:
    branches:
      - master
      - next-release
      - release-stage
      - stage
      - ballerina-1.2.x
<<<<<<< HEAD
      - stage-slbeta2
      - 2.0.0-beta3-dev
      - jbal-semtype
=======
      - stage-swan-lake
      - 2201.[0-9]+.x
>>>>>>> 3441a56b

jobs:
  ubuntu_build:
    name: Build with all tests on Ubuntu
    runs-on: ubuntu-latest
    timeout-minutes: 120
    concurrency: 
      group: ${{ github.head_ref }}-ubuntu
      cancel-in-progress: true

    steps:
      - name: Checkout Repository
        uses: actions/checkout@v2

      - name: Set up JDK 11
        uses: actions/setup-java@v2
        with:
          distribution: 'adopt' 
          java-version: '11'

      - name: Initialize sub-modules
        run: git submodule update --init

      - name: Cache Gradle packages
        uses: actions/cache@v2
        with:
          path: ~/.gradle/caches
          key: ${{ runner.os }}-gradle-${{ github.sha }}
          restore-keys: ${{ runner.os }}-gradle

      - name: Build with Gradle
        run: |
          export DISPLAY=':99.0'
          /usr/bin/Xvfb :99 -screen 0 1024x768x24 > /dev/null 2>&1 &
          ./gradlew build --max-workers=2 --scan --no-daemon
          find ~/.gradle/caches/ -name "*.lock" -type f -delete

      - name: Generate Jacoco report
        if:  github.event_name == 'pull_request'
        run: ./gradlew createCodeCoverageReport

      - name: Generate Codecov Report
        if:  github.event_name == 'pull_request'
        uses: codecov/codecov-action@v1
        with:
          files: ./.jacoco/reports/jacoco/report.xml<|MERGE_RESOLUTION|>--- conflicted
+++ resolved
@@ -8,14 +8,9 @@
       - release-stage
       - stage
       - ballerina-1.2.x
-<<<<<<< HEAD
-      - stage-slbeta2
-      - 2.0.0-beta3-dev
-      - jbal-semtype
-=======
       - stage-swan-lake
       - 2201.[0-9]+.x
->>>>>>> 3441a56b
+      - jbal-semtype
 
 jobs:
   ubuntu_build:
