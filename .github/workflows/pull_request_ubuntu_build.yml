name: CI Ubuntu

on:
  pull_request:
    branches:
      - master
      - next-release
      - release-stage
      - stage
      - ballerina-1.2.x
      - stage-swan-lake
      - 2201.[0-9]+.x
      - 2201.[0-9]+.[0-9]+-stage

jobs:
  ubuntu_build:
    name: Build with all tests on Ubuntu
    runs-on: ubuntu-latest
    timeout-minutes: 120
    concurrency:
      group: ${{ github.head_ref }}-ubuntu
      cancel-in-progress: true

    steps:
      - name: Checkout Repository
        uses: actions/checkout@v2

      - name: Set up JDK 11
        uses: actions/setup-java@v2
        with:
          distribution: 'temurin'
          java-version: '11'

      - name: Initialize sub-modules
        run: git submodule update --init

      - name: Cache Gradle packages
        uses: actions/cache@v2
        with:
          path: ~/.gradle/caches
          key: ${{ runner.os }}-gradle-${{ github.sha }}
          restore-keys: ${{ runner.os }}-gradle

      - name: Build with Gradle
        run: |
          export DISPLAY=':99.0'
          /usr/bin/Xvfb :99 -screen 0 1024x768x24 > /dev/null 2>&1 &
          ./gradlew build --max-workers=2 --scan --no-daemon 
          find ~/.gradle/caches/ -name "*.lock" -type f -delete

      - name: Generate Jacoco report
        if:  github.event_name == 'pull_request'
        run: ./gradlew createCodeCoverageReport

      - name: Generate Codecov Report
        if:  github.event_name == 'pull_request'
        uses: codecov/codecov-action@v1
        with:
          files: ./.jacoco/reports/jacoco/report.xml

  sonarcloud_scan:
    name: Build with sonarcloud scan on Ubuntu
    runs-on: ubuntu-latest
    timeout-minutes: 120
<<<<<<< HEAD
    concurrency:
      group: ${{ github.head_ref }}-ubuntu
=======
    concurrency: 
      group: ${{ github.head_ref }}-sonarcloud
>>>>>>> 23581383
      cancel-in-progress: true

    steps:
      - name: Checkout Repository
        uses: actions/checkout@v2
        with:
          fetch-depth: 0

      - name: Set up JDK 11
        uses: actions/setup-java@v2
        with:
          distribution: 'temurin'
          java-version: '11'

      - name: Initialize sub-modules
        run: git submodule update --init

      - name: Cache SonarCloud packages
        uses: actions/cache@v1
        with:
          path: ~/.sonar/cache
          key: ${{ runner.os }}-sonar
          restore-keys: ${{ runner.os }}-sonar

      - name: Cache Gradle packages
        uses: actions/cache@v2
        with:
          path: ~/.gradle/caches
          key: ${{ runner.os }}-gradle-${{ github.sha }}
          restore-keys: ${{ runner.os }}-gradle

      - name: Create missing module folders
        run: |
          mkdir -p /home/runner/work/ballerina-lang/ballerina-lang/ballerina-formatter 
          mkdir -p /home/runner/work/ballerina-lang/ballerina-lang/ballerina
          mkdir -p /home/runner/work/ballerina-lang/ballerina-lang/ballerina-langlib
          mkdir -p /home/runner/work/ballerina-lang/ballerina-lang/compiler-plugins
          mkdir -p /home/runner/work/ballerina-lang/ballerina-lang/composer
          mkdir -p /home/runner/work/ballerina-lang/ballerina-lang/debug-adapter
          mkdir -p /home/runner/work/ballerina-lang/ballerina-lang/distribution/zip/nballerina-tools
          mkdir -p /home/runner/work/ballerina-lang/ballerina-lang/formatter 
          mkdir -p /home/runner/work/ballerina-lang/ballerina-lang/ls-extensions
          mkdir -p /home/runner/work/ballerina-lang/ballerina-lang/project-api-test-artifact
          mkdir -p /home/runner/work/ballerina-lang/ballerina-lang/language-server/modules/test-coverage
          mkdir -p /home/runner/work/ballerina-lang/ballerina-lang/misc/testerina/modules/report-tools
          mkdir -p /home/runner/work/ballerina-lang/ballerina-lang/misc/ballerina-config-schema-builder
          mkdir -p /home/runner/work/ballerina-lang/ballerina-lang/ballerina-stringutils
          mkdir -p /home/runner/work/ballerina-lang/ballerina-lang/semver-checker

      - name: Build with Gradle
        env:
          GITHUB_TOKEN: ${{ secrets.GITHUB_TOKEN }}
          SONAR_TOKEN: ${{ secrets.SONAR_TOKEN }}
        if: "${{ env.SONAR_TOKEN != '' }}"
        run: |
          export DISPLAY=':99.0'
          /usr/bin/Xvfb :99 -screen 0 1024x768x24 > /dev/null 2>&1 &
          ./gradlew build sonarqube --info -x test -x check --max-workers=2 --scan --no-daemon
          find ~/.gradle/caches/ -name "*.lock" -type f -delete

      - name: Print log message
        env:
          SONAR_TOKEN: ${{ secrets.SONAR_TOKEN }}
        if: "${{ env.SONAR_TOKEN == '' }}"
        run: echo "Sonarcloud scan is skipped"<|MERGE_RESOLUTION|>--- conflicted
+++ resolved
@@ -17,7 +17,7 @@
     name: Build with all tests on Ubuntu
     runs-on: ubuntu-latest
     timeout-minutes: 120
-    concurrency:
+    concurrency: 
       group: ${{ github.head_ref }}-ubuntu
       cancel-in-progress: true
 
@@ -62,13 +62,8 @@
     name: Build with sonarcloud scan on Ubuntu
     runs-on: ubuntu-latest
     timeout-minutes: 120
-<<<<<<< HEAD
-    concurrency:
-      group: ${{ github.head_ref }}-ubuntu
-=======
     concurrency: 
       group: ${{ github.head_ref }}-sonarcloud
->>>>>>> 23581383
       cancel-in-progress: true
 
     steps:
@@ -80,7 +75,7 @@
       - name: Set up JDK 11
         uses: actions/setup-java@v2
         with:
-          distribution: 'temurin'
+          distribution: 'temurin' 
           java-version: '11'
 
       - name: Initialize sub-modules
@@ -117,10 +112,10 @@
           mkdir -p /home/runner/work/ballerina-lang/ballerina-lang/misc/ballerina-config-schema-builder
           mkdir -p /home/runner/work/ballerina-lang/ballerina-lang/ballerina-stringutils
           mkdir -p /home/runner/work/ballerina-lang/ballerina-lang/semver-checker
-
+          
       - name: Build with Gradle
         env:
-          GITHUB_TOKEN: ${{ secrets.GITHUB_TOKEN }}
+          GITHUB_TOKEN: ${{ secrets.GITHUB_TOKEN }} 
           SONAR_TOKEN: ${{ secrets.SONAR_TOKEN }}
         if: "${{ env.SONAR_TOKEN != '' }}"
         run: |
@@ -128,9 +123,10 @@
           /usr/bin/Xvfb :99 -screen 0 1024x768x24 > /dev/null 2>&1 &
           ./gradlew build sonarqube --info -x test -x check --max-workers=2 --scan --no-daemon
           find ~/.gradle/caches/ -name "*.lock" -type f -delete
-
-      - name: Print log message
-        env:
+          
+      - name: Print log message  
+        env: 
           SONAR_TOKEN: ${{ secrets.SONAR_TOKEN }}
         if: "${{ env.SONAR_TOKEN == '' }}"
-        run: echo "Sonarcloud scan is skipped"+        run: echo "Sonarcloud scan is skipped"
+        