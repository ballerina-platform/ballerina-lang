--- conflicted
+++ resolved
@@ -14,11 +14,8 @@
       - 2201.[0-9]+.[0-9]+-stage
       - native-build
       - revert-client-decl-master
-<<<<<<< HEAD
+      - query-grouping-aggregation
       - on-fail-check
-=======
-      - query-grouping-aggregation
->>>>>>> 1b14109d
 
 jobs:
   ubuntu_build:
