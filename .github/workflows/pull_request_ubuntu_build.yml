--- conflicted
+++ resolved
@@ -15,11 +15,8 @@
       - native-build
       - revert-client-decl-master
       - query-grouping-aggregation
-<<<<<<< HEAD
       - java21
-=======
       - feature-codegen-optimizer
->>>>>>> f2dd1afc
 
 jobs:
   ubuntu_build:
