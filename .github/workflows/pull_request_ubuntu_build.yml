name: CI Ubuntu

on:
  pull_request:
    branches:
      - testerina-migration
      - master
      - next-release
      - release-stage
      - stage
      - ballerina-1.2.x
      - stage-swan-lake
      - 2201.[0-9]+.x
      - 2201.[0-9]+.[0-9]+-stage
      - native-build
      - revert-client-decl-master
      - query-grouping-aggregation
<<<<<<< HEAD
      - java21
      - feature-codegen-optimizer
=======
>>>>>>> 43e6737f

jobs:
  ubuntu_build:
    name: Build with all tests on Ubuntu
    runs-on: ubuntu-latest
    timeout-minutes: 150
    concurrency:
      group: ${{ github.head_ref }}-ubuntu
      cancel-in-progress: true

    steps:
      - name: Checkout Repository
        uses: actions/checkout@v4

      - name: Set up JDK 21
        uses: actions/setup-java@v4
        with:
          distribution: 'temurin'
          java-version: '21.0.3'

      - name: Initialize sub-modules
        run: git submodule update --init

      - name: Cache Gradle packages
        uses: actions/cache@v4
        with:
          path: ~/.gradle/caches
          key: ${{ runner.os }}-gradle-${{ github.sha }}
          restore-keys: ${{ runner.os }}-gradle

      - name: Setup GraalVM
        uses: graalvm/setup-graalvm@v1
        with:
          java-version: '21.0.3'
          distribution: 'graalvm'
          components: 'native-image'
          github-token: ${{ secrets.GITHUB_TOKEN }}
          set-java-home: 'false'

      - name: Build with Gradle
        env:
          packageUser: ${{ github.actor }}
          packagePAT: ${{ secrets.GITHUB_TOKEN }}
        run: |
          export DISPLAY=':99.0'
          /usr/bin/Xvfb :99 -screen 0 1024x768x24 > /dev/null 2>&1 &
          ./gradlew build -Pnative.test --max-workers=2 --scan --no-daemon

      - name: Generate Jacoco report
        if: github.event_name == 'pull_request'
        run: ./gradlew createCodeCoverageReport

      - name: Generate Codecov Report
        if: github.event_name == 'pull_request'
        uses: codecov/codecov-action@v4
        with:
          files: ./.jacoco/reports/jacoco/report.xml

  sonarcloud_scan:
    name: Build with sonarcloud scan on Ubuntu
    runs-on: ubuntu-latest
    timeout-minutes: 120
    concurrency:
      group: ${{ github.head_ref }}-sonarcloud
      cancel-in-progress: true

    steps:
      - name: Checkout Repository
        uses: actions/checkout@v4
        with:
          fetch-depth: 0

      - name: Set up JDK 21
        uses: actions/setup-java@v4
        with:
          distribution: 'temurin'
          java-version: '21.0.3'

      - name: Initialize sub-modules
        run: git submodule update --init

      - name: Cache SonarCloud packages
        uses: actions/cache@v4
        with:
          path: ~/.sonar/cache
          key: ${{ runner.os }}-sonar
          restore-keys: ${{ runner.os }}-sonar

      - name: Cache Gradle packages
        uses: actions/cache@v4
        with:
          path: ~/.gradle/caches
          key: ${{ runner.os }}-gradle-${{ github.sha }}
          restore-keys: ${{ runner.os }}-gradle

      - name: Create missing module folders
        run: |
          mkdir -p /home/runner/work/ballerina-lang/ballerina-lang/ballerina-formatter 
          mkdir -p /home/runner/work/ballerina-lang/ballerina-lang/ballerina
          mkdir -p /home/runner/work/ballerina-lang/ballerina-lang/ballerina-langlib
          mkdir -p /home/runner/work/ballerina-lang/ballerina-lang/compiler-plugins
          mkdir -p /home/runner/work/ballerina-lang/ballerina-lang/composer
          mkdir -p /home/runner/work/ballerina-lang/ballerina-lang/debug-adapter
          mkdir -p /home/runner/work/ballerina-lang/ballerina-lang/distribution/zip/nballerina-tools
          mkdir -p /home/runner/work/ballerina-lang/ballerina-lang/formatter 
          mkdir -p /home/runner/work/ballerina-lang/ballerina-lang/ls-extensions
          mkdir -p /home/runner/work/ballerina-lang/ballerina-lang/project-api-test-artifact
          mkdir -p /home/runner/work/ballerina-lang/ballerina-lang/language-server/modules/test-coverage
          mkdir -p /home/runner/work/ballerina-lang/ballerina-lang/misc/testerina/modules/report-tools
          mkdir -p /home/runner/work/ballerina-lang/ballerina-lang/misc/ballerina-config-schema-builder
          mkdir -p /home/runner/work/ballerina-lang/ballerina-lang/ballerina-stringutils
          mkdir -p /home/runner/work/ballerina-lang/ballerina-lang/semver-checker

      - name: Build with Gradle
        env:
          GITHUB_TOKEN: ${{ secrets.GITHUB_TOKEN }}
          SONAR_TOKEN: ${{ secrets.SONAR_TOKEN }}
        if: "${{ env.SONAR_TOKEN != '' }}"
        run: |
          export DISPLAY=':99.0'
          /usr/bin/Xvfb :99 -screen 0 1024x768x24 > /dev/null 2>&1 &
          ./gradlew build sonarqube --info -x test -x check --max-workers=2 --scan --no-daemon

      - name: Print log message
        env:
          SONAR_TOKEN: ${{ secrets.SONAR_TOKEN }}
        if: "${{ env.SONAR_TOKEN == '' }}"
        run: echo "Sonarcloud scan is skipped"<|MERGE_RESOLUTION|>--- conflicted
+++ resolved
@@ -15,11 +15,7 @@
       - native-build
       - revert-client-decl-master
       - query-grouping-aggregation
-<<<<<<< HEAD
-      - java21
       - feature-codegen-optimizer
-=======
->>>>>>> 43e6737f
 
 jobs:
   ubuntu_build:
