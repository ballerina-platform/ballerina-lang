--- conflicted
+++ resolved
@@ -10,11 +10,8 @@
       - ballerina-1.2.x
       - stage-swan-lake
       - 2201.[0-9]+.x
-<<<<<<< HEAD
+      - 2201.[0-9]+.[0-9]+-stage
       - regExp-impl
-=======
-      - 2201.[0-9]+.[0-9]+-stage
->>>>>>> 6bea705d
 
 jobs:
   ubuntu_build:
@@ -49,7 +46,7 @@
         run: |
           export DISPLAY=':99.0'
           /usr/bin/Xvfb :99 -screen 0 1024x768x24 > /dev/null 2>&1 &
-          ./gradlew build --max-workers=2 --scan --no-daemon 
+          ./gradlew build --max-workers=2 --scan --no-daemon
           find ~/.gradle/caches/ -name "*.lock" -type f -delete
 
       - name: Generate Jacoco report
@@ -60,77 +57,4 @@
         if:  github.event_name == 'pull_request'
         uses: codecov/codecov-action@v1
         with:
-          files: ./.jacoco/reports/jacoco/report.xml
-
-  sonarcloud_scan:
-    name: Build with sonarcloud scan on Ubuntu
-    runs-on: ubuntu-latest
-    timeout-minutes: 120
-    concurrency: 
-      group: ${{ github.head_ref }}-ubuntu
-      cancel-in-progress: true
-
-    steps:
-      - name: Checkout Repository
-        uses: actions/checkout@v2
-        with:
-          fetch-depth: 0
-
-      - name: Set up JDK 11
-        uses: actions/setup-java@v2
-        with:
-          distribution: 'temurin' 
-          java-version: '11'
-
-      - name: Initialize sub-modules
-        run: git submodule update --init
-
-      - name: Cache SonarCloud packages
-        uses: actions/cache@v1
-        with:
-          path: ~/.sonar/cache
-          key: ${{ runner.os }}-sonar
-          restore-keys: ${{ runner.os }}-sonar
-
-      - name: Cache Gradle packages
-        uses: actions/cache@v2
-        with:
-          path: ~/.gradle/caches
-          key: ${{ runner.os }}-gradle-${{ github.sha }}
-          restore-keys: ${{ runner.os }}-gradle
-
-      - name: Create missing module folders
-        run: |
-          mkdir -p /home/runner/work/ballerina-lang/ballerina-lang/ballerina-formatter 
-          mkdir -p /home/runner/work/ballerina-lang/ballerina-lang/ballerina
-          mkdir -p /home/runner/work/ballerina-lang/ballerina-lang/ballerina-langlib
-          mkdir -p /home/runner/work/ballerina-lang/ballerina-lang/compiler-plugins
-          mkdir -p /home/runner/work/ballerina-lang/ballerina-lang/composer
-          mkdir -p /home/runner/work/ballerina-lang/ballerina-lang/debug-adapter
-          mkdir -p /home/runner/work/ballerina-lang/ballerina-lang/distribution/zip/nballerina-tools
-          mkdir -p /home/runner/work/ballerina-lang/ballerina-lang/formatter 
-          mkdir -p /home/runner/work/ballerina-lang/ballerina-lang/ls-extensions
-          mkdir -p /home/runner/work/ballerina-lang/ballerina-lang/project-api-test-artifact
-          mkdir -p /home/runner/work/ballerina-lang/ballerina-lang/language-server/modules/test-coverage
-          mkdir -p /home/runner/work/ballerina-lang/ballerina-lang/misc/testerina/modules/report-tools
-          mkdir -p /home/runner/work/ballerina-lang/ballerina-lang/misc/ballerina-config-schema-builder
-          mkdir -p /home/runner/work/ballerina-lang/ballerina-lang/ballerina-stringutils
-          mkdir -p /home/runner/work/ballerina-lang/ballerina-lang/semver-checker
-          
-      - name: Build with Gradle
-        env:
-          GITHUB_TOKEN: ${{ secrets.GITHUB_TOKEN }} 
-          SONAR_TOKEN: ${{ secrets.SONAR_TOKEN }}
-        if: "${{ env.SONAR_TOKEN != '' }}"
-        run: |
-          export DISPLAY=':99.0'
-          /usr/bin/Xvfb :99 -screen 0 1024x768x24 > /dev/null 2>&1 &
-          ./gradlew build sonarqube --info -x test -x check --max-workers=2 --scan --no-daemon
-          find ~/.gradle/caches/ -name "*.lock" -type f -delete
-          
-      - name: Print log message  
-        env: 
-          SONAR_TOKEN: ${{ secrets.SONAR_TOKEN }}
-        if: "${{ env.SONAR_TOKEN == '' }}"
-        run: echo "Sonarcloud scan is skipped"
-        +          files: ./.jacoco/reports/jacoco/report.xml