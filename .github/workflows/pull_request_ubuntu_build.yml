--- conflicted
+++ resolved
@@ -8,12 +8,8 @@
       - release-stage
       - stage
       - ballerina-1.2.x
-<<<<<<< HEAD
-      - runtime-swanlake-update-fixes
-=======
       - stage-swan-lake
       - 2201.[0-9]+.x
->>>>>>> be4023dc
 
 jobs:
   ubuntu_build:
