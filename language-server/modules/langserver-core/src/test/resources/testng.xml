--- conflicted
+++ resolved
@@ -27,16 +27,11 @@
             </run>
         </groups>
         <packages>
-<<<<<<< HEAD
             <package name="org.ballerinalang.langserver.completion.*"/>
-<!--            <package name="org.ballerinalang.langserver.definition.*"/>-->
-=======
-            <package name="org.ballerinalang.langserver.completion.*"/> 
             <package name="org.ballerinalang.langserver.definition.*"/>
->>>>>>> 96fc142c
             <package name="org.ballerinalang.langserver.docsymbol.*"/>
-            <package name="org.ballerinalang.langserver.hover.*"/>
-            <package name="org.ballerinalang.langserver.implementation.*"/>
+<!--            <package name="org.ballerinalang.langserver.hover.*"/>-->
+<!--            <package name="org.ballerinalang.langserver.implementation.*"/>-->
             <package name="org.ballerinalang.langserver.references.*"/>
             <package name="org.ballerinalang.langserver.rename.*"/>
 <!--            <package name="org.ballerinalang.langserver.signature.*"/>-->
@@ -44,7 +39,7 @@
 <!--            <package name="org.ballerinalang.langserver.workspace.*"/>-->
             <package name="org.ballerinalang.langserver.formatting.*"/>
             <package name="org.ballerinalang.langserver.extensions.document.*"/>
-            <package name="org.ballerinalang.langserver.codeaction.*"/>
+<!--            <package name="org.ballerinalang.langserver.codeaction.*"/>-->
         </packages>
     </test>
 </suite>