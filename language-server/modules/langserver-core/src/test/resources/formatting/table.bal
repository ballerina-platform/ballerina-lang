--- conflicted
+++ resolved
@@ -65,11 +65,7 @@
         Person p3 = {id:1, age:26, salary:3000.50, name:"jui", married:false};
 
     table<Person> dt8 = table {
-<<<<<<< HEAD
-   {primarykey id, primarykey age, salary, name, married},
-=======
    {key id, key age, salary, name, married},
->>>>>>> 06de5928
            [ p2,p3]
     };
 }