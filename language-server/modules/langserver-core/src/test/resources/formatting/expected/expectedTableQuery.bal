--- conflicted
+++ resolved
@@ -168,23 +168,13 @@
         tempOrderTable.amount as amount;
 
     queryStmt = "\ntable<OrderDetails> orderDetailsTable = " +
-<<<<<<< HEAD
-        "from personTable as tempPersonTable
-    join orderTable as tempOrderTable " +
-        "on tempPersonTable.id == tempOrderTable.personId
-    select tempOrderTable.orderId as orderId, " +
+        "from personTable as tempPersonTable " +
+        "join orderTable as tempOrderTable " +
+        "on tempPersonTable.id == tempOrderTable.personId " +
+        "select tempOrderTable.orderId as orderId, " +
         "tempPersonTable.name as personName, " +
         "tempOrderTable.items as items, " +
         "tempOrderTable.amount as amount;";
-=======
-    "from personTable as tempPersonTable " +
-    "join orderTable as tempOrderTable " +
-    "on tempPersonTable.id == tempOrderTable.personId " +
-    "select tempOrderTable.orderId as orderId, " +
-    "tempPersonTable.name as personName, " +
-    "tempOrderTable.items as items, " +
-    "tempOrderTable.amount as amount;";
->>>>>>> 304b28c1
 
     printTable(queryStmt, "orderDetailsTable: ", orderDetailsTable);
 
@@ -201,23 +191,13 @@
         tempOrderTable.amount as amount;
 
     queryStmt = "\ntable<OrderDetails> orderDetailsWithFilter = " +
-<<<<<<< HEAD
-        "from personTable where name != 'jane' as tempPersonTable
-    join orderTable where personId != 3 as tempOrderTable " +
-        "on tempPersonTable.id == tempOrderTable.personId
-    select tempOrderTable.orderId as orderId, " +
+        "from personTable where name != 'jane' as tempPersonTable " +
+        "join orderTable where personId != 3 as tempOrderTable " +
+        "on tempPersonTable.id == tempOrderTable.personId " +
+        "select tempOrderTable.orderId as orderId," +
         "tempPersonTable.name as personName," +
-        "tempOrderTable.items as items,
-    tempOrderTable.amount as amount;";
-=======
-    "from personTable where name != 'jane' as tempPersonTable " +
-    "join orderTable where personId != 3 as tempOrderTable " +
-    "on tempPersonTable.id == tempOrderTable.personId " +
-    "select tempOrderTable.orderId as orderId," +
-    "tempPersonTable.name as personName," +
-    "tempOrderTable.items as items," +
-    "tempOrderTable.amount as amount;";
->>>>>>> 304b28c1
+        "tempOrderTable.items as items," +
+        "tempOrderTable.amount as amount;";
 
     printTable(queryStmt, "orderDetailsWithFilter: ", orderDetailsWithFilter);
 }
