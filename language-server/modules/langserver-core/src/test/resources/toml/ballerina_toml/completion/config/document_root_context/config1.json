--- conflicted
+++ resolved
@@ -6,18 +6,14 @@
   "source": "source/project1/Ballerina.toml",
   "items": [
     {
-<<<<<<< HEAD
-      "label": "platform.java17.dependency",
-=======
       "label": "platform.java11",
       "kind": "Snippet",
       "detail": "Table",
       "sortText": "C",
-      "insertText": "[platform.java11]"
+      "insertText": "[platform.java17]"
     },
     {
-      "label": "platform.java11.dependency",
->>>>>>> 826bb30b
+      "label": "platform.java17.dependency",
       "kind": "Snippet",
       "detail": "Table Array",
       "sortText": "C",
