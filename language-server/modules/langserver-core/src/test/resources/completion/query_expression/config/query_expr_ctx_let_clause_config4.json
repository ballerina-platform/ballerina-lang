--- conflicted
+++ resolved
@@ -14,6 +14,29 @@
       "insertTextFormat": "Snippet"
     },
     {
+      "label": "ballerina/lang.test",
+      "kind": "Module",
+      "detail": "Module",
+      "sortText": "R",
+      "insertText": "test1",
+      "insertTextFormat": "Snippet",
+      "additionalTextEdits": [
+        {
+          "range": {
+            "start": {
+              "line": 0,
+              "character": 0
+            },
+            "end": {
+              "line": 0,
+              "character": 0
+            }
+          },
+          "newText": "import ballerina/lang.test as test1 ;\n"
+        }
+      ]
+    },
+    {
       "label": "ballerina/lang.array",
       "kind": "Module",
       "detail": "Module",
@@ -37,6 +60,52 @@
       ]
     },
     {
+      "label": "ballerina/jballerina.java",
+      "kind": "Module",
+      "detail": "Module",
+      "sortText": "R",
+      "insertText": "java",
+      "insertTextFormat": "Snippet",
+      "additionalTextEdits": [
+        {
+          "range": {
+            "start": {
+              "line": 0,
+              "character": 0
+            },
+            "end": {
+              "line": 0,
+              "character": 0
+            }
+          },
+          "newText": "import ballerina/jballerina.java;\n"
+        }
+      ]
+    },
+    {
+      "label": "ballerina/lang.value",
+      "kind": "Module",
+      "detail": "Module",
+      "sortText": "R",
+      "insertText": "value",
+      "insertTextFormat": "Snippet",
+      "additionalTextEdits": [
+        {
+          "range": {
+            "start": {
+              "line": 0,
+              "character": 0
+            },
+            "end": {
+              "line": 0,
+              "character": 0
+            }
+          },
+          "newText": "import ballerina/lang.value;\n"
+        }
+      ]
+    },
+    {
       "label": "ballerina/lang.runtime",
       "kind": "Module",
       "detail": "Module",
@@ -60,75 +129,6 @@
       ]
     },
     {
-      "label": "ballerina/lang.test",
-      "kind": "Module",
-      "detail": "Module",
-      "sortText": "R",
-      "insertText": "test1",
-      "insertTextFormat": "Snippet",
-      "additionalTextEdits": [
-        {
-          "range": {
-            "start": {
-              "line": 0,
-              "character": 0
-            },
-            "end": {
-              "line": 0,
-              "character": 0
-            }
-          },
-          "newText": "import ballerina/lang.test as test1 ;\n"
-        }
-      ]
-    },
-    {
-      "label": "ballerina/jballerina.java",
-      "kind": "Module",
-      "detail": "Module",
-      "sortText": "R",
-      "insertText": "java",
-      "insertTextFormat": "Snippet",
-      "additionalTextEdits": [
-        {
-          "range": {
-            "start": {
-              "line": 0,
-              "character": 0
-            },
-            "end": {
-              "line": 0,
-              "character": 0
-            }
-          },
-          "newText": "import ballerina/jballerina.java;\n"
-        }
-      ]
-    },
-    {
-      "label": "ballerina/lang.value",
-      "kind": "Module",
-      "detail": "Module",
-      "sortText": "R",
-      "insertText": "value",
-      "insertTextFormat": "Snippet",
-      "additionalTextEdits": [
-        {
-          "range": {
-            "start": {
-              "line": 0,
-              "character": 0
-            },
-            "end": {
-              "line": 0,
-              "character": 0
-            }
-          },
-          "newText": "import ballerina/lang.value;\n"
-        }
-      ]
-    },
-    {
       "label": "boolean",
       "kind": "Unit",
       "detail": "type",
@@ -429,8 +429,6 @@
       "insertTextFormat": "Snippet"
     },
     {
-<<<<<<< HEAD
-=======
       "label": "customerList",
       "kind": "Variable",
       "detail": "Customer[]",
@@ -439,14 +437,11 @@
       "insertTextFormat": "Snippet"
     },
     {
->>>>>>> 1d67a1c0
       "label": "Thread",
       "kind": "TypeParameter",
       "detail": "Union",
       "sortText": "N",
       "insertText": "Thread",
-<<<<<<< HEAD
-=======
       "insertTextFormat": "Snippet"
     },
     {
@@ -455,7 +450,6 @@
       "detail": "Record",
       "sortText": "M",
       "insertText": "Customer",
->>>>>>> 1d67a1c0
       "insertTextFormat": "Snippet"
     },
     {
@@ -467,30 +461,11 @@
       "insertTextFormat": "Snippet"
     },
     {
-<<<<<<< HEAD
-      "label": "customerList",
-      "kind": "Variable",
-      "detail": "Customer[]",
-      "sortText": "B",
-      "insertText": "customerList",
-      "insertTextFormat": "Snippet"
-    },
-    {
-      "label": "StrandData",
-      "kind": "Struct",
-      "detail": "Record",
-      "documentation": {
-        "left": "Describes Strand execution details for the runtime.\n"
-      },
-      "sortText": "M",
-      "insertText": "StrandData",
-=======
       "label": "person",
       "kind": "Variable",
       "detail": "Person",
       "sortText": "B",
       "insertText": "person",
->>>>>>> 1d67a1c0
       "insertTextFormat": "Snippet"
     },
     {
@@ -509,56 +484,6 @@
       "insertTextFormat": "Snippet"
     },
     {
-<<<<<<< HEAD
-      "label": "p1",
-      "kind": "Variable",
-      "detail": "Person",
-      "sortText": "B",
-      "insertText": "p1",
-      "insertTextFormat": "Snippet"
-    },
-    {
-      "label": "p2",
-      "kind": "Variable",
-      "detail": "Person",
-      "sortText": "B",
-      "insertText": "p2",
-      "insertTextFormat": "Snippet"
-    },
-    {
-      "label": "'error",
-      "kind": "Event",
-      "detail": "Error",
-      "documentation": {
-        "left": "Default error type.\nThe type parameter is for the error detail type. It's constrained to Cloneable type."
-      },
-      "sortText": "L",
-      "insertText": "'error",
-      "insertTextFormat": "Snippet"
-    },
-    {
-      "label": "personList",
-      "kind": "Variable",
-      "detail": "Person[]",
-      "sortText": "B",
-      "insertText": "personList",
-      "insertTextFormat": "Snippet"
-    },
-    {
-      "label": "person",
-      "kind": "Variable",
-      "detail": "Person",
-      "sortText": "B",
-      "insertText": "person",
-      "insertTextFormat": "Snippet"
-    },
-    {
-      "label": "Person",
-      "kind": "Struct",
-      "detail": "Record",
-      "sortText": "M",
-      "insertText": "Person",
-=======
       "label": "test",
       "kind": "Variable",
       "detail": "$CompilationError$",
@@ -607,7 +532,6 @@
       "detail": "Person",
       "sortText": "B",
       "insertText": "p1",
->>>>>>> 1d67a1c0
       "insertTextFormat": "Snippet"
     },
     {
@@ -619,21 +543,6 @@
       "insertTextFormat": "Snippet"
     },
     {
-<<<<<<< HEAD
-      "label": "Customer",
-      "kind": "Struct",
-      "detail": "Record",
-      "sortText": "M",
-      "insertText": "Customer",
-      "insertTextFormat": "Snippet"
-    },
-    {
-      "label": "onConflictError",
-      "kind": "Variable",
-      "detail": "error",
-      "sortText": "B",
-      "insertText": "onConflictError",
-=======
       "label": "c1",
       "kind": "Variable",
       "detail": "Customer",
@@ -647,7 +556,6 @@
       "detail": "Customer",
       "sortText": "B",
       "insertText": "c2",
->>>>>>> 1d67a1c0
       "insertTextFormat": "Snippet"
     },
     {
