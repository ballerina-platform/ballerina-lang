{
  "position": {
    "line": 16,
    "character": 22
  },
  "source": "query_expression/source/query_expr_ctx_join_clause_source2.bal",
  "items": [
    {
      "label": "module1",
      "kind": "Module",
      "detail": "Module",
      "sortText": "N",
      "insertText": "module1",
      "insertTextFormat": "Snippet"
    },
    {
      "label": "ballerina/jballerina.java",
      "kind": "Module",
      "detail": "Module",
      "sortText": "Q",
      "insertText": "java",
      "insertTextFormat": "Snippet",
      "additionalTextEdits": [
        {
          "range": {
            "start": {
              "line": 0,
              "character": 0
            },
            "end": {
              "line": 0,
              "character": 0
            }
          },
          "newText": "import ballerina/jballerina.java;\n"
        }
      ]
    },
    {
      "label": "ballerina/lang.test",
      "kind": "Module",
      "detail": "Module",
      "sortText": "Q",
      "insertText": "test",
      "insertTextFormat": "Snippet",
      "additionalTextEdits": [
        {
          "range": {
            "start": {
              "line": 0,
              "character": 0
            },
            "end": {
              "line": 0,
              "character": 0
            }
          },
          "newText": "import ballerina/lang.test;\n"
        }
      ]
    },
    {
      "label": "ballerina/lang.value",
      "kind": "Module",
      "detail": "Module",
      "sortText": "Q",
      "insertText": "value",
      "insertTextFormat": "Snippet",
      "additionalTextEdits": [
        {
          "range": {
            "start": {
              "line": 0,
              "character": 0
            },
            "end": {
              "line": 0,
              "character": 0
            }
          },
          "newText": "import ballerina/lang.value;\n"
        }
      ]
    },
    {
      "label": "ballerina/lang.query",
      "kind": "Module",
      "detail": "Module",
      "sortText": "Q",
      "insertText": "query",
      "insertTextFormat": "Snippet",
      "additionalTextEdits": [
        {
          "range": {
            "start": {
              "line": 0,
              "character": 0
            },
            "end": {
              "line": 0,
              "character": 0
            }
          },
          "newText": "import ballerina/lang.query;\n"
        }
      ]
    },
    {
<<<<<<< HEAD
=======
      "label": "ballerina/lang.array",
      "kind": "Module",
      "detail": "Module",
      "sortText": "Q",
      "insertText": "array",
      "insertTextFormat": "Snippet",
      "additionalTextEdits": [
        {
          "range": {
            "start": {
              "line": 0,
              "character": 0
            },
            "end": {
              "line": 0,
              "character": 0
            }
          },
          "newText": "import ballerina/lang.array;\n"
        }
      ]
    },
    {
>>>>>>> 16548210
      "label": "ballerina/lang.runtime",
      "kind": "Module",
      "detail": "Module",
      "sortText": "Q",
      "insertText": "runtime",
      "insertTextFormat": "Snippet",
      "additionalTextEdits": [
        {
          "range": {
            "start": {
              "line": 0,
              "character": 0
            },
            "end": {
              "line": 0,
              "character": 0
            }
          },
          "newText": "import ballerina/lang.runtime;\n"
        }
      ]
    },
    {
      "label": "boolean",
      "kind": "Unit",
      "detail": "type",
      "sortText": "Q",
      "insertText": "boolean",
      "insertTextFormat": "Snippet"
    },
    {
      "label": "decimal",
      "kind": "Unit",
      "detail": "type",
      "sortText": "Q",
      "insertText": "decimal",
      "insertTextFormat": "Snippet"
    },
    {
      "label": "error",
      "kind": "Unit",
      "detail": "type",
      "sortText": "Q",
      "insertText": "error",
      "insertTextFormat": "Snippet"
    },
    {
      "label": "float",
      "kind": "Unit",
      "detail": "type",
      "sortText": "Q",
      "insertText": "float",
      "insertTextFormat": "Snippet"
    },
    {
      "label": "future",
      "kind": "Unit",
      "detail": "type",
      "sortText": "Q",
      "insertText": "future",
      "insertTextFormat": "Snippet"
    },
    {
      "label": "int",
      "kind": "Unit",
      "detail": "type",
      "sortText": "Q",
      "insertText": "int",
      "insertTextFormat": "Snippet"
    },
    {
      "label": "map",
      "kind": "Unit",
      "detail": "type",
      "sortText": "Q",
      "insertText": "map",
      "insertTextFormat": "Snippet"
    },
    {
      "label": "object",
      "kind": "Unit",
      "detail": "type",
      "sortText": "Q",
      "insertText": "object",
      "insertTextFormat": "Snippet"
    },
    {
      "label": "stream",
      "kind": "Unit",
      "detail": "type",
      "sortText": "Q",
      "insertText": "stream",
      "insertTextFormat": "Snippet"
    },
    {
      "label": "string",
      "kind": "Unit",
      "detail": "type",
      "sortText": "Q",
      "insertText": "string",
      "insertTextFormat": "Snippet"
    },
    {
      "label": "table",
      "kind": "Unit",
      "detail": "type",
      "sortText": "Q",
      "insertText": "table",
      "insertTextFormat": "Snippet"
    },
    {
      "label": "transaction",
      "kind": "Unit",
      "detail": "type",
      "sortText": "Q",
      "insertText": "transaction",
      "insertTextFormat": "Snippet"
    },
    {
      "label": "typedesc",
      "kind": "Unit",
      "detail": "type",
      "sortText": "Q",
      "insertText": "typedesc",
      "insertTextFormat": "Snippet"
    },
    {
      "label": "xml",
      "kind": "Unit",
      "detail": "type",
      "sortText": "Q",
      "insertText": "xml",
      "insertTextFormat": "Snippet"
    },
    {
      "label": "Person",
      "kind": "Struct",
      "detail": "Record",
      "sortText": "L",
      "insertText": "Person",
      "insertTextFormat": "Snippet"
    },
    {
      "label": "Customer",
      "kind": "Struct",
      "detail": "Record",
      "sortText": "L",
      "insertText": "Customer",
      "insertTextFormat": "Snippet"
    },
    {
      "label": "StrandData",
      "kind": "Struct",
      "detail": "Record",
      "documentation": {
        "left": "Describes Strand execution details for the runtime.\n"
      },
      "sortText": "L",
      "insertText": "StrandData",
      "insertTextFormat": "Snippet"
    },
    {
      "label": "Thread",
      "kind": "TypeParameter",
      "detail": "Union",
      "sortText": "M",
      "insertText": "Thread",
      "insertTextFormat": "Snippet"
    },
    {
      "label": "readonly",
      "kind": "Unit",
      "detail": "type",
      "sortText": "Q",
      "insertText": "readonly",
      "insertTextFormat": "Snippet"
    },
    {
      "label": "handle",
      "kind": "Unit",
      "detail": "type",
      "sortText": "Q",
      "insertText": "handle",
      "insertTextFormat": "Snippet"
    },
    {
      "label": "never",
      "kind": "Unit",
      "detail": "type",
      "sortText": "Q",
      "insertText": "never",
      "insertTextFormat": "Snippet"
    },
    {
      "label": "json",
      "kind": "Unit",
      "detail": "type",
      "sortText": "Q",
      "insertText": "json",
      "insertTextFormat": "Snippet"
    },
    {
      "label": "anydata",
      "kind": "Unit",
      "detail": "type",
      "sortText": "Q",
      "insertText": "anydata",
      "insertTextFormat": "Snippet"
    },
    {
      "label": "any",
      "kind": "Unit",
      "detail": "type",
      "sortText": "Q",
      "insertText": "any",
      "insertTextFormat": "Snippet"
    },
    {
      "label": "byte",
      "kind": "Unit",
      "detail": "type",
      "sortText": "Q",
      "insertText": "byte",
      "insertTextFormat": "Snippet"
    },
    {
      "label": "service",
      "kind": "Unit",
      "detail": "type",
      "sortText": "Q",
      "insertText": "service",
      "insertTextFormat": "Snippet"
    },
    {
      "label": "record",
      "kind": "Keyword",
      "detail": "Keyword",
      "sortText": "P",
      "insertText": "record ",
      "insertTextFormat": "Snippet"
    },
    {
      "label": "function",
      "kind": "Keyword",
      "detail": "Keyword",
      "sortText": "P",
      "insertText": "function ",
      "insertTextFormat": "Snippet"
    },
    {
      "label": "record {}",
      "kind": "Snippet",
      "detail": "Snippet",
      "sortText": "O",
      "insertText": "record {${1}}",
      "insertTextFormat": "Snippet"
    },
    {
      "label": "record {||}",
      "kind": "Snippet",
      "detail": "Snippet",
      "sortText": "O",
      "insertText": "record {|${1}|}",
      "insertTextFormat": "Snippet"
    },
    {
      "label": "distinct",
      "kind": "Keyword",
      "detail": "Keyword",
      "sortText": "P",
      "insertText": "distinct",
      "insertTextFormat": "Snippet"
    },
    {
      "label": "object {}",
      "kind": "Snippet",
      "detail": "Snippet",
      "sortText": "O",
      "insertText": "object {${1}}",
      "insertTextFormat": "Snippet"
    },
    {
      "label": "var",
      "kind": "Keyword",
      "detail": "Keyword",
      "sortText": "P",
      "insertText": "var ",
      "insertTextFormat": "Snippet"
    }
  ]
}<|MERGE_RESOLUTION|>--- conflicted
+++ resolved
@@ -14,6 +14,52 @@
       "insertTextFormat": "Snippet"
     },
     {
+      "label": "ballerina/lang.test",
+      "kind": "Module",
+      "detail": "Module",
+      "sortText": "Q",
+      "insertText": "test",
+      "insertTextFormat": "Snippet",
+      "additionalTextEdits": [
+        {
+          "range": {
+            "start": {
+              "line": 0,
+              "character": 0
+            },
+            "end": {
+              "line": 0,
+              "character": 0
+            }
+          },
+          "newText": "import ballerina/lang.test;\n"
+        }
+      ]
+    },
+    {
+      "label": "ballerina/lang.array",
+      "kind": "Module",
+      "detail": "Module",
+      "sortText": "Q",
+      "insertText": "array",
+      "insertTextFormat": "Snippet",
+      "additionalTextEdits": [
+        {
+          "range": {
+            "start": {
+              "line": 0,
+              "character": 0
+            },
+            "end": {
+              "line": 0,
+              "character": 0
+            }
+          },
+          "newText": "import ballerina/lang.array;\n"
+        }
+      ]
+    },
+    {
       "label": "ballerina/jballerina.java",
       "kind": "Module",
       "detail": "Module",
@@ -37,29 +83,6 @@
       ]
     },
     {
-      "label": "ballerina/lang.test",
-      "kind": "Module",
-      "detail": "Module",
-      "sortText": "Q",
-      "insertText": "test",
-      "insertTextFormat": "Snippet",
-      "additionalTextEdits": [
-        {
-          "range": {
-            "start": {
-              "line": 0,
-              "character": 0
-            },
-            "end": {
-              "line": 0,
-              "character": 0
-            }
-          },
-          "newText": "import ballerina/lang.test;\n"
-        }
-      ]
-    },
-    {
       "label": "ballerina/lang.value",
       "kind": "Module",
       "detail": "Module",
@@ -83,55 +106,6 @@
       ]
     },
     {
-      "label": "ballerina/lang.query",
-      "kind": "Module",
-      "detail": "Module",
-      "sortText": "Q",
-      "insertText": "query",
-      "insertTextFormat": "Snippet",
-      "additionalTextEdits": [
-        {
-          "range": {
-            "start": {
-              "line": 0,
-              "character": 0
-            },
-            "end": {
-              "line": 0,
-              "character": 0
-            }
-          },
-          "newText": "import ballerina/lang.query;\n"
-        }
-      ]
-    },
-    {
-<<<<<<< HEAD
-=======
-      "label": "ballerina/lang.array",
-      "kind": "Module",
-      "detail": "Module",
-      "sortText": "Q",
-      "insertText": "array",
-      "insertTextFormat": "Snippet",
-      "additionalTextEdits": [
-        {
-          "range": {
-            "start": {
-              "line": 0,
-              "character": 0
-            },
-            "end": {
-              "line": 0,
-              "character": 0
-            }
-          },
-          "newText": "import ballerina/lang.array;\n"
-        }
-      ]
-    },
-    {
->>>>>>> 16548210
       "label": "ballerina/lang.runtime",
       "kind": "Module",
       "detail": "Module",
@@ -264,6 +238,14 @@
       "detail": "type",
       "sortText": "Q",
       "insertText": "xml",
+      "insertTextFormat": "Snippet"
+    },
+    {
+      "label": "Thread",
+      "kind": "TypeParameter",
+      "detail": "Union",
+      "sortText": "M",
+      "insertText": "Thread",
       "insertTextFormat": "Snippet"
     },
     {
@@ -294,14 +276,6 @@
       "insertTextFormat": "Snippet"
     },
     {
-      "label": "Thread",
-      "kind": "TypeParameter",
-      "detail": "Union",
-      "sortText": "M",
-      "insertText": "Thread",
-      "insertTextFormat": "Snippet"
-    },
-    {
       "label": "readonly",
       "kind": "Unit",
       "detail": "type",
