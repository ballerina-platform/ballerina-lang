--- conflicted
+++ resolved
@@ -218,6 +218,30 @@
       ]
     },
     {
+      "label": "ballerina/lang.test",
+      "kind": "Module",
+      "detail": "Module",
+      "sortText": "CR",
+      "filterText": "test",
+      "insertText": "test1",
+      "insertTextFormat": "Snippet",
+      "additionalTextEdits": [
+        {
+          "range": {
+            "start": {
+              "line": 0,
+              "character": 0
+            },
+            "end": {
+              "line": 0,
+              "character": 0
+            }
+          },
+          "newText": "import ballerina/lang.test as test1;\n"
+        }
+      ]
+    },
+    {
       "label": "ballerina/jballerina.java",
       "kind": "Module",
       "detail": "Module",
@@ -492,37 +516,12 @@
       "insertTextFormat": "Snippet"
     },
     {
-<<<<<<< HEAD
-      "label": "ballerina/lang.test",
-      "kind": "Module",
-      "detail": "Module",
-      "sortText": "CR",
-      "filterText": "test",
-      "insertText": "test",
-      "insertTextFormat": "Snippet",
-      "additionalTextEdits": [
-        {
-          "range": {
-            "start": {
-              "line": 0,
-              "character": 0
-            },
-            "end": {
-              "line": 0,
-              "character": 0
-            }
-          },
-          "newText": "import ballerina/lang.test;\n"
-        }
-      ]
-=======
       "label": "function",
       "kind": "Unit",
       "detail": "type",
       "sortText": "CR",
       "insertText": "function",
       "insertTextFormat": "Snippet"
->>>>>>> d2faab9f
     }
   ]
 }