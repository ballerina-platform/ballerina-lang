{
  "position": {
    "line": 2,
    "character": 11
  },
  "source": "expression_context/source/field_access_ctx_source4.bal",
  "items": [
    {
      "label": "forEach(function () func)",
      "kind": "Function",
      "detail": "Function",
      "documentation": {
        "right": {
          "kind": "markdown",
          "value": "**Package:** _ballerina/lang.xml:0.8.0_  \n  \nApplies a function to each item in an xml sequence.\nEach item is represented as a singleton value.\n  \n**Params**  \n- `function ()` func: a function to apply to each item in `x`  \n  \n**Returns** `()`   \n  \n"
        }
      },
      "insertText": "forEach(${1});",
      "insertTextFormat": "Snippet",
      "command": {
        "title": "editor.action.triggerParameterHints",
        "command": "editor.action.triggerParameterHints"
      }
    },
    {
      "label": "length()(int)",
      "kind": "Function",
      "detail": "Function",
      "documentation": {
        "right": {
          "kind": "markdown",
          "value": "**Package:** _ballerina/lang.xml:0.8.0_  \n  \nReturns number of xml items in `x`.\n  \n  \n  \n**Returns** `int`   \n- number of XML items in `x`  \n  \n"
        }
      },
      "insertText": "length()",
      "insertTextFormat": "Snippet"
    },
    {
      "label": "filter(function () func)(xml<>)",
      "kind": "Function",
      "detail": "Function",
      "documentation": {
        "right": {
          "kind": "markdown",
          "value": "**Package:** _ballerina/lang.xml:0.8.0_  \n  \nSelects the items from an xml sequence for which a function returns true.\nEach item is represented as a singleton value.\n  \n**Params**  \n- `function ()` func: a predicate to apply to each item to test whether it should be selected  \n  \n**Returns** `xml<>`   \n- new xml sequence containing items in `x` for which `func` evaluates to true  \n  \n"
        }
      },
      "insertText": "filter(${1})",
      "insertTextFormat": "Snippet",
      "command": {
        "title": "editor.action.triggerParameterHints",
        "command": "editor.action.triggerParameterHints"
      }
    },
    {
<<<<<<< HEAD
        "label": "iterator()( object {function () returns record {| xml<> value; |}|()})",
        "kind": "Function",
        "detail": "Function",
        "documentation": {
            "right": {
                "kind": "markdown",
                "value": "**Package:** _ballerina/lang.xml:0.8.0_  \n  \nReturns an iterator over the xml items of `x`\n  \n  \n  \n**Returns** ` object {function () returns record {| xml<> value; |}|()}`   \n- iterator object  \nEach item is represented by an xml singleton.  \n  \n"
            }
        },
        "insertText": "iterator()",
        "insertTextFormat": "Snippet"
=======
      "label": "iterator()(object {public isolated function next() returns record {| xml<>|string value; |}? ;})",
      "kind": "Function",
      "detail": "Function",
      "documentation": {
        "right": {
          "kind": "markdown",
          "value": "**Package:** _ballerina/lang.xml:0.8.0_  \n  \nReturns an iterator over the xml items of `x`\n  \n  \n  \n**Returns** `object {public isolated function next() returns record {| xml<>|string value; |}? ;}`   \n- iterator object  \nEach item is represented by an xml singleton.  \n  \n"
        }
      },
      "insertText": "iterator()",
      "insertTextFormat": "Snippet"
>>>>>>> d05c38b2
    },
    {
      "label": "strip()(xml<>)",
      "kind": "Function",
      "detail": "Function",
      "documentation": {
        "right": {
          "kind": "markdown",
          "value": "**Package:** _ballerina/lang.xml:0.8.0_  \n  \nStrips the insignificant parts of the an xml value.\nComment items, processing instruction items are considered insignificant.\nAfter removal of comments and processing instructions, the text is grouped into\nthe biggest possible chunks (i.e. only elements cause division into multiple chunks)\nand a chunk is considered insignificant if the entire chunk is whitespace.\n  \n  \n  \n**Returns** `xml<>`   \n- `x` with insignificant parts removed  \n  \n"
        }
      },
      "insertText": "strip()",
      "insertTextFormat": "Snippet"
    },
    {
      "label": "slice(int startIndex, int endIndex)(xml<>)",
      "kind": "Function",
      "detail": "Function",
      "documentation": {
        "right": {
          "kind": "markdown",
          "value": "**Package:** _ballerina/lang.xml:0.8.0_  \n  \nReturns a subsequence of an xml value.\n  \n**Params**  \n- `int` startIndex: start index, inclusive  \n- `int` endIndex: end index, exclusive(Defaultable)  \n  \n**Returns** `xml<>`   \n- a subsequence of `x` consisting of items with index >= startIndex and < endIndex  \n  \n"
        }
      },
      "insertText": "slice(${1})",
      "insertTextFormat": "Snippet",
      "command": {
        "title": "editor.action.triggerParameterHints",
        "command": "editor.action.triggerParameterHints"
      }
    },
    {
      "label": "children()(xml<>)",
      "kind": "Function",
      "detail": "Function",
      "documentation": {
        "right": {
          "kind": "markdown",
          "value": "**Package:** _ballerina/lang.xml:0.8.0_  \n  \nReturns the children of elements in an xml value.\nWhen `x` is of type Element, it is equivalent to `getChildren`.  \n  \n  \n**Returns** `xml<>`   \n- xml sequence containing the children of each element x concatenated in order  \nThis is equivalent to `elements(x).map(getChildren)`.  \n  \n"
        }
      },
      "insertText": "children()",
      "insertTextFormat": "Snippet"
    },
    {
      "label": "get(int i)(xml<>)",
      "kind": "Function",
      "detail": "Function",
      "documentation": {
        "right": {
          "kind": "markdown",
          "value": "**Package:** _ballerina/lang.xml:0.8.0_  \n  \nReturns the item of `x` with index `i`.\nThis differs from `x[i]` in that it panics if\n`x` does not have an item with index `i`.\n  \n**Params**  \n- `int` i: the index  \n  \n**Returns** `xml<>`   \n- the item with index `i` in `x`  \n  \n"
        }
      },
      "insertText": "get(${1})",
      "insertTextFormat": "Snippet",
      "command": {
        "title": "editor.action.triggerParameterHints",
        "command": "editor.action.triggerParameterHints"
      }
    },
    {
      "label": "elements(string? nm)(xml<Element>)",
      "kind": "Function",
      "detail": "Function",
      "documentation": {
        "right": {
          "kind": "markdown",
          "value": "**Package:** _ballerina/lang.xml:0.8.0_  \n  \nSelects elements from an xml value.\nIf `nm` is `()`, selects all elements;\notherwise, selects only elements whose expanded name is `nm`.\n  \n**Params**  \n- `string?` nm: the expanded name of the elements to be selected, or `()` for all elements(Defaultable)  \n  \n**Returns** `xml<Element>`   \n- an xml sequence consisting of all the element items in `x` whose expanded name is `nm`,  \n or, if `nm` is `()`, all element items in `x`  \n  \n"
        }
      },
      "insertText": "elements(${1})",
      "insertTextFormat": "Snippet",
      "command": {
        "title": "editor.action.triggerParameterHints",
        "command": "editor.action.triggerParameterHints"
      }
    },
    {
      "label": "elementChildren(string? nm)(xml<Element>)",
      "kind": "Function",
      "detail": "Function",
      "documentation": {
        "right": {
          "kind": "markdown",
          "value": "**Package:** _ballerina/lang.xml:0.8.0_  \n  \nSelects element children of an xml value  \n**Params**  \n- `string?` nm: the expanded name of the elements to be selected, or `()` for all elements(Defaultable)  \n  \n**Returns** `xml<Element>`   \n- an xml sequence consisting of child elements of elements in `x`; if `nm`  \n is `()`, returns a sequence of all such elements;  \n otherwise, include only elements whose expanded name is `nm`  \nThis is equivalent to `children(x).elements(nm)`.  \n  \n"
        }
      },
      "insertText": "elementChildren(${1})",
      "insertTextFormat": "Snippet",
      "command": {
        "title": "editor.action.triggerParameterHints",
        "command": "editor.action.triggerParameterHints"
      }
    },
    {
      "label": "map(function () func)(xml<xml<>>)",
      "kind": "Function",
      "detail": "Function",
      "documentation": {
        "right": {
          "kind": "markdown",
          "value": "**Package:** _ballerina/lang.xml:0.8.0_  \n  \nApplies a function to each item in an xml sequence, and returns an xml sequence of the results.\nEach item is represented as a singleton value.\n  \n**Params**  \n- `function ()` func: a function to apply to each child or `item`  \n  \n**Returns** `xml<xml<>>`   \n- new xml value containing result of applying `func` to each child or `item`  \n  \n"
        }
      },
      "insertText": "map(${1})",
      "insertTextFormat": "Snippet",
      "command": {
        "title": "editor.action.triggerParameterHints",
        "command": "editor.action.triggerParameterHints"
      }
    },
    {
      "label": "cloneWithType(TYPEDESC<anydata> t)(anydata|error)",
      "kind": "Function",
      "detail": "Function",
      "documentation": {
        "right": {
          "kind": "markdown",
          "value": "**Package:** _ballerina/lang.value:1.0.0_  \n  \nConstructs a value with a specified type by cloning another value.  \n**Params**  \n- `TYPEDESC<anydata>` t: the type for the cloned to be constructed  \n  \n**Returns** `anydata|error`   \n- a new value that belongs to `t`, or an error if this cannot be done  \n  \nWhen `v` is a structural value, the inherent type of the value to be constructed  \ncomes from `t`. When `t` is a union, it must be possible to determine which  \nmember of the union to use for the inherent type by following the same rules  \nthat are used by list constructor expressions and mapping constructor expressions  \nwith the contextually expected type. If not, then an error is returned.  \nThe `constructFrom` operation is recursively applied to each member of `v` using  \nthe type descriptor that the inherent type requires for that member.  \n  \nLike the Clone abstract operation, this does a deep copy, but differs in  \nthe following respects:  \n- the inherent type of any structural values constructed comes from the specified  \n  type descriptor rather than the value being constructed  \n- the read-only bit of values and fields comes from the specified type descriptor  \n- the graph structure of `v` is not preserved; the result will always be a tree;  \n  an error will be returned if `v` has cycles  \n- immutable structural values are copied rather being returned as is; all  \n  structural values in the result will be mutable, except for error values  \n  (which are always immutable)  \n- numeric values can be converted using the NumericConvert abstract operation  \n- if a record type descriptor specifies default values, these will be used  \n  to supply any missing members  \n  \n"
        }
      },
      "insertText": "cloneWithType(${1})",
      "insertTextFormat": "Snippet",
      "command": {
        "title": "editor.action.triggerParameterHints",
        "command": "editor.action.triggerParameterHints"
      }
    },
    {
      "label": "cloneReadOnly()(anydata)",
      "kind": "Function",
      "detail": "Function",
      "documentation": {
        "right": {
          "kind": "markdown",
          "value": "**Package:** _ballerina/lang.value:1.0.0_  \n  \nReturns a clone of `v` that is read-only, i.e. immutable.\nIt corresponds to the ImmutableClone(v) operation,\ndefined in the Ballerina Language Specification.\n  \n  \n  \n**Returns** `anydata`   \n- immutable clone of `v`  \n  \n"
        }
      },
      "insertText": "cloneReadOnly()",
      "insertTextFormat": "Snippet"
    },
    {
      "label": "toBalString()(string)",
      "kind": "Function",
      "detail": "Function",
      "documentation": {
        "right": {
          "kind": "markdown",
          "value": "**Package:** _ballerina/lang.value:1.0.0_  \n  \nConverts a value to a string that describes the value in Ballerina syntax.  \n  \n  \n**Returns** `string`   \n- a string resulting from the conversion  \n  \nIf `v` is anydata and does not have cycles, then the result will  \nconform to the grammar for a Ballerina expression and when evaluated  \nwill result in a value that is == to v.  \n  \nThe details of the conversion are specified by the ToString abstract operation  \ndefined in the Ballerina Language Specification, using the expression style.  \n  \n"
        }
      },
      "insertText": "toBalString()",
      "insertTextFormat": "Snippet"
    },
    {
      "label": "toJson()(json)",
      "kind": "Function",
      "detail": "Function",
      "documentation": {
        "right": {
          "kind": "markdown",
          "value": "**Package:** _ballerina/lang.value:1.0.0_  \n  \nConverts a value of type `anydata` to `json`.\nThis does a deep copy of `v` converting values that do\nnot belong to json into values that do.\nA value of type `xml` is converted into a string as if\nby the `toString` function.\nA value of type `table` is converted into a list of\nmappings one for each row.\nThe inherent type of arrays in the return value will be\n`json[]` and of mappings will be `map<json>`.\nA new copy is made of all structural values, including\nimmutable values.\n  \n  \n  \n**Returns** `json`   \n- representation of `v` as value of type json  \nThis panics if `v` has cycles.  \n  \n"
        }
      },
      "insertText": "toJson()",
      "insertTextFormat": "Snippet"
    },
    {
      "label": "isReadOnly()(boolean)",
      "kind": "Function",
      "detail": "Function",
      "documentation": {
        "right": {
          "kind": "markdown",
          "value": "**Package:** _ballerina/lang.value:1.0.0_  \n  \nTests whether `v` is read-only, i.e. immutable\nReturns true if read-only, false otherwise.\n  \n  \n  \n**Returns** `boolean`   \n- true if read-only, false otherwise  \n  \n"
        }
      },
      "insertText": "isReadOnly()",
      "insertTextFormat": "Snippet"
    },
    {
      "label": "clone()(anydata)",
      "kind": "Function",
      "detail": "Function",
      "documentation": {
        "right": {
          "kind": "markdown",
          "value": "**Package:** _ballerina/lang.value:1.0.0_  \n  \nReturns a clone of `v`.\nA clone is a deep copy that does not copy immutable subtrees.\nA clone can therefore safely be used concurrently with the original.\nIt corresponds to the Clone(v) operation,\ndefined in the Ballerina Language Specification.\n  \n  \n  \n**Returns** `anydata`   \n- clone of `v`  \n  \n"
        }
      },
      "insertText": "clone()",
      "insertTextFormat": "Snippet"
    },
    {
      "label": "ensureType(TYPEDESC<any> t)(any|error)",
      "kind": "Function",
      "detail": "Function",
      "documentation": {
        "right": {
          "kind": "markdown",
          "value": "**Package:** _ballerina/lang.value:1.0.0_  \n  \n  \n**Params**  \n- `TYPEDESC<any>` t  \n  \n**Returns** `any|error`   \n  \n"
        }
      },
      "insertText": "ensureType(${1})",
      "insertTextFormat": "Snippet",
      "command": {
        "title": "editor.action.triggerParameterHints",
        "command": "editor.action.triggerParameterHints"
      }
    },
    {
      "label": "toString()(string)",
      "kind": "Function",
      "detail": "Function",
      "documentation": {
        "right": {
          "kind": "markdown",
          "value": "**Package:** _ballerina/lang.value:1.0.0_  \n  \nPerforms a direct conversion of a value to a string.\nThe conversion is direct in the sense that when applied to a value that is already\na string it leaves the value unchanged.\n  \n  \n  \n**Returns** `string`   \n- a string resulting from the conversion  \n  \nThe details of the conversion are specified by the ToString abstract operation  \ndefined in the Ballerina Language Specification, using the direct style.  \n  \n"
        }
      },
      "insertText": "toString()",
      "insertTextFormat": "Snippet"
    },
    {
      "label": "toJsonString()(string)",
      "kind": "Function",
      "detail": "Function",
      "documentation": {
        "right": {
          "kind": "markdown",
          "value": "**Package:** _ballerina/lang.value:1.0.0_  \n  \nReturns the string that represents `v` in JSON format.\n`v` is first converted to `json` as if by the `toJson` function.\n  \n  \n  \n**Returns** `string`   \n- string representation of json  \n  \n"
        }
      },
      "insertText": "toJsonString()",
      "insertTextFormat": "Snippet"
    }
  ]
}<|MERGE_RESOLUTION|>--- conflicted
+++ resolved
@@ -53,7 +53,6 @@
       }
     },
     {
-<<<<<<< HEAD
         "label": "iterator()( object {function () returns record {| xml<> value; |}|()})",
         "kind": "Function",
         "detail": "Function",
@@ -65,19 +64,6 @@
         },
         "insertText": "iterator()",
         "insertTextFormat": "Snippet"
-=======
-      "label": "iterator()(object {public isolated function next() returns record {| xml<>|string value; |}? ;})",
-      "kind": "Function",
-      "detail": "Function",
-      "documentation": {
-        "right": {
-          "kind": "markdown",
-          "value": "**Package:** _ballerina/lang.xml:0.8.0_  \n  \nReturns an iterator over the xml items of `x`\n  \n  \n  \n**Returns** `object {public isolated function next() returns record {| xml<>|string value; |}? ;}`   \n- iterator object  \nEach item is represented by an xml singleton.  \n  \n"
-        }
-      },
-      "insertText": "iterator()",
-      "insertTextFormat": "Snippet"
->>>>>>> d05c38b2
     },
     {
       "label": "strip()(xml<>)",
