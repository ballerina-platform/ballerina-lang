{
  "position": {
    "line": 2,
    "character": 22
  },
  "source": "type_def/source/source1.bal",
  "items": [
    {
<<<<<<< HEAD
      "label": "TEST_TYPE",
      "kind": "TypeParameter",
      "detail": "Function",
      "sortText": "M",
      "insertText": "TEST_TYPE",
      "insertTextFormat": "Snippet"
    },
    {
      "label": "error",
      "kind": "Event",
      "detail": "Error",
      "documentation": {
        "left": "Default error type.\nThe type parameter is for the error detail type. It's constrained to Cloneable type."
      },
      "sortText": "Q",
      "insertText": "error",
      "insertTextFormat": "Snippet"
    },
    {
=======
>>>>>>> 61e8b7ef
      "label": "StrandData",
      "kind": "Struct",
      "detail": "Record",
      "documentation": {
        "left": "Describes Strand execution details for the runtime.\n"
      },
      "sortText": "L",
      "insertText": "StrandData",
      "insertTextFormat": "Snippet"
    },
    {
      "label": "Thread",
      "kind": "TypeParameter",
      "detail": "Union",
      "sortText": "M",
      "insertText": "Thread",
      "insertTextFormat": "Snippet"
    },
    {
      "label": "readonly",
      "kind": "Unit",
      "detail": "type",
      "sortText": "Q",
      "insertText": "readonly",
      "insertTextFormat": "Snippet"
    },
    {
      "label": "handle",
      "kind": "Unit",
      "detail": "type",
      "sortText": "Q",
      "insertText": "handle",
      "insertTextFormat": "Snippet"
    },
    {
      "label": "never",
      "kind": "Unit",
      "detail": "type",
      "sortText": "Q",
      "insertText": "never",
      "insertTextFormat": "Snippet"
    },
    {
      "label": "json",
      "kind": "Unit",
      "detail": "type",
      "sortText": "Q",
      "insertText": "json",
      "insertTextFormat": "Snippet"
    },
    {
      "label": "anydata",
      "kind": "Unit",
      "detail": "type",
      "sortText": "Q",
      "insertText": "anydata",
      "insertTextFormat": "Snippet"
    },
    {
      "label": "any",
      "kind": "Unit",
      "detail": "type",
      "sortText": "Q",
      "insertText": "any",
      "insertTextFormat": "Snippet"
    },
    {
      "label": "service",
      "kind": "Unit",
      "detail": "type",
      "sortText": "Q",
      "insertText": "service",
      "insertTextFormat": "Snippet"
    },
    {
      "label": "byte",
      "kind": "Unit",
      "detail": "type",
      "sortText": "Q",
      "insertText": "byte",
      "insertTextFormat": "Snippet"
    },
    {
      "label": "map",
      "kind": "TypeParameter",
      "detail": "type ",
      "sortText": "Q",
      "insertText": "map",
      "insertTextFormat": "Snippet"
    },
    {
      "label": "record",
      "kind": "Keyword",
      "detail": "Keyword",
      "sortText": "P",
      "insertText": "record ",
      "insertTextFormat": "Snippet"
    },
    {
      "label": "record {}",
      "kind": "Snippet",
      "detail": "Snippet",
      "sortText": "O",
      "insertText": "record {${1}}",
      "insertTextFormat": "Snippet"
    },
    {
      "label": "record {||}",
      "kind": "Snippet",
      "detail": "Snippet",
      "sortText": "O",
      "insertText": "record {|${1}|}",
      "insertTextFormat": "Snippet"
    },
    {
      "label": "object",
      "kind": "Keyword",
      "detail": "Keyword",
      "sortText": "P",
      "insertText": "object ",
      "insertTextFormat": "Snippet"
    },
    {
      "label": "object {}",
      "kind": "Snippet",
      "detail": "Snippet",
      "sortText": "O",
      "insertText": "object {${1}}",
      "insertTextFormat": "Snippet"
    },
    {
      "label": "module1",
      "kind": "Module",
      "detail": "Module",
      "sortText": "N",
      "insertText": "module1",
      "insertTextFormat": "Snippet"
    },
    {
      "label": "ballerina/lang.test",
      "kind": "Module",
      "detail": "Module",
      "sortText": "Q",
      "insertText": "test",
      "insertTextFormat": "Snippet",
      "additionalTextEdits": [
        {
          "range": {
            "start": {
              "line": 0,
              "character": 0
            },
            "end": {
              "line": 0,
              "character": 0
            }
          },
          "newText": "import ballerina/lang.test;\n"
        }
      ]
    },
    {
      "label": "ballerina/lang.array",
      "kind": "Module",
      "detail": "Module",
      "sortText": "Q",
      "insertText": "array",
      "insertTextFormat": "Snippet",
      "additionalTextEdits": [
        {
          "range": {
            "start": {
              "line": 0,
              "character": 0
            },
            "end": {
              "line": 0,
              "character": 0
            }
          },
          "newText": "import ballerina/lang.array;\n"
        }
      ]
    },
    {
      "label": "ballerina/jballerina.java",
      "kind": "Module",
      "detail": "Module",
      "sortText": "Q",
      "insertText": "java",
      "insertTextFormat": "Snippet",
      "additionalTextEdits": [
        {
          "range": {
            "start": {
              "line": 0,
              "character": 0
            },
            "end": {
              "line": 0,
              "character": 0
            }
          },
          "newText": "import ballerina/jballerina.java;\n"
        }
      ]
    },
    {
      "label": "ballerina/lang.value",
      "kind": "Module",
      "detail": "Module",
      "sortText": "Q",
      "insertText": "value",
      "insertTextFormat": "Snippet",
      "additionalTextEdits": [
        {
          "range": {
            "start": {
              "line": 0,
              "character": 0
            },
            "end": {
              "line": 0,
              "character": 0
            }
          },
          "newText": "import ballerina/lang.value;\n"
        }
      ]
    },
    {
      "label": "ballerina/lang.query",
      "kind": "Module",
      "detail": "Module",
      "sortText": "Q",
      "insertText": "query",
      "insertTextFormat": "Snippet",
      "additionalTextEdits": [
        {
          "range": {
            "start": {
              "line": 0,
              "character": 0
            },
            "end": {
              "line": 0,
              "character": 0
            }
          },
          "newText": "import ballerina/lang.query;\n"
        }
      ]
    },
    {
      "label": "ballerina/lang.runtime",
      "kind": "Module",
      "detail": "Module",
      "sortText": "Q",
      "insertText": "runtime",
      "insertTextFormat": "Snippet",
      "additionalTextEdits": [
        {
          "range": {
            "start": {
              "line": 0,
              "character": 0
            },
            "end": {
              "line": 0,
              "character": 0
            }
          },
          "newText": "import ballerina/lang.runtime;\n"
        }
      ]
    },
    {
      "label": "boolean",
      "kind": "Unit",
      "detail": "type",
      "sortText": "Q",
      "insertText": "boolean",
      "insertTextFormat": "Snippet"
    },
    {
      "label": "decimal",
      "kind": "Unit",
      "detail": "type",
      "sortText": "Q",
      "insertText": "decimal",
      "insertTextFormat": "Snippet"
    },
    {
      "label": "error",
      "kind": "Unit",
      "detail": "type",
      "sortText": "Q",
      "insertText": "error",
      "insertTextFormat": "Snippet"
    },
    {
      "label": "float",
      "kind": "Unit",
      "detail": "type",
      "sortText": "Q",
      "insertText": "float",
      "insertTextFormat": "Snippet"
    },
    {
      "label": "future",
      "kind": "Unit",
      "detail": "type",
      "sortText": "Q",
      "insertText": "future",
      "insertTextFormat": "Snippet"
    },
    {
      "label": "int",
      "kind": "Unit",
      "detail": "type",
      "sortText": "Q",
      "insertText": "int",
      "insertTextFormat": "Snippet"
    },
    {
      "label": "map",
      "kind": "Unit",
      "detail": "type",
      "sortText": "Q",
      "insertText": "map",
      "insertTextFormat": "Snippet"
    },
    {
      "label": "object",
      "kind": "Unit",
      "detail": "type",
      "sortText": "Q",
      "insertText": "object",
      "insertTextFormat": "Snippet"
    },
    {
      "label": "stream",
      "kind": "Unit",
      "detail": "type",
      "sortText": "Q",
      "insertText": "stream",
      "insertTextFormat": "Snippet"
    },
    {
      "label": "string",
      "kind": "Unit",
      "detail": "type",
      "sortText": "Q",
      "insertText": "string",
      "insertTextFormat": "Snippet"
    },
    {
      "label": "table",
      "kind": "Unit",
      "detail": "type",
      "sortText": "Q",
      "insertText": "table",
      "insertTextFormat": "Snippet"
    },
    {
      "label": "transaction",
      "kind": "Unit",
      "detail": "type",
      "sortText": "Q",
      "insertText": "transaction",
      "insertTextFormat": "Snippet"
    },
    {
      "label": "typedesc",
      "kind": "Unit",
      "detail": "type",
      "sortText": "Q",
      "insertText": "typedesc",
      "insertTextFormat": "Snippet"
    },
    {
      "label": "xml",
      "kind": "Unit",
      "detail": "type",
      "sortText": "Q",
      "insertText": "xml",
      "insertTextFormat": "Snippet"
    },
    {
      "label": "isolated",
      "kind": "Keyword",
      "detail": "Keyword",
      "sortText": "P",
      "insertText": "isolated ",
      "insertTextFormat": "Snippet"
    },
    {
      "label": "client",
      "kind": "Keyword",
      "detail": "Keyword",
      "sortText": "P",
      "insertText": "client ",
      "insertTextFormat": "Snippet"
    }
  ]
}<|MERGE_RESOLUTION|>--- conflicted
+++ resolved
@@ -6,28 +6,6 @@
   "source": "type_def/source/source1.bal",
   "items": [
     {
-<<<<<<< HEAD
-      "label": "TEST_TYPE",
-      "kind": "TypeParameter",
-      "detail": "Function",
-      "sortText": "M",
-      "insertText": "TEST_TYPE",
-      "insertTextFormat": "Snippet"
-    },
-    {
-      "label": "error",
-      "kind": "Event",
-      "detail": "Error",
-      "documentation": {
-        "left": "Default error type.\nThe type parameter is for the error detail type. It's constrained to Cloneable type."
-      },
-      "sortText": "Q",
-      "insertText": "error",
-      "insertTextFormat": "Snippet"
-    },
-    {
-=======
->>>>>>> 61e8b7ef
       "label": "StrandData",
       "kind": "Struct",
       "detail": "Record",
