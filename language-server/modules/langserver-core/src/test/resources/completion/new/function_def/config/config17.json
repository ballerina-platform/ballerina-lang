{
  "position": {
    "line": 2,
    "character": 65
  },
  "source": "function_def/source/source17.bal",
<<<<<<< HEAD
  "items": []
=======
  "items": [
    {
      "label": "TEST_INT_CONST1",
      "kind": "Variable",
      "detail": "1",
      "documentation": {
        "right": {
          "kind": "markdown",
          "value": ""
        }
      },
      "sortText": "B",
      "insertText": "TEST_INT_CONST1",
      "insertTextFormat": "Snippet"
    },
    {
      "label": "TEST_STRING_CONST1",
      "kind": "Variable",
      "detail": "HELLO WORLD",
      "documentation": {
        "right": {
          "kind": "markdown",
          "value": ""
        }
      },
      "sortText": "B",
      "insertText": "TEST_STRING_CONST1",
      "insertTextFormat": "Snippet"
    },
    {
      "label": "TestRecord1",
      "kind": "Struct",
      "detail": "Record",
      "sortText": "L",
      "insertText": "TestRecord1",
      "insertTextFormat": "Snippet"
    },
    {
      "label": "TestRecord2",
      "kind": "Struct",
      "detail": "Record",
      "sortText": "L",
      "insertText": "TestRecord2",
      "insertTextFormat": "Snippet"
    },
    {
      "label": "TestMap2",
      "kind": "TypeParameter",
      "detail": "Map",
      "sortText": "M",
      "insertText": "TestMap2",
      "insertTextFormat": "Snippet"
    },
    {
      "label": "TestMap3",
      "kind": "TypeParameter",
      "detail": "Map",
      "sortText": "M",
      "insertText": "TestMap3",
      "insertTextFormat": "Snippet"
    },
    {
      "label": "TestObject1",
      "kind": "Interface",
      "detail": "Object",
      "sortText": "K",
      "insertText": "TestObject1",
      "insertTextFormat": "Snippet"
    },
    {
      "label": "ErrorOne",
      "kind": "Event",
      "detail": "Error",
      "sortText": "Q",
      "insertText": "ErrorOne",
      "insertTextFormat": "Snippet"
    },
    {
      "label": "ErrorTwo",
      "kind": "Event",
      "detail": "Error",
      "sortText": "Q",
      "insertText": "ErrorTwo",
      "insertTextFormat": "Snippet"
    },
    {
      "label": "AnnotationType",
      "kind": "Struct",
      "detail": "Record",
      "sortText": "L",
      "insertText": "AnnotationType",
      "insertTextFormat": "Snippet"
    },
    {
      "label": "ResponseMessage",
      "kind": "Enum",
      "detail": "Union",
      "documentation": {
        "left": "The types of messages that are accepted by HTTP `listener` when sending out the outbound response."
      },
      "sortText": "I",
      "insertText": "ResponseMessage",
      "insertTextFormat": "Snippet"
    },
    {
      "label": "RequestMessage",
      "kind": "Enum",
      "detail": "Union",
      "documentation": {
        "left": "The types of messages that are accepted by HTTP `client` when sending out the outbound request."
      },
      "sortText": "I",
      "insertText": "RequestMessage",
      "insertTextFormat": "Snippet"
    },
    {
      "label": "TestClass1",
      "kind": "Interface",
      "detail": "Class",
      "sortText": "K",
      "insertText": "TestClass1",
      "insertTextFormat": "Snippet"
    },
    {
      "label": "Listener",
      "kind": "Interface",
      "detail": "Class",
      "sortText": "K",
      "insertText": "Listener",
      "insertTextFormat": "Snippet"
    },
    {
      "label": "Client",
      "kind": "Interface",
      "detail": "Class",
      "documentation": {
        "left": "The HTTP client provides the capability for initiating contact with a remote HTTP service. The API it\nprovides includes functions for the standard HTTP methods, forwarding a received request and sending requests\nusing custom HTTP verbs."
      },
      "sortText": "K",
      "insertText": "Client",
      "insertTextFormat": "Snippet"
    },
    {
      "label": "Response",
      "kind": "Interface",
      "detail": "Class",
      "documentation": {
        "left": "Represents a response.\n"
      },
      "sortText": "K",
      "insertText": "Response",
      "insertTextFormat": "Snippet"
    },
    {
      "label": "listener1",
      "kind": "Variable",
      "detail": "module1:Listener",
      "sortText": "B",
      "insertText": "listener1",
      "insertTextFormat": "Snippet"
    },
    {
      "label": "function1()",
      "kind": "Function",
      "detail": "Function",
      "documentation": {
        "right": {
          "kind": "markdown",
          "value": "**Package:** _ballerina/module1:0.1.0_  \n  \n  \n  \n  \n**Returns** `()`   \n  \n"
        }
      },
      "sortText": "C",
      "insertText": "function1()",
      "insertTextFormat": "Snippet"
    },
    {
      "label": "function2()",
      "kind": "Function",
      "detail": "Function",
      "documentation": {
        "right": {
          "kind": "markdown",
          "value": "**Package:** _ballerina/module1:0.1.0_  \n  \nThis is function2  \n  \n  \n**Returns** `()`   \n  \n"
        }
      },
      "sortText": "C",
      "insertText": "function2()",
      "insertTextFormat": "Snippet"
    },
    {
      "label": "function3(int param1, int param2, float... param3)(int)",
      "kind": "Function",
      "detail": "Function",
      "documentation": {
        "right": {
          "kind": "markdown",
          "value": "**Package:** _ballerina/module1:0.1.0_  \n  \nThis is function3 with input parameters\n  \n**Params**  \n- `int` param1: param1 Parameter Description   \n- `int` param2: param2 Parameter Description  \n- `float[]` param3: param3 Parameter Description  \n  \n**Returns** `int`   \n- Return Value Description  \n  \n"
        }
      },
      "sortText": "C",
      "insertText": "function3(${1})",
      "insertTextFormat": "Snippet",
      "command": {
        "title": "editor.action.triggerParameterHints",
        "command": "editor.action.triggerParameterHints"
      }
    },
    {
      "label": "function4(int param1, int param2, string param3, float... param4)",
      "kind": "Function",
      "detail": "Function",
      "documentation": {
        "right": {
          "kind": "markdown",
          "value": "**Package:** _ballerina/module1:0.1.0_  \n  \nThis is function4 with input parameters\n  \n**Params**  \n- `int` param1: param1 Parameter Description   \n- `int` param2: param2 Parameter Description  \n- `string` param3: param3 Parameter Description(Defaultable)  \n- `float[]` param4: param4 Parameter Description  \n  \n**Returns** `()`   \n  \n"
        }
      },
      "sortText": "C",
      "insertText": "function4(${1})",
      "insertTextFormat": "Snippet",
      "command": {
        "title": "editor.action.triggerParameterHints",
        "command": "editor.action.triggerParameterHints"
      }
    }
  ]
>>>>>>> e40c5e46
}<|MERGE_RESOLUTION|>--- conflicted
+++ resolved
@@ -4,9 +4,6 @@
     "character": 65
   },
   "source": "function_def/source/source17.bal",
-<<<<<<< HEAD
-  "items": []
-=======
   "items": [
     {
       "label": "TEST_INT_CONST1",
@@ -233,5 +230,4 @@
       }
     }
   ]
->>>>>>> e40c5e46
 }