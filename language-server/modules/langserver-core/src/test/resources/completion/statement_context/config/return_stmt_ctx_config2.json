{
  "position": {
    "line": 3,
    "character": 5
  },
  "source": "statement_context/source/return_stmt_ctx_source2.bal",
  "items": [
    {
      "label": "xmlns",
      "kind": "Snippet",
      "detail": "Snippet",
      "sortText": "Q",
      "filterText": "xmlns",
      "insertText": "xmlns \"${1}\" as ${2:ns};",
      "insertTextFormat": "Snippet"
    },
    {
      "label": "xmlns",
      "kind": "Keyword",
      "detail": "Keyword",
      "sortText": "R",
      "filterText": "xmlns",
      "insertText": "xmlns ",
      "insertTextFormat": "Snippet"
    },
    {
      "label": "var",
      "kind": "Keyword",
      "detail": "Keyword",
      "sortText": "R",
      "filterText": "var",
      "insertText": "var ",
      "insertTextFormat": "Snippet"
    },
    {
      "label": "wait",
      "kind": "Keyword",
      "detail": "Keyword",
      "sortText": "R",
      "filterText": "wait",
      "insertText": "wait ",
      "insertTextFormat": "Snippet"
    },
    {
      "label": "start",
      "kind": "Keyword",
      "detail": "Keyword",
      "sortText": "R",
      "filterText": "start",
      "insertText": "start ",
      "insertTextFormat": "Snippet"
    },
    {
      "label": "flush",
      "kind": "Keyword",
      "detail": "Keyword",
      "sortText": "R",
      "filterText": "flush",
      "insertText": "flush ",
      "insertTextFormat": "Snippet"
    },
    {
      "label": "isolated",
      "kind": "Keyword",
      "detail": "Keyword",
      "sortText": "R",
      "filterText": "isolated",
      "insertText": "isolated ",
      "insertTextFormat": "Snippet"
    },
    {
      "label": "transactional",
      "kind": "Keyword",
      "detail": "Keyword",
      "sortText": "R",
      "filterText": "transactional",
      "insertText": "transactional",
      "insertTextFormat": "Snippet"
    },
    {
      "label": "checkpanic",
      "kind": "Keyword",
      "detail": "Keyword",
      "sortText": "R",
      "filterText": "checkpanic",
      "insertText": "checkpanic ",
      "insertTextFormat": "Snippet"
    },
    {
      "label": "check",
      "kind": "Keyword",
      "detail": "Keyword",
      "sortText": "R",
      "filterText": "check",
      "insertText": "check ",
      "insertTextFormat": "Snippet"
    },
    {
      "label": "final",
      "kind": "Keyword",
      "detail": "Keyword",
      "sortText": "R",
      "filterText": "final",
      "insertText": "final ",
      "insertTextFormat": "Snippet"
    },
    {
      "label": "fail",
      "kind": "Keyword",
      "detail": "Keyword",
      "sortText": "R",
      "filterText": "fail",
      "insertText": "fail ",
      "insertTextFormat": "Snippet"
    },
    {
      "label": "from",
      "kind": "Keyword",
      "detail": "Keyword",
      "sortText": "R",
      "filterText": "from",
      "insertText": "from ",
      "insertTextFormat": "Snippet"
    },
    {
      "label": "if",
      "kind": "Snippet",
      "detail": "Statement",
      "sortText": "Q",
      "filterText": "if",
      "insertText": "if ${1:true} {\n\t${2}\n}",
      "insertTextFormat": "Snippet"
    },
    {
      "label": "while",
      "kind": "Snippet",
      "detail": "Statement",
      "sortText": "Q",
      "filterText": "while",
      "insertText": "while ${1:true} {\n\t${2}\n}",
      "insertTextFormat": "Snippet"
    },
    {
      "label": "do",
      "kind": "Snippet",
      "detail": "Statement",
      "sortText": "Q",
      "filterText": "do",
      "insertText": "do {\n\t${1}\n}",
      "insertTextFormat": "Snippet"
    },
    {
      "label": "lock",
      "kind": "Snippet",
      "detail": "Statement",
      "sortText": "Q",
      "filterText": "lock",
      "insertText": "lock {\n\t${1}\n}",
      "insertTextFormat": "Snippet"
    },
    {
      "label": "foreach",
      "kind": "Snippet",
      "detail": "Statement",
      "sortText": "Q",
      "filterText": "foreach",
      "insertText": "foreach ${1:var} ${2:item} in ${3:itemList} {\n\t${4}\n}",
      "insertTextFormat": "Snippet"
    },
    {
      "label": "foreach i",
      "kind": "Snippet",
      "detail": "Statement",
      "sortText": "Q",
      "filterText": "foreach",
      "insertText": "foreach ${1:int} ${2:i} in ${3:0}...${4:9} {\n\t${5}\n}",
      "insertTextFormat": "Snippet"
    },
    {
      "label": "fork",
      "kind": "Snippet",
      "detail": "Statement",
      "sortText": "Q",
      "filterText": "fork",
      "insertText": "fork {\n\t${1}\n}",
      "insertTextFormat": "Snippet"
    },
    {
      "label": "transaction",
      "kind": "Snippet",
      "detail": "Statement",
      "sortText": "Q",
      "filterText": "transaction",
      "insertText": "transaction {\n\t${1}\n}",
      "insertTextFormat": "Snippet"
    },
    {
      "label": "retry",
      "kind": "Snippet",
      "detail": "Statement",
      "sortText": "Q",
      "filterText": "retry",
      "insertText": "retry {\n\t${1}\n}",
      "insertTextFormat": "Snippet"
    },
    {
      "label": "retry transaction",
      "kind": "Snippet",
      "detail": "Statement",
      "sortText": "Q",
      "filterText": "retry_transaction",
      "insertText": "retry transaction {\n\t${1}\n}",
      "insertTextFormat": "Snippet"
    },
    {
      "label": "match",
      "kind": "Snippet",
      "detail": "Statement",
      "sortText": "Q",
      "filterText": "match",
      "insertText": "match ",
      "insertTextFormat": "Snippet"
    },
    {
      "label": "panic",
      "kind": "Snippet",
      "detail": "Statement",
      "sortText": "Q",
      "filterText": "panic",
      "insertText": "panic ",
      "insertTextFormat": "Snippet"
    },
    {
      "label": "stream<> streamName = new;",
      "kind": "Snippet",
      "detail": "Snippet",
      "sortText": "Q",
      "filterText": "stream",
      "insertText": "stream<${1}> ${2:streamName} = new;",
      "insertTextFormat": "Snippet"
    },
    {
      "label": "return",
      "kind": "Snippet",
      "detail": "Statement",
      "sortText": "Q",
      "filterText": "return",
      "insertText": "return ",
      "insertTextFormat": "Snippet"
    },
    {
      "label": "StrandData",
      "kind": "Struct",
      "detail": "Record",
      "documentation": {
        "left": "Describes Strand execution details for the runtime.\n"
      },
      "sortText": "N",
      "insertText": "StrandData",
      "insertTextFormat": "Snippet"
    },
    {
      "label": "Thread",
      "kind": "TypeParameter",
      "detail": "Union",
      "sortText": "O",
      "insertText": "Thread",
      "insertTextFormat": "Snippet"
    },
    {
      "label": "readonly",
      "kind": "Unit",
      "detail": "type",
      "sortText": "R",
      "insertText": "readonly",
      "insertTextFormat": "Snippet"
    },
    {
      "label": "handle",
      "kind": "Unit",
      "detail": "type",
      "sortText": "R",
      "insertText": "handle",
      "insertTextFormat": "Snippet"
    },
    {
      "label": "never",
      "kind": "Unit",
      "detail": "type",
      "sortText": "R",
      "insertText": "never",
      "insertTextFormat": "Snippet"
    },
    {
      "label": "json",
      "kind": "Unit",
      "detail": "type",
      "sortText": "R",
      "insertText": "json",
      "insertTextFormat": "Snippet"
    },
    {
      "label": "anydata",
      "kind": "Unit",
      "detail": "type",
      "sortText": "R",
      "insertText": "anydata",
      "insertTextFormat": "Snippet"
    },
    {
      "label": "any",
      "kind": "Unit",
      "detail": "type",
      "sortText": "R",
      "insertText": "any",
      "insertTextFormat": "Snippet"
    },
    {
      "label": "byte",
      "kind": "Unit",
      "detail": "type",
      "sortText": "R",
      "insertText": "byte",
      "insertTextFormat": "Snippet"
    },
    {
      "label": "service",
      "kind": "Unit",
      "detail": "type",
      "sortText": "R",
      "insertText": "service",
      "insertTextFormat": "Snippet"
    },
    {
      "label": "record",
      "kind": "Keyword",
      "detail": "Keyword",
      "sortText": "R",
      "filterText": "record",
      "insertText": "record ",
      "insertTextFormat": "Snippet"
    },
    {
      "label": "function",
      "kind": "Keyword",
      "detail": "Keyword",
      "sortText": "R",
      "filterText": "function",
      "insertText": "function ",
      "insertTextFormat": "Snippet"
    },
    {
      "label": "record {}",
      "kind": "Snippet",
      "detail": "Snippet",
      "sortText": "Q",
      "filterText": "record",
      "insertText": "record {${1}}",
      "insertTextFormat": "Snippet"
    },
    {
      "label": "record {||}",
      "kind": "Snippet",
      "detail": "Snippet",
      "sortText": "Q",
      "filterText": "record",
      "insertText": "record {|${1}|}",
      "insertTextFormat": "Snippet"
    },
    {
      "label": "distinct",
      "kind": "Keyword",
      "detail": "Keyword",
      "sortText": "R",
      "filterText": "distinct",
      "insertText": "distinct",
      "insertTextFormat": "Snippet"
    },
    {
      "label": "object constructor",
      "kind": "Snippet",
      "detail": "Snippet",
      "sortText": "Q",
      "filterText": "object",
      "insertText": "object {${1}}",
      "insertTextFormat": "Snippet"
    },
    {
      "label": "true",
      "kind": "Keyword",
      "detail": "Keyword",
      "sortText": "R",
      "filterText": "true",
      "insertText": "true",
      "insertTextFormat": "Snippet"
    },
    {
      "label": "false",
      "kind": "Keyword",
      "detail": "Keyword",
      "sortText": "R",
      "filterText": "false",
      "insertText": "false",
      "insertTextFormat": "Snippet"
    },
    {
      "label": "module1",
      "kind": "Module",
      "detail": "Module",
      "sortText": "P",
      "filterText": "module1",
      "insertText": "module1",
      "insertTextFormat": "Snippet"
    },
    {
      "label": "ballerina/lang.test",
      "kind": "Module",
      "detail": "Module",
      "sortText": "R",
      "filterText": "test",
      "insertText": "test",
      "insertTextFormat": "Snippet",
      "additionalTextEdits": [
        {
          "range": {
            "start": {
              "line": 0,
              "character": 0
            },
            "end": {
              "line": 0,
              "character": 0
            }
          },
          "newText": "import ballerina/lang.test;\n"
        }
      ]
    },
    {
      "label": "ballerina/lang.array",
      "kind": "Module",
      "detail": "Module",
      "sortText": "R",
      "filterText": "array",
      "insertText": "array",
      "insertTextFormat": "Snippet",
      "additionalTextEdits": [
        {
          "range": {
            "start": {
              "line": 0,
              "character": 0
            },
            "end": {
              "line": 0,
              "character": 0
            }
          },
          "newText": "import ballerina/lang.array;\n"
        }
      ]
    },
    {
      "label": "ballerina/jballerina.java",
      "kind": "Module",
      "detail": "Module",
      "sortText": "R",
      "filterText": "java",
      "insertText": "java",
      "insertTextFormat": "Snippet",
      "additionalTextEdits": [
        {
          "range": {
            "start": {
              "line": 0,
              "character": 0
            },
            "end": {
              "line": 0,
              "character": 0
            }
          },
          "newText": "import ballerina/jballerina.java;\n"
        }
      ]
    },
    {
      "label": "ballerina/lang.value",
      "kind": "Module",
      "detail": "Module",
      "sortText": "R",
      "filterText": "value",
      "insertText": "value",
      "insertTextFormat": "Snippet",
      "additionalTextEdits": [
        {
          "range": {
            "start": {
              "line": 0,
              "character": 0
            },
            "end": {
              "line": 0,
              "character": 0
            }
          },
          "newText": "import ballerina/lang.value;\n"
        }
      ]
    },
    {
      "label": "ballerina/lang.runtime",
      "kind": "Module",
      "detail": "Module",
      "sortText": "R",
      "filterText": "runtime",
      "insertText": "runtime",
      "insertTextFormat": "Snippet",
      "additionalTextEdits": [
        {
          "range": {
            "start": {
              "line": 0,
              "character": 0
            },
            "end": {
              "line": 0,
              "character": 0
            }
          },
          "newText": "import ballerina/lang.runtime;\n"
        }
      ]
    },
    {
      "label": "boolean",
      "kind": "Unit",
      "detail": "type",
      "sortText": "R",
      "insertText": "boolean",
      "insertTextFormat": "Snippet"
    },
    {
      "label": "decimal",
      "kind": "Unit",
      "detail": "type",
      "sortText": "R",
      "insertText": "decimal",
      "insertTextFormat": "Snippet"
    },
    {
      "label": "error",
      "kind": "Unit",
      "detail": "type",
      "sortText": "R",
      "insertText": "error",
      "insertTextFormat": "Snippet"
    },
    {
      "label": "float",
      "kind": "Unit",
      "detail": "type",
      "sortText": "R",
      "insertText": "float",
      "insertTextFormat": "Snippet"
    },
    {
      "label": "future",
      "kind": "Unit",
      "detail": "type",
      "sortText": "R",
      "insertText": "future",
      "insertTextFormat": "Snippet"
    },
    {
      "label": "int",
      "kind": "Unit",
      "detail": "type",
      "sortText": "R",
      "insertText": "int",
      "insertTextFormat": "Snippet"
    },
    {
      "label": "map",
      "kind": "Unit",
      "detail": "type",
      "sortText": "R",
      "insertText": "map",
      "insertTextFormat": "Snippet"
    },
    {
      "label": "object",
      "kind": "Unit",
      "detail": "type",
      "sortText": "R",
      "insertText": "object",
      "insertTextFormat": "Snippet"
    },
    {
      "label": "stream",
      "kind": "Unit",
      "detail": "type",
      "sortText": "R",
      "insertText": "stream",
      "insertTextFormat": "Snippet"
    },
    {
      "label": "string",
      "kind": "Unit",
      "detail": "type",
      "sortText": "R",
      "insertText": "string",
      "insertTextFormat": "Snippet"
    },
    {
      "label": "table",
      "kind": "Unit",
      "detail": "type",
      "sortText": "R",
      "insertText": "table",
      "insertTextFormat": "Snippet"
    },
    {
      "label": "transaction",
      "kind": "Unit",
      "detail": "type",
      "sortText": "R",
      "insertText": "transaction",
      "insertTextFormat": "Snippet"
    },
    {
      "label": "typedesc",
      "kind": "Unit",
      "detail": "type",
      "sortText": "R",
      "insertText": "typedesc",
      "insertTextFormat": "Snippet"
    },
    {
      "label": "xml",
      "kind": "Unit",
      "detail": "type",
      "sortText": "R",
      "insertText": "xml",
      "insertTextFormat": "Snippet"
    },
    {
      "label": "testFunction()",
      "kind": "Function",
      "detail": "int",
      "documentation": {
        "right": {
          "kind": "markdown",
          "value": "**Package:** _._  \n  \n  \n  \n  \n**Return** `int`   \n  \n"
        }
      },
      "sortText": "D",
      "filterText": "testFunction",
      "insertText": "testFunction()",
      "insertTextFormat": "Snippet"
    },
    {
      "label": "worker",
      "kind": "Snippet",
      "detail": "Snippet",
      "sortText": "Q",
      "filterText": "worker",
      "insertText": "worker ${1:name} {\n\t${2}\n}",
      "insertTextFormat": "Snippet"
    },
    {
      "label": "new",
      "kind": "Keyword",
      "detail": "Keyword",
      "sortText": "R",
      "filterText": "new",
      "insertText": "new ",
      "insertTextFormat": "Snippet"
    },
    {
      "label": "let",
      "kind": "Keyword",
      "detail": "Keyword",
      "sortText": "R",
      "filterText": "let",
      "insertText": "let",
      "insertTextFormat": "Snippet"
    },
    {
      "label": "typeof",
      "kind": "Keyword",
      "detail": "Keyword",
      "sortText": "R",
      "filterText": "typeof",
      "insertText": "typeof ",
      "insertTextFormat": "Snippet"
    },
    {
      "label": "trap",
      "kind": "Keyword",
      "detail": "Keyword",
      "sortText": "R",
      "filterText": "trap",
      "insertText": "trap",
      "insertTextFormat": "Snippet"
    },
    {
      "label": "client",
      "kind": "Keyword",
      "detail": "Keyword",
      "sortText": "R",
      "filterText": "client",
      "insertText": "client ",
      "insertTextFormat": "Snippet"
    },
    {
      "label": "error constructor",
      "kind": "Snippet",
      "detail": "Snippet",
      "sortText": "Q",
      "filterText": "error",
      "insertText": "error(\"${1}\")",
      "insertTextFormat": "Snippet"
    },
    {
      "label": "base16",
      "kind": "Snippet",
      "detail": "Snippet",
      "sortText": "Q",
      "filterText": "base16",
      "insertText": "base16 `${1}`",
      "insertTextFormat": "Snippet"
    },
    {
      "label": "base64",
      "kind": "Snippet",
      "detail": "Snippet",
      "sortText": "Q",
      "filterText": "base64",
      "insertText": "base64 `${1}`",
      "insertTextFormat": "Snippet"
    },
    {
      "label": "object {}",
      "kind": "Snippet",
      "detail": "Snippet",
      "sortText": "Q",
      "filterText": "object",
      "insertText": "object {${1}}",
      "insertTextFormat": "Snippet"
    },
    {
      "label": "test/project2",
      "kind": "Module",
      "detail": "Module",
      "sortText": "R",
      "filterText": "project2",
      "insertText": "project2",
      "insertTextFormat": "Snippet",
      "additionalTextEdits": [
        {
          "range": {
            "start": {
              "line": 0,
              "character": 0
            },
            "end": {
              "line": 0,
              "character": 0
            }
          },
          "newText": "import test/project2;\n"
        }
      ]
    },
    {
      "label": "test/project1",
      "kind": "Module",
      "detail": "Module",
      "sortText": "R",
      "filterText": "project1",
      "insertText": "project1",
      "insertTextFormat": "Snippet",
      "additionalTextEdits": [
        {
          "range": {
            "start": {
              "line": 0,
              "character": 0
            },
            "end": {
              "line": 0,
              "character": 0
            }
          },
          "newText": "import test/project1;\n"
        }
      ]
    },
    {
      "label": "test/local_project2",
      "kind": "Module",
      "detail": "Module",
      "sortText": "R",
      "filterText": "local_project2",
      "insertText": "local_project2",
      "insertTextFormat": "Snippet",
      "additionalTextEdits": [
        {
          "range": {
            "start": {
              "line": 0,
              "character": 0
            },
            "end": {
              "line": 0,
              "character": 0
            }
          },
          "newText": "import test/local_project2;\n"
        }
      ]
    },
    {
      "label": "test/local_project1",
      "kind": "Module",
      "detail": "Module",
      "sortText": "R",
      "filterText": "local_project1",
      "insertText": "local_project1",
      "insertTextFormat": "Snippet",
      "additionalTextEdits": [
        {
          "range": {
            "start": {
              "line": 0,
              "character": 0
            },
            "end": {
              "line": 0,
              "character": 0
            }
          },
          "newText": "import test/local_project1;\n"
        }
      ]
    },
    {
      "label": "null",
      "kind": "Keyword",
      "detail": "Keyword",
      "sortText": "R",
      "filterText": "null",
      "insertText": "null",
      "insertTextFormat": "Snippet"
    },
    {
<<<<<<< HEAD
      "label": "function",
      "kind": "Unit",
      "detail": "type",
      "sortText": "R",
      "insertText": "function",
=======
      "label": "module1:RequestMessage",
      "kind": "Enum",
      "detail": "Union",
      "documentation": {
        "left": "The types of messages that are accepted by HTTP `client` when sending out the outbound request."
      },
      "sortText": "J",
      "insertText": "module1:RequestMessage",
      "insertTextFormat": "Snippet"
    },
    {
      "label": "module1:ResponseMessage",
      "kind": "Enum",
      "detail": "Union",
      "documentation": {
        "left": "The types of messages that are accepted by HTTP `listener` when sending out the outbound response."
      },
      "sortText": "J",
      "insertText": "module1:ResponseMessage",
      "insertTextFormat": "Snippet"
    },
    {
      "label": "module1:Response",
      "kind": "Interface",
      "detail": "Class",
      "documentation": {
        "left": "Represents a response.\n"
      },
      "sortText": "L",
      "insertText": "module1:Response",
>>>>>>> 23cf7176
      "insertTextFormat": "Snippet"
    }
  ]
}<|MERGE_RESOLUTION|>--- conflicted
+++ resolved
@@ -855,13 +855,6 @@
       "insertTextFormat": "Snippet"
     },
     {
-<<<<<<< HEAD
-      "label": "function",
-      "kind": "Unit",
-      "detail": "type",
-      "sortText": "R",
-      "insertText": "function",
-=======
       "label": "module1:RequestMessage",
       "kind": "Enum",
       "detail": "Union",
@@ -892,7 +885,14 @@
       },
       "sortText": "L",
       "insertText": "module1:Response",
->>>>>>> 23cf7176
+      "insertTextFormat": "Snippet"
+    },
+    {
+      "label": "function",
+      "kind": "Unit",
+      "detail": "type",
+      "sortText": "R",
+      "insertText": "function",
       "insertTextFormat": "Snippet"
     }
   ]
