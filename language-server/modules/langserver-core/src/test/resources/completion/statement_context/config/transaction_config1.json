--- conflicted
+++ resolved
@@ -231,12 +231,12 @@
       "insertTextFormat": "Snippet"
     },
     {
-      "label": "return;",
-      "kind": "Snippet",
-      "detail": "Statement",
-      "sortText": "O",
-      "filterText": "return;",
-      "insertText": "return;",
+      "label": "return",
+      "kind": "Snippet",
+      "detail": "Statement",
+      "sortText": "O",
+      "filterText": "return",
+      "insertText": "return ",
       "insertTextFormat": "Snippet"
     },
     {
@@ -266,19 +266,11 @@
       "insertTextFormat": "Snippet"
     },
     {
-<<<<<<< HEAD
-      "label": "ballerina/jballerina.java",
-      "kind": "Module",
-      "detail": "Module",
-      "sortText": "Q",
-      "insertText": "java",
-=======
       "label": "ballerina/lang.test",
       "kind": "Module",
       "detail": "Module",
       "sortText": "Q",
       "insertText": "test",
->>>>>>> ecaec7d2
       "insertTextFormat": "Snippet",
       "additionalTextEdits": [
         {
@@ -292,11 +284,7 @@
               "character": 0
             }
           },
-<<<<<<< HEAD
-          "newText": "import ballerina/jballerina.java;\n"
-=======
           "newText": "import ballerina/lang.test;\n"
->>>>>>> ecaec7d2
         }
       ]
     },
@@ -324,19 +312,11 @@
       ]
     },
     {
-<<<<<<< HEAD
-      "label": "ballerina/lang.value",
-      "kind": "Module",
-      "detail": "Module",
-      "sortText": "Q",
-      "insertText": "value",
-=======
       "label": "ballerina/jballerina.java",
       "kind": "Module",
       "detail": "Module",
       "sortText": "Q",
       "insertText": "java",
->>>>>>> ecaec7d2
       "insertTextFormat": "Snippet",
       "additionalTextEdits": [
         {
@@ -350,18 +330,6 @@
               "character": 0
             }
           },
-<<<<<<< HEAD
-          "newText": "import ballerina/lang.value;\n"
-        }
-      ]
-    },
-    {
-      "label": "ballerina/lang.runtime",
-      "kind": "Module",
-      "detail": "Module",
-      "sortText": "Q",
-      "insertText": "runtime",
-=======
           "newText": "import ballerina/jballerina.java;\n"
         }
       ]
@@ -372,7 +340,6 @@
       "detail": "Module",
       "sortText": "Q",
       "insertText": "value",
->>>>>>> ecaec7d2
       "insertTextFormat": "Snippet",
       "additionalTextEdits": [
         {
@@ -386,11 +353,7 @@
               "character": 0
             }
           },
-<<<<<<< HEAD
-          "newText": "import ballerina/lang.runtime;\n"
-=======
           "newText": "import ballerina/lang.value;\n"
->>>>>>> ecaec7d2
         }
       ]
     },
@@ -527,14 +490,6 @@
       "detail": "type",
       "sortText": "Q",
       "insertText": "xml",
-      "insertTextFormat": "Snippet"
-    },
-    {
-      "label": "Thread",
-      "kind": "TypeParameter",
-      "detail": "Union",
-      "sortText": "M",
-      "insertText": "Thread",
       "insertTextFormat": "Snippet"
     },
     {
@@ -549,6 +504,14 @@
       "insertTextFormat": "Snippet"
     },
     {
+      "label": "Thread",
+      "kind": "TypeParameter",
+      "detail": "Union",
+      "sortText": "M",
+      "insertText": "Thread",
+      "insertTextFormat": "Snippet"
+    },
+    {
       "label": "readonly",
       "kind": "Unit",
       "detail": "type",
@@ -667,9 +630,6 @@
       "insertTextFormat": "Snippet"
     },
     {
-<<<<<<< HEAD
-      "label": "main()",
-=======
       "label": "true",
       "kind": "Keyword",
       "detail": "Keyword",
@@ -689,7 +649,6 @@
     },
     {
       "label": "getError()(error?)",
->>>>>>> ecaec7d2
       "kind": "Function",
       "detail": "Function",
       "documentation": {
@@ -725,14 +684,6 @@
       "sortText": "B",
       "insertText": "res",
       "insertTextFormat": "Snippet"
-    },
-    {
-      "label": "res",
-      "kind": "Variable",
-      "detail": "error",
-      "sortText": "B",
-      "insertText": "res",
-      "insertTextFormat": "Snippet"
     }
   ]
 }