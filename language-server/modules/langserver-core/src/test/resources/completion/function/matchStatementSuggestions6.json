--- conflicted
+++ resolved
@@ -26,11 +26,7 @@
       "kind": "Snippet",
       "detail": "Snippet",
       "sortText": "110",
-<<<<<<< HEAD
-      "insertText": "error ${1:name} \u003d error(\"${2:errorCode}\", { message: \"${3}\" });",
-=======
       "insertText": "error ${1:name} \u003d error(\"${2:errorCode}\", detail \u003d { message: \"${3}\" });",
->>>>>>> b907f256
       "insertTextFormat": "Snippet"
     },
     {
@@ -106,27 +102,11 @@
       "insertTextFormat": "Snippet"
     },
     {
-<<<<<<< HEAD
-      "label": "worker",
-      "kind": "Snippet",
-      "detail": "Snippet",
-      "sortText": "110",
-      "insertText": "worker ${1:name} {\n\t${2}\n}",
-      "insertTextFormat": "Snippet"
-    },
-    {
-      "label": "channel",
-      "kind": "Keyword",
-      "detail": "Channel",
-      "sortText": "120",
-      "insertText": "channel",
-=======
       "label": "float",
       "kind": "Keyword",
       "detail": "Float",
       "sortText": "120",
       "insertText": "float",
->>>>>>> b907f256
       "insertTextFormat": "Snippet"
     },
     {
@@ -153,200 +133,158 @@
       "detail": "Xml",
       "sortText": "120",
       "insertText": "xml",
-<<<<<<< HEAD
-      "insertTextFormat": "Snippet"
-    },
-    {
-      "label": "queryTableWithJoinClause(string sqlQuery, table\u003crecord {}\u003e fromTable, table\u003crecord {}\u003e joinTable, any parameters, any retType)(table\u003crecord {}\u003e)",
-      "kind": "Function",
-      "detail": "Function",
-      "documentation": {
-        "right": {
-          "kind": "markdown",
-          "value": "**Package:** _ballerina/builtin_  \n  \nExecute the given sql query to fetch the records and return as a new in memory table.\n  \n  \n---    \n**Parameters**  \n- _sqlQuery_  \n    The query to execute  \n  \n- _fromTable_  \n    The table on which the query is executed  \n  \n- _joinTable_  \n    The table which is joined with \u0027fromTable\u0027  \n  \n- _parameters_  \n    liternal parameters to be passed to prepared statement \u0027sqlQuery\u0027  \n  \n- _retType_  \n    return type of the resultant table instance  \n  \n  \n**Return**  \ntable\u003c$anonType$builtin$8\u003e"
-        }
-      },
-      "sortText": "130",
-      "insertText": "queryTableWithJoinClause(${1})",
-      "insertTextFormat": "Snippet",
-      "command": {
-        "title": "editor.action.triggerParameterHints",
-        "command": "editor.action.triggerParameterHints"
-      }
-    },
-    {
-      "label": "TableConfig",
+      "insertTextFormat": "Snippet"
+    },
+    {
+      "label": "id",
+      "kind": "Variable",
+      "detail": "int",
+      "sortText": "120",
+      "insertText": "id",
+      "insertTextFormat": "Snippet"
+    },
+    {
+      "label": "byte",
+      "kind": "Keyword",
+      "detail": "Byte",
+      "sortText": "120",
+      "insertText": "byte",
+      "insertTextFormat": "Snippet"
+    },
+    {
+      "label": "handle",
+      "kind": "Keyword",
+      "detail": "Handle",
+      "sortText": "120",
+      "insertText": "handle",
+      "insertTextFormat": "Snippet"
+    },
+    {
+      "label": "ArgsData",
       "kind": "Class",
       "detail": "Record",
       "documentation": {
-        "left": "TableConfig represents properties used during table initialization.\n"
+        "left": "Defaultable argument names. This is for internal use.\n"
       },
       "sortText": "120",
-      "insertText": "TableConfig",
-=======
->>>>>>> b907f256
-      "insertTextFormat": "Snippet"
-    },
-    {
-      "label": "id",
+      "insertText": "ArgsData",
+      "insertTextFormat": "Snippet"
+    },
+    {
+      "label": "null",
+      "kind": "Keyword",
+      "detail": "Nil",
+      "sortText": "120",
+      "insertText": "null",
+      "insertTextFormat": "Snippet"
+    },
+    {
+      "label": "decimal",
+      "kind": "Keyword",
+      "detail": "Decimal",
+      "sortText": "120",
+      "insertText": "decimal",
+      "insertTextFormat": "Snippet"
+    },
+    {
+      "label": "Person",
+      "kind": "Class",
+      "detail": "Record",
+      "sortText": "120",
+      "insertText": "Person",
+      "insertTextFormat": "Snippet"
+    },
+    {
+      "label": "string",
+      "kind": "Keyword",
+      "detail": "String",
+      "sortText": "120",
+      "insertText": "string",
+      "insertTextFormat": "Snippet"
+    },
+    {
+      "label": "error",
+      "kind": "Keyword",
+      "detail": "Error",
+      "sortText": "120",
+      "insertText": "error",
+      "insertTextFormat": "Snippet"
+    },
+    {
+      "label": "stream",
+      "kind": "Keyword",
+      "detail": "Stream",
+      "sortText": "120",
+      "insertText": "stream",
+      "insertTextFormat": "Snippet"
+    },
+    {
+      "label": "var5",
+      "kind": "Variable",
+      "detail": "string",
+      "sortText": "120",
+      "insertText": "var5",
+      "insertTextFormat": "Snippet"
+    },
+    {
+      "label": "json",
+      "kind": "Keyword",
+      "detail": "Json",
+      "sortText": "120",
+      "insertText": "json",
+      "insertTextFormat": "Snippet"
+    },
+    {
+      "label": "var4",
       "kind": "Variable",
       "detail": "int",
       "sortText": "120",
-      "insertText": "id",
-      "insertTextFormat": "Snippet"
-    },
-    {
-      "label": "byte",
-      "kind": "Keyword",
-      "detail": "Byte",
-      "sortText": "120",
-      "insertText": "byte",
-      "insertTextFormat": "Snippet"
-    },
-    {
-<<<<<<< HEAD
-      "label": "queryTableWithoutJoinClause(string sqlQuery, table\u003crecord {}\u003e fromTable, any parameters, any retType)(table\u003crecord {}\u003e)",
-      "kind": "Function",
-      "detail": "Function",
-      "documentation": {
-        "right": {
-          "kind": "markdown",
-          "value": "**Package:** _ballerina/builtin_  \n  \nExecute the given sql query to fetch the records and return as a new in memory table.\n  \n  \n---    \n**Parameters**  \n- _sqlQuery_  \n    The query to execute  \n  \n- _fromTable_  \n    The table on which the query is executed  \n  \n- _parameters_  \n    literal parameters to be passed to prepared statement \u0027sqlQuery\u0027  \n  \n- _retType_  \n    return type of the resultant table instance  \n  \n  \n**Return**  \ntable\u003c$anonType$builtin$10\u003e"
-        }
-      },
-      "sortText": "130",
-      "insertText": "queryTableWithoutJoinClause(${1})",
-      "insertTextFormat": "Snippet",
-      "command": {
-        "title": "editor.action.triggerParameterHints",
-        "command": "editor.action.triggerParameterHints"
-      }
-=======
-      "label": "handle",
-      "kind": "Keyword",
-      "detail": "Handle",
-      "sortText": "120",
-      "insertText": "handle",
-      "insertTextFormat": "Snippet"
->>>>>>> b907f256
-    },
-    {
-      "label": "ArgsData",
-      "kind": "Class",
-      "detail": "Record",
-<<<<<<< HEAD
-      "sortText": "120",
-      "insertText": "Person",
-      "insertTextFormat": "Snippet"
-    },
-    {
-      "label": "startForever(string streamQuery, any inStreamRefs, any inTableRefs, any outStreamRefs, any outTableRefs, any funcPointers)",
-      "kind": "Function",
-      "detail": "Function",
-      "documentation": {
-        "right": {
-          "kind": "markdown",
-          "value": "**Package:** _ballerina/builtin_  \n  \nCreates the forever runtime.\n  \n  \n---    \n**Parameters**  \n- _streamQuery_  \n    The siddhi query by which the siddhi app runtime is created  \n  \n- _inStreamRefs_  \n    References of the input streams in the forever  \n  \n- _inTableRefs_  \n    References of the input tables in the forever  \n  \n- _outStreamRefs_  \n    References of the output streams in the forever  \n  \n- _outTableRefs_  \n    References of the output tables in the forever  \n  \n- _funcPointers_  \n    References of the functions to invoke as the streaming action  \n"
-        }
-      },
-      "sortText": "130",
-      "insertText": "startForever(${1});",
-      "insertTextFormat": "Snippet",
-      "command": {
-        "title": "editor.action.triggerParameterHints",
-        "command": "editor.action.triggerParameterHints"
-      }
-=======
-      "documentation": {
-        "left": "Defaultable argument names. This is for internal use.\n"
-      },
-      "sortText": "120",
-      "insertText": "ArgsData",
-      "insertTextFormat": "Snippet"
-    },
-    {
-      "label": "null",
-      "kind": "Keyword",
-      "detail": "Nil",
-      "sortText": "120",
-      "insertText": "null",
-      "insertTextFormat": "Snippet"
->>>>>>> b907f256
-    },
-    {
-      "label": "decimal",
-      "kind": "Keyword",
-<<<<<<< HEAD
-      "detail": "Stream",
-      "sortText": "120",
-      "insertText": "stream",
-=======
-      "detail": "Decimal",
-      "sortText": "120",
-      "insertText": "decimal",
->>>>>>> b907f256
-      "insertTextFormat": "Snippet"
-    },
-    {
-      "label": "Person",
-      "kind": "Class",
-<<<<<<< HEAD
-      "detail": "Object",
-      "sortText": "120",
-      "insertText": "AbstractListener",
-=======
-      "detail": "Record",
-      "sortText": "120",
-      "insertText": "Person",
->>>>>>> b907f256
-      "insertTextFormat": "Snippet"
-    },
-    {
-      "label": "string",
-      "kind": "Keyword",
-<<<<<<< HEAD
+      "insertText": "var4",
+      "insertTextFormat": "Snippet"
+    },
+    {
+      "label": "var2",
+      "kind": "Variable",
+      "detail": "[string,int,boolean]",
+      "sortText": "120",
+      "insertText": "var2",
+      "insertTextFormat": "Snippet"
+    },
+    {
+      "label": "var1",
+      "kind": "Variable",
+      "detail": "(string|int|boolean)",
+      "sortText": "120",
+      "insertText": "var1",
+      "insertTextFormat": "Snippet"
+    },
+    {
+      "label": "map",
+      "kind": "Keyword",
       "detail": "Map",
       "sortText": "120",
       "insertText": "map",
-=======
-      "detail": "String",
-      "sortText": "120",
-      "insertText": "string",
->>>>>>> b907f256
-      "insertTextFormat": "Snippet"
-    },
-    {
-      "label": "error",
-      "kind": "Keyword",
-<<<<<<< HEAD
+      "insertTextFormat": "Snippet"
+    },
+    {
+      "label": "table",
+      "kind": "Keyword",
       "detail": "Table",
       "sortText": "120",
       "insertText": "table",
-=======
-      "detail": "Error",
-      "sortText": "120",
-      "insertText": "error",
->>>>>>> b907f256
-      "insertTextFormat": "Snippet"
-    },
-    {
-      "label": "stream",
-      "kind": "Keyword",
-<<<<<<< HEAD
+      "insertTextFormat": "Snippet"
+    },
+    {
+      "label": "anydata",
+      "kind": "Keyword",
       "detail": "Anydata",
       "sortText": "120",
       "insertText": "anydata",
-=======
-      "detail": "Stream",
-      "sortText": "120",
-      "insertText": "stream",
->>>>>>> b907f256
-      "insertTextFormat": "Snippet"
-    },
-    {
-      "label": "var5",
+      "insertTextFormat": "Snippet"
+    },
+    {
+      "label": "b",
       "kind": "Variable",
-<<<<<<< HEAD
       "detail": "boolean",
       "sortText": "120",
       "insertText": "b",
@@ -358,161 +296,11 @@
       "detail": "(string|int|boolean)",
       "sortText": "120",
       "insertText": "i",
-=======
-      "detail": "string",
-      "sortText": "120",
-      "insertText": "var5",
-      "insertTextFormat": "Snippet"
-    },
-    {
-      "label": "json",
-      "kind": "Keyword",
-      "detail": "Json",
-      "sortText": "120",
-      "insertText": "json",
->>>>>>> b907f256
-      "insertTextFormat": "Snippet"
-    },
-    {
-      "label": "var4",
-      "kind": "Variable",
-<<<<<<< HEAD
-      "detail": "Person",
-      "sortText": "120",
-      "insertText": "p",
-=======
-      "detail": "int",
-      "sortText": "120",
-      "insertText": "var4",
->>>>>>> b907f256
-      "insertTextFormat": "Snippet"
-    },
-    {
-      "label": "var2",
-      "kind": "Variable",
-<<<<<<< HEAD
-      "detail": "string",
-      "sortText": "120",
-      "insertText": "s",
-      "insertTextFormat": "Snippet"
-    },
-    {
-      "label": "future",
-      "kind": "Keyword",
-      "detail": "Future",
-      "sortText": "120",
-      "insertText": "future",
-      "insertTextFormat": "Snippet"
-    },
-    {
-      "label": "typedesc",
-      "kind": "Keyword",
-      "detail": "Typedesc",
-      "sortText": "120",
-      "insertText": "typedesc",
-=======
-      "detail": "[string,int,boolean]",
-      "sortText": "120",
-      "insertText": "var2",
-      "insertTextFormat": "Snippet"
-    },
-    {
-      "label": "var1",
-      "kind": "Variable",
-      "detail": "(string|int|boolean)",
-      "sortText": "120",
-      "insertText": "var1",
->>>>>>> b907f256
-      "insertTextFormat": "Snippet"
-    },
-    {
-      "label": "map",
-      "kind": "Keyword",
-<<<<<<< HEAD
-      "detail": "Float",
-      "sortText": "120",
-      "insertText": "float",
-=======
-      "detail": "Map",
-      "sortText": "120",
-      "insertText": "map",
->>>>>>> b907f256
-      "insertTextFormat": "Snippet"
-    },
-    {
-      "label": "table",
-      "kind": "Keyword",
-<<<<<<< HEAD
-      "detail": "Nil",
-      "sortText": "120",
-      "insertText": "null",
-=======
-      "detail": "Table",
-      "sortText": "120",
-      "insertText": "table",
->>>>>>> b907f256
-      "insertTextFormat": "Snippet"
-    },
-    {
-      "label": "anydata",
-      "kind": "Keyword",
-<<<<<<< HEAD
-      "detail": "Decimal",
-      "sortText": "120",
-      "insertText": "decimal",
-      "insertTextFormat": "Snippet"
-    },
-    {
-      "label": "string",
-      "kind": "Keyword",
-      "detail": "String",
-      "sortText": "120",
-      "insertText": "string",
-=======
-      "detail": "Anydata",
-      "sortText": "120",
-      "insertText": "anydata",
-      "insertTextFormat": "Snippet"
-    },
-    {
-      "label": "b",
-      "kind": "Variable",
-      "detail": "boolean",
-      "sortText": "120",
-      "insertText": "b",
->>>>>>> b907f256
-      "insertTextFormat": "Snippet"
-    },
-    {
-      "label": "i",
-      "kind": "Variable",
-<<<<<<< HEAD
-      "detail": "string",
-      "sortText": "120",
-      "insertText": "var5",
-=======
-      "detail": "(string|int|boolean)",
-      "sortText": "120",
-      "insertText": "i",
->>>>>>> b907f256
       "insertTextFormat": "Snippet"
     },
     {
       "label": "any",
       "kind": "Keyword",
-<<<<<<< HEAD
-      "detail": "Json",
-      "sortText": "120",
-      "insertText": "json",
-      "insertTextFormat": "Snippet"
-    },
-    {
-      "label": "var4",
-      "kind": "Variable",
-      "detail": "int",
-      "sortText": "120",
-      "insertText": "var4",
-=======
       "detail": "Any",
       "sortText": "120",
       "insertText": "any",
@@ -524,91 +312,54 @@
       "detail": "Int",
       "sortText": "120",
       "insertText": "int",
->>>>>>> b907f256
       "insertTextFormat": "Snippet"
     },
     {
       "label": "p",
       "kind": "Variable",
-<<<<<<< HEAD
-      "detail": "[string,int,boolean]",
-      "sortText": "120",
-      "insertText": "var2",
-=======
       "detail": "Person",
       "sortText": "120",
       "insertText": "p",
->>>>>>> b907f256
       "insertTextFormat": "Snippet"
     },
     {
       "label": "s",
       "kind": "Variable",
-<<<<<<< HEAD
-      "detail": "(string|int|boolean)",
-      "sortText": "120",
-      "insertText": "var1",
-=======
       "detail": "string",
       "sortText": "120",
       "insertText": "s",
->>>>>>> b907f256
       "insertTextFormat": "Snippet"
     },
     {
       "label": "boolean",
       "kind": "Keyword",
-<<<<<<< HEAD
-      "detail": "Any",
-      "sortText": "120",
-      "insertText": "any",
-=======
       "detail": "Boolean",
       "sortText": "120",
       "insertText": "boolean",
->>>>>>> b907f256
       "insertTextFormat": "Snippet"
     },
     {
       "label": "future",
       "kind": "Keyword",
-<<<<<<< HEAD
-      "detail": "Int",
-      "sortText": "120",
-      "insertText": "int",
-=======
       "detail": "Future",
       "sortText": "120",
       "insertText": "future",
->>>>>>> b907f256
       "insertTextFormat": "Snippet"
     },
     {
       "label": "service",
       "kind": "Keyword",
-<<<<<<< HEAD
-      "detail": "Boolean",
-      "sortText": "120",
-      "insertText": "boolean",
-=======
       "detail": "Service",
       "sortText": "120",
       "insertText": "service",
->>>>>>> b907f256
       "insertTextFormat": "Snippet"
     },
     {
       "label": "typedesc",
       "kind": "Keyword",
-<<<<<<< HEAD
-      "detail": "Service",
-      "sortText": "120",
-      "insertText": "service",
-=======
       "detail": "Typedesc",
       "sortText": "120",
       "insertText": "typedesc",
->>>>>>> b907f256
       "insertTextFormat": "Snippet"
     },
     {
@@ -1686,7 +1437,98 @@
       ]
     },
     {
-<<<<<<< HEAD
+      "label": "ballerina/lang.error",
+      "kind": "Module",
+      "detail": "Package",
+      "sortText": "140",
+      "insertText": "lang.error",
+      "insertTextFormat": "Snippet",
+      "additionalTextEdits": [
+        {
+          "range": {
+            "start": {
+              "line": 2,
+              "character": 0
+            },
+            "end": {
+              "line": 2,
+              "character": 0
+            }
+          },
+          "newText": "import ballerina/lang.error;\n"
+        }
+      ]
+    },
+    {
+      "label": "ballerina/lang.typedesc",
+      "kind": "Module",
+      "detail": "Package",
+      "sortText": "140",
+      "insertText": "lang.typedesc",
+      "insertTextFormat": "Snippet",
+      "additionalTextEdits": [
+        {
+          "range": {
+            "start": {
+              "line": 2,
+              "character": 0
+            },
+            "end": {
+              "line": 2,
+              "character": 0
+            }
+          },
+          "newText": "import ballerina/lang.typedesc;\n"
+        }
+      ]
+    },
+    {
+      "label": "ballerina/lang.map",
+      "kind": "Module",
+      "detail": "Package",
+      "sortText": "140",
+      "insertText": "lang.map",
+      "insertTextFormat": "Snippet",
+      "additionalTextEdits": [
+        {
+          "range": {
+            "start": {
+              "line": 2,
+              "character": 0
+            },
+            "end": {
+              "line": 2,
+              "character": 0
+            }
+          },
+          "newText": "import ballerina/lang.map;\n"
+        }
+      ]
+    },
+    {
+      "label": "ballerina/lang.int",
+      "kind": "Module",
+      "detail": "Package",
+      "sortText": "140",
+      "insertText": "lang.int",
+      "insertTextFormat": "Snippet",
+      "additionalTextEdits": [
+        {
+          "range": {
+            "start": {
+              "line": 2,
+              "character": 0
+            },
+            "end": {
+              "line": 2,
+              "character": 0
+            }
+          },
+          "newText": "import ballerina/lang.int;\n"
+        }
+      ]
+    },
+    {
       "label": "ballerina/socket",
       "kind": "Module",
       "detail": "Package",
@@ -1710,147 +1552,20 @@
       ]
     },
     {
-      "label": "ballerina/sql",
-=======
-      "label": "ballerina/lang.error",
->>>>>>> b907f256
-      "kind": "Module",
-      "detail": "Package",
-      "sortText": "140",
-      "insertText": "lang.error",
-      "insertTextFormat": "Snippet",
-      "additionalTextEdits": [
-        {
-          "range": {
-            "start": {
-              "line": 2,
-              "character": 0
-            },
-            "end": {
-              "line": 2,
-              "character": 0
-            }
-          },
-          "newText": "import ballerina/lang.error;\n"
-        }
-      ]
-    },
-    {
-<<<<<<< HEAD
+      "label": "var1 - typeguard var1",
+      "kind": "Snippet",
+      "detail": "Destructure the variable var1 with typeguard",
+      "sortText": "120",
+      "insertText": "if (var1 is string) {\n\t${1}\n} else if (var1 is int) {\n\t${2}\n} else {\n\t${3}\n}",
+      "insertTextFormat": "Snippet"
+    },
+    {
       "label": "i - typeguard i",
       "kind": "Snippet",
       "detail": "Destructure the variable i with typeguard",
       "sortText": "120",
       "insertText": "if (i is string) {\n\t${1}\n} else if (i is int) {\n\t${2}\n} else {\n\t${3}\n}",
       "insertTextFormat": "Snippet"
-=======
-      "label": "ballerina/lang.typedesc",
-      "kind": "Module",
-      "detail": "Package",
-      "sortText": "140",
-      "insertText": "lang.typedesc",
-      "insertTextFormat": "Snippet",
-      "additionalTextEdits": [
-        {
-          "range": {
-            "start": {
-              "line": 2,
-              "character": 0
-            },
-            "end": {
-              "line": 2,
-              "character": 0
-            }
-          },
-          "newText": "import ballerina/lang.typedesc;\n"
-        }
-      ]
-    },
-    {
-      "label": "ballerina/lang.map",
-      "kind": "Module",
-      "detail": "Package",
-      "sortText": "140",
-      "insertText": "lang.map",
-      "insertTextFormat": "Snippet",
-      "additionalTextEdits": [
-        {
-          "range": {
-            "start": {
-              "line": 2,
-              "character": 0
-            },
-            "end": {
-              "line": 2,
-              "character": 0
-            }
-          },
-          "newText": "import ballerina/lang.map;\n"
-        }
-      ]
-    },
-    {
-      "label": "ballerina/lang.int",
-      "kind": "Module",
-      "detail": "Package",
-      "sortText": "140",
-      "insertText": "lang.int",
-      "insertTextFormat": "Snippet",
-      "additionalTextEdits": [
-        {
-          "range": {
-            "start": {
-              "line": 2,
-              "character": 0
-            },
-            "end": {
-              "line": 2,
-              "character": 0
-            }
-          },
-          "newText": "import ballerina/lang.int;\n"
-        }
-      ]
-    },
-    {
-      "label": "ballerina/socket",
-      "kind": "Module",
-      "detail": "Package",
-      "sortText": "140",
-      "insertText": "socket",
-      "insertTextFormat": "Snippet",
-      "additionalTextEdits": [
-        {
-          "range": {
-            "start": {
-              "line": 2,
-              "character": 0
-            },
-            "end": {
-              "line": 2,
-              "character": 0
-            }
-          },
-          "newText": "import ballerina/socket;\n"
-        }
-      ]
->>>>>>> b907f256
-    },
-    {
-      "label": "var1 - typeguard var1",
-      "kind": "Snippet",
-      "detail": "Destructure the variable var1 with typeguard",
-      "sortText": "120",
-      "insertText": "if (var1 is string) {\n\t${1}\n} else if (var1 is int) {\n\t${2}\n} else {\n\t${3}\n}",
-      "insertTextFormat": "Snippet"
-    },
-    {
-      "label": "i - typeguard i",
-      "kind": "Snippet",
-      "detail": "Destructure the variable i with typeguard",
-      "sortText": "120",
-      "insertText": "if (i is string) {\n\t${1}\n} else if (i is int) {\n\t${2}\n} else {\n\t${3}\n}",
-      "insertTextFormat": "Snippet"
     }
   ]
 }