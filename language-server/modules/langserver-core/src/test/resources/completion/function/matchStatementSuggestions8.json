{
  "position": {
    "line": 28,
    "character": 12
  },
  "source": "function/source/matchStatementSuggestionCommon.bal",
  "items": [
    {
      "label": "xmlns",
      "kind": "Snippet",
      "detail": "Snippet",
      "sortText": "110",
      "insertText": "xmlns \"${1}\" as ${2:ns};",
      "insertTextFormat": "Snippet"
    },
    {
      "label": "var",
      "kind": "Keyword",
      "detail": "Keyword",
      "sortText": "210",
      "insertText": "var ",
      "insertTextFormat": "Snippet"
    },
    {
      "label": "error",
      "kind": "Snippet",
      "detail": "Snippet",
      "sortText": "110",
<<<<<<< HEAD
      "insertText": "error ${1:name} \u003d error(\"${2:errorCode}\", { message: \"${3}\" });",
=======
      "insertText": "error ${1:name} \u003d error(\"${2:errorCode}\", detail \u003d { message: \"${3}\" });",
>>>>>>> b907f256
      "insertTextFormat": "Snippet"
    },
    {
      "label": "foreach",
      "kind": "Snippet",
      "detail": "Statement",
      "sortText": "200",
      "insertText": "foreach ${1:var} ${2:item} in ${3:itemList} {\n\t${4}\n}",
      "insertTextFormat": "Snippet"
    },
    {
      "label": "fork",
      "kind": "Snippet",
      "detail": "Statement",
      "sortText": "200",
      "insertText": "fork {\n\t${1}\n}",
      "insertTextFormat": "Snippet"
    },
    {
      "label": "if",
      "kind": "Snippet",
      "detail": "Statement",
      "sortText": "200",
      "insertText": "if (${1:true}) {\n\t${2}\n}",
      "insertTextFormat": "Snippet"
    },
    {
      "label": "lock",
      "kind": "Snippet",
      "detail": "Statement",
      "sortText": "200",
      "insertText": "lock {\n\t${1}\n}",
      "insertTextFormat": "Snippet"
    },
    {
      "label": "match",
      "kind": "Snippet",
      "detail": "Statement",
      "sortText": "200",
      "insertText": "match ",
      "insertTextFormat": "Snippet"
    },
    {
      "label": "panic",
      "kind": "Snippet",
      "detail": "Statement",
      "sortText": "200",
      "insertText": "panic ",
      "insertTextFormat": "Snippet"
    },
    {
      "label": "return",
      "kind": "Snippet",
      "detail": "Statement",
      "sortText": "200",
      "insertText": "return;",
      "insertTextFormat": "Snippet"
    },
    {
      "label": "transaction",
      "kind": "Snippet",
      "detail": "Statement",
      "sortText": "200",
      "insertText": "transaction with retries \u003d ${1:0} {\n\t${2}\n} onretry {\n\t${3}\n}",
      "insertTextFormat": "Snippet"
    },
    {
      "label": "while",
      "kind": "Snippet",
      "detail": "Statement",
      "sortText": "200",
      "insertText": "while (${1:true}) {\n\t${2}\n}",
      "insertTextFormat": "Snippet"
    },
    {
      "label": "worker",
      "kind": "Snippet",
      "detail": "Snippet",
      "sortText": "110",
      "insertText": "worker ${1:name} {\n\t${2}\n}",
      "insertTextFormat": "Snippet"
    },
    {
      "label": "channel",
      "kind": "Keyword",
      "detail": "Channel",
      "sortText": "120",
      "insertText": "channel",
      "insertTextFormat": "Snippet"
    },
    {
      "label": "bar((string|int|boolean) i)((string|int|boolean))",
      "kind": "Function",
      "detail": "Function",
      "documentation": {
        "right": {
          "kind": "markdown",
          "value": "**Package:** _._  \n  \n  \n  \n---    \n**Parameters**  \n  \n  \n**Return**  \n(string|int|boolean)"
        }
      },
      "sortText": "130",
      "insertText": "bar(${1})",
      "insertTextFormat": "Snippet",
      "command": {
        "title": "editor.action.triggerParameterHints",
        "command": "editor.action.triggerParameterHints"
      }
    },
    {
      "label": "xml",
      "kind": "Keyword",
      "detail": "Xml",
      "sortText": "120",
      "insertText": "xml",
      "insertTextFormat": "Snippet"
    },
    {
      "label": "queryTableWithJoinClause(string sqlQuery, table\u003crecord {}\u003e fromTable, table\u003crecord {}\u003e joinTable, any parameters, any retType)(table\u003crecord {}\u003e)",
      "kind": "Function",
      "detail": "Function",
      "documentation": {
        "right": {
          "kind": "markdown",
          "value": "**Package:** _ballerina/builtin_  \n  \nExecute the given sql query to fetch the records and return as a new in memory table.\n  \n  \n---    \n**Parameters**  \n- _sqlQuery_  \n    The query to execute  \n  \n- _fromTable_  \n    The table on which the query is executed  \n  \n- _joinTable_  \n    The table which is joined with \u0027fromTable\u0027  \n  \n- _parameters_  \n    liternal parameters to be passed to prepared statement \u0027sqlQuery\u0027  \n  \n- _retType_  \n    return type of the resultant table instance  \n  \n  \n**Return**  \ntable\u003c$anonType$builtin$8\u003e"
        }
      },
      "sortText": "130",
      "insertText": "queryTableWithJoinClause(${1})",
      "insertTextFormat": "Snippet",
      "command": {
        "title": "editor.action.triggerParameterHints",
        "command": "editor.action.triggerParameterHints"
      }
    },
    {
      "label": "TableConfig",
      "kind": "Class",
      "detail": "Record",
      "documentation": {
        "left": "TableConfig represents properties used during table initialization.\n"
      },
      "sortText": "120",
      "insertText": "TableConfig",
      "insertTextFormat": "Snippet"
    },
    {
      "label": "byte",
      "kind": "Keyword",
      "detail": "Byte",
      "sortText": "120",
      "insertText": "byte",
      "insertTextFormat": "Snippet"
    },
    {
      "label": "queryTableWithoutJoinClause(string sqlQuery, table\u003crecord {}\u003e fromTable, any parameters, any retType)(table\u003crecord {}\u003e)",
      "kind": "Function",
      "detail": "Function",
      "documentation": {
        "right": {
          "kind": "markdown",
          "value": "**Package:** _ballerina/builtin_  \n  \nExecute the given sql query to fetch the records and return as a new in memory table.\n  \n  \n---    \n**Parameters**  \n- _sqlQuery_  \n    The query to execute  \n  \n- _fromTable_  \n    The table on which the query is executed  \n  \n- _parameters_  \n    literal parameters to be passed to prepared statement \u0027sqlQuery\u0027  \n  \n- _retType_  \n    return type of the resultant table instance  \n  \n  \n**Return**  \ntable\u003c$anonType$builtin$10\u003e"
        }
      },
      "sortText": "130",
      "insertText": "queryTableWithoutJoinClause(${1})",
      "insertTextFormat": "Snippet",
      "command": {
        "title": "editor.action.triggerParameterHints",
        "command": "editor.action.triggerParameterHints"
      }
    },
    {
      "label": "Person",
      "kind": "Class",
      "detail": "Record",
      "sortText": "120",
      "insertText": "Person",
      "insertTextFormat": "Snippet"
    },
    {
      "label": "startForever(string streamQuery, any inStreamRefs, any inTableRefs, any outStreamRefs, any outTableRefs, any funcPointers)",
      "kind": "Function",
      "detail": "Function",
      "documentation": {
        "right": {
          "kind": "markdown",
          "value": "**Package:** _ballerina/builtin_  \n  \nCreates the forever runtime.\n  \n  \n---    \n**Parameters**  \n- _streamQuery_  \n    The siddhi query by which the siddhi app runtime is created  \n  \n- _inStreamRefs_  \n    References of the input streams in the forever  \n  \n- _inTableRefs_  \n    References of the input tables in the forever  \n  \n- _outStreamRefs_  \n    References of the output streams in the forever  \n  \n- _outTableRefs_  \n    References of the output tables in the forever  \n  \n- _funcPointers_  \n    References of the functions to invoke as the streaming action  \n"
        }
      },
      "sortText": "130",
      "insertText": "startForever(${1});",
      "insertTextFormat": "Snippet",
      "command": {
        "title": "editor.action.triggerParameterHints",
        "command": "editor.action.triggerParameterHints"
      }
    },
    {
      "label": "stream",
      "kind": "Keyword",
      "detail": "Stream",
      "sortText": "120",
      "insertText": "stream",
      "insertTextFormat": "Snippet"
    },
    {
      "label": "AbstractListener",
      "kind": "Class",
      "detail": "Object",
      "sortText": "120",
      "insertText": "AbstractListener",
      "insertTextFormat": "Snippet"
    },
    {
      "label": "map",
      "kind": "Keyword",
      "detail": "Map",
      "sortText": "120",
      "insertText": "map",
      "insertTextFormat": "Snippet"
    },
    {
      "label": "table",
      "kind": "Keyword",
      "detail": "Table",
      "sortText": "120",
      "insertText": "table",
      "insertTextFormat": "Snippet"
    },
    {
      "label": "anydata",
      "kind": "Keyword",
      "detail": "Anydata",
      "sortText": "120",
      "insertText": "anydata",
      "insertTextFormat": "Snippet"
    },
    {
      "label": "i",
      "kind": "Variable",
      "detail": "(string|int|boolean)",
      "sortText": "120",
      "insertText": "i",
      "insertTextFormat": "Snippet"
    },
    {
      "label": "p",
      "kind": "Variable",
      "detail": "Person",
      "sortText": "120",
      "insertText": "p",
      "insertTextFormat": "Snippet"
    },
    {
      "label": "future",
      "kind": "Keyword",
      "detail": "Future",
      "sortText": "120",
      "insertText": "future",
      "insertTextFormat": "Snippet"
    },
    {
      "label": "typedesc",
      "kind": "Keyword",
      "detail": "Typedesc",
      "sortText": "120",
      "insertText": "typedesc",
      "insertTextFormat": "Snippet"
    },
    {
      "label": "float",
      "kind": "Keyword",
      "detail": "Float",
      "sortText": "120",
      "insertText": "float",
      "insertTextFormat": "Snippet"
    },
    {
      "label": "ArgsData",
      "kind": "Class",
      "detail": "Record",
      "documentation": {
        "left": "Defaultable argument names. This is for internal use.\n"
      },
      "sortText": "120",
      "insertText": "ArgsData",
      "insertTextFormat": "Snippet"
    },
    {
      "label": "null",
      "kind": "Keyword",
      "detail": "Nil",
      "sortText": "120",
      "insertText": "null",
      "insertTextFormat": "Snippet"
    },
    {
      "label": "decimal",
      "kind": "Keyword",
      "detail": "Decimal",
      "sortText": "120",
      "insertText": "decimal",
      "insertTextFormat": "Snippet"
    },
    {
      "label": "string",
      "kind": "Keyword",
      "detail": "String",
      "sortText": "120",
      "insertText": "string",
      "insertTextFormat": "Snippet"
    },
    {
      "label": "error",
      "kind": "Keyword",
      "detail": "Error",
      "sortText": "120",
      "insertText": "error",
      "insertTextFormat": "Snippet"
    },
    {
      "label": "var5",
      "kind": "Variable",
      "detail": "string",
      "sortText": "120",
      "insertText": "var5",
      "insertTextFormat": "Snippet"
    },
    {
      "label": "json",
      "kind": "Keyword",
      "detail": "Json",
      "sortText": "120",
      "insertText": "json",
      "insertTextFormat": "Snippet"
    },
    {
      "label": "var4",
      "kind": "Variable",
      "detail": "int",
      "sortText": "120",
      "insertText": "var4",
      "insertTextFormat": "Snippet"
    },
    {
      "label": "var2",
      "kind": "Variable",
      "detail": "[string,int,boolean]",
      "sortText": "120",
      "insertText": "var2",
      "insertTextFormat": "Snippet"
    },
    {
      "label": "var1",
      "kind": "Variable",
      "detail": "(string|int|boolean)",
      "sortText": "120",
      "insertText": "var1",
      "insertTextFormat": "Snippet"
    },
    {
      "label": "any",
      "kind": "Keyword",
      "detail": "Any",
      "sortText": "120",
      "insertText": "any",
      "insertTextFormat": "Snippet"
    },
    {
      "label": "int",
      "kind": "Keyword",
      "detail": "Int",
      "sortText": "120",
      "insertText": "int",
      "insertTextFormat": "Snippet"
    },
    {
      "label": "boolean",
      "kind": "Keyword",
      "detail": "Boolean",
      "sortText": "120",
      "insertText": "boolean",
      "insertTextFormat": "Snippet"
    },
    {
      "label": "service",
      "kind": "Keyword",
      "detail": "Service",
      "sortText": "120",
      "insertText": "service",
      "insertTextFormat": "Snippet"
    },
    {
      "label": "http",
      "kind": "Module",
      "detail": "Package",
      "sortText": "140",
      "insertText": "http",
      "insertTextFormat": "Snippet"
    },
    {
      "label": "io",
      "kind": "Module",
      "detail": "Package",
      "sortText": "140",
      "insertText": "io",
      "insertTextFormat": "Snippet"
    },
    {
      "label": "ballerinax/jdbc",
      "kind": "Module",
      "detail": "Package",
      "sortText": "140",
      "insertText": "jdbc",
      "insertTextFormat": "Snippet",
      "additionalTextEdits": [
        {
          "range": {
            "start": {
              "line": 2,
              "character": 0
            },
            "end": {
              "line": 2,
              "character": 0
            }
          },
          "newText": "import ballerinax/jdbc;\n"
        }
      ]
    },
    {
      "label": "ballerinax/jms",
      "kind": "Module",
      "detail": "Package",
      "sortText": "140",
      "insertText": "jms",
      "insertTextFormat": "Snippet",
      "additionalTextEdits": [
        {
          "range": {
            "start": {
              "line": 2,
              "character": 0
            },
            "end": {
              "line": 2,
              "character": 0
            }
          },
          "newText": "import ballerinax/jms;\n"
        }
      ]
    },
    {
      "label": "ballerina/jwt",
      "kind": "Module",
      "detail": "Package",
      "sortText": "140",
      "insertText": "jwt",
      "insertTextFormat": "Snippet",
      "additionalTextEdits": [
        {
          "range": {
            "start": {
              "line": 2,
              "character": 0
            },
            "end": {
              "line": 2,
              "character": 0
            }
          },
          "newText": "import ballerina/jwt;\n"
        }
      ]
    },
    {
      "label": "ballerina/crypto",
      "kind": "Module",
      "detail": "Package",
      "sortText": "140",
      "insertText": "crypto",
      "insertTextFormat": "Snippet",
      "additionalTextEdits": [
        {
          "range": {
            "start": {
              "line": 2,
              "character": 0
            },
            "end": {
              "line": 2,
              "character": 0
            }
          },
          "newText": "import ballerina/crypto;\n"
        }
      ]
    },
    {
      "label": "ballerina/cache",
      "kind": "Module",
      "detail": "Package",
      "sortText": "140",
      "insertText": "cache",
      "insertTextFormat": "Snippet",
      "additionalTextEdits": [
        {
          "range": {
            "start": {
              "line": 2,
              "character": 0
            },
            "end": {
              "line": 2,
              "character": 0
            }
          },
          "newText": "import ballerina/cache;\n"
        }
      ]
    },
    {
      "label": "ballerina/test",
      "kind": "Module",
      "detail": "Package",
      "sortText": "140",
      "insertText": "test",
      "insertTextFormat": "Snippet",
      "additionalTextEdits": [
        {
          "range": {
            "start": {
              "line": 2,
              "character": 0
            },
            "end": {
              "line": 2,
              "character": 0
            }
          },
          "newText": "import ballerina/test;\n"
        }
      ]
    },
    {
      "label": "ballerina/file",
      "kind": "Module",
      "detail": "Package",
      "sortText": "140",
      "insertText": "file",
      "insertTextFormat": "Snippet",
      "additionalTextEdits": [
        {
          "range": {
            "start": {
              "line": 2,
              "character": 0
            },
            "end": {
              "line": 2,
              "character": 0
            }
          },
          "newText": "import ballerina/file;\n"
        }
      ]
    },
    {
      "label": "ballerina/grpc",
      "kind": "Module",
      "detail": "Package",
      "sortText": "140",
      "insertText": "grpc",
      "insertTextFormat": "Snippet",
      "additionalTextEdits": [
        {
          "range": {
            "start": {
              "line": 2,
              "character": 0
            },
            "end": {
              "line": 2,
              "character": 0
            }
          },
          "newText": "import ballerina/grpc;\n"
        }
      ]
    },
    {
      "label": "ballerina/config",
      "kind": "Module",
      "detail": "Package",
      "sortText": "140",
      "insertText": "config",
      "insertTextFormat": "Snippet",
      "additionalTextEdits": [
        {
          "range": {
            "start": {
              "line": 2,
              "character": 0
            },
            "end": {
              "line": 2,
              "character": 0
            }
          },
          "newText": "import ballerina/config;\n"
        }
      ]
    },
    {
      "label": "ballerina/auth",
      "kind": "Module",
      "detail": "Package",
      "sortText": "140",
      "insertText": "auth",
      "insertTextFormat": "Snippet",
      "additionalTextEdits": [
        {
          "range": {
            "start": {
              "line": 2,
              "character": 0
            },
            "end": {
              "line": 2,
              "character": 0
            }
          },
          "newText": "import ballerina/auth;\n"
        }
      ]
    },
    {
      "label": "ballerina/filepath",
      "kind": "Module",
      "detail": "Package",
      "sortText": "140",
      "insertText": "filepath",
      "insertTextFormat": "Snippet",
      "additionalTextEdits": [
        {
          "range": {
            "start": {
              "line": 2,
              "character": 0
            },
            "end": {
              "line": 2,
              "character": 0
            }
          },
          "newText": "import ballerina/filepath;\n"
        }
      ]
    },
    {
      "label": "ballerina/ldap",
      "kind": "Module",
      "detail": "Package",
      "sortText": "140",
      "insertText": "ldap",
      "insertTextFormat": "Snippet",
      "additionalTextEdits": [
        {
          "range": {
            "start": {
              "line": 2,
              "character": 0
            },
            "end": {
              "line": 2,
              "character": 0
            }
          },
          "newText": "import ballerina/ldap;\n"
        }
      ]
    },
    {
      "label": "ballerina/streams",
      "kind": "Module",
      "detail": "Package",
      "sortText": "140",
      "insertText": "streams",
      "insertTextFormat": "Snippet",
      "additionalTextEdits": [
        {
          "range": {
            "start": {
              "line": 2,
              "character": 0
            },
            "end": {
              "line": 2,
              "character": 0
            }
          },
          "newText": "import ballerina/streams;\n"
        }
      ]
    },
    {
      "label": "ballerina/artemis",
      "kind": "Module",
      "detail": "Package",
      "sortText": "140",
      "insertText": "artemis",
      "insertTextFormat": "Snippet",
      "additionalTextEdits": [
        {
          "range": {
            "start": {
              "line": 2,
              "character": 0
            },
            "end": {
              "line": 2,
              "character": 0
            }
          },
          "newText": "import ballerina/artemis;\n"
        }
      ]
    },
    {
      "label": "ballerina/reflect",
      "kind": "Module",
      "detail": "Package",
      "sortText": "140",
      "insertText": "reflect",
      "insertTextFormat": "Snippet",
      "additionalTextEdits": [
        {
          "range": {
            "start": {
              "line": 2,
              "character": 0
            },
            "end": {
              "line": 2,
              "character": 0
            }
          },
          "newText": "import ballerina/reflect;\n"
        }
      ]
    },
    {
      "label": "ballerina/runtime",
      "kind": "Module",
      "detail": "Package",
      "sortText": "140",
      "insertText": "runtime",
      "insertTextFormat": "Snippet",
      "additionalTextEdits": [
        {
          "range": {
            "start": {
              "line": 2,
              "character": 0
            },
            "end": {
              "line": 2,
              "character": 0
            }
          },
          "newText": "import ballerina/runtime;\n"
        }
      ]
    },
    {
      "label": "ballerina/oauth2",
      "kind": "Module",
      "detail": "Package",
      "sortText": "140",
      "insertText": "oauth2",
      "insertTextFormat": "Snippet",
      "additionalTextEdits": [
        {
          "range": {
            "start": {
              "line": 2,
              "character": 0
            },
            "end": {
              "line": 2,
              "character": 0
            }
          },
          "newText": "import ballerina/oauth2;\n"
        }
      ]
    },
    {
      "label": "ballerina/internal",
      "kind": "Module",
      "detail": "Package",
      "sortText": "140",
      "insertText": "internal",
      "insertTextFormat": "Snippet",
      "additionalTextEdits": [
        {
          "range": {
            "start": {
              "line": 2,
              "character": 0
            },
            "end": {
              "line": 2,
              "character": 0
            }
          },
          "newText": "import ballerina/internal;\n"
        }
      ]
    },
    {
      "label": "ballerina/encoding",
      "kind": "Module",
      "detail": "Package",
      "sortText": "140",
      "insertText": "encoding",
      "insertTextFormat": "Snippet",
      "additionalTextEdits": [
        {
          "range": {
            "start": {
              "line": 2,
              "character": 0
            },
            "end": {
              "line": 2,
              "character": 0
            }
          },
          "newText": "import ballerina/encoding;\n"
        }
      ]
    },
    {
      "label": "ballerina/utils",
      "kind": "Module",
      "detail": "Package",
      "sortText": "140",
      "insertText": "utils",
      "insertTextFormat": "Snippet",
      "additionalTextEdits": [
        {
          "range": {
            "start": {
              "line": 2,
              "character": 0
            },
            "end": {
              "line": 2,
              "character": 0
            }
          },
          "newText": "import ballerina/utils;\n"
        }
      ]
    },
    {
      "label": "ballerina/rabbitmq",
      "kind": "Module",
      "detail": "Package",
      "sortText": "140",
      "insertText": "rabbitmq",
      "insertTextFormat": "Snippet",
      "additionalTextEdits": [
        {
          "range": {
            "start": {
              "line": 2,
              "character": 0
            },
            "end": {
              "line": 2,
              "character": 0
            }
          },
          "newText": "import ballerina/rabbitmq;\n"
        }
      ]
    },
    {
      "label": "ballerina/openapi",
      "kind": "Module",
      "detail": "Package",
      "sortText": "140",
      "insertText": "openapi",
      "insertTextFormat": "Snippet",
      "additionalTextEdits": [
        {
          "range": {
            "start": {
              "line": 2,
              "character": 0
            },
            "end": {
              "line": 2,
              "character": 0
            }
          },
          "newText": "import ballerina/openapi;\n"
        }
      ]
    },
    {
      "label": "ballerina/math",
      "kind": "Module",
      "detail": "Package",
      "sortText": "140",
      "insertText": "math",
      "insertTextFormat": "Snippet",
      "additionalTextEdits": [
        {
          "range": {
            "start": {
              "line": 2,
              "character": 0
            },
            "end": {
              "line": 2,
              "character": 0
            }
          },
          "newText": "import ballerina/math;\n"
        }
      ]
    },
    {
      "label": "ballerina/time",
      "kind": "Module",
      "detail": "Package",
      "sortText": "140",
      "insertText": "time",
      "insertTextFormat": "Snippet",
      "additionalTextEdits": [
        {
          "range": {
            "start": {
              "line": 2,
              "character": 0
            },
            "end": {
              "line": 2,
              "character": 0
            }
          },
          "newText": "import ballerina/time;\n"
        }
      ]
    },
    {
      "label": "ballerina/observe",
      "kind": "Module",
      "detail": "Package",
      "sortText": "140",
      "insertText": "observe",
      "insertTextFormat": "Snippet",
      "additionalTextEdits": [
        {
          "range": {
            "start": {
              "line": 2,
              "character": 0
            },
            "end": {
              "line": 2,
              "character": 0
            }
          },
          "newText": "import ballerina/observe;\n"
        }
      ]
    },
    {
      "label": "ballerina/system",
      "kind": "Module",
      "detail": "Package",
      "sortText": "140",
      "insertText": "system",
      "insertTextFormat": "Snippet",
      "additionalTextEdits": [
        {
          "range": {
            "start": {
              "line": 2,
              "character": 0
            },
            "end": {
              "line": 2,
              "character": 0
            }
          },
          "newText": "import ballerina/system;\n"
        }
      ]
    },
    {
      "label": "ballerina/transactions",
      "kind": "Module",
      "detail": "Package",
      "sortText": "140",
      "insertText": "transactions",
      "insertTextFormat": "Snippet",
      "additionalTextEdits": [
        {
          "range": {
            "start": {
              "line": 2,
              "character": 0
            },
            "end": {
              "line": 2,
              "character": 0
            }
          },
          "newText": "import ballerina/transactions;\n"
        }
      ]
    },
    {
      "label": "ballerina/nats",
      "kind": "Module",
      "detail": "Package",
      "sortText": "140",
      "insertText": "nats",
      "insertTextFormat": "Snippet",
      "additionalTextEdits": [
        {
          "range": {
            "start": {
              "line": 2,
              "character": 0
            },
            "end": {
              "line": 2,
              "character": 0
            }
          },
          "newText": "import ballerina/nats;\n"
        }
      ]
    },
    {
      "label": "ballerina/transactions.balx",
      "kind": "Module",
      "detail": "Package",
      "sortText": "140",
      "insertText": "transactions.balx",
      "insertTextFormat": "Snippet",
      "additionalTextEdits": [
        {
          "range": {
            "start": {
              "line": 2,
              "character": 0
            },
            "end": {
              "line": 2,
              "character": 0
            }
          },
          "newText": "import ballerina/transactions.balx;\n"
        }
      ]
    },
    {
      "label": "ballerina/task",
      "kind": "Module",
      "detail": "Package",
      "sortText": "140",
      "insertText": "task",
      "insertTextFormat": "Snippet",
      "additionalTextEdits": [
        {
          "range": {
            "start": {
              "line": 2,
              "character": 0
            },
            "end": {
              "line": 2,
              "character": 0
            }
          },
          "newText": "import ballerina/task;\n"
        }
      ]
    },
    {
      "label": "ballerina/cache.balx",
      "kind": "Module",
      "detail": "Package",
      "sortText": "140",
      "insertText": "cache.balx",
      "insertTextFormat": "Snippet",
      "additionalTextEdits": [
        {
          "range": {
            "start": {
              "line": 2,
              "character": 0
            },
            "end": {
              "line": 2,
              "character": 0
            }
          },
          "newText": "import ballerina/cache.balx;\n"
        }
      ]
    },
    {
      "label": "ballerina/log",
      "kind": "Module",
      "detail": "Package",
      "sortText": "140",
      "insertText": "log",
      "insertTextFormat": "Snippet",
      "additionalTextEdits": [
        {
          "range": {
            "start": {
              "line": 2,
              "character": 0
            },
            "end": {
              "line": 2,
              "character": 0
            }
          },
          "newText": "import ballerina/log;\n"
        }
      ]
    },
    {
      "label": "ballerina/mime",
      "kind": "Module",
      "detail": "Package",
      "sortText": "140",
      "insertText": "mime",
      "insertTextFormat": "Snippet",
      "additionalTextEdits": [
        {
          "range": {
            "start": {
              "line": 2,
              "character": 0
            },
            "end": {
              "line": 2,
              "character": 0
            }
          },
          "newText": "import ballerina/mime;\n"
        }
      ]
    },
    {
      "label": "ballerina/socket",
      "kind": "Module",
      "detail": "Package",
      "sortText": "140",
      "insertText": "socket",
      "insertTextFormat": "Snippet",
      "additionalTextEdits": [
        {
          "range": {
            "start": {
              "line": 2,
              "character": 0
            },
            "end": {
              "line": 2,
              "character": 0
            }
          },
<<<<<<< HEAD
          "newText": "import ballerina/jms;\n"
        }
      ]
    },
    {
      "label": "ballerina/socket",
      "kind": "Module",
      "detail": "Package",
      "sortText": "140",
      "insertText": "socket",
      "insertTextFormat": "Snippet",
      "additionalTextEdits": [
        {
          "range": {
            "start": {
              "line": 2,
              "character": 0
            },
            "end": {
              "line": 2,
              "character": 0
            }
          },
          "newText": "import ballerina/socket;\n"
        }
      ]
    },
    {
      "label": "ballerina/sql",
      "kind": "Module",
      "detail": "Package",
      "sortText": "140",
      "insertText": "sql",
      "insertTextFormat": "Snippet",
      "additionalTextEdits": [
        {
          "range": {
            "start": {
              "line": 2,
              "character": 0
            },
            "end": {
              "line": 2,
              "character": 0
            }
          },
          "newText": "import ballerina/sql;\n"
=======
          "newText": "import ballerina/socket;\n"
>>>>>>> b907f256
        }
      ]
    },
    {
      "label": "i - typeguard i",
      "kind": "Snippet",
      "detail": "Destructure the variable i with typeguard",
      "sortText": "120",
      "insertText": "if (i is string) {\n\t${1}\n} else if (i is int) {\n\t${2}\n} else {\n\t${3}\n}",
      "insertTextFormat": "Snippet"
    },
    {
      "label": "var1 - typeguard var1",
      "kind": "Snippet",
      "detail": "Destructure the variable var1 with typeguard",
      "sortText": "120",
      "insertText": "if (var1 is string) {\n\t${1}\n} else if (var1 is int) {\n\t${2}\n} else {\n\t${3}\n}",
      "insertTextFormat": "Snippet"
    }
  ]
}<|MERGE_RESOLUTION|>--- conflicted
+++ resolved
@@ -26,11 +26,7 @@
       "kind": "Snippet",
       "detail": "Snippet",
       "sortText": "110",
-<<<<<<< HEAD
-      "insertText": "error ${1:name} \u003d error(\"${2:errorCode}\", { message: \"${3}\" });",
-=======
       "insertText": "error ${1:name} \u003d error(\"${2:errorCode}\", detail \u003d { message: \"${3}\" });",
->>>>>>> b907f256
       "insertTextFormat": "Snippet"
     },
     {
@@ -1217,57 +1213,7 @@
               "character": 0
             }
           },
-<<<<<<< HEAD
-          "newText": "import ballerina/jms;\n"
-        }
-      ]
-    },
-    {
-      "label": "ballerina/socket",
-      "kind": "Module",
-      "detail": "Package",
-      "sortText": "140",
-      "insertText": "socket",
-      "insertTextFormat": "Snippet",
-      "additionalTextEdits": [
-        {
-          "range": {
-            "start": {
-              "line": 2,
-              "character": 0
-            },
-            "end": {
-              "line": 2,
-              "character": 0
-            }
-          },
           "newText": "import ballerina/socket;\n"
-        }
-      ]
-    },
-    {
-      "label": "ballerina/sql",
-      "kind": "Module",
-      "detail": "Package",
-      "sortText": "140",
-      "insertText": "sql",
-      "insertTextFormat": "Snippet",
-      "additionalTextEdits": [
-        {
-          "range": {
-            "start": {
-              "line": 2,
-              "character": 0
-            },
-            "end": {
-              "line": 2,
-              "character": 0
-            }
-          },
-          "newText": "import ballerina/sql;\n"
-=======
-          "newText": "import ballerina/socket;\n"
->>>>>>> b907f256
         }
       ]
     },
