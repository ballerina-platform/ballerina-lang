{
  "position": {
    "line": 4,
    "character": 21
  },
  "source": "function/source/ifWhileConditionContextCompletion4.bal",
  "items": [
    {
      "label": "HttpServiceConfig",
      "kind": "Struct",
      "detail": "Record",
      "documentation": {
        "left": "Contains the configurations for an HTTP service.\n"
      },
      "sortText": "180",
      "insertText": "HttpServiceConfig",
      "insertTextFormat": "Snippet"
    },
    {
      "label": "CorsConfig",
      "kind": "Struct",
      "detail": "Record",
      "documentation": {
        "left": "Configurations for CORS support.\n"
      },
      "sortText": "180",
      "insertText": "CorsConfig",
      "insertTextFormat": "Snippet"
    },
    {
      "label": "Versioning",
      "kind": "Struct",
      "detail": "Record",
      "documentation": {
        "left": "Configurations for service versioning.\n"
      },
      "sortText": "180",
      "insertText": "Versioning",
      "insertTextFormat": "Snippet"
    },
    {
      "label": "WSServiceConfig",
      "kind": "Struct",
      "detail": "Record",
      "documentation": {
        "left": "Configurations for a WebSocket service.\n"
      },
      "sortText": "180",
      "insertText": "WSServiceConfig",
      "insertTextFormat": "Snippet"
    },
    {
      "label": "HttpResourceConfig",
      "kind": "Struct",
      "detail": "Record",
      "documentation": {
        "left": "Configuration for an HTTP resource.\n"
      },
      "sortText": "180",
      "insertText": "HttpResourceConfig",
      "insertTextFormat": "Snippet"
    },
    {
      "label": "WebSocketUpgradeConfig",
      "kind": "Struct",
      "detail": "Record",
      "documentation": {
        "left": "Resource configuration to upgrade from HTTP to WebSocket.\n"
      },
      "sortText": "180",
      "insertText": "WebSocketUpgradeConfig",
      "insertTextFormat": "Snippet"
    },
    {
<<<<<<< HEAD
      "label": "ServiceAuth",
=======
      "label": "ServiceResourceAuth",
>>>>>>> c503e796
      "kind": "Struct",
      "detail": "Record",
      "documentation": {
        "left": "Configures the authentication scheme for a service.\n"
      },
      "sortText": "180",
<<<<<<< HEAD
      "insertText": "ServiceAuth",
      "insertTextFormat": "Snippet"
    },
    {
      "label": "ResourceAuth",
      "kind": "Struct",
      "detail": "Record",
      "documentation": {
        "left": "Configures the authentication scheme for a resource.\n"
      },
      "sortText": "180",
      "insertText": "ResourceAuth",
=======
      "insertText": "ServiceResourceAuth",
>>>>>>> c503e796
      "insertTextFormat": "Snippet"
    },
    {
      "label": "HttpParamOrderConfig",
      "kind": "Struct",
      "detail": "Record",
      "documentation": {
        "left": "Path param order config keep the signature path param index against the variable names for runtime path param processing.\n"
      },
      "sortText": "180",
      "insertText": "HttpParamOrderConfig",
      "insertTextFormat": "Snippet"
    },
    {
      "label": "AuthnFilter",
      "kind": "Interface",
      "detail": "Object",
      "documentation": {
        "left": "Representation of the Authentication filter.\n"
      },
      "sortText": "190",
      "insertText": "AuthnFilter",
      "insertTextFormat": "Snippet"
    },
    {
      "label": "AuthzFilter",
      "kind": "Interface",
      "detail": "Object",
      "documentation": {
        "left": "Representation of the Authorization filter.\n"
      },
      "sortText": "190",
      "insertText": "AuthzFilter",
      "insertTextFormat": "Snippet"
    },
    {
      "label": "AuthzHandler",
      "kind": "Interface",
      "detail": "Object",
      "documentation": {
        "left": "Representation of Authorization Handler for HTTP.\n"
      },
      "sortText": "190",
      "insertText": "AuthzHandler",
      "insertTextFormat": "Snippet"
    },
    {
      "label": "InboundAuthHandler",
      "kind": "Interface",
      "detail": "Object",
      "documentation": {
        "left": "The representation of an inbound authentication handler for HTTP traffic."
      },
      "sortText": "190",
      "insertText": "InboundAuthHandler",
      "insertTextFormat": "Snippet"
    },
    {
      "label": "OutboundAuthHandler",
      "kind": "Interface",
      "detail": "Object",
      "documentation": {
        "left": "The representation of an outbound authentication handler for HTTP traffic."
      },
      "sortText": "190",
      "insertText": "OutboundAuthHandler",
      "insertTextFormat": "Snippet"
    },
    {
      "label": "CredentialBearer",
      "detail": "Union",
      "documentation": {
        "left": "Specifies how to send the authentication credentials when exchanging tokens."
      },
      "sortText": "110",
      "insertText": "CredentialBearer",
      "insertTextFormat": "Snippet"
    },
    {
      "label": "RequestCacheControl",
      "kind": "Interface",
      "detail": "Object",
      "documentation": {
        "left": "Configures cache control directives for a `Request`.\n"
      },
      "sortText": "190",
      "insertText": "RequestCacheControl",
      "insertTextFormat": "Snippet"
    },
    {
      "label": "ResponseCacheControl",
      "kind": "Interface",
      "detail": "Object",
      "documentation": {
        "left": "Configures cache control directives for a `Response`.\n"
      },
      "sortText": "190",
      "insertText": "ResponseCacheControl",
      "insertTextFormat": "Snippet"
    },
    {
      "label": "HttpCache",
      "kind": "Interface",
      "detail": "Object",
      "documentation": {
        "left": "Implements a cache for storing HTTP responses. This cache complies with the caching policy set when configuring\nHTTP caching in the HTTP client endpoint.\n"
      },
      "sortText": "190",
      "insertText": "HttpCache",
      "insertTextFormat": "Snippet"
    },
    {
      "label": "CachingPolicy",
      "detail": "Union",
      "documentation": {
        "left": "Used for configuring the caching behaviour. Setting the `policy` field in the `CacheConfig` record allows\nthe user to control the caching behaviour."
      },
      "sortText": "110",
      "insertText": "CachingPolicy",
      "insertTextFormat": "Snippet"
    },
    {
      "label": "CacheConfig",
      "kind": "Struct",
      "detail": "Record",
      "documentation": {
        "left": "Provides a set of configurations for controlling the caching behaviour of the endpoint.\n"
      },
      "sortText": "180",
      "insertText": "CacheConfig",
      "insertTextFormat": "Snippet"
    },
    {
      "label": "HttpCachingClient",
      "kind": "Interface",
      "detail": "Object",
      "documentation": {
        "left": "An HTTP caching client implementation which takes an `HttpActions` instance and wraps it with an HTTP caching layer.\n"
      },
      "sortText": "190",
      "insertText": "HttpCachingClient",
      "insertTextFormat": "Snippet"
    },
    {
      "label": "Client",
      "kind": "Interface",
      "detail": "Object",
      "documentation": {
        "left": "The HTTP client provides the capability for initiating contact with a remote HTTP service. The API it\nprovides includes functions for the standard HTTP methods, forwarding a received request and sending requests\nusing custom HTTP verbs."
      },
      "sortText": "190",
      "insertText": "Client",
      "insertTextFormat": "Snippet"
    },
    {
      "label": "TargetService",
      "kind": "Struct",
      "detail": "Record",
      "documentation": {
        "left": "Represents a single service and its related configurations.\n"
      },
      "sortText": "180",
      "insertText": "TargetService",
      "insertTextFormat": "Snippet"
    },
    {
      "label": "ClientConfiguration",
      "kind": "Struct",
      "detail": "Record",
      "documentation": {
        "left": "Provides a set of configurations for controlling the behaviours when communicating with a remote HTTP endpoint.\n"
      },
      "sortText": "180",
      "insertText": "ClientConfiguration",
      "insertTextFormat": "Snippet"
    },
    {
      "label": "ClientHttp1Settings",
      "kind": "Struct",
      "detail": "Record",
      "documentation": {
        "left": "Provides settings related to HTTP/1.x protocol.\n"
      },
      "sortText": "180",
      "insertText": "ClientHttp1Settings",
      "insertTextFormat": "Snippet"
    },
    {
      "label": "ClientHttp2Settings",
      "kind": "Struct",
      "detail": "Record",
      "documentation": {
        "left": "Provides settings related to HTTP/2 protocol.\n"
      },
      "sortText": "180",
      "insertText": "ClientHttp2Settings",
      "insertTextFormat": "Snippet"
    },
    {
      "label": "RetryConfig",
      "kind": "Struct",
      "detail": "Record",
      "documentation": {
        "left": "Provides configurations for controlling the retrying behavior in failure scenarios.\n"
      },
      "sortText": "180",
      "insertText": "RetryConfig",
      "insertTextFormat": "Snippet"
    },
    {
      "label": "ClientSecureSocket",
      "kind": "Struct",
      "detail": "Record",
      "documentation": {
        "left": "Provides configurations for facilitating secure communication with a remote HTTP endpoint.\n"
      },
      "sortText": "180",
      "insertText": "ClientSecureSocket",
      "insertTextFormat": "Snippet"
    },
    {
      "label": "FollowRedirects",
      "kind": "Struct",
      "detail": "Record",
      "documentation": {
        "left": "Provides configurations for controlling the endpoint's behaviour in response to HTTP redirect related responses.\n"
      },
      "sortText": "180",
      "insertText": "FollowRedirects",
      "insertTextFormat": "Snippet"
    },
    {
      "label": "ProxyConfig",
      "kind": "Struct",
      "detail": "Record",
      "documentation": {
        "left": "Proxy server configurations to be used with the HTTP client endpoint.\n"
      },
      "sortText": "180",
      "insertText": "ProxyConfig",
      "insertTextFormat": "Snippet"
    },
    {
      "label": "OutboundAuthConfig",
      "kind": "Struct",
      "detail": "Record",
      "documentation": {
        "left": "The `OutboundAuthConfig` record can be used to configure the authentication mechanism used by the HTTP endpoint.\n"
      },
      "sortText": "180",
      "insertText": "OutboundAuthConfig",
      "insertTextFormat": "Snippet"
    },
    {
      "label": "HttpFuture",
      "kind": "Interface",
      "detail": "Object",
      "documentation": {
        "left": "Represents a 'future' that returns as a result of an asynchronous HTTP request submission.\nThis can be used as a reference to fetch the results of the submission."
      },
      "sortText": "190",
      "insertText": "HttpFuture",
      "insertTextFormat": "Snippet"
    },
    {
      "label": "PushPromise",
      "kind": "Interface",
      "detail": "Object",
      "documentation": {
        "left": "Represents an HTTP/2 `PUSH_PROMISE` frame.\n"
      },
      "sortText": "190",
      "insertText": "PushPromise",
      "insertTextFormat": "Snippet"
    },
    {
      "label": "HttpClient",
      "kind": "Interface",
      "detail": "Object",
      "documentation": {
        "left": "Provides the HTTP actions for interacting with an HTTP server. Apart from the standard HTTP methods, `forward()`\nand `execute()` functions are provided. More complex and specific endpoint types can be created by wrapping this\ngeneric HTTP actions implementation.\n"
      },
      "sortText": "190",
      "insertText": "HttpClient",
      "insertTextFormat": "Snippet"
    },
    {
      "label": "HttpTimeoutError",
      "kind": "Struct",
      "detail": "Record",
      "documentation": {
        "left": "Defines a timeout error occurred during service invocation.\n"
      },
      "sortText": "180",
      "insertText": "HttpTimeoutError",
      "insertTextFormat": "Snippet"
    },
    {
      "label": "PoolConfiguration",
      "kind": "Struct",
      "detail": "Record",
      "documentation": {
        "left": "Configurations for managing HTTP client connection pool.\n"
      },
      "sortText": "180",
      "insertText": "PoolConfiguration",
      "insertTextFormat": "Snippet"
    },
    {
      "label": "ConnectionManager",
      "kind": "Interface",
      "detail": "Object",
      "sortText": "190",
      "insertText": "ConnectionManager",
      "insertTextFormat": "Snippet"
    },
    {
      "label": "HttpVersion",
      "detail": "Union",
      "documentation": {
        "left": "Defines the supported HTTP protocols.\n\n`HTTP_1_0`: HTTP/1.0 protocol\n`HTTP_1_1`: HTTP/1.1 protocol\n`HTTP_2_0`: HTTP/2.0 protocol"
      },
      "sortText": "110",
      "insertText": "HttpVersion",
      "insertTextFormat": "Snippet"
    },
    {
      "label": "Chunking",
      "detail": "Union",
      "documentation": {
        "left": "Defines the possible values for the chunking configuration in HTTP services and clients.\n\n`AUTO`: If the payload is less than 8KB, content-length header is set in the outbound request/response,\n        otherwise chunking header is set in the outbound request/response\n`ALWAYS`: Always set chunking header in the response\n`NEVER`: Never set the chunking header even if the payload is larger than 8KB in the outbound request/response"
      },
      "sortText": "110",
      "insertText": "Chunking",
      "insertTextFormat": "Snippet"
    },
    {
      "label": "Compression",
      "detail": "Union",
      "documentation": {
        "left": "Options to compress using gzip or deflate.\n\n`AUTO`: When service behaves as a HTTP gateway inbound request/response accept-encoding option is set as the\n        outbound request/response accept-encoding/content-encoding option\n`ALWAYS`: Always set accept-encoding/content-encoding in outbound request/response\n`NEVER`: Never set accept-encoding/content-encoding header in outbound request/response"
      },
      "sortText": "110",
      "insertText": "Compression",
      "insertTextFormat": "Snippet"
    },
    {
      "label": "HttpOperation",
      "detail": "Union",
      "documentation": {
        "left": "Defines the HTTP operations related to circuit breaker, failover and load balancer.\n\n`FORWARD`: Forward the specified payload\n`GET`: Request a resource\n`POST`: Create a new resource\n`DELETE`: Deletes the specified resource\n`OPTIONS`: Request communication options available\n`PUT`: Replace the target resource\n`PATCH`: Apply partial modification to the resource\n`HEAD`: Identical to `GET` but no resource body should be returned\n`SUBMIT`: Submits a http request and returns an HttpFuture object\n`NONE`: No operation should be performed"
      },
      "sortText": "110",
      "insertText": "HttpOperation",
      "insertTextFormat": "Snippet"
    },
    {
      "label": "Protocols",
      "kind": "Struct",
      "detail": "Record",
      "documentation": {
        "left": "A record for configuring SSL/TLS protocol and version to be used.\n"
      },
      "sortText": "180",
      "insertText": "Protocols",
      "insertTextFormat": "Snippet"
    },
    {
      "label": "ValidateCert",
      "kind": "Struct",
      "detail": "Record",
      "documentation": {
        "left": "A record for providing configurations for certificate revocation status checks.\n"
      },
      "sortText": "180",
      "insertText": "ValidateCert",
      "insertTextFormat": "Snippet"
    },
    {
      "label": "ListenerOcspStapling",
      "kind": "Struct",
      "detail": "Record",
      "documentation": {
        "left": "A record for providing configurations for certificate revocation status checks.\n"
      },
      "sortText": "180",
      "insertText": "ListenerOcspStapling",
      "insertTextFormat": "Snippet"
    },
    {
      "label": "CompressionConfig",
      "kind": "Struct",
      "detail": "Record",
      "documentation": {
        "left": "A record for providing configurations for content compression.\n"
      },
      "sortText": "180",
      "insertText": "CompressionConfig",
      "insertTextFormat": "Snippet"
    },
    {
      "label": "HTTPError",
      "kind": "Struct",
      "detail": "Record",
      "sortText": "180",
      "insertText": "HTTPError",
      "insertTextFormat": "Snippet"
    },
    {
      "label": "Caller",
      "kind": "Interface",
      "detail": "Object",
      "documentation": {
        "left": "The caller actions for responding to client requests.\n"
      },
      "sortText": "190",
      "insertText": "Caller",
      "insertTextFormat": "Snippet"
    },
    {
      "label": "RedirectCode",
      "detail": "Union",
      "documentation": {
        "left": "Defines the HTTP redirect codes as a type."
      },
      "sortText": "110",
      "insertText": "RedirectCode",
      "insertTextFormat": "Snippet"
    },
    {
      "label": "Detail",
      "kind": "Struct",
      "detail": "Record",
      "documentation": {
        "left": "Holds the details of an HTTP error\n"
      },
      "sortText": "180",
      "insertText": "Detail",
      "insertTextFormat": "Snippet"
    },
    {
      "label": "ResiliencyError",
      "kind": "Event",
      "detail": "Union",
      "documentation": {
        "left": "Defines the resiliency error types that returned from client"
      },
      "sortText": "200",
      "insertText": "ResiliencyError",
      "insertTextFormat": "Snippet"
    },
    {
      "label": "ClientAuthError",
      "kind": "Event",
      "detail": "Union",
      "documentation": {
        "left": "Defines the Auth error types that returned from client"
      },
      "sortText": "200",
      "insertText": "ClientAuthError",
      "insertTextFormat": "Snippet"
    },
    {
      "label": "OutboundRequestError",
      "kind": "Event",
      "detail": "Union",
      "documentation": {
        "left": "Defines the client error types that returned while sending outbound request"
      },
      "sortText": "200",
      "insertText": "OutboundRequestError",
      "insertTextFormat": "Snippet"
    },
    {
      "label": "InboundResponseError",
      "kind": "Event",
      "detail": "Union",
      "documentation": {
        "left": "Defines the client error types that returned while receiving inbound response"
      },
      "sortText": "200",
      "insertText": "InboundResponseError",
      "insertTextFormat": "Snippet"
    },
    {
      "label": "InboundRequestError",
      "kind": "Event",
      "detail": "Union",
      "documentation": {
        "left": "Defines the listener error types that returned while receiving inbound request"
      },
      "sortText": "200",
      "insertText": "InboundRequestError",
      "insertTextFormat": "Snippet"
    },
    {
      "label": "OutboundResponseError",
      "kind": "Event",
      "detail": "Union",
      "documentation": {
        "left": "Defines the listener error types that returned while sending outbound response"
      },
      "sortText": "200",
      "insertText": "OutboundResponseError",
      "insertTextFormat": "Snippet"
    },
    {
      "label": "ClientError",
      "kind": "Event",
      "detail": "Union",
      "documentation": {
        "left": "Defines the possible client error types"
      },
      "sortText": "200",
      "insertText": "ClientError",
      "insertTextFormat": "Snippet"
    },
    {
      "label": "ListenerError",
      "kind": "Event",
      "detail": "Union",
      "documentation": {
        "left": "Defines the possible listener error types"
      },
      "sortText": "200",
      "insertText": "ListenerError",
      "insertTextFormat": "Snippet"
    },
    {
      "label": "RequestFilter",
      "kind": "Interface",
      "detail": "Object",
      "documentation": {
        "left": "Abstract Representation of a HTTP Request Filter.\nThis filter will be applied before the request is dispatched to the relevant resource.\nAny RequestFilter implementation should be structurally similar to or implement the RequestFilter object."
      },
      "sortText": "190",
      "insertText": "RequestFilter",
      "insertTextFormat": "Snippet"
    },
    {
      "label": "ResponseFilter",
      "kind": "Interface",
      "detail": "Object",
      "documentation": {
        "left": "Abstract Representation of a HTTP Response Filter.\nThis filter will be applied in the response path.\nAny ResponseFilter implementation should be structurally similar to or implement the ResponseFilter object."
      },
      "sortText": "190",
      "insertText": "ResponseFilter",
      "insertTextFormat": "Snippet"
    },
    {
      "label": "FilterContext",
      "kind": "Interface",
      "detail": "Object",
      "documentation": {
        "left": "Representation of request filter Context.\n"
      },
      "sortText": "190",
      "insertText": "FilterContext",
      "insertTextFormat": "Snippet"
    },
    {
      "label": "Request",
      "kind": "Interface",
      "detail": "Object",
      "documentation": {
        "left": "Represents an HTTP request.\n"
      },
      "sortText": "190",
      "insertText": "Request",
      "insertTextFormat": "Snippet"
    },
    {
      "label": "MutualSslHandshake",
      "kind": "Struct",
      "detail": "Record",
      "documentation": {
        "left": "A record for providing mutual ssl handshake results.\n"
      },
      "sortText": "180",
      "insertText": "MutualSslHandshake",
      "insertTextFormat": "Snippet"
    },
    {
      "label": "MutualSslStatus",
      "kind": "Enum",
      "detail": "Union",
      "documentation": {
        "left": "Defines the possible values for the mutual ssl status.\n\n`passed`: Mutual SSL handshake is successful.\n`failed`: Mutual SSL handshake has failed."
      },
      "sortText": "160",
      "insertText": "MutualSslStatus",
      "insertTextFormat": "Snippet"
    },
    {
      "label": "Response",
      "kind": "Interface",
      "detail": "Object",
      "documentation": {
        "left": "Represents an HTTP response.\n"
      },
      "sortText": "190",
      "insertText": "Response",
      "insertTextFormat": "Snippet"
    },
    {
      "label": "HttpSecureClient",
      "kind": "Interface",
      "detail": "Object",
      "documentation": {
        "left": "Provides secure HTTP remote functions for interacting with HTTP endpoints. This will make use of the authentication\nschemes configured in the HTTP client endpoint to secure the HTTP requests.\n"
      },
      "sortText": "190",
      "insertText": "HttpSecureClient",
      "insertTextFormat": "Snippet"
    },
    {
      "label": "MockListener",
      "kind": "Interface",
      "detail": "Object",
      "documentation": {
        "left": "Mock server endpoint which does not open a listening port."
      },
      "sortText": "190",
      "insertText": "MockListener",
      "insertTextFormat": "Snippet"
    },
    {
      "label": "RedirectClient",
      "kind": "Interface",
      "detail": "Object",
      "documentation": {
        "left": "Provides redirect functionality for HTTP client remote functions.\n"
      },
      "sortText": "190",
      "insertText": "RedirectClient",
      "insertTextFormat": "Snippet"
    },
    {
      "label": "FailoverConfig",
      "kind": "Struct",
      "detail": "Record",
      "documentation": {
        "left": "Provides a set of configurations for controlling the failover behaviour of the endpoint.\n"
      },
      "sortText": "180",
      "insertText": "FailoverConfig",
      "insertTextFormat": "Snippet"
    },
    {
      "label": "FailoverInferredConfig",
      "kind": "Struct",
      "detail": "Record",
      "documentation": {
        "left": "Inferred failover configurations passed into the failover client.\n"
      },
      "sortText": "180",
      "insertText": "FailoverInferredConfig",
      "insertTextFormat": "Snippet"
    },
    {
      "label": "FailoverClient",
      "kind": "Interface",
      "detail": "Object",
      "documentation": {
        "left": "An HTTP client endpoint which provides failover support over multiple HTTP clients.\n"
      },
      "sortText": "190",
      "insertText": "FailoverClient",
      "insertTextFormat": "Snippet"
    },
    {
      "label": "FailoverClientConfiguration",
      "kind": "Struct",
      "detail": "Record",
      "documentation": {
        "left": "Provides a set of HTTP related configurations and failover related configurations.\n"
      },
      "sortText": "180",
      "insertText": "FailoverClientConfiguration",
      "insertTextFormat": "Snippet"
    },
    {
      "label": "CircuitState",
      "detail": "Union",
      "documentation": {
        "left": "A finite type for modeling the states of the Circuit Breaker. The Circuit Breaker starts in the `CLOSED` state.\nIf any failure thresholds are exceeded during execution, the circuit trips and goes to the `OPEN` state. After\nthe specified timeout period expires, the circuit goes to the `HALF_OPEN` state. If the trial request sent while\nin the `HALF_OPEN` state succeeds, the circuit goes back to the `CLOSED` state."
      },
      "sortText": "110",
      "insertText": "CircuitState",
      "insertTextFormat": "Snippet"
    },
    {
      "label": "CircuitHealth",
      "kind": "Struct",
      "detail": "Record",
      "documentation": {
        "left": "Maintains the health of the Circuit Breaker.\n"
      },
      "sortText": "180",
      "insertText": "CircuitHealth",
      "insertTextFormat": "Snippet"
    },
    {
      "label": "CircuitBreakerConfig",
      "kind": "Struct",
      "detail": "Record",
      "documentation": {
        "left": "Provides a set of configurations for controlling the behaviour of the Circuit Breaker.\n"
      },
      "sortText": "180",
      "insertText": "CircuitBreakerConfig",
      "insertTextFormat": "Snippet"
    },
    {
      "label": "RollingWindow",
      "kind": "Struct",
      "detail": "Record",
      "documentation": {
        "left": "Represents a rolling window in the Circuit Breaker.\n"
      },
      "sortText": "180",
      "insertText": "RollingWindow",
      "insertTextFormat": "Snippet"
    },
    {
      "label": "Bucket",
      "kind": "Struct",
      "detail": "Record",
      "documentation": {
        "left": "Represents a discrete sub-part of the time window (Bucket).\n"
      },
      "sortText": "180",
      "insertText": "Bucket",
      "insertTextFormat": "Snippet"
    },
    {
      "label": "CircuitBreakerInferredConfig",
      "kind": "Struct",
      "detail": "Record",
      "documentation": {
        "left": "Derived set of configurations from the `CircuitBreakerConfig`.\n"
      },
      "sortText": "180",
      "insertText": "CircuitBreakerInferredConfig",
      "insertTextFormat": "Snippet"
    },
    {
      "label": "CircuitBreakerClient",
      "kind": "Interface",
      "detail": "Object",
      "documentation": {
        "left": "A Circuit Breaker implementation which can be used to gracefully handle network failures.\n"
      },
      "sortText": "190",
      "insertText": "CircuitBreakerClient",
      "insertTextFormat": "Snippet"
    },
    {
      "label": "LoadBalancerRule",
      "kind": "Interface",
      "detail": "Object",
      "documentation": {
        "left": "\nLoadBalancerRule provides a required interfaces to implement different algorithms.\n"
      },
      "sortText": "190",
      "insertText": "LoadBalancerRule",
      "insertTextFormat": "Snippet"
    },
    {
      "label": "RetryInferredConfig",
      "kind": "Struct",
      "detail": "Record",
      "documentation": {
        "left": "Derived set of configurations from the `RetryConfig`.\n"
      },
      "sortText": "180",
      "insertText": "RetryInferredConfig",
      "insertTextFormat": "Snippet"
    },
    {
      "label": "RetryClient",
      "kind": "Interface",
      "detail": "Object",
      "documentation": {
        "left": "Provides the HTTP remote functions for interacting with an HTTP endpoint. This is created by wrapping the HTTP client\nto provide retrying over HTTP requests.\n"
      },
      "sortText": "190",
      "insertText": "RetryClient",
      "insertTextFormat": "Snippet"
    },
    {
      "label": "LoadBalancerRoundRobinRule",
      "kind": "Interface",
      "detail": "Object",
      "documentation": {
        "left": "Implementation of round robin load balancing strategy.\n"
      },
      "sortText": "190",
      "insertText": "LoadBalancerRoundRobinRule",
      "insertTextFormat": "Snippet"
    },
    {
      "label": "LoadBalanceClient",
      "kind": "Interface",
      "detail": "Object",
      "documentation": {
        "left": "LoadBalanceClient endpoint provides load balancing functionality over multiple HTTP clients.\n"
      },
      "sortText": "190",
      "insertText": "LoadBalanceClient",
      "insertTextFormat": "Snippet"
    },
    {
      "label": "LoadBalanceActionErrorData",
      "kind": "Struct",
      "detail": "Record",
      "documentation": {
        "left": "Represents an error occurred in an remote function of the Load Balance connector.\n"
      },
      "sortText": "180",
      "insertText": "LoadBalanceActionErrorData",
      "insertTextFormat": "Snippet"
    },
    {
      "label": "LoadBalanceClientConfiguration",
      "kind": "Struct",
      "detail": "Record",
      "documentation": {
        "left": "The configurations related to the load balance client endpoint.\n"
      },
      "sortText": "180",
      "insertText": "LoadBalanceClientConfiguration",
      "insertTextFormat": "Snippet"
    },
    {
      "label": "Listener",
      "kind": "Interface",
      "detail": "Object",
      "documentation": {
        "left": "This is used for creating HTTP server endpoints. An HTTP server endpoint is capable of responding to\nremote callers. The `Listener` is responsible for initializing the endpoint using the provided configurations."
      },
      "sortText": "190",
      "insertText": "Listener",
      "insertTextFormat": "Snippet"
    },
    {
      "label": "Remote",
      "kind": "Struct",
      "detail": "Record",
      "documentation": {
        "left": "Presents a read-only view of the remote address.\n"
      },
      "sortText": "180",
      "insertText": "Remote",
      "insertTextFormat": "Snippet"
    },
    {
      "label": "Local",
      "kind": "Struct",
      "detail": "Record",
      "documentation": {
        "left": "Presents a read-only view of the local address.\n"
      },
      "sortText": "180",
      "insertText": "Local",
      "insertTextFormat": "Snippet"
    },
    {
      "label": "ListenerConfiguration",
      "kind": "Struct",
      "detail": "Record",
      "documentation": {
        "left": "Provides a set of configurations for HTTP service endpoints.\n"
      },
      "sortText": "180",
      "insertText": "ListenerConfiguration",
      "insertTextFormat": "Snippet"
    },
    {
      "label": "ListenerHttp1Settings",
      "kind": "Struct",
      "detail": "Record",
      "documentation": {
        "left": "Provides settings related to HTTP/1.x protocol.\n"
      },
      "sortText": "180",
      "insertText": "ListenerHttp1Settings",
      "insertTextFormat": "Snippet"
    },
    {
      "label": "ListenerAuth",
      "kind": "Struct",
      "detail": "Record",
      "documentation": {
        "left": "Authentication configurations for the listener.\n"
      },
      "sortText": "180",
      "insertText": "ListenerAuth",
      "insertTextFormat": "Snippet"
    },
    {
      "label": "ListenerSecureSocket",
      "kind": "Struct",
      "detail": "Record",
      "documentation": {
        "left": "Configures the SSL/TLS options to be used for HTTP service.\n"
      },
      "sortText": "180",
      "insertText": "ListenerSecureSocket",
      "insertTextFormat": "Snippet"
    },
    {
      "label": "AuthzCacheConfig",
      "kind": "Struct",
      "detail": "Record",
      "documentation": {
        "left": "Provides a set of configurations for controlling the authorization caching behaviour of the endpoint.\n"
      },
      "sortText": "180",
      "insertText": "AuthzCacheConfig",
      "insertTextFormat": "Snippet"
    },
    {
      "label": "KeepAlive",
      "detail": "Union",
      "documentation": {
        "left": "Defines the possible values for the keep-alive configuration in service and client endpoints."
      },
      "sortText": "110",
      "insertText": "KeepAlive",
      "insertTextFormat": "Snippet"
    },
    {
      "label": "AttributeFilter",
      "kind": "Interface",
      "detail": "Object",
      "sortText": "190",
      "insertText": "AttributeFilter",
      "insertTextFormat": "Snippet"
    },
    {
      "label": "WebSocketCaller",
      "kind": "Interface",
      "detail": "Object",
      "documentation": {
        "left": "Represents a WebSocket caller."
      },
      "sortText": "190",
      "insertText": "WebSocketCaller",
      "insertTextFormat": "Snippet"
    },
    {
      "label": "WebSocketClient",
      "kind": "Interface",
      "detail": "Object",
      "documentation": {
        "left": "Represents a WebSocket client endpoint."
      },
      "sortText": "190",
      "insertText": "WebSocketClient",
      "insertTextFormat": "Snippet"
    },
    {
      "label": "WebSocketClientConfiguration",
      "kind": "Struct",
      "detail": "Record",
      "documentation": {
        "left": "Configuration for the WebSocket client endpoint.\n"
      },
      "sortText": "180",
      "insertText": "WebSocketClientConfiguration",
      "insertTextFormat": "Snippet"
    },
    {
      "label": "WebSocketConnector",
      "kind": "Interface",
      "detail": "Object",
      "documentation": {
        "left": "Represents a WebSocket connection in Ballerina. This includes all connection-oriented operations."
      },
      "sortText": "190",
      "insertText": "WebSocketConnector",
      "insertTextFormat": "Snippet"
    },
    {
      "label": "WebSocketError",
      "kind": "Event",
      "detail": "Union",
      "documentation": {
        "left": "The union of all the WebSocket related errors"
      },
      "sortText": "200",
      "insertText": "WebSocketError",
      "insertTextFormat": "Snippet"
    },
    {
      "label": "BasicAuthHandler",
      "kind": "Interface",
      "detail": "Object",
      "documentation": {
        "left": "Defines the Basic Auth header handler for inbound and outbound HTTP traffic.\n"
      },
      "sortText": "190",
      "insertText": "BasicAuthHandler",
      "insertTextFormat": "Snippet"
    },
    {
      "label": "BearerAuthHandler",
      "kind": "Interface",
      "detail": "Object",
      "documentation": {
        "left": "Representation of the Bearer Auth header handler for both inbound and outbound HTTP traffic.\n"
      },
      "sortText": "190",
      "insertText": "BearerAuthHandler",
      "insertTextFormat": "Snippet"
    },
    {
      "label": "RequestMessage",
      "kind": "Enum",
      "detail": "Union",
      "documentation": {
        "left": "The types of messages that are accepted by HTTP `client` when sending out the outbound request."
      },
      "sortText": "160",
      "insertText": "RequestMessage",
      "insertTextFormat": "Snippet"
    },
    {
      "label": "ResponseMessage",
      "kind": "Enum",
      "detail": "Union",
      "documentation": {
        "left": "The types of messages that are accepted by HTTP `listener` when sending out the outbound response."
      },
      "sortText": "160",
      "insertText": "ResponseMessage",
      "insertTextFormat": "Snippet"
    },
    {
      "label": "HttpResponse",
      "kind": "Interface",
      "detail": "Union",
      "sortText": "190",
      "insertText": "HttpResponse",
      "insertTextFormat": "Snippet"
    }
  ]
}<|MERGE_RESOLUTION|>--- conflicted
+++ resolved
@@ -72,33 +72,14 @@
       "insertTextFormat": "Snippet"
     },
     {
-<<<<<<< HEAD
-      "label": "ServiceAuth",
-=======
       "label": "ServiceResourceAuth",
->>>>>>> c503e796
-      "kind": "Struct",
-      "detail": "Record",
-      "documentation": {
-        "left": "Configures the authentication scheme for a service.\n"
-      },
-      "sortText": "180",
-<<<<<<< HEAD
-      "insertText": "ServiceAuth",
-      "insertTextFormat": "Snippet"
-    },
-    {
-      "label": "ResourceAuth",
-      "kind": "Struct",
-      "detail": "Record",
-      "documentation": {
-        "left": "Configures the authentication scheme for a resource.\n"
-      },
-      "sortText": "180",
-      "insertText": "ResourceAuth",
-=======
+      "kind": "Struct",
+      "detail": "Record",
+      "documentation": {
+        "left": "Configures the authentication scheme for a service or a resource.\n"
+      },
+      "sortText": "180",
       "insertText": "ServiceResourceAuth",
->>>>>>> c503e796
       "insertTextFormat": "Snippet"
     },
     {
