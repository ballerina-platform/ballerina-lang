{
  "position": {
    "line": 3,
    "character": 16
  },
  "source": "function/source/completionWithinInvocationArgs2.bal",
  "items": [
    {
      "label": "float",
      "kind": "Unit",
      "detail": "Float",
      "sortText": "230",
      "insertText": "float",
      "insertTextFormat": "Snippet"
    },
    {
      "label": "readonly",
      "kind": "Unit",
      "detail": "Readonly",
      "sortText": "230",
      "insertText": "readonly",
      "insertTextFormat": "Snippet"
    },
    {
      "label": "xml",
      "kind": "Unit",
      "detail": "Xml",
      "sortText": "230",
      "insertText": "xml",
      "insertTextFormat": "Snippet"
    },
    {
      "label": "byte",
      "kind": "Unit",
      "detail": "Byte",
      "sortText": "230",
      "insertText": "byte",
      "insertTextFormat": "Snippet"
    },
    {
      "label": "handle",
      "kind": "Unit",
      "detail": "Handle",
      "sortText": "230",
      "insertText": "handle",
      "insertTextFormat": "Snippet"
    },
    {
      "label": "ArgsData",
      "kind": "Struct",
      "detail": "Record",
      "documentation": {
        "left": "Defaultable argument names. This is for internal use.\n"
      },
      "sortText": "180",
      "insertText": "ArgsData",
      "insertTextFormat": "Snippet"
    },
    {
      "label": "null",
      "kind": "Unit",
      "detail": "Nil",
      "sortText": "230",
      "insertText": "null",
      "insertTextFormat": "Snippet"
    },
    {
      "label": "decimal",
      "kind": "Unit",
      "detail": "Decimal",
      "sortText": "230",
      "insertText": "decimal",
      "insertTextFormat": "Snippet"
    },
    {
      "label": "string",
      "kind": "Unit",
      "detail": "String",
      "sortText": "230",
      "insertText": "string",
      "insertTextFormat": "Snippet"
    },
    {
      "label": "error",
      "kind": "Event",
      "detail": "Error",
      "documentation": {
        "left": "Default error type.\nThe first type parameter describe reason type which must be a subtype of string,\nand the second type parameter is for the error detail.\nThe error detail record type may contain an optional message, optional cause,\nand any other pure constrained mapping values."
      },
      "sortText": "200",
      "insertText": "error",
      "insertTextFormat": "Snippet"
    },
    {
      "label": "stream",
      "kind": "Unit",
      "detail": "Stream",
      "sortText": "230",
      "insertText": "stream",
      "insertTextFormat": "Snippet"
    },
    {
      "label": "json",
      "kind": "Unit",
      "detail": "Json",
      "sortText": "230",
      "insertText": "json",
      "insertTextFormat": "Snippet"
    },
    {
      "label": "StrandData",
      "kind": "Struct",
      "detail": "Record",
      "documentation": {
        "left": "Describes Strand execution details for the runtime.\n"
      },
      "sortText": "180",
      "insertText": "StrandData",
      "insertTextFormat": "Snippet"
    },
    {
      "label": "map",
      "kind": "Unit",
      "detail": "Map",
      "sortText": "230",
      "insertText": "map",
      "insertTextFormat": "Snippet"
    },
    {
      "label": "anydata",
      "kind": "Unit",
      "detail": "Anydata",
      "sortText": "230",
      "insertText": "anydata",
      "insertTextFormat": "Snippet"
    },
    {
      "label": "a",
      "kind": "Variable",
      "detail": "int",
      "sortText": "130",
      "insertText": "a",
      "insertTextFormat": "Snippet"
    },
    {
      "label": "b",
      "kind": "Variable",
      "detail": "int",
      "sortText": "130",
      "insertText": "b",
      "insertTextFormat": "Snippet"
    },
    {
      "label": "c",
      "kind": "Variable",
      "detail": "string",
      "sortText": "130",
      "insertText": "c",
      "insertTextFormat": "Snippet"
    },
    {
      "label": "myFunction(int a, int b, string c)",
      "kind": "Function",
      "detail": "Function",
      "documentation": {
        "right": {
          "kind": "markdown",
          "value": "**Package:** _._  \n  \n  \n**Params**  \n- `int` a  \n- `int` b  \n- `string` c"
        }
      },
      "sortText": "120",
      "insertText": "myFunction(${1});",
      "insertTextFormat": "Snippet",
      "command": {
        "title": "editor.action.triggerParameterHints",
        "command": "editor.action.triggerParameterHints"
      }
    },
    {
      "label": "any",
      "kind": "Unit",
      "detail": "Any",
      "sortText": "230",
      "insertText": "any",
      "insertTextFormat": "Snippet"
    },
    {
      "label": "int",
      "kind": "Unit",
      "detail": "Int",
      "sortText": "230",
      "insertText": "int",
      "insertTextFormat": "Snippet"
    },
    {
      "label": "Thread",
      "kind": "TypeParameter",
      "detail": "Finite",
      "sortText": "170",
      "insertText": "Thread",
      "insertTextFormat": "Snippet"
    },
    {
      "label": "boolean",
      "kind": "Unit",
      "detail": "Boolean",
      "sortText": "230",
      "insertText": "boolean",
      "insertTextFormat": "Snippet"
    },
    {
      "label": "future",
      "kind": "Unit",
      "detail": "Future",
      "sortText": "230",
      "insertText": "future",
      "insertTextFormat": "Snippet"
    },
    {
      "label": "service",
      "kind": "Unit",
      "detail": "Service",
      "sortText": "230",
      "insertText": "service",
      "insertTextFormat": "Snippet"
    },
    {
      "label": "typedesc",
      "kind": "Unit",
      "detail": "Typedesc",
      "sortText": "230",
      "insertText": "typedesc",
      "insertTextFormat": "Snippet"
    },
    {
      "label": "http",
      "kind": "Module",
      "detail": "Module",
      "sortText": "140",
      "insertText": "http",
      "insertTextFormat": "Snippet"
    },
    {
      "label": "ballerina/file",
      "kind": "Module",
      "detail": "Module",
      "sortText": "140",
      "insertText": "file",
      "insertTextFormat": "Snippet",
      "additionalTextEdits": [
        {
          "range": {
            "start": {
              "line": 1,
              "character": 0
            },
            "end": {
              "line": 1,
              "character": 0
            }
          },
          "newText": "import ballerina/file;\n"
        }
      ]
    },
    {
      "label": "ballerina/grpc",
      "kind": "Module",
      "detail": "Module",
      "sortText": "140",
      "insertText": "grpc",
      "insertTextFormat": "Snippet",
      "additionalTextEdits": [
        {
          "range": {
            "start": {
              "line": 1,
              "character": 0
            },
            "end": {
              "line": 1,
              "character": 0
            }
          },
          "newText": "import ballerina/grpc;\n"
        }
      ]
    },
    {
      "label": "ballerina/lang.int",
      "kind": "Module",
      "detail": "Module",
      "sortText": "140",
      "insertText": "'int",
      "insertTextFormat": "Snippet",
      "additionalTextEdits": [
        {
          "range": {
            "start": {
              "line": 1,
              "character": 0
            },
            "end": {
              "line": 1,
              "character": 0
            }
          },
          "newText": "import ballerina/lang.'int;\n"
        }
      ]
    },
    {
      "label": "ballerina/lang.value",
      "kind": "Module",
      "detail": "Module",
      "sortText": "140",
      "insertText": "'value",
      "insertTextFormat": "Snippet",
      "additionalTextEdits": [
        {
          "range": {
            "start": {
              "line": 1,
              "character": 0
            },
            "end": {
              "line": 1,
              "character": 0
            }
          },
          "newText": "import ballerina/lang.'value;\n"
        }
      ]
    },
    {
      "label": "ballerina/io",
      "kind": "Module",
      "detail": "Module",
      "sortText": "140",
      "insertText": "io",
      "insertTextFormat": "Snippet",
      "additionalTextEdits": [
        {
          "range": {
            "start": {
              "line": 1,
              "character": 0
            },
            "end": {
              "line": 1,
              "character": 0
            }
          },
          "newText": "import ballerina/io;\n"
        }
      ]
    },
    {
      "label": "ballerina/socket",
      "kind": "Module",
      "detail": "Module",
      "sortText": "140",
      "insertText": "socket",
      "insertTextFormat": "Snippet",
      "additionalTextEdits": [
        {
          "range": {
            "start": {
              "line": 1,
              "character": 0
            },
            "end": {
              "line": 1,
              "character": 0
            }
          },
          "newText": "import ballerina/socket;\n"
        }
      ]
    },
    {
      "label": "ballerina/nats",
      "kind": "Module",
      "detail": "Module",
      "sortText": "140",
      "insertText": "nats",
      "insertTextFormat": "Snippet",
      "additionalTextEdits": [
        {
          "range": {
            "start": {
              "line": 1,
              "character": 0
            },
            "end": {
              "line": 1,
              "character": 0
            }
          },
          "newText": "import ballerina/nats;\n"
        }
      ]
    },
    {
      "label": "ballerina/oauth2",
      "kind": "Module",
      "detail": "Module",
      "sortText": "140",
      "insertText": "oauth2",
      "insertTextFormat": "Snippet",
      "additionalTextEdits": [
        {
          "range": {
            "start": {
              "line": 1,
              "character": 0
            },
            "end": {
              "line": 1,
              "character": 0
            }
          },
          "newText": "import ballerina/oauth2;\n"
        }
      ]
    },
    {
      "label": "ballerina/transactions",
      "kind": "Module",
      "detail": "Module",
      "sortText": "140",
      "insertText": "transactions",
      "insertTextFormat": "Snippet",
      "additionalTextEdits": [
        {
          "range": {
            "start": {
              "line": 1,
              "character": 0
            },
            "end": {
              "line": 1,
              "character": 0
            }
          },
          "newText": "import ballerina/transactions;\n"
        }
      ]
    },
    {
      "label": "ballerina/lang.string",
      "kind": "Module",
      "detail": "Module",
      "sortText": "140",
      "insertText": "'string",
      "insertTextFormat": "Snippet",
      "additionalTextEdits": [
        {
          "range": {
            "start": {
              "line": 1,
              "character": 0
            },
            "end": {
              "line": 1,
              "character": 0
            }
          },
          "newText": "import ballerina/lang.'string;\n"
        }
      ]
    },
    {
      "label": "ballerina/observe",
      "kind": "Module",
      "detail": "Module",
      "sortText": "140",
      "insertText": "observe",
      "insertTextFormat": "Snippet",
      "additionalTextEdits": [
        {
          "range": {
            "start": {
              "line": 1,
              "character": 0
            },
            "end": {
              "line": 1,
              "character": 0
            }
          },
          "newText": "import ballerina/observe;\n"
        }
      ]
    },
    {
<<<<<<< HEAD
      "label": "ballerina/auth",
      "kind": "Module",
      "detail": "Module",
      "sortText": "140",
      "insertText": "auth",
      "insertTextFormat": "Snippet",
      "additionalTextEdits": [
        {
          "range": {
            "start": {
              "line": 1,
              "character": 0
            },
            "end": {
              "line": 1,
              "character": 0
            }
          },
          "newText": "import ballerina/auth;\n"
        }
      ]
    },
    {
      "label": "ballerina/bir",
=======
      "label": "ballerina/config",
>>>>>>> 17cd36e6
      "kind": "Module",
      "detail": "Module",
      "sortText": "140",
      "insertText": "bir",
      "insertTextFormat": "Snippet",
      "additionalTextEdits": [
        {
          "range": {
            "start": {
              "line": 1,
              "character": 0
            },
            "end": {
              "line": 1,
              "character": 0
            }
          },
          "newText": "import ballerina/bir;\n"
        }
      ]
    },
    {
      "label": "ballerina/stringutils",
      "kind": "Module",
      "detail": "Module",
      "sortText": "140",
      "insertText": "stringutils",
      "insertTextFormat": "Snippet",
      "additionalTextEdits": [
        {
          "range": {
            "start": {
              "line": 1,
              "character": 0
            },
            "end": {
              "line": 1,
              "character": 0
            }
          },
          "newText": "import ballerina/stringutils;\n"
        }
      ]
    },
    {
      "label": "ballerina/lang.typedesc",
      "kind": "Module",
      "detail": "Module",
      "sortText": "140",
      "insertText": "'typedesc",
      "insertTextFormat": "Snippet",
      "additionalTextEdits": [
        {
          "range": {
            "start": {
              "line": 1,
              "character": 0
            },
            "end": {
              "line": 1,
              "character": 0
            }
          },
          "newText": "import ballerina/lang.'typedesc;\n"
        }
      ]
    },
    {
      "label": "ballerina/mime",
      "kind": "Module",
      "detail": "Module",
      "sortText": "140",
      "insertText": "mime",
      "insertTextFormat": "Snippet",
      "additionalTextEdits": [
        {
          "range": {
            "start": {
              "line": 1,
              "character": 0
            },
            "end": {
              "line": 1,
              "character": 0
            }
          },
          "newText": "import ballerina/mime;\n"
        }
      ]
    },
    {
      "label": "ballerina/lang.float",
      "kind": "Module",
      "detail": "Module",
      "sortText": "140",
      "insertText": "'float",
      "insertTextFormat": "Snippet",
      "additionalTextEdits": [
        {
          "range": {
            "start": {
              "line": 1,
              "character": 0
            },
            "end": {
              "line": 1,
              "character": 0
            }
          },
          "newText": "import ballerina/lang.'float;\n"
        }
      ]
    },
    {
      "label": "ballerina/reflect",
      "kind": "Module",
      "detail": "Module",
      "sortText": "140",
      "insertText": "reflect",
      "insertTextFormat": "Snippet",
      "additionalTextEdits": [
        {
          "range": {
            "start": {
              "line": 1,
              "character": 0
            },
            "end": {
              "line": 1,
              "character": 0
            }
          },
          "newText": "import ballerina/reflect;\n"
        }
      ]
    },
    {
      "label": "ballerina/test",
      "kind": "Module",
      "detail": "Module",
      "sortText": "140",
      "insertText": "test",
      "insertTextFormat": "Snippet",
      "additionalTextEdits": [
        {
          "range": {
            "start": {
              "line": 1,
              "character": 0
            },
            "end": {
              "line": 1,
              "character": 0
            }
          },
          "newText": "import ballerina/test;\n"
        }
      ]
    },
    {
      "label": "ballerina/java",
      "kind": "Module",
      "detail": "Module",
      "sortText": "140",
      "insertText": "java",
      "insertTextFormat": "Snippet",
      "additionalTextEdits": [
        {
          "range": {
            "start": {
              "line": 1,
              "character": 0
            },
            "end": {
              "line": 1,
              "character": 0
            }
          },
          "newText": "import ballerina/java;\n"
        }
      ]
    },
    {
      "label": "ballerina/task",
      "kind": "Module",
      "detail": "Module",
      "sortText": "140",
      "insertText": "task",
      "insertTextFormat": "Snippet",
      "additionalTextEdits": [
        {
          "range": {
            "start": {
              "line": 1,
              "character": 0
            },
            "end": {
              "line": 1,
              "character": 0
            }
          },
          "newText": "import ballerina/task;\n"
        }
      ]
    },
    {
<<<<<<< HEAD
      "label": "ballerina/lang.decimal",
      "kind": "Module",
      "detail": "Module",
      "sortText": "140",
      "insertText": "'decimal",
      "insertTextFormat": "Snippet",
      "additionalTextEdits": [
        {
          "range": {
            "start": {
              "line": 1,
              "character": 0
            },
            "end": {
              "line": 1,
              "character": 0
            }
          },
          "newText": "import ballerina/lang.'decimal;\n"
        }
      ]
    },
    {
      "label": "ballerina/runtime",
=======
      "label": "ballerina/encoding",
>>>>>>> 17cd36e6
      "kind": "Module",
      "detail": "Module",
      "sortText": "140",
      "insertText": "runtime",
      "insertTextFormat": "Snippet",
      "additionalTextEdits": [
        {
          "range": {
            "start": {
              "line": 1,
              "character": 0
            },
            "end": {
              "line": 1,
              "character": 0
            }
          },
          "newText": "import ballerina/runtime;\n"
        }
      ]
    },
    {
      "label": "ballerina/mysql",
      "kind": "Module",
      "detail": "Module",
      "sortText": "140",
      "insertText": "mysql",
      "insertTextFormat": "Snippet",
      "additionalTextEdits": [
        {
          "range": {
            "start": {
              "line": 1,
              "character": 0
            },
            "end": {
              "line": 1,
              "character": 0
            }
          },
          "newText": "import ballerina/mysql;\n"
        }
      ]
    },
    {
      "label": "ballerina/lang.map",
      "kind": "Module",
      "detail": "Module",
      "sortText": "140",
      "insertText": "'map",
      "insertTextFormat": "Snippet",
      "additionalTextEdits": [
        {
          "range": {
            "start": {
              "line": 1,
              "character": 0
            },
            "end": {
              "line": 1,
              "character": 0
            }
          },
          "newText": "import ballerina/lang.'map;\n"
        }
      ]
    },
    {
      "label": "ballerina/openapi",
      "kind": "Module",
      "detail": "Module",
      "sortText": "140",
      "insertText": "openapi",
      "insertTextFormat": "Snippet",
      "additionalTextEdits": [
        {
          "range": {
            "start": {
              "line": 1,
              "character": 0
            },
            "end": {
              "line": 1,
              "character": 0
            }
          },
          "newText": "import ballerina/openapi;\n"
        }
      ]
    },
    {
      "label": "ballerina/sql",
      "kind": "Module",
      "detail": "Module",
      "sortText": "140",
      "insertText": "sql",
      "insertTextFormat": "Snippet",
      "additionalTextEdits": [
        {
          "range": {
            "start": {
              "line": 1,
              "character": 0
            },
            "end": {
              "line": 1,
              "character": 0
            }
          },
          "newText": "import ballerina/sql;\n"
        }
      ]
    },
    {
      "label": "ballerina/log",
      "kind": "Module",
      "detail": "Module",
      "sortText": "140",
      "insertText": "log",
      "insertTextFormat": "Snippet",
      "additionalTextEdits": [
        {
          "range": {
            "start": {
              "line": 1,
              "character": 0
            },
            "end": {
              "line": 1,
              "character": 0
            }
          },
          "newText": "import ballerina/log;\n"
        }
      ]
    },
    {
      "label": "ballerina/jwt",
      "kind": "Module",
      "detail": "Module",
      "sortText": "140",
      "insertText": "jwt",
      "insertTextFormat": "Snippet",
      "additionalTextEdits": [
        {
          "range": {
            "start": {
              "line": 1,
              "character": 0
            },
            "end": {
              "line": 1,
              "character": 0
            }
          },
          "newText": "import ballerina/jwt;\n"
        }
      ]
    },
    {
      "label": "ballerina/rabbitmq",
      "kind": "Module",
      "detail": "Module",
      "sortText": "140",
      "insertText": "rabbitmq",
      "insertTextFormat": "Snippet",
      "additionalTextEdits": [
        {
          "range": {
            "start": {
              "line": 1,
              "character": 0
            },
            "end": {
              "line": 1,
              "character": 0
            }
          },
          "newText": "import ballerina/rabbitmq;\n"
        }
      ]
    },
    {
      "label": "ballerina/lang.xml",
      "kind": "Module",
      "detail": "Module",
      "sortText": "140",
      "insertText": "'xml",
      "insertTextFormat": "Snippet",
      "additionalTextEdits": [
        {
          "range": {
            "start": {
              "line": 1,
              "character": 0
            },
            "end": {
              "line": 1,
              "character": 0
            }
          },
          "newText": "import ballerina/lang.'xml;\n"
        }
      ]
    },
    {
      "label": "ballerina/ldap",
      "kind": "Module",
      "detail": "Module",
      "sortText": "140",
      "insertText": "ldap",
      "insertTextFormat": "Snippet",
      "additionalTextEdits": [
        {
          "range": {
            "start": {
              "line": 1,
              "character": 0
            },
            "end": {
              "line": 1,
              "character": 0
            }
          },
          "newText": "import ballerina/ldap;\n"
        }
      ]
    },
    {
      "label": "ballerina/lang.boolean",
      "kind": "Module",
      "detail": "Module",
      "sortText": "140",
      "insertText": "'boolean",
      "insertTextFormat": "Snippet",
      "additionalTextEdits": [
        {
          "range": {
            "start": {
              "line": 1,
              "character": 0
            },
            "end": {
              "line": 1,
              "character": 0
            }
          },
          "newText": "import ballerina/lang.'boolean;\n"
        }
      ]
    },
    {
      "label": "ballerina/cache",
      "kind": "Module",
      "detail": "Module",
      "sortText": "140",
      "insertText": "cache",
      "insertTextFormat": "Snippet",
      "additionalTextEdits": [
        {
          "range": {
            "start": {
              "line": 1,
              "character": 0
            },
            "end": {
              "line": 1,
              "character": 0
            }
          },
          "newText": "import ballerina/cache;\n"
        }
      ]
    },
    {
      "label": "ballerina/lang.stream",
      "kind": "Module",
      "detail": "Module",
      "sortText": "140",
      "insertText": "'stream",
      "insertTextFormat": "Snippet",
      "additionalTextEdits": [
        {
          "range": {
            "start": {
              "line": 1,
              "character": 0
            },
            "end": {
              "line": 1,
              "character": 0
            }
          },
          "newText": "import ballerina/lang.'stream;\n"
        }
      ]
    },
    {
      "label": "ballerina/lang.object",
      "kind": "Module",
      "detail": "Module",
      "sortText": "140",
      "insertText": "'object",
      "insertTextFormat": "Snippet",
      "additionalTextEdits": [
        {
          "range": {
            "start": {
              "line": 1,
              "character": 0
            },
            "end": {
              "line": 1,
              "character": 0
            }
          },
          "newText": "import ballerina/lang.'object;\n"
        }
      ]
    },
    {
      "label": "ballerina/lang.future",
      "kind": "Module",
      "detail": "Module",
      "sortText": "140",
      "insertText": "'future",
      "insertTextFormat": "Snippet",
      "additionalTextEdits": [
        {
          "range": {
            "start": {
              "line": 1,
              "character": 0
            },
            "end": {
              "line": 1,
              "character": 0
            }
          },
          "newText": "import ballerina/lang.'future;\n"
        }
      ]
    },
    {
      "label": "ballerina/system",
      "kind": "Module",
      "detail": "Module",
      "sortText": "140",
      "insertText": "system",
      "insertTextFormat": "Snippet",
      "additionalTextEdits": [
        {
          "range": {
            "start": {
              "line": 1,
              "character": 0
            },
            "end": {
              "line": 1,
              "character": 0
            }
          },
          "newText": "import ballerina/system;\n"
        }
      ]
    },
    {
      "label": "ballerina/crypto",
      "kind": "Module",
      "detail": "Module",
      "sortText": "140",
      "insertText": "crypto",
      "insertTextFormat": "Snippet",
      "additionalTextEdits": [
        {
          "range": {
            "start": {
              "line": 1,
              "character": 0
            },
            "end": {
              "line": 1,
              "character": 0
            }
          },
          "newText": "import ballerina/crypto;\n"
        }
      ]
    },
    {
      "label": "ballerina/lang.error",
      "kind": "Module",
      "detail": "Module",
      "sortText": "140",
      "insertText": "'error",
      "insertTextFormat": "Snippet",
      "additionalTextEdits": [
        {
          "range": {
            "start": {
              "line": 1,
              "character": 0
            },
            "end": {
              "line": 1,
              "character": 0
            }
          },
          "newText": "import ballerina/lang.'error;\n"
        }
      ]
    },
    {
      "label": "ballerina/encoding",
      "kind": "Module",
      "detail": "Module",
      "sortText": "140",
      "insertText": "encoding",
      "insertTextFormat": "Snippet",
      "additionalTextEdits": [
        {
          "range": {
            "start": {
              "line": 1,
              "character": 0
            },
            "end": {
              "line": 1,
              "character": 0
            }
          },
          "newText": "import ballerina/encoding;\n"
        }
      ]
    },
    {
      "label": "ballerina/jvm",
      "kind": "Module",
      "detail": "Module",
      "sortText": "140",
      "insertText": "jvm",
      "insertTextFormat": "Snippet",
      "additionalTextEdits": [
        {
          "range": {
            "start": {
              "line": 1,
              "character": 0
            },
            "end": {
              "line": 1,
              "character": 0
            }
          },
          "newText": "import ballerina/jvm;\n"
        }
      ]
    },
    {
      "label": "ballerina/lang.array",
      "kind": "Module",
      "detail": "Module",
      "sortText": "140",
      "insertText": "'array",
      "insertTextFormat": "Snippet",
      "additionalTextEdits": [
        {
          "range": {
            "start": {
              "line": 1,
              "character": 0
            },
            "end": {
              "line": 1,
              "character": 0
            }
          },
          "newText": "import ballerina/lang.'array;\n"
        }
      ]
    },
    {
      "label": "ballerina/filepath",
      "kind": "Module",
      "detail": "Module",
      "sortText": "140",
      "insertText": "filepath",
      "insertTextFormat": "Snippet",
      "additionalTextEdits": [
        {
          "range": {
            "start": {
              "line": 1,
              "character": 0
            },
            "end": {
              "line": 1,
              "character": 0
            }
          },
          "newText": "import ballerina/filepath;\n"
        }
      ]
    },
    {
      "label": "ballerina/math",
      "kind": "Module",
      "detail": "Module",
      "sortText": "140",
      "insertText": "math",
      "insertTextFormat": "Snippet",
      "additionalTextEdits": [
        {
          "range": {
            "start": {
              "line": 1,
              "character": 0
            },
            "end": {
              "line": 1,
              "character": 0
            }
          },
          "newText": "import ballerina/math;\n"
        }
      ]
    },
    {
      "label": "ballerina/email",
      "kind": "Module",
      "detail": "Module",
      "sortText": "140",
      "insertText": "email",
      "insertTextFormat": "Snippet",
      "additionalTextEdits": [
        {
          "range": {
            "start": {
              "line": 1,
              "character": 0
            },
            "end": {
              "line": 1,
              "character": 0
            }
          },
          "newText": "import ballerina/email;\n"
        }
      ]
    },
    {
      "label": "ballerina/config",
      "kind": "Module",
      "detail": "Module",
      "sortText": "140",
      "insertText": "config",
      "insertTextFormat": "Snippet",
      "additionalTextEdits": [
        {
          "range": {
            "start": {
              "line": 1,
              "character": 0
            },
            "end": {
              "line": 1,
              "character": 0
            }
          },
          "newText": "import ballerina/config;\n"
        }
      ]
    },
    {
      "label": "ballerina/time",
      "kind": "Module",
      "detail": "Module",
      "sortText": "140",
      "insertText": "time",
      "insertTextFormat": "Snippet",
      "additionalTextEdits": [
        {
          "range": {
            "start": {
              "line": 1,
              "character": 0
            },
            "end": {
              "line": 1,
              "character": 0
            }
          },
          "newText": "import ballerina/time;\n"
        }
      ]
    },
    {
      "label": "untainted",
      "kind": "Keyword",
      "detail": "Keyword",
      "sortText": "220",
      "insertText": "untainted ",
      "insertTextFormat": "Snippet"
    }
  ]
}<|MERGE_RESOLUTION|>--- conflicted
+++ resolved
@@ -11,14 +11,6 @@
       "detail": "Float",
       "sortText": "230",
       "insertText": "float",
-      "insertTextFormat": "Snippet"
-    },
-    {
-      "label": "readonly",
-      "kind": "Unit",
-      "detail": "Readonly",
-      "sortText": "230",
-      "insertText": "readonly",
       "insertTextFormat": "Snippet"
     },
     {
@@ -241,6 +233,213 @@
       "insertTextFormat": "Snippet"
     },
     {
+      "label": "ballerina/lang.object",
+      "kind": "Module",
+      "detail": "Module",
+      "sortText": "140",
+      "insertText": "'object",
+      "insertTextFormat": "Snippet",
+      "additionalTextEdits": [
+        {
+          "range": {
+            "start": {
+              "line": 1,
+              "character": 0
+            },
+            "end": {
+              "line": 1,
+              "character": 0
+            }
+          },
+          "newText": "import ballerina/lang.'object;\n"
+        }
+      ]
+    },
+    {
+      "label": "ballerina/jwt",
+      "kind": "Module",
+      "detail": "Module",
+      "sortText": "140",
+      "insertText": "jwt",
+      "insertTextFormat": "Snippet",
+      "additionalTextEdits": [
+        {
+          "range": {
+            "start": {
+              "line": 1,
+              "character": 0
+            },
+            "end": {
+              "line": 1,
+              "character": 0
+            }
+          },
+          "newText": "import ballerina/jwt;\n"
+        }
+      ]
+    },
+    {
+      "label": "ballerina/lang.boolean",
+      "kind": "Module",
+      "detail": "Module",
+      "sortText": "140",
+      "insertText": "'boolean",
+      "insertTextFormat": "Snippet",
+      "additionalTextEdits": [
+        {
+          "range": {
+            "start": {
+              "line": 1,
+              "character": 0
+            },
+            "end": {
+              "line": 1,
+              "character": 0
+            }
+          },
+          "newText": "import ballerina/lang.'boolean;\n"
+        }
+      ]
+    },
+    {
+      "label": "ballerina/lang.xml",
+      "kind": "Module",
+      "detail": "Module",
+      "sortText": "140",
+      "insertText": "'xml",
+      "insertTextFormat": "Snippet",
+      "additionalTextEdits": [
+        {
+          "range": {
+            "start": {
+              "line": 1,
+              "character": 0
+            },
+            "end": {
+              "line": 1,
+              "character": 0
+            }
+          },
+          "newText": "import ballerina/lang.'xml;\n"
+        }
+      ]
+    },
+    {
+      "label": "ballerina/crypto",
+      "kind": "Module",
+      "detail": "Module",
+      "sortText": "140",
+      "insertText": "crypto",
+      "insertTextFormat": "Snippet",
+      "additionalTextEdits": [
+        {
+          "range": {
+            "start": {
+              "line": 1,
+              "character": 0
+            },
+            "end": {
+              "line": 1,
+              "character": 0
+            }
+          },
+          "newText": "import ballerina/crypto;\n"
+        }
+      ]
+    },
+    {
+      "label": "ballerina/lang.array",
+      "kind": "Module",
+      "detail": "Module",
+      "sortText": "140",
+      "insertText": "'array",
+      "insertTextFormat": "Snippet",
+      "additionalTextEdits": [
+        {
+          "range": {
+            "start": {
+              "line": 1,
+              "character": 0
+            },
+            "end": {
+              "line": 1,
+              "character": 0
+            }
+          },
+          "newText": "import ballerina/lang.'array;\n"
+        }
+      ]
+    },
+    {
+      "label": "ballerina/stringutils",
+      "kind": "Module",
+      "detail": "Module",
+      "sortText": "140",
+      "insertText": "stringutils",
+      "insertTextFormat": "Snippet",
+      "additionalTextEdits": [
+        {
+          "range": {
+            "start": {
+              "line": 1,
+              "character": 0
+            },
+            "end": {
+              "line": 1,
+              "character": 0
+            }
+          },
+          "newText": "import ballerina/stringutils;\n"
+        }
+      ]
+    },
+    {
+      "label": "ballerina/cache",
+      "kind": "Module",
+      "detail": "Module",
+      "sortText": "140",
+      "insertText": "cache",
+      "insertTextFormat": "Snippet",
+      "additionalTextEdits": [
+        {
+          "range": {
+            "start": {
+              "line": 1,
+              "character": 0
+            },
+            "end": {
+              "line": 1,
+              "character": 0
+            }
+          },
+          "newText": "import ballerina/cache;\n"
+        }
+      ]
+    },
+    {
+      "label": "ballerina/test",
+      "kind": "Module",
+      "detail": "Module",
+      "sortText": "140",
+      "insertText": "test",
+      "insertTextFormat": "Snippet",
+      "additionalTextEdits": [
+        {
+          "range": {
+            "start": {
+              "line": 1,
+              "character": 0
+            },
+            "end": {
+              "line": 1,
+              "character": 0
+            }
+          },
+          "newText": "import ballerina/test;\n"
+        }
+      ]
+    },
+    {
       "label": "ballerina/file",
       "kind": "Module",
       "detail": "Module",
@@ -287,6 +486,742 @@
       ]
     },
     {
+      "label": "ballerina/config",
+      "kind": "Module",
+      "detail": "Module",
+      "sortText": "140",
+      "insertText": "config",
+      "insertTextFormat": "Snippet",
+      "additionalTextEdits": [
+        {
+          "range": {
+            "start": {
+              "line": 1,
+              "character": 0
+            },
+            "end": {
+              "line": 1,
+              "character": 0
+            }
+          },
+          "newText": "import ballerina/config;\n"
+        }
+      ]
+    },
+    {
+      "label": "ballerina/auth",
+      "kind": "Module",
+      "detail": "Module",
+      "sortText": "140",
+      "insertText": "auth",
+      "insertTextFormat": "Snippet",
+      "additionalTextEdits": [
+        {
+          "range": {
+            "start": {
+              "line": 1,
+              "character": 0
+            },
+            "end": {
+              "line": 1,
+              "character": 0
+            }
+          },
+          "newText": "import ballerina/auth;\n"
+        }
+      ]
+    },
+    {
+      "label": "ballerina/filepath",
+      "kind": "Module",
+      "detail": "Module",
+      "sortText": "140",
+      "insertText": "filepath",
+      "insertTextFormat": "Snippet",
+      "additionalTextEdits": [
+        {
+          "range": {
+            "start": {
+              "line": 1,
+              "character": 0
+            },
+            "end": {
+              "line": 1,
+              "character": 0
+            }
+          },
+          "newText": "import ballerina/filepath;\n"
+        }
+      ]
+    },
+    {
+      "label": "ballerina/ldap",
+      "kind": "Module",
+      "detail": "Module",
+      "sortText": "140",
+      "insertText": "ldap",
+      "insertTextFormat": "Snippet",
+      "additionalTextEdits": [
+        {
+          "range": {
+            "start": {
+              "line": 1,
+              "character": 0
+            },
+            "end": {
+              "line": 1,
+              "character": 0
+            }
+          },
+          "newText": "import ballerina/ldap;\n"
+        }
+      ]
+    },
+    {
+      "label": "ballerina/reflect",
+      "kind": "Module",
+      "detail": "Module",
+      "sortText": "140",
+      "insertText": "reflect",
+      "insertTextFormat": "Snippet",
+      "additionalTextEdits": [
+        {
+          "range": {
+            "start": {
+              "line": 1,
+              "character": 0
+            },
+            "end": {
+              "line": 1,
+              "character": 0
+            }
+          },
+          "newText": "import ballerina/reflect;\n"
+        }
+      ]
+    },
+    {
+      "label": "ballerina/lang.string",
+      "kind": "Module",
+      "detail": "Module",
+      "sortText": "140",
+      "insertText": "'string",
+      "insertTextFormat": "Snippet",
+      "additionalTextEdits": [
+        {
+          "range": {
+            "start": {
+              "line": 1,
+              "character": 0
+            },
+            "end": {
+              "line": 1,
+              "character": 0
+            }
+          },
+          "newText": "import ballerina/lang.'string;\n"
+        }
+      ]
+    },
+    {
+      "label": "ballerina/io",
+      "kind": "Module",
+      "detail": "Module",
+      "sortText": "140",
+      "insertText": "io",
+      "insertTextFormat": "Snippet",
+      "additionalTextEdits": [
+        {
+          "range": {
+            "start": {
+              "line": 1,
+              "character": 0
+            },
+            "end": {
+              "line": 1,
+              "character": 0
+            }
+          },
+          "newText": "import ballerina/io;\n"
+        }
+      ]
+    },
+    {
+      "label": "ballerina/runtime",
+      "kind": "Module",
+      "detail": "Module",
+      "sortText": "140",
+      "insertText": "runtime",
+      "insertTextFormat": "Snippet",
+      "additionalTextEdits": [
+        {
+          "range": {
+            "start": {
+              "line": 1,
+              "character": 0
+            },
+            "end": {
+              "line": 1,
+              "character": 0
+            }
+          },
+          "newText": "import ballerina/runtime;\n"
+        }
+      ]
+    },
+    {
+      "label": "ballerina/oauth2",
+      "kind": "Module",
+      "detail": "Module",
+      "sortText": "140",
+      "insertText": "oauth2",
+      "insertTextFormat": "Snippet",
+      "additionalTextEdits": [
+        {
+          "range": {
+            "start": {
+              "line": 1,
+              "character": 0
+            },
+            "end": {
+              "line": 1,
+              "character": 0
+            }
+          },
+          "newText": "import ballerina/oauth2;\n"
+        }
+      ]
+    },
+    {
+      "label": "ballerina/encoding",
+      "kind": "Module",
+      "detail": "Module",
+      "sortText": "140",
+      "insertText": "encoding",
+      "insertTextFormat": "Snippet",
+      "additionalTextEdits": [
+        {
+          "range": {
+            "start": {
+              "line": 1,
+              "character": 0
+            },
+            "end": {
+              "line": 1,
+              "character": 0
+            }
+          },
+          "newText": "import ballerina/encoding;\n"
+        }
+      ]
+    },
+    {
+      "label": "ballerina/java",
+      "kind": "Module",
+      "detail": "Module",
+      "sortText": "140",
+      "insertText": "java",
+      "insertTextFormat": "Snippet",
+      "additionalTextEdits": [
+        {
+          "range": {
+            "start": {
+              "line": 1,
+              "character": 0
+            },
+            "end": {
+              "line": 1,
+              "character": 0
+            }
+          },
+          "newText": "import ballerina/java;\n"
+        }
+      ]
+    },
+    {
+      "label": "ballerina/rabbitmq",
+      "kind": "Module",
+      "detail": "Module",
+      "sortText": "140",
+      "insertText": "rabbitmq",
+      "insertTextFormat": "Snippet",
+      "additionalTextEdits": [
+        {
+          "range": {
+            "start": {
+              "line": 1,
+              "character": 0
+            },
+            "end": {
+              "line": 1,
+              "character": 0
+            }
+          },
+          "newText": "import ballerina/rabbitmq;\n"
+        }
+      ]
+    },
+    {
+      "label": "ballerina/lang.future",
+      "kind": "Module",
+      "detail": "Module",
+      "sortText": "140",
+      "insertText": "'future",
+      "insertTextFormat": "Snippet",
+      "additionalTextEdits": [
+        {
+          "range": {
+            "start": {
+              "line": 1,
+              "character": 0
+            },
+            "end": {
+              "line": 1,
+              "character": 0
+            }
+          },
+          "newText": "import ballerina/lang.'future;\n"
+        }
+      ]
+    },
+    {
+      "label": "ballerina/lang.value",
+      "kind": "Module",
+      "detail": "Module",
+      "sortText": "140",
+      "insertText": "'value",
+      "insertTextFormat": "Snippet",
+      "additionalTextEdits": [
+        {
+          "range": {
+            "start": {
+              "line": 1,
+              "character": 0
+            },
+            "end": {
+              "line": 1,
+              "character": 0
+            }
+          },
+          "newText": "import ballerina/lang.'value;\n"
+        }
+      ]
+    },
+    {
+      "label": "ballerina/openapi",
+      "kind": "Module",
+      "detail": "Module",
+      "sortText": "140",
+      "insertText": "openapi",
+      "insertTextFormat": "Snippet",
+      "additionalTextEdits": [
+        {
+          "range": {
+            "start": {
+              "line": 1,
+              "character": 0
+            },
+            "end": {
+              "line": 1,
+              "character": 0
+            }
+          },
+          "newText": "import ballerina/openapi;\n"
+        }
+      ]
+    },
+    {
+      "label": "ballerina/math",
+      "kind": "Module",
+      "detail": "Module",
+      "sortText": "140",
+      "insertText": "math",
+      "insertTextFormat": "Snippet",
+      "additionalTextEdits": [
+        {
+          "range": {
+            "start": {
+              "line": 1,
+              "character": 0
+            },
+            "end": {
+              "line": 1,
+              "character": 0
+            }
+          },
+          "newText": "import ballerina/math;\n"
+        }
+      ]
+    },
+    {
+      "label": "ballerina/time",
+      "kind": "Module",
+      "detail": "Module",
+      "sortText": "140",
+      "insertText": "time",
+      "insertTextFormat": "Snippet",
+      "additionalTextEdits": [
+        {
+          "range": {
+            "start": {
+              "line": 1,
+              "character": 0
+            },
+            "end": {
+              "line": 1,
+              "character": 0
+            }
+          },
+          "newText": "import ballerina/time;\n"
+        }
+      ]
+    },
+    {
+      "label": "ballerina/observe",
+      "kind": "Module",
+      "detail": "Module",
+      "sortText": "140",
+      "insertText": "observe",
+      "insertTextFormat": "Snippet",
+      "additionalTextEdits": [
+        {
+          "range": {
+            "start": {
+              "line": 1,
+              "character": 0
+            },
+            "end": {
+              "line": 1,
+              "character": 0
+            }
+          },
+          "newText": "import ballerina/observe;\n"
+        }
+      ]
+    },
+    {
+      "label": "ballerina/system",
+      "kind": "Module",
+      "detail": "Module",
+      "sortText": "140",
+      "insertText": "system",
+      "insertTextFormat": "Snippet",
+      "additionalTextEdits": [
+        {
+          "range": {
+            "start": {
+              "line": 1,
+              "character": 0
+            },
+            "end": {
+              "line": 1,
+              "character": 0
+            }
+          },
+          "newText": "import ballerina/system;\n"
+        }
+      ]
+    },
+    {
+      "label": "ballerina/lang.float",
+      "kind": "Module",
+      "detail": "Module",
+      "sortText": "140",
+      "insertText": "'float",
+      "insertTextFormat": "Snippet",
+      "additionalTextEdits": [
+        {
+          "range": {
+            "start": {
+              "line": 1,
+              "character": 0
+            },
+            "end": {
+              "line": 1,
+              "character": 0
+            }
+          },
+          "newText": "import ballerina/lang.'float;\n"
+        }
+      ]
+    },
+    {
+      "label": "ballerina/transactions",
+      "kind": "Module",
+      "detail": "Module",
+      "sortText": "140",
+      "insertText": "transactions",
+      "insertTextFormat": "Snippet",
+      "additionalTextEdits": [
+        {
+          "range": {
+            "start": {
+              "line": 1,
+              "character": 0
+            },
+            "end": {
+              "line": 1,
+              "character": 0
+            }
+          },
+          "newText": "import ballerina/transactions;\n"
+        }
+      ]
+    },
+    {
+      "label": "ballerina/nats",
+      "kind": "Module",
+      "detail": "Module",
+      "sortText": "140",
+      "insertText": "nats",
+      "insertTextFormat": "Snippet",
+      "additionalTextEdits": [
+        {
+          "range": {
+            "start": {
+              "line": 1,
+              "character": 0
+            },
+            "end": {
+              "line": 1,
+              "character": 0
+            }
+          },
+          "newText": "import ballerina/nats;\n"
+        }
+      ]
+    },
+    {
+      "label": "ballerina/lang.decimal",
+      "kind": "Module",
+      "detail": "Module",
+      "sortText": "140",
+      "insertText": "'decimal",
+      "insertTextFormat": "Snippet",
+      "additionalTextEdits": [
+        {
+          "range": {
+            "start": {
+              "line": 1,
+              "character": 0
+            },
+            "end": {
+              "line": 1,
+              "character": 0
+            }
+          },
+          "newText": "import ballerina/lang.'decimal;\n"
+        }
+      ]
+    },
+    {
+      "label": "ballerina/mysql",
+      "kind": "Module",
+      "detail": "Module",
+      "sortText": "140",
+      "insertText": "mysql",
+      "insertTextFormat": "Snippet",
+      "additionalTextEdits": [
+        {
+          "range": {
+            "start": {
+              "line": 1,
+              "character": 0
+            },
+            "end": {
+              "line": 1,
+              "character": 0
+            }
+          },
+          "newText": "import ballerina/mysql;\n"
+        }
+      ]
+    },
+    {
+      "label": "ballerina/task",
+      "kind": "Module",
+      "detail": "Module",
+      "sortText": "140",
+      "insertText": "task",
+      "insertTextFormat": "Snippet",
+      "additionalTextEdits": [
+        {
+          "range": {
+            "start": {
+              "line": 1,
+              "character": 0
+            },
+            "end": {
+              "line": 1,
+              "character": 0
+            }
+          },
+          "newText": "import ballerina/task;\n"
+        }
+      ]
+    },
+    {
+      "label": "ballerina/log",
+      "kind": "Module",
+      "detail": "Module",
+      "sortText": "140",
+      "insertText": "log",
+      "insertTextFormat": "Snippet",
+      "additionalTextEdits": [
+        {
+          "range": {
+            "start": {
+              "line": 1,
+              "character": 0
+            },
+            "end": {
+              "line": 1,
+              "character": 0
+            }
+          },
+          "newText": "import ballerina/log;\n"
+        }
+      ]
+    },
+    {
+      "label": "ballerina/mime",
+      "kind": "Module",
+      "detail": "Module",
+      "sortText": "140",
+      "insertText": "mime",
+      "insertTextFormat": "Snippet",
+      "additionalTextEdits": [
+        {
+          "range": {
+            "start": {
+              "line": 1,
+              "character": 0
+            },
+            "end": {
+              "line": 1,
+              "character": 0
+            }
+          },
+          "newText": "import ballerina/mime;\n"
+        }
+      ]
+    },
+    {
+      "label": "ballerina/lang.stream",
+      "kind": "Module",
+      "detail": "Module",
+      "sortText": "140",
+      "insertText": "'stream",
+      "insertTextFormat": "Snippet",
+      "additionalTextEdits": [
+        {
+          "range": {
+            "start": {
+              "line": 1,
+              "character": 0
+            },
+            "end": {
+              "line": 1,
+              "character": 0
+            }
+          },
+          "newText": "import ballerina/lang.'stream;\n"
+        }
+      ]
+    },
+    {
+      "label": "ballerina/lang.error",
+      "kind": "Module",
+      "detail": "Module",
+      "sortText": "140",
+      "insertText": "'error",
+      "insertTextFormat": "Snippet",
+      "additionalTextEdits": [
+        {
+          "range": {
+            "start": {
+              "line": 1,
+              "character": 0
+            },
+            "end": {
+              "line": 1,
+              "character": 0
+            }
+          },
+          "newText": "import ballerina/lang.'error;\n"
+        }
+      ]
+    },
+    {
+      "label": "ballerina/lang.typedesc",
+      "kind": "Module",
+      "detail": "Module",
+      "sortText": "140",
+      "insertText": "'typedesc",
+      "insertTextFormat": "Snippet",
+      "additionalTextEdits": [
+        {
+          "range": {
+            "start": {
+              "line": 1,
+              "character": 0
+            },
+            "end": {
+              "line": 1,
+              "character": 0
+            }
+          },
+          "newText": "import ballerina/lang.'typedesc;\n"
+        }
+      ]
+    },
+    {
+      "label": "ballerina/lang.map",
+      "kind": "Module",
+      "detail": "Module",
+      "sortText": "140",
+      "insertText": "'map",
+      "insertTextFormat": "Snippet",
+      "additionalTextEdits": [
+        {
+          "range": {
+            "start": {
+              "line": 1,
+              "character": 0
+            },
+            "end": {
+              "line": 1,
+              "character": 0
+            }
+          },
+          "newText": "import ballerina/lang.'map;\n"
+        }
+      ]
+    },
+    {
+      "label": "ballerina/email",
+      "kind": "Module",
+      "detail": "Module",
+      "sortText": "140",
+      "insertText": "email",
+      "insertTextFormat": "Snippet",
+      "additionalTextEdits": [
+        {
+          "range": {
+            "start": {
+              "line": 1,
+              "character": 0
+            },
+            "end": {
+              "line": 1,
+              "character": 0
+            }
+          },
+          "newText": "import ballerina/email;\n"
+        }
+      ]
+    },
+    {
       "label": "ballerina/lang.int",
       "kind": "Module",
       "detail": "Module",
@@ -310,52 +1245,6 @@
       ]
     },
     {
-      "label": "ballerina/lang.value",
-      "kind": "Module",
-      "detail": "Module",
-      "sortText": "140",
-      "insertText": "'value",
-      "insertTextFormat": "Snippet",
-      "additionalTextEdits": [
-        {
-          "range": {
-            "start": {
-              "line": 1,
-              "character": 0
-            },
-            "end": {
-              "line": 1,
-              "character": 0
-            }
-          },
-          "newText": "import ballerina/lang.'value;\n"
-        }
-      ]
-    },
-    {
-      "label": "ballerina/io",
-      "kind": "Module",
-      "detail": "Module",
-      "sortText": "140",
-      "insertText": "io",
-      "insertTextFormat": "Snippet",
-      "additionalTextEdits": [
-        {
-          "range": {
-            "start": {
-              "line": 1,
-              "character": 0
-            },
-            "end": {
-              "line": 1,
-              "character": 0
-            }
-          },
-          "newText": "import ballerina/io;\n"
-        }
-      ]
-    },
-    {
       "label": "ballerina/socket",
       "kind": "Module",
       "detail": "Module",
@@ -379,474 +1268,6 @@
       ]
     },
     {
-      "label": "ballerina/nats",
-      "kind": "Module",
-      "detail": "Module",
-      "sortText": "140",
-      "insertText": "nats",
-      "insertTextFormat": "Snippet",
-      "additionalTextEdits": [
-        {
-          "range": {
-            "start": {
-              "line": 1,
-              "character": 0
-            },
-            "end": {
-              "line": 1,
-              "character": 0
-            }
-          },
-          "newText": "import ballerina/nats;\n"
-        }
-      ]
-    },
-    {
-      "label": "ballerina/oauth2",
-      "kind": "Module",
-      "detail": "Module",
-      "sortText": "140",
-      "insertText": "oauth2",
-      "insertTextFormat": "Snippet",
-      "additionalTextEdits": [
-        {
-          "range": {
-            "start": {
-              "line": 1,
-              "character": 0
-            },
-            "end": {
-              "line": 1,
-              "character": 0
-            }
-          },
-          "newText": "import ballerina/oauth2;\n"
-        }
-      ]
-    },
-    {
-      "label": "ballerina/transactions",
-      "kind": "Module",
-      "detail": "Module",
-      "sortText": "140",
-      "insertText": "transactions",
-      "insertTextFormat": "Snippet",
-      "additionalTextEdits": [
-        {
-          "range": {
-            "start": {
-              "line": 1,
-              "character": 0
-            },
-            "end": {
-              "line": 1,
-              "character": 0
-            }
-          },
-          "newText": "import ballerina/transactions;\n"
-        }
-      ]
-    },
-    {
-      "label": "ballerina/lang.string",
-      "kind": "Module",
-      "detail": "Module",
-      "sortText": "140",
-      "insertText": "'string",
-      "insertTextFormat": "Snippet",
-      "additionalTextEdits": [
-        {
-          "range": {
-            "start": {
-              "line": 1,
-              "character": 0
-            },
-            "end": {
-              "line": 1,
-              "character": 0
-            }
-          },
-          "newText": "import ballerina/lang.'string;\n"
-        }
-      ]
-    },
-    {
-      "label": "ballerina/observe",
-      "kind": "Module",
-      "detail": "Module",
-      "sortText": "140",
-      "insertText": "observe",
-      "insertTextFormat": "Snippet",
-      "additionalTextEdits": [
-        {
-          "range": {
-            "start": {
-              "line": 1,
-              "character": 0
-            },
-            "end": {
-              "line": 1,
-              "character": 0
-            }
-          },
-          "newText": "import ballerina/observe;\n"
-        }
-      ]
-    },
-    {
-<<<<<<< HEAD
-      "label": "ballerina/auth",
-      "kind": "Module",
-      "detail": "Module",
-      "sortText": "140",
-      "insertText": "auth",
-      "insertTextFormat": "Snippet",
-      "additionalTextEdits": [
-        {
-          "range": {
-            "start": {
-              "line": 1,
-              "character": 0
-            },
-            "end": {
-              "line": 1,
-              "character": 0
-            }
-          },
-          "newText": "import ballerina/auth;\n"
-        }
-      ]
-    },
-    {
-      "label": "ballerina/bir",
-=======
-      "label": "ballerina/config",
->>>>>>> 17cd36e6
-      "kind": "Module",
-      "detail": "Module",
-      "sortText": "140",
-      "insertText": "bir",
-      "insertTextFormat": "Snippet",
-      "additionalTextEdits": [
-        {
-          "range": {
-            "start": {
-              "line": 1,
-              "character": 0
-            },
-            "end": {
-              "line": 1,
-              "character": 0
-            }
-          },
-          "newText": "import ballerina/bir;\n"
-        }
-      ]
-    },
-    {
-      "label": "ballerina/stringutils",
-      "kind": "Module",
-      "detail": "Module",
-      "sortText": "140",
-      "insertText": "stringutils",
-      "insertTextFormat": "Snippet",
-      "additionalTextEdits": [
-        {
-          "range": {
-            "start": {
-              "line": 1,
-              "character": 0
-            },
-            "end": {
-              "line": 1,
-              "character": 0
-            }
-          },
-          "newText": "import ballerina/stringutils;\n"
-        }
-      ]
-    },
-    {
-      "label": "ballerina/lang.typedesc",
-      "kind": "Module",
-      "detail": "Module",
-      "sortText": "140",
-      "insertText": "'typedesc",
-      "insertTextFormat": "Snippet",
-      "additionalTextEdits": [
-        {
-          "range": {
-            "start": {
-              "line": 1,
-              "character": 0
-            },
-            "end": {
-              "line": 1,
-              "character": 0
-            }
-          },
-          "newText": "import ballerina/lang.'typedesc;\n"
-        }
-      ]
-    },
-    {
-      "label": "ballerina/mime",
-      "kind": "Module",
-      "detail": "Module",
-      "sortText": "140",
-      "insertText": "mime",
-      "insertTextFormat": "Snippet",
-      "additionalTextEdits": [
-        {
-          "range": {
-            "start": {
-              "line": 1,
-              "character": 0
-            },
-            "end": {
-              "line": 1,
-              "character": 0
-            }
-          },
-          "newText": "import ballerina/mime;\n"
-        }
-      ]
-    },
-    {
-      "label": "ballerina/lang.float",
-      "kind": "Module",
-      "detail": "Module",
-      "sortText": "140",
-      "insertText": "'float",
-      "insertTextFormat": "Snippet",
-      "additionalTextEdits": [
-        {
-          "range": {
-            "start": {
-              "line": 1,
-              "character": 0
-            },
-            "end": {
-              "line": 1,
-              "character": 0
-            }
-          },
-          "newText": "import ballerina/lang.'float;\n"
-        }
-      ]
-    },
-    {
-      "label": "ballerina/reflect",
-      "kind": "Module",
-      "detail": "Module",
-      "sortText": "140",
-      "insertText": "reflect",
-      "insertTextFormat": "Snippet",
-      "additionalTextEdits": [
-        {
-          "range": {
-            "start": {
-              "line": 1,
-              "character": 0
-            },
-            "end": {
-              "line": 1,
-              "character": 0
-            }
-          },
-          "newText": "import ballerina/reflect;\n"
-        }
-      ]
-    },
-    {
-      "label": "ballerina/test",
-      "kind": "Module",
-      "detail": "Module",
-      "sortText": "140",
-      "insertText": "test",
-      "insertTextFormat": "Snippet",
-      "additionalTextEdits": [
-        {
-          "range": {
-            "start": {
-              "line": 1,
-              "character": 0
-            },
-            "end": {
-              "line": 1,
-              "character": 0
-            }
-          },
-          "newText": "import ballerina/test;\n"
-        }
-      ]
-    },
-    {
-      "label": "ballerina/java",
-      "kind": "Module",
-      "detail": "Module",
-      "sortText": "140",
-      "insertText": "java",
-      "insertTextFormat": "Snippet",
-      "additionalTextEdits": [
-        {
-          "range": {
-            "start": {
-              "line": 1,
-              "character": 0
-            },
-            "end": {
-              "line": 1,
-              "character": 0
-            }
-          },
-          "newText": "import ballerina/java;\n"
-        }
-      ]
-    },
-    {
-      "label": "ballerina/task",
-      "kind": "Module",
-      "detail": "Module",
-      "sortText": "140",
-      "insertText": "task",
-      "insertTextFormat": "Snippet",
-      "additionalTextEdits": [
-        {
-          "range": {
-            "start": {
-              "line": 1,
-              "character": 0
-            },
-            "end": {
-              "line": 1,
-              "character": 0
-            }
-          },
-          "newText": "import ballerina/task;\n"
-        }
-      ]
-    },
-    {
-<<<<<<< HEAD
-      "label": "ballerina/lang.decimal",
-      "kind": "Module",
-      "detail": "Module",
-      "sortText": "140",
-      "insertText": "'decimal",
-      "insertTextFormat": "Snippet",
-      "additionalTextEdits": [
-        {
-          "range": {
-            "start": {
-              "line": 1,
-              "character": 0
-            },
-            "end": {
-              "line": 1,
-              "character": 0
-            }
-          },
-          "newText": "import ballerina/lang.'decimal;\n"
-        }
-      ]
-    },
-    {
-      "label": "ballerina/runtime",
-=======
-      "label": "ballerina/encoding",
->>>>>>> 17cd36e6
-      "kind": "Module",
-      "detail": "Module",
-      "sortText": "140",
-      "insertText": "runtime",
-      "insertTextFormat": "Snippet",
-      "additionalTextEdits": [
-        {
-          "range": {
-            "start": {
-              "line": 1,
-              "character": 0
-            },
-            "end": {
-              "line": 1,
-              "character": 0
-            }
-          },
-          "newText": "import ballerina/runtime;\n"
-        }
-      ]
-    },
-    {
-      "label": "ballerina/mysql",
-      "kind": "Module",
-      "detail": "Module",
-      "sortText": "140",
-      "insertText": "mysql",
-      "insertTextFormat": "Snippet",
-      "additionalTextEdits": [
-        {
-          "range": {
-            "start": {
-              "line": 1,
-              "character": 0
-            },
-            "end": {
-              "line": 1,
-              "character": 0
-            }
-          },
-          "newText": "import ballerina/mysql;\n"
-        }
-      ]
-    },
-    {
-      "label": "ballerina/lang.map",
-      "kind": "Module",
-      "detail": "Module",
-      "sortText": "140",
-      "insertText": "'map",
-      "insertTextFormat": "Snippet",
-      "additionalTextEdits": [
-        {
-          "range": {
-            "start": {
-              "line": 1,
-              "character": 0
-            },
-            "end": {
-              "line": 1,
-              "character": 0
-            }
-          },
-          "newText": "import ballerina/lang.'map;\n"
-        }
-      ]
-    },
-    {
-      "label": "ballerina/openapi",
-      "kind": "Module",
-      "detail": "Module",
-      "sortText": "140",
-      "insertText": "openapi",
-      "insertTextFormat": "Snippet",
-      "additionalTextEdits": [
-        {
-          "range": {
-            "start": {
-              "line": 1,
-              "character": 0
-            },
-            "end": {
-              "line": 1,
-              "character": 0
-            }
-          },
-          "newText": "import ballerina/openapi;\n"
-        }
-      ]
-    },
-    {
       "label": "ballerina/sql",
       "kind": "Module",
       "detail": "Module",
@@ -866,489 +1287,6 @@
             }
           },
           "newText": "import ballerina/sql;\n"
-        }
-      ]
-    },
-    {
-      "label": "ballerina/log",
-      "kind": "Module",
-      "detail": "Module",
-      "sortText": "140",
-      "insertText": "log",
-      "insertTextFormat": "Snippet",
-      "additionalTextEdits": [
-        {
-          "range": {
-            "start": {
-              "line": 1,
-              "character": 0
-            },
-            "end": {
-              "line": 1,
-              "character": 0
-            }
-          },
-          "newText": "import ballerina/log;\n"
-        }
-      ]
-    },
-    {
-      "label": "ballerina/jwt",
-      "kind": "Module",
-      "detail": "Module",
-      "sortText": "140",
-      "insertText": "jwt",
-      "insertTextFormat": "Snippet",
-      "additionalTextEdits": [
-        {
-          "range": {
-            "start": {
-              "line": 1,
-              "character": 0
-            },
-            "end": {
-              "line": 1,
-              "character": 0
-            }
-          },
-          "newText": "import ballerina/jwt;\n"
-        }
-      ]
-    },
-    {
-      "label": "ballerina/rabbitmq",
-      "kind": "Module",
-      "detail": "Module",
-      "sortText": "140",
-      "insertText": "rabbitmq",
-      "insertTextFormat": "Snippet",
-      "additionalTextEdits": [
-        {
-          "range": {
-            "start": {
-              "line": 1,
-              "character": 0
-            },
-            "end": {
-              "line": 1,
-              "character": 0
-            }
-          },
-          "newText": "import ballerina/rabbitmq;\n"
-        }
-      ]
-    },
-    {
-      "label": "ballerina/lang.xml",
-      "kind": "Module",
-      "detail": "Module",
-      "sortText": "140",
-      "insertText": "'xml",
-      "insertTextFormat": "Snippet",
-      "additionalTextEdits": [
-        {
-          "range": {
-            "start": {
-              "line": 1,
-              "character": 0
-            },
-            "end": {
-              "line": 1,
-              "character": 0
-            }
-          },
-          "newText": "import ballerina/lang.'xml;\n"
-        }
-      ]
-    },
-    {
-      "label": "ballerina/ldap",
-      "kind": "Module",
-      "detail": "Module",
-      "sortText": "140",
-      "insertText": "ldap",
-      "insertTextFormat": "Snippet",
-      "additionalTextEdits": [
-        {
-          "range": {
-            "start": {
-              "line": 1,
-              "character": 0
-            },
-            "end": {
-              "line": 1,
-              "character": 0
-            }
-          },
-          "newText": "import ballerina/ldap;\n"
-        }
-      ]
-    },
-    {
-      "label": "ballerina/lang.boolean",
-      "kind": "Module",
-      "detail": "Module",
-      "sortText": "140",
-      "insertText": "'boolean",
-      "insertTextFormat": "Snippet",
-      "additionalTextEdits": [
-        {
-          "range": {
-            "start": {
-              "line": 1,
-              "character": 0
-            },
-            "end": {
-              "line": 1,
-              "character": 0
-            }
-          },
-          "newText": "import ballerina/lang.'boolean;\n"
-        }
-      ]
-    },
-    {
-      "label": "ballerina/cache",
-      "kind": "Module",
-      "detail": "Module",
-      "sortText": "140",
-      "insertText": "cache",
-      "insertTextFormat": "Snippet",
-      "additionalTextEdits": [
-        {
-          "range": {
-            "start": {
-              "line": 1,
-              "character": 0
-            },
-            "end": {
-              "line": 1,
-              "character": 0
-            }
-          },
-          "newText": "import ballerina/cache;\n"
-        }
-      ]
-    },
-    {
-      "label": "ballerina/lang.stream",
-      "kind": "Module",
-      "detail": "Module",
-      "sortText": "140",
-      "insertText": "'stream",
-      "insertTextFormat": "Snippet",
-      "additionalTextEdits": [
-        {
-          "range": {
-            "start": {
-              "line": 1,
-              "character": 0
-            },
-            "end": {
-              "line": 1,
-              "character": 0
-            }
-          },
-          "newText": "import ballerina/lang.'stream;\n"
-        }
-      ]
-    },
-    {
-      "label": "ballerina/lang.object",
-      "kind": "Module",
-      "detail": "Module",
-      "sortText": "140",
-      "insertText": "'object",
-      "insertTextFormat": "Snippet",
-      "additionalTextEdits": [
-        {
-          "range": {
-            "start": {
-              "line": 1,
-              "character": 0
-            },
-            "end": {
-              "line": 1,
-              "character": 0
-            }
-          },
-          "newText": "import ballerina/lang.'object;\n"
-        }
-      ]
-    },
-    {
-      "label": "ballerina/lang.future",
-      "kind": "Module",
-      "detail": "Module",
-      "sortText": "140",
-      "insertText": "'future",
-      "insertTextFormat": "Snippet",
-      "additionalTextEdits": [
-        {
-          "range": {
-            "start": {
-              "line": 1,
-              "character": 0
-            },
-            "end": {
-              "line": 1,
-              "character": 0
-            }
-          },
-          "newText": "import ballerina/lang.'future;\n"
-        }
-      ]
-    },
-    {
-      "label": "ballerina/system",
-      "kind": "Module",
-      "detail": "Module",
-      "sortText": "140",
-      "insertText": "system",
-      "insertTextFormat": "Snippet",
-      "additionalTextEdits": [
-        {
-          "range": {
-            "start": {
-              "line": 1,
-              "character": 0
-            },
-            "end": {
-              "line": 1,
-              "character": 0
-            }
-          },
-          "newText": "import ballerina/system;\n"
-        }
-      ]
-    },
-    {
-      "label": "ballerina/crypto",
-      "kind": "Module",
-      "detail": "Module",
-      "sortText": "140",
-      "insertText": "crypto",
-      "insertTextFormat": "Snippet",
-      "additionalTextEdits": [
-        {
-          "range": {
-            "start": {
-              "line": 1,
-              "character": 0
-            },
-            "end": {
-              "line": 1,
-              "character": 0
-            }
-          },
-          "newText": "import ballerina/crypto;\n"
-        }
-      ]
-    },
-    {
-      "label": "ballerina/lang.error",
-      "kind": "Module",
-      "detail": "Module",
-      "sortText": "140",
-      "insertText": "'error",
-      "insertTextFormat": "Snippet",
-      "additionalTextEdits": [
-        {
-          "range": {
-            "start": {
-              "line": 1,
-              "character": 0
-            },
-            "end": {
-              "line": 1,
-              "character": 0
-            }
-          },
-          "newText": "import ballerina/lang.'error;\n"
-        }
-      ]
-    },
-    {
-      "label": "ballerina/encoding",
-      "kind": "Module",
-      "detail": "Module",
-      "sortText": "140",
-      "insertText": "encoding",
-      "insertTextFormat": "Snippet",
-      "additionalTextEdits": [
-        {
-          "range": {
-            "start": {
-              "line": 1,
-              "character": 0
-            },
-            "end": {
-              "line": 1,
-              "character": 0
-            }
-          },
-          "newText": "import ballerina/encoding;\n"
-        }
-      ]
-    },
-    {
-      "label": "ballerina/jvm",
-      "kind": "Module",
-      "detail": "Module",
-      "sortText": "140",
-      "insertText": "jvm",
-      "insertTextFormat": "Snippet",
-      "additionalTextEdits": [
-        {
-          "range": {
-            "start": {
-              "line": 1,
-              "character": 0
-            },
-            "end": {
-              "line": 1,
-              "character": 0
-            }
-          },
-          "newText": "import ballerina/jvm;\n"
-        }
-      ]
-    },
-    {
-      "label": "ballerina/lang.array",
-      "kind": "Module",
-      "detail": "Module",
-      "sortText": "140",
-      "insertText": "'array",
-      "insertTextFormat": "Snippet",
-      "additionalTextEdits": [
-        {
-          "range": {
-            "start": {
-              "line": 1,
-              "character": 0
-            },
-            "end": {
-              "line": 1,
-              "character": 0
-            }
-          },
-          "newText": "import ballerina/lang.'array;\n"
-        }
-      ]
-    },
-    {
-      "label": "ballerina/filepath",
-      "kind": "Module",
-      "detail": "Module",
-      "sortText": "140",
-      "insertText": "filepath",
-      "insertTextFormat": "Snippet",
-      "additionalTextEdits": [
-        {
-          "range": {
-            "start": {
-              "line": 1,
-              "character": 0
-            },
-            "end": {
-              "line": 1,
-              "character": 0
-            }
-          },
-          "newText": "import ballerina/filepath;\n"
-        }
-      ]
-    },
-    {
-      "label": "ballerina/math",
-      "kind": "Module",
-      "detail": "Module",
-      "sortText": "140",
-      "insertText": "math",
-      "insertTextFormat": "Snippet",
-      "additionalTextEdits": [
-        {
-          "range": {
-            "start": {
-              "line": 1,
-              "character": 0
-            },
-            "end": {
-              "line": 1,
-              "character": 0
-            }
-          },
-          "newText": "import ballerina/math;\n"
-        }
-      ]
-    },
-    {
-      "label": "ballerina/email",
-      "kind": "Module",
-      "detail": "Module",
-      "sortText": "140",
-      "insertText": "email",
-      "insertTextFormat": "Snippet",
-      "additionalTextEdits": [
-        {
-          "range": {
-            "start": {
-              "line": 1,
-              "character": 0
-            },
-            "end": {
-              "line": 1,
-              "character": 0
-            }
-          },
-          "newText": "import ballerina/email;\n"
-        }
-      ]
-    },
-    {
-      "label": "ballerina/config",
-      "kind": "Module",
-      "detail": "Module",
-      "sortText": "140",
-      "insertText": "config",
-      "insertTextFormat": "Snippet",
-      "additionalTextEdits": [
-        {
-          "range": {
-            "start": {
-              "line": 1,
-              "character": 0
-            },
-            "end": {
-              "line": 1,
-              "character": 0
-            }
-          },
-          "newText": "import ballerina/config;\n"
-        }
-      ]
-    },
-    {
-      "label": "ballerina/time",
-      "kind": "Module",
-      "detail": "Module",
-      "sortText": "140",
-      "insertText": "time",
-      "insertTextFormat": "Snippet",
-      "additionalTextEdits": [
-        {
-          "range": {
-            "start": {
-              "line": 1,
-              "character": 0
-            },
-            "end": {
-              "line": 1,
-              "character": 0
-            }
-          },
-          "newText": "import ballerina/time;\n"
         }
       ]
     },
