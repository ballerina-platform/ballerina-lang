{
  "position": {
    "line": 3,
    "character": 5
  },
  "source": "field_access_expression_context/source/field_access_ctx_source20.bal",
  "items": [
    {
      "label": "xmlns",
      "kind": "Snippet",
      "detail": "Snippet",
      "sortText": "P",
      "filterText": "xmlns",
      "insertText": "xmlns \"${1}\" as ${2:ns};",
      "insertTextFormat": "Snippet"
    },
    {
      "label": "xmlns",
      "kind": "Keyword",
      "detail": "Keyword",
      "sortText": "Q",
      "filterText": "xmlns",
      "insertText": "xmlns ",
      "insertTextFormat": "Snippet"
    },
    {
      "label": "var",
      "kind": "Keyword",
      "detail": "Keyword",
      "sortText": "Q",
      "filterText": "var",
      "insertText": "var ",
      "insertTextFormat": "Snippet"
    },
    {
      "label": "wait",
      "kind": "Keyword",
      "detail": "Keyword",
      "sortText": "Q",
      "filterText": "wait",
      "insertText": "wait ",
      "insertTextFormat": "Snippet"
    },
    {
      "label": "start",
      "kind": "Keyword",
      "detail": "Keyword",
      "sortText": "Q",
      "filterText": "start",
      "insertText": "start ",
      "insertTextFormat": "Snippet"
    },
    {
      "label": "flush",
      "kind": "Keyword",
      "detail": "Keyword",
      "sortText": "Q",
      "filterText": "flush",
      "insertText": "flush ",
      "insertTextFormat": "Snippet"
    },
    {
      "label": "isolated",
      "kind": "Keyword",
      "detail": "Keyword",
      "sortText": "Q",
      "filterText": "isolated",
      "insertText": "isolated ",
      "insertTextFormat": "Snippet"
    },
    {
      "label": "transactional",
      "kind": "Keyword",
      "detail": "Keyword",
      "sortText": "Q",
      "filterText": "transactional",
      "insertText": "transactional",
      "insertTextFormat": "Snippet"
    },
    {
      "label": "checkpanic",
      "kind": "Keyword",
      "detail": "Keyword",
      "sortText": "Q",
      "filterText": "checkpanic",
      "insertText": "checkpanic ",
      "insertTextFormat": "Snippet"
    },
    {
      "label": "check",
      "kind": "Keyword",
      "detail": "Keyword",
      "sortText": "Q",
      "filterText": "check",
      "insertText": "check ",
      "insertTextFormat": "Snippet"
    },
    {
      "label": "final",
      "kind": "Keyword",
      "detail": "Keyword",
      "sortText": "Q",
      "filterText": "final",
      "insertText": "final ",
      "insertTextFormat": "Snippet"
    },
    {
      "label": "fail",
      "kind": "Keyword",
      "detail": "Keyword",
      "sortText": "Q",
      "filterText": "fail",
      "insertText": "fail ",
      "insertTextFormat": "Snippet"
    },
    {
      "label": "from",
      "kind": "Keyword",
      "detail": "Keyword",
      "sortText": "Q",
      "filterText": "from",
      "insertText": "from ",
      "insertTextFormat": "Snippet"
    },
    {
      "label": "if",
      "kind": "Snippet",
      "detail": "Statement",
      "sortText": "P",
      "filterText": "if",
      "insertText": "if ${1:true} {\n\t${2}\n}",
      "insertTextFormat": "Snippet"
    },
    {
      "label": "while",
      "kind": "Snippet",
      "detail": "Statement",
      "sortText": "P",
      "filterText": "while",
      "insertText": "while ${1:true} {\n\t${2}\n}",
      "insertTextFormat": "Snippet"
    },
    {
      "label": "do",
      "kind": "Snippet",
      "detail": "Statement",
      "sortText": "P",
      "filterText": "do",
      "insertText": "do {\n\t${1}\n}",
      "insertTextFormat": "Snippet"
    },
    {
      "label": "lock",
      "kind": "Snippet",
      "detail": "Statement",
      "sortText": "P",
      "filterText": "lock",
      "insertText": "lock {\n\t${1}\n}",
      "insertTextFormat": "Snippet"
    },
    {
      "label": "foreach",
      "kind": "Snippet",
      "detail": "Statement",
      "sortText": "P",
      "filterText": "foreach",
      "insertText": "foreach ${1:var} ${2:item} in ${3:itemList} {\n\t${4}\n}",
      "insertTextFormat": "Snippet"
    },
    {
      "label": "foreach i",
      "kind": "Snippet",
      "detail": "Statement",
      "sortText": "P",
      "filterText": "foreach",
      "insertText": "foreach ${1:int} ${2:i} in ${3:0}...${4:9} {\n\t${5}\n}",
      "insertTextFormat": "Snippet"
    },
    {
      "label": "fork",
      "kind": "Snippet",
      "detail": "Statement",
      "sortText": "P",
      "filterText": "fork",
      "insertText": "fork {\n\t${1}\n}",
      "insertTextFormat": "Snippet"
    },
    {
      "label": "transaction",
      "kind": "Snippet",
      "detail": "Statement",
      "sortText": "P",
      "filterText": "transaction",
      "insertText": "transaction {\n\t${1}\n}",
      "insertTextFormat": "Snippet"
    },
    {
      "label": "retry",
      "kind": "Snippet",
      "detail": "Statement",
      "sortText": "P",
      "filterText": "retry",
      "insertText": "retry {\n\t${1}\n}",
      "insertTextFormat": "Snippet"
    },
    {
      "label": "retry transaction",
      "kind": "Snippet",
      "detail": "Statement",
      "sortText": "P",
      "filterText": "retry_transaction",
      "insertText": "retry transaction {\n\t${1}\n}",
      "insertTextFormat": "Snippet"
    },
    {
      "label": "match",
      "kind": "Snippet",
      "detail": "Statement",
      "sortText": "P",
      "filterText": "match",
      "insertText": "match ",
      "insertTextFormat": "Snippet"
    },
    {
      "label": "panic",
      "kind": "Snippet",
      "detail": "Statement",
      "sortText": "P",
      "filterText": "panic",
      "insertText": "panic ",
      "insertTextFormat": "Snippet"
    },
    {
      "label": "stream<> streamName = new;",
      "kind": "Snippet",
      "detail": "Snippet",
      "sortText": "P",
      "filterText": "stream",
      "insertText": "stream<${1}> ${2:streamName} = new;",
      "insertTextFormat": "Snippet"
    },
    {
      "label": "return;",
      "kind": "Snippet",
      "detail": "Statement",
      "sortText": "P",
      "filterText": "return;",
      "insertText": "return;",
      "insertTextFormat": "Snippet"
    },
    {
      "label": "StrandData",
      "kind": "Struct",
      "detail": "Record",
      "documentation": {
        "left": "Describes Strand execution details for the runtime.\n"
      },
      "sortText": "M",
      "insertText": "StrandData",
      "insertTextFormat": "Snippet"
    },
    {
      "label": "Thread",
      "kind": "TypeParameter",
      "detail": "Union",
      "sortText": "N",
      "insertText": "Thread",
      "insertTextFormat": "Snippet"
    },
    {
      "label": "TestRec2",
      "kind": "Struct",
      "detail": "Record",
      "sortText": "M",
      "insertText": "TestRec2",
      "insertTextFormat": "Snippet"
    },
    {
      "label": "TestRec",
      "kind": "Struct",
      "detail": "Record",
      "sortText": "M",
      "insertText": "TestRec",
      "insertTextFormat": "Snippet"
    },
    {
      "label": "readonly",
      "kind": "Unit",
      "detail": "type",
      "sortText": "R",
      "insertText": "readonly",
      "insertTextFormat": "Snippet"
    },
    {
      "label": "handle",
      "kind": "Unit",
      "detail": "type",
      "sortText": "R",
      "insertText": "handle",
      "insertTextFormat": "Snippet"
    },
    {
      "label": "never",
      "kind": "Unit",
      "detail": "type",
      "sortText": "R",
      "insertText": "never",
      "insertTextFormat": "Snippet"
    },
    {
      "label": "json",
      "kind": "Unit",
      "detail": "type",
      "sortText": "R",
      "insertText": "json",
      "insertTextFormat": "Snippet"
    },
    {
      "label": "anydata",
      "kind": "Unit",
      "detail": "type",
      "sortText": "R",
      "insertText": "anydata",
      "insertTextFormat": "Snippet"
    },
    {
      "label": "any",
      "kind": "Unit",
      "detail": "type",
      "sortText": "R",
      "insertText": "any",
      "insertTextFormat": "Snippet"
    },
    {
      "label": "byte",
      "kind": "Unit",
      "detail": "type",
      "sortText": "R",
      "insertText": "byte",
      "insertTextFormat": "Snippet"
    },
    {
      "label": "service",
      "kind": "Unit",
      "detail": "type",
      "sortText": "R",
      "insertText": "service",
      "insertTextFormat": "Snippet"
    },
    {
      "label": "record",
      "kind": "Keyword",
      "detail": "Keyword",
      "sortText": "Q",
      "filterText": "record",
      "insertText": "record ",
      "insertTextFormat": "Snippet"
    },
    {
      "label": "function",
      "kind": "Keyword",
      "detail": "Keyword",
      "sortText": "Q",
      "filterText": "function",
      "insertText": "function ",
      "insertTextFormat": "Snippet"
    },
    {
      "label": "record {}",
      "kind": "Snippet",
      "detail": "Snippet",
      "sortText": "P",
      "filterText": "record",
      "insertText": "record {${1}}",
      "insertTextFormat": "Snippet"
    },
    {
      "label": "record {||}",
      "kind": "Snippet",
      "detail": "Snippet",
      "sortText": "P",
      "filterText": "record",
      "insertText": "record {|${1}|}",
      "insertTextFormat": "Snippet"
    },
    {
      "label": "distinct",
      "kind": "Keyword",
      "detail": "Keyword",
      "sortText": "Q",
      "filterText": "distinct",
      "insertText": "distinct",
      "insertTextFormat": "Snippet"
    },
    {
      "label": "object constructor",
      "kind": "Snippet",
      "detail": "Snippet",
      "sortText": "P",
      "filterText": "object",
      "insertText": "object {${1}}",
      "insertTextFormat": "Snippet"
    },
    {
      "label": "true",
      "kind": "Keyword",
      "detail": "Keyword",
      "sortText": "Q",
      "filterText": "true",
      "insertText": "true",
      "insertTextFormat": "Snippet"
    },
    {
      "label": "false",
      "kind": "Keyword",
      "detail": "Keyword",
      "sortText": "Q",
      "filterText": "false",
      "insertText": "false",
      "insertTextFormat": "Snippet"
    },
    {
      "label": "module1",
      "kind": "Module",
      "detail": "Module",
      "sortText": "O",
      "filterText": "module1",
      "insertText": "module1",
      "insertTextFormat": "Snippet"
    },
    {
      "label": "ballerina/lang.test",
      "kind": "Module",
      "detail": "Module",
      "sortText": "R",
      "filterText": "test",
      "insertText": "test",
      "insertTextFormat": "Snippet",
      "additionalTextEdits": [
        {
          "range": {
            "start": {
              "line": 0,
              "character": 0
            },
            "end": {
              "line": 0,
              "character": 0
            }
          },
          "newText": "import ballerina/lang.test;\n"
        }
      ]
    },
    {
      "label": "ballerina/lang.array",
      "kind": "Module",
      "detail": "Module",
      "sortText": "R",
      "filterText": "array",
      "insertText": "array",
      "insertTextFormat": "Snippet",
      "additionalTextEdits": [
        {
          "range": {
            "start": {
              "line": 0,
              "character": 0
            },
            "end": {
              "line": 0,
              "character": 0
            }
          },
          "newText": "import ballerina/lang.array;\n"
        }
      ]
    },
    {
      "label": "ballerina/jballerina.java",
      "kind": "Module",
      "detail": "Module",
      "sortText": "R",
      "filterText": "java",
      "insertText": "java",
      "insertTextFormat": "Snippet",
      "additionalTextEdits": [
        {
          "range": {
            "start": {
              "line": 0,
              "character": 0
            },
            "end": {
              "line": 0,
              "character": 0
            }
          },
          "newText": "import ballerina/jballerina.java;\n"
        }
      ]
    },
    {
      "label": "ballerina/lang.value",
      "kind": "Module",
      "detail": "Module",
      "sortText": "R",
      "filterText": "value",
      "insertText": "value",
      "insertTextFormat": "Snippet",
      "additionalTextEdits": [
        {
          "range": {
            "start": {
              "line": 0,
              "character": 0
            },
            "end": {
              "line": 0,
              "character": 0
            }
          },
          "newText": "import ballerina/lang.value;\n"
        }
      ]
    },
    {
      "label": "ballerina/lang.runtime",
      "kind": "Module",
      "detail": "Module",
      "sortText": "R",
      "filterText": "runtime",
      "insertText": "runtime",
      "insertTextFormat": "Snippet",
      "additionalTextEdits": [
        {
          "range": {
            "start": {
              "line": 0,
              "character": 0
            },
            "end": {
              "line": 0,
              "character": 0
            }
          },
          "newText": "import ballerina/lang.runtime;\n"
        }
      ]
    },
    {
      "label": "boolean",
      "kind": "Unit",
      "detail": "type",
      "sortText": "R",
      "insertText": "boolean",
      "insertTextFormat": "Snippet"
    },
    {
      "label": "decimal",
      "kind": "Unit",
      "detail": "type",
      "sortText": "R",
      "insertText": "decimal",
      "insertTextFormat": "Snippet"
    },
    {
      "label": "error",
      "kind": "Unit",
      "detail": "type",
      "sortText": "R",
      "insertText": "error",
      "insertTextFormat": "Snippet"
    },
    {
      "label": "float",
      "kind": "Unit",
      "detail": "type",
      "sortText": "R",
      "insertText": "float",
      "insertTextFormat": "Snippet"
    },
    {
      "label": "future",
      "kind": "Unit",
      "detail": "type",
      "sortText": "R",
      "insertText": "future",
      "insertTextFormat": "Snippet"
    },
    {
      "label": "int",
      "kind": "Unit",
      "detail": "type",
      "sortText": "R",
      "insertText": "int",
      "insertTextFormat": "Snippet"
    },
    {
      "label": "map",
      "kind": "Unit",
      "detail": "type",
      "sortText": "R",
      "insertText": "map",
      "insertTextFormat": "Snippet"
    },
    {
      "label": "object",
      "kind": "Unit",
      "detail": "type",
      "sortText": "R",
      "insertText": "object",
      "insertTextFormat": "Snippet"
    },
    {
      "label": "stream",
      "kind": "Unit",
      "detail": "type",
      "sortText": "R",
      "insertText": "stream",
      "insertTextFormat": "Snippet"
    },
    {
      "label": "string",
      "kind": "Unit",
      "detail": "type",
      "sortText": "R",
      "insertText": "string",
      "insertTextFormat": "Snippet"
    },
    {
      "label": "table",
      "kind": "Unit",
      "detail": "type",
      "sortText": "R",
      "insertText": "table",
      "insertTextFormat": "Snippet"
    },
    {
      "label": "transaction",
      "kind": "Unit",
      "detail": "type",
      "sortText": "R",
      "insertText": "transaction",
      "insertTextFormat": "Snippet"
    },
    {
      "label": "typedesc",
      "kind": "Unit",
      "detail": "type",
      "sortText": "R",
      "insertText": "typedesc",
      "insertTextFormat": "Snippet"
    },
    {
      "label": "xml",
      "kind": "Unit",
      "detail": "type",
      "sortText": "R",
      "insertText": "xml",
      "insertTextFormat": "Snippet"
    },
    {
      "label": "main(TestRec rec)",
      "kind": "Function",
      "detail": "()",
      "documentation": {
        "right": {
          "kind": "markdown",
          "value": "**Package:** _._  \n  \n  \n**Params**  \n- `TestRec` rec"
        }
      },
      "sortText": "C",
      "filterText": "main",
      "insertText": "main(${1})",
      "insertTextFormat": "Snippet",
      "command": {
        "title": "editor.action.triggerParameterHints",
        "command": "editor.action.triggerParameterHints"
      }
    },
    {
      "label": "rec",
      "kind": "Variable",
      "detail": "TestRec",
      "sortText": "B",
      "insertText": "rec",
      "insertTextFormat": "Snippet"
    },
    {
      "label": "worker",
      "kind": "Snippet",
      "detail": "Snippet",
      "sortText": "P",
      "filterText": "worker",
      "insertText": "worker ${1:name} {\n\t${2}\n}",
      "insertTextFormat": "Snippet"
    },
    {
      "label": "new",
      "kind": "Keyword",
      "detail": "Keyword",
      "sortText": "Q",
      "filterText": "new",
      "insertText": "new ",
      "insertTextFormat": "Snippet"
    },
    {
      "label": "let",
      "kind": "Keyword",
      "detail": "Keyword",
      "sortText": "Q",
      "filterText": "let",
      "insertText": "let",
      "insertTextFormat": "Snippet"
    },
    {
      "label": "typeof",
      "kind": "Keyword",
      "detail": "Keyword",
      "sortText": "Q",
      "filterText": "typeof",
      "insertText": "typeof ",
      "insertTextFormat": "Snippet"
    },
    {
      "label": "trap",
      "kind": "Keyword",
      "detail": "Keyword",
      "sortText": "Q",
      "filterText": "trap",
      "insertText": "trap",
      "insertTextFormat": "Snippet"
    },
    {
      "label": "client",
      "kind": "Keyword",
      "detail": "Keyword",
      "sortText": "Q",
      "filterText": "client",
      "insertText": "client ",
      "insertTextFormat": "Snippet"
    },
    {
      "label": "error constructor",
      "kind": "Snippet",
      "detail": "Snippet",
      "sortText": "P",
      "filterText": "error",
      "insertText": "error(\"${1}\")",
      "insertTextFormat": "Snippet"
    },
    {
      "label": "base16",
      "kind": "Snippet",
      "detail": "Snippet",
      "sortText": "P",
      "filterText": "base16",
      "insertText": "base16 `${1}`",
      "insertTextFormat": "Snippet"
    },
    {
      "label": "base64",
      "kind": "Snippet",
      "detail": "Snippet",
      "sortText": "P",
      "filterText": "base64",
      "insertText": "base64 `${1}`",
      "insertTextFormat": "Snippet"
    },
    {
      "label": "object {}",
      "kind": "Snippet",
      "detail": "Snippet",
      "sortText": "P",
      "filterText": "object",
      "insertText": "object {${1}}",
      "insertTextFormat": "Snippet"
    },
    {
      "label": "test/project1",
      "kind": "Module",
      "detail": "Module",
      "sortText": "R",
      "filterText": "project1",
      "insertText": "project1",
      "insertTextFormat": "Snippet",
      "additionalTextEdits": [
        {
          "range": {
            "start": {
              "line": 0,
              "character": 0
            },
            "end": {
              "line": 0,
              "character": 0
            }
          },
          "newText": "import test/project1;\n"
        }
      ]
    },
    {
      "label": "test/project2",
      "kind": "Module",
      "detail": "Module",
      "sortText": "R",
      "filterText": "project2",
      "insertText": "project2",
      "insertTextFormat": "Snippet",
      "additionalTextEdits": [
        {
          "range": {
            "start": {
              "line": 0,
              "character": 0
            },
            "end": {
              "line": 0,
              "character": 0
            }
          },
          "newText": "import test/project2;\n"
        }
      ]
    },
    {
      "label": "test/local_project1",
      "kind": "Module",
      "detail": "Module",
      "sortText": "R",
      "filterText": "local_project1",
      "insertText": "local_project1",
      "insertTextFormat": "Snippet",
      "additionalTextEdits": [
        {
          "range": {
            "start": {
              "line": 0,
              "character": 0
            },
            "end": {
              "line": 0,
              "character": 0
            }
          },
          "newText": "import test/local_project1;\n"
        }
      ]
    },
    {
      "label": "test/local_project2",
      "kind": "Module",
      "detail": "Module",
      "sortText": "R",
      "filterText": "local_project2",
      "insertText": "local_project2",
      "insertTextFormat": "Snippet",
      "additionalTextEdits": [
        {
          "range": {
            "start": {
              "line": 0,
              "character": 0
            },
            "end": {
              "line": 0,
              "character": 0
            }
          },
          "newText": "import test/local_project2;\n"
        }
      ]
    },
    {
      "label": "null",
      "kind": "Keyword",
      "detail": "Keyword",
      "sortText": "Q",
      "filterText": "null",
      "insertText": "null",
      "insertTextFormat": "Snippet"
    },
    {
      "label": "function",
      "kind": "Unit",
      "detail": "type",
      "sortText": "R",
      "insertText": "function",
      "insertTextFormat": "Snippet"
    },
    {
<<<<<<< HEAD
      "label": "client",
      "kind": "Snippet",
      "detail": "Snippet",
      "sortText": "P",
      "filterText": "client",
      "insertText": "client \"${1}\" as ${2:clientName};",
      "insertTextFormat": "Snippet"
=======
      "label": "ballerina/lang.regexp",
      "kind": "Module",
      "detail": "Module",
      "sortText": "R",
      "filterText": "regexp",
      "insertText": "regexp",
      "insertTextFormat": "Snippet",
      "additionalTextEdits": [
        {
          "range": {
            "start": {
              "line": 0,
              "character": 0
            },
            "end": {
              "line": 0,
              "character": 0
            }
          },
          "newText": "import ballerina/lang.regexp;\n"
        }
      ]
>>>>>>> 91233993
    }
  ]
}<|MERGE_RESOLUTION|>--- conflicted
+++ resolved
@@ -891,7 +891,6 @@
       "insertTextFormat": "Snippet"
     },
     {
-<<<<<<< HEAD
       "label": "client",
       "kind": "Snippet",
       "detail": "Snippet",
@@ -899,7 +898,8 @@
       "filterText": "client",
       "insertText": "client \"${1}\" as ${2:clientName};",
       "insertTextFormat": "Snippet"
-=======
+    },
+    {
       "label": "ballerina/lang.regexp",
       "kind": "Module",
       "detail": "Module",
@@ -922,7 +922,6 @@
           "newText": "import ballerina/lang.regexp;\n"
         }
       ]
->>>>>>> 91233993
     }
   ]
 }