--- conflicted
+++ resolved
@@ -6,17 +6,13 @@
   "source": "field_access_expression_context/source/field_access_ctx_source28.bal",
   "items": [
     {
-      "label": "reduce(function () func, array:Type1 initial)",
-      "kind": "Function",
-      "detail": "array:Type1",
-      "documentation": {
-        "right": {
-          "kind": "markdown",
-<<<<<<< HEAD
-          "value": "**Package:** _ballerina/lang.array:1.1.0_  \n  \nCombines the members of an array using a combining function.\n\nThe combining function takes the combined value so far and a member of the array,\nand returns a new combined value.\n\nFor example\n```\nreduce([1, 2, 3], function (int total, int n) returns int { return total + n; }, 0)\n```\nis the same as `sum(1, 2, 3)`.\n  \n**Params**  \n- `function ()` func: combining function  \n- `array:Type1` initial: initial value for the first argument of combining parameter `func`  \n  \n**Return** `array:Type1`   \n- result of combining the members of parameter `arr` using parameter `func`  \n  \n"
-=======
+      "label": "reduce(function () func, any|error initial)",
+      "kind": "Function",
+      "detail": "any|error",
+      "documentation": {
+        "right": {
+          "kind": "markdown",
           "value": "**Package:** _ballerina/lang.array:0.0.0_  \n  \nCombines the members of an array using a combining function.\n\nThe combining function takes the combined value so far and a member of the array,\nand returns a new combined value.\n\nFor example\n```\nreduce([1, 2, 3], function (int total, int n) returns int { return total + n; }, 0)\n```\nis the same as `sum(1, 2, 3)`.\n  \n**Params**  \n- `function ()` func: combining function  \n- `any|error` initial: initial value for the first argument of combining parameter `func`  \n  \n**Return** `any|error`   \n- result of combining the members of parameter `arr` using parameter `func`  \n  \n"
->>>>>>> 8adfc0ac
         }
       },
       "sortText": "BD",
@@ -50,15 +46,11 @@
     {
       "label": "shift()",
       "kind": "Function",
-      "detail": "array:Type1",
-      "documentation": {
-        "right": {
-          "kind": "markdown",
-<<<<<<< HEAD
-          "value": "**Package:** _ballerina/lang.array:1.1.0_  \n  \nRemoves and returns first member of an array.\n\nThe array must not be empty.\n  \n  \n  \n**Return** `array:Type1`   \n- the value that was the first member of the array  \n  \n"
-=======
+      "detail": "any|error",
+      "documentation": {
+        "right": {
+          "kind": "markdown",
           "value": "**Package:** _ballerina/lang.array:0.0.0_  \n  \nRemoves and returns first member of an array.\n\nThe array must not be empty.\n  \n  \n  \n**Return** `any|error`   \n- the value that was the first member of the array  \n  \n"
->>>>>>> 8adfc0ac
         }
       },
       "sortText": "BD",
@@ -84,15 +76,11 @@
     {
       "label": "sort(array:SortDirection direction, function ()? key)",
       "kind": "Function",
-      "detail": "array:Type1[]",
-      "documentation": {
-        "right": {
-          "kind": "markdown",
-<<<<<<< HEAD
-          "value": "**Package:** _ballerina/lang.array:1.1.0_  \n  \nSorts an array.\n\nIf the member type of the array is not ordered, then the parameter `key` function\nmust be specified.\nSorting works the same as with the parameter `sort` clause of query expressions.\n  \n**Params**  \n- `array:SortDirection` direction: direction in which to sort(Defaultable)  \n- `function ()?` key: function that returns a key to use to sort the members(Defaultable)  \n  \n**Return** `array:Type1[]`   \n- a new array consisting of the members of parameter `arr` in sorted order  \n  \n"
-=======
+      "detail": "(any|error)[]",
+      "documentation": {
+        "right": {
+          "kind": "markdown",
           "value": "**Package:** _ballerina/lang.array:0.0.0_  \n  \nSorts an array.\n\nIf the member type of the array is not ordered, then the parameter `key` function\nmust be specified.\nSorting works the same as with the parameter `sort` clause of query expressions.\n  \n**Params**  \n- `array:SortDirection` direction: direction in which to sort(Defaultable)  \n- `function ()?` key: function that returns a key to use to sort the members(Defaultable)  \n  \n**Return** `(any|error)[]`   \n- a new array consisting of the members of parameter `arr` in sorted order  \n  \n"
->>>>>>> 8adfc0ac
         }
       },
       "sortText": "BD",
@@ -107,15 +95,11 @@
     {
       "label": "reverse()",
       "kind": "Function",
-      "detail": "array:Type1[]",
-      "documentation": {
-        "right": {
-          "kind": "markdown",
-<<<<<<< HEAD
-          "value": "**Package:** _ballerina/lang.array:1.1.0_  \n  \nReverses the order of the members of an array.\n  \n  \n  \n**Return** `array:Type1[]`   \n- parameter `arr` with its members in reverse order  \n  \n"
-=======
+      "detail": "(any|error)[]",
+      "documentation": {
+        "right": {
+          "kind": "markdown",
           "value": "**Package:** _ballerina/lang.array:0.0.0_  \n  \nReverses the order of the members of an array.\n  \n  \n  \n**Return** `(any|error)[]`   \n- parameter `arr` with its members in reverse order  \n  \n"
->>>>>>> 8adfc0ac
         }
       },
       "sortText": "BD",
@@ -126,15 +110,11 @@
     {
       "label": "toStream()",
       "kind": "Function",
-      "detail": "stream<array:Type1>",
-      "documentation": {
-        "right": {
-          "kind": "markdown",
-<<<<<<< HEAD
-          "value": "**Package:** _ballerina/lang.array:1.1.0_  \n  \nReturns a stream from the given array.\n  \n  \n  \n**Return** `stream<array:Type1>`   \n- The stream representation of the array `arr`  \n  \n"
-=======
+      "detail": "stream<any|error>",
+      "documentation": {
+        "right": {
+          "kind": "markdown",
           "value": "**Package:** _ballerina/lang.array:0.0.0_  \n  \nReturns a stream from the given array.\n  \n  \n  \n**Return** `stream<any|error>`   \n- The stream representation of the array `arr`  \n  \n"
->>>>>>> 8adfc0ac
         }
       },
       "sortText": "BD",
@@ -145,15 +125,11 @@
     {
       "label": "remove(int index)",
       "kind": "Function",
-      "detail": "array:Type1",
-      "documentation": {
-        "right": {
-          "kind": "markdown",
-<<<<<<< HEAD
-          "value": "**Package:** _ballerina/lang.array:1.1.0_  \n  \nRemoves a member of an array.\n\nThis removes the member of parameter `arr` with index parameter `index` and returns it.\nIt panics if there is no such member.\n  \n**Params**  \n- `int` index: index of member to be removed from parameter `arr`  \n  \n**Return** `array:Type1`   \n- the member of parameter `arr` that was at parameter `index`  \n  \n"
-=======
+      "detail": "any|error",
+      "documentation": {
+        "right": {
+          "kind": "markdown",
           "value": "**Package:** _ballerina/lang.array:0.0.0_  \n  \nRemoves a member of an array.\n\nThis removes the member of parameter `arr` with index parameter `index` and returns it.\nIt panics if there is no such member.\n  \n**Params**  \n- `int` index: index of member to be removed from parameter `arr`  \n  \n**Return** `any|error`   \n- the member of parameter `arr` that was at parameter `index`  \n  \n"
->>>>>>> 8adfc0ac
         }
       },
       "sortText": "BD",
@@ -166,17 +142,13 @@
       }
     },
     {
-      "label": "push(array:Type1... vals)",
-      "kind": "Function",
-      "detail": "()",
-      "documentation": {
-        "right": {
-          "kind": "markdown",
-<<<<<<< HEAD
-          "value": "**Package:** _ballerina/lang.array:1.1.0_  \n  \nAdds values to the end of an array.\n  \n**Params**  \n- `array:Type1[]` vals: values to add to the end of the array"
-=======
+      "label": "push(any|error... vals)",
+      "kind": "Function",
+      "detail": "()",
+      "documentation": {
+        "right": {
+          "kind": "markdown",
           "value": "**Package:** _ballerina/lang.array:0.0.0_  \n  \nAdds values to the end of an array.\n  \n**Params**  \n- `(any|error)[]` vals: values to add to the end of the array"
->>>>>>> 8adfc0ac
         }
       },
       "sortText": "BD",
@@ -191,15 +163,11 @@
     {
       "label": "filter(function () func)",
       "kind": "Function",
-      "detail": "array:Type1[]",
-      "documentation": {
-        "right": {
-          "kind": "markdown",
-<<<<<<< HEAD
-          "value": "**Package:** _ballerina/lang.array:1.1.0_  \n  \nSelects the members from an array for which a function returns true.\n  \n**Params**  \n- `function ()` func: a predicate to apply to each member to test whether it should be selected  \n  \n**Return** `array:Type1[]`   \n- new array only containing members of parameter `arr` for which parameter `func` evaluates to true  \n  \n"
-=======
+      "detail": "(any|error)[]",
+      "documentation": {
+        "right": {
+          "kind": "markdown",
           "value": "**Package:** _ballerina/lang.array:0.0.0_  \n  \nSelects the members from an array for which a function returns true.\n  \n**Params**  \n- `function ()` func: a predicate to apply to each member to test whether it should be selected  \n  \n**Return** `(any|error)[]`   \n- new array only containing members of parameter `arr` for which parameter `func` evaluates to true  \n  \n"
->>>>>>> 8adfc0ac
         }
       },
       "sortText": "BD",
@@ -214,15 +182,11 @@
     {
       "label": "pop()",
       "kind": "Function",
-      "detail": "array:Type1",
-      "documentation": {
-        "right": {
-          "kind": "markdown",
-<<<<<<< HEAD
-          "value": "**Package:** _ballerina/lang.array:1.1.0_  \n  \nRemoves and returns the last member of an array.\n\nThe array must not be empty.\n  \n  \n  \n**Return** `array:Type1`   \n- removed member  \n  \n"
-=======
+      "detail": "any|error",
+      "documentation": {
+        "right": {
+          "kind": "markdown",
           "value": "**Package:** _ballerina/lang.array:0.0.0_  \n  \nRemoves and returns the last member of an array.\n\nThe array must not be empty.\n  \n  \n  \n**Return** `any|error`   \n- removed member  \n  \n"
->>>>>>> 8adfc0ac
         }
       },
       "sortText": "BD",
@@ -233,19 +197,11 @@
     {
       "label": "iterator()",
       "kind": "Function",
-<<<<<<< HEAD
-      "detail": "object {public isolated function next() returns record {| array:Type value; |}? ;}",
-      "documentation": {
-        "right": {
-          "kind": "markdown",
-          "value": "**Package:** _ballerina/lang.array:1.1.0_  \n  \nReturns an iterator over an array.\n  \n  \n  \n**Return** `object {public isolated function next() returns record {| array:Type value; |}? ;}`   \n- a new iterator object that will iterate over the members of parameter `arr`.  \n  \n"
-=======
       "detail": "object {public isolated function next() returns record {| any|error value; |}?;}",
       "documentation": {
         "right": {
           "kind": "markdown",
           "value": "**Package:** _ballerina/lang.array:0.0.0_  \n  \nReturns an iterator over an array.\n  \n  \n  \n**Return** `object {public isolated function next() returns record {| any|error value; |}?;}`   \n- a new iterator object that will iterate over the members of parameter `arr`.  \n  \n"
->>>>>>> 8adfc0ac
         }
       },
       "sortText": "BD",
@@ -290,15 +246,11 @@
     {
       "label": "slice(int startIndex, int endIndex)",
       "kind": "Function",
-      "detail": "array:Type1[]",
-      "documentation": {
-        "right": {
-          "kind": "markdown",
-<<<<<<< HEAD
-          "value": "**Package:** _ballerina/lang.array:1.1.0_  \n  \nReturns a subarray using a start index (inclusive) and an end index (exclusive).\n  \n**Params**  \n- `int` startIndex: index of first member to include in the slice  \n- `int` endIndex: index of first member not to include in the slice(Defaultable)  \n  \n**Return** `array:Type1[]`   \n- array slice within specified range  \n  \n"
-=======
+      "detail": "(any|error)[]",
+      "documentation": {
+        "right": {
+          "kind": "markdown",
           "value": "**Package:** _ballerina/lang.array:0.0.0_  \n  \nReturns a subarray using a start index (inclusive) and an end index (exclusive).\n  \n**Params**  \n- `int` startIndex: index of first member to include in the slice  \n- `int` endIndex: index of first member not to include in the slice(Defaultable)  \n  \n**Return** `(any|error)[]`   \n- array slice within specified range  \n  \n"
->>>>>>> 8adfc0ac
         }
       },
       "sortText": "BD",
@@ -313,15 +265,11 @@
     {
       "label": "enumerate()",
       "kind": "Function",
-      "detail": "[int, array:Type1][]",
-      "documentation": {
-        "right": {
-          "kind": "markdown",
-<<<<<<< HEAD
-          "value": "**Package:** _ballerina/lang.array:1.1.0_  \n  \nReturns a new array consisting of index and member pairs.\n  \n  \n  \n**Return** `[int, array:Type1][]`   \n- array of index, member pairs  \n  \n"
-=======
+      "detail": "[int, any|error][]",
+      "documentation": {
+        "right": {
+          "kind": "markdown",
           "value": "**Package:** _ballerina/lang.array:0.0.0_  \n  \nReturns a new array consisting of index and member pairs.\n  \n  \n  \n**Return** `[int, any|error][]`   \n- array of index, member pairs  \n  \n"
->>>>>>> 8adfc0ac
         }
       },
       "sortText": "BD",
@@ -330,17 +278,13 @@
       "insertTextFormat": "Snippet"
     },
     {
-      "label": "unshift(array:Type1... vals)",
-      "kind": "Function",
-      "detail": "()",
-      "documentation": {
-        "right": {
-          "kind": "markdown",
-<<<<<<< HEAD
-          "value": "**Package:** _ballerina/lang.array:1.1.0_  \n  \nAdds values to the start of an array.\n\nThe values newly added to the array will be in the same order\nas they are in parameter `vals`.\n  \n**Params**  \n- `array:Type1[]` vals: values to add to the start of the array"
-=======
+      "label": "unshift(any|error... vals)",
+      "kind": "Function",
+      "detail": "()",
+      "documentation": {
+        "right": {
+          "kind": "markdown",
           "value": "**Package:** _ballerina/lang.array:0.0.0_  \n  \nAdds values to the start of an array.\n\nThe values newly added to the array will be in the same order\nas they are in parameter `vals`.\n  \n**Params**  \n- `(any|error)[]` vals: values to add to the start of the array"
->>>>>>> 8adfc0ac
         }
       },
       "sortText": "BD",
@@ -355,15 +299,11 @@
     {
       "label": "map(function () func)",
       "kind": "Function",
-      "detail": "array:Type1[]",
-      "documentation": {
-        "right": {
-          "kind": "markdown",
-<<<<<<< HEAD
-          "value": "**Package:** _ballerina/lang.array:1.1.0_  \n  \nApplies a function to each member of an array and returns an array of the results.\n  \n**Params**  \n- `function ()` func: a function to apply to each member  \n  \n**Return** `array:Type1[]`   \n- new array containing result of applying parameter `func` to each member of parameter `arr` in order  \n  \n"
-=======
+      "detail": "(any|error)[]",
+      "documentation": {
+        "right": {
+          "kind": "markdown",
           "value": "**Package:** _ballerina/lang.array:0.0.0_  \n  \nApplies a function to each member of an array and returns an array of the results.\n  \n**Params**  \n- `function ()` func: a function to apply to each member  \n  \n**Return** `(any|error)[]`   \n- new array containing result of applying parameter `func` to each member of parameter `arr` in order  \n  \n"
->>>>>>> 8adfc0ac
         }
       },
       "sortText": "BD",
