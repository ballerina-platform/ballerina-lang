--- conflicted
+++ resolved
@@ -294,7 +294,25 @@
       }
     },
     {
-<<<<<<< HEAD
+      "label": "avg(int... ns)",
+      "kind": "Function",
+      "detail": "decimal",
+      "documentation": {
+        "right": {
+          "kind": "markdown",
+          "value": "**Package:** _ballerina/lang.int:0.0.0_  \n  \nReturns the average of its arguments.\nThe result is returned as a decimal.\n\n```ballerina\nint:avg(10, 20, 30, 40) ⇒ 25.0\n```\n  \n**Params**  \n- `int[]` ns: other int values  \n  \n**Return** `decimal`   \n- average of parameter `n` and all of parameter `ns`  \n  \n"
+        }
+      },
+      "sortText": "CA",
+      "filterText": "avg",
+      "insertText": "avg(${1})",
+      "insertTextFormat": "Snippet",
+      "command": {
+        "title": "editor.action.triggerParameterHints",
+        "command": "editor.action.triggerParameterHints"
+      }
+    },
+    {
       "label": "last(value:Type... vs)",
       "kind": "Function",
       "detail": "value:Type",
@@ -345,20 +363,6 @@
       "sortText": "CA",
       "filterText": "first",
       "insertText": "first(${1})",
-=======
-      "label": "avg(int... ns)",
-      "kind": "Function",
-      "detail": "decimal",
-      "documentation": {
-        "right": {
-          "kind": "markdown",
-          "value": "**Package:** _ballerina/lang.int:0.0.0_  \n  \nReturns the average of its arguments.\nThe result is returned as a decimal.\n\n```ballerina\nint:avg(10, 20, 30, 40) ⇒ 25.0\n```\n  \n**Params**  \n- `int[]` ns: other int values  \n  \n**Return** `decimal`   \n- average of parameter `n` and all of parameter `ns`  \n  \n"
-        }
-      },
-      "sortText": "CA",
-      "filterText": "avg",
-      "insertText": "avg(${1})",
->>>>>>> 60ebeaec
       "insertTextFormat": "Snippet",
       "command": {
         "title": "editor.action.triggerParameterHints",
