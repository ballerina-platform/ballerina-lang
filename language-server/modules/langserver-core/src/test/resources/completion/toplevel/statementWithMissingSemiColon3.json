--- conflicted
+++ resolved
@@ -3596,20 +3596,6 @@
             "insertTextFormat": "Snippet"
         },
         {
-<<<<<<< HEAD
-=======
-            "label": "AuthzCacheConfig",
-            "kind": "Struct",
-            "detail": "Record",
-            "documentation": {
-                "left": "Provides a set of configurations for controlling the authorization caching behaviour of the endpoint.\n"
-            },
-            "sortText": "120",
-            "insertText": "AuthzCacheConfig",
-            "insertTextFormat": "Snippet"
-        },
-        {
->>>>>>> b5b89639
             "label": "KeepAlive",
             "detail": "Union",
             "documentation": {
