--- conflicted
+++ resolved
@@ -4,1126 +4,6 @@
     "character": 4
   },
   "source": "toplevel/source/allTopLevelItemSkip.bal",
-<<<<<<< HEAD
-  "items": [
-    {
-      "label": "xmlns",
-      "kind": "Snippet",
-      "detail": "Snippet",
-      "sortText": "190",
-      "insertText": "xmlns \"${1}\" as ${2:ns};",
-      "insertTextFormat": "Snippet"
-    },
-    {
-      "label": "var",
-      "kind": "Keyword",
-      "detail": "Keyword",
-      "sortText": "210",
-      "insertText": "var ",
-      "insertTextFormat": "Snippet"
-    },
-    {
-      "label": "error",
-      "kind": "Snippet",
-      "detail": "Snippet",
-      "sortText": "190",
-      "insertText": "error ${1:name} \u003d error(\"${2:errorCode}\", { message: \"${3}\" });",
-      "insertTextFormat": "Snippet"
-    },
-    {
-      "label": "foreach",
-      "kind": "Snippet",
-      "detail": "Statement",
-      "sortText": "200",
-      "insertText": "foreach ${1:var} ${2:item} in ${3:itemList} {\n\t${4}\n}",
-      "insertTextFormat": "Snippet"
-    },
-    {
-      "label": "fork",
-      "kind": "Snippet",
-      "detail": "Statement",
-      "sortText": "200",
-      "insertText": "fork {\n\t${1}\n}",
-      "insertTextFormat": "Snippet"
-    },
-    {
-      "label": "if",
-      "kind": "Snippet",
-      "detail": "Statement",
-      "sortText": "200",
-      "insertText": "if (${1:true}) {\n\t${2}\n}",
-      "insertTextFormat": "Snippet"
-    },
-    {
-      "label": "lock",
-      "kind": "Snippet",
-      "detail": "Statement",
-      "sortText": "200",
-      "insertText": "lock {\n\t${1}\n}",
-      "insertTextFormat": "Snippet"
-    },
-    {
-      "label": "match",
-      "kind": "Snippet",
-      "detail": "Statement",
-      "sortText": "200",
-      "insertText": "match ",
-      "insertTextFormat": "Snippet"
-    },
-    {
-      "label": "panic",
-      "kind": "Snippet",
-      "detail": "Statement",
-      "sortText": "200",
-      "insertText": "panic ",
-      "insertTextFormat": "Snippet"
-    },
-    {
-      "label": "return",
-      "kind": "Snippet",
-      "detail": "Statement",
-      "sortText": "200",
-      "insertText": "return;",
-      "insertTextFormat": "Snippet"
-    },
-    {
-      "label": "transaction",
-      "kind": "Snippet",
-      "detail": "Statement",
-      "sortText": "200",
-      "insertText": "transaction with retries \u003d ${1:0} {\n\t${2}\n} onretry {\n\t${3}\n}",
-      "insertTextFormat": "Snippet"
-    },
-    {
-      "label": "while",
-      "kind": "Snippet",
-      "detail": "Statement",
-      "sortText": "200",
-      "insertText": "while (${1:true}) {\n\t${2}\n}",
-      "insertTextFormat": "Snippet"
-    },
-    {
-      "label": "worker",
-      "kind": "Snippet",
-      "detail": "Snippet",
-      "sortText": "190",
-      "insertText": "worker ${1:name} {\n\t${2}\n}",
-      "insertTextFormat": "Snippet"
-    },
-    {
-      "label": "channel",
-      "kind": "Keyword",
-      "detail": "Channel",
-      "sortText": "110",
-      "insertText": "channel",
-      "insertTextFormat": "Snippet"
-    },
-    {
-      "label": "xml",
-      "kind": "Keyword",
-      "detail": "Xml",
-      "sortText": "110",
-      "insertText": "xml",
-      "insertTextFormat": "Snippet"
-    },
-    {
-      "label": "testBraced",
-      "kind": "Variable",
-      "detail": "int",
-      "sortText": "110",
-      "insertText": "testBraced",
-      "insertTextFormat": "Snippet"
-    },
-    {
-      "label": "queryTableWithJoinClause(string sqlQuery, table fromTable, table joinTable, any parameters, any retType)(table\u003c$anonType$builtin$8\u003e)",
-      "kind": "Function",
-      "detail": "Function",
-      "documentation": {
-        "right": {
-          "kind": "markdown",
-          "value": "**Package:** _ballerina/builtin_  \n  \nExecute the given sql query to fetch the records and return as a new in memory table.\n  \n  \n---    \n**Parameters**  \n- _sqlQuery_  \n    The query to execute  \n  \n- _fromTable_  \n    The table on which the query is executed  \n  \n- _joinTable_  \n    The table which is joined with \u0027fromTable\u0027  \n  \n- _parameters_  \n    liternal parameters to be passed to prepared statement \u0027sqlQuery\u0027  \n  \n- _retType_  \n    return type of the resultant table instance  \n  \n  \n**Return**  \ntable\u003c$anonType$builtin$8\u003e"
-        }
-      },
-      "sortText": "120",
-      "insertText": "queryTableWithJoinClause(${1})",
-      "insertTextFormat": "Snippet",
-      "command": {
-        "title": "editor.action.triggerParameterHints",
-        "command": "editor.action.triggerParameterHints"
-      }
-    },
-    {
-      "label": "TableConfig",
-      "kind": "Class",
-      "detail": "Record",
-      "documentation": {
-        "left": "TableConfig represents properties used during table initialization.\n"
-      },
-      "sortText": "110",
-      "insertText": "TableConfig",
-      "insertTextFormat": "Snippet"
-    },
-    {
-      "label": "byte",
-      "kind": "Keyword",
-      "detail": "Byte",
-      "sortText": "110",
-      "insertText": "byte",
-      "insertTextFormat": "Snippet"
-    },
-    {
-      "label": "customTestFunction()",
-      "kind": "Function",
-      "detail": "Function",
-      "documentation": {
-        "right": {
-          "kind": "markdown",
-          "value": "**Package:** _._  \n  \n  \n  \n---    \n**Parameters**  \n"
-        }
-      },
-      "sortText": "120",
-      "insertText": "customTestFunction(${1});",
-      "insertTextFormat": "Snippet",
-      "command": {
-        "title": "editor.action.triggerParameterHints",
-        "command": "editor.action.triggerParameterHints"
-      }
-    },
-    {
-      "label": "queryTableWithoutJoinClause(string sqlQuery, table fromTable, any parameters, any retType)(table\u003c$anonType$builtin$10\u003e)",
-      "kind": "Function",
-      "detail": "Function",
-      "documentation": {
-        "right": {
-          "kind": "markdown",
-          "value": "**Package:** _ballerina/builtin_  \n  \nExecute the given sql query to fetch the records and return as a new in memory table.\n  \n  \n---    \n**Parameters**  \n- _sqlQuery_  \n    The query to execute  \n  \n- _fromTable_  \n    The table on which the query is executed  \n  \n- _parameters_  \n    literal parameters to be passed to prepared statement \u0027sqlQuery\u0027  \n  \n- _retType_  \n    return type of the resultant table instance  \n  \n  \n**Return**  \ntable\u003c$anonType$builtin$10\u003e"
-        }
-      },
-      "sortText": "120",
-      "insertText": "queryTableWithoutJoinClause(${1})",
-      "insertTextFormat": "Snippet",
-      "command": {
-        "title": "editor.action.triggerParameterHints",
-        "command": "editor.action.triggerParameterHints"
-      }
-    },
-    {
-      "label": "startForever(string streamQuery, any inStreamRefs, any inTableRefs, any outStreamRefs, any outTableRefs, any funcPointers)",
-      "kind": "Function",
-      "detail": "Function",
-      "documentation": {
-        "right": {
-          "kind": "markdown",
-          "value": "**Package:** _ballerina/builtin_  \n  \nCreates the forever runtime.\n  \n  \n---    \n**Parameters**  \n- _streamQuery_  \n    The siddhi query by which the siddhi app runtime is created  \n  \n- _inStreamRefs_  \n    References of the input streams in the forever  \n  \n- _inTableRefs_  \n    References of the input tables in the forever  \n  \n- _outStreamRefs_  \n    References of the output streams in the forever  \n  \n- _outTableRefs_  \n    References of the output tables in the forever  \n  \n- _funcPointers_  \n    References of the functions to invoke as the streaming action  \n"
-        }
-      },
-      "sortText": "120",
-      "insertText": "startForever(${1});",
-      "insertTextFormat": "Snippet",
-      "command": {
-        "title": "editor.action.triggerParameterHints",
-        "command": "editor.action.triggerParameterHints"
-      }
-    },
-    {
-      "label": "stream",
-      "kind": "Keyword",
-      "detail": "Stream",
-      "sortText": "110",
-      "insertText": "stream",
-      "insertTextFormat": "Snippet"
-    },
-    {
-      "label": "num1",
-      "kind": "Variable",
-      "detail": "int",
-      "sortText": "110",
-      "insertText": "num1",
-      "insertTextFormat": "Snippet"
-    },
-    {
-      "label": "customObject",
-      "kind": "Class",
-      "detail": "Object",
-      "sortText": "110",
-      "insertText": "customObject",
-      "insertTextFormat": "Snippet"
-    },
-    {
-      "label": "AbstractListener",
-      "kind": "Class",
-      "detail": "Object",
-      "sortText": "110",
-      "insertText": "AbstractListener",
-      "insertTextFormat": "Snippet"
-    },
-    {
-      "label": "map",
-      "kind": "Keyword",
-      "detail": "Map",
-      "sortText": "110",
-      "insertText": "map",
-      "insertTextFormat": "Snippet"
-    },
-    {
-      "label": "table",
-      "kind": "Keyword",
-      "detail": "Table",
-      "sortText": "110",
-      "insertText": "table",
-      "insertTextFormat": "Snippet"
-    },
-    {
-      "label": "anydata",
-      "kind": "Keyword",
-      "detail": "Anydata",
-      "sortText": "110",
-      "insertText": "anydata",
-      "insertTextFormat": "Snippet"
-    },
-    {
-      "label": "testBinary",
-      "kind": "Variable",
-      "detail": "int",
-      "sortText": "110",
-      "insertText": "testBinary",
-      "insertTextFormat": "Snippet"
-    },
-    {
-      "label": "future",
-      "kind": "Keyword",
-      "detail": "Future",
-      "sortText": "110",
-      "insertText": "future",
-      "insertTextFormat": "Snippet"
-    },
-    {
-      "label": "typedesc",
-      "kind": "Keyword",
-      "detail": "Typedesc",
-      "sortText": "110",
-      "insertText": "typedesc",
-      "insertTextFormat": "Snippet"
-    },
-    {
-      "label": "float",
-      "kind": "Keyword",
-      "detail": "Float",
-      "sortText": "110",
-      "insertText": "float",
-      "insertTextFormat": "Snippet"
-    },
-    {
-      "label": "ep",
-      "kind": "Variable",
-      "detail": "http:Listener",
-      "sortText": "110",
-      "insertText": "ep",
-      "insertTextFormat": "Snippet"
-    },
-    {
-      "label": "customRecord",
-      "kind": "Class",
-      "detail": "Record",
-      "sortText": "110",
-      "insertText": "customRecord",
-      "insertTextFormat": "Snippet"
-    },
-    {
-      "label": "null",
-      "kind": "Keyword",
-      "detail": "Nil",
-      "sortText": "110",
-      "insertText": "null",
-      "insertTextFormat": "Snippet"
-    },
-    {
-      "label": "decimal",
-      "kind": "Keyword",
-      "detail": "Decimal",
-      "sortText": "110",
-      "insertText": "decimal",
-      "insertTextFormat": "Snippet"
-    },
-    {
-      "label": "string",
-      "kind": "Keyword",
-      "detail": "String",
-      "sortText": "110",
-      "insertText": "string",
-      "insertTextFormat": "Snippet"
-    },
-    {
-      "label": "fieldWithinFunction",
-      "kind": "Variable",
-      "detail": "int",
-      "sortText": "110",
-      "insertText": "fieldWithinFunction",
-      "insertTextFormat": "Snippet"
-    },
-    {
-      "label": "terminationFunction()",
-      "kind": "Function",
-      "detail": "Function",
-      "documentation": {
-        "right": {
-          "kind": "markdown",
-          "value": "**Package:** _._  \n  \n  \n  \n---    \n**Parameters**  \n"
-        }
-      },
-      "sortText": "120",
-      "insertText": "terminationFunction(${1});",
-      "insertTextFormat": "Snippet",
-      "command": {
-        "title": "editor.action.triggerParameterHints",
-        "command": "editor.action.triggerParameterHints"
-      }
-    },
-    {
-      "label": "json",
-      "kind": "Keyword",
-      "detail": "Json",
-      "sortText": "110",
-      "insertText": "json",
-      "insertTextFormat": "Snippet"
-    },
-    {
-      "label": "strVal",
-      "kind": "Variable",
-      "detail": "string",
-      "sortText": "110",
-      "insertText": "strVal",
-      "insertTextFormat": "Snippet"
-    },
-    {
-      "label": "customService",
-      "kind": "Variable",
-      "detail": "customService",
-      "sortText": "110",
-      "insertText": "customService",
-      "insertTextFormat": "Snippet"
-    },
-    {
-      "label": "any",
-      "kind": "Keyword",
-      "detail": "Any",
-      "sortText": "110",
-      "insertText": "any",
-      "insertTextFormat": "Snippet"
-    },
-    {
-      "label": "int",
-      "kind": "Keyword",
-      "detail": "Int",
-      "sortText": "110",
-      "insertText": "int",
-      "insertTextFormat": "Snippet"
-    },
-    {
-      "label": "boolean",
-      "kind": "Keyword",
-      "detail": "Boolean",
-      "sortText": "110",
-      "insertText": "boolean",
-      "insertTextFormat": "Snippet"
-    },
-    {
-      "label": "service",
-      "kind": "Keyword",
-      "detail": "Service",
-      "sortText": "110",
-      "insertText": "service",
-      "insertTextFormat": "Snippet"
-    },
-    {
-      "label": "http",
-      "kind": "Module",
-      "detail": "Package",
-      "sortText": "140",
-      "insertText": "http",
-      "insertTextFormat": "Snippet"
-    },
-    {
-      "label": "ballerina/jwt",
-      "kind": "Module",
-      "detail": "Package",
-      "sortText": "140",
-      "insertText": "jwt",
-      "insertTextFormat": "Snippet",
-      "additionalTextEdits": [
-        {
-          "range": {
-            "start": {
-              "line": 1,
-              "character": 0
-            },
-            "end": {
-              "line": 1,
-              "character": 0
-            }
-          },
-          "newText": "import ballerina/jwt;\n"
-        }
-      ]
-    },
-    {
-      "label": "ballerina/crypto",
-      "kind": "Module",
-      "detail": "Package",
-      "sortText": "140",
-      "insertText": "crypto",
-      "insertTextFormat": "Snippet",
-      "additionalTextEdits": [
-        {
-          "range": {
-            "start": {
-              "line": 1,
-              "character": 0
-            },
-            "end": {
-              "line": 1,
-              "character": 0
-            }
-          },
-          "newText": "import ballerina/crypto;\n"
-        }
-      ]
-    },
-    {
-      "label": "ballerinax/jdbc",
-      "kind": "Module",
-      "detail": "Package",
-      "sortText": "140",
-      "insertText": "jdbc",
-      "insertTextFormat": "Snippet",
-      "additionalTextEdits": [
-        {
-          "range": {
-            "start": {
-              "line": 1,
-              "character": 0
-            },
-            "end": {
-              "line": 1,
-              "character": 0
-            }
-          },
-          "newText": "import ballerinax/jdbc;\n"
-        }
-      ]
-    },
-    {
-      "label": "ballerina/cache",
-      "kind": "Module",
-      "detail": "Package",
-      "sortText": "140",
-      "insertText": "cache",
-      "insertTextFormat": "Snippet",
-      "additionalTextEdits": [
-        {
-          "range": {
-            "start": {
-              "line": 1,
-              "character": 0
-            },
-            "end": {
-              "line": 1,
-              "character": 0
-            }
-          },
-          "newText": "import ballerina/cache;\n"
-        }
-      ]
-    },
-    {
-      "label": "ballerina/test",
-      "kind": "Module",
-      "detail": "Package",
-      "sortText": "140",
-      "insertText": "test",
-      "insertTextFormat": "Snippet",
-      "additionalTextEdits": [
-        {
-          "range": {
-            "start": {
-              "line": 1,
-              "character": 0
-            },
-            "end": {
-              "line": 1,
-              "character": 0
-            }
-          },
-          "newText": "import ballerina/test;\n"
-        }
-      ]
-    },
-    {
-      "label": "ballerina/file",
-      "kind": "Module",
-      "detail": "Package",
-      "sortText": "140",
-      "insertText": "file",
-      "insertTextFormat": "Snippet",
-      "additionalTextEdits": [
-        {
-          "range": {
-            "start": {
-              "line": 1,
-              "character": 0
-            },
-            "end": {
-              "line": 1,
-              "character": 0
-            }
-          },
-          "newText": "import ballerina/file;\n"
-        }
-      ]
-    },
-    {
-      "label": "ballerina/grpc",
-      "kind": "Module",
-      "detail": "Package",
-      "sortText": "140",
-      "insertText": "grpc",
-      "insertTextFormat": "Snippet",
-      "additionalTextEdits": [
-        {
-          "range": {
-            "start": {
-              "line": 1,
-              "character": 0
-            },
-            "end": {
-              "line": 1,
-              "character": 0
-            }
-          },
-          "newText": "import ballerina/grpc;\n"
-        }
-      ]
-    },
-    {
-      "label": "ballerina/config",
-      "kind": "Module",
-      "detail": "Package",
-      "sortText": "140",
-      "insertText": "config",
-      "insertTextFormat": "Snippet",
-      "additionalTextEdits": [
-        {
-          "range": {
-            "start": {
-              "line": 1,
-              "character": 0
-            },
-            "end": {
-              "line": 1,
-              "character": 0
-            }
-          },
-          "newText": "import ballerina/config;\n"
-        }
-      ]
-    },
-    {
-      "label": "ballerina/auth",
-      "kind": "Module",
-      "detail": "Package",
-      "sortText": "140",
-      "insertText": "auth",
-      "insertTextFormat": "Snippet",
-      "additionalTextEdits": [
-        {
-          "range": {
-            "start": {
-              "line": 1,
-              "character": 0
-            },
-            "end": {
-              "line": 1,
-              "character": 0
-            }
-          },
-          "newText": "import ballerina/auth;\n"
-        }
-      ]
-    },
-    {
-      "label": "ballerina/filepath",
-      "kind": "Module",
-      "detail": "Package",
-      "sortText": "140",
-      "insertText": "filepath",
-      "insertTextFormat": "Snippet",
-      "additionalTextEdits": [
-        {
-          "range": {
-            "start": {
-              "line": 1,
-              "character": 0
-            },
-            "end": {
-              "line": 1,
-              "character": 0
-            }
-          },
-          "newText": "import ballerina/filepath;\n"
-        }
-      ]
-    },
-    {
-      "label": "ballerina/ldap",
-      "kind": "Module",
-      "detail": "Package",
-      "sortText": "140",
-      "insertText": "ldap",
-      "insertTextFormat": "Snippet",
-      "additionalTextEdits": [
-        {
-          "range": {
-            "start": {
-              "line": 1,
-              "character": 0
-            },
-            "end": {
-              "line": 1,
-              "character": 0
-            }
-          },
-          "newText": "import ballerina/ldap;\n"
-        }
-      ]
-    },
-    {
-      "label": "ballerina/streams",
-      "kind": "Module",
-      "detail": "Package",
-      "sortText": "140",
-      "insertText": "streams",
-      "insertTextFormat": "Snippet",
-      "additionalTextEdits": [
-        {
-          "range": {
-            "start": {
-              "line": 1,
-              "character": 0
-            },
-            "end": {
-              "line": 1,
-              "character": 0
-            }
-          },
-          "newText": "import ballerina/streams;\n"
-        }
-      ]
-    },
-    {
-      "label": "ballerina/artemis",
-      "kind": "Module",
-      "detail": "Package",
-      "sortText": "140",
-      "insertText": "artemis",
-      "insertTextFormat": "Snippet",
-      "additionalTextEdits": [
-        {
-          "range": {
-            "start": {
-              "line": 1,
-              "character": 0
-            },
-            "end": {
-              "line": 1,
-              "character": 0
-            }
-          },
-          "newText": "import ballerina/artemis;\n"
-        }
-      ]
-    },
-    {
-      "label": "ballerina/reflect",
-      "kind": "Module",
-      "detail": "Package",
-      "sortText": "140",
-      "insertText": "reflect",
-      "insertTextFormat": "Snippet",
-      "additionalTextEdits": [
-        {
-          "range": {
-            "start": {
-              "line": 1,
-              "character": 0
-            },
-            "end": {
-              "line": 1,
-              "character": 0
-            }
-          },
-          "newText": "import ballerina/reflect;\n"
-        }
-      ]
-    },
-    {
-      "label": "ballerina/io",
-      "kind": "Module",
-      "detail": "Package",
-      "sortText": "140",
-      "insertText": "io",
-      "insertTextFormat": "Snippet",
-      "additionalTextEdits": [
-        {
-          "range": {
-            "start": {
-              "line": 1,
-              "character": 0
-            },
-            "end": {
-              "line": 1,
-              "character": 0
-            }
-          },
-          "newText": "import ballerina/io;\n"
-        }
-      ]
-    },
-    {
-      "label": "ballerina/runtime",
-      "kind": "Module",
-      "detail": "Package",
-      "sortText": "140",
-      "insertText": "runtime",
-      "insertTextFormat": "Snippet",
-      "additionalTextEdits": [
-        {
-          "range": {
-            "start": {
-              "line": 1,
-              "character": 0
-            },
-            "end": {
-              "line": 1,
-              "character": 0
-            }
-          },
-          "newText": "import ballerina/runtime;\n"
-        }
-      ]
-    },
-    {
-      "label": "ballerina/oauth2",
-      "kind": "Module",
-      "detail": "Package",
-      "sortText": "140",
-      "insertText": "oauth2",
-      "insertTextFormat": "Snippet",
-      "additionalTextEdits": [
-        {
-          "range": {
-            "start": {
-              "line": 1,
-              "character": 0
-            },
-            "end": {
-              "line": 1,
-              "character": 0
-            }
-          },
-          "newText": "import ballerina/oauth2;\n"
-        }
-      ]
-    },
-    {
-      "label": "ballerina/internal",
-      "kind": "Module",
-      "detail": "Package",
-      "sortText": "140",
-      "insertText": "internal",
-      "insertTextFormat": "Snippet",
-      "additionalTextEdits": [
-        {
-          "range": {
-            "start": {
-              "line": 1,
-              "character": 0
-            },
-            "end": {
-              "line": 1,
-              "character": 0
-            }
-          },
-          "newText": "import ballerina/internal;\n"
-        }
-      ]
-    },
-    {
-      "label": "ballerina/encoding",
-      "kind": "Module",
-      "detail": "Package",
-      "sortText": "140",
-      "insertText": "encoding",
-      "insertTextFormat": "Snippet",
-      "additionalTextEdits": [
-        {
-          "range": {
-            "start": {
-              "line": 1,
-              "character": 0
-            },
-            "end": {
-              "line": 1,
-              "character": 0
-            }
-          },
-          "newText": "import ballerina/encoding;\n"
-        }
-      ]
-    },
-    {
-      "label": "ballerina/utils",
-      "kind": "Module",
-      "detail": "Package",
-      "sortText": "140",
-      "insertText": "utils",
-      "insertTextFormat": "Snippet",
-      "additionalTextEdits": [
-        {
-          "range": {
-            "start": {
-              "line": 1,
-              "character": 0
-            },
-            "end": {
-              "line": 1,
-              "character": 0
-            }
-          },
-          "newText": "import ballerina/utils;\n"
-        }
-      ]
-    },
-    {
-      "label": "ballerina/rabbitmq",
-      "kind": "Module",
-      "detail": "Package",
-      "sortText": "140",
-      "insertText": "rabbitmq",
-      "insertTextFormat": "Snippet",
-      "additionalTextEdits": [
-        {
-          "range": {
-            "start": {
-              "line": 1,
-              "character": 0
-            },
-            "end": {
-              "line": 1,
-              "character": 0
-            }
-          },
-          "newText": "import ballerina/rabbitmq;\n"
-        }
-      ]
-    },
-    {
-      "label": "ballerina/openapi",
-      "kind": "Module",
-      "detail": "Package",
-      "sortText": "140",
-      "insertText": "openapi",
-      "insertTextFormat": "Snippet",
-      "additionalTextEdits": [
-        {
-          "range": {
-            "start": {
-              "line": 1,
-              "character": 0
-            },
-            "end": {
-              "line": 1,
-              "character": 0
-            }
-          },
-          "newText": "import ballerina/openapi;\n"
-        }
-      ]
-    },
-    {
-      "label": "ballerina/math",
-      "kind": "Module",
-      "detail": "Package",
-      "sortText": "140",
-      "insertText": "math",
-      "insertTextFormat": "Snippet",
-      "additionalTextEdits": [
-        {
-          "range": {
-            "start": {
-              "line": 1,
-              "character": 0
-            },
-            "end": {
-              "line": 1,
-              "character": 0
-            }
-          },
-          "newText": "import ballerina/math;\n"
-        }
-      ]
-    },
-    {
-      "label": "ballerina/time",
-      "kind": "Module",
-      "detail": "Package",
-      "sortText": "140",
-      "insertText": "time",
-      "insertTextFormat": "Snippet",
-      "additionalTextEdits": [
-        {
-          "range": {
-            "start": {
-              "line": 1,
-              "character": 0
-            },
-            "end": {
-              "line": 1,
-              "character": 0
-            }
-          },
-          "newText": "import ballerina/time;\n"
-        }
-      ]
-    },
-    {
-      "label": "ballerina/observe",
-      "kind": "Module",
-      "detail": "Package",
-      "sortText": "140",
-      "insertText": "observe",
-      "insertTextFormat": "Snippet",
-      "additionalTextEdits": [
-        {
-          "range": {
-            "start": {
-              "line": 1,
-              "character": 0
-            },
-            "end": {
-              "line": 1,
-              "character": 0
-            }
-          },
-          "newText": "import ballerina/observe;\n"
-        }
-      ]
-    },
-    {
-      "label": "ballerina/system",
-      "kind": "Module",
-      "detail": "Package",
-      "sortText": "140",
-      "insertText": "system",
-      "insertTextFormat": "Snippet",
-      "additionalTextEdits": [
-        {
-          "range": {
-            "start": {
-              "line": 1,
-              "character": 0
-            },
-            "end": {
-              "line": 1,
-              "character": 0
-            }
-          },
-          "newText": "import ballerina/system;\n"
-        }
-      ]
-    },
-    {
-      "label": "ballerina/transactions",
-      "kind": "Module",
-      "detail": "Package",
-      "sortText": "140",
-      "insertText": "transactions",
-      "insertTextFormat": "Snippet",
-      "additionalTextEdits": [
-        {
-          "range": {
-            "start": {
-              "line": 1,
-              "character": 0
-            },
-            "end": {
-              "line": 1,
-              "character": 0
-            }
-          },
-          "newText": "import ballerina/transactions;\n"
-        }
-      ]
-    },
-    {
-      "label": "ballerina/nats",
-      "kind": "Module",
-      "detail": "Package",
-      "sortText": "140",
-      "insertText": "nats",
-      "insertTextFormat": "Snippet",
-      "additionalTextEdits": [
-        {
-          "range": {
-            "start": {
-              "line": 1,
-              "character": 0
-            },
-            "end": {
-              "line": 1,
-              "character": 0
-            }
-          },
-          "newText": "import ballerina/nats;\n"
-        }
-      ]
-    },
-    {
-      "label": "ballerina/transactions.balx",
-      "kind": "Module",
-      "detail": "Package",
-      "sortText": "140",
-      "insertText": "transactions.balx",
-      "insertTextFormat": "Snippet",
-      "additionalTextEdits": [
-        {
-          "range": {
-            "start": {
-              "line": 1,
-              "character": 0
-            },
-            "end": {
-              "line": 1,
-              "character": 0
-            }
-          },
-          "newText": "import ballerina/transactions.balx;\n"
-        }
-      ]
-    },
-    {
-      "label": "ballerina/task",
-      "kind": "Module",
-      "detail": "Package",
-      "sortText": "140",
-      "insertText": "task",
-      "insertTextFormat": "Snippet",
-      "additionalTextEdits": [
-        {
-          "range": {
-            "start": {
-              "line": 1,
-              "character": 0
-=======
     "items": [
         {
             "label": "xmlns",
@@ -1262,7 +142,6 @@
                     "kind": "markdown",
                     "value": "**Package:** _ballerina/builtin_  \n  \nExecute the given sql query to fetch the records and return as a new in memory table.\n  \n  \n---    \n**Parameters**  \n- _sqlQuery_  \n    The query to execute  \n  \n- _fromTable_  \n    The table on which the query is executed  \n  \n- _joinTable_  \n    The table which is joined with \u0027fromTable\u0027  \n  \n- _parameters_  \n    liternal parameters to be passed to prepared statement \u0027sqlQuery\u0027  \n  \n- _retType_  \n    return type of the resultant table instance  \n  \n  \n**Return**  \ntable\u003c$anonType$builtin$8\u003e"
                 }
->>>>>>> ce08df12
             },
             "sortText": "120",
             "insertText": "queryTableWithJoinClause(${1})",
@@ -1344,14 +223,6 @@
                 "title": "editor.action.triggerParameterHints",
                 "command": "editor.action.triggerParameterHints"
             }
-<<<<<<< HEAD
-          },
-          "newText": "import ballerina/jms;\n"
-        }
-      ]
-    }
-  ]
-=======
         },
         {
             "label": "stream",
@@ -2431,5 +1302,4 @@
             ]
         }
     ]
->>>>>>> ce08df12
 }