--- conflicted
+++ resolved
@@ -779,8 +779,6 @@
       ]
     },
     {
-<<<<<<< HEAD
-=======
       "label": "ballerina/transactions.balx",
       "kind": "Module",
       "detail": "Package",
@@ -803,29 +801,6 @@
       ]
     },
     {
-      "label": "ballerina/mysql",
-      "kind": "Module",
-      "detail": "Package",
-      "insertText": "mysql",
-      "insertTextFormat": "Snippet",
-      "additionalTextEdits": [
-        {
-          "range": {
-            "start": {
-              "line": 1,
-              "character": 0
-            },
-            "end": {
-              "line": 1,
-              "character": 0
-            }
-          },
-          "newText": "import ballerina/mysql;\n"
-        }
-      ]
-    },
-    {
->>>>>>> fed58b3d
       "label": "ballerina/task",
       "kind": "Module",
       "detail": "Package",
