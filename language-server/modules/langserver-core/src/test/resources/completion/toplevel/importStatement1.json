{
  "position": {
    "line": 0,
    "character": 7
  },
  "source": "toplevel/source/importStatement1.bal",
  "items": [
    {
      "label": "ballerinax/java.jdbc",
      "kind": "Module",
      "detail": "Package",
      "sortText": "120",
      "insertText": "ballerinax/java.jdbc",
      "insertTextFormat": "Snippet"
    },
    {
      "label": "ballerinax",
      "kind": "Module",
      "detail": "Package",
      "sortText": "110",
      "insertText": "ballerinax/",
      "insertTextFormat": "Snippet"
    },
    {
      "label": "ballerinax/java.jms",
      "kind": "Module",
      "detail": "Package",
      "sortText": "120",
      "insertText": "ballerinax/java.jms",
      "insertTextFormat": "Snippet"
    },
    {
      "label": "ballerina/lang.object",
      "kind": "Module",
      "detail": "Package",
      "sortText": "120",
      "insertText": "ballerina/\u0027lang\\.object as ${1}",
      "insertTextFormat": "Snippet"
    },
    {
      "label": "ballerina",
      "kind": "Module",
      "detail": "Package",
      "sortText": "110",
      "insertText": "ballerina/",
      "insertTextFormat": "Snippet"
    },
    {
      "label": "ballerina/streams.balx",
      "kind": "Module",
      "detail": "Package",
      "sortText": "120",
      "insertText": "ballerina/streams.balx",
      "insertTextFormat": "Snippet"
    },
    {
      "label": "ballerina/jwt",
      "kind": "Module",
      "detail": "Package",
      "sortText": "120",
      "insertText": "ballerina/jwt",
      "insertTextFormat": "Snippet"
    },
    {
      "label": "ballerina/lang.xml",
      "kind": "Module",
      "detail": "Package",
      "sortText": "120",
      "insertText": "ballerina/\u0027lang\\.xml as ${1}",
      "insertTextFormat": "Snippet"
    },
    {
      "label": "ballerina/crypto",
      "kind": "Module",
      "detail": "Package",
      "sortText": "120",
      "insertText": "ballerina/crypto",
      "insertTextFormat": "Snippet"
    },
    {
      "label": "ballerina/lang.array",
      "kind": "Module",
      "detail": "Package",
      "sortText": "120",
      "insertText": "ballerina/\u0027lang\\.array as ${1}",
      "insertTextFormat": "Snippet"
    },
    {
      "label": "ballerina/cache",
      "kind": "Module",
      "detail": "Package",
      "sortText": "120",
      "insertText": "ballerina/cache",
      "insertTextFormat": "Snippet"
    },
    {
      "label": "ballerina/test",
      "kind": "Module",
      "detail": "Package",
      "sortText": "120",
      "insertText": "ballerina/test",
      "insertTextFormat": "Snippet"
    },
    {
      "label": "ballerina/file",
      "kind": "Module",
      "detail": "Package",
      "sortText": "120",
      "insertText": "ballerina/file",
      "insertTextFormat": "Snippet"
    },
    {
      "label": "ballerina/grpc",
      "kind": "Module",
      "detail": "Package",
      "sortText": "120",
      "insertText": "ballerina/grpc",
      "insertTextFormat": "Snippet"
    },
    {
      "label": "ballerina/config",
      "kind": "Module",
      "detail": "Package",
      "sortText": "120",
      "insertText": "ballerina/config",
      "insertTextFormat": "Snippet"
    },
    {
      "label": "ballerina/auth",
      "kind": "Module",
      "detail": "Package",
      "sortText": "120",
      "insertText": "ballerina/auth",
      "insertTextFormat": "Snippet"
    },
    {
      "label": "ballerina/filepath",
      "kind": "Module",
      "detail": "Package",
      "sortText": "120",
      "insertText": "ballerina/filepath",
      "insertTextFormat": "Snippet"
    },
    {
      "label": "ballerina/ldap",
      "kind": "Module",
      "detail": "Package",
      "sortText": "120",
      "insertText": "ballerina/ldap",
      "insertTextFormat": "Snippet"
    },
    {
      "label": "ballerina/streams",
      "kind": "Module",
      "detail": "Package",
      "sortText": "120",
      "insertText": "ballerina/streams",
      "insertTextFormat": "Snippet"
    },
    {
      "label": "ballerina/artemis",
      "kind": "Module",
      "detail": "Package",
      "sortText": "120",
      "insertText": "ballerina/artemis",
      "insertTextFormat": "Snippet"
    },
    {
      "label": "ballerina/reflect",
      "kind": "Module",
      "detail": "Package",
      "sortText": "120",
      "insertText": "ballerina/reflect",
      "insertTextFormat": "Snippet"
    },
    {
      "label": "ballerina/lang.string",
      "kind": "Module",
      "detail": "Package",
      "sortText": "120",
      "insertText": "ballerina/\u0027lang\\.string as ${1}",
      "insertTextFormat": "Snippet"
    },
    {
      "label": "ballerina/io",
      "kind": "Module",
      "detail": "Package",
      "sortText": "120",
      "insertText": "ballerina/io",
      "insertTextFormat": "Snippet"
    },
    {
      "label": "ballerina/runtime",
      "kind": "Module",
      "detail": "Package",
      "sortText": "120",
      "insertText": "ballerina/runtime",
      "insertTextFormat": "Snippet"
    },
    {
      "label": "ballerina/oauth2",
      "kind": "Module",
      "detail": "Package",
      "sortText": "120",
      "insertText": "ballerina/oauth2",
      "insertTextFormat": "Snippet"
    },
    {
      "label": "ballerina/internal",
      "kind": "Module",
      "detail": "Package",
      "sortText": "120",
      "insertText": "ballerina/internal",
      "insertTextFormat": "Snippet"
    },
    {
      "label": "ballerina/jvm",
      "kind": "Module",
      "detail": "Package",
      "sortText": "120",
      "insertText": "ballerina/jvm",
      "insertTextFormat": "Snippet"
    },
    {
      "label": "ballerina/encoding",
      "kind": "Module",
      "detail": "Package",
      "sortText": "120",
      "insertText": "ballerina/encoding",
      "insertTextFormat": "Snippet"
    },
    {
      "label": "ballerina/utils",
      "kind": "Module",
      "detail": "Package",
      "sortText": "120",
      "insertText": "ballerina/utils",
      "insertTextFormat": "Snippet"
    },
    {
      "label": "ballerina/rabbitmq",
      "kind": "Module",
      "detail": "Package",
      "sortText": "120",
      "insertText": "ballerina/rabbitmq",
      "insertTextFormat": "Snippet"
    },
    {
      "label": "ballerina/lang.future",
      "kind": "Module",
      "detail": "Package",
      "sortText": "120",
      "insertText": "ballerina/\u0027lang\\.future as ${1}",
      "insertTextFormat": "Snippet"
    },
    {
      "label": "ballerina/lang.value",
      "kind": "Module",
      "detail": "Package",
      "sortText": "120",
      "insertText": "ballerina/\u0027lang\\.value as ${1}",
      "insertTextFormat": "Snippet"
    },
    {
      "label": "ballerina/openapi",
      "kind": "Module",
      "detail": "Package",
      "sortText": "120",
      "insertText": "ballerina/openapi",
      "insertTextFormat": "Snippet"
    },
    {
      "label": "ballerina/math",
      "kind": "Module",
      "detail": "Package",
      "sortText": "120",
      "insertText": "ballerina/math",
      "insertTextFormat": "Snippet"
    },
    {
      "label": "ballerina/time",
      "kind": "Module",
      "detail": "Package",
      "sortText": "120",
      "insertText": "ballerina/time",
      "insertTextFormat": "Snippet"
    },
    {
      "label": "ballerina/observe",
      "kind": "Module",
      "detail": "Package",
      "sortText": "120",
      "insertText": "ballerina/observe",
      "insertTextFormat": "Snippet"
    },
    {
      "label": "ballerina/system",
      "kind": "Module",
      "detail": "Package",
      "sortText": "120",
      "insertText": "ballerina/system",
      "insertTextFormat": "Snippet"
    },
    {
      "label": "ballerina/lang.float",
      "kind": "Module",
      "detail": "Package",
      "sortText": "120",
      "insertText": "ballerina/\u0027lang\\.float as ${1}",
      "insertTextFormat": "Snippet"
    },
    {
      "label": "ballerina/transactions",
      "kind": "Module",
      "detail": "Package",
      "sortText": "120",
      "insertText": "ballerina/transactions",
      "insertTextFormat": "Snippet"
    },
    {
      "label": "ballerina/nats",
      "kind": "Module",
      "detail": "Package",
      "sortText": "120",
      "insertText": "ballerina/nats",
      "insertTextFormat": "Snippet"
    },
    {
      "label": "ballerina/transactions.balx",
      "kind": "Module",
      "detail": "Package",
      "sortText": "120",
      "insertText": "ballerina/transactions.balx",
      "insertTextFormat": "Snippet"
    },
    {
      "label": "ballerina/lang.decimal",
      "kind": "Module",
      "detail": "Package",
      "sortText": "120",
      "insertText": "ballerina/\u0027lang\\.decimal as ${1}",
      "insertTextFormat": "Snippet"
    },
    {
      "label": "ballerina/http",
      "kind": "Module",
      "detail": "Package",
      "sortText": "120",
      "insertText": "ballerina/http",
      "insertTextFormat": "Snippet"
    },
    {
      "label": "ballerina/task",
      "kind": "Module",
      "detail": "Package",
      "sortText": "120",
      "insertText": "ballerina/task",
      "insertTextFormat": "Snippet"
    },
    {
      "label": "ballerina/cache.balx",
      "kind": "Module",
      "detail": "Package",
      "sortText": "120",
      "insertText": "ballerina/cache.balx",
      "insertTextFormat": "Snippet"
    },
    {
      "label": "ballerina/lang.table",
      "kind": "Module",
      "detail": "Package",
      "sortText": "120",
      "insertText": "ballerina/\u0027lang\\.table as ${1}",
      "insertTextFormat": "Snippet"
    },
    {
      "label": "ballerina/lang.annotations",
      "kind": "Module",
      "detail": "Package",
      "sortText": "120",
      "insertText": "ballerina/\u0027lang\\.annotations as ${1}",
      "insertTextFormat": "Snippet"
    },
    {
      "label": "ballerina/log",
      "kind": "Module",
      "detail": "Package",
      "sortText": "120",
      "insertText": "ballerina/log",
      "insertTextFormat": "Snippet"
    },
    {
      "label": "ballerina/mime",
      "kind": "Module",
      "detail": "Package",
      "sortText": "120",
      "insertText": "ballerina/mime",
      "insertTextFormat": "Snippet"
    },
    {
      "label": "ballerina/lang.stream",
      "kind": "Module",
      "detail": "Package",
      "sortText": "120",
      "insertText": "ballerina/\u0027lang\\.stream as ${1}",
      "insertTextFormat": "Snippet"
    },
    {
      "label": "ballerina/lang.error",
      "kind": "Module",
      "detail": "Package",
      "sortText": "120",
      "insertText": "ballerina/\u0027lang\\.error as ${1}",
      "insertTextFormat": "Snippet"
    },
    {
      "label": "ballerina/lang.typedesc",
      "kind": "Module",
      "detail": "Package",
      "sortText": "120",
      "insertText": "ballerina/\u0027lang\\.typedesc as ${1}",
      "insertTextFormat": "Snippet"
    },
    {
      "label": "ballerina/lang.map",
      "kind": "Module",
      "detail": "Package",
      "sortText": "120",
      "insertText": "ballerina/\u0027lang\\.map as ${1}",
      "insertTextFormat": "Snippet"
    },
    {
      "label": "ballerina/lang.int",
      "kind": "Module",
      "detail": "Package",
      "sortText": "120",
      "insertText": "ballerina/\u0027lang\\.int as ${1}",
      "insertTextFormat": "Snippet"
    },
    {
      "label": "ballerina/socket",
<<<<<<< HEAD
      "kind": "Module",
      "detail": "Package",
      "sortText": "120",
      "insertText": "ballerina/socket",
      "insertTextFormat": "Snippet"
    },
    {
      "label": "ballerina/sql",
=======
>>>>>>> b907f256
      "kind": "Module",
      "detail": "Package",
      "sortText": "120",
      "insertText": "ballerina/socket",
      "insertTextFormat": "Snippet"
    }
  ]
}<|MERGE_RESOLUTION|>--- conflicted
+++ resolved
@@ -439,17 +439,6 @@
     },
     {
       "label": "ballerina/socket",
-<<<<<<< HEAD
-      "kind": "Module",
-      "detail": "Package",
-      "sortText": "120",
-      "insertText": "ballerina/socket",
-      "insertTextFormat": "Snippet"
-    },
-    {
-      "label": "ballerina/sql",
-=======
->>>>>>> b907f256
       "kind": "Module",
       "detail": "Package",
       "sortText": "120",
