--- conflicted
+++ resolved
@@ -295,13 +295,6 @@
       ]
     },
     {
-<<<<<<< HEAD
-      "label": "lang",
-      "kind": "Unit",
-      "detail": "type",
-      "sortText": "R",
-      "insertText": "lang",
-=======
       "label": "decimal",
       "kind": "TypeParameter",
       "detail": "Decimal",
@@ -379,7 +372,6 @@
       "detail": "Typedesc",
       "sortText": "N",
       "insertText": "typedesc",
->>>>>>> 62804bbc
       "insertTextFormat": "Snippet"
     }
   ]
