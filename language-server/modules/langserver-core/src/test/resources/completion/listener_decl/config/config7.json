--- conflicted
+++ resolved
@@ -339,13 +339,6 @@
       ]
     },
     {
-<<<<<<< HEAD
-      "label": "lang",
-      "kind": "Unit",
-      "detail": "type",
-      "sortText": "R",
-      "insertText": "lang",
-=======
       "label": "decimal",
       "kind": "TypeParameter",
       "detail": "Decimal",
@@ -423,7 +416,6 @@
       "detail": "Typedesc",
       "sortText": "S",
       "insertText": "typedesc",
->>>>>>> 62804bbc
       "insertTextFormat": "Snippet"
     }
   ]
