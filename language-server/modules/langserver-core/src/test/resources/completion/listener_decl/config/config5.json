--- conflicted
+++ resolved
@@ -357,13 +357,6 @@
       ]
     },
     {
-<<<<<<< HEAD
-      "label": "lang",
-      "kind": "Unit",
-      "detail": "type",
-      "sortText": "R",
-      "insertText": "lang",
-=======
       "label": "decimal",
       "kind": "TypeParameter",
       "detail": "Decimal",
@@ -441,7 +434,6 @@
       "detail": "Typedesc",
       "sortText": "S",
       "insertText": "typedesc",
->>>>>>> 62804bbc
       "insertTextFormat": "Snippet"
     }
   ]
