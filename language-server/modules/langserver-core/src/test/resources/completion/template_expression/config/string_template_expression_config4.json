--- conflicted
+++ resolved
@@ -6,9 +6,6 @@
   "source": "template_expression/source/string_template_expression_source4.bal",
   "items": [
     {
-<<<<<<< HEAD
-      "label": "ballerina/lang.array",
-=======
       "label": "error constructor",
       "kind": "Snippet",
       "detail": "Snippet",
@@ -107,7 +104,29 @@
     },
     {
       "label": "ballerina/lang.test",
->>>>>>> 1d67a1c0
+      "kind": "Module",
+      "detail": "Module",
+      "sortText": "R",
+      "insertText": "test",
+      "insertTextFormat": "Snippet",
+      "additionalTextEdits": [
+        {
+          "range": {
+            "start": {
+              "line": 0,
+              "character": 0
+            },
+            "end": {
+              "line": 0,
+              "character": 0
+            }
+          },
+          "newText": "import ballerina/lang.test;\n"
+        }
+      ]
+    },
+    {
+      "label": "ballerina/lang.array",
       "kind": "Module",
       "detail": "Module",
       "sortText": "R",
@@ -130,6 +149,52 @@
       ]
     },
     {
+      "label": "ballerina/jballerina.java",
+      "kind": "Module",
+      "detail": "Module",
+      "sortText": "R",
+      "insertText": "java",
+      "insertTextFormat": "Snippet",
+      "additionalTextEdits": [
+        {
+          "range": {
+            "start": {
+              "line": 0,
+              "character": 0
+            },
+            "end": {
+              "line": 0,
+              "character": 0
+            }
+          },
+          "newText": "import ballerina/jballerina.java;\n"
+        }
+      ]
+    },
+    {
+      "label": "ballerina/lang.value",
+      "kind": "Module",
+      "detail": "Module",
+      "sortText": "R",
+      "insertText": "value",
+      "insertTextFormat": "Snippet",
+      "additionalTextEdits": [
+        {
+          "range": {
+            "start": {
+              "line": 0,
+              "character": 0
+            },
+            "end": {
+              "line": 0,
+              "character": 0
+            }
+          },
+          "newText": "import ballerina/lang.value;\n"
+        }
+      ]
+    },
+    {
       "label": "ballerina/lang.runtime",
       "kind": "Module",
       "detail": "Module",
@@ -149,102 +214,6 @@
             }
           },
           "newText": "import ballerina/lang.runtime;\n"
-        }
-      ]
-    },
-    {
-      "label": "ballerina/module1",
-      "kind": "Module",
-      "detail": "Module",
-      "sortText": "R",
-      "insertText": "module1",
-      "insertTextFormat": "Snippet",
-      "additionalTextEdits": [
-        {
-          "range": {
-            "start": {
-              "line": 0,
-              "character": 0
-            },
-            "end": {
-              "line": 0,
-              "character": 0
-            }
-          },
-          "newText": "import ballerina/module1;\n"
-        }
-      ]
-    },
-    {
-      "label": "ballerina/lang.test",
-      "kind": "Module",
-      "detail": "Module",
-      "sortText": "R",
-      "insertText": "test",
-      "insertTextFormat": "Snippet",
-      "additionalTextEdits": [
-        {
-          "range": {
-            "start": {
-              "line": 0,
-              "character": 0
-            },
-            "end": {
-              "line": 0,
-              "character": 0
-            }
-          },
-          "newText": "import ballerina/lang.test;\n"
-        }
-      ]
-    },
-    {
-<<<<<<< HEAD
-      "label": "ballerina/jballerina.java",
-      "kind": "Module",
-      "detail": "Module",
-      "sortText": "R",
-      "insertText": "java",
-      "insertTextFormat": "Snippet",
-      "additionalTextEdits": [
-        {
-          "range": {
-            "start": {
-              "line": 0,
-              "character": 0
-            },
-            "end": {
-              "line": 0,
-              "character": 0
-            }
-          },
-          "newText": "import ballerina/jballerina.java;\n"
-        }
-      ]
-    },
-    {
-      "label": "ballerina/lang.value",
-=======
-      "label": "ballerina/lang.runtime",
->>>>>>> 1d67a1c0
-      "kind": "Module",
-      "detail": "Module",
-      "sortText": "R",
-      "insertText": "value",
-      "insertTextFormat": "Snippet",
-      "additionalTextEdits": [
-        {
-          "range": {
-            "start": {
-              "line": 0,
-              "character": 0
-            },
-            "end": {
-              "line": 0,
-              "character": 0
-            }
-          },
-          "newText": "import ballerina/lang.value;\n"
         }
       ]
     },
@@ -537,69 +506,30 @@
       "insertTextFormat": "Snippet"
     },
     {
-<<<<<<< HEAD
-      "label": "from",
-      "kind": "Keyword",
-      "detail": "Keyword",
-      "sortText": "Q",
-      "filterText": "from",
-      "insertText": "from ",
-      "insertTextFormat": "Snippet"
-    },
-    {
-      "label": "'error",
-      "kind": "Event",
-      "detail": "Error",
-=======
-      "label": "StrandData",
-      "kind": "Struct",
-      "detail": "Record",
->>>>>>> 1d67a1c0
-      "documentation": {
-        "left": "Default error type.\nThe type parameter is for the error detail type. It's constrained to Cloneable type."
-      },
-<<<<<<< HEAD
-      "sortText": "L",
-      "insertText": "'error",
-=======
-      "sortText": "ACM",
-      "insertText": "StrandData",
->>>>>>> 1d67a1c0
-      "insertTextFormat": "Snippet"
-    },
-    {
-      "label": "IntTypeDef",
-      "kind": "TypeParameter",
-      "detail": "Int",
-      "sortText": "AAN",
-      "insertText": "IntTypeDef",
-      "insertTextFormat": "Snippet"
-    },
-    {
-<<<<<<< HEAD
       "label": "StrandData",
       "kind": "Struct",
       "detail": "Record",
       "documentation": {
         "left": "Describes Strand execution details for the runtime.\n"
       },
-      "sortText": "M",
+      "sortText": "ACM",
       "insertText": "StrandData",
       "insertTextFormat": "Snippet"
     },
     {
-      "label": "a",
-      "kind": "Variable",
-      "detail": "int",
-      "sortText": "B",
-      "insertText": "a",
-=======
+      "label": "IntTypeDef",
+      "kind": "TypeParameter",
+      "detail": "Int",
+      "sortText": "AAN",
+      "insertText": "IntTypeDef",
+      "insertTextFormat": "Snippet"
+    },
+    {
       "label": "RecordTypeDec",
       "kind": "Struct",
       "detail": "Record",
       "sortText": "ACM",
       "insertText": "RecordTypeDec",
->>>>>>> 1d67a1c0
       "insertTextFormat": "Snippet"
     },
     {
@@ -611,33 +541,6 @@
       "insertTextFormat": "Snippet"
     },
     {
-<<<<<<< HEAD
-      "label": "another",
-      "kind": "Variable",
-      "detail": "string",
-      "sortText": "B",
-      "insertText": "another",
-      "insertTextFormat": "Snippet"
-    },
-    {
-      "label": "val",
-      "kind": "Variable",
-      "detail": "string",
-      "sortText": "B",
-      "insertText": "val",
-      "insertTextFormat": "Snippet"
-    },
-    {
-      "label": "last",
-      "kind": "Variable",
-      "detail": "string",
-      "sortText": "B",
-      "insertText": "last",
-      "insertTextFormat": "Snippet"
-    },
-    {
-=======
->>>>>>> 1d67a1c0
       "label": "readonly",
       "kind": "Unit",
       "detail": "type",
