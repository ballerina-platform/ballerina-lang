--- conflicted
+++ resolved
@@ -493,8 +493,6 @@
       "sortText": "R",
       "insertText": "byte",
       "insertTextFormat": "Snippet"
-<<<<<<< HEAD
-=======
     },
     {
       "label": "new(int field1, int field2)",
@@ -522,7 +520,6 @@
       "filterText": "null",
       "insertText": "null",
       "insertTextFormat": "Snippet"
->>>>>>> 07e35b05
     }
   ]
 }