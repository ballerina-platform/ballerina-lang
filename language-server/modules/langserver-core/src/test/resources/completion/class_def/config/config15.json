{
  "position": {
    "line": 2,
    "character": 8
  },
  "source": "class_def/source/source15.bal",
  "items": [
    {
      "label": "import",
      "kind": "Keyword",
      "detail": "Keyword",
      "sortText": "B",
      "filterText": "import",
      "insertText": "import ",
      "insertTextFormat": "Snippet"
    },
    {
      "label": "type",
      "kind": "Keyword",
      "detail": "Keyword",
      "sortText": "B",
      "filterText": "type",
      "insertText": "type ",
      "insertTextFormat": "Snippet"
    },
    {
      "label": "public",
      "kind": "Keyword",
      "detail": "Keyword",
      "sortText": "B",
      "filterText": "public",
      "insertText": "public ",
      "insertTextFormat": "Snippet"
    },
    {
      "label": "isolated",
      "kind": "Keyword",
      "detail": "Keyword",
      "sortText": "B",
      "filterText": "isolated",
      "insertText": "isolated ",
      "insertTextFormat": "Snippet"
    },
    {
      "label": "final",
      "kind": "Keyword",
      "detail": "Keyword",
      "sortText": "B",
      "filterText": "final",
      "insertText": "final ",
      "insertTextFormat": "Snippet"
    },
    {
      "label": "const",
      "kind": "Keyword",
      "detail": "Keyword",
      "sortText": "B",
      "filterText": "const",
      "insertText": "const ",
      "insertTextFormat": "Snippet"
    },
    {
      "label": "listener",
      "kind": "Keyword",
      "detail": "Keyword",
      "sortText": "B",
      "filterText": "listener",
      "insertText": "listener ",
      "insertTextFormat": "Snippet"
    },
    {
      "label": "client",
      "kind": "Keyword",
      "detail": "Keyword",
      "sortText": "B",
      "filterText": "client",
      "insertText": "client ",
      "insertTextFormat": "Snippet"
    },
    {
      "label": "var",
      "kind": "Keyword",
      "detail": "Keyword",
      "sortText": "B",
      "filterText": "var",
      "insertText": "var ",
      "insertTextFormat": "Snippet"
    },
    {
      "label": "enum",
      "kind": "Keyword",
      "detail": "Keyword",
      "sortText": "B",
      "filterText": "enum",
      "insertText": "enum ",
      "insertTextFormat": "Snippet"
    },
    {
      "label": "xmlns",
      "kind": "Keyword",
      "detail": "Keyword",
      "sortText": "B",
      "filterText": "xmlns",
      "insertText": "xmlns ",
      "insertTextFormat": "Snippet"
    },
    {
      "label": "class",
      "kind": "Keyword",
      "detail": "Keyword",
      "sortText": "B",
      "filterText": "class",
      "insertText": "class ",
      "insertTextFormat": "Snippet"
    },
    {
      "label": "transactional",
      "kind": "Keyword",
      "detail": "Keyword",
      "sortText": "B",
      "filterText": "transactional",
      "insertText": "transactional",
      "insertTextFormat": "Snippet"
    },
    {
      "label": "function",
      "kind": "Snippet",
      "detail": "Snippet",
      "sortText": "A",
      "filterText": "function",
      "insertText": "function ${1:name}(${2})${3} {\n\t${4}\n}",
      "insertTextFormat": "Snippet"
    },
    {
      "label": "public main function",
      "kind": "Snippet",
      "detail": "Snippet",
      "sortText": "A",
      "filterText": "public_function_main",
      "insertText": "public function main() {\n\t${1}\n}",
      "insertTextFormat": "Snippet"
    },
    {
      "label": "service/http",
      "kind": "Snippet",
      "detail": "Snippet",
      "sortText": "A",
      "filterText": "service_http",
      "insertText": "service /${1} on new http:Listener(8080) {\n\tresource function ${2:get} ${3:getResource}(http:Caller ${4:caller}, http:Request ${5:req}) {\n\t\t\n\t}\n}",
      "insertTextFormat": "Snippet",
      "additionalTextEdits": [
        {
          "range": {
            "start": {
              "line": 0,
              "character": 0
            },
            "end": {
              "line": 0,
              "character": 0
            }
          },
          "newText": "import ballerina/http;\n"
        }
      ]
    },
    {
      "label": "configurable",
      "kind": "Keyword",
      "detail": "Keyword",
      "sortText": "B",
      "filterText": "configurable",
      "insertText": "configurable",
      "insertTextFormat": "Snippet"
    },
    {
      "label": "annotation",
      "kind": "Snippet",
      "detail": "Snippet",
      "sortText": "A",
      "filterText": "annotation",
      "insertText": "annotation ${1:typeName} ${2:name} on ${3:attachmentPoint};",
      "insertTextFormat": "Snippet"
    },
    {
      "label": "type <RecordName> record",
      "kind": "Snippet",
      "detail": "Snippet",
      "sortText": "A",
      "filterText": "type_record",
      "insertText": "type ${1:RecordName} record {\n\t${2}\n};",
      "insertTextFormat": "Snippet"
    },
    {
      "label": "xmlns",
      "kind": "Snippet",
      "detail": "Snippet",
      "sortText": "A",
      "filterText": "xmlns",
      "insertText": "xmlns \"${1}\" as ${2:ns};",
      "insertTextFormat": "Snippet"
    },
    {
      "label": "type <ObjectName> object",
      "kind": "Snippet",
      "detail": "Snippet",
      "sortText": "A",
      "filterText": "type_object",
      "insertText": "type ${1:ObjectName} object {${2}};",
      "insertTextFormat": "Snippet"
    },
    {
      "label": "class",
      "kind": "Snippet",
      "detail": "Snippet",
      "sortText": "A",
      "filterText": "class",
      "insertText": "class ${1:className} {\n\t${2}\n}",
      "insertTextFormat": "Snippet"
    },
    {
      "label": "enum",
      "kind": "Snippet",
      "detail": "Snippet",
      "sortText": "A",
      "filterText": "enum",
      "insertText": "enum ${1:enumName} {\n\t${2}\n}",
      "insertTextFormat": "Snippet"
    },
    {
      "label": "type <RecordName> closed record",
      "kind": "Snippet",
      "detail": "Snippet",
      "sortText": "A",
      "filterText": "type_record",
      "insertText": "type ${1:RecordName} record {|\n\t${2}\n|};",
      "insertTextFormat": "Snippet"
    },
    {
      "label": "type <ErrorName> error<?>",
      "kind": "Snippet",
      "detail": "Snippet",
      "sortText": "A",
      "filterText": "type_error",
      "insertText": "type ${1:ErrorName} error<${2:map<anydata>}>;",
      "insertTextFormat": "Snippet"
    },
    {
      "label": "type TypeName table<>;",
      "kind": "Snippet",
      "detail": "Snippet",
      "sortText": "A",
      "filterText": "type_table",
      "insertText": "type ${1:TypeName} table<${2}>;",
      "insertTextFormat": "Snippet"
    },
    {
      "label": "type TypeName table<> key",
      "kind": "Snippet",
      "detail": "Snippet",
      "sortText": "A",
      "filterText": "table",
      "insertText": "type ${1:TypeName} table<${2}> key${3}",
      "insertTextFormat": "Snippet"
    },
    {
      "label": "stream<> streamName = new;",
      "kind": "Snippet",
      "detail": "Snippet",
      "sortText": "A",
      "filterText": "stream",
      "insertText": "stream<${1}> ${2:streamName} = new;",
      "insertTextFormat": "Snippet"
    },
    {
      "label": "service",
      "kind": "Snippet",
      "detail": "Snippet",
      "sortText": "A",
      "filterText": "service",
      "insertText": "service on ${1:listenerName} {\n\t${2}\n}",
      "insertTextFormat": "Snippet"
    },
    {
<<<<<<< HEAD
      "label": "testClass",
      "kind": "Interface",
      "detail": "Class",
      "sortText": "D",
      "insertText": "testClass",
      "insertTextFormat": "Snippet"
    },
    {
      "label": "'error",
      "kind": "Event",
      "detail": "Error",
      "documentation": {
        "left": "Default error type.\nThe type parameter is for the error detail type. It's constrained to Cloneable type."
      },
      "sortText": "D",
      "insertText": "'error",
      "insertTextFormat": "Snippet"
    },
    {
=======
>>>>>>> 1d67a1c0
      "label": "StrandData",
      "kind": "Struct",
      "detail": "Record",
      "documentation": {
        "left": "Describes Strand execution details for the runtime.\n"
      },
      "sortText": "D",
      "insertText": "StrandData",
      "insertTextFormat": "Snippet"
    },
    {
      "label": "Thread",
      "kind": "TypeParameter",
      "detail": "Union",
<<<<<<< HEAD
=======
      "sortText": "D",
      "insertText": "Thread",
      "insertTextFormat": "Snippet"
    },
    {
      "label": "testClass",
      "kind": "Interface",
      "detail": "Class",
>>>>>>> 1d67a1c0
      "sortText": "D",
      "insertText": "Thread",
      "insertTextFormat": "Snippet"
    },
    {
      "label": "readonly",
      "kind": "Unit",
      "detail": "type",
      "sortText": "E",
      "insertText": "readonly",
      "insertTextFormat": "Snippet"
    },
    {
      "label": "handle",
      "kind": "Unit",
      "detail": "type",
      "sortText": "E",
      "insertText": "handle",
      "insertTextFormat": "Snippet"
    },
    {
      "label": "never",
      "kind": "Unit",
      "detail": "type",
      "sortText": "E",
      "insertText": "never",
      "insertTextFormat": "Snippet"
    },
    {
      "label": "json",
      "kind": "Unit",
      "detail": "type",
      "sortText": "E",
      "insertText": "json",
      "insertTextFormat": "Snippet"
    },
    {
      "label": "anydata",
      "kind": "Unit",
      "detail": "type",
      "sortText": "E",
      "insertText": "anydata",
      "insertTextFormat": "Snippet"
    },
    {
      "label": "any",
      "kind": "Unit",
      "detail": "type",
      "sortText": "E",
      "insertText": "any",
      "insertTextFormat": "Snippet"
    },
    {
      "label": "byte",
      "kind": "Unit",
      "detail": "type",
      "sortText": "E",
      "insertText": "byte",
      "insertTextFormat": "Snippet"
    },
    {
      "label": "service",
      "kind": "Unit",
      "detail": "type",
      "sortText": "E",
      "insertText": "service",
      "insertTextFormat": "Snippet"
    },
    {
      "label": "record",
      "kind": "Keyword",
      "detail": "Keyword",
      "sortText": "B",
      "filterText": "record",
      "insertText": "record ",
      "insertTextFormat": "Snippet"
    },
    {
      "label": "function",
      "kind": "Keyword",
      "detail": "Keyword",
      "sortText": "B",
      "filterText": "function",
      "insertText": "function ",
      "insertTextFormat": "Snippet"
    },
    {
      "label": "record {}",
      "kind": "Snippet",
      "detail": "Snippet",
      "sortText": "A",
      "filterText": "record",
      "insertText": "record {${1}}",
      "insertTextFormat": "Snippet"
    },
    {
      "label": "record {||}",
      "kind": "Snippet",
      "detail": "Snippet",
      "sortText": "A",
      "filterText": "record",
      "insertText": "record {|${1}|}",
      "insertTextFormat": "Snippet"
    },
    {
      "label": "distinct",
      "kind": "Keyword",
      "detail": "Keyword",
      "sortText": "B",
      "filterText": "distinct",
      "insertText": "distinct",
      "insertTextFormat": "Snippet"
    },
    {
      "label": "object {}",
      "kind": "Snippet",
      "detail": "Snippet",
      "sortText": "A",
      "filterText": "object",
      "insertText": "object {${1}}",
      "insertTextFormat": "Snippet"
    },
    {
      "label": "true",
      "kind": "Keyword",
      "detail": "Keyword",
      "sortText": "B",
      "filterText": "true",
      "insertText": "true",
      "insertTextFormat": "Snippet"
    },
    {
      "label": "false",
      "kind": "Keyword",
      "detail": "Keyword",
      "sortText": "B",
      "filterText": "false",
      "insertText": "false",
      "insertTextFormat": "Snippet"
    },
    {
      "label": "module1",
      "kind": "Module",
      "detail": "Module",
      "sortText": "C",
      "insertText": "module1",
      "insertTextFormat": "Snippet"
    },
    {
      "label": "ballerina/lang.array",
      "kind": "Module",
      "detail": "Module",
      "sortText": "C",
      "insertText": "array",
      "insertTextFormat": "Snippet",
      "additionalTextEdits": [
        {
          "range": {
            "start": {
              "line": 0,
              "character": 0
            },
            "end": {
              "line": 0,
              "character": 0
            }
          },
          "newText": "import ballerina/lang.array;\n"
        }
      ]
    },
    {
      "label": "ballerina/lang.runtime",
      "kind": "Module",
      "detail": "Module",
      "sortText": "C",
      "insertText": "runtime",
      "insertTextFormat": "Snippet",
      "additionalTextEdits": [
        {
          "range": {
            "start": {
              "line": 0,
              "character": 0
            },
            "end": {
              "line": 0,
              "character": 0
            }
          },
          "newText": "import ballerina/lang.runtime;\n"
        }
      ]
    },
    {
      "label": "ballerina/lang.test",
      "kind": "Module",
      "detail": "Module",
      "sortText": "C",
      "insertText": "test",
      "insertTextFormat": "Snippet",
      "additionalTextEdits": [
        {
          "range": {
            "start": {
              "line": 0,
              "character": 0
            },
            "end": {
              "line": 0,
              "character": 0
            }
          },
          "newText": "import ballerina/lang.test;\n"
        }
      ]
    },
    {
      "label": "ballerina/jballerina.java",
      "kind": "Module",
      "detail": "Module",
      "sortText": "C",
      "insertText": "java",
      "insertTextFormat": "Snippet",
      "additionalTextEdits": [
        {
          "range": {
            "start": {
              "line": 0,
              "character": 0
            },
            "end": {
              "line": 0,
              "character": 0
            }
          },
          "newText": "import ballerina/jballerina.java;\n"
        }
      ]
    },
    {
      "label": "ballerina/lang.value",
      "kind": "Module",
      "detail": "Module",
      "sortText": "C",
      "insertText": "value",
      "insertTextFormat": "Snippet",
      "additionalTextEdits": [
        {
          "range": {
            "start": {
              "line": 0,
              "character": 0
            },
            "end": {
              "line": 0,
              "character": 0
            }
          },
          "newText": "import ballerina/lang.value;\n"
        }
      ]
    },
    {
      "label": "boolean",
      "kind": "Unit",
      "detail": "type",
      "sortText": "E",
      "insertText": "boolean",
      "insertTextFormat": "Snippet"
    },
    {
      "label": "decimal",
      "kind": "Unit",
      "detail": "type",
      "sortText": "E",
      "insertText": "decimal",
      "insertTextFormat": "Snippet"
    },
    {
      "label": "error",
      "kind": "Unit",
      "detail": "type",
      "sortText": "E",
      "insertText": "error",
      "insertTextFormat": "Snippet"
    },
    {
      "label": "float",
      "kind": "Unit",
      "detail": "type",
      "sortText": "E",
      "insertText": "float",
      "insertTextFormat": "Snippet"
    },
    {
      "label": "future",
      "kind": "Unit",
      "detail": "type",
      "sortText": "E",
      "insertText": "future",
      "insertTextFormat": "Snippet"
    },
    {
      "label": "int",
      "kind": "Unit",
      "detail": "type",
      "sortText": "E",
      "insertText": "int",
      "insertTextFormat": "Snippet"
    },
    {
      "label": "map",
      "kind": "Unit",
      "detail": "type",
      "sortText": "E",
      "insertText": "map",
      "insertTextFormat": "Snippet"
    },
    {
      "label": "object",
      "kind": "Unit",
      "detail": "type",
      "sortText": "E",
      "insertText": "object",
      "insertTextFormat": "Snippet"
    },
    {
      "label": "stream",
      "kind": "Unit",
      "detail": "type",
      "sortText": "E",
      "insertText": "stream",
      "insertTextFormat": "Snippet"
    },
    {
      "label": "string",
      "kind": "Unit",
      "detail": "type",
      "sortText": "E",
      "insertText": "string",
      "insertTextFormat": "Snippet"
    },
    {
      "label": "table",
      "kind": "Unit",
      "detail": "type",
      "sortText": "E",
      "insertText": "table",
      "insertTextFormat": "Snippet"
    },
    {
      "label": "transaction",
      "kind": "Unit",
      "detail": "type",
      "sortText": "E",
      "insertText": "transaction",
      "insertTextFormat": "Snippet"
    },
    {
      "label": "typedesc",
      "kind": "Unit",
      "detail": "type",
      "sortText": "E",
      "insertText": "typedesc",
      "insertTextFormat": "Snippet"
    },
    {
      "label": "xml",
      "kind": "Unit",
      "detail": "type",
      "sortText": "E",
      "insertText": "xml",
      "insertTextFormat": "Snippet"
    }
  ]
}<|MERGE_RESOLUTION|>--- conflicted
+++ resolved
@@ -282,28 +282,6 @@
       "insertTextFormat": "Snippet"
     },
     {
-<<<<<<< HEAD
-      "label": "testClass",
-      "kind": "Interface",
-      "detail": "Class",
-      "sortText": "D",
-      "insertText": "testClass",
-      "insertTextFormat": "Snippet"
-    },
-    {
-      "label": "'error",
-      "kind": "Event",
-      "detail": "Error",
-      "documentation": {
-        "left": "Default error type.\nThe type parameter is for the error detail type. It's constrained to Cloneable type."
-      },
-      "sortText": "D",
-      "insertText": "'error",
-      "insertTextFormat": "Snippet"
-    },
-    {
-=======
->>>>>>> 1d67a1c0
       "label": "StrandData",
       "kind": "Struct",
       "detail": "Record",
@@ -318,8 +296,6 @@
       "label": "Thread",
       "kind": "TypeParameter",
       "detail": "Union",
-<<<<<<< HEAD
-=======
       "sortText": "D",
       "insertText": "Thread",
       "insertTextFormat": "Snippet"
@@ -328,9 +304,8 @@
       "label": "testClass",
       "kind": "Interface",
       "detail": "Class",
->>>>>>> 1d67a1c0
       "sortText": "D",
-      "insertText": "Thread",
+      "insertText": "testClass",
       "insertTextFormat": "Snippet"
     },
     {
@@ -476,6 +451,29 @@
       "sortText": "C",
       "insertText": "module1",
       "insertTextFormat": "Snippet"
+    },
+    {
+      "label": "ballerina/lang.test",
+      "kind": "Module",
+      "detail": "Module",
+      "sortText": "C",
+      "insertText": "test",
+      "insertTextFormat": "Snippet",
+      "additionalTextEdits": [
+        {
+          "range": {
+            "start": {
+              "line": 0,
+              "character": 0
+            },
+            "end": {
+              "line": 0,
+              "character": 0
+            }
+          },
+          "newText": "import ballerina/lang.test;\n"
+        }
+      ]
     },
     {
       "label": "ballerina/lang.array",
@@ -501,6 +499,52 @@
       ]
     },
     {
+      "label": "ballerina/jballerina.java",
+      "kind": "Module",
+      "detail": "Module",
+      "sortText": "C",
+      "insertText": "java",
+      "insertTextFormat": "Snippet",
+      "additionalTextEdits": [
+        {
+          "range": {
+            "start": {
+              "line": 0,
+              "character": 0
+            },
+            "end": {
+              "line": 0,
+              "character": 0
+            }
+          },
+          "newText": "import ballerina/jballerina.java;\n"
+        }
+      ]
+    },
+    {
+      "label": "ballerina/lang.value",
+      "kind": "Module",
+      "detail": "Module",
+      "sortText": "C",
+      "insertText": "value",
+      "insertTextFormat": "Snippet",
+      "additionalTextEdits": [
+        {
+          "range": {
+            "start": {
+              "line": 0,
+              "character": 0
+            },
+            "end": {
+              "line": 0,
+              "character": 0
+            }
+          },
+          "newText": "import ballerina/lang.value;\n"
+        }
+      ]
+    },
+    {
       "label": "ballerina/lang.runtime",
       "kind": "Module",
       "detail": "Module",
@@ -524,75 +568,6 @@
       ]
     },
     {
-      "label": "ballerina/lang.test",
-      "kind": "Module",
-      "detail": "Module",
-      "sortText": "C",
-      "insertText": "test",
-      "insertTextFormat": "Snippet",
-      "additionalTextEdits": [
-        {
-          "range": {
-            "start": {
-              "line": 0,
-              "character": 0
-            },
-            "end": {
-              "line": 0,
-              "character": 0
-            }
-          },
-          "newText": "import ballerina/lang.test;\n"
-        }
-      ]
-    },
-    {
-      "label": "ballerina/jballerina.java",
-      "kind": "Module",
-      "detail": "Module",
-      "sortText": "C",
-      "insertText": "java",
-      "insertTextFormat": "Snippet",
-      "additionalTextEdits": [
-        {
-          "range": {
-            "start": {
-              "line": 0,
-              "character": 0
-            },
-            "end": {
-              "line": 0,
-              "character": 0
-            }
-          },
-          "newText": "import ballerina/jballerina.java;\n"
-        }
-      ]
-    },
-    {
-      "label": "ballerina/lang.value",
-      "kind": "Module",
-      "detail": "Module",
-      "sortText": "C",
-      "insertText": "value",
-      "insertTextFormat": "Snippet",
-      "additionalTextEdits": [
-        {
-          "range": {
-            "start": {
-              "line": 0,
-              "character": 0
-            },
-            "end": {
-              "line": 0,
-              "character": 0
-            }
-          },
-          "newText": "import ballerina/lang.value;\n"
-        }
-      ]
-    },
-    {
       "label": "boolean",
       "kind": "Unit",
       "detail": "type",
