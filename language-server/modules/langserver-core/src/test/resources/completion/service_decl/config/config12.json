{
  "position": {
    "line": 9,
    "character": 15
  },
  "source": "service_decl/source/source12.bal",
  "items": [
    {
      "label": "module1",
      "kind": "Module",
      "detail": "Module",
      "sortText": "O",
      "insertText": "module1",
      "insertTextFormat": "Snippet"
    },
    {
      "label": "ballerina/lang.array",
      "kind": "Module",
      "detail": "Module",
      "sortText": "R",
      "insertText": "array",
      "insertTextFormat": "Snippet",
      "additionalTextEdits": [
        {
          "range": {
            "start": {
              "line": 0,
              "character": 0
            },
            "end": {
              "line": 0,
              "character": 0
            }
          },
          "newText": "import ballerina/lang.array;\n"
        }
      ]
    },
    {
      "label": "ballerina/jballerina.java",
      "kind": "Module",
      "detail": "Module",
      "sortText": "R",
      "insertText": "java",
      "insertTextFormat": "Snippet",
      "additionalTextEdits": [
        {
          "range": {
            "start": {
              "line": 0,
              "character": 0
            },
            "end": {
              "line": 0,
              "character": 0
            }
          },
          "newText": "import ballerina/jballerina.java;\n"
        }
      ]
    },
    {
      "label": "ballerina/lang.value",
      "kind": "Module",
      "detail": "Module",
      "sortText": "R",
      "insertText": "value",
      "insertTextFormat": "Snippet",
      "additionalTextEdits": [
        {
          "range": {
            "start": {
              "line": 0,
              "character": 0
            },
            "end": {
              "line": 0,
              "character": 0
            }
          },
          "newText": "import ballerina/lang.value;\n"
        }
      ]
    },
    {
      "label": "ballerina/lang.runtime",
      "kind": "Module",
      "detail": "Module",
      "sortText": "R",
      "insertText": "runtime",
      "insertTextFormat": "Snippet",
      "additionalTextEdits": [
        {
          "range": {
            "start": {
              "line": 0,
              "character": 0
            },
            "end": {
              "line": 0,
              "character": 0
            }
          },
          "newText": "import ballerina/lang.runtime;\n"
        }
      ]
    },
    {
      "label": "boolean",
      "kind": "Unit",
      "detail": "type",
      "sortText": "R",
      "insertText": "boolean",
      "insertTextFormat": "Snippet"
    },
    {
      "label": "decimal",
      "kind": "Unit",
      "detail": "type",
      "sortText": "R",
      "insertText": "decimal",
      "insertTextFormat": "Snippet"
    },
    {
      "label": "error",
      "kind": "Unit",
      "detail": "type",
      "sortText": "R",
      "insertText": "error",
      "insertTextFormat": "Snippet"
    },
    {
      "label": "float",
      "kind": "Unit",
      "detail": "type",
      "sortText": "R",
      "insertText": "float",
      "insertTextFormat": "Snippet"
    },
    {
      "label": "future",
      "kind": "Unit",
      "detail": "type",
      "sortText": "R",
      "insertText": "future",
      "insertTextFormat": "Snippet"
    },
    {
      "label": "int",
      "kind": "Unit",
      "detail": "type",
      "sortText": "R",
      "insertText": "int",
      "insertTextFormat": "Snippet"
    },
    {
      "label": "map",
      "kind": "Unit",
      "detail": "type",
      "sortText": "R",
      "insertText": "map",
      "insertTextFormat": "Snippet"
    },
    {
      "label": "object",
      "kind": "Unit",
      "detail": "type",
      "sortText": "R",
      "insertText": "object",
      "insertTextFormat": "Snippet"
    },
    {
      "label": "stream",
      "kind": "Unit",
      "detail": "type",
      "sortText": "R",
      "insertText": "stream",
      "insertTextFormat": "Snippet"
    },
    {
      "label": "string",
      "kind": "Unit",
      "detail": "type",
      "sortText": "R",
      "insertText": "string",
      "insertTextFormat": "Snippet"
    },
    {
      "label": "table",
      "kind": "Unit",
      "detail": "type",
      "sortText": "R",
      "insertText": "table",
      "insertTextFormat": "Snippet"
    },
    {
      "label": "transaction",
      "kind": "Unit",
      "detail": "type",
      "sortText": "R",
      "insertText": "transaction",
      "insertTextFormat": "Snippet"
    },
    {
      "label": "typedesc",
      "kind": "Unit",
      "detail": "type",
      "sortText": "R",
      "insertText": "typedesc",
      "insertTextFormat": "Snippet"
    },
    {
      "label": "xml",
      "kind": "Unit",
      "detail": "type",
      "sortText": "R",
      "insertText": "xml",
      "insertTextFormat": "Snippet"
    },
    {
      "label": "service",
      "kind": "Keyword",
      "detail": "Keyword",
      "sortText": "Q",
      "filterText": "service",
      "insertText": "service",
      "insertTextFormat": "Snippet"
    },
    {
      "label": "new",
      "kind": "Keyword",
      "detail": "Keyword",
      "sortText": "Q",
      "filterText": "new",
      "insertText": "new ",
      "insertTextFormat": "Snippet"
    },
    {
      "label": "isolated",
      "kind": "Keyword",
      "detail": "Keyword",
      "sortText": "Q",
      "filterText": "isolated",
      "insertText": "isolated ",
      "insertTextFormat": "Snippet"
    },
    {
      "label": "transactional",
      "kind": "Keyword",
      "detail": "Keyword",
      "sortText": "Q",
      "filterText": "transactional",
      "insertText": "transactional",
      "insertTextFormat": "Snippet"
    },
    {
      "label": "function",
      "kind": "Keyword",
      "detail": "Keyword",
      "sortText": "Q",
      "filterText": "function",
      "insertText": "function ",
      "insertTextFormat": "Snippet"
    },
    {
      "label": "let",
      "kind": "Keyword",
      "detail": "Keyword",
      "sortText": "Q",
      "filterText": "let",
      "insertText": "let",
      "insertTextFormat": "Snippet"
    },
    {
      "label": "typeof",
      "kind": "Keyword",
      "detail": "Keyword",
      "sortText": "Q",
      "filterText": "typeof",
      "insertText": "typeof ",
      "insertTextFormat": "Snippet"
    },
    {
      "label": "trap",
      "kind": "Keyword",
      "detail": "Keyword",
      "sortText": "Q",
      "filterText": "trap",
      "insertText": "trap",
      "insertTextFormat": "Snippet"
    },
    {
      "label": "client",
      "kind": "Keyword",
      "detail": "Keyword",
      "sortText": "Q",
      "filterText": "client",
      "insertText": "client ",
      "insertTextFormat": "Snippet"
    },
    {
      "label": "true",
      "kind": "Keyword",
      "detail": "Keyword",
      "sortText": "Q",
      "filterText": "true",
      "insertText": "true",
      "insertTextFormat": "Snippet"
    },
    {
      "label": "false",
      "kind": "Keyword",
      "detail": "Keyword",
      "sortText": "Q",
      "filterText": "false",
      "insertText": "false",
      "insertTextFormat": "Snippet"
    },
    {
      "label": "check",
      "kind": "Keyword",
      "detail": "Keyword",
      "sortText": "Q",
      "filterText": "check",
      "insertText": "check ",
      "insertTextFormat": "Snippet"
    },
    {
      "label": "checkpanic",
      "kind": "Keyword",
      "detail": "Keyword",
      "sortText": "Q",
      "filterText": "checkpanic",
      "insertText": "checkpanic ",
      "insertTextFormat": "Snippet"
    },
    {
      "label": "is",
      "kind": "Keyword",
      "detail": "Keyword",
      "sortText": "Q",
      "filterText": "is",
      "insertText": "is",
      "insertTextFormat": "Snippet"
    },
    {
      "label": "error constructor",
      "kind": "Snippet",
      "detail": "Snippet",
      "sortText": "P",
      "filterText": "error",
      "insertText": "error(\"${1}\")",
      "insertTextFormat": "Snippet"
    },
    {
      "label": "object constructor",
      "kind": "Snippet",
      "detail": "Snippet",
      "sortText": "P",
      "filterText": "object",
      "insertText": "object {${1}}",
      "insertTextFormat": "Snippet"
    },
    {
      "label": "base16",
      "kind": "Snippet",
      "detail": "Snippet",
      "sortText": "P",
      "filterText": "base16",
      "insertText": "base16 `${1}`",
      "insertTextFormat": "Snippet"
    },
    {
      "label": "base64",
      "kind": "Snippet",
      "detail": "Snippet",
      "sortText": "P",
      "filterText": "base64",
      "insertText": "base64 `${1}`",
      "insertTextFormat": "Snippet"
    },
    {
      "label": "from",
      "kind": "Keyword",
      "detail": "Keyword",
      "sortText": "Q",
      "filterText": "from",
      "insertText": "from ",
      "insertTextFormat": "Snippet"
    },
    {
      "label": "lst",
      "kind": "Variable",
      "detail": "module1:Listener",
      "sortText": "B",
      "insertText": "lst",
      "insertTextFormat": "Snippet"
    },
    {
      "label": "Thread",
      "kind": "TypeParameter",
      "detail": "Union",
      "sortText": "N",
      "insertText": "Thread",
      "insertTextFormat": "Snippet"
    },
    {
      "label": "testFunction()",
      "kind": "Function",
      "detail": "int",
      "documentation": {
        "right": {
          "kind": "markdown",
          "value": "**Package:** _._  \n  \n  \n  \n  \n**Return** `int`   \n  \n"
        }
      },
      "sortText": "C",
      "filterText": "testFunction",
      "insertText": "testFunction()",
      "insertTextFormat": "Snippet"
    },
    {
      "label": "TestObject",
      "kind": "Interface",
      "detail": "Object",
      "sortText": "K",
      "insertText": "TestObject",
      "insertTextFormat": "Snippet"
    },
    {
      "label": "StrandData",
      "kind": "Struct",
      "detail": "Record",
      "documentation": {
        "left": "Describes Strand execution details for the runtime.\n"
      },
      "sortText": "M",
      "insertText": "StrandData",
      "insertTextFormat": "Snippet"
    },
    {
      "label": "readonly",
      "kind": "Unit",
      "detail": "type",
      "sortText": "R",
      "insertText": "readonly",
      "insertTextFormat": "Snippet"
    },
    {
      "label": "handle",
      "kind": "Unit",
      "detail": "type",
      "sortText": "R",
      "insertText": "handle",
      "insertTextFormat": "Snippet"
    },
    {
      "label": "never",
      "kind": "Unit",
      "detail": "type",
      "sortText": "R",
      "insertText": "never",
      "insertTextFormat": "Snippet"
    },
    {
      "label": "json",
      "kind": "Unit",
      "detail": "type",
      "sortText": "R",
      "insertText": "json",
      "insertTextFormat": "Snippet"
    },
    {
      "label": "anydata",
      "kind": "Unit",
      "detail": "type",
      "sortText": "R",
      "insertText": "anydata",
      "insertTextFormat": "Snippet"
    },
    {
      "label": "any",
      "kind": "Unit",
      "detail": "type",
      "sortText": "R",
      "insertText": "any",
      "insertTextFormat": "Snippet"
    },
    {
      "label": "byte",
      "kind": "Unit",
      "detail": "type",
      "sortText": "R",
      "insertText": "byte",
      "insertTextFormat": "Snippet"
    },
    {
<<<<<<< HEAD
      "label": "ballerina/lang.test",
      "kind": "Module",
      "detail": "Module",
      "sortText": "R",
      "insertText": "test",
      "insertTextFormat": "Snippet",
      "additionalTextEdits": [
        {
          "range": {
            "start": {
              "line": 0,
              "character": 0
            },
            "end": {
              "line": 0,
              "character": 0
            }
          },
          "newText": "import ballerina/lang.test;\n"
        }
      ]
=======
      "label": "null",
      "kind": "Keyword",
      "detail": "Keyword",
      "sortText": "S",
      "filterText": "null",
      "insertText": "null",
      "insertTextFormat": "Snippet"
>>>>>>> 07e35b05
    }
  ]
}<|MERGE_RESOLUTION|>--- conflicted
+++ resolved
@@ -9,9 +9,32 @@
       "label": "module1",
       "kind": "Module",
       "detail": "Module",
-      "sortText": "O",
+      "sortText": "Q",
       "insertText": "module1",
       "insertTextFormat": "Snippet"
+    },
+    {
+      "label": "ballerina/lang.test",
+      "kind": "Module",
+      "detail": "Module",
+      "sortText": "R",
+      "insertText": "test1",
+      "insertTextFormat": "Snippet",
+      "additionalTextEdits": [
+        {
+          "range": {
+            "start": {
+              "line": 0,
+              "character": 0
+            },
+            "end": {
+              "line": 0,
+              "character": 0
+            }
+          },
+          "newText": "import ballerina/lang.test as test1 ;\n"
+        }
+      ]
     },
     {
       "label": "ballerina/lang.array",
@@ -221,7 +244,7 @@
       "label": "service",
       "kind": "Keyword",
       "detail": "Keyword",
-      "sortText": "Q",
+      "sortText": "S",
       "filterText": "service",
       "insertText": "service",
       "insertTextFormat": "Snippet"
@@ -230,7 +253,7 @@
       "label": "new",
       "kind": "Keyword",
       "detail": "Keyword",
-      "sortText": "Q",
+      "sortText": "S",
       "filterText": "new",
       "insertText": "new ",
       "insertTextFormat": "Snippet"
@@ -239,7 +262,7 @@
       "label": "isolated",
       "kind": "Keyword",
       "detail": "Keyword",
-      "sortText": "Q",
+      "sortText": "S",
       "filterText": "isolated",
       "insertText": "isolated ",
       "insertTextFormat": "Snippet"
@@ -248,7 +271,7 @@
       "label": "transactional",
       "kind": "Keyword",
       "detail": "Keyword",
-      "sortText": "Q",
+      "sortText": "S",
       "filterText": "transactional",
       "insertText": "transactional",
       "insertTextFormat": "Snippet"
@@ -257,7 +280,7 @@
       "label": "function",
       "kind": "Keyword",
       "detail": "Keyword",
-      "sortText": "Q",
+      "sortText": "S",
       "filterText": "function",
       "insertText": "function ",
       "insertTextFormat": "Snippet"
@@ -266,7 +289,7 @@
       "label": "let",
       "kind": "Keyword",
       "detail": "Keyword",
-      "sortText": "Q",
+      "sortText": "S",
       "filterText": "let",
       "insertText": "let",
       "insertTextFormat": "Snippet"
@@ -275,7 +298,7 @@
       "label": "typeof",
       "kind": "Keyword",
       "detail": "Keyword",
-      "sortText": "Q",
+      "sortText": "S",
       "filterText": "typeof",
       "insertText": "typeof ",
       "insertTextFormat": "Snippet"
@@ -284,7 +307,7 @@
       "label": "trap",
       "kind": "Keyword",
       "detail": "Keyword",
-      "sortText": "Q",
+      "sortText": "S",
       "filterText": "trap",
       "insertText": "trap",
       "insertTextFormat": "Snippet"
@@ -293,7 +316,7 @@
       "label": "client",
       "kind": "Keyword",
       "detail": "Keyword",
-      "sortText": "Q",
+      "sortText": "S",
       "filterText": "client",
       "insertText": "client ",
       "insertTextFormat": "Snippet"
@@ -302,7 +325,7 @@
       "label": "true",
       "kind": "Keyword",
       "detail": "Keyword",
-      "sortText": "Q",
+      "sortText": "S",
       "filterText": "true",
       "insertText": "true",
       "insertTextFormat": "Snippet"
@@ -311,7 +334,7 @@
       "label": "false",
       "kind": "Keyword",
       "detail": "Keyword",
-      "sortText": "Q",
+      "sortText": "S",
       "filterText": "false",
       "insertText": "false",
       "insertTextFormat": "Snippet"
@@ -320,7 +343,7 @@
       "label": "check",
       "kind": "Keyword",
       "detail": "Keyword",
-      "sortText": "Q",
+      "sortText": "S",
       "filterText": "check",
       "insertText": "check ",
       "insertTextFormat": "Snippet"
@@ -329,7 +352,7 @@
       "label": "checkpanic",
       "kind": "Keyword",
       "detail": "Keyword",
-      "sortText": "Q",
+      "sortText": "S",
       "filterText": "checkpanic",
       "insertText": "checkpanic ",
       "insertTextFormat": "Snippet"
@@ -338,7 +361,7 @@
       "label": "is",
       "kind": "Keyword",
       "detail": "Keyword",
-      "sortText": "Q",
+      "sortText": "S",
       "filterText": "is",
       "insertText": "is",
       "insertTextFormat": "Snippet"
@@ -347,7 +370,7 @@
       "label": "error constructor",
       "kind": "Snippet",
       "detail": "Snippet",
-      "sortText": "P",
+      "sortText": "R",
       "filterText": "error",
       "insertText": "error(\"${1}\")",
       "insertTextFormat": "Snippet"
@@ -356,7 +379,7 @@
       "label": "object constructor",
       "kind": "Snippet",
       "detail": "Snippet",
-      "sortText": "P",
+      "sortText": "R",
       "filterText": "object",
       "insertText": "object {${1}}",
       "insertTextFormat": "Snippet"
@@ -365,7 +388,7 @@
       "label": "base16",
       "kind": "Snippet",
       "detail": "Snippet",
-      "sortText": "P",
+      "sortText": "R",
       "filterText": "base16",
       "insertText": "base16 `${1}`",
       "insertTextFormat": "Snippet"
@@ -374,7 +397,7 @@
       "label": "base64",
       "kind": "Snippet",
       "detail": "Snippet",
-      "sortText": "P",
+      "sortText": "R",
       "filterText": "base64",
       "insertText": "base64 `${1}`",
       "insertTextFormat": "Snippet"
@@ -383,7 +406,7 @@
       "label": "from",
       "kind": "Keyword",
       "detail": "Keyword",
-      "sortText": "Q",
+      "sortText": "S",
       "filterText": "from",
       "insertText": "from ",
       "insertTextFormat": "Snippet"
@@ -392,7 +415,7 @@
       "label": "lst",
       "kind": "Variable",
       "detail": "module1:Listener",
-      "sortText": "B",
+      "sortText": "D",
       "insertText": "lst",
       "insertTextFormat": "Snippet"
     },
@@ -400,7 +423,7 @@
       "label": "Thread",
       "kind": "TypeParameter",
       "detail": "Union",
-      "sortText": "N",
+      "sortText": "P",
       "insertText": "Thread",
       "insertTextFormat": "Snippet"
     },
@@ -414,7 +437,7 @@
           "value": "**Package:** _._  \n  \n  \n  \n  \n**Return** `int`   \n  \n"
         }
       },
-      "sortText": "C",
+      "sortText": "AC",
       "filterText": "testFunction",
       "insertText": "testFunction()",
       "insertTextFormat": "Snippet"
@@ -423,7 +446,7 @@
       "label": "TestObject",
       "kind": "Interface",
       "detail": "Object",
-      "sortText": "K",
+      "sortText": "M",
       "insertText": "TestObject",
       "insertTextFormat": "Snippet"
     },
@@ -434,7 +457,7 @@
       "documentation": {
         "left": "Describes Strand execution details for the runtime.\n"
       },
-      "sortText": "M",
+      "sortText": "O",
       "insertText": "StrandData",
       "insertTextFormat": "Snippet"
     },
@@ -495,29 +518,6 @@
       "insertTextFormat": "Snippet"
     },
     {
-<<<<<<< HEAD
-      "label": "ballerina/lang.test",
-      "kind": "Module",
-      "detail": "Module",
-      "sortText": "R",
-      "insertText": "test",
-      "insertTextFormat": "Snippet",
-      "additionalTextEdits": [
-        {
-          "range": {
-            "start": {
-              "line": 0,
-              "character": 0
-            },
-            "end": {
-              "line": 0,
-              "character": 0
-            }
-          },
-          "newText": "import ballerina/lang.test;\n"
-        }
-      ]
-=======
       "label": "null",
       "kind": "Keyword",
       "detail": "Keyword",
@@ -525,7 +525,6 @@
       "filterText": "null",
       "insertText": "null",
       "insertTextFormat": "Snippet"
->>>>>>> 07e35b05
     }
   ]
 }