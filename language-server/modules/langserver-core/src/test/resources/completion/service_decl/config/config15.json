--- conflicted
+++ resolved
@@ -614,13 +614,6 @@
       "insertTextFormat": "Snippet"
     },
     {
-<<<<<<< HEAD
-      "label": "function",
-      "kind": "Unit",
-      "detail": "type",
-      "sortText": "D",
-      "insertText": "function",
-=======
       "label": "module1:RequestMessage",
       "kind": "Enum",
       "detail": "Union",
@@ -651,7 +644,14 @@
       },
       "sortText": "B",
       "insertText": "module1:Response",
->>>>>>> 23cf7176
+      "insertTextFormat": "Snippet"
+    },
+    {
+      "label": "function",
+      "kind": "Unit",
+      "detail": "type",
+      "sortText": "D",
+      "insertText": "function",
       "insertTextFormat": "Snippet"
     }
   ]
