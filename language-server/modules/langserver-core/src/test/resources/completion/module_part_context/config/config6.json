--- conflicted
+++ resolved
@@ -801,7 +801,6 @@
       "insertTextFormat": "Snippet"
     },
     {
-<<<<<<< HEAD
       "label": "client",
       "kind": "Snippet",
       "detail": "Snippet",
@@ -809,7 +808,8 @@
       "filterText": "client",
       "insertText": "client \"${1}\" as ${2:clientName};",
       "insertTextFormat": "Snippet"
-=======
+    },
+    {
       "label": "ballerina/lang.regexp",
       "kind": "Module",
       "detail": "Module",
@@ -832,7 +832,6 @@
           "newText": "import ballerina/lang.regexp;\n"
         }
       ]
->>>>>>> 91233993
     }
   ]
 }