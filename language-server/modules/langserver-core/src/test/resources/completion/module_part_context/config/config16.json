{
  "position": {
    "line": 6,
    "character": 5
  },
  "source": "module_part_context/source/lsproject/modules/module2/module2.bal",
  "items": [
    {
      "label": "import",
      "kind": "Keyword",
      "detail": "Keyword",
      "sortText": "B",
      "filterText": "import",
      "insertText": "import ",
      "insertTextFormat": "Snippet"
    },
    {
      "label": "type",
      "kind": "Keyword",
      "detail": "Keyword",
      "sortText": "B",
      "filterText": "type",
      "insertText": "type ",
      "insertTextFormat": "Snippet"
    },
    {
      "label": "public",
      "kind": "Keyword",
      "detail": "Keyword",
      "sortText": "B",
      "filterText": "public",
      "insertText": "public ",
      "insertTextFormat": "Snippet"
    },
    {
      "label": "isolated",
      "kind": "Keyword",
      "detail": "Keyword",
      "sortText": "B",
      "filterText": "isolated",
      "insertText": "isolated ",
      "insertTextFormat": "Snippet"
    },
    {
      "label": "final",
      "kind": "Keyword",
      "detail": "Keyword",
      "sortText": "B",
      "filterText": "final",
      "insertText": "final ",
      "insertTextFormat": "Snippet"
    },
    {
      "label": "const",
      "kind": "Keyword",
      "detail": "Keyword",
      "sortText": "B",
      "filterText": "const",
      "insertText": "const ",
      "insertTextFormat": "Snippet"
    },
    {
      "label": "listener",
      "kind": "Keyword",
      "detail": "Keyword",
      "sortText": "B",
      "filterText": "listener",
      "insertText": "listener ",
      "insertTextFormat": "Snippet"
    },
    {
      "label": "client",
      "kind": "Keyword",
      "detail": "Keyword",
      "sortText": "B",
      "filterText": "client",
      "insertText": "client ",
      "insertTextFormat": "Snippet"
    },
    {
      "label": "var",
      "kind": "Keyword",
      "detail": "Keyword",
      "sortText": "B",
      "filterText": "var",
      "insertText": "var ",
      "insertTextFormat": "Snippet"
    },
    {
      "label": "enum",
      "kind": "Keyword",
      "detail": "Keyword",
      "sortText": "B",
      "filterText": "enum",
      "insertText": "enum ",
      "insertTextFormat": "Snippet"
    },
    {
      "label": "xmlns",
      "kind": "Keyword",
      "detail": "Keyword",
      "sortText": "B",
      "filterText": "xmlns",
      "insertText": "xmlns ",
      "insertTextFormat": "Snippet"
    },
    {
      "label": "class",
      "kind": "Keyword",
      "detail": "Keyword",
      "sortText": "B",
      "filterText": "class",
      "insertText": "class ",
      "insertTextFormat": "Snippet"
    },
    {
      "label": "transactional",
      "kind": "Keyword",
      "detail": "Keyword",
      "sortText": "B",
      "filterText": "transactional",
      "insertText": "transactional",
      "insertTextFormat": "Snippet"
    },
    {
      "label": "function",
      "kind": "Snippet",
      "detail": "Snippet",
      "sortText": "A",
      "filterText": "function",
      "insertText": "function ${1:name}(${2})${3} {\n\t${4}\n}",
      "insertTextFormat": "Snippet"
    },
    {
      "label": "public main function",
      "kind": "Snippet",
      "detail": "Snippet",
      "sortText": "A",
      "filterText": "public_function_main",
      "insertText": "public function main() {\n\t${1}\n}",
      "insertTextFormat": "Snippet"
    },
    {
      "label": "configurable",
      "kind": "Keyword",
      "detail": "Keyword",
      "sortText": "B",
      "filterText": "configurable",
      "insertText": "configurable",
      "insertTextFormat": "Snippet"
    },
    {
      "label": "annotation",
      "kind": "Snippet",
      "detail": "Snippet",
      "sortText": "A",
      "filterText": "annotation",
      "insertText": "annotation ${1:typeName} ${2:name} on ${3:attachmentPoint};",
      "insertTextFormat": "Snippet"
    },
    {
      "label": "type <RecordName> record {}",
      "kind": "Snippet",
      "detail": "Snippet",
      "sortText": "A",
      "filterText": "type_record",
      "insertText": "type ${1:RecordName} record {\n\t${2}\n};",
      "insertTextFormat": "Snippet"
    },
    {
      "label": "xmlns",
      "kind": "Snippet",
      "detail": "Snippet",
      "sortText": "A",
      "filterText": "xmlns",
      "insertText": "xmlns \"${1}\" as ${2:ns};",
      "insertTextFormat": "Snippet"
    },
    {
      "label": "type <ObjectName> object",
      "kind": "Snippet",
      "detail": "Snippet",
      "sortText": "A",
      "filterText": "type_object",
      "insertText": "type ${1:ObjectName} object {${2}};",
      "insertTextFormat": "Snippet"
    },
    {
      "label": "class",
      "kind": "Snippet",
      "detail": "Snippet",
      "sortText": "A",
      "filterText": "class",
      "insertText": "class ${1:className} {\n\t${2}\n}",
      "insertTextFormat": "Snippet"
    },
    {
      "label": "enum",
      "kind": "Snippet",
      "detail": "Snippet",
      "sortText": "A",
      "filterText": "enum",
      "insertText": "enum ${1:enumName} {\n\t${2}\n}",
      "insertTextFormat": "Snippet"
    },
    {
      "label": "type <RecordName> record {||}",
      "kind": "Snippet",
      "detail": "Snippet",
      "sortText": "A",
      "filterText": "type_record",
      "insertText": "type ${1:RecordName} record {|\n\t${2}\n|};",
      "insertTextFormat": "Snippet"
    },
    {
      "label": "type <ErrorName> error<?>",
      "kind": "Snippet",
      "detail": "Snippet",
      "sortText": "A",
      "filterText": "type_error",
      "insertText": "type ${1:ErrorName} error<${2:map<anydata>}>;",
      "insertTextFormat": "Snippet"
    },
    {
      "label": "type TypeName table<>;",
      "kind": "Snippet",
      "detail": "Snippet",
      "sortText": "A",
      "filterText": "type_table",
      "insertText": "type ${1:TypeName} table<${2}>;",
      "insertTextFormat": "Snippet"
    },
    {
      "label": "type TypeName table<> key",
      "kind": "Snippet",
      "detail": "Snippet",
      "sortText": "A",
      "filterText": "type_table_key",
      "insertText": "type ${1:TypeName} table<${2}> key${3}",
      "insertTextFormat": "Snippet"
    },
    {
      "label": "stream<> streamName = new;",
      "kind": "Snippet",
      "detail": "Snippet",
      "sortText": "A",
      "filterText": "stream",
      "insertText": "stream<${1}> ${2:streamName} = new;",
      "insertTextFormat": "Snippet"
    },
    {
      "label": "service",
      "kind": "Snippet",
      "detail": "Snippet",
      "sortText": "A",
      "filterText": "service",
      "insertText": "service on ${1:listenerName} {\n\t${2}\n}",
      "insertTextFormat": "Snippet"
    },
    {
      "label": "Thread",
      "kind": "TypeParameter",
      "detail": "Union",
      "sortText": "D",
      "insertText": "Thread",
      "insertTextFormat": "Snippet"
    },
    {
      "label": "StrandData",
      "kind": "Struct",
      "detail": "Record",
      "documentation": {
        "left": "Describes Strand execution details for the runtime.\n"
      },
      "sortText": "D",
      "insertText": "StrandData",
      "insertTextFormat": "Snippet"
    },
    {
      "label": "readonly",
      "kind": "Unit",
      "detail": "type",
      "sortText": "E",
      "insertText": "readonly",
      "insertTextFormat": "Snippet"
    },
    {
      "label": "handle",
      "kind": "Unit",
      "detail": "type",
      "sortText": "E",
      "insertText": "handle",
      "insertTextFormat": "Snippet"
    },
    {
      "label": "never",
      "kind": "Unit",
      "detail": "type",
      "sortText": "E",
      "insertText": "never",
      "insertTextFormat": "Snippet"
    },
    {
      "label": "json",
      "kind": "Unit",
      "detail": "type",
      "sortText": "E",
      "insertText": "json",
      "insertTextFormat": "Snippet"
    },
    {
      "label": "anydata",
      "kind": "Unit",
      "detail": "type",
      "sortText": "E",
      "insertText": "anydata",
      "insertTextFormat": "Snippet"
    },
    {
      "label": "any",
      "kind": "Unit",
      "detail": "type",
      "sortText": "E",
      "insertText": "any",
      "insertTextFormat": "Snippet"
    },
    {
      "label": "byte",
      "kind": "Unit",
      "detail": "type",
      "sortText": "E",
      "insertText": "byte",
      "insertTextFormat": "Snippet"
    },
    {
      "label": "service",
      "kind": "Unit",
      "detail": "type",
      "sortText": "E",
      "insertText": "service",
      "insertTextFormat": "Snippet"
    },
    {
      "label": "record",
      "kind": "Keyword",
      "detail": "Keyword",
      "sortText": "B",
      "filterText": "record",
      "insertText": "record ",
      "insertTextFormat": "Snippet"
    },
    {
      "label": "function",
      "kind": "Keyword",
      "detail": "Keyword",
      "sortText": "B",
      "filterText": "function",
      "insertText": "function ",
      "insertTextFormat": "Snippet"
    },
    {
      "label": "record {}",
      "kind": "Snippet",
      "detail": "Snippet",
      "sortText": "A",
      "filterText": "record",
      "insertText": "record {${1}}",
      "insertTextFormat": "Snippet"
    },
    {
      "label": "record {||}",
      "kind": "Snippet",
      "detail": "Snippet",
      "sortText": "A",
      "filterText": "record",
      "insertText": "record {|${1}|}",
      "insertTextFormat": "Snippet"
    },
    {
      "label": "distinct",
      "kind": "Keyword",
      "detail": "Keyword",
      "sortText": "B",
      "filterText": "distinct",
      "insertText": "distinct",
      "insertTextFormat": "Snippet"
    },
    {
      "label": "object {}",
      "kind": "Snippet",
      "detail": "Snippet",
      "sortText": "A",
      "filterText": "object",
      "insertText": "object {${1}}",
      "insertTextFormat": "Snippet"
    },
    {
      "label": "true",
      "kind": "Keyword",
      "detail": "Keyword",
      "sortText": "B",
      "filterText": "true",
      "insertText": "true",
      "insertTextFormat": "Snippet"
    },
    {
      "label": "false",
      "kind": "Keyword",
      "detail": "Keyword",
      "sortText": "B",
      "filterText": "false",
      "insertText": "false",
      "insertTextFormat": "Snippet"
    },
    {
      "label": "module1",
      "kind": "Module",
      "detail": "Module",
      "sortText": "C",
      "filterText": "module1",
      "insertText": "module1",
      "insertTextFormat": "Snippet"
    },
    {
      "label": "ballerina/lang.runtime",
      "kind": "Module",
      "detail": "Module",
      "sortText": "C",
      "filterText": "runtime",
      "insertText": "runtime",
      "insertTextFormat": "Snippet",
      "additionalTextEdits": [
        {
          "range": {
            "start": {
              "line": 0,
              "character": 0
            },
            "end": {
              "line": 0,
              "character": 0
            }
          },
          "newText": "import ballerina/lang.runtime;\n"
        }
      ]
    },
    {
      "label": "ballerina/lang.value",
      "kind": "Module",
      "detail": "Module",
      "sortText": "C",
      "filterText": "value",
      "insertText": "value",
      "insertTextFormat": "Snippet",
      "additionalTextEdits": [
        {
          "range": {
            "start": {
              "line": 0,
              "character": 0
            },
            "end": {
              "line": 0,
              "character": 0
            }
          },
          "newText": "import ballerina/lang.value;\n"
        }
      ]
    },
    {
      "label": "ballerina/lang.array",
      "kind": "Module",
      "detail": "Module",
      "sortText": "C",
      "filterText": "array",
      "insertText": "array",
      "insertTextFormat": "Snippet",
      "additionalTextEdits": [
        {
          "range": {
            "start": {
              "line": 0,
              "character": 0
            },
            "end": {
              "line": 0,
              "character": 0
            }
          },
          "newText": "import ballerina/lang.array;\n"
        }
      ]
    },
    {
      "label": "ballerina/jballerina.java",
      "kind": "Module",
      "detail": "Module",
      "sortText": "C",
      "filterText": "java",
      "insertText": "java",
      "insertTextFormat": "Snippet",
      "additionalTextEdits": [
        {
          "range": {
            "start": {
              "line": 0,
              "character": 0
            },
            "end": {
              "line": 0,
              "character": 0
            }
          },
          "newText": "import ballerina/jballerina.java;\n"
        }
      ]
    },
    {
      "label": "ballerina/lang.test",
      "kind": "Module",
      "detail": "Module",
      "sortText": "C",
      "filterText": "test",
      "insertText": "test",
      "insertTextFormat": "Snippet",
      "additionalTextEdits": [
        {
          "range": {
            "start": {
              "line": 0,
              "character": 0
            },
            "end": {
              "line": 0,
              "character": 0
            }
          },
          "newText": "import ballerina/lang.test;\n"
        }
      ]
    },
    {
      "label": "boolean",
      "kind": "Unit",
      "detail": "type",
      "sortText": "E",
      "insertText": "boolean",
      "insertTextFormat": "Snippet"
    },
    {
      "label": "decimal",
      "kind": "Unit",
      "detail": "type",
      "sortText": "E",
      "insertText": "decimal",
      "insertTextFormat": "Snippet"
    },
    {
      "label": "error",
      "kind": "Unit",
      "detail": "type",
      "sortText": "E",
      "insertText": "error",
      "insertTextFormat": "Snippet"
    },
    {
      "label": "float",
      "kind": "Unit",
      "detail": "type",
      "sortText": "E",
      "insertText": "float",
      "insertTextFormat": "Snippet"
    },
    {
      "label": "future",
      "kind": "Unit",
      "detail": "type",
      "sortText": "E",
      "insertText": "future",
      "insertTextFormat": "Snippet"
    },
    {
      "label": "int",
      "kind": "Unit",
      "detail": "type",
      "sortText": "E",
      "insertText": "int",
      "insertTextFormat": "Snippet"
    },
    {
      "label": "map",
      "kind": "Unit",
      "detail": "type",
      "sortText": "E",
      "insertText": "map",
      "insertTextFormat": "Snippet"
    },
    {
      "label": "object",
      "kind": "Unit",
      "detail": "type",
      "sortText": "E",
      "insertText": "object",
      "insertTextFormat": "Snippet"
    },
    {
      "label": "stream",
      "kind": "Unit",
      "detail": "type",
      "sortText": "E",
      "insertText": "stream",
      "insertTextFormat": "Snippet"
    },
    {
      "label": "string",
      "kind": "Unit",
      "detail": "type",
      "sortText": "E",
      "insertText": "string",
      "insertTextFormat": "Snippet"
    },
    {
      "label": "table",
      "kind": "Unit",
      "detail": "type",
      "sortText": "E",
      "insertText": "table",
      "insertTextFormat": "Snippet"
    },
    {
      "label": "transaction",
      "kind": "Unit",
      "detail": "type",
      "sortText": "E",
      "insertText": "transaction",
      "insertTextFormat": "Snippet"
    },
    {
      "label": "typedesc",
      "kind": "Unit",
      "detail": "type",
      "sortText": "E",
      "insertText": "typedesc",
      "insertTextFormat": "Snippet"
    },
    {
      "label": "xml",
      "kind": "Unit",
      "detail": "type",
      "sortText": "E",
      "insertText": "xml",
      "insertTextFormat": "Snippet"
    },
    {
      "label": "lsproject.module3",
      "kind": "Module",
      "detail": "Module",
      "sortText": "C",
      "filterText": "",
      "insertText": "module3",
      "insertTextFormat": "Snippet",
      "additionalTextEdits": [
        {
          "range": {
            "start": {
              "line": 0,
              "character": 0
            },
            "end": {
              "line": 0,
              "character": 0
            }
          },
          "newText": "import lsproject.module3;\n"
        }
      ]
    },
    {
      "label": "service on module1:Listener",
      "kind": "Snippet",
      "detail": "Snippet",
      "sortText": "E",
      "filterText": "service_module1_Listener",
      "insertText": "service ${1} on new module1:Listener(${2:0}) {\n    ${3}\n}\n",
      "insertTextFormat": "Snippet",
      "additionalTextEdits": []
    },
    {
      "label": "service on lang.test:MockListener",
      "kind": "Snippet",
      "detail": "Snippet",
      "sortText": "E",
      "filterText": "service_lang_test_MockListener",
      "insertText": "service ${1} on new test:MockListener(${2:0}) {\n    ${3}\n}\n",
      "insertTextFormat": "Snippet",
      "additionalTextEdits": [
        {
          "range": {
            "start": {
              "line": 0,
              "character": 0
            },
            "end": {
              "line": 0,
              "character": 0
            }
          },
          "newText": "import ballerina/lang.test;\n"
        }
      ]
    },
    {
      "label": "lsproject.module1",
      "kind": "Module",
      "detail": "Module",
      "sortText": "C",
      "filterText": "module11",
      "insertText": "module11",
      "insertTextFormat": "Snippet",
      "additionalTextEdits": [
        {
          "range": {
            "start": {
              "line": 0,
              "character": 0
            },
            "end": {
              "line": 0,
              "character": 0
            }
          },
          "newText": "import lsproject.module1 as module11;\n"
        }
      ]
    },
    {
      "label": "test/project1",
      "kind": "Module",
      "detail": "Module",
      "sortText": "C",
      "filterText": "project1",
      "insertText": "project1",
      "insertTextFormat": "Snippet",
      "additionalTextEdits": [
        {
          "range": {
            "start": {
              "line": 0,
              "character": 0
            },
            "end": {
              "line": 0,
              "character": 0
            }
          },
          "newText": "import test/project1;\n"
        }
      ]
    },
    {
      "label": "test/project2",
      "kind": "Module",
      "detail": "Module",
      "sortText": "C",
      "filterText": "project2",
      "insertText": "project2",
      "insertTextFormat": "Snippet",
      "additionalTextEdits": [
        {
          "range": {
            "start": {
              "line": 0,
              "character": 0
            },
            "end": {
              "line": 0,
              "character": 0
            }
          },
          "newText": "import test/project2;\n"
        }
      ]
    },
    {
      "label": "test/local_project1",
      "kind": "Module",
      "detail": "Module",
      "sortText": "C",
      "filterText": "local_project1",
      "insertText": "local_project1",
      "insertTextFormat": "Snippet",
      "additionalTextEdits": [
        {
          "range": {
            "start": {
              "line": 0,
              "character": 0
            },
            "end": {
              "line": 0,
              "character": 0
            }
          },
          "newText": "import test/local_project1;\n"
        }
      ]
    },
    {
      "label": "test/local_project2",
      "kind": "Module",
      "detail": "Module",
      "sortText": "C",
      "filterText": "local_project2",
      "insertText": "local_project2",
      "insertTextFormat": "Snippet",
      "additionalTextEdits": [
        {
          "range": {
            "start": {
              "line": 0,
              "character": 0
            },
            "end": {
              "line": 0,
              "character": 0
            }
          },
          "newText": "import test/local_project2;\n"
        }
      ]
    },
    {
      "label": "null",
      "kind": "Keyword",
      "detail": "Keyword",
      "sortText": "B",
      "filterText": "null",
      "insertText": "null",
      "insertTextFormat": "Snippet"
    },
    {
<<<<<<< HEAD
      "label": "function",
      "kind": "Unit",
      "detail": "type",
      "sortText": "E",
      "insertText": "function",
      "insertTextFormat": "Snippet"
=======
      "label": "service on lsproject.module1:Listener",
      "kind": "Snippet",
      "detail": "Snippet",
      "sortText": "E",
      "filterText": "service_lsproject_module1_Listener",
      "insertText": "service ${1} on new module11:Listener() {\n\n    remote function method1() {\n        return;\n    }\n\n    function method2() returns string|error {\n        return ${3:\"\"};\n    }\n\n    function method3(module11:MyType|int arg1) returns module11:MyType {\n        return ${4:{a: \"\"\\}};\n    }\n\n}\n",
      "insertTextFormat": "Snippet",
      "additionalTextEdits": [
        {
          "range": {
            "start": {
              "line": 0,
              "character": 0
            },
            "end": {
              "line": 0,
              "character": 0
            }
          },
          "newText": "import lsproject.module1 as module11;\n"
        }
      ]
    },
    {
      "label": "service on lsproject.module3:Listener",
      "kind": "Snippet",
      "detail": "Snippet",
      "sortText": "E",
      "filterText": "service_lsproject_module3_Listener",
      "insertText": "service ${1} on new module3:Listener() {\n\n    remote function method1() {\n        return;\n    }\n\n    function method2() returns string|error {\n        return ${3:\"\"};\n    }\n\n    function method3($CompilationError$|int arg1) returns $CompilationError$ {\n        ${4}\n    }\n\n}\n",
      "insertTextFormat": "Snippet",
      "additionalTextEdits": [
        {
          "range": {
            "start": {
              "line": 0,
              "character": 0
            },
            "end": {
              "line": 0,
              "character": 0
            }
          },
          "newText": "import lsproject.module3;\n"
        }
      ]
>>>>>>> 23cf7176
    }
  ]
}<|MERGE_RESOLUTION|>--- conflicted
+++ resolved
@@ -841,14 +841,6 @@
       "insertTextFormat": "Snippet"
     },
     {
-<<<<<<< HEAD
-      "label": "function",
-      "kind": "Unit",
-      "detail": "type",
-      "sortText": "E",
-      "insertText": "function",
-      "insertTextFormat": "Snippet"
-=======
       "label": "service on lsproject.module1:Listener",
       "kind": "Snippet",
       "detail": "Snippet",
@@ -895,7 +887,14 @@
           "newText": "import lsproject.module3;\n"
         }
       ]
->>>>>>> 23cf7176
+    },
+    {
+      "label": "function",
+      "kind": "Unit",
+      "detail": "type",
+      "sortText": "E",
+      "insertText": "function",
+      "insertTextFormat": "Snippet"
     }
   ]
 }