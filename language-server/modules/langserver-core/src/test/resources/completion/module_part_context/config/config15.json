--- conflicted
+++ resolved
@@ -809,14 +809,6 @@
       "insertTextFormat": "Snippet"
     },
     {
-<<<<<<< HEAD
-      "label": "function",
-      "kind": "Unit",
-      "detail": "type",
-      "sortText": "E",
-      "insertText": "function",
-      "insertTextFormat": "Snippet"
-=======
       "label": "service on Listener",
       "kind": "Snippet",
       "detail": "Snippet",
@@ -825,7 +817,14 @@
       "insertText": "service ${1} on new Listener() {\n\n    remote function method1() {\n        return;\n    }\n\n}\n",
       "insertTextFormat": "Snippet",
       "additionalTextEdits": []
->>>>>>> 23cf7176
+    },
+    {
+      "label": "function",
+      "kind": "Unit",
+      "detail": "type",
+      "sortText": "E",
+      "insertText": "function",
+      "insertTextFormat": "Snippet"
     }
   ]
 }