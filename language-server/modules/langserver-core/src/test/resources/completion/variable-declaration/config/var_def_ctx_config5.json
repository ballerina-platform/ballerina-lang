{
  "position": {
    "line": 3,
    "character": 17
  },
  "source": "variable-declaration/source/var_def_ctx_source5.bal",
  "description": "",
  "items": [
    {
      "label": "MAX_VALUE",
      "kind": "Variable",
      "detail": "9223372036854775807",
      "documentation": {
        "right": {
          "kind": "markdown",
          "value": "Maximum value of type `int`."
        }
      },
      "sortText": "AC",
      "insertText": "MAX_VALUE",
      "insertTextFormat": "Snippet"
    },
    {
      "label": "MIN_VALUE",
      "kind": "Variable",
      "detail": "-9223372036854775808",
      "documentation": {
        "right": {
          "kind": "markdown",
          "value": "Minimum value of type `int`."
        }
      },
      "sortText": "AC",
      "insertText": "MIN_VALUE",
      "insertTextFormat": "Snippet"
    },
    {
      "label": "SIGNED32_MAX_VALUE",
      "kind": "Variable",
      "detail": "2147483647",
      "documentation": {
        "right": {
          "kind": "markdown",
          "value": "Maximum value of type `Signed32`."
        }
      },
      "sortText": "AC",
      "insertText": "SIGNED32_MAX_VALUE",
      "insertTextFormat": "Snippet"
    },
    {
      "label": "SIGNED32_MIN_VALUE",
      "kind": "Variable",
      "detail": "-2147483648",
      "documentation": {
        "right": {
          "kind": "markdown",
          "value": "Minimum value of type `Signed32`."
        }
      },
      "sortText": "AC",
      "insertText": "SIGNED32_MIN_VALUE",
      "insertTextFormat": "Snippet"
    },
    {
      "label": "SIGNED16_MAX_VALUE",
      "kind": "Variable",
      "detail": "32767",
      "documentation": {
        "right": {
          "kind": "markdown",
          "value": "Maximum value of type `Signed16`."
        }
      },
      "sortText": "AC",
      "insertText": "SIGNED16_MAX_VALUE",
      "insertTextFormat": "Snippet"
    },
    {
      "label": "SIGNED16_MIN_VALUE",
      "kind": "Variable",
      "detail": "-32768",
      "documentation": {
        "right": {
          "kind": "markdown",
          "value": "Minimum value of type `Signed16`."
        }
      },
      "sortText": "AC",
      "insertText": "SIGNED16_MIN_VALUE",
      "insertTextFormat": "Snippet"
    },
    {
      "label": "SIGNED8_MAX_VALUE",
      "kind": "Variable",
      "detail": "127",
      "documentation": {
        "right": {
          "kind": "markdown",
          "value": "Maximum value of type `Signed8`."
        }
      },
      "sortText": "AC",
      "insertText": "SIGNED8_MAX_VALUE",
      "insertTextFormat": "Snippet"
    },
    {
      "label": "SIGNED8_MIN_VALUE",
      "kind": "Variable",
      "detail": "-128",
      "documentation": {
        "right": {
          "kind": "markdown",
          "value": "Minimum value of type `Signed8`."
        }
      },
      "sortText": "AC",
      "insertText": "SIGNED8_MIN_VALUE",
      "insertTextFormat": "Snippet"
    },
    {
      "label": "UNSIGNED32_MAX_VALUE",
      "kind": "Variable",
      "detail": "4294967295",
      "documentation": {
        "right": {
          "kind": "markdown",
          "value": "Maximum value of type `Unsigned32`."
        }
      },
      "sortText": "AC",
      "insertText": "UNSIGNED32_MAX_VALUE",
      "insertTextFormat": "Snippet"
    },
    {
      "label": "UNSIGNED16_MAX_VALUE",
      "kind": "Variable",
      "detail": "65535",
      "documentation": {
        "right": {
          "kind": "markdown",
          "value": "Maximum value of type `Unsigned16`."
        }
      },
      "sortText": "AC",
      "insertText": "UNSIGNED16_MAX_VALUE",
      "insertTextFormat": "Snippet"
    },
    {
      "label": "UNSIGNED8_MAX_VALUE",
      "kind": "Variable",
      "detail": "255",
      "documentation": {
        "right": {
          "kind": "markdown",
          "value": "Maximum value of type `Unsigned8`."
        }
      },
      "sortText": "AC",
      "insertText": "UNSIGNED8_MAX_VALUE",
      "insertTextFormat": "Snippet"
    },
    {
      "label": "Signed32",
      "kind": "TypeParameter",
      "detail": "Signed32",
      "documentation": {
        "left": "Built-in subtype that allows signed integers that can be represented in 32 bits using two's complement.\nThis allows an int between -2^31 and 2^31 - 1 inclusive,\ni.e., between -2,147,483,648 and 2,147,483,647 inclusive."
      },
      "sortText": "R",
      "insertText": "Signed32",
      "insertTextFormat": "Snippet"
    },
    {
      "label": "Signed16",
      "kind": "TypeParameter",
      "detail": "Signed16",
      "documentation": {
        "left": "Built-in subtype that allows non-negative integers that can be represented in 16 bits using two's complement.\nThis allows an int between -2^15 and 2^15 - 1 inclusive,\ni.e., between -32,768 and 32,767 inclusive."
      },
      "sortText": "R",
      "insertText": "Signed16",
      "insertTextFormat": "Snippet"
    },
    {
      "label": "Signed8",
      "kind": "TypeParameter",
      "detail": "Signed8",
      "documentation": {
        "left": "Built-in subtype that allows non-negative integers that can be represented in 8 bits using two's complement.\nThis allows an int between -2^7 and 2^7 - 1 inclusive,\ni.e., between -128 and 127 inclusive."
      },
      "sortText": "R",
      "insertText": "Signed8",
      "insertTextFormat": "Snippet"
    },
    {
      "label": "Unsigned32",
      "kind": "TypeParameter",
      "detail": "Unsigned32",
      "documentation": {
        "left": "Built-in subtype that allows non-negative integers that can be represented in 32 bits.\nThis allows an int between 0 and 2^32 - 1 inclusive,\ni.e., between 0 and 4,294,967,295 inclusive."
      },
      "sortText": "R",
      "insertText": "Unsigned32",
      "insertTextFormat": "Snippet"
    },
    {
      "label": "Unsigned16",
      "kind": "TypeParameter",
      "detail": "Unsigned16",
      "documentation": {
        "left": "Built-in subtype that allows non-negative integers that can be represented in 16 bits.\nThis allows an int between 0 and 2^16 - 1 inclusive,\ni.e., between 0 and 65,535 inclusive."
      },
      "sortText": "R",
      "insertText": "Unsigned16",
      "insertTextFormat": "Snippet"
    },
    {
      "label": "Unsigned8",
      "kind": "TypeParameter",
      "detail": "Unsigned8",
      "documentation": {
        "left": "Built-in subtype that allows non-negative integers that can be represented in 8 bits.\nThis allows an int between 0 and 2^8 - 1 inclusive,\ni.e., between 0 and 255 inclusive.\nThis is the same as `byte`."
      },
      "sortText": "R",
      "insertText": "Unsigned8",
      "insertTextFormat": "Snippet"
    },
    {
      "label": "abs(int n)",
      "kind": "Function",
      "detail": "int",
      "documentation": {
        "right": {
          "kind": "markdown",
          "value": "**Package:** _ballerina/lang.int:0.0.0_  \n  \nReturns the absolute value of an int value.\n\n```ballerina\nint n = -25;\nn.abs() ⇒ 25\nint:abs(-30) ⇒ 30\n```\n  \n**Params**  \n- `int` n: int value to be operated on  \n  \n**Return** `int`   \n- absolute value of parameter `n`  \n  \n"
        }
      },
      "sortText": "AA",
      "filterText": "abs",
      "insertText": "abs(${1})",
      "insertTextFormat": "Snippet",
      "command": {
        "title": "editor.action.triggerParameterHints",
        "command": "editor.action.triggerParameterHints"
      }
    },
    {
      "label": "sum(int... ns)",
      "kind": "Function",
      "detail": "int",
      "documentation": {
        "right": {
          "kind": "markdown",
          "value": "**Package:** _ballerina/lang.int:0.0.0_  \n  \nReturns sum of zero or more int values.\n\n```ballerina\nint:sum(10, 20, 30, 40) ⇒ 100\nint[] marks = [50, 65, 78, 95];\nint:sum(...marks) ⇒ 288\nint num = 24;\nnum.sum(38, 15, 97, 27) ⇒ 201\n```\n  \n**Params**  \n- `int[]` ns: int values to sum  \n  \n**Return** `int`   \n- sum of all of parameter `ns`; 0 if parameter `ns` is empty  \n  \n"
        }
      },
      "sortText": "AA",
      "filterText": "sum",
      "insertText": "sum(${1})",
      "insertTextFormat": "Snippet",
      "command": {
        "title": "editor.action.triggerParameterHints",
        "command": "editor.action.triggerParameterHints"
      }
    },
    {
      "label": "max(int n, int... ns)",
      "kind": "Function",
      "detail": "int",
      "documentation": {
        "right": {
          "kind": "markdown",
          "value": "**Package:** _ballerina/lang.int:0.0.0_  \n  \nReturns the maximum of one or more int values.\n\n```ballerina\nint:max(50, 20, 30, 70, 65) ⇒ 70\n[int, int, int] scores = [52, 95, 76];\nint:max(...scores) ⇒ 95\nint n = 18;\nn.max(25, 30, 4, 15) ⇒ 30\n```\n  \n**Params**  \n- `int` n: first int value  \n- `int[]` ns: other int values  \n  \n**Return** `int`   \n- maximum value of value of parameter `n` and all of parameter `ns`  \n  \n"
        }
      },
      "sortText": "AA",
      "filterText": "max",
      "insertText": "max(${1})",
      "insertTextFormat": "Snippet",
      "command": {
        "title": "editor.action.triggerParameterHints",
        "command": "editor.action.triggerParameterHints"
      }
    },
    {
      "label": "min(int n, int... ns)",
      "kind": "Function",
      "detail": "int",
      "documentation": {
        "right": {
          "kind": "markdown",
          "value": "**Package:** _ballerina/lang.int:0.0.0_  \n  \nReturns the minimum of one or more int values.\n\n```ballerina\nint:min(45, 25, 30, 75, 50) ⇒ 25\n[int, int, int, int] points = [21, 12, 48, 14];\nint:min(...points) ⇒ 12\nint m = 23;\nm.min(12, 43, 7, 19) ⇒ 7\n```\n  \n**Params**  \n- `int` n: first int value  \n- `int[]` ns: other int values  \n  \n**Return** `int`   \n- minimum value of parameter `n` and all of parameter `ns`  \n  \n"
        }
      },
      "sortText": "AA",
      "filterText": "min",
      "insertText": "min(${1})",
      "insertTextFormat": "Snippet",
      "command": {
        "title": "editor.action.triggerParameterHints",
        "command": "editor.action.triggerParameterHints"
      }
    },
    {
      "label": "fromString(string s)",
      "kind": "Function",
      "detail": "int|error",
      "documentation": {
        "right": {
          "kind": "markdown",
          "value": "**Package:** _ballerina/lang.int:0.0.0_  \n  \nReturns the integer of a string that represents in decimal.\n\nReturns error if parameter `s` is not the decimal representation of an integer.\nThe first character may be `+` or `-`.\nThis is the inverse of function ``value:toString`` applied to an `int`.\n\n```ballerina\nint:fromString(\"76\") ⇒ 76\nint:fromString(\"-120\") ⇒ -120\nint:fromString(\"0xFFFF\") ⇒ error\n```\n  \n**Params**  \n- `string` s: string representation of a integer value  \n  \n**Return** `int|error`   \n- int representation of the argument or error  \n  \n"
        }
      },
      "sortText": "E",
      "filterText": "fromString",
      "insertText": "fromString(${1})",
      "insertTextFormat": "Snippet",
      "command": {
        "title": "editor.action.triggerParameterHints",
        "command": "editor.action.triggerParameterHints"
      }
    },
    {
      "label": "toHexString(int n)",
      "kind": "Function",
      "detail": "string",
      "documentation": {
        "right": {
          "kind": "markdown",
          "value": "**Package:** _ballerina/lang.int:0.0.0_  \n  \nReturns representation of an integer as hexdecimal string.\n\nThere is no `0x` prefix. Lowercase letters a-f are used.\nNegative numbers will have a `-` prefix. No sign for\nnon-negative numbers.\n\n```ballerina\n26.toHexString() ⇒ 1a\nint:toHexString(-158) ⇒ -9e\n```\n  \n**Params**  \n- `int` n: int value  \n  \n**Return** `string`   \n- hexadecimal string representation of int value  \n  \n"
        }
      },
      "sortText": "E",
      "filterText": "toHexString",
      "insertText": "toHexString(${1})",
      "insertTextFormat": "Snippet",
      "command": {
        "title": "editor.action.triggerParameterHints",
        "command": "editor.action.triggerParameterHints"
      }
    },
    {
      "label": "fromHexString(string s)",
      "kind": "Function",
      "detail": "int|error",
      "documentation": {
        "right": {
          "kind": "markdown",
          "value": "**Package:** _ballerina/lang.int:0.0.0_  \n  \nReturns the integer that a string value represents in hexadecimal.\n\nBoth uppercase A-F and lowercase a-f are allowed.\nIt may start with an optional `+` or `-` sign.\nNo `0x` or `0X` prefix is allowed.\nReturns an error if the parameter `s` is not in an allowed format.\n\n```ballerina\nint:fromHexString(\"1A5F\") ⇒ 6751\nint:fromHexString(\"-2b4a\") ⇒ -11082\nint:fromHexString(\"1Y4K\") ⇒ error\n```\n  \n**Params**  \n- `string` s: hexadecimal string representation of int value  \n  \n**Return** `int|error`   \n- int value or error  \n  \n"
        }
      },
      "sortText": "E",
      "filterText": "fromHexString",
      "insertText": "fromHexString(${1})",
      "insertTextFormat": "Snippet",
      "command": {
        "title": "editor.action.triggerParameterHints",
        "command": "editor.action.triggerParameterHints"
      }
    },
    {
<<<<<<< HEAD
      "label": "avg(int n, int... ns)",
      "kind": "Function",
      "detail": "decimal",
      "documentation": {
        "right": {
          "kind": "markdown",
          "value": "**Package:** _ballerina/lang.int:0.0.0_  \n  \nReturns the average of its arguments.\nThe result is returned as a decimal.\n\n```ballerina\nint:avg(10, 20, 30, 40) ⇒ 25.0\n```\n  \n**Params**  \n- `int` n: first int value  \n- `int[]` ns: other int values  \n  \n**Return** `decimal`   \n- average of parameter `n` and all of parameter `ns`  \n  \n"
        }
      },
      "sortText": "E",
      "filterText": "avg",
      "insertText": "avg(${1})",
=======
      "label": "range(int rangeStart, int rangeEnd, int step)",
      "kind": "Function",
      "detail" : "object {public isolated function iterator() returns object {public isolated function next() returns record {|int value;|}?;};}",
      "documentation": {
        "right": {
          "kind": "markdown",
          "value" :"**Package:** _ballerina/lang.int:0.0.0_  \n  \nReturns an iterable object that iterates over a range of integers.\nThe integers returned by the iterator belong to the set S,\nwhere S is `{ rangeStart + step*i such that i >= 0 }`.\nWhen `step > 0`, the members of S that are `< rangeEnd` are returned in increasing order.\nWhen `step < 0`, the members of S that are `> rangeEnd` are returned in decreasing order.\nWhen `step = 0`, the function panics.  \n**Params**  \n- `int` rangeStart: the first integer to be returned by the iterator  \n- `int` rangeEnd: the exclusive limit on the integers returned by the iterator  \n- `int` step: the difference between successive integers returned by the iterator;\na positive value gives an increasing sequence; a negative value gives\na decreasing sequence  \n  \n**Return** `object {public isolated function iterator() returns object {public isolated function next() returns record {|int value;|}?;};}`   \n- an iterable object  \n  \n"
        }
      },
      "sortText": "E",
      "filterText": "range",
      "insertText": "range(${1})",
>>>>>>> eeb93d28
      "insertTextFormat": "Snippet",
      "command": {
        "title": "editor.action.triggerParameterHints",
        "command": "editor.action.triggerParameterHints"
      }
    }
  ]
}<|MERGE_RESOLUTION|>--- conflicted
+++ resolved
@@ -360,7 +360,6 @@
       }
     },
     {
-<<<<<<< HEAD
       "label": "avg(int n, int... ns)",
       "kind": "Function",
       "detail": "decimal",
@@ -373,7 +372,13 @@
       "sortText": "E",
       "filterText": "avg",
       "insertText": "avg(${1})",
-=======
+      "insertTextFormat": "Snippet",
+      "command": {
+        "title": "editor.action.triggerParameterHints",
+        "command": "editor.action.triggerParameterHints"
+      }
+    },
+    {
       "label": "range(int rangeStart, int rangeEnd, int step)",
       "kind": "Function",
       "detail" : "object {public isolated function iterator() returns object {public isolated function next() returns record {|int value;|}?;};}",
@@ -386,7 +391,6 @@
       "sortText": "E",
       "filterText": "range",
       "insertText": "range(${1})",
->>>>>>> eeb93d28
       "insertTextFormat": "Snippet",
       "command": {
         "title": "editor.action.triggerParameterHints",
