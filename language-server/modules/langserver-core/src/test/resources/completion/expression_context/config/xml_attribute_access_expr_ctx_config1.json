--- conflicted
+++ resolved
@@ -395,11 +395,7 @@
       "documentation": {
         "right": {
           "kind": "markdown",
-<<<<<<< HEAD
-          "value": "**Package:** _ballerina/lang.xml:0.0.0_  \n  \nReturns an iterator over the xml items of an xml sequence.\n\n# Each item is represented by an xml singleton.\n  \n  \n  \n**Return** `object {public isolated function next() returns record {| xml:Element|xml:Comment|xml:ProcessingInstruction|xml:Text value; |}? ;}`   \n- iterator object  \n  \n"
-=======
           "value": "**Package:** _ballerina/lang.xml:0.0.0_  \n  \nReturns an iterator over the xml items of an xml sequence.\n\n# Each item is represented by an xml singleton.\n  \n  \n  \n**Return** `object {public isolated function next() returns record {| xml:ItemType value; |}?;}`   \n- iterator object  \n  \n"
->>>>>>> e436dcb0
         }
       },
       "sortText": "CD",
@@ -459,15 +455,11 @@
     {
       "label": "get(int i)",
       "kind": "Function",
-      "detail": "xml:Element|xml:Comment|xml:ProcessingInstruction|xml:Text",
-      "documentation": {
-        "right": {
-          "kind": "markdown",
-<<<<<<< HEAD
-          "value": "**Package:** _ballerina/lang.xml:0.0.0_  \n  \nReturns the item of an xml sequence with given index.\n\nThis differs from `x[i]` in that it panics if\nparameter `x` does not have an item with index parameter `i`.\n  \n**Params**  \n- `int` i: the index  \n  \n**Return** `xml:Element|xml:Comment|xml:ProcessingInstruction|xml:Text`   \n- the item with index parameter `i` in parameter `x`  \n  \n"
-=======
+      "detail": "xml<xml:Element|xml:Comment|xml:ProcessingInstruction|xml:Text>",
+      "documentation": {
+        "right": {
+          "kind": "markdown",
           "value": "**Package:** _ballerina/lang.xml:0.0.0_  \n  \nReturns the item of an xml sequence with given index.\n\nThis differs from `x[i]` in that it panics if\nparameter `x` does not have an item with index parameter `i`.\n  \n**Params**  \n- `int` i: the index  \n  \n**Return** `xml<xml:Element|xml:Comment|xml:ProcessingInstruction|xml:Text>`   \n- the item with index parameter `i` in parameter `x`  \n  \n"
->>>>>>> e436dcb0
         }
       },
       "sortText": "CD",
@@ -539,11 +531,7 @@
       "documentation": {
         "right": {
           "kind": "markdown",
-<<<<<<< HEAD
-          "value": "**Package:** _ballerina/lang.xml:0.0.0_  \n  \nApplies a function to each item in an xml sequence, and returns an xml sequence of the results.\n\nEach item is represented as a singleton value.\n  \n**Params**  \n- `function ()` func: a function to apply to each child or parameter `item`  \n  \n**Return** `xml<xml<xml:Element|xml:Comment|xml:ProcessingInstruction|xml:Text>>`   \n- new xml value containing result of applying function `func` to each child or parameter `item`  \n  \n"
-=======
           "value": "**Package:** _ballerina/lang.xml:0.0.0_  \n  \nApplies a function to each item in an xml sequence, and returns an xml sequence of the results.\n\nEach item is represented as a singleton value.\n  \n**Params**  \n- `function ()` func: a function to apply to each child or parameter `item`  \n  \n**Return** `xml<xml:XmlType>`   \n- new xml value containing result of applying function `func` to each child or parameter `item`  \n  \n"
->>>>>>> e436dcb0
         }
       },
       "sortText": "CD",
