--- conflicted
+++ resolved
@@ -249,33 +249,14 @@
       "insertTextFormat": "Snippet"
     },
     {
-<<<<<<< HEAD
-      "label": "'error",
-      "kind": "Event",
-      "detail": "Error",
-      "documentation": {
-        "left": "Default error type.\nThe type parameter is for the error detail type. It's constrained to Cloneable type."
-      },
-      "sortText": "L",
-      "insertText": "'error",
-      "insertTextFormat": "Snippet"
-    },
-    {
-      "label": "TestRec2",
-=======
       "label": "StrandData",
->>>>>>> 1d67a1c0
       "kind": "Struct",
       "detail": "Record",
       "documentation": {
         "left": "Describes Strand execution details for the runtime.\n"
       },
       "sortText": "M",
-<<<<<<< HEAD
-      "insertText": "TestRec2",
-=======
       "insertText": "StrandData",
->>>>>>> 1d67a1c0
       "insertTextFormat": "Snippet"
     },
     {
@@ -303,14 +284,6 @@
       "insertTextFormat": "Snippet"
     },
     {
-      "label": "TestRec",
-      "kind": "Struct",
-      "detail": "Record",
-      "sortText": "M",
-      "insertText": "TestRec",
-      "insertTextFormat": "Snippet"
-    },
-    {
       "label": "readonly",
       "kind": "Unit",
       "detail": "type",
@@ -453,6 +426,29 @@
       "sortText": "O",
       "insertText": "module1",
       "insertTextFormat": "Snippet"
+    },
+    {
+      "label": "ballerina/lang.test",
+      "kind": "Module",
+      "detail": "Module",
+      "sortText": "R",
+      "insertText": "test",
+      "insertTextFormat": "Snippet",
+      "additionalTextEdits": [
+        {
+          "range": {
+            "start": {
+              "line": 0,
+              "character": 0
+            },
+            "end": {
+              "line": 0,
+              "character": 0
+            }
+          },
+          "newText": "import ballerina/lang.test;\n"
+        }
+      ]
     },
     {
       "label": "ballerina/lang.array",
@@ -478,6 +474,52 @@
       ]
     },
     {
+      "label": "ballerina/jballerina.java",
+      "kind": "Module",
+      "detail": "Module",
+      "sortText": "R",
+      "insertText": "java",
+      "insertTextFormat": "Snippet",
+      "additionalTextEdits": [
+        {
+          "range": {
+            "start": {
+              "line": 0,
+              "character": 0
+            },
+            "end": {
+              "line": 0,
+              "character": 0
+            }
+          },
+          "newText": "import ballerina/jballerina.java;\n"
+        }
+      ]
+    },
+    {
+      "label": "ballerina/lang.value",
+      "kind": "Module",
+      "detail": "Module",
+      "sortText": "R",
+      "insertText": "value",
+      "insertTextFormat": "Snippet",
+      "additionalTextEdits": [
+        {
+          "range": {
+            "start": {
+              "line": 0,
+              "character": 0
+            },
+            "end": {
+              "line": 0,
+              "character": 0
+            }
+          },
+          "newText": "import ballerina/lang.value;\n"
+        }
+      ]
+    },
+    {
       "label": "ballerina/lang.runtime",
       "kind": "Module",
       "detail": "Module",
@@ -497,75 +539,6 @@
             }
           },
           "newText": "import ballerina/lang.runtime;\n"
-        }
-      ]
-    },
-    {
-      "label": "ballerina/lang.test",
-      "kind": "Module",
-      "detail": "Module",
-      "sortText": "R",
-      "insertText": "test",
-      "insertTextFormat": "Snippet",
-      "additionalTextEdits": [
-        {
-          "range": {
-            "start": {
-              "line": 0,
-              "character": 0
-            },
-            "end": {
-              "line": 0,
-              "character": 0
-            }
-          },
-          "newText": "import ballerina/lang.test;\n"
-        }
-      ]
-    },
-    {
-      "label": "ballerina/jballerina.java",
-      "kind": "Module",
-      "detail": "Module",
-      "sortText": "R",
-      "insertText": "java",
-      "insertTextFormat": "Snippet",
-      "additionalTextEdits": [
-        {
-          "range": {
-            "start": {
-              "line": 0,
-              "character": 0
-            },
-            "end": {
-              "line": 0,
-              "character": 0
-            }
-          },
-          "newText": "import ballerina/jballerina.java;\n"
-        }
-      ]
-    },
-    {
-      "label": "ballerina/lang.value",
-      "kind": "Module",
-      "detail": "Module",
-      "sortText": "R",
-      "insertText": "value",
-      "insertTextFormat": "Snippet",
-      "additionalTextEdits": [
-        {
-          "range": {
-            "start": {
-              "line": 0,
-              "character": 0
-            },
-            "end": {
-              "line": 0,
-              "character": 0
-            }
-          },
-          "newText": "import ballerina/lang.value;\n"
         }
       ]
     },
