{
  "position": {
    "line": 6,
    "character": 4
  },
  "source": "expression_context/source/function_call_expression_ctx_source7.bal",
  "items": [
    {
      "label": "xmlns",
      "kind": "Snippet",
      "detail": "Snippet",
      "sortText": "P",
      "filterText": "xmlns",
      "insertText": "xmlns \"${1}\" as ${2:ns};",
      "insertTextFormat": "Snippet"
    },
    {
      "label": "xmlns",
      "kind": "Keyword",
      "detail": "Keyword",
      "sortText": "Q",
      "filterText": "xmlns",
      "insertText": "xmlns ",
      "insertTextFormat": "Snippet"
    },
    {
      "label": "var",
      "kind": "Keyword",
      "detail": "Keyword",
      "sortText": "Q",
      "filterText": "var",
      "insertText": "var ",
      "insertTextFormat": "Snippet"
    },
    {
      "label": "wait",
      "kind": "Keyword",
      "detail": "Keyword",
      "sortText": "Q",
      "filterText": "wait",
      "insertText": "wait ",
      "insertTextFormat": "Snippet"
    },
    {
      "label": "start",
      "kind": "Keyword",
      "detail": "Keyword",
      "sortText": "Q",
      "filterText": "start",
      "insertText": "start ",
      "insertTextFormat": "Snippet"
    },
    {
      "label": "flush",
      "kind": "Keyword",
      "detail": "Keyword",
      "sortText": "Q",
      "filterText": "flush",
      "insertText": "flush ",
      "insertTextFormat": "Snippet"
    },
    {
      "label": "isolated",
      "kind": "Keyword",
      "detail": "Keyword",
      "sortText": "Q",
      "filterText": "isolated",
      "insertText": "isolated ",
      "insertTextFormat": "Snippet"
    },
    {
      "label": "transactional",
      "kind": "Keyword",
      "detail": "Keyword",
      "sortText": "Q",
      "filterText": "transactional",
      "insertText": "transactional",
      "insertTextFormat": "Snippet"
    },
    {
      "label": "checkpanic",
      "kind": "Keyword",
      "detail": "Keyword",
      "sortText": "Q",
      "filterText": "checkpanic",
      "insertText": "checkpanic ",
      "insertTextFormat": "Snippet"
    },
    {
      "label": "check",
      "kind": "Keyword",
      "detail": "Keyword",
      "sortText": "Q",
      "filterText": "check",
      "insertText": "check ",
      "insertTextFormat": "Snippet"
    },
    {
      "label": "final",
      "kind": "Keyword",
      "detail": "Keyword",
      "sortText": "Q",
      "filterText": "final",
      "insertText": "final ",
      "insertTextFormat": "Snippet"
    },
    {
      "label": "fail",
      "kind": "Keyword",
      "detail": "Keyword",
      "sortText": "Q",
      "filterText": "fail",
      "insertText": "fail ",
      "insertTextFormat": "Snippet"
    },
    {
      "label": "from",
      "kind": "Keyword",
      "detail": "Keyword",
      "sortText": "Q",
      "filterText": "from",
      "insertText": "from ",
      "insertTextFormat": "Snippet"
    },
    {
      "label": "if",
      "kind": "Snippet",
      "detail": "Statement",
      "sortText": "P",
      "filterText": "if",
      "insertText": "if ${1:true} {\n\t${2}\n}",
      "insertTextFormat": "Snippet"
    },
    {
      "label": "while",
      "kind": "Snippet",
      "detail": "Statement",
      "sortText": "P",
      "filterText": "while",
      "insertText": "while ${1:true} {\n\t${2}\n}",
      "insertTextFormat": "Snippet"
    },
    {
      "label": "do",
      "kind": "Snippet",
      "detail": "Statement",
      "sortText": "P",
      "filterText": "do",
      "insertText": "do {\n\t${1}\n}",
      "insertTextFormat": "Snippet"
    },
    {
      "label": "lock",
      "kind": "Snippet",
      "detail": "Statement",
      "sortText": "P",
      "filterText": "lock",
      "insertText": "lock {\n\t${1}\n}",
      "insertTextFormat": "Snippet"
    },
    {
      "label": "foreach",
      "kind": "Snippet",
      "detail": "Statement",
      "sortText": "P",
      "filterText": "foreach",
      "insertText": "foreach ${1:var} ${2:item} in ${3:itemList} {\n\t${4}\n}",
      "insertTextFormat": "Snippet"
    },
    {
      "label": "foreach i",
      "kind": "Snippet",
      "detail": "Statement",
      "sortText": "P",
      "filterText": "foreach",
      "insertText": "foreach ${1:int} ${2:i} in ${3:0}...${4:9} {\n\t${5}\n}",
      "insertTextFormat": "Snippet"
    },
    {
      "label": "fork",
      "kind": "Snippet",
      "detail": "Statement",
      "sortText": "P",
      "filterText": "fork",
      "insertText": "fork {\n\t${1}\n}",
      "insertTextFormat": "Snippet"
    },
    {
      "label": "transaction",
      "kind": "Snippet",
      "detail": "Statement",
      "sortText": "P",
      "filterText": "transaction",
      "insertText": "transaction {\n\t${1}\n}",
      "insertTextFormat": "Snippet"
    },
    {
      "label": "retry",
      "kind": "Snippet",
      "detail": "Statement",
      "sortText": "P",
      "filterText": "retry",
      "insertText": "retry {\n\t${1}\n}",
      "insertTextFormat": "Snippet"
    },
    {
      "label": "retry transaction",
      "kind": "Snippet",
      "detail": "Statement",
      "sortText": "P",
      "filterText": "retry_transaction",
      "insertText": "retry transaction {\n\t${1}\n}",
      "insertTextFormat": "Snippet"
    },
    {
      "label": "match",
      "kind": "Snippet",
      "detail": "Statement",
      "sortText": "P",
      "filterText": "match",
      "insertText": "match ",
      "insertTextFormat": "Snippet"
    },
    {
      "label": "panic",
      "kind": "Snippet",
      "detail": "Statement",
      "sortText": "P",
      "filterText": "panic",
      "insertText": "panic ",
      "insertTextFormat": "Snippet"
    },
    {
      "label": "stream<> streamName = new;",
      "kind": "Snippet",
      "detail": "Snippet",
      "sortText": "P",
      "filterText": "stream",
      "insertText": "stream<${1}> ${2:streamName} = new;",
      "insertTextFormat": "Snippet"
    },
    {
      "label": "return;",
      "kind": "Snippet",
      "detail": "Statement",
      "sortText": "P",
      "filterText": "return;",
      "insertText": "return;",
      "insertTextFormat": "Snippet"
    },
    {
      "label": "StrandData",
      "kind": "Struct",
      "detail": "Record",
      "documentation": {
        "left": "Describes Strand execution details for the runtime.\n"
      },
      "sortText": "M",
      "insertText": "StrandData",
      "insertTextFormat": "Snippet"
    },
    {
      "label": "Thread",
      "kind": "TypeParameter",
      "detail": "Union",
      "sortText": "N",
      "insertText": "Thread",
      "insertTextFormat": "Snippet"
    },
    {
      "label": "readonly",
      "kind": "Unit",
      "detail": "type",
      "sortText": "R",
      "insertText": "readonly",
      "insertTextFormat": "Snippet"
    },
    {
      "label": "handle",
      "kind": "Unit",
      "detail": "type",
      "sortText": "R",
      "insertText": "handle",
      "insertTextFormat": "Snippet"
    },
    {
      "label": "never",
      "kind": "Unit",
      "detail": "type",
      "sortText": "R",
      "insertText": "never",
      "insertTextFormat": "Snippet"
    },
    {
      "label": "json",
      "kind": "Unit",
      "detail": "type",
      "sortText": "R",
      "insertText": "json",
      "insertTextFormat": "Snippet"
    },
    {
      "label": "anydata",
      "kind": "Unit",
      "detail": "type",
      "sortText": "R",
      "insertText": "anydata",
      "insertTextFormat": "Snippet"
    },
    {
      "label": "any",
      "kind": "Unit",
      "detail": "type",
      "sortText": "R",
      "insertText": "any",
      "insertTextFormat": "Snippet"
    },
    {
      "label": "byte",
      "kind": "Unit",
      "detail": "type",
      "sortText": "R",
      "insertText": "byte",
      "insertTextFormat": "Snippet"
    },
    {
      "label": "service",
      "kind": "Unit",
      "detail": "type",
      "sortText": "R",
      "insertText": "service",
      "insertTextFormat": "Snippet"
    },
    {
      "label": "record",
      "kind": "Keyword",
      "detail": "Keyword",
      "sortText": "Q",
      "filterText": "record",
      "insertText": "record ",
      "insertTextFormat": "Snippet"
    },
    {
      "label": "function",
      "kind": "Keyword",
      "detail": "Keyword",
      "sortText": "Q",
      "filterText": "function",
      "insertText": "function ",
      "insertTextFormat": "Snippet"
    },
    {
      "label": "record {}",
      "kind": "Snippet",
      "detail": "Snippet",
      "sortText": "P",
      "filterText": "record",
      "insertText": "record {${1}}",
      "insertTextFormat": "Snippet"
    },
    {
      "label": "record {||}",
      "kind": "Snippet",
      "detail": "Snippet",
      "sortText": "P",
      "filterText": "record",
      "insertText": "record {|${1}|}",
      "insertTextFormat": "Snippet"
    },
    {
      "label": "distinct",
      "kind": "Keyword",
      "detail": "Keyword",
      "sortText": "Q",
      "filterText": "distinct",
      "insertText": "distinct",
      "insertTextFormat": "Snippet"
    },
    {
      "label": "object constructor",
      "kind": "Snippet",
      "detail": "Snippet",
      "sortText": "P",
      "filterText": "object",
      "insertText": "object {${1}}",
      "insertTextFormat": "Snippet"
    },
    {
      "label": "true",
      "kind": "Keyword",
      "detail": "Keyword",
      "sortText": "Q",
      "filterText": "true",
      "insertText": "true",
      "insertTextFormat": "Snippet"
    },
    {
      "label": "false",
      "kind": "Keyword",
      "detail": "Keyword",
      "sortText": "Q",
      "filterText": "false",
      "insertText": "false",
      "insertTextFormat": "Snippet"
    },
    {
      "label": "module1",
      "kind": "Module",
      "detail": "Module",
      "sortText": "O",
      "filterText": "module1",
      "insertText": "module1",
      "insertTextFormat": "Snippet"
    },
    {
      "label": "ballerina/lang.test",
      "kind": "Module",
      "detail": "Module",
      "sortText": "R",
      "filterText": "test",
      "insertText": "test",
      "insertTextFormat": "Snippet",
      "additionalTextEdits": [
        {
          "range": {
            "start": {
              "line": 0,
              "character": 0
            },
            "end": {
              "line": 0,
              "character": 0
            }
          },
          "newText": "import ballerina/lang.test;\n"
        }
      ]
    },
    {
      "label": "ballerina/lang.array",
      "kind": "Module",
      "detail": "Module",
      "sortText": "R",
      "filterText": "array",
      "insertText": "array",
      "insertTextFormat": "Snippet",
      "additionalTextEdits": [
        {
          "range": {
            "start": {
              "line": 0,
              "character": 0
            },
            "end": {
              "line": 0,
              "character": 0
            }
          },
          "newText": "import ballerina/lang.array;\n"
        }
      ]
    },
    {
      "label": "ballerina/jballerina.java",
      "kind": "Module",
      "detail": "Module",
      "sortText": "R",
      "filterText": "java",
      "insertText": "java",
      "insertTextFormat": "Snippet",
      "additionalTextEdits": [
        {
          "range": {
            "start": {
              "line": 0,
              "character": 0
            },
            "end": {
              "line": 0,
              "character": 0
            }
          },
          "newText": "import ballerina/jballerina.java;\n"
        }
      ]
    },
    {
      "label": "ballerina/lang.value",
      "kind": "Module",
      "detail": "Module",
      "sortText": "R",
      "filterText": "value",
      "insertText": "value",
      "insertTextFormat": "Snippet",
      "additionalTextEdits": [
        {
          "range": {
            "start": {
              "line": 0,
              "character": 0
            },
            "end": {
              "line": 0,
              "character": 0
            }
          },
          "newText": "import ballerina/lang.value;\n"
        }
      ]
    },
    {
      "label": "ballerina/lang.runtime",
      "kind": "Module",
      "detail": "Module",
      "sortText": "R",
      "filterText": "runtime",
      "insertText": "runtime",
      "insertTextFormat": "Snippet",
      "additionalTextEdits": [
        {
          "range": {
            "start": {
              "line": 0,
              "character": 0
            },
            "end": {
              "line": 0,
              "character": 0
            }
          },
          "newText": "import ballerina/lang.runtime;\n"
        }
      ]
    },
    {
      "label": "boolean",
      "kind": "Unit",
      "detail": "type",
      "sortText": "R",
      "insertText": "boolean",
      "insertTextFormat": "Snippet"
    },
    {
      "label": "decimal",
      "kind": "Unit",
      "detail": "type",
      "sortText": "R",
      "insertText": "decimal",
      "insertTextFormat": "Snippet"
    },
    {
      "label": "error",
      "kind": "Unit",
      "detail": "type",
      "sortText": "R",
      "insertText": "error",
      "insertTextFormat": "Snippet"
    },
    {
      "label": "float",
      "kind": "Unit",
      "detail": "type",
      "sortText": "R",
      "insertText": "float",
      "insertTextFormat": "Snippet"
    },
    {
      "label": "future",
      "kind": "Unit",
      "detail": "type",
      "sortText": "R",
      "insertText": "future",
      "insertTextFormat": "Snippet"
    },
    {
      "label": "int",
      "kind": "Unit",
      "detail": "type",
      "sortText": "R",
      "insertText": "int",
      "insertTextFormat": "Snippet"
    },
    {
      "label": "map",
      "kind": "Unit",
      "detail": "type",
      "sortText": "R",
      "insertText": "map",
      "insertTextFormat": "Snippet"
    },
    {
      "label": "object",
      "kind": "Unit",
      "detail": "type",
      "sortText": "R",
      "insertText": "object",
      "insertTextFormat": "Snippet"
    },
    {
      "label": "stream",
      "kind": "Unit",
      "detail": "type",
      "sortText": "R",
      "insertText": "stream",
      "insertTextFormat": "Snippet"
    },
    {
      "label": "string",
      "kind": "Unit",
      "detail": "type",
      "sortText": "R",
      "insertText": "string",
      "insertTextFormat": "Snippet"
    },
    {
      "label": "table",
      "kind": "Unit",
      "detail": "type",
      "sortText": "R",
      "insertText": "table",
      "insertTextFormat": "Snippet"
    },
    {
      "label": "transaction",
      "kind": "Unit",
      "detail": "type",
      "sortText": "R",
      "insertText": "transaction",
      "insertTextFormat": "Snippet"
    },
    {
      "label": "typedesc",
      "kind": "Unit",
      "detail": "type",
      "sortText": "R",
      "insertText": "typedesc",
      "insertTextFormat": "Snippet"
    },
    {
      "label": "xml",
      "kind": "Unit",
      "detail": "type",
      "sortText": "R",
      "insertText": "xml",
      "insertTextFormat": "Snippet"
    },
    {
      "label": "testFunctionWithParams1(int a, int b)",
      "kind": "Function",
      "detail": "()",
      "documentation": {
        "right": {
          "kind": "markdown",
          "value": "**Package:** _._  \n  \nThis is a test function with nil return type\n  \n**Params**  \n- `int` a: Parameter a Description  \n- `int` b: Parameter b Description"
        }
      },
      "sortText": "C",
      "filterText": "testFunctionWithParams1",
      "insertText": "testFunctionWithParams1(${1})",
      "insertTextFormat": "Snippet",
      "command": {
        "title": "editor.action.triggerParameterHints",
        "command": "editor.action.triggerParameterHints"
      }
    },
    {
      "label": "testFunctionWithParams2(int a, int b)",
      "kind": "Function",
      "detail": "()",
      "documentation": {
        "right": {
          "kind": "markdown",
          "value": "**Package:** _._  \n  \nThis is a test function without a return type\n  \n**Params**  \n- `int` a: Parameter a Description  \n- `int` b: Parameter b Description"
        }
      },
      "sortText": "C",
      "filterText": "testFunctionWithParams2",
      "insertText": "testFunctionWithParams2(${1})",
      "insertTextFormat": "Snippet",
      "command": {
        "title": "editor.action.triggerParameterHints",
        "command": "editor.action.triggerParameterHints"
      }
    },
    {
      "label": "valueA",
      "kind": "Variable",
      "detail": "int",
      "sortText": "B",
      "insertText": "valueA",
      "insertTextFormat": "Snippet"
    },
    {
      "label": "valueB",
      "kind": "Variable",
      "detail": "int",
      "sortText": "B",
      "insertText": "valueB",
      "insertTextFormat": "Snippet"
    },
    {
      "label": "testFunction()",
      "kind": "Function",
      "detail": "()",
      "documentation": {
        "right": {
          "kind": "markdown",
          "value": "**Package:** _._  \n  \n  \n"
        }
      },
      "sortText": "C",
      "filterText": "testFunction",
      "insertText": "testFunction()",
      "insertTextFormat": "Snippet"
    },
    {
      "label": "worker",
      "kind": "Snippet",
      "detail": "Snippet",
      "sortText": "P",
      "filterText": "worker",
      "insertText": "worker ${1:name} {\n\t${2}\n}",
      "insertTextFormat": "Snippet"
    },
    {
      "label": "new",
      "kind": "Keyword",
      "detail": "Keyword",
      "sortText": "Q",
      "filterText": "new",
      "insertText": "new ",
      "insertTextFormat": "Snippet"
    },
    {
      "label": "let",
      "kind": "Keyword",
      "detail": "Keyword",
      "sortText": "Q",
      "filterText": "let",
      "insertText": "let",
      "insertTextFormat": "Snippet"
    },
    {
      "label": "typeof",
      "kind": "Keyword",
      "detail": "Keyword",
      "sortText": "Q",
      "filterText": "typeof",
      "insertText": "typeof ",
      "insertTextFormat": "Snippet"
    },
    {
      "label": "trap",
      "kind": "Keyword",
      "detail": "Keyword",
      "sortText": "Q",
      "filterText": "trap",
      "insertText": "trap",
      "insertTextFormat": "Snippet"
    },
    {
      "label": "client",
      "kind": "Keyword",
      "detail": "Keyword",
      "sortText": "Q",
      "filterText": "client",
      "insertText": "client ",
      "insertTextFormat": "Snippet"
    },
    {
      "label": "error constructor",
      "kind": "Snippet",
      "detail": "Snippet",
      "sortText": "P",
      "filterText": "error",
      "insertText": "error(\"${1}\")",
      "insertTextFormat": "Snippet"
    },
    {
      "label": "base16",
      "kind": "Snippet",
      "detail": "Snippet",
      "sortText": "P",
      "filterText": "base16",
      "insertText": "base16 `${1}`",
      "insertTextFormat": "Snippet"
    },
    {
      "label": "base64",
      "kind": "Snippet",
      "detail": "Snippet",
      "sortText": "P",
      "filterText": "base64",
      "insertText": "base64 `${1}`",
      "insertTextFormat": "Snippet"
    },
    {
      "label": "object {}",
      "kind": "Snippet",
      "detail": "Snippet",
      "sortText": "P",
      "filterText": "object",
      "insertText": "object {${1}}",
      "insertTextFormat": "Snippet"
    },
    {
      "label": "test/project2",
      "kind": "Module",
      "detail": "Module",
      "sortText": "R",
      "filterText": "project2",
      "insertText": "project2",
      "insertTextFormat": "Snippet",
      "additionalTextEdits": [
        {
          "range": {
            "start": {
              "line": 0,
              "character": 0
            },
            "end": {
              "line": 0,
              "character": 0
            }
          },
          "newText": "import test/project2;\n"
        }
      ]
    },
    {
      "label": "test/project1",
      "kind": "Module",
      "detail": "Module",
      "sortText": "R",
      "filterText": "project1",
      "insertText": "project1",
      "insertTextFormat": "Snippet",
      "additionalTextEdits": [
        {
          "range": {
            "start": {
              "line": 0,
              "character": 0
            },
            "end": {
              "line": 0,
              "character": 0
            }
          },
          "newText": "import test/project1;\n"
        }
      ]
    },
    {
      "label": "test/local_project2",
      "kind": "Module",
      "detail": "Module",
      "sortText": "R",
      "filterText": "local_project2",
      "insertText": "local_project2",
      "insertTextFormat": "Snippet",
      "additionalTextEdits": [
        {
          "range": {
            "start": {
              "line": 0,
              "character": 0
            },
            "end": {
              "line": 0,
              "character": 0
            }
          },
          "newText": "import test/local_project2;\n"
        }
      ]
    },
    {
      "label": "test/local_project1",
      "kind": "Module",
      "detail": "Module",
      "sortText": "R",
      "filterText": "local_project1",
      "insertText": "local_project1",
      "insertTextFormat": "Snippet",
      "additionalTextEdits": [
        {
          "range": {
            "start": {
              "line": 0,
              "character": 0
            },
            "end": {
              "line": 0,
              "character": 0
            }
          },
          "newText": "import test/local_project1;\n"
        }
      ]
    },
    {
      "label": "null",
      "kind": "Keyword",
      "detail": "Keyword",
      "sortText": "Q",
      "filterText": "null",
      "insertText": "null",
      "insertTextFormat": "Snippet"
    },
    {
      "label": "function",
      "kind": "Unit",
      "detail": "type",
      "sortText": "R",
      "insertText": "function",
      "insertTextFormat": "Snippet"
    },
    {
<<<<<<< HEAD
      "label": "client",
      "kind": "Snippet",
      "detail": "Snippet",
      "sortText": "P",
      "filterText": "client",
      "insertText": "client \"${1}\" as ${2:clientName};",
      "insertTextFormat": "Snippet"
=======
      "label": "ballerina/lang.regexp",
      "kind": "Module",
      "detail": "Module",
      "sortText": "R",
      "filterText": "regexp",
      "insertText": "regexp",
      "insertTextFormat": "Snippet",
      "additionalTextEdits": [
        {
          "range": {
            "start": {
              "line": 0,
              "character": 0
            },
            "end": {
              "line": 0,
              "character": 0
            }
          },
          "newText": "import ballerina/lang.regexp;\n"
        }
      ]
>>>>>>> 91233993
    }
  ]
}<|MERGE_RESOLUTION|>--- conflicted
+++ resolved
@@ -917,7 +917,6 @@
       "insertTextFormat": "Snippet"
     },
     {
-<<<<<<< HEAD
       "label": "client",
       "kind": "Snippet",
       "detail": "Snippet",
@@ -925,7 +924,8 @@
       "filterText": "client",
       "insertText": "client \"${1}\" as ${2:clientName};",
       "insertTextFormat": "Snippet"
-=======
+    },
+    {
       "label": "ballerina/lang.regexp",
       "kind": "Module",
       "detail": "Module",
@@ -948,7 +948,6 @@
           "newText": "import ballerina/lang.regexp;\n"
         }
       ]
->>>>>>> 91233993
     }
   ]
 }