{
  "position": {
    "line": 13,
    "character": 8
  },
  "source": "expression_context/source/annotation_access_ctx_source7.bal",
<<<<<<< HEAD
  "items": [
    {
      "label": "MyAnnotation",
      "kind": "Property",
      "detail": "Annotation",
      "sortText": "AR",
      "insertText": "MyAnnotation",
      "insertTextFormat": "Snippet"
    },
    {
      "label": "ballerina/lang.test",
      "kind": "Module",
      "detail": "Module",
      "sortText": "BR",
      "filterText": "test",
      "insertText": "test",
      "insertTextFormat": "Snippet",
      "additionalTextEdits": [
        {
          "range": {
            "start": {
              "line": 0,
              "character": 0
            },
            "end": {
              "line": 0,
              "character": 0
            }
          },
          "newText": "import ballerina/lang.test;\n"
        }
      ]
    },
    {
      "label": "ballerina/lang.array",
      "kind": "Module",
      "detail": "Module",
      "sortText": "BR",
      "filterText": "array",
      "insertText": "array",
      "insertTextFormat": "Snippet",
      "additionalTextEdits": [
        {
          "range": {
            "start": {
              "line": 0,
              "character": 0
            },
            "end": {
              "line": 0,
              "character": 0
            }
          },
          "newText": "import ballerina/lang.array;\n"
        }
      ]
    },
    {
      "label": "ballerina/jballerina.java",
      "kind": "Module",
      "detail": "Module",
      "sortText": "BR",
      "filterText": "java",
      "insertText": "java",
      "insertTextFormat": "Snippet",
      "additionalTextEdits": [
        {
          "range": {
            "start": {
              "line": 0,
              "character": 0
            },
            "end": {
              "line": 0,
              "character": 0
            }
          },
          "newText": "import ballerina/jballerina.java;\n"
        }
      ]
    },
    {
      "label": "ballerina/lang.value",
      "kind": "Module",
      "detail": "Module",
      "sortText": "BR",
      "filterText": "value",
      "insertText": "value",
      "insertTextFormat": "Snippet",
      "additionalTextEdits": [
        {
          "range": {
            "start": {
              "line": 0,
              "character": 0
            },
            "end": {
              "line": 0,
              "character": 0
            }
          },
          "newText": "import ballerina/lang.value;\n"
        }
      ]
    },
    {
      "label": "ballerina/module1",
      "kind": "Module",
      "detail": "Module",
      "sortText": "BR",
      "filterText": "module1",
      "insertText": "module1",
      "insertTextFormat": "Snippet",
      "additionalTextEdits": [
        {
          "range": {
            "start": {
              "line": 0,
              "character": 0
            },
            "end": {
              "line": 0,
              "character": 0
            }
          },
          "newText": "import ballerina/module1;\n"
        }
      ]
    },
    {
      "label": "ballerina/lang.runtime",
      "kind": "Module",
      "detail": "Module",
      "sortText": "BR",
      "filterText": "runtime",
      "insertText": "runtime",
      "insertTextFormat": "Snippet",
      "additionalTextEdits": [
        {
          "range": {
            "start": {
              "line": 0,
              "character": 0
            },
            "end": {
              "line": 0,
              "character": 0
            }
          },
          "newText": "import ballerina/lang.runtime;\n"
        }
      ]
    },
    {
      "label": "test/project2",
      "kind": "Module",
      "detail": "Module",
      "sortText": "BR",
      "filterText": "project2",
      "insertText": "project2",
      "insertTextFormat": "Snippet",
      "additionalTextEdits": [
        {
          "range": {
            "start": {
              "line": 0,
              "character": 0
            },
            "end": {
              "line": 0,
              "character": 0
            }
          },
          "newText": "import test/project2;\n"
        }
      ]
    },
    {
      "label": "test/project1",
      "kind": "Module",
      "detail": "Module",
      "sortText": "BR",
      "filterText": "project1",
      "insertText": "project1",
      "insertTextFormat": "Snippet",
      "additionalTextEdits": [
        {
          "range": {
            "start": {
              "line": 0,
              "character": 0
            },
            "end": {
              "line": 0,
              "character": 0
            }
          },
          "newText": "import test/project1;\n"
        }
      ]
    },
    {
      "label": "test/local_project2",
      "kind": "Module",
      "detail": "Module",
      "sortText": "BR",
      "filterText": "local_project2",
      "insertText": "local_project2",
      "insertTextFormat": "Snippet",
      "additionalTextEdits": [
        {
          "range": {
            "start": {
              "line": 0,
              "character": 0
            },
            "end": {
              "line": 0,
              "character": 0
            }
          },
          "newText": "import test/local_project2;\n"
        }
      ]
    },
    {
      "label": "test/local_project1",
      "kind": "Module",
      "detail": "Module",
      "sortText": "BR",
      "filterText": "local_project1",
      "insertText": "local_project1",
      "insertTextFormat": "Snippet",
      "additionalTextEdits": [
        {
          "range": {
            "start": {
              "line": 0,
              "character": 0
            },
            "end": {
              "line": 0,
              "character": 0
            }
          },
          "newText": "import test/local_project1;\n"
        }
      ]
    },
    {
      "label": "ballerina/lang.regexp",
      "kind": "Module",
      "detail": "Module",
      "sortText": "BR",
      "filterText": "regexp",
      "insertText": "regexp",
      "insertTextFormat": "Snippet",
      "additionalTextEdits": [
        {
          "range": {
            "start": {
              "line": 0,
              "character": 0
            },
            "end": {
              "line": 0,
              "character": 0
            }
          },
          "newText": "import ballerina/lang.regexp;\n"
        }
      ]
    }
  ]
=======
  "items": []
>>>>>>> de694c9e
}<|MERGE_RESOLUTION|>--- conflicted
+++ resolved
@@ -4,282 +4,5 @@
     "character": 8
   },
   "source": "expression_context/source/annotation_access_ctx_source7.bal",
-<<<<<<< HEAD
-  "items": [
-    {
-      "label": "MyAnnotation",
-      "kind": "Property",
-      "detail": "Annotation",
-      "sortText": "AR",
-      "insertText": "MyAnnotation",
-      "insertTextFormat": "Snippet"
-    },
-    {
-      "label": "ballerina/lang.test",
-      "kind": "Module",
-      "detail": "Module",
-      "sortText": "BR",
-      "filterText": "test",
-      "insertText": "test",
-      "insertTextFormat": "Snippet",
-      "additionalTextEdits": [
-        {
-          "range": {
-            "start": {
-              "line": 0,
-              "character": 0
-            },
-            "end": {
-              "line": 0,
-              "character": 0
-            }
-          },
-          "newText": "import ballerina/lang.test;\n"
-        }
-      ]
-    },
-    {
-      "label": "ballerina/lang.array",
-      "kind": "Module",
-      "detail": "Module",
-      "sortText": "BR",
-      "filterText": "array",
-      "insertText": "array",
-      "insertTextFormat": "Snippet",
-      "additionalTextEdits": [
-        {
-          "range": {
-            "start": {
-              "line": 0,
-              "character": 0
-            },
-            "end": {
-              "line": 0,
-              "character": 0
-            }
-          },
-          "newText": "import ballerina/lang.array;\n"
-        }
-      ]
-    },
-    {
-      "label": "ballerina/jballerina.java",
-      "kind": "Module",
-      "detail": "Module",
-      "sortText": "BR",
-      "filterText": "java",
-      "insertText": "java",
-      "insertTextFormat": "Snippet",
-      "additionalTextEdits": [
-        {
-          "range": {
-            "start": {
-              "line": 0,
-              "character": 0
-            },
-            "end": {
-              "line": 0,
-              "character": 0
-            }
-          },
-          "newText": "import ballerina/jballerina.java;\n"
-        }
-      ]
-    },
-    {
-      "label": "ballerina/lang.value",
-      "kind": "Module",
-      "detail": "Module",
-      "sortText": "BR",
-      "filterText": "value",
-      "insertText": "value",
-      "insertTextFormat": "Snippet",
-      "additionalTextEdits": [
-        {
-          "range": {
-            "start": {
-              "line": 0,
-              "character": 0
-            },
-            "end": {
-              "line": 0,
-              "character": 0
-            }
-          },
-          "newText": "import ballerina/lang.value;\n"
-        }
-      ]
-    },
-    {
-      "label": "ballerina/module1",
-      "kind": "Module",
-      "detail": "Module",
-      "sortText": "BR",
-      "filterText": "module1",
-      "insertText": "module1",
-      "insertTextFormat": "Snippet",
-      "additionalTextEdits": [
-        {
-          "range": {
-            "start": {
-              "line": 0,
-              "character": 0
-            },
-            "end": {
-              "line": 0,
-              "character": 0
-            }
-          },
-          "newText": "import ballerina/module1;\n"
-        }
-      ]
-    },
-    {
-      "label": "ballerina/lang.runtime",
-      "kind": "Module",
-      "detail": "Module",
-      "sortText": "BR",
-      "filterText": "runtime",
-      "insertText": "runtime",
-      "insertTextFormat": "Snippet",
-      "additionalTextEdits": [
-        {
-          "range": {
-            "start": {
-              "line": 0,
-              "character": 0
-            },
-            "end": {
-              "line": 0,
-              "character": 0
-            }
-          },
-          "newText": "import ballerina/lang.runtime;\n"
-        }
-      ]
-    },
-    {
-      "label": "test/project2",
-      "kind": "Module",
-      "detail": "Module",
-      "sortText": "BR",
-      "filterText": "project2",
-      "insertText": "project2",
-      "insertTextFormat": "Snippet",
-      "additionalTextEdits": [
-        {
-          "range": {
-            "start": {
-              "line": 0,
-              "character": 0
-            },
-            "end": {
-              "line": 0,
-              "character": 0
-            }
-          },
-          "newText": "import test/project2;\n"
-        }
-      ]
-    },
-    {
-      "label": "test/project1",
-      "kind": "Module",
-      "detail": "Module",
-      "sortText": "BR",
-      "filterText": "project1",
-      "insertText": "project1",
-      "insertTextFormat": "Snippet",
-      "additionalTextEdits": [
-        {
-          "range": {
-            "start": {
-              "line": 0,
-              "character": 0
-            },
-            "end": {
-              "line": 0,
-              "character": 0
-            }
-          },
-          "newText": "import test/project1;\n"
-        }
-      ]
-    },
-    {
-      "label": "test/local_project2",
-      "kind": "Module",
-      "detail": "Module",
-      "sortText": "BR",
-      "filterText": "local_project2",
-      "insertText": "local_project2",
-      "insertTextFormat": "Snippet",
-      "additionalTextEdits": [
-        {
-          "range": {
-            "start": {
-              "line": 0,
-              "character": 0
-            },
-            "end": {
-              "line": 0,
-              "character": 0
-            }
-          },
-          "newText": "import test/local_project2;\n"
-        }
-      ]
-    },
-    {
-      "label": "test/local_project1",
-      "kind": "Module",
-      "detail": "Module",
-      "sortText": "BR",
-      "filterText": "local_project1",
-      "insertText": "local_project1",
-      "insertTextFormat": "Snippet",
-      "additionalTextEdits": [
-        {
-          "range": {
-            "start": {
-              "line": 0,
-              "character": 0
-            },
-            "end": {
-              "line": 0,
-              "character": 0
-            }
-          },
-          "newText": "import test/local_project1;\n"
-        }
-      ]
-    },
-    {
-      "label": "ballerina/lang.regexp",
-      "kind": "Module",
-      "detail": "Module",
-      "sortText": "BR",
-      "filterText": "regexp",
-      "insertText": "regexp",
-      "insertTextFormat": "Snippet",
-      "additionalTextEdits": [
-        {
-          "range": {
-            "start": {
-              "line": 0,
-              "character": 0
-            },
-            "end": {
-              "line": 0,
-              "character": 0
-            }
-          },
-          "newText": "import ballerina/lang.regexp;\n"
-        }
-      ]
-    }
-  ]
-=======
   "items": []
->>>>>>> de694c9e
 }