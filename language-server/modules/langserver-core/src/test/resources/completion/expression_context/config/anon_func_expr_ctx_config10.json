--- conflicted
+++ resolved
@@ -249,28 +249,6 @@
       "insertTextFormat": "Snippet"
     },
     {
-<<<<<<< HEAD
-      "label": "'error",
-      "kind": "Event",
-      "detail": "Error",
-      "documentation": {
-        "left": "Default error type.\nThe type parameter is for the error detail type. It's constrained to Cloneable type."
-      },
-      "sortText": "L",
-      "insertText": "'error",
-      "insertTextFormat": "Snippet"
-    },
-    {
-      "label": "Thread",
-      "kind": "TypeParameter",
-      "detail": "Union",
-      "sortText": "N",
-      "insertText": "Thread",
-      "insertTextFormat": "Snippet"
-    },
-    {
-=======
->>>>>>> 1d67a1c0
       "label": "StrandData",
       "kind": "Struct",
       "detail": "Record",
@@ -434,6 +412,29 @@
       "insertTextFormat": "Snippet"
     },
     {
+      "label": "ballerina/lang.test",
+      "kind": "Module",
+      "detail": "Module",
+      "sortText": "R",
+      "insertText": "test",
+      "insertTextFormat": "Snippet",
+      "additionalTextEdits": [
+        {
+          "range": {
+            "start": {
+              "line": 0,
+              "character": 0
+            },
+            "end": {
+              "line": 0,
+              "character": 0
+            }
+          },
+          "newText": "import ballerina/lang.test;\n"
+        }
+      ]
+    },
+    {
       "label": "ballerina/lang.array",
       "kind": "Module",
       "detail": "Module",
@@ -457,6 +458,52 @@
       ]
     },
     {
+      "label": "ballerina/jballerina.java",
+      "kind": "Module",
+      "detail": "Module",
+      "sortText": "R",
+      "insertText": "java",
+      "insertTextFormat": "Snippet",
+      "additionalTextEdits": [
+        {
+          "range": {
+            "start": {
+              "line": 0,
+              "character": 0
+            },
+            "end": {
+              "line": 0,
+              "character": 0
+            }
+          },
+          "newText": "import ballerina/jballerina.java;\n"
+        }
+      ]
+    },
+    {
+      "label": "ballerina/lang.value",
+      "kind": "Module",
+      "detail": "Module",
+      "sortText": "R",
+      "insertText": "value3",
+      "insertTextFormat": "Snippet",
+      "additionalTextEdits": [
+        {
+          "range": {
+            "start": {
+              "line": 0,
+              "character": 0
+            },
+            "end": {
+              "line": 0,
+              "character": 0
+            }
+          },
+          "newText": "import ballerina/lang.value as value3 ;\n"
+        }
+      ]
+    },
+    {
       "label": "ballerina/lang.runtime",
       "kind": "Module",
       "detail": "Module",
@@ -480,75 +527,6 @@
       ]
     },
     {
-      "label": "ballerina/lang.test",
-      "kind": "Module",
-      "detail": "Module",
-      "sortText": "R",
-      "insertText": "test",
-      "insertTextFormat": "Snippet",
-      "additionalTextEdits": [
-        {
-          "range": {
-            "start": {
-              "line": 0,
-              "character": 0
-            },
-            "end": {
-              "line": 0,
-              "character": 0
-            }
-          },
-          "newText": "import ballerina/lang.test;\n"
-        }
-      ]
-    },
-    {
-      "label": "ballerina/jballerina.java",
-      "kind": "Module",
-      "detail": "Module",
-      "sortText": "R",
-      "insertText": "java",
-      "insertTextFormat": "Snippet",
-      "additionalTextEdits": [
-        {
-          "range": {
-            "start": {
-              "line": 0,
-              "character": 0
-            },
-            "end": {
-              "line": 0,
-              "character": 0
-            }
-          },
-          "newText": "import ballerina/jballerina.java;\n"
-        }
-      ]
-    },
-    {
-      "label": "ballerina/lang.value",
-      "kind": "Module",
-      "detail": "Module",
-      "sortText": "R",
-      "insertText": "value3",
-      "insertTextFormat": "Snippet",
-      "additionalTextEdits": [
-        {
-          "range": {
-            "start": {
-              "line": 0,
-              "character": 0
-            },
-            "end": {
-              "line": 0,
-              "character": 0
-            }
-          },
-          "newText": "import ballerina/lang.value as value3 ;\n"
-        }
-      ]
-    },
-    {
       "label": "boolean",
       "kind": "Unit",
       "detail": "type",
@@ -658,23 +636,6 @@
       "detail": "type",
       "sortText": "R",
       "insertText": "xml",
-      "insertTextFormat": "Snippet"
-    },
-    {
-      "label": "b",
-      "kind": "Variable",
-      "detail": "int",
-      "sortText": "B",
-      "insertText": "b",
-      "insertTextFormat": "Snippet"
-    },
-    {
-      "label": "a",
-<<<<<<< HEAD
-      "kind": "Variable",
-      "detail": "int",
-      "sortText": "B",
-      "insertText": "a",
       "insertTextFormat": "Snippet"
     },
     {
@@ -683,12 +644,14 @@
       "detail": "int",
       "sortText": "B",
       "insertText": "value4",
-=======
+      "insertTextFormat": "Snippet"
+    },
+    {
+      "label": "a",
       "kind": "Variable",
       "detail": "int",
       "sortText": "B",
       "insertText": "a",
->>>>>>> 1d67a1c0
       "insertTextFormat": "Snippet"
     },
     {
@@ -704,22 +667,6 @@
       "sortText": "C",
       "filterText": "testFunction",
       "insertText": "testFunction()",
-      "insertTextFormat": "Snippet"
-    },
-    {
-      "label": "value2",
-      "kind": "Variable",
-      "detail": "int",
-      "sortText": "B",
-      "insertText": "value2",
-      "insertTextFormat": "Snippet"
-    },
-    {
-      "label": "value1",
-      "kind": "Variable",
-      "detail": "int",
-      "sortText": "B",
-      "insertText": "value1",
       "insertTextFormat": "Snippet"
     },
     {
@@ -742,10 +689,6 @@
       }
     },
     {
-<<<<<<< HEAD
-      "label": "lambda(int a, int b)",
-      "kind": "Function",
-=======
       "label": "value2",
       "kind": "Variable",
       "detail": "int",
@@ -783,22 +726,10 @@
     {
       "label": "b",
       "kind": "Variable",
->>>>>>> 1d67a1c0
       "detail": "int",
-      "documentation": {
-        "right": {
-          "kind": "markdown",
-          "value": "**Package:** _._  \n  \n  \n**Params**  \n- `int` a  \n- `int` b  \n  \n**Return** `int`   \n  \n"
-        }
-      },
-      "sortText": "C",
-      "filterText": "lambda",
-      "insertText": "lambda(${1})",
-      "insertTextFormat": "Snippet",
-      "command": {
-        "title": "editor.action.triggerParameterHints",
-        "command": "editor.action.triggerParameterHints"
-      }
+      "sortText": "B",
+      "insertText": "b",
+      "insertTextFormat": "Snippet"
     },
     {
       "label": "worker",
