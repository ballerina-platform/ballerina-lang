--- conflicted
+++ resolved
@@ -213,12 +213,12 @@
       "insertTextFormat": "Snippet"
     },
     {
-      "label": "return;",
-      "kind": "Snippet",
-      "detail": "Statement",
-      "sortText": "O",
-      "filterText": "return;",
-      "insertText": "return;",
+      "label": "return",
+      "kind": "Snippet",
+      "detail": "Statement",
+      "sortText": "O",
+      "filterText": "return",
+      "insertText": "return ",
       "insertTextFormat": "Snippet"
     },
     {
@@ -240,19 +240,11 @@
       "insertTextFormat": "Snippet"
     },
     {
-<<<<<<< HEAD
-      "label": "ballerina/jballerina.java",
-      "kind": "Module",
-      "detail": "Module",
-      "sortText": "Q",
-      "insertText": "java",
-=======
       "label": "ballerina/lang.test",
       "kind": "Module",
       "detail": "Module",
       "sortText": "Q",
       "insertText": "test",
->>>>>>> ecaec7d2
       "insertTextFormat": "Snippet",
       "additionalTextEdits": [
         {
@@ -266,11 +258,7 @@
               "character": 0
             }
           },
-<<<<<<< HEAD
-          "newText": "import ballerina/jballerina.java;\n"
-=======
           "newText": "import ballerina/lang.test;\n"
->>>>>>> ecaec7d2
         }
       ]
     },
@@ -298,19 +286,11 @@
       ]
     },
     {
-<<<<<<< HEAD
-      "label": "ballerina/lang.value",
-      "kind": "Module",
-      "detail": "Module",
-      "sortText": "Q",
-      "insertText": "value",
-=======
       "label": "ballerina/jballerina.java",
       "kind": "Module",
       "detail": "Module",
       "sortText": "Q",
       "insertText": "java",
->>>>>>> ecaec7d2
       "insertTextFormat": "Snippet",
       "additionalTextEdits": [
         {
@@ -324,18 +304,6 @@
               "character": 0
             }
           },
-<<<<<<< HEAD
-          "newText": "import ballerina/lang.value;\n"
-        }
-      ]
-    },
-    {
-      "label": "ballerina/lang.runtime",
-      "kind": "Module",
-      "detail": "Module",
-      "sortText": "Q",
-      "insertText": "runtime",
-=======
           "newText": "import ballerina/jballerina.java;\n"
         }
       ]
@@ -346,7 +314,6 @@
       "detail": "Module",
       "sortText": "Q",
       "insertText": "value",
->>>>>>> ecaec7d2
       "insertTextFormat": "Snippet",
       "additionalTextEdits": [
         {
@@ -360,18 +327,6 @@
               "character": 0
             }
           },
-<<<<<<< HEAD
-          "newText": "import ballerina/lang.runtime;\n"
-        }
-      ]
-    },
-    {
-      "label": "ballerina/lang.test",
-      "kind": "Module",
-      "detail": "Module",
-      "sortText": "Q",
-      "insertText": "test",
-=======
           "newText": "import ballerina/lang.value;\n"
         }
       ]
@@ -382,7 +337,6 @@
       "detail": "Module",
       "sortText": "Q",
       "insertText": "module1",
->>>>>>> ecaec7d2
       "insertTextFormat": "Snippet",
       "additionalTextEdits": [
         {
@@ -396,18 +350,6 @@
               "character": 0
             }
           },
-<<<<<<< HEAD
-          "newText": "import ballerina/lang.test;\n"
-        }
-      ]
-    },
-    {
-      "label": "ballerina/module1",
-      "kind": "Module",
-      "detail": "Module",
-      "sortText": "Q",
-      "insertText": "module1",
-=======
           "newText": "import ballerina/module1;\n"
         }
       ]
@@ -418,7 +360,6 @@
       "detail": "Module",
       "sortText": "Q",
       "insertText": "runtime",
->>>>>>> ecaec7d2
       "insertTextFormat": "Snippet",
       "additionalTextEdits": [
         {
@@ -432,11 +373,7 @@
               "character": 0
             }
           },
-<<<<<<< HEAD
-          "newText": "import ballerina/module1;\n"
-=======
           "newText": "import ballerina/lang.runtime;\n"
->>>>>>> ecaec7d2
         }
       ]
     },
@@ -551,6 +488,29 @@
       "sortText": "Q",
       "insertText": "xml",
       "insertTextFormat": "Snippet"
+    },
+    {
+      "label": "'service.'transaction.'join",
+      "kind": "Module",
+      "detail": "Module",
+      "sortText": "Q",
+      "insertText": "'join",
+      "insertTextFormat": "Snippet",
+      "additionalTextEdits": [
+        {
+          "range": {
+            "start": {
+              "line": 0,
+              "character": 0
+            },
+            "end": {
+              "line": 0,
+              "character": 0
+            }
+          },
+          "newText": "import 'service.'transaction.'join;\n"
+        }
+      ]
     },
     {
       "label": "'service.'client",
@@ -574,37 +534,6 @@
           "newText": "import 'service.'client;\n"
         }
       ]
-    },
-    {
-      "label": "'service.'transaction.'join",
-      "kind": "Module",
-      "detail": "Module",
-      "sortText": "Q",
-      "insertText": "'join",
-      "insertTextFormat": "Snippet",
-      "additionalTextEdits": [
-        {
-          "range": {
-            "start": {
-              "line": 0,
-              "character": 0
-            },
-            "end": {
-              "line": 0,
-              "character": 0
-            }
-          },
-          "newText": "import 'service.'transaction.'join;\n"
-        }
-      ]
-    },
-    {
-      "label": "Thread",
-      "kind": "TypeParameter",
-      "detail": "Union",
-      "sortText": "M",
-      "insertText": "Thread",
-      "insertTextFormat": "Snippet"
     },
     {
       "label": "StrandData",
@@ -618,6 +547,14 @@
       "insertTextFormat": "Snippet"
     },
     {
+      "label": "Thread",
+      "kind": "TypeParameter",
+      "detail": "Union",
+      "sortText": "M",
+      "insertText": "Thread",
+      "insertTextFormat": "Snippet"
+    },
+    {
       "label": "readonly",
       "kind": "Unit",
       "detail": "type",
@@ -736,9 +673,6 @@
       "insertTextFormat": "Snippet"
     },
     {
-<<<<<<< HEAD
-      "label": "testFunction4()",
-=======
       "label": "true",
       "kind": "Keyword",
       "detail": "Keyword",
@@ -754,22 +688,6 @@
       "sortText": "P",
       "filterText": "false",
       "insertText": "false",
-      "insertTextFormat": "Snippet"
-    },
-    {
-      "label": "testImports()",
->>>>>>> ecaec7d2
-      "kind": "Function",
-      "detail": "Function",
-      "documentation": {
-        "right": {
-          "kind": "markdown",
-          "value": "**Package:** _ballerinals/service.module3:0.1.0_  \n  \n  \n"
-        }
-      },
-      "sortText": "C",
-      "filterText": "testFunction4",
-      "insertText": "testFunction4()",
       "insertTextFormat": "Snippet"
     },
     {
@@ -788,6 +706,21 @@
       "insertTextFormat": "Snippet"
     },
     {
+      "label": "testFunction4()",
+      "kind": "Function",
+      "detail": "Function",
+      "documentation": {
+        "right": {
+          "kind": "markdown",
+          "value": "**Package:** _ballerinals/service.module3:0.1.0_  \n  \n  \n"
+        }
+      },
+      "sortText": "C",
+      "filterText": "testFunction4",
+      "insertText": "testFunction4()",
+      "insertTextFormat": "Snippet"
+    },
+    {
       "label": "worker",
       "kind": "Snippet",
       "detail": "Snippet",
