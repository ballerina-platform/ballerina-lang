{
  "position": {
    "line": 5,
    "character": 21
  },
  "source": "service/source/serviceVariableAndFieldsCompletion1.bal",
  "items": [
    {
      "label": "testVal",
      "kind": "Variable",
      "detail": "int",
      "sortText": "120",
      "insertText": "testVal",
      "insertTextFormat": "Snippet"
    },
    {
      "label": "sayHello(http:Caller caller, http:Request request)",
      "kind": "Function",
      "detail": "Function",
      "documentation": {
        "right": {
          "kind": "markdown",
<<<<<<< HEAD
          "value": "**Package:** _._  \n  \n  \n**Params**  \n"
=======
          "value": "**Package:** _._  \n  \n  \n"
>>>>>>> cb61e3d8
        }
      },
      "sortText": "130",
      "insertText": "sayHello(${1});",
      "insertTextFormat": "Snippet",
      "command": {
        "title": "editor.action.triggerParameterHints",
        "command": "editor.action.triggerParameterHints"
      }
    },
    {
      "label": "serviceFunc()",
      "kind": "Function",
      "detail": "Function",
      "documentation": {
        "right": {
          "kind": "markdown",
<<<<<<< HEAD
          "value": "**Package:** _._  \n  \n  \n**Params**  \n"
        }
      },
      "sortText": "130",
      "insertText": "serviceFunc(${1});",
      "insertTextFormat": "Snippet",
      "command": {
        "title": "editor.action.triggerParameterHints",
        "command": "editor.action.triggerParameterHints"
      }
=======
          "value": "**Package:** _._  \n  \n  \n"
        }
      },
      "sortText": "130",
      "insertText": "serviceFunc();",
      "insertTextFormat": "Snippet"
>>>>>>> cb61e3d8
    }
  ]
}<|MERGE_RESOLUTION|>--- conflicted
+++ resolved
@@ -6,25 +6,13 @@
   "source": "service/source/serviceVariableAndFieldsCompletion1.bal",
   "items": [
     {
-      "label": "testVal",
-      "kind": "Variable",
-      "detail": "int",
-      "sortText": "120",
-      "insertText": "testVal",
-      "insertTextFormat": "Snippet"
-    },
-    {
       "label": "sayHello(http:Caller caller, http:Request request)",
       "kind": "Function",
       "detail": "Function",
       "documentation": {
         "right": {
           "kind": "markdown",
-<<<<<<< HEAD
-          "value": "**Package:** _._  \n  \n  \n**Params**  \n"
-=======
           "value": "**Package:** _._  \n  \n  \n"
->>>>>>> cb61e3d8
         }
       },
       "sortText": "130",
@@ -42,25 +30,12 @@
       "documentation": {
         "right": {
           "kind": "markdown",
-<<<<<<< HEAD
-          "value": "**Package:** _._  \n  \n  \n**Params**  \n"
-        }
-      },
-      "sortText": "130",
-      "insertText": "serviceFunc(${1});",
-      "insertTextFormat": "Snippet",
-      "command": {
-        "title": "editor.action.triggerParameterHints",
-        "command": "editor.action.triggerParameterHints"
-      }
-=======
           "value": "**Package:** _._  \n  \n  \n"
         }
       },
       "sortText": "130",
       "insertText": "serviceFunc();",
       "insertTextFormat": "Snippet"
->>>>>>> cb61e3d8
     }
   ]
 }