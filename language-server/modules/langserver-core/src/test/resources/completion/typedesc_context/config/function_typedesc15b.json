--- conflicted
+++ resolved
@@ -50,6 +50,29 @@
       "insertTextFormat": "Snippet"
     },
     {
+      "label": "ballerina/lang.test",
+      "kind": "Module",
+      "detail": "Module",
+      "sortText": "R",
+      "insertText": "test",
+      "insertTextFormat": "Snippet",
+      "additionalTextEdits": [
+        {
+          "range": {
+            "start": {
+              "line": 0,
+              "character": 0
+            },
+            "end": {
+              "line": 0,
+              "character": 0
+            }
+          },
+          "newText": "import ballerina/lang.test;\n"
+        }
+      ]
+    },
+    {
       "label": "ballerina/lang.array",
       "kind": "Module",
       "detail": "Module",
@@ -73,6 +96,52 @@
       ]
     },
     {
+      "label": "ballerina/jballerina.java",
+      "kind": "Module",
+      "detail": "Module",
+      "sortText": "R",
+      "insertText": "java",
+      "insertTextFormat": "Snippet",
+      "additionalTextEdits": [
+        {
+          "range": {
+            "start": {
+              "line": 0,
+              "character": 0
+            },
+            "end": {
+              "line": 0,
+              "character": 0
+            }
+          },
+          "newText": "import ballerina/jballerina.java;\n"
+        }
+      ]
+    },
+    {
+      "label": "ballerina/lang.value",
+      "kind": "Module",
+      "detail": "Module",
+      "sortText": "R",
+      "insertText": "value",
+      "insertTextFormat": "Snippet",
+      "additionalTextEdits": [
+        {
+          "range": {
+            "start": {
+              "line": 0,
+              "character": 0
+            },
+            "end": {
+              "line": 0,
+              "character": 0
+            }
+          },
+          "newText": "import ballerina/lang.value;\n"
+        }
+      ]
+    },
+    {
       "label": "ballerina/lang.runtime",
       "kind": "Module",
       "detail": "Module",
@@ -96,75 +165,6 @@
       ]
     },
     {
-      "label": "ballerina/lang.test",
-      "kind": "Module",
-      "detail": "Module",
-      "sortText": "R",
-      "insertText": "test",
-      "insertTextFormat": "Snippet",
-      "additionalTextEdits": [
-        {
-          "range": {
-            "start": {
-              "line": 0,
-              "character": 0
-            },
-            "end": {
-              "line": 0,
-              "character": 0
-            }
-          },
-          "newText": "import ballerina/lang.test;\n"
-        }
-      ]
-    },
-    {
-      "label": "ballerina/jballerina.java",
-      "kind": "Module",
-      "detail": "Module",
-      "sortText": "R",
-      "insertText": "java",
-      "insertTextFormat": "Snippet",
-      "additionalTextEdits": [
-        {
-          "range": {
-            "start": {
-              "line": 0,
-              "character": 0
-            },
-            "end": {
-              "line": 0,
-              "character": 0
-            }
-          },
-          "newText": "import ballerina/jballerina.java;\n"
-        }
-      ]
-    },
-    {
-      "label": "ballerina/lang.value",
-      "kind": "Module",
-      "detail": "Module",
-      "sortText": "R",
-      "insertText": "value",
-      "insertTextFormat": "Snippet",
-      "additionalTextEdits": [
-        {
-          "range": {
-            "start": {
-              "line": 0,
-              "character": 0
-            },
-            "end": {
-              "line": 0,
-              "character": 0
-            }
-          },
-          "newText": "import ballerina/lang.value;\n"
-        }
-      ]
-    },
-    {
       "label": "boolean",
       "kind": "Unit",
       "detail": "type",
@@ -457,15 +457,56 @@
       "insertTextFormat": "Snippet"
     },
     {
-<<<<<<< HEAD
-      "label": "'error",
-      "kind": "Event",
-      "detail": "Error",
+      "label": "main()",
+      "kind": "Function",
+      "detail": "()",
       "documentation": {
-        "left": "Default error type.\nThe type parameter is for the error detail type. It's constrained to Cloneable type."
+        "right": {
+          "kind": "markdown",
+          "value": "**Package:** _._  \n  \n  \n"
+        }
       },
-      "sortText": "L",
-      "insertText": "'error",
+      "sortText": "C",
+      "filterText": "main",
+      "insertText": "main()",
+      "insertTextFormat": "Snippet"
+    },
+    {
+      "label": "Thread",
+      "kind": "TypeParameter",
+      "detail": "Union",
+      "sortText": "N",
+      "insertText": "Thread",
+      "insertTextFormat": "Snippet"
+    },
+    {
+      "label": "TestRecord1",
+      "kind": "Struct",
+      "detail": "Record",
+      "sortText": "M",
+      "insertText": "TestRecord1",
+      "insertTextFormat": "Snippet"
+    },
+    {
+      "label": "TestMap3",
+      "kind": "TypeParameter",
+      "detail": "Map",
+      "sortText": "N",
+      "insertText": "TestMap3",
+      "insertTextFormat": "Snippet"
+    },
+    {
+      "label": "TEST_CONST",
+      "kind": "Variable",
+      "detail": "12",
+      "documentation": {
+        "right": {
+          "kind": "markdown",
+          "value": ""
+        }
+      },
+      "sortText": "B",
+      "insertText": "TEST_CONST",
       "insertTextFormat": "Snippet"
     },
     {
@@ -484,104 +525,14 @@
       "insertTextFormat": "Snippet"
     },
     {
-      "label": "TestMap2",
-=======
-      "label": "main()",
-      "kind": "Function",
-      "detail": "()",
-      "documentation": {
-        "right": {
-          "kind": "markdown",
-          "value": "**Package:** _._  \n  \n  \n"
-        }
-      },
-      "sortText": "C",
-      "filterText": "main",
-      "insertText": "main()",
-      "insertTextFormat": "Snippet"
-    },
-    {
-      "label": "Thread",
->>>>>>> 1d67a1c0
-      "kind": "TypeParameter",
-      "detail": "Union",
-      "sortText": "N",
-<<<<<<< HEAD
-      "insertText": "TestMap2",
-=======
-      "insertText": "Thread",
->>>>>>> 1d67a1c0
-      "insertTextFormat": "Snippet"
-    },
-    {
-      "label": "TestRecord1",
-      "kind": "Struct",
-      "detail": "Record",
-      "sortText": "M",
-      "insertText": "TestRecord1",
-      "insertTextFormat": "Snippet"
-    },
-    {
-<<<<<<< HEAD
       "label": "TestMap1",
       "kind": "TypeParameter",
       "detail": "Map",
       "sortText": "N",
       "insertText": "TestMap1",
-=======
-      "label": "TestMap3",
-      "kind": "TypeParameter",
-      "detail": "Map",
-      "sortText": "N",
-      "insertText": "TestMap3",
->>>>>>> 1d67a1c0
-      "insertTextFormat": "Snippet"
-    },
-    {
-      "label": "TEST_CONST",
-      "kind": "Variable",
-      "detail": "12",
-      "documentation": {
-        "right": {
-          "kind": "markdown",
-          "value": ""
-        }
-      },
-      "sortText": "B",
-      "insertText": "TEST_CONST",
-      "insertTextFormat": "Snippet"
-    },
-    {
-      "label": "TestRecord1",
-      "kind": "Struct",
-      "detail": "Record",
-      "sortText": "M",
-      "insertText": "TestRecord1",
-      "insertTextFormat": "Snippet"
-    },
-    {
-      "label": "TestMap1",
-      "kind": "TypeParameter",
-      "detail": "Map",
-      "sortText": "N",
-      "insertText": "TestMap1",
-      "insertTextFormat": "Snippet"
-    },
-    {
-<<<<<<< HEAD
-      "label": "main()",
-      "kind": "Function",
-      "detail": "()",
-      "documentation": {
-        "right": {
-          "kind": "markdown",
-          "value": "**Package:** _._  \n  \n  \n"
-        }
-      },
-      "sortText": "C",
-      "filterText": "main",
-      "insertText": "main()",
-=======
+      "insertTextFormat": "Snippet"
+    },
+    {
       "label": "StrandData",
       "kind": "Struct",
       "detail": "Record",
@@ -590,7 +541,6 @@
       },
       "sortText": "M",
       "insertText": "StrandData",
->>>>>>> 1d67a1c0
       "insertTextFormat": "Snippet"
     },
     {
@@ -598,11 +548,7 @@
       "kind": "TypeParameter",
       "detail": "Map",
       "sortText": "N",
-<<<<<<< HEAD
-      "insertText": "TestMap3",
-=======
       "insertText": "TestMap2",
->>>>>>> 1d67a1c0
       "insertTextFormat": "Snippet"
     },
     {
