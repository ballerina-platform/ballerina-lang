{
  "position": {
    "line": 19,
    "character": 52
  },
  "source": "typedesc_context/source/function_typedesc8.bal",
  "items": [
    {
      "label": "TestRecord1",
      "kind": "Struct",
      "detail": "Record",
      "sortText": "AM",
      "insertText": "TestRecord1",
      "insertTextFormat": "Snippet"
    },
    {
      "label": "StrandData",
      "kind": "Struct",
      "detail": "Record",
      "documentation": {
        "left": "Describes Strand execution details for the runtime.\n"
      },
      "sortText": "BM",
      "insertText": "StrandData",
      "insertTextFormat": "Snippet"
    },
    {
      "label": "TestMap3",
      "kind": "TypeParameter",
      "detail": "Map",
      "sortText": "BN",
      "insertText": "TestMap3",
      "insertTextFormat": "Snippet"
    },
    {
      "label": "TEST_CONST",
      "kind": "TypeParameter",
      "detail": "Singleton",
      "sortText": "D",
      "insertText": "TEST_CONST",
      "insertTextFormat": "Snippet"
    },
    {
      "label": "TestMap2",
      "kind": "TypeParameter",
      "detail": "Map",
      "sortText": "BN",
      "insertText": "TestMap2",
      "insertTextFormat": "Snippet"
    },
    {
      "label": "Thread",
      "kind": "TypeParameter",
      "detail": "Union",
      "sortText": "BN",
      "insertText": "Thread",
      "insertTextFormat": "Snippet"
    },
    {
      "label": "TestMap1",
      "kind": "TypeParameter",
      "detail": "Map",
      "sortText": "BN",
      "insertText": "TestMap1",
      "insertTextFormat": "Snippet"
    },
    {
      "label": "readonly",
      "kind": "Unit",
      "detail": "type",
      "sortText": "G",
      "insertText": "readonly",
      "insertTextFormat": "Snippet"
    },
    {
      "label": "handle",
      "kind": "Unit",
      "detail": "type",
      "sortText": "G",
      "insertText": "handle",
      "insertTextFormat": "Snippet"
    },
    {
      "label": "never",
      "kind": "Unit",
      "detail": "type",
      "sortText": "G",
      "insertText": "never",
      "insertTextFormat": "Snippet"
    },
    {
      "label": "json",
      "kind": "Unit",
      "detail": "type",
      "sortText": "G",
      "insertText": "json",
      "insertTextFormat": "Snippet"
    },
    {
      "label": "anydata",
      "kind": "Unit",
      "detail": "type",
      "sortText": "G",
      "insertText": "anydata",
      "insertTextFormat": "Snippet"
    },
    {
      "label": "any",
      "kind": "Unit",
      "detail": "type",
      "sortText": "G",
      "insertText": "any",
      "insertTextFormat": "Snippet"
    },
    {
      "label": "byte",
      "kind": "Unit",
      "detail": "type",
      "sortText": "G",
      "insertText": "byte",
      "insertTextFormat": "Snippet"
    },
    {
      "label": "service",
      "kind": "Unit",
      "detail": "type",
      "sortText": "R",
      "insertText": "service",
      "insertTextFormat": "Snippet"
    },
    {
      "label": "record",
      "kind": "Keyword",
      "detail": "Keyword",
      "sortText": "Z",
      "filterText": "record",
      "insertText": "record ",
      "insertTextFormat": "Snippet"
    },
    {
      "label": "function",
      "kind": "Keyword",
      "detail": "Keyword",
      "sortText": "Z",
      "filterText": "function",
      "insertText": "function ",
      "insertTextFormat": "Snippet"
    },
    {
      "label": "record {}",
      "kind": "Snippet",
      "detail": "Snippet",
      "sortText": "X",
      "filterText": "record",
      "insertText": "record {${1}}",
      "insertTextFormat": "Snippet"
    },
    {
      "label": "record {||}",
      "kind": "Snippet",
      "detail": "Snippet",
      "sortText": "X",
      "filterText": "record",
      "insertText": "record {|${1}|}",
      "insertTextFormat": "Snippet"
    },
    {
      "label": "distinct",
      "kind": "Keyword",
      "detail": "Keyword",
      "sortText": "Z",
      "filterText": "distinct",
      "insertText": "distinct",
      "insertTextFormat": "Snippet"
    },
    {
      "label": "object {}",
      "kind": "Snippet",
      "detail": "Snippet",
      "sortText": "X",
      "filterText": "object",
      "insertText": "object {${1}}",
      "insertTextFormat": "Snippet"
    },
    {
      "label": "true",
      "kind": "Keyword",
      "detail": "Keyword",
      "sortText": "Z",
      "filterText": "true",
      "insertText": "true",
      "insertTextFormat": "Snippet"
    },
    {
      "label": "false",
      "kind": "Keyword",
      "detail": "Keyword",
      "sortText": "Z",
      "filterText": "false",
      "insertText": "false",
      "insertTextFormat": "Snippet"
    },
    {
      "label": "module1",
      "kind": "Module",
      "detail": "Module",
      "sortText": "BO",
      "insertText": "module1",
      "insertTextFormat": "Snippet"
    },
    {
      "label": "ballerina/lang.array",
      "kind": "Module",
      "detail": "Module",
      "sortText": "CE",
      "insertText": "array",
      "insertTextFormat": "Snippet",
      "additionalTextEdits": [
        {
          "range": {
            "start": {
              "line": 0,
              "character": 0
            },
            "end": {
              "line": 0,
              "character": 0
            }
          },
          "newText": "import ballerina/lang.array;\n"
        }
      ]
    },
    {
      "label": "ballerina/lang.runtime",
      "kind": "Module",
      "detail": "Module",
      "sortText": "CE",
      "insertText": "runtime",
      "insertTextFormat": "Snippet",
      "additionalTextEdits": [
        {
          "range": {
            "start": {
              "line": 0,
              "character": 0
            },
            "end": {
              "line": 0,
              "character": 0
            }
          },
          "newText": "import ballerina/lang.runtime;\n"
        }
      ]
    },
    {
      "label": "ballerina/lang.test",
      "kind": "Module",
      "detail": "Module",
      "sortText": "CE",
      "insertText": "test",
      "insertTextFormat": "Snippet",
      "additionalTextEdits": [
        {
          "range": {
            "start": {
              "line": 0,
              "character": 0
            },
            "end": {
              "line": 0,
              "character": 0
            }
          },
          "newText": "import ballerina/lang.test;\n"
        }
      ]
    },
    {
      "label": "ballerina/jballerina.java",
      "kind": "Module",
      "detail": "Module",
      "sortText": "CF",
      "insertText": "java",
      "insertTextFormat": "Snippet",
      "additionalTextEdits": [
        {
          "range": {
            "start": {
              "line": 0,
              "character": 0
            },
            "end": {
              "line": 0,
              "character": 0
            }
          },
          "newText": "import ballerina/jballerina.java;\n"
        }
      ]
    },
    {
      "label": "ballerina/lang.value",
      "kind": "Module",
      "detail": "Module",
      "sortText": "CE",
      "insertText": "value",
      "insertTextFormat": "Snippet",
      "additionalTextEdits": [
        {
          "range": {
            "start": {
              "line": 0,
              "character": 0
            },
            "end": {
              "line": 0,
              "character": 0
            }
          },
          "newText": "import ballerina/lang.value;\n"
        }
      ]
    },
    {
      "label": "boolean",
      "kind": "Unit",
      "detail": "type",
      "sortText": "G",
      "insertText": "boolean",
      "insertTextFormat": "Snippet"
    },
    {
      "label": "decimal",
      "kind": "Unit",
      "detail": "type",
      "sortText": "G",
      "insertText": "decimal",
      "insertTextFormat": "Snippet"
    },
    {
      "label": "error",
      "kind": "Unit",
      "detail": "type",
      "sortText": "G",
      "insertText": "error",
      "insertTextFormat": "Snippet"
    },
    {
      "label": "float",
      "kind": "Unit",
      "detail": "type",
      "sortText": "G",
      "insertText": "float",
      "insertTextFormat": "Snippet"
    },
    {
      "label": "future",
      "kind": "Unit",
      "detail": "type",
      "sortText": "G",
      "insertText": "future",
      "insertTextFormat": "Snippet"
    },
    {
      "label": "int",
      "kind": "Unit",
      "detail": "type",
      "sortText": "G",
      "insertText": "int",
      "insertTextFormat": "Snippet"
    },
    {
      "label": "map",
      "kind": "Unit",
      "detail": "type",
      "sortText": "G",
      "insertText": "map",
      "insertTextFormat": "Snippet"
    },
    {
      "label": "object",
      "kind": "Unit",
      "detail": "type",
      "sortText": "G",
      "insertText": "object",
      "insertTextFormat": "Snippet"
    },
    {
      "label": "stream",
      "kind": "Unit",
      "detail": "type",
      "sortText": "G",
      "insertText": "stream",
      "insertTextFormat": "Snippet"
    },
    {
      "label": "string",
      "kind": "Unit",
      "detail": "type",
      "sortText": "G",
      "insertText": "string",
      "insertTextFormat": "Snippet"
    },
    {
      "label": "table",
      "kind": "Unit",
      "detail": "type",
      "sortText": "G",
      "insertText": "table",
      "insertTextFormat": "Snippet"
    },
    {
      "label": "transaction",
      "kind": "Unit",
      "detail": "type",
      "sortText": "G",
      "insertText": "transaction",
      "insertTextFormat": "Snippet"
    },
    {
      "label": "typedesc",
      "kind": "Unit",
      "detail": "type",
      "sortText": "G",
      "insertText": "typedesc",
      "insertTextFormat": "Snippet"
    },
    {
      "label": "xml",
      "kind": "Unit",
      "detail": "type",
      "sortText": "G",
      "insertText": "xml",
      "insertTextFormat": "Snippet"
    },
    {
<<<<<<< HEAD
      "label": "FuncType1",
      "kind": "TypeParameter",
      "detail": "Function",
      "sortText": "AN",
      "insertText": "FuncType1",
=======
      "label": "isolated",
      "kind": "Keyword",
      "detail": "Keyword",
      "sortText": "Z",
      "filterText": "isolated",
      "insertText": "isolated ",
      "insertTextFormat": "Snippet"
    },
    {
      "label": "client",
      "kind": "Keyword",
      "detail": "Keyword",
      "sortText": "Z",
      "filterText": "client",
      "insertText": "client ",
      "insertTextFormat": "Snippet"
    },
    {
      "label": "transactional",
      "kind": "Keyword",
      "detail": "Keyword",
      "sortText": "Z",
      "filterText": "transactional",
      "insertText": "transactional",
>>>>>>> cb7146cf
      "insertTextFormat": "Snippet"
    }
  ]
}<|MERGE_RESOLUTION|>--- conflicted
+++ resolved
@@ -436,13 +436,6 @@
       "insertTextFormat": "Snippet"
     },
     {
-<<<<<<< HEAD
-      "label": "FuncType1",
-      "kind": "TypeParameter",
-      "detail": "Function",
-      "sortText": "AN",
-      "insertText": "FuncType1",
-=======
       "label": "isolated",
       "kind": "Keyword",
       "detail": "Keyword",
@@ -467,7 +460,6 @@
       "sortText": "Z",
       "filterText": "transactional",
       "insertText": "transactional",
->>>>>>> cb7146cf
       "insertTextFormat": "Snippet"
     }
   ]
