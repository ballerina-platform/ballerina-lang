--- conflicted
+++ resolved
@@ -547,19 +547,11 @@
       "insertTextFormat": "Snippet"
     },
     {
-<<<<<<< HEAD
-      "label": "FuncType1",
-      "kind": "TypeParameter",
-      "detail": "Function",
-      "sortText": "AN",
-      "insertText": "FuncType1",
-=======
       "label": "function",
       "kind": "Unit",
       "detail": "type",
       "sortText": "G",
       "insertText": "function",
->>>>>>> 749c863a
       "insertTextFormat": "Snippet"
     }
   ]
