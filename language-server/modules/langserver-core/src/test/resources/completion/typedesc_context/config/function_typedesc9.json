{
  "position": {
    "line": 19,
    "character": 53
  },
  "source": "typedesc_context/source/function_typedesc9.bal",
  "items": [
    {
      "label": "TestRecord1",
      "kind": "Struct",
      "detail": "Record",
      "sortText": "AM",
      "insertText": "TestRecord1",
      "insertTextFormat": "Snippet"
    },
    {
      "label": "StrandData",
      "kind": "Struct",
      "detail": "Record",
      "documentation": {
        "left": "Describes Strand execution details for the runtime.\n"
      },
      "sortText": "BM",
      "insertText": "StrandData",
      "insertTextFormat": "Snippet"
    },
    {
      "label": "TestMap3",
      "kind": "TypeParameter",
      "detail": "Map",
      "sortText": "AN",
      "insertText": "TestMap3",
      "insertTextFormat": "Snippet"
    },
    {
      "label": "TEST_CONST",
      "kind": "TypeParameter",
      "detail": "Singleton",
      "sortText": "D",
      "insertText": "TEST_CONST",
      "insertTextFormat": "Snippet"
    },
    {
      "label": "TestMap2",
      "kind": "TypeParameter",
      "detail": "Map",
      "sortText": "AN",
      "insertText": "TestMap2",
      "insertTextFormat": "Snippet"
    },
    {
      "label": "Thread",
      "kind": "TypeParameter",
      "detail": "Union",
      "sortText": "BN",
      "insertText": "Thread",
      "insertTextFormat": "Snippet"
    },
    {
      "label": "TestMap1",
      "kind": "TypeParameter",
      "detail": "Map",
      "sortText": "AN",
      "insertText": "TestMap1",
      "insertTextFormat": "Snippet"
    },
    {
      "label": "readonly",
      "kind": "Unit",
      "detail": "type",
      "sortText": "G",
      "insertText": "readonly",
      "insertTextFormat": "Snippet"
    },
    {
      "label": "handle",
      "kind": "Unit",
      "detail": "type",
      "sortText": "G",
      "insertText": "handle",
      "insertTextFormat": "Snippet"
    },
    {
      "label": "never",
      "kind": "Unit",
      "detail": "type",
      "sortText": "G",
      "insertText": "never",
      "insertTextFormat": "Snippet"
    },
    {
      "label": "json",
      "kind": "Unit",
      "detail": "type",
      "sortText": "G",
      "insertText": "json",
      "insertTextFormat": "Snippet"
    },
    {
      "label": "anydata",
      "kind": "Unit",
      "detail": "type",
      "sortText": "G",
      "insertText": "anydata",
      "insertTextFormat": "Snippet"
    },
    {
      "label": "any",
      "kind": "Unit",
      "detail": "type",
      "sortText": "G",
      "insertText": "any",
      "insertTextFormat": "Snippet"
    },
    {
      "label": "byte",
      "kind": "Unit",
      "detail": "type",
      "sortText": "G",
      "insertText": "byte",
      "insertTextFormat": "Snippet"
    },
    {
      "label": "service",
      "kind": "Unit",
      "detail": "type",
      "sortText": "R",
      "insertText": "service",
      "insertTextFormat": "Snippet"
    },
    {
      "label": "record",
      "kind": "Keyword",
      "detail": "Keyword",
      "sortText": "Z",
      "filterText": "record",
      "insertText": "record ",
      "insertTextFormat": "Snippet"
    },
    {
      "label": "function",
      "kind": "Keyword",
      "detail": "Keyword",
      "sortText": "Z",
      "filterText": "function",
      "insertText": "function ",
      "insertTextFormat": "Snippet"
    },
    {
      "label": "record {}",
      "kind": "Snippet",
      "detail": "Snippet",
      "sortText": "X",
      "filterText": "record",
      "insertText": "record {${1}}",
      "insertTextFormat": "Snippet"
    },
    {
      "label": "record {||}",
      "kind": "Snippet",
      "detail": "Snippet",
      "sortText": "X",
      "filterText": "record",
      "insertText": "record {|${1}|}",
      "insertTextFormat": "Snippet"
    },
    {
      "label": "distinct",
      "kind": "Keyword",
      "detail": "Keyword",
      "sortText": "Z",
      "filterText": "distinct",
      "insertText": "distinct",
      "insertTextFormat": "Snippet"
    },
    {
      "label": "object {}",
      "kind": "Snippet",
      "detail": "Snippet",
      "sortText": "X",
      "filterText": "object",
      "insertText": "object {${1}}",
      "insertTextFormat": "Snippet"
    },
    {
      "label": "true",
      "kind": "Keyword",
      "detail": "Keyword",
      "sortText": "Z",
      "filterText": "true",
      "insertText": "true",
      "insertTextFormat": "Snippet"
    },
    {
      "label": "false",
      "kind": "Keyword",
      "detail": "Keyword",
      "sortText": "Z",
      "filterText": "false",
      "insertText": "false",
      "insertTextFormat": "Snippet"
    },
    {
      "label": "module1",
      "kind": "Module",
      "detail": "Module",
      "sortText": "BO",
      "filterText": "module1",
      "insertText": "module1",
      "insertTextFormat": "Snippet"
    },
    {
      "label": "ballerina/lang.array",
      "kind": "Module",
      "detail": "Module",
      "sortText": "CE",
      "filterText": "array",
      "insertText": "array",
      "insertTextFormat": "Snippet",
      "additionalTextEdits": [
        {
          "range": {
            "start": {
              "line": 0,
              "character": 0
            },
            "end": {
              "line": 0,
              "character": 0
            }
          },
          "newText": "import ballerina/lang.array;\n"
        }
      ]
    },
    {
      "label": "ballerina/lang.runtime",
      "kind": "Module",
      "detail": "Module",
      "sortText": "CE",
      "filterText": "runtime",
      "insertText": "runtime",
      "insertTextFormat": "Snippet",
      "additionalTextEdits": [
        {
          "range": {
            "start": {
              "line": 0,
              "character": 0
            },
            "end": {
              "line": 0,
              "character": 0
            }
          },
          "newText": "import ballerina/lang.runtime;\n"
        }
      ]
    },
    {
      "label": "ballerina/lang.test",
      "kind": "Module",
      "detail": "Module",
      "sortText": "CE",
      "filterText": "test",
      "insertText": "test",
      "insertTextFormat": "Snippet",
      "additionalTextEdits": [
        {
          "range": {
            "start": {
              "line": 0,
              "character": 0
            },
            "end": {
              "line": 0,
              "character": 0
            }
          },
          "newText": "import ballerina/lang.test;\n"
        }
      ]
    },
    {
      "label": "ballerina/jballerina.java",
      "kind": "Module",
      "detail": "Module",
      "sortText": "CF",
      "filterText": "java",
      "insertText": "java",
      "insertTextFormat": "Snippet",
      "additionalTextEdits": [
        {
          "range": {
            "start": {
              "line": 0,
              "character": 0
            },
            "end": {
              "line": 0,
              "character": 0
            }
          },
          "newText": "import ballerina/jballerina.java;\n"
        }
      ]
    },
    {
      "label": "ballerina/lang.value",
      "kind": "Module",
      "detail": "Module",
      "sortText": "CE",
      "filterText": "value",
      "insertText": "value",
      "insertTextFormat": "Snippet",
      "additionalTextEdits": [
        {
          "range": {
            "start": {
              "line": 0,
              "character": 0
            },
            "end": {
              "line": 0,
              "character": 0
            }
          },
          "newText": "import ballerina/lang.value;\n"
        }
      ]
    },
    {
      "label": "boolean",
      "kind": "Unit",
      "detail": "type",
      "sortText": "G",
      "insertText": "boolean",
      "insertTextFormat": "Snippet"
    },
    {
      "label": "decimal",
      "kind": "Unit",
      "detail": "type",
      "sortText": "G",
      "insertText": "decimal",
      "insertTextFormat": "Snippet"
    },
    {
      "label": "error",
      "kind": "Unit",
      "detail": "type",
      "sortText": "G",
      "insertText": "error",
      "insertTextFormat": "Snippet"
    },
    {
      "label": "float",
      "kind": "Unit",
      "detail": "type",
      "sortText": "G",
      "insertText": "float",
      "insertTextFormat": "Snippet"
    },
    {
      "label": "future",
      "kind": "Unit",
      "detail": "type",
      "sortText": "G",
      "insertText": "future",
      "insertTextFormat": "Snippet"
    },
    {
      "label": "int",
      "kind": "Unit",
      "detail": "type",
      "sortText": "G",
      "insertText": "int",
      "insertTextFormat": "Snippet"
    },
    {
      "label": "map",
      "kind": "Unit",
      "detail": "type",
      "sortText": "G",
      "insertText": "map",
      "insertTextFormat": "Snippet"
    },
    {
      "label": "object",
      "kind": "Unit",
      "detail": "type",
      "sortText": "G",
      "insertText": "object",
      "insertTextFormat": "Snippet"
    },
    {
      "label": "stream",
      "kind": "Unit",
      "detail": "type",
      "sortText": "G",
      "insertText": "stream",
      "insertTextFormat": "Snippet"
    },
    {
      "label": "string",
      "kind": "Unit",
      "detail": "type",
      "sortText": "G",
      "insertText": "string",
      "insertTextFormat": "Snippet"
    },
    {
      "label": "table",
      "kind": "Unit",
      "detail": "type",
      "sortText": "G",
      "insertText": "table",
      "insertTextFormat": "Snippet"
    },
    {
      "label": "transaction",
      "kind": "Unit",
      "detail": "type",
      "sortText": "G",
      "insertText": "transaction",
      "insertTextFormat": "Snippet"
    },
    {
      "label": "typedesc",
      "kind": "Unit",
      "detail": "type",
      "sortText": "G",
      "insertText": "typedesc",
      "insertTextFormat": "Snippet"
    },
    {
      "label": "xml",
      "kind": "Unit",
      "detail": "type",
      "sortText": "G",
      "insertText": "xml",
      "insertTextFormat": "Snippet"
    },
    {
      "label": "isolated",
      "kind": "Keyword",
      "detail": "Keyword",
      "sortText": "Z",
      "filterText": "isolated",
      "insertText": "isolated ",
      "insertTextFormat": "Snippet"
    },
    {
      "label": "client",
      "kind": "Keyword",
      "detail": "Keyword",
      "sortText": "Z",
      "filterText": "client",
      "insertText": "client ",
      "insertTextFormat": "Snippet"
    },
    {
      "label": "transactional",
      "kind": "Keyword",
      "detail": "Keyword",
      "sortText": "Z",
      "filterText": "transactional",
      "insertText": "transactional",
      "insertTextFormat": "Snippet"
    },
    {
      "label": "test/project2",
      "kind": "Module",
      "detail": "Module",
      "sortText": "CG",
      "filterText": "project2",
      "insertText": "project2",
      "insertTextFormat": "Snippet",
      "additionalTextEdits": [
        {
          "range": {
            "start": {
              "line": 0,
              "character": 0
            },
            "end": {
              "line": 0,
              "character": 0
            }
          },
          "newText": "import test/project2;\n"
        }
      ]
    },
    {
      "label": "test/project1",
      "kind": "Module",
      "detail": "Module",
      "sortText": "CG",
      "filterText": "project1",
      "insertText": "project1",
      "insertTextFormat": "Snippet",
      "additionalTextEdits": [
        {
          "range": {
            "start": {
              "line": 0,
              "character": 0
            },
            "end": {
              "line": 0,
              "character": 0
            }
          },
          "newText": "import test/project1;\n"
        }
      ]
    },
    {
      "label": "test/local_project2",
      "kind": "Module",
      "detail": "Module",
      "sortText": "CG",
      "filterText": "local_project2",
      "insertText": "local_project2",
      "insertTextFormat": "Snippet",
      "additionalTextEdits": [
        {
          "range": {
            "start": {
              "line": 0,
              "character": 0
            },
            "end": {
              "line": 0,
              "character": 0
            }
          },
          "newText": "import test/local_project2;\n"
        }
      ]
    },
    {
      "label": "test/local_project1",
      "kind": "Module",
      "detail": "Module",
      "sortText": "CG",
      "filterText": "local_project1",
      "insertText": "local_project1",
      "insertTextFormat": "Snippet",
      "additionalTextEdits": [
        {
          "range": {
            "start": {
              "line": 0,
              "character": 0
            },
            "end": {
              "line": 0,
              "character": 0
            }
          },
          "newText": "import test/local_project1;\n"
        }
      ]
    },
    {
      "label": "null",
      "kind": "Keyword",
      "detail": "Keyword",
      "sortText": "Z",
      "filterText": "null",
      "insertText": "null",
      "insertTextFormat": "Snippet"
    },
    {
<<<<<<< HEAD
      "label": "FuncType1",
      "kind": "TypeParameter",
      "detail": "Function",
      "sortText": "AN",
      "insertText": "FuncType1",
=======
      "label": "function",
      "kind": "Unit",
      "detail": "type",
      "sortText": "G",
      "insertText": "function",
>>>>>>> 749c863a
      "insertTextFormat": "Snippet"
    }
  ]
}<|MERGE_RESOLUTION|>--- conflicted
+++ resolved
@@ -574,19 +574,11 @@
       "insertTextFormat": "Snippet"
     },
     {
-<<<<<<< HEAD
-      "label": "FuncType1",
-      "kind": "TypeParameter",
-      "detail": "Function",
-      "sortText": "AN",
-      "insertText": "FuncType1",
-=======
       "label": "function",
       "kind": "Unit",
       "detail": "type",
       "sortText": "G",
       "insertText": "function",
->>>>>>> 749c863a
       "insertTextFormat": "Snippet"
     }
   ]
