{
  "position": {
    "line": 19,
    "character": 36
  },
  "source": "typedesc_context/source/function_typedesc4.bal",
  "items": [
    {
      "label": "TestRecord1",
      "kind": "Struct",
      "detail": "Record",
      "sortText": "AM",
      "insertText": "TestRecord1",
      "insertTextFormat": "Snippet"
    },
    {
      "label": "StrandData",
      "kind": "Struct",
      "detail": "Record",
      "documentation": {
        "left": "Describes Strand execution details for the runtime.\n"
      },
      "sortText": "BM",
      "insertText": "StrandData",
      "insertTextFormat": "Snippet"
    },
    {
      "label": "TestMap3",
      "kind": "TypeParameter",
      "detail": "Map",
      "sortText": "AN",
      "insertText": "TestMap3",
      "insertTextFormat": "Snippet"
    },
    {
      "label": "TEST_CONST",
      "kind": "TypeParameter",
      "detail": "Singleton",
      "sortText": "D",
      "insertText": "TEST_CONST",
      "insertTextFormat": "Snippet"
    },
    {
      "label": "TestMap2",
      "kind": "TypeParameter",
      "detail": "Map",
      "sortText": "AN",
      "insertText": "TestMap2",
      "insertTextFormat": "Snippet"
    },
    {
      "label": "Thread",
      "kind": "TypeParameter",
      "detail": "Union",
      "sortText": "BN",
      "insertText": "Thread",
      "insertTextFormat": "Snippet"
    },
    {
      "label": "TestMap1",
      "kind": "TypeParameter",
      "detail": "Map",
      "sortText": "AN",
      "insertText": "TestMap1",
      "insertTextFormat": "Snippet"
    },
    {
      "label": "readonly",
      "kind": "Unit",
      "detail": "type",
      "sortText": "G",
      "insertText": "readonly",
      "insertTextFormat": "Snippet"
    },
    {
      "label": "handle",
      "kind": "Unit",
      "detail": "type",
      "sortText": "G",
      "insertText": "handle",
      "insertTextFormat": "Snippet"
    },
    {
      "label": "never",
      "kind": "Unit",
      "detail": "type",
      "sortText": "G",
      "insertText": "never",
      "insertTextFormat": "Snippet"
    },
    {
      "label": "json",
      "kind": "Unit",
      "detail": "type",
      "sortText": "G",
      "insertText": "json",
      "insertTextFormat": "Snippet"
    },
    {
      "label": "anydata",
      "kind": "Unit",
      "detail": "type",
      "sortText": "G",
      "insertText": "anydata",
      "insertTextFormat": "Snippet"
    },
    {
      "label": "any",
      "kind": "Unit",
      "detail": "type",
      "sortText": "G",
      "insertText": "any",
      "insertTextFormat": "Snippet"
    },
    {
      "label": "byte",
      "kind": "Unit",
      "detail": "type",
      "sortText": "G",
      "insertText": "byte",
      "insertTextFormat": "Snippet"
    },
    {
      "label": "service",
      "kind": "Unit",
      "detail": "type",
      "sortText": "R",
      "insertText": "service",
      "insertTextFormat": "Snippet"
    },
    {
      "label": "record",
      "kind": "Keyword",
      "detail": "Keyword",
      "sortText": "Z",
      "filterText": "record",
      "insertText": "record ",
      "insertTextFormat": "Snippet"
    },
    {
      "label": "function",
      "kind": "Keyword",
      "detail": "Keyword",
      "sortText": "Z",
      "filterText": "function",
      "insertText": "function ",
      "insertTextFormat": "Snippet"
    },
    {
      "label": "record {}",
      "kind": "Snippet",
      "detail": "Snippet",
      "sortText": "X",
      "filterText": "record",
      "insertText": "record {${1}}",
      "insertTextFormat": "Snippet"
    },
    {
      "label": "record {||}",
      "kind": "Snippet",
      "detail": "Snippet",
      "sortText": "X",
      "filterText": "record",
      "insertText": "record {|${1}|}",
      "insertTextFormat": "Snippet"
    },
    {
      "label": "distinct",
      "kind": "Keyword",
      "detail": "Keyword",
      "sortText": "Z",
      "filterText": "distinct",
      "insertText": "distinct",
      "insertTextFormat": "Snippet"
    },
    {
      "label": "object {}",
      "kind": "Snippet",
      "detail": "Snippet",
      "sortText": "X",
      "filterText": "object",
      "insertText": "object {${1}}",
      "insertTextFormat": "Snippet"
    },
    {
      "label": "true",
      "kind": "Keyword",
      "detail": "Keyword",
      "sortText": "Z",
      "filterText": "true",
      "insertText": "true",
      "insertTextFormat": "Snippet"
    },
    {
      "label": "false",
      "kind": "Keyword",
      "detail": "Keyword",
      "sortText": "Z",
      "filterText": "false",
      "insertText": "false",
      "insertTextFormat": "Snippet"
    },
    {
      "label": "module1",
      "kind": "Module",
      "detail": "Module",
      "sortText": "BO",
      "filterText": "module1",
      "insertText": "module1",
      "insertTextFormat": "Snippet"
    },
    {
      "label": "ballerina/lang.array",
      "kind": "Module",
      "detail": "Module",
      "sortText": "CE",
      "filterText": "array",
      "insertText": "array",
      "insertTextFormat": "Snippet",
      "additionalTextEdits": [
        {
          "range": {
            "start": {
              "line": 0,
              "character": 0
            },
            "end": {
              "line": 0,
              "character": 0
            }
          },
          "newText": "import ballerina/lang.array;\n"
        }
      ]
    },
    {
      "label": "ballerina/lang.runtime",
      "kind": "Module",
      "detail": "Module",
      "sortText": "CE",
      "filterText": "runtime",
      "insertText": "runtime",
      "insertTextFormat": "Snippet",
      "additionalTextEdits": [
        {
          "range": {
            "start": {
              "line": 0,
              "character": 0
            },
            "end": {
              "line": 0,
              "character": 0
            }
          },
          "newText": "import ballerina/lang.runtime;\n"
        }
      ]
    },
    {
      "label": "ballerina/lang.test",
      "kind": "Module",
      "detail": "Module",
      "sortText": "CE",
      "filterText": "test",
      "insertText": "test",
      "insertTextFormat": "Snippet",
      "additionalTextEdits": [
        {
          "range": {
            "start": {
              "line": 0,
              "character": 0
            },
            "end": {
              "line": 0,
              "character": 0
            }
          },
          "newText": "import ballerina/lang.test;\n"
        }
      ]
    },
    {
      "label": "ballerina/jballerina.java",
      "kind": "Module",
      "detail": "Module",
      "sortText": "CF",
      "filterText": "java",
      "insertText": "java",
      "insertTextFormat": "Snippet",
      "additionalTextEdits": [
        {
          "range": {
            "start": {
              "line": 0,
              "character": 0
            },
            "end": {
              "line": 0,
              "character": 0
            }
          },
          "newText": "import ballerina/jballerina.java;\n"
        }
      ]
    },
    {
      "label": "ballerina/lang.value",
      "kind": "Module",
      "detail": "Module",
      "sortText": "CE",
      "filterText": "value",
      "insertText": "value",
      "insertTextFormat": "Snippet",
      "additionalTextEdits": [
        {
          "range": {
            "start": {
              "line": 0,
              "character": 0
            },
            "end": {
              "line": 0,
              "character": 0
            }
          },
          "newText": "import ballerina/lang.value;\n"
        }
      ]
    },
    {
      "label": "boolean",
      "kind": "Unit",
      "detail": "type",
      "sortText": "G",
      "insertText": "boolean",
      "insertTextFormat": "Snippet"
    },
    {
      "label": "decimal",
      "kind": "Unit",
      "detail": "type",
      "sortText": "G",
      "insertText": "decimal",
      "insertTextFormat": "Snippet"
    },
    {
      "label": "error",
      "kind": "Unit",
      "detail": "type",
      "sortText": "G",
      "insertText": "error",
      "insertTextFormat": "Snippet"
    },
    {
      "label": "float",
      "kind": "Unit",
      "detail": "type",
      "sortText": "G",
      "insertText": "float",
      "insertTextFormat": "Snippet"
    },
    {
      "label": "future",
      "kind": "Unit",
      "detail": "type",
      "sortText": "G",
      "insertText": "future",
      "insertTextFormat": "Snippet"
    },
    {
      "label": "int",
      "kind": "Unit",
      "detail": "type",
      "sortText": "G",
      "insertText": "int",
      "insertTextFormat": "Snippet"
    },
    {
      "label": "map",
      "kind": "Unit",
      "detail": "type",
      "sortText": "G",
      "insertText": "map",
      "insertTextFormat": "Snippet"
    },
    {
      "label": "object",
      "kind": "Unit",
      "detail": "type",
      "sortText": "G",
      "insertText": "object",
      "insertTextFormat": "Snippet"
    },
    {
      "label": "stream",
      "kind": "Unit",
      "detail": "type",
      "sortText": "G",
      "insertText": "stream",
      "insertTextFormat": "Snippet"
    },
    {
      "label": "string",
      "kind": "Unit",
      "detail": "type",
      "sortText": "G",
      "insertText": "string",
      "insertTextFormat": "Snippet"
    },
    {
      "label": "table",
      "kind": "Unit",
      "detail": "type",
      "sortText": "G",
      "insertText": "table",
      "insertTextFormat": "Snippet"
    },
    {
      "label": "transaction",
      "kind": "Unit",
      "detail": "type",
      "sortText": "G",
      "insertText": "transaction",
      "insertTextFormat": "Snippet"
    },
    {
      "label": "typedesc",
      "kind": "Unit",
      "detail": "type",
      "sortText": "G",
      "insertText": "typedesc",
      "insertTextFormat": "Snippet"
    },
    {
      "label": "xml",
      "kind": "Unit",
      "detail": "type",
      "sortText": "G",
      "insertText": "xml",
      "insertTextFormat": "Snippet"
    },
    {
      "label": "test/project2",
      "kind": "Module",
      "detail": "Module",
      "sortText": "CG",
      "filterText": "project2",
      "insertText": "project2",
      "insertTextFormat": "Snippet",
      "additionalTextEdits": [
        {
          "range": {
            "start": {
              "line": 0,
              "character": 0
            },
            "end": {
              "line": 0,
              "character": 0
            }
          },
          "newText": "import test/project2;\n"
        }
      ]
    },
    {
      "label": "test/project1",
      "kind": "Module",
      "detail": "Module",
      "sortText": "CG",
      "filterText": "project1",
      "insertText": "project1",
      "insertTextFormat": "Snippet",
      "additionalTextEdits": [
        {
          "range": {
            "start": {
              "line": 0,
              "character": 0
            },
            "end": {
              "line": 0,
              "character": 0
            }
          },
          "newText": "import test/project1;\n"
        }
      ]
    },
    {
      "label": "test/local_project2",
      "kind": "Module",
      "detail": "Module",
      "sortText": "CG",
      "filterText": "local_project2",
      "insertText": "local_project2",
      "insertTextFormat": "Snippet",
      "additionalTextEdits": [
        {
          "range": {
            "start": {
              "line": 0,
              "character": 0
            },
            "end": {
              "line": 0,
              "character": 0
            }
          },
          "newText": "import test/local_project2;\n"
        }
      ]
    },
    {
      "label": "test/local_project1",
      "kind": "Module",
      "detail": "Module",
      "sortText": "CG",
      "filterText": "local_project1",
      "insertText": "local_project1",
      "insertTextFormat": "Snippet",
      "additionalTextEdits": [
        {
          "range": {
            "start": {
              "line": 0,
              "character": 0
            },
            "end": {
              "line": 0,
              "character": 0
            }
          },
          "newText": "import test/local_project1;\n"
        }
      ]
    },
    {
      "label": "null",
      "kind": "Keyword",
      "detail": "Keyword",
      "sortText": "Z",
      "filterText": "null",
      "insertText": "null",
      "insertTextFormat": "Snippet"
    },
    {
      "label": "function",
      "kind": "Unit",
      "detail": "type",
      "sortText": "G",
      "insertText": "function",
      "insertTextFormat": "Snippet"
    },
    {
<<<<<<< HEAD
      "label": "ballerina/lang.regexp",
      "kind": "Module",
      "detail": "Module",
      "sortText": "CE",
      "filterText": "regexp",
      "insertText": "regexp",
      "insertTextFormat": "Snippet",
      "additionalTextEdits": [
        {
          "range": {
            "start": {
              "line": 0,
              "character": 0
            },
            "end": {
              "line": 0,
              "character": 0
            }
          },
          "newText": "import ballerina/lang.regexp;\n"
        }
      ]
=======
      "label": "FuncType1",
      "kind": "TypeParameter",
      "detail": "Function",
      "sortText": "AN",
      "insertText": "FuncType1",
      "insertTextFormat": "Snippet"
>>>>>>> 4c6e4876
    }
  ]
}<|MERGE_RESOLUTION|>--- conflicted
+++ resolved
@@ -555,37 +555,12 @@
       "insertTextFormat": "Snippet"
     },
     {
-<<<<<<< HEAD
-      "label": "ballerina/lang.regexp",
-      "kind": "Module",
-      "detail": "Module",
-      "sortText": "CE",
-      "filterText": "regexp",
-      "insertText": "regexp",
-      "insertTextFormat": "Snippet",
-      "additionalTextEdits": [
-        {
-          "range": {
-            "start": {
-              "line": 0,
-              "character": 0
-            },
-            "end": {
-              "line": 0,
-              "character": 0
-            }
-          },
-          "newText": "import ballerina/lang.regexp;\n"
-        }
-      ]
-=======
       "label": "FuncType1",
       "kind": "TypeParameter",
       "detail": "Function",
       "sortText": "AN",
       "insertText": "FuncType1",
       "insertTextFormat": "Snippet"
->>>>>>> 4c6e4876
     }
   ]
 }