--- conflicted
+++ resolved
@@ -890,13 +890,14 @@
       "insertTextFormat": "Snippet"
     },
     {
-<<<<<<< HEAD
       "label": "function",
       "kind": "Unit",
       "detail": "type",
       "sortText": "R",
       "insertText": "function",
-=======
+      "insertTextFormat": "Snippet"
+    },
+    {
       "label": "module1:TEST_STRING_CONST1",
       "kind": "Variable",
       "detail": "HELLO WORLD",
@@ -986,7 +987,6 @@
       "detail": "Record",
       "sortText": "N",
       "insertText": "module1:TestRecord2",
->>>>>>> 23cf7176
       "insertTextFormat": "Snippet"
     }
   ]
