--- conflicted
+++ resolved
@@ -763,13 +763,6 @@
       ]
     },
     {
-<<<<<<< HEAD
-      "label": "module13",
-      "kind": "Unit",
-      "detail": "type",
-      "sortText": "R",
-      "insertText": "module13",
-=======
       "label": "readonly",
       "kind": "TypeParameter",
       "detail": "Readonly",
@@ -912,7 +905,6 @@
       "detail": "Typedesc",
       "sortText": "N",
       "insertText": "typedesc",
->>>>>>> 62804bbc
       "insertTextFormat": "Snippet"
     }
   ]
