{
  "position": {
    "line": 3,
    "character": 16
  },
  "source": "enum_decl_ctx/source/projectls/enum_member_source1.bal",
  "items": [
    {
      "label": "ballerina/lang.test",
      "kind": "Module",
      "detail": "Module",
      "sortText": "R",
      "filterText": "test",
      "insertText": "test",
      "insertTextFormat": "Snippet",
      "additionalTextEdits": [
        {
          "range": {
            "start": {
              "line": 0,
              "character": 0
            },
            "end": {
              "line": 0,
              "character": 0
            }
          },
          "newText": "import ballerina/lang.test;\n"
        }
      ]
    },
    {
      "label": "ballerina/lang.array",
      "kind": "Module",
      "detail": "Module",
      "sortText": "R",
      "filterText": "array",
      "insertText": "array",
      "insertTextFormat": "Snippet",
      "additionalTextEdits": [
        {
          "range": {
            "start": {
              "line": 0,
              "character": 0
            },
            "end": {
              "line": 0,
              "character": 0
            }
          },
          "newText": "import ballerina/lang.array;\n"
        }
      ]
    },
    {
      "label": "ballerina/jballerina.java",
      "kind": "Module",
      "detail": "Module",
      "sortText": "R",
      "filterText": "java",
      "insertText": "java",
      "insertTextFormat": "Snippet",
      "additionalTextEdits": [
        {
          "range": {
            "start": {
              "line": 0,
              "character": 0
            },
            "end": {
              "line": 0,
              "character": 0
            }
          },
          "newText": "import ballerina/jballerina.java;\n"
        }
      ]
    },
    {
      "label": "ballerina/lang.value",
      "kind": "Module",
      "detail": "Module",
      "sortText": "R",
      "filterText": "value",
      "insertText": "value",
      "insertTextFormat": "Snippet",
      "additionalTextEdits": [
        {
          "range": {
            "start": {
              "line": 0,
              "character": 0
            },
            "end": {
              "line": 0,
              "character": 0
            }
          },
          "newText": "import ballerina/lang.value;\n"
        }
      ]
    },
    {
      "label": "ballerina/module1",
      "kind": "Module",
      "detail": "Module",
      "sortText": "R",
      "filterText": "module1",
      "insertText": "module1",
      "insertTextFormat": "Snippet",
      "additionalTextEdits": [
        {
          "range": {
            "start": {
              "line": 0,
              "character": 0
            },
            "end": {
              "line": 0,
              "character": 0
            }
          },
          "newText": "import ballerina/module1;\n"
        }
      ]
    },
    {
      "label": "ballerina/lang.runtime",
      "kind": "Module",
      "detail": "Module",
      "sortText": "R",
      "filterText": "runtime",
      "insertText": "runtime",
      "insertTextFormat": "Snippet",
      "additionalTextEdits": [
        {
          "range": {
            "start": {
              "line": 0,
              "character": 0
            },
            "end": {
              "line": 0,
              "character": 0
            }
          },
          "newText": "import ballerina/lang.runtime;\n"
        }
      ]
    },
    {
      "label": "boolean",
      "kind": "Unit",
      "detail": "type",
      "sortText": "R",
      "insertText": "boolean",
      "insertTextFormat": "Snippet"
    },
    {
      "label": "decimal",
      "kind": "Unit",
      "detail": "type",
      "sortText": "R",
      "insertText": "decimal",
      "insertTextFormat": "Snippet"
    },
    {
      "label": "error",
      "kind": "Unit",
      "detail": "type",
      "sortText": "R",
      "insertText": "error",
      "insertTextFormat": "Snippet"
    },
    {
      "label": "float",
      "kind": "Unit",
      "detail": "type",
      "sortText": "R",
      "insertText": "float",
      "insertTextFormat": "Snippet"
    },
    {
      "label": "future",
      "kind": "Unit",
      "detail": "type",
      "sortText": "R",
      "insertText": "future",
      "insertTextFormat": "Snippet"
    },
    {
      "label": "int",
      "kind": "Unit",
      "detail": "type",
      "sortText": "R",
      "insertText": "int",
      "insertTextFormat": "Snippet"
    },
    {
      "label": "map",
      "kind": "Unit",
      "detail": "type",
      "sortText": "R",
      "insertText": "map",
      "insertTextFormat": "Snippet"
    },
    {
      "label": "object",
      "kind": "Unit",
      "detail": "type",
      "sortText": "R",
      "insertText": "object",
      "insertTextFormat": "Snippet"
    },
    {
      "label": "stream",
      "kind": "Unit",
      "detail": "type",
      "sortText": "R",
      "insertText": "stream",
      "insertTextFormat": "Snippet"
    },
    {
      "label": "string",
      "kind": "Unit",
      "detail": "type",
      "sortText": "R",
      "insertText": "string",
      "insertTextFormat": "Snippet"
    },
    {
      "label": "table",
      "kind": "Unit",
      "detail": "type",
      "sortText": "R",
      "insertText": "table",
      "insertTextFormat": "Snippet"
    },
    {
      "label": "transaction",
      "kind": "Unit",
      "detail": "type",
      "sortText": "R",
      "insertText": "transaction",
      "insertTextFormat": "Snippet"
    },
    {
      "label": "typedesc",
      "kind": "Unit",
      "detail": "type",
      "sortText": "R",
      "insertText": "typedesc",
      "insertTextFormat": "Snippet"
    },
    {
      "label": "xml",
      "kind": "Unit",
      "detail": "type",
      "sortText": "R",
      "insertText": "xml",
      "insertTextFormat": "Snippet"
    },
    {
      "label": "super",
      "kind": "Variable",
      "detail": "\"SUPER\"",
      "documentation": {
        "right": {
          "kind": "markdown",
          "value": ""
        }
      },
      "sortText": "B",
      "insertText": "super",
      "insertTextFormat": "Snippet"
    },
    {
      "label": "projectls.constants",
      "kind": "Module",
      "detail": "Module",
      "sortText": "R",
      "filterText": "",
      "insertText": "constants",
      "insertTextFormat": "Snippet",
      "additionalTextEdits": [
        {
          "range": {
            "start": {
              "line": 0,
              "character": 0
            },
            "end": {
              "line": 0,
              "character": 0
            }
          },
<<<<<<< HEAD
          "newText": "import projectls.constants as constants1;\n"
=======
          "newText": "import projectls.constants;\n"
>>>>>>> d257e0d1
        }
      ]
    }
  ]
}<|MERGE_RESOLUTION|>--- conflicted
+++ resolved
@@ -295,11 +295,7 @@
               "character": 0
             }
           },
-<<<<<<< HEAD
-          "newText": "import projectls.constants as constants1;\n"
-=======
           "newText": "import projectls.constants;\n"
->>>>>>> d257e0d1
         }
       ]
     }
