{
  "position": {
    "line": 2,
    "character": 0
  },
  "source": "enum_decl_ctx/source/source3.bal",
  "items": [
    {
      "label": "import",
      "kind": "Keyword",
      "detail": "Keyword",
      "sortText": "B",
      "filterText": "import",
      "insertText": "import ",
      "insertTextFormat": "Snippet"
    },
    {
      "label": "type",
      "kind": "Keyword",
      "detail": "Keyword",
      "sortText": "B",
      "filterText": "type",
      "insertText": "type ",
      "insertTextFormat": "Snippet"
    },
    {
      "label": "public",
      "kind": "Keyword",
      "detail": "Keyword",
      "sortText": "B",
      "filterText": "public",
      "insertText": "public ",
      "insertTextFormat": "Snippet"
    },
    {
      "label": "isolated",
      "kind": "Keyword",
      "detail": "Keyword",
      "sortText": "B",
      "filterText": "isolated",
      "insertText": "isolated ",
      "insertTextFormat": "Snippet"
    },
    {
      "label": "final",
      "kind": "Keyword",
      "detail": "Keyword",
      "sortText": "B",
      "filterText": "final",
      "insertText": "final ",
      "insertTextFormat": "Snippet"
    },
    {
      "label": "const",
      "kind": "Keyword",
      "detail": "Keyword",
      "sortText": "B",
      "filterText": "const",
      "insertText": "const ",
      "insertTextFormat": "Snippet"
    },
    {
      "label": "listener",
      "kind": "Keyword",
      "detail": "Keyword",
      "sortText": "B",
      "filterText": "listener",
      "insertText": "listener ",
      "insertTextFormat": "Snippet"
    },
    {
      "label": "client",
      "kind": "Keyword",
      "detail": "Keyword",
      "sortText": "B",
      "filterText": "client",
      "insertText": "client ",
      "insertTextFormat": "Snippet"
    },
    {
      "label": "var",
      "kind": "Keyword",
      "detail": "Keyword",
      "sortText": "B",
      "filterText": "var",
      "insertText": "var ",
      "insertTextFormat": "Snippet"
    },
    {
      "label": "enum",
      "kind": "Keyword",
      "detail": "Keyword",
      "sortText": "B",
      "filterText": "enum",
      "insertText": "enum ",
      "insertTextFormat": "Snippet"
    },
    {
      "label": "xmlns",
      "kind": "Keyword",
      "detail": "Keyword",
      "sortText": "B",
      "filterText": "xmlns",
      "insertText": "xmlns ",
      "insertTextFormat": "Snippet"
    },
    {
      "label": "class",
      "kind": "Keyword",
      "detail": "Keyword",
      "sortText": "B",
      "filterText": "class",
      "insertText": "class ",
      "insertTextFormat": "Snippet"
    },
    {
      "label": "transactional",
      "kind": "Keyword",
      "detail": "Keyword",
      "sortText": "B",
      "filterText": "transactional",
      "insertText": "transactional",
      "insertTextFormat": "Snippet"
    },
    {
      "label": "function",
      "kind": "Snippet",
      "detail": "Snippet",
      "sortText": "A",
      "filterText": "function",
      "insertText": "function ${1:name}(${2})${3} {\n\t${4}\n}",
      "insertTextFormat": "Snippet"
    },
    {
      "label": "public main function",
      "kind": "Snippet",
      "detail": "Snippet",
      "sortText": "A",
      "filterText": "public_function_main",
      "insertText": "public function main() {\n\t${1}\n}",
      "insertTextFormat": "Snippet"
    },
    {
      "label": "configurable",
      "kind": "Keyword",
      "detail": "Keyword",
      "sortText": "B",
      "filterText": "configurable",
      "insertText": "configurable",
      "insertTextFormat": "Snippet"
    },
    {
      "label": "annotation",
      "kind": "Snippet",
      "detail": "Snippet",
      "sortText": "A",
      "filterText": "annotation",
      "insertText": "annotation ${1:typeName} ${2:name} on ${3:attachmentPoint};",
      "insertTextFormat": "Snippet"
    },
    {
      "label": "type <RecordName> record {}",
      "kind": "Snippet",
      "detail": "Snippet",
      "sortText": "A",
      "filterText": "type_record",
      "insertText": "type ${1:RecordName} record {\n\t${2}\n};",
      "insertTextFormat": "Snippet"
    },
    {
      "label": "xmlns",
      "kind": "Snippet",
      "detail": "Snippet",
      "sortText": "A",
      "filterText": "xmlns",
      "insertText": "xmlns \"${1}\" as ${2:ns};",
      "insertTextFormat": "Snippet"
    },
    {
      "label": "type <ObjectName> object",
      "kind": "Snippet",
      "detail": "Snippet",
      "sortText": "A",
      "filterText": "type_object",
      "insertText": "type ${1:ObjectName} object {${2}};",
      "insertTextFormat": "Snippet"
    },
    {
      "label": "class",
      "kind": "Snippet",
      "detail": "Snippet",
      "sortText": "A",
      "filterText": "class",
      "insertText": "class ${1:className} {\n\t${2}\n}",
      "insertTextFormat": "Snippet"
    },
    {
      "label": "enum",
      "kind": "Snippet",
      "detail": "Snippet",
      "sortText": "A",
      "filterText": "enum",
      "insertText": "enum ${1:enumName} {\n\t${2}\n}",
      "insertTextFormat": "Snippet"
    },
    {
      "label": "type <RecordName> record {||}",
      "kind": "Snippet",
      "detail": "Snippet",
      "sortText": "A",
      "filterText": "type_record",
      "insertText": "type ${1:RecordName} record {|\n\t${2}\n|};",
      "insertTextFormat": "Snippet"
    },
    {
      "label": "type <ErrorName> error<?>",
      "kind": "Snippet",
      "detail": "Snippet",
      "sortText": "A",
      "filterText": "type_error",
      "insertText": "type ${1:ErrorName} error<${2:map<anydata>}>;",
      "insertTextFormat": "Snippet"
    },
    {
      "label": "type TypeName table<>;",
      "kind": "Snippet",
      "detail": "Snippet",
      "sortText": "A",
      "filterText": "type_table",
      "insertText": "type ${1:TypeName} table<${2}>;",
      "insertTextFormat": "Snippet"
    },
    {
      "label": "type TypeName table<> key",
      "kind": "Snippet",
      "detail": "Snippet",
      "sortText": "A",
      "filterText": "type_table_key",
      "insertText": "type ${1:TypeName} table<${2}> key${3}",
      "insertTextFormat": "Snippet"
    },
    {
      "label": "stream<> streamName = new;",
      "kind": "Snippet",
      "detail": "Snippet",
      "sortText": "A",
      "filterText": "stream",
      "insertText": "stream<${1}> ${2:streamName} = new;",
      "insertTextFormat": "Snippet"
    },
    {
      "label": "service",
      "kind": "Snippet",
      "detail": "Snippet",
      "sortText": "A",
      "filterText": "service",
      "insertText": "service on ${1:listenerName} {\n\t${2}\n}",
      "insertTextFormat": "Snippet"
    },
    {
      "label": "StrandData",
      "kind": "Struct",
      "detail": "Record",
      "documentation": {
        "left": "Describes Strand execution details for the runtime.\n"
      },
      "sortText": "D",
      "insertText": "StrandData",
      "insertTextFormat": "Snippet"
    },
    {
      "label": "Thread",
      "kind": "TypeParameter",
      "detail": "Union",
      "sortText": "D",
      "insertText": "Thread",
      "insertTextFormat": "Snippet"
    },
    {
      "label": "Colour",
      "kind": "Enum",
      "detail": "enum",
      "sortText": "D",
      "insertText": "Colour",
      "insertTextFormat": "Snippet"
    },
    {
      "label": "R",
      "kind": "TypeParameter",
      "detail": "Singleton",
      "sortText": "D",
      "insertText": "R",
      "insertTextFormat": "Snippet"
    },
    {
      "label": "readonly",
      "kind": "Unit",
      "detail": "type",
      "sortText": "E",
      "insertText": "readonly",
      "insertTextFormat": "Snippet"
    },
    {
      "label": "handle",
      "kind": "Unit",
      "detail": "type",
      "sortText": "E",
      "insertText": "handle",
      "insertTextFormat": "Snippet"
    },
    {
      "label": "never",
      "kind": "Unit",
      "detail": "type",
      "sortText": "E",
      "insertText": "never",
      "insertTextFormat": "Snippet"
    },
    {
      "label": "json",
      "kind": "Unit",
      "detail": "type",
      "sortText": "E",
      "insertText": "json",
      "insertTextFormat": "Snippet"
    },
    {
      "label": "anydata",
      "kind": "Unit",
      "detail": "type",
      "sortText": "E",
      "insertText": "anydata",
      "insertTextFormat": "Snippet"
    },
    {
      "label": "any",
      "kind": "Unit",
      "detail": "type",
      "sortText": "E",
      "insertText": "any",
      "insertTextFormat": "Snippet"
    },
    {
      "label": "byte",
      "kind": "Unit",
      "detail": "type",
      "sortText": "E",
      "insertText": "byte",
      "insertTextFormat": "Snippet"
    },
    {
      "label": "service",
      "kind": "Unit",
      "detail": "type",
      "sortText": "E",
      "insertText": "service",
      "insertTextFormat": "Snippet"
    },
    {
      "label": "record",
      "kind": "Keyword",
      "detail": "Keyword",
      "sortText": "B",
      "filterText": "record",
      "insertText": "record ",
      "insertTextFormat": "Snippet"
    },
    {
      "label": "function",
      "kind": "Keyword",
      "detail": "Keyword",
      "sortText": "B",
      "filterText": "function",
      "insertText": "function ",
      "insertTextFormat": "Snippet"
    },
    {
      "label": "record {}",
      "kind": "Snippet",
      "detail": "Snippet",
      "sortText": "A",
      "filterText": "record",
      "insertText": "record {${1}}",
      "insertTextFormat": "Snippet"
    },
    {
      "label": "record {||}",
      "kind": "Snippet",
      "detail": "Snippet",
      "sortText": "A",
      "filterText": "record",
      "insertText": "record {|${1}|}",
      "insertTextFormat": "Snippet"
    },
    {
      "label": "distinct",
      "kind": "Keyword",
      "detail": "Keyword",
      "sortText": "B",
      "filterText": "distinct",
      "insertText": "distinct",
      "insertTextFormat": "Snippet"
    },
    {
      "label": "object {}",
      "kind": "Snippet",
      "detail": "Snippet",
      "sortText": "A",
      "filterText": "object",
      "insertText": "object {${1}}",
      "insertTextFormat": "Snippet"
    },
    {
      "label": "true",
      "kind": "Keyword",
      "detail": "Keyword",
      "sortText": "B",
      "filterText": "true",
      "insertText": "true",
      "insertTextFormat": "Snippet"
    },
    {
      "label": "false",
      "kind": "Keyword",
      "detail": "Keyword",
      "sortText": "B",
      "filterText": "false",
      "insertText": "false",
      "insertTextFormat": "Snippet"
    },
    {
      "label": "module1",
      "kind": "Module",
      "detail": "Module",
      "sortText": "C",
      "filterText": "module1",
      "insertText": "module1",
      "insertTextFormat": "Snippet"
    },
    {
      "label": "ballerina/lang.test",
      "kind": "Module",
      "detail": "Module",
      "sortText": "C",
      "filterText": "test",
      "insertText": "test",
      "insertTextFormat": "Snippet",
      "additionalTextEdits": [
        {
          "range": {
            "start": {
              "line": 0,
              "character": 0
            },
            "end": {
              "line": 0,
              "character": 0
            }
          },
          "newText": "import ballerina/lang.test;\n"
        }
      ]
    },
    {
      "label": "ballerina/lang.array",
      "kind": "Module",
      "detail": "Module",
      "sortText": "C",
      "filterText": "array",
      "insertText": "array",
      "insertTextFormat": "Snippet",
      "additionalTextEdits": [
        {
          "range": {
            "start": {
              "line": 0,
              "character": 0
            },
            "end": {
              "line": 0,
              "character": 0
            }
          },
          "newText": "import ballerina/lang.array;\n"
        }
      ]
    },
    {
      "label": "ballerina/jballerina.java",
      "kind": "Module",
      "detail": "Module",
      "sortText": "C",
      "filterText": "java",
      "insertText": "java",
      "insertTextFormat": "Snippet",
      "additionalTextEdits": [
        {
          "range": {
            "start": {
              "line": 0,
              "character": 0
            },
            "end": {
              "line": 0,
              "character": 0
            }
          },
          "newText": "import ballerina/jballerina.java;\n"
        }
      ]
    },
    {
      "label": "ballerina/lang.value",
      "kind": "Module",
      "detail": "Module",
      "sortText": "C",
      "filterText": "value",
      "insertText": "value",
      "insertTextFormat": "Snippet",
      "additionalTextEdits": [
        {
          "range": {
            "start": {
              "line": 0,
              "character": 0
            },
            "end": {
              "line": 0,
              "character": 0
            }
          },
          "newText": "import ballerina/lang.value;\n"
        }
      ]
    },
    {
      "label": "ballerina/lang.runtime",
      "kind": "Module",
      "detail": "Module",
      "sortText": "C",
      "filterText": "runtime",
      "insertText": "runtime",
      "insertTextFormat": "Snippet",
      "additionalTextEdits": [
        {
          "range": {
            "start": {
              "line": 0,
              "character": 0
            },
            "end": {
              "line": 0,
              "character": 0
            }
          },
          "newText": "import ballerina/lang.runtime;\n"
        }
      ]
    },
    {
      "label": "boolean",
      "kind": "Unit",
      "detail": "type",
      "sortText": "E",
      "insertText": "boolean",
      "insertTextFormat": "Snippet"
    },
    {
      "label": "decimal",
      "kind": "Unit",
      "detail": "type",
      "sortText": "E",
      "insertText": "decimal",
      "insertTextFormat": "Snippet"
    },
    {
      "label": "error",
      "kind": "Unit",
      "detail": "type",
      "sortText": "E",
      "insertText": "error",
      "insertTextFormat": "Snippet"
    },
    {
      "label": "float",
      "kind": "Unit",
      "detail": "type",
      "sortText": "E",
      "insertText": "float",
      "insertTextFormat": "Snippet"
    },
    {
      "label": "future",
      "kind": "Unit",
      "detail": "type",
      "sortText": "E",
      "insertText": "future",
      "insertTextFormat": "Snippet"
    },
    {
      "label": "int",
      "kind": "Unit",
      "detail": "type",
      "sortText": "E",
      "insertText": "int",
      "insertTextFormat": "Snippet"
    },
    {
      "label": "map",
      "kind": "Unit",
      "detail": "type",
      "sortText": "E",
      "insertText": "map",
      "insertTextFormat": "Snippet"
    },
    {
      "label": "object",
      "kind": "Unit",
      "detail": "type",
      "sortText": "E",
      "insertText": "object",
      "insertTextFormat": "Snippet"
    },
    {
      "label": "stream",
      "kind": "Unit",
      "detail": "type",
      "sortText": "E",
      "insertText": "stream",
      "insertTextFormat": "Snippet"
    },
    {
      "label": "string",
      "kind": "Unit",
      "detail": "type",
      "sortText": "E",
      "insertText": "string",
      "insertTextFormat": "Snippet"
    },
    {
      "label": "table",
      "kind": "Unit",
      "detail": "type",
      "sortText": "E",
      "insertText": "table",
      "insertTextFormat": "Snippet"
    },
    {
      "label": "transaction",
      "kind": "Unit",
      "detail": "type",
      "sortText": "E",
      "insertText": "transaction",
      "insertTextFormat": "Snippet"
    },
    {
      "label": "typedesc",
      "kind": "Unit",
      "detail": "type",
      "sortText": "E",
      "insertText": "typedesc",
      "insertTextFormat": "Snippet"
    },
    {
      "label": "xml",
      "kind": "Unit",
      "detail": "type",
      "sortText": "E",
      "insertText": "xml",
      "insertTextFormat": "Snippet"
    },
    {
      "label": "service on module1:Listener",
      "kind": "Snippet",
      "detail": "Snippet",
      "sortText": "E",
      "filterText": "service_module1_Listener",
      "insertText": "service ${1} on new module1:Listener(${2:0}) {\n    ${3}\n}\n",
      "insertTextFormat": "Snippet",
      "additionalTextEdits": []
    },
    {
      "label": "service on lang.test:MockListener",
      "kind": "Snippet",
      "detail": "Snippet",
      "sortText": "E",
      "filterText": "service_lang_test_MockListener",
      "insertText": "service ${1} on new test:MockListener(${2:0}) {\n    ${3}\n}\n",
      "insertTextFormat": "Snippet",
      "additionalTextEdits": [
        {
          "range": {
            "start": {
              "line": 0,
              "character": 0
            },
            "end": {
              "line": 0,
              "character": 0
            }
          },
          "newText": "import ballerina/lang.test;\n"
        }
      ]
    },
    {
      "label": "test/project1",
      "kind": "Module",
      "detail": "Module",
      "sortText": "C",
      "filterText": "project1",
      "insertText": "project1",
      "insertTextFormat": "Snippet",
      "additionalTextEdits": [
        {
          "range": {
            "start": {
              "line": 0,
              "character": 0
            },
            "end": {
              "line": 0,
              "character": 0
            }
          },
          "newText": "import test/project1;\n"
        }
      ]
    },
    {
      "label": "test/project2",
      "kind": "Module",
      "detail": "Module",
      "sortText": "C",
      "filterText": "project2",
      "insertText": "project2",
      "insertTextFormat": "Snippet",
      "additionalTextEdits": [
        {
          "range": {
            "start": {
              "line": 0,
              "character": 0
            },
            "end": {
              "line": 0,
              "character": 0
            }
          },
          "newText": "import test/project2;\n"
        }
      ]
    },
    {
      "label": "test/local_project1",
      "kind": "Module",
      "detail": "Module",
      "sortText": "C",
      "filterText": "local_project1",
      "insertText": "local_project1",
      "insertTextFormat": "Snippet",
      "additionalTextEdits": [
        {
          "range": {
            "start": {
              "line": 0,
              "character": 0
            },
            "end": {
              "line": 0,
              "character": 0
            }
          },
          "newText": "import test/local_project1;\n"
        }
      ]
    },
    {
      "label": "test/local_project2",
      "kind": "Module",
      "detail": "Module",
      "sortText": "C",
      "filterText": "local_project2",
      "insertText": "local_project2",
      "insertTextFormat": "Snippet",
      "additionalTextEdits": [
        {
          "range": {
            "start": {
              "line": 0,
              "character": 0
            },
            "end": {
              "line": 0,
              "character": 0
            }
          },
          "newText": "import test/local_project2;\n"
        }
      ]
    },
    {
      "label": "null",
      "kind": "Keyword",
      "detail": "Keyword",
      "sortText": "B",
      "filterText": "null",
      "insertText": "null",
      "insertTextFormat": "Snippet"
    },
    {
      "label": "function",
      "kind": "Unit",
      "detail": "type",
      "sortText": "E",
      "insertText": "function",
      "insertTextFormat": "Snippet"
    },
    {
<<<<<<< HEAD
      "label": "client",
      "kind": "Snippet",
      "detail": "Snippet",
      "sortText": "A",
      "filterText": "client",
      "insertText": "client \"${1}\" as ${2:clientName};",
      "insertTextFormat": "Snippet"
=======
      "label": "ballerina/lang.regexp",
      "kind": "Module",
      "detail": "Module",
      "sortText": "C",
      "filterText": "regexp",
      "insertText": "regexp",
      "insertTextFormat": "Snippet",
      "additionalTextEdits": [
        {
          "range": {
            "start": {
              "line": 0,
              "character": 0
            },
            "end": {
              "line": 0,
              "character": 0
            }
          },
          "newText": "import ballerina/lang.regexp;\n"
        }
      ]
>>>>>>> 91233993
    }
  ]
}<|MERGE_RESOLUTION|>--- conflicted
+++ resolved
@@ -817,7 +817,6 @@
       "insertTextFormat": "Snippet"
     },
     {
-<<<<<<< HEAD
       "label": "client",
       "kind": "Snippet",
       "detail": "Snippet",
@@ -825,7 +824,8 @@
       "filterText": "client",
       "insertText": "client \"${1}\" as ${2:clientName};",
       "insertTextFormat": "Snippet"
-=======
+    },
+    {
       "label": "ballerina/lang.regexp",
       "kind": "Module",
       "detail": "Module",
@@ -848,7 +848,6 @@
           "newText": "import ballerina/lang.regexp;\n"
         }
       ]
->>>>>>> 91233993
     }
   ]
 }