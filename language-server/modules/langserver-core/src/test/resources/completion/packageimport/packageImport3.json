--- conflicted
+++ resolved
@@ -338,6 +338,24 @@
       }
     },
     {
+      "label": "toCodePointInt(Char ch)(int)",
+      "kind": "Function",
+      "detail": "Function",
+      "documentation": {
+        "right": {
+          "kind": "markdown",
+          "value": "**Package:** _ballerina/lang.string_  \n  \nConverts a single character string to a code point.\n  \n**Params**  \n- `Char` ch: a single character string  \n  \n**Returns** `int`   \n- the code point of `ch`  \n  \n"
+        }
+      },
+      "sortText": "120",
+      "insertText": "toCodePointInt(${1})",
+      "insertTextFormat": "Snippet",
+      "command": {
+        "title": "editor.action.triggerParameterHints",
+        "command": "editor.action.triggerParameterHints"
+      }
+    },
+    {
       "label": "fromCodePointInts(int[] codePoints)((string|error))",
       "kind": "Function",
       "detail": "Function",
@@ -372,8 +390,6 @@
         "title": "editor.action.triggerParameterHints",
         "command": "editor.action.triggerParameterHints"
       }
-<<<<<<< HEAD
-=======
     },
     {
       "label": "equalsIgnoreCaseAscii(string str1, string str2)(boolean)",
@@ -392,7 +408,6 @@
         "title": "editor.action.triggerParameterHints",
         "command": "editor.action.triggerParameterHints"
       }
->>>>>>> a872408c
     }
   ]
 }