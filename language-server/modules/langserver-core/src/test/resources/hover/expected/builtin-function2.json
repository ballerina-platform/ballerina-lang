{
    "result": {
        "contents": {
            "kind": "markdown",
<<<<<<< HEAD
            "value": "**Description**  \n  \nFinds the first occurrence of one string in another string.  \n  \n**Params**  \n- `string` **substr**: the string to search for  \n- `int` **startIndex?**: index to start searching from  \n  \n**Returns** `(int|())`  \n- index of the first occurrence of `substr` in `str` that is >= `startIndex`,  \n   or `()` if there is no such occurrence  \n  \n",
=======
            "value": "**Description**  \n  \nFinds the first occurrence of one string in another string.  \n  \n**Params**  \n- `string` **substr**: the string to search for  \n- `int` **startIndex**: index to start searching from  \n  \n**Returns** `(int|())`  \n- index of the first occurrence of `substr` in `str` that is >= `startIndex`,  \n   or `()` if there is no such occurrence  \n  \n"
>>>>>>> a872408c
        }
    },
    "id": {
        "left": "324"
    },
    "jsonrpc": "2.0"
}<|MERGE_RESOLUTION|>--- conflicted
+++ resolved
@@ -2,11 +2,7 @@
     "result": {
         "contents": {
             "kind": "markdown",
-<<<<<<< HEAD
-            "value": "**Description**  \n  \nFinds the first occurrence of one string in another string.  \n  \n**Params**  \n- `string` **substr**: the string to search for  \n- `int` **startIndex?**: index to start searching from  \n  \n**Returns** `(int|())`  \n- index of the first occurrence of `substr` in `str` that is >= `startIndex`,  \n   or `()` if there is no such occurrence  \n  \n",
-=======
             "value": "**Description**  \n  \nFinds the first occurrence of one string in another string.  \n  \n**Params**  \n- `string` **substr**: the string to search for  \n- `int` **startIndex**: index to start searching from  \n  \n**Returns** `(int|())`  \n- index of the first occurrence of `substr` in `str` that is >= `startIndex`,  \n   or `()` if there is no such occurrence  \n  \n"
->>>>>>> a872408c
         }
     },
     "id": {
