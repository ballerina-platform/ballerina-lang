--- conflicted
+++ resolved
@@ -76,16 +76,12 @@
                 {"rename_on_keyword1.json", "fn"},
                 {"rename_self.json", "this"},
                 {"rename_invalid_qname_ref.json", "io"},
-<<<<<<< HEAD
-                {"rename_resource_method_path_segment.json", "path1"},
+//                {"rename_resource_method_path_segment.json", "path1"} //TODO: Fix #41041
                 
                 {"rename_table_row_type_parameter1.json", "Student"},
                 {"rename_table_row_type_parameter2.json", "Student"},
                 {"rename_table_row_type_parameter3.json", "Student"},
                 {"rename_stream_type_parameter.json", "Student"},
-=======
-//                {"rename_resource_method_path_segment.json", "path1"} //TODO: Fix #41041
->>>>>>> 2c9afc69
         };
     }
 }