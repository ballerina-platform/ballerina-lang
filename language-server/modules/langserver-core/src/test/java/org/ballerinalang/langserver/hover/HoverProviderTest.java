--- conflicted
+++ resolved
@@ -43,10 +43,7 @@
     private Path balPath = FileUtils.RES_DIR.resolve("hover").resolve("hover.bal");
     private Endpoint serviceEndpoint;
     private JsonParser parser = new JsonParser();
-<<<<<<< HEAD
-=======
     private static final Logger log = LoggerFactory.getLogger(HoverProviderTest.class);
->>>>>>> c1dd6532
 
     @BeforeClass
     public void loadLangServer() throws IOException {
