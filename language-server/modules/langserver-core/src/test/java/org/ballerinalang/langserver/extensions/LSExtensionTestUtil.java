--- conflicted
+++ resolved
@@ -65,12 +65,9 @@
     private static final String GET_CONNECTORS = "ballerinaConnector/connectors";
     private static final String GET_CONNECTOR = "ballerinaConnector/connector";
     private static final String GET_SYMBOL = "ballerinaSymbol/getSymbol";
-<<<<<<< HEAD
     private static final String SYNTAX_TREE_BY_NAME = "ballerinaDocument/syntaxTreeByName";
-=======
     private static final String GET_TYPE_FROM_SYMBOL = "ballerinaSymbol/getTypeFromSymbol";
     private static final String GET_TYPE_FROM_EXPRESSION = "ballerinaSymbol/getTypeFromExpression";
->>>>>>> b4890213
     private static final Gson GSON = new Gson();
     private static final JsonParser parser = new JsonParser();
 
