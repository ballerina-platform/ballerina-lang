--- conflicted
+++ resolved
@@ -18,12 +18,9 @@
 import com.google.gson.Gson;
 import com.google.gson.JsonObject;
 import com.google.gson.JsonParser;
-<<<<<<< HEAD
-import org.ballerinalang.langserver.extensions.ballerina.connector.BallerinaConnectorsResponse;
-=======
 import org.ballerinalang.langserver.extensions.ballerina.document.ASTModification;
 import org.ballerinalang.langserver.extensions.ballerina.document.BallerinaASTModifyRequest;
->>>>>>> 494f6ae7
+import org.ballerinalang.langserver.extensions.ballerina.connector.BallerinaConnectorsResponse;
 import org.ballerinalang.langserver.extensions.ballerina.document.BallerinaASTRequest;
 import org.ballerinalang.langserver.extensions.ballerina.document.BallerinaASTResponse;
 import org.ballerinalang.langserver.extensions.ballerina.document.BallerinaSyntaxTreeModifyRequest;
@@ -40,13 +37,10 @@
 public class LSExtensionTestUtil {
 
     private static final String GET_AST = "ballerinaDocument/ast";
-<<<<<<< HEAD
-    private static final String GET_CONNECTORS = "ballerinaConnector/connectors";
-=======
     private static final String AST = "ballerinaDocument/syntaxTree";
     private static final String SYNTAX_TREE_MODIFY = "ballerinaDocument/syntaxTreeModify";
     private static final String AST_MODIFY = "ballerinaDocument/astModify";
->>>>>>> 494f6ae7
+    private static final String GET_CONNECTORS = "ballerinaConnector/connectors";
     private static final Gson GSON = new Gson();
     private static final JsonParser parser = new JsonParser();
 
@@ -116,12 +110,9 @@
         return parser.parse(TestUtil.getResponseString(result)).getAsJsonObject().getAsJsonObject("result");
     }
 
-<<<<<<< HEAD
     public static BallerinaConnectorsResponse getConnectors(Endpoint serviceEndpoint) {
         CompletableFuture result = serviceEndpoint.request(GET_CONNECTORS, null);
         return GSON.fromJson(getResult(result), BallerinaConnectorsResponse.class);
     }
-=======
->>>>>>> 494f6ae7
 
 }