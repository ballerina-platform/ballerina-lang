/*
 *  Copyright (c) 2021, WSO2 Inc. (http://www.wso2.org) All Rights Reserved.
 *
 *  WSO2 Inc. licenses this file to you under the Apache License,
 *  Version 2.0 (the "License"); you may not use this file except
 *  in compliance with the License.
 *  You may obtain a copy of the License at
 *
 *    http://www.apache.org/licenses/LICENSE-2.0
 *
 *  Unless required by applicable law or agreed to in writing,
 *  software distributed under the License is distributed on an
 *  "AS IS" BASIS, WITHOUT WARRANTIES OR CONDITIONS OF ANY
 *  KIND, either express or implied.  See the License for the
 *  specific language governing permissions and limitations
 *  under the License.
 */
package org.ballerinalang.langserver.definition;

import org.ballerinalang.langserver.common.utils.CommonUtil;
import org.ballerinalang.langserver.commons.capability.InitializationOptions;
import org.ballerinalang.langserver.util.TestUtil;
import org.eclipse.lsp4j.jsonrpc.Endpoint;
import org.testng.annotations.Test;

import java.io.IOException;
import java.net.URISyntaxException;

/**
 * Test goto definition language server feature with bala URI scheme enabled.
 */
public class BalaSchemeDefinitionTest extends DefinitionTest {

    @Test(description = "Test goto definitions", dataProvider = "testDataProvider")
    public void test(String configPath, String configDir) throws IOException {
        super.test(configPath, configDir);
    }

<<<<<<< HEAD

    @Test(enabled = false, description = "Test goto definitions for standard libs", 
=======
    @Test(description = "Test goto definitions for standard libs", 
>>>>>>> 77a49fc7
            dataProvider = "testStdLibDataProvider")
    public void testStdLibDefinition(String configPath, String configDir) throws IOException, URISyntaxException {
        super.testStdLibDefinition(configPath, configDir);
    }

<<<<<<< HEAD

    @Test(enabled = false, dataProvider = "testInterStdLibDataProvider")
=======
    @Test(dataProvider = "testInterStdLibDataProvider")
>>>>>>> 77a49fc7
    public void testInterStdLibDefinition(String configPath, String configDir) throws IOException, URISyntaxException {
        super.testInterStdLibDefinition(configPath, configDir);
    }

    @Override
    protected Endpoint getServiceEndpoint() {
        return TestUtil.newLanguageServer()
                .withInitOption(InitializationOptions.KEY_BALA_SCHEME_SUPPORT, true)
                .build();
    }

    @Override
    protected String getExpectedUriScheme() {
        return CommonUtil.URI_SCHEME_BALA;
    }
}<|MERGE_RESOLUTION|>--- conflicted
+++ resolved
@@ -36,23 +36,14 @@
         super.test(configPath, configDir);
     }
 
-<<<<<<< HEAD
 
-    @Test(enabled = false, description = "Test goto definitions for standard libs", 
-=======
-    @Test(description = "Test goto definitions for standard libs", 
->>>>>>> 77a49fc7
+    @Test(description = "Test goto definitions for standard libs",
             dataProvider = "testStdLibDataProvider")
     public void testStdLibDefinition(String configPath, String configDir) throws IOException, URISyntaxException {
         super.testStdLibDefinition(configPath, configDir);
     }
 
-<<<<<<< HEAD
-
-    @Test(enabled = false, dataProvider = "testInterStdLibDataProvider")
-=======
     @Test(dataProvider = "testInterStdLibDataProvider")
->>>>>>> 77a49fc7
     public void testInterStdLibDefinition(String configPath, String configDir) throws IOException, URISyntaxException {
         super.testInterStdLibDefinition(configPath, configDir);
     }
