--- conflicted
+++ resolved
@@ -203,11 +203,7 @@
      * @param owner   Owner node to extract the assignable type
      * @return {@link Optional} assignable type
      */
-<<<<<<< HEAD
-    public static Optional<TypeDefinitionSymbol> getAssignableType(CompletionContext context, Node owner) {
-=======
-    public static Optional<TypeSymbol> getAssignableType(LSContext context, Node owner) {
->>>>>>> 111ff976
+    public static Optional<TypeSymbol> getAssignableType(CompletionContext context, Node owner) {
         Optional<Node> typeDesc;
         switch (owner.kind()) {
             case LISTENER_DECLARATION:
