--- conflicted
+++ resolved
@@ -115,17 +115,10 @@
                         Snippet.KW_TYPE, Snippet.KW_ISOLATED,
                         Snippet.KW_FINAL, Snippet.KW_CONST, Snippet.KW_LISTENER, Snippet.KW_CLIENT,
                         Snippet.KW_VAR, Snippet.KW_ENUM, Snippet.KW_XMLNS, Snippet.KW_CLASS,
-<<<<<<< HEAD
                         Snippet.KW_TRANSACTIONAL, Snippet.DEF_FUNCTION, Snippet.DEF_EXPRESSION_BODIED_FUNCTION,
                         Snippet.DEF_MAIN_FUNCTION, Snippet.KW_CONFIGURABLE, Snippet.DEF_ANNOTATION,
                         Snippet.DEF_RECORD, Snippet.STMT_NAMESPACE_DECLARATION, Snippet.DEF_OBJECT_SNIPPET,
                         Snippet.DEF_CLASS, Snippet.DEF_ENUM, Snippet.DEF_CLOSED_RECORD,
-=======
-                        Snippet.KW_TRANSACTIONAL, Snippet.DEF_FUNCTION, Snippet.DEF_MAIN_FUNCTION,
-                        Snippet.KW_CONFIGURABLE, Snippet.DEF_ANNOTATION,
-                        Snippet.DEF_RECORD, Snippet.STMT_NAMESPACE_DECLARATION,
-                        Snippet.DEF_OBJECT_SNIPPET, Snippet.DEF_CLASS, Snippet.DEF_ENUM, Snippet.DEF_CLOSED_RECORD,
->>>>>>> 375e5e8d
                         Snippet.DEF_ERROR_TYPE, Snippet.DEF_TABLE_TYPE_DESC, Snippet.DEF_TABLE_WITH_KEY_TYPE_DESC,
                         Snippet.DEF_STREAM, Snippet.DEF_SERVICE_COMMON
                 );
@@ -139,7 +132,7 @@
             case ISOLATED_KEYWORD:
                 if (qualKinds.contains(SyntaxKind.TRANSACTIONAL_KEYWORD)) {
                     completionItems.add(new SnippetCompletionItem(context, Snippet.DEF_FUNCTION.get()));
-                    completionItems.add(new SnippetCompletionItem(context, 
+                    completionItems.add(new SnippetCompletionItem(context,
                             Snippet.DEF_EXPRESSION_BODIED_FUNCTION.get()));
                     break;
                 }
