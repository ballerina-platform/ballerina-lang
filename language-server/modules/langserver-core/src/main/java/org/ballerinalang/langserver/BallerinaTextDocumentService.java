/*
 * Copyright (c) 2017, WSO2 Inc. (http://wso2.com) All Rights Reserved.
 *
 * Licensed under the Apache License, Version 2.0 (the "License");
 * you may not use this file except in compliance with the License.
 * You may obtain a copy of the License at
 *
 * http://www.apache.org/licenses/LICENSE-2.0
 *
 * Unless required by applicable law or agreed to in writing, software
 * distributed under the License is distributed on an "AS IS" BASIS,
 * WITHOUT WARRANTIES OR CONDITIONS OF ANY KIND, either express or implied.
 * See the License for the specific language governing permissions and
 * limitations under the License.
 */
package org.ballerinalang.langserver;

<<<<<<< HEAD
import io.ballerina.compiler.api.SemanticModel;
import io.ballerina.compiler.api.impl.BallerinaSemanticModel;
=======
>>>>>>> dfa1fba9
import io.ballerina.compiler.syntax.tree.Node;
import io.ballerina.compiler.syntax.tree.NonTerminalNode;
import io.ballerina.compiler.syntax.tree.SyntaxKind;
import io.ballerina.compiler.syntax.tree.SyntaxTree;
import io.ballerina.compiler.syntax.tree.Token;
<<<<<<< HEAD
import io.ballerina.tools.text.LinePosition;
import io.ballerina.tools.text.LineRange;
import org.ballerinalang.formatter.core.Formatter;
import org.ballerinalang.langserver.codeaction.CodeActionRouter;
import org.ballerinalang.langserver.codeaction.CodeActionUtil;
=======
import io.ballerina.projects.Document;
import io.ballerina.tools.text.LinePosition;
import io.ballerina.tools.text.LineRange;
import org.ballerinalang.formatter.core.Formatter;
import org.ballerinalang.formatter.core.FormatterException;
>>>>>>> dfa1fba9
import org.ballerinalang.langserver.codelenses.CodeLensUtil;
import org.ballerinalang.langserver.codelenses.LSCodeLensesProviderHolder;
import org.ballerinalang.langserver.common.utils.CommonUtil;
import org.ballerinalang.langserver.commons.CodeActionContext;
import org.ballerinalang.langserver.commons.CompletionContext;
import org.ballerinalang.langserver.commons.DocumentServiceContext;
import org.ballerinalang.langserver.commons.HoverContext;
import org.ballerinalang.langserver.commons.SignatureContext;
import org.ballerinalang.langserver.commons.capability.LSClientCapabilities;
import org.ballerinalang.langserver.commons.workspace.WorkspaceManager;
import org.ballerinalang.langserver.compiler.LSClientLogger;
<<<<<<< HEAD
import org.ballerinalang.langserver.compiler.LSCompilerCache;
import org.ballerinalang.langserver.compiler.LSModuleCompiler;
import org.ballerinalang.langserver.compiler.common.LSDocumentIdentifierImpl;
import org.ballerinalang.langserver.compiler.config.LSClientConfigHolder;
import org.ballerinalang.langserver.compiler.exception.CompilationFailedException;
=======
>>>>>>> dfa1fba9
import org.ballerinalang.langserver.completions.exceptions.CompletionContextNotSupportedException;
import org.ballerinalang.langserver.contexts.ContextBuilder;
import org.ballerinalang.langserver.diagnostic.DiagnosticsHelper;
import org.ballerinalang.langserver.exception.UserErrorException;
import org.ballerinalang.langserver.hover.HoverUtil;
import org.ballerinalang.langserver.signature.SignatureHelpUtil;
<<<<<<< HEAD
import org.ballerinalang.langserver.symbols.SymbolFindingVisitor;
import org.ballerinalang.langserver.util.Debouncer;
=======
>>>>>>> dfa1fba9
import org.ballerinalang.langserver.util.TokensUtil;
import org.eclipse.lsp4j.CodeAction;
import org.eclipse.lsp4j.CodeActionParams;
import org.eclipse.lsp4j.CodeLens;
import org.eclipse.lsp4j.CodeLensParams;
import org.eclipse.lsp4j.Command;
import org.eclipse.lsp4j.CompletionItem;
import org.eclipse.lsp4j.CompletionList;
import org.eclipse.lsp4j.CompletionParams;
import org.eclipse.lsp4j.DidChangeTextDocumentParams;
import org.eclipse.lsp4j.DidCloseTextDocumentParams;
import org.eclipse.lsp4j.DidOpenTextDocumentParams;
import org.eclipse.lsp4j.DidSaveTextDocumentParams;
import org.eclipse.lsp4j.DocumentFormattingParams;
<<<<<<< HEAD
import org.eclipse.lsp4j.DocumentHighlight;
=======
>>>>>>> dfa1fba9
import org.eclipse.lsp4j.DocumentRangeFormattingParams;
import org.eclipse.lsp4j.DocumentSymbol;
import org.eclipse.lsp4j.DocumentSymbolParams;
import org.eclipse.lsp4j.Hover;
import org.eclipse.lsp4j.Location;
import org.eclipse.lsp4j.LocationLink;
import org.eclipse.lsp4j.Position;
import org.eclipse.lsp4j.Range;
import org.eclipse.lsp4j.ReferenceParams;
import org.eclipse.lsp4j.SignatureHelp;
import org.eclipse.lsp4j.SignatureInformation;
import org.eclipse.lsp4j.SymbolInformation;
import org.eclipse.lsp4j.TextDocumentIdentifier;
import org.eclipse.lsp4j.TextDocumentPositionParams;
import org.eclipse.lsp4j.TextEdit;
import org.eclipse.lsp4j.jsonrpc.messages.Either;
import org.eclipse.lsp4j.services.TextDocumentService;
<<<<<<< HEAD
import org.wso2.ballerinalang.compiler.tree.BLangCompilationUnit;
import org.wso2.ballerinalang.compiler.tree.BLangPackage;

import java.net.MalformedURLException;
import java.net.URISyntaxException;
import java.net.URL;
=======

>>>>>>> dfa1fba9
import java.nio.file.Path;
import java.util.ArrayList;
import java.util.Collections;
import java.util.List;
import java.util.Optional;
import java.util.concurrent.CompletableFuture;
import java.util.function.Function;
import java.util.stream.Collectors;

import static org.ballerinalang.langserver.codeaction.CodeActionRouter.getAvailableCodeActions;
import static org.ballerinalang.langserver.compiler.LSClientLogger.logError;
import static org.ballerinalang.langserver.compiler.LSClientLogger.notifyUser;
import static org.ballerinalang.langserver.compiler.LSCompilerUtil.getUntitledFilePath;
<<<<<<< HEAD
import static org.ballerinalang.langserver.implementation.GotoImplementationUtil.getImplementationLocation;
=======
>>>>>>> dfa1fba9

/**
 * Text document service implementation for ballerina.
 */
class BallerinaTextDocumentService implements TextDocumentService {
    // indicates the frequency to send diagnostics to server upon document did change
    private final BallerinaLanguageServer languageServer;
    private final DiagnosticsHelper diagnosticsHelper;
    private LSClientCapabilities clientCapabilities;
    private final WorkspaceManager workspaceManager;


    BallerinaTextDocumentService(LSGlobalContext globalContext, WorkspaceManager workspaceManager) {
        this.workspaceManager = workspaceManager;
        this.languageServer = globalContext.get(LSGlobalContextKeys.LANGUAGE_SERVER_KEY);
        this.diagnosticsHelper = globalContext.get(LSGlobalContextKeys.DIAGNOSTIC_HELPER_KEY);
    }

    /**
     * Set the client capabilities.
     *
     * @param clientCapabilities Client's Text Document Capabilities
     */
    void setClientCapabilities(LSClientCapabilities clientCapabilities) {
        this.clientCapabilities = clientCapabilities;
    }

    @Override
    public CompletableFuture<Either<List<CompletionItem>, CompletionList>> completion(CompletionParams position) {
        return CompletableFuture.supplyAsync(() -> {
            String fileUri = position.getTextDocument().getUri();
<<<<<<< HEAD
            Optional<Path> completionPath = CommonUtil.getPathFromURI(fileUri);

            // Note: If the source is a cached stdlib source or path does not exist, then return early and ignore
            if (completionPath.isEmpty() || CommonUtil.isCachedExternalSource(fileUri)) {
                return Either.forLeft(completions);
            }

            Path compilationPath = getUntitledFilePath(completionPath.toString()).orElse(completionPath.get());
            Optional<Lock> lock = docManager.lockFile(compilationPath);

            LSContext context = new DocumentServiceOperationContext
                    .ServiceOperationContextBuilder(LSContextOperation.TXT_COMPLETION)
                    .withCommonParams(position, fileUri, docManager)
                    .withCompletionParams(clientCapabilities.getTextDocCapabilities().getCompletion())
                    .build();

            try {
                LSModuleCompiler.getBLangPackage(context, docManager, false, false);
                // Fill the current file imports
                context.put(DocumentServiceKeys.CURRENT_DOC_IMPORTS_KEY, CommonUtil.getCurrentFileImports(context));
                CompletionUtil.resolveSymbols(context);
                completions.addAll(CompletionUtil.getCompletionItems(context));
=======
            CompletionContext context = ContextBuilder.buildCompletionContext(fileUri,
                    this.workspaceManager,
                    this.clientCapabilities.getTextDocCapabilities().getCompletion(),
                    position.getPosition());
            try {
                return LangExtensionDelegator.instance().completion(position, context);
>>>>>>> dfa1fba9
            } catch (CompletionContextNotSupportedException e) {
                // Ignore the exception
            } catch (Throwable e) {
                // Note: Not catching UserErrorException separately to avoid flooding error msgs popups
                String msg = "Operation 'text/completion' failed!";
                logError(msg, e, position.getTextDocument(), position.getPosition());
            }

            return Either.forLeft(Collections.emptyList());
        });
    }

    @Override
    public CompletableFuture<Hover> hover(TextDocumentPositionParams position) {
        return CompletableFuture.supplyAsync(() -> {
            String fileUri = position.getTextDocument().getUri();
            HoverContext context = ContextBuilder
                    .buildHoverContext(fileUri, this.workspaceManager, position.getPosition());
            Hover hover;
            try {
                hover = HoverUtil.getHover(context);
            } catch (Throwable e) {
                // Note: Not catching UserErrorException separately to avoid flooding error msgs popups
                String msg = "Operation 'text/hover' failed!";
                logError(msg, e, position.getTextDocument(), position.getPosition());
                hover = HoverUtil.getDefaultHoverObject();
            }
            
            return hover;
        });
    }

    @Override
    public CompletableFuture<SignatureHelp> signatureHelp(TextDocumentPositionParams position) {
        return CompletableFuture.supplyAsync(() -> {
            String uri = position.getTextDocument().getUri();
            Optional<Path> sigFilePath = CommonUtil.getPathFromURI(uri);

            // Note: If the source is a cached stdlib source or path does not exist, then return early and ignore
            if (sigFilePath.isEmpty() || CommonUtil.isCachedExternalSource(uri)) {
                return new SignatureHelp();
            }

            SignatureContext context = ContextBuilder.buildSignatureContext(uri,
                    this.workspaceManager,
                    this.clientCapabilities.getTextDocCapabilities().getSignatureHelp(),
                    position.getPosition());
            try {
<<<<<<< HEAD
                // Prune the source and compile
                BLangPackage bLangPackage = LSModuleCompiler.getBLangPackage(context, docManager, false, false);
=======
>>>>>>> dfa1fba9
                // Find token at cursor position
                Token cursorToken = TokensUtil.findTokenAtPosition(context, position.getPosition());
                int activeParamIndex = 0;
                //TODO: Once https://git.io/JJIFp fixed, can get docs directly from the node of syntaxTree
                NonTerminalNode sNode = cursorToken.parent();
                SyntaxKind sKind = (sNode != null) ? sNode.kind() : null;

                // Find invocation node
                while (sNode != null &&
                        sKind != SyntaxKind.FUNCTION_CALL &&
                        sKind != SyntaxKind.METHOD_CALL &&
                        sKind != SyntaxKind.REMOTE_METHOD_CALL_ACTION &&
                        sKind != SyntaxKind.IMPLICIT_NEW_EXPRESSION &&
                        sKind != SyntaxKind.EXPLICIT_NEW_EXPRESSION) {
                    sNode = sNode.parent();
                    sKind = (sNode != null) ? sNode.kind() : null;
                }

                if (sNode == null) {
                    throw new Exception("Couldn't find the invocation symbol!");
                }

                // Find parameter index
                int cLine = position.getPosition().getLine();
                int cCol = position.getPosition().getCharacter();
                for (Node child : sNode.children()) {
                    int sLine = child.lineRange().startLine().line();
                    int sCol = child.lineRange().startLine().offset();
                    if ((cLine == sLine && cCol < sCol) || (cLine < sLine)) {
                        break;
                    }
                    if (child.kind() == SyntaxKind.COMMA_TOKEN) {
                        activeParamIndex++;
                    }
                }

<<<<<<< HEAD
                SemanticModel semanticModel = new BallerinaSemanticModel(bLangPackage,
                        context.get(DocumentServiceKeys.COMPILER_CONTEXT_KEY));
                Position cursor = context.get(DocumentServiceKeys.POSITION_KEY).getPosition();
                String filePath = context.get(DocumentServiceKeys.RELATIVE_FILE_PATH_KEY);
                context.put(CommonKeys.VISIBLE_SYMBOLS_KEY, semanticModel
                        .visibleSymbols(filePath, LinePosition.from(cursor.getLine(), cursor.getCharacter())));

=======
>>>>>>> dfa1fba9
                // Search function invocation symbol
                List<SignatureInformation> signatures = new ArrayList<>();
                Optional<SignatureInformation> signatureInfo = SignatureHelpUtil.getSignatureInformation(context);
                signatureInfo.ifPresent(signatures::add);
                SignatureHelp signatureHelp = new SignatureHelp();
                signatureHelp.setActiveParameter(activeParamIndex);
                signatureHelp.setActiveSignature(0);
                signatureHelp.setSignatures(signatures);
                return signatureHelp;
            } catch (UserErrorException e) {
                notifyUser("Signature Help", e);
                return new SignatureHelp();
            } catch (Throwable e) {
                String msg = "Operation 'text/signature' failed!";
                logError(msg, e, position.getTextDocument(), position.getPosition());
                return new SignatureHelp();
            }
        });
    }

    @Override
    public CompletableFuture<Either<List<? extends Location>, List<? extends LocationLink>>> definition
            (TextDocumentPositionParams position) {
        return CompletableFuture.supplyAsync(() -> {
            try {
                return Either.forLeft(new ArrayList<>());
            } catch (UserErrorException e) {
                notifyUser("Goto Definition", e);
                return Either.forLeft(new ArrayList<>());
            } catch (Throwable e) {
                String msg = "Operation 'text/definition' failed!";
                logError(msg, e, position.getTextDocument(), position.getPosition());
                return Either.forLeft(new ArrayList<>());
            }
        });
    }

    @Override
    public CompletableFuture<List<? extends Location>> references(ReferenceParams params) {
        return CompletableFuture.supplyAsync(() -> {
            String fileUri = params.getTextDocument().getUri();

            // Note: If the source is a cached stdlib source, then return early and ignore
            if (CommonUtil.isCachedExternalSource(fileUri)) {
                return null;
            }

            try {
                return new ArrayList<>();
            } catch (UserErrorException e) {
                notifyUser("Find References", e);
                return new ArrayList<>();
            } catch (Throwable e) {
                String msg = "Operation 'text/references' failed!";
                logError(msg, e, params.getTextDocument(), params.getPosition());
                return new ArrayList<>();
            }
        });
    }

    @Override
    public CompletableFuture<List<Either<SymbolInformation, DocumentSymbol>>>
    documentSymbol(DocumentSymbolParams params) {
        return CompletableFuture.supplyAsync(() -> {
            String fileUri = params.getTextDocument().getUri();
            Optional<Path> docSymbolFilePath = CommonUtil.getPathFromURI(fileUri);

            // Note: If the source is a cached stdlib source or path does not exist, then return early and ignore
            if (docSymbolFilePath.isEmpty() || CommonUtil.isCachedExternalSource(fileUri)) {
                return new ArrayList<>();
            }
            try {
<<<<<<< HEAD
                LSContext context = new DocumentServiceOperationContext
                        .ServiceOperationContextBuilder(LSContextOperation.TXT_DOC_SYMBOL)
                        .withDocumentSymbolParams(fileUri)
                        .build();
                BLangPackage bLangPackage = LSModuleCompiler.getBLangPackage(context, docManager, false, false);
                Optional<BLangCompilationUnit> documentCUnit = bLangPackage.getCompilationUnits().stream()
                        .filter(cUnit -> (fileUri.endsWith(cUnit.getName())))
                        .findFirst();

                documentCUnit.ifPresent(cUnit -> {
                    SymbolFindingVisitor visitor = new SymbolFindingVisitor(context);
                    cUnit.accept(visitor);
                });

                return context.get(DocumentServiceKeys.SYMBOL_LIST_KEY);
=======
                return new ArrayList<>();
>>>>>>> dfa1fba9
            } catch (UserErrorException e) {
                notifyUser("Document Symbols", e);
                return new ArrayList<>();
            } catch (Throwable e) {
                String msg = "Operation 'text/documentSymbol' failed!";
                logError(msg, e, params.getTextDocument(), (Position) null);
                return new ArrayList<>();
            }
        });
    }

    @Override
    public CompletableFuture<List<Either<Command, CodeAction>>> codeAction(CodeActionParams params) {
        return CompletableFuture.supplyAsync(() -> {
            List<CodeAction> actions = new ArrayList<>();
            TextDocumentIdentifier identifier = params.getTextDocument();
            String fileUri = identifier.getUri();
            Optional<Path> filePath = CommonUtil.getPathFromURI(fileUri);

            // Note: If the source is a cached stdlib source or path does not exist, then return early and ignore
            if (filePath.isEmpty() || CommonUtil.isCachedExternalSource(fileUri)) {
                return new ArrayList<>();
            }

            try {
                // Compile and get Top level node
                CodeActionContext context = ContextBuilder.buildCodeActionContext(fileUri,
                        this.workspaceManager,
                        params);

                // Add code actions
                actions = getAvailableCodeActions(context);
            } catch (UserErrorException e) {
                notifyUser("Code Action", e);
            } catch (Throwable e) {
                String msg = "Operation 'text/codeAction' failed!";
                Range range = params.getRange();
                logError(msg, e, params.getTextDocument(), range.getStart(), range.getEnd());
            }

            return actions.stream().map(
                    (Function<CodeAction, Either<Command, CodeAction>>) Either::forRight).collect(Collectors.toList());
        });
    }

    @Override
    public CompletableFuture<List<? extends CodeLens>> codeLens(CodeLensParams params) {
        return CompletableFuture.supplyAsync(() -> {
            List<CodeLens> lenses;
            if (!LSCodeLensesProviderHolder.getInstance().isEnabled()) {
                // Disabled ballerina codeLens feature
                clientCapabilities.getTextDocCapabilities().setCodeLens(null);
                // Skip code lenses if codeLens disabled
                return new ArrayList<>();
            }

            String fileUri = params.getTextDocument().getUri();
            Optional<Path> docSymbolFilePath = CommonUtil.getPathFromURI(fileUri);

            // Note: If the source is a cached stdlib source or path does not exist, then return early and ignore
            if (docSymbolFilePath.isEmpty() || CommonUtil.isCachedExternalSource(fileUri)) {
                return new ArrayList<>();
            }

            Path compilationPath = getUntitledFilePath(docSymbolFilePath.toString()).orElse(docSymbolFilePath.get());
<<<<<<< HEAD
            Optional<Lock> lock = docManager.lockFile(compilationPath);

            LSContext codeLensContext = new DocumentServiceOperationContext
                    .ServiceOperationContextBuilder(LSContextOperation.TXT_CODE_LENS)
                    .withCommonParams(null, fileUri, docManager)
                    .build();

            try {
                lenses = CodeLensUtil.getCodeLenses(codeLensContext);
                docManager.setCodeLenses(compilationPath, lenses);
=======

            DocumentServiceContext codeLensContext = ContextBuilder.buildBaseContext(fileUri,
                    this.workspaceManager,
                    LSContextOperation.TXT_CODE_LENS);

            try {
                lenses = CodeLensUtil.getCodeLenses(codeLensContext);
>>>>>>> dfa1fba9
                return lenses;
            } catch (UserErrorException e) {
                notifyUser("Code Lens", e);
                // Source compilation failed, serve from cache
            } catch (Throwable e) {
                String msg = "Operation 'text/codeLens' failed!";
                logError(msg, e, params.getTextDocument(), (Position) null);
                // Source compilation failed, serve from cache
            }

            return Collections.emptyList();
        });
    }

    @Override
    public CompletableFuture<CodeLens> resolveCodeLens(CodeLens unresolved) {
        return null;
    }

    @Override
    public CompletableFuture<List<? extends TextEdit>> formatting(DocumentFormattingParams params) {
        return CompletableFuture.supplyAsync(() -> {
            TextEdit textEdit = new TextEdit();
            String fileUri = params.getTextDocument().getUri();
            Optional<Path> formattingFilePath = CommonUtil.getPathFromURI(fileUri);
            // Note: If the source is a cached stdlib source or path does not exist, then return early and ignore
            if (formattingFilePath.isEmpty() || CommonUtil.isCachedExternalSource(fileUri)) {
                return Collections.singletonList(textEdit);
            }
            try {
                CommonUtil.getPathFromURI(fileUri);
<<<<<<< HEAD
                SyntaxTree syntaxTree = docManager.getTree(formattingFilePath.get());
                String formattedSource = Formatter.format(syntaxTree).toSourceCode();

                LinePosition eofPos = syntaxTree.rootNode().lineRange().endLine();
                Range range = new Range(new Position(0, 0), new Position(eofPos.line() + 1, eofPos.offset()));
                textEdit = new TextEdit(range, formattedSource);
                return Collections.singletonList(textEdit);
            } catch (UserErrorException e) {
                notifyUser("Formatting", e);
                return Collections.singletonList(textEdit);
            } catch (Throwable e) {
                String msg = "Operation 'text/formatting' failed!";
                logError(msg, e, params.getTextDocument(), (Position) null);
                return Collections.singletonList(textEdit);
            } finally {
                lock.ifPresent(Lock::unlock);
            }
        });
    }

    /**
     * The document range formatting request is sent from the client to the
     * server to format a given range in a document.
     *
     * Registration Options: TextDocumentRegistrationOptions
     */
    @Override
    public CompletableFuture<List<? extends TextEdit>> rangeFormatting(DocumentRangeFormattingParams params) {
        return CompletableFuture.supplyAsync(() -> {
            TextEdit textEdit = new TextEdit();
            String fileUri = params.getTextDocument().getUri();
            Optional<Path> formattingFilePath = CommonUtil.getPathFromURI(fileUri);
            // Note: If the source is a cached stdlib source or path does not exist, then return early and ignore
            if (!formattingFilePath.isPresent() || CommonUtil.isCachedExternalSource(fileUri)) {
                return Collections.singletonList(textEdit);
            }
            Path compilationPath = getUntitledFilePath(formattingFilePath.toString()).orElse(formattingFilePath.get());
            Optional<Lock> lock = docManager.lockFile(compilationPath);
            try {
                CommonUtil.getPathFromURI(fileUri);
                SyntaxTree syntaxTree = docManager.getTree(formattingFilePath.get());
                Range range = params.getRange();
                LinePosition startPos = LinePosition.from(range.getStart().getLine(), range.getStart().getCharacter());
                LinePosition endPos = LinePosition.from(range.getEnd().getLine(), range.getEnd().getCharacter());

                LineRange lineRange = LineRange.from(syntaxTree.filePath(), startPos, endPos);
                SyntaxTree formattedTree = Formatter.format(syntaxTree, lineRange);

                LinePosition eofPos = syntaxTree.rootNode().lineRange().endLine();
                Range updateRange = new Range(new Position(0, 0), new Position(eofPos.line() + 1, eofPos.offset()));
                textEdit = new TextEdit(updateRange, formattedTree.toSourceCode());
=======
                Optional<Document> document = workspaceManager.document(formattingFilePath.get());
                if (document.isEmpty()) {
                    return new ArrayList<>();
                }
                SyntaxTree syntaxTree = document.get().syntaxTree();
                String formattedSource = Formatter.format(syntaxTree).toSourceCode();

                LinePosition eofPos = syntaxTree.rootNode().lineRange().endLine();
                Range range = new Range(new Position(0, 0), new Position(eofPos.line() + 1, eofPos.offset()));
                textEdit = new TextEdit(range, formattedSource);
>>>>>>> dfa1fba9
                return Collections.singletonList(textEdit);
            } catch (UserErrorException | FormatterException e) {
                notifyUser("Formatting", e);
                return Collections.singletonList(textEdit);
            } catch (Throwable e) {
                String msg = "Operation 'text/formatting' failed!";
                logError(msg, e, params.getTextDocument(), (Position) null);
                return Collections.singletonList(textEdit);
            }
        });
    }

    /**
     * The document range formatting request is sent from the client to the
     * server to format a given range in a document.
     * <p>
     * Registration Options: TextDocumentRegistrationOptions
     */
    @Override
    public CompletableFuture<List<? extends TextEdit>> rangeFormatting(DocumentRangeFormattingParams params) {
        return CompletableFuture.supplyAsync(() -> {
            TextEdit textEdit = new TextEdit();
            String fileUri = params.getTextDocument().getUri();
            Optional<Path> formattingFilePath = CommonUtil.getPathFromURI(fileUri);
            // Note: If the source is a cached stdlib source or path does not exist, then return early and ignore
            if (formattingFilePath.isEmpty() || CommonUtil.isCachedExternalSource(fileUri)) {
                return Collections.singletonList(textEdit);
            }
            try {
                CommonUtil.getPathFromURI(fileUri);
                Optional<Document> document = workspaceManager.document(formattingFilePath.get());
                if (document.isEmpty()) {
                    return new ArrayList<>();
                }
                SyntaxTree syntaxTree = document.get().syntaxTree();
                Range range = params.getRange();
                LinePosition startPos = LinePosition.from(range.getStart().getLine(), range.getStart().getCharacter());
                LinePosition endPos = LinePosition.from(range.getEnd().getLine(), range.getEnd().getCharacter());

                LineRange lineRange = LineRange.from(syntaxTree.filePath(), startPos, endPos);
                SyntaxTree formattedTree = Formatter.format(syntaxTree, lineRange);

<<<<<<< HEAD
            try {
                BLangPackage bLangPkg = LSModuleCompiler.getBLangPackage(context, docManager, false, false);
                List<Location> locations = getImplementationLocation(bLangPkg, context, position.getPosition(),
                        lsDocument.getProjectRoot());
                implementationLocations.addAll(locations);
            } catch (UserErrorException e) {
                notifyUser("Goto Implementation", e);
                return null;
=======
                LinePosition eofPos = syntaxTree.rootNode().lineRange().endLine();
                Range updateRange = new Range(new Position(0, 0), new Position(eofPos.line() + 1, eofPos.offset()));
                textEdit = new TextEdit(updateRange, formattedTree.toSourceCode());
                return Collections.singletonList(textEdit);
            } catch (UserErrorException | FormatterException e) {
                notifyUser("Formatting", e);
                return Collections.singletonList(textEdit);
>>>>>>> dfa1fba9
            } catch (Throwable e) {
                String msg = "Operation 'text/formatting' failed!";
                logError(msg, e, params.getTextDocument(), (Position) null);
                return Collections.singletonList(textEdit);
            }
        });
    }

    @Override
    public void didOpen(DidOpenTextDocumentParams params) {
        String fileUri = params.getTextDocument().getUri();
        try {
<<<<<<< HEAD
            compilationPath = Paths.get(new URL(docUri).toURI());
        } catch (URISyntaxException | MalformedURLException e) {
            compilationPath = null;
        }
        if (compilationPath != null) {
            String content = params.getTextDocument().getText();
            // TODO: check the untitled file path issue
            Optional<Lock> lock = docManager.lockFile(compilationPath);
            try {
                docManager.openFile(Paths.get(new URL(docUri).toURI()), content);
                LSClientLogger.logTrace("Operation '" + LSContextOperation.TXT_DID_OPEN.getName() + "' {fileUri: '" +
                        compilationPath + "'} updated}");
                ExtendedLanguageClient client = this.languageServer.getClient();
                LSContext context = new DocumentServiceOperationContext
                        .ServiceOperationContextBuilder(LSContextOperation.TXT_DID_OPEN)
                        .withCommonParams(null, docUri, docManager)
                        .withStdLibDefinitionParam(this.enableStdlibDefinition)
                        .build();
                String fileUri = context.get(DocumentServiceKeys.FILE_URI_KEY);

                /*
                In order to support definition within the standard libraries, we cache the standard library content 
                at this stage for the cached sources. We ignore this particular step at any other operation including
                didChange.
                 */
                if (CommonUtil.isCachedExternalSource(fileUri)) {
                    context.put(DocumentServiceKeys.IS_CACHE_SUPPORTED, true);
                    context.put(DocumentServiceKeys.IS_CACHE_OUTDATED_SUPPORTED, true);
                    LSModuleCompiler.getBLangPackages(context, docManager, false, true, true);
                    // Populate the Standard Library Cache
                    CommonUtil.updateStdLibCache(context);
                    // Note: If the source is a cached stdlib source then return early and ignore sending diagnostics
                    return;
                }

                LSDocumentIdentifier lsDocument = new LSDocumentIdentifierImpl(fileUri);
                diagnosticsHelper.compileAndSendDiagnostics(client, context, lsDocument, docManager);
                if (clientCapabilities.getExperimentalCapabilities().isSemanticSyntaxEnabled()) {
                    SemanticHighlightProvider.sendHighlights(client, context, docManager);
                }
                /*
                For the non-cached sources we send the diagnostics and then update the standard lib cache
                 */
                CommonUtil.updateStdLibCache(context);
            } catch (CompilationFailedException e) {
                String msg = "Computing 'diagnostics' failed!";
                TextDocumentIdentifier identifier = new TextDocumentIdentifier(params.getTextDocument().getUri());
                logError(msg, e, identifier, (Position) null);
            } catch (HighlightingFailedException e) {
                String msg = "Semantic highlighting failed!";
                TextDocumentIdentifier identifier = new TextDocumentIdentifier(params.getTextDocument().getUri());
                logError(msg, e, identifier, (Position) null);
            } catch (Throwable e) {
                String msg = "Operation 'text/didOpen' failed!";
                TextDocumentIdentifier identifier = new TextDocumentIdentifier(params.getTextDocument().getUri());
                logError(msg, e, identifier, (Position) null);
            } finally {
                lock.ifPresent(Lock::unlock);
            }
=======
            DocumentServiceContext context = ContextBuilder.buildBaseContext(fileUri, this.workspaceManager,
                    LSContextOperation.TXT_DID_OPEN);
            this.workspaceManager.didOpen(context.filePath(), params);
            LSClientLogger.logTrace("Operation '" + LSContextOperation.TXT_DID_OPEN.getName() +
                    "' {fileUri: '" + fileUri + "'} opened}");
            diagnosticsHelper.compileAndSendDiagnostics(this.languageServer.getClient(), context);
        } catch (Throwable e) {
            String msg = "Operation 'text/didOpen' failed!";
            TextDocumentIdentifier identifier = new TextDocumentIdentifier(params.getTextDocument().getUri());
            logError(msg, e, identifier, (Position) null);
>>>>>>> dfa1fba9
        }
    }

    @Override
    public void didChange(DidChangeTextDocumentParams params) {
        String fileUri = params.getTextDocument().getUri();
        try {
            // Update content
            DocumentServiceContext context = ContextBuilder.buildBaseContext(fileUri,
                    this.workspaceManager,
                    LSContextOperation.TXT_DID_CHANGE);
            // Note: If the source is a cached stdlib source or path does not exist, then return early and ignore
            if (CommonUtil.isCachedExternalSource(fileUri)) {
                // TODO: Check whether still we need this check
                return;
            }
            workspaceManager.didChange(context.filePath(), params);
            LSClientLogger.logTrace("Operation '" + LSContextOperation.TXT_DID_CHANGE.getName() +
                    "' {fileUri: '" + fileUri + "'} updated}");
            diagnosticsHelper.compileAndSendDiagnostics(this.languageServer.getClient(), context);
        } catch (Throwable e) {
            String msg = "Operation 'text/didChange' failed!";
            logError(msg, e, params.getTextDocument(), (Position) null);
        }
    }

    @Override
    public void didClose(DidCloseTextDocumentParams params) {
        String fileUri = params.getTextDocument().getUri();
        try {
            DocumentServiceContext context = ContextBuilder.buildBaseContext(fileUri,
                    this.workspaceManager,
                    LSContextOperation.TXT_DID_CLOSE);
            workspaceManager.didClose(context.filePath(), params);
            LSClientLogger.logTrace("Operation '" + LSContextOperation.TXT_DID_CLOSE.getName() +
                    "' {fileUri: '" + fileUri + "'} closed}");
        } catch (Throwable e) {
            String msg = "Operation 'text/didClose' failed!";
            logError(msg, e, params.getTextDocument(), (Position) null);
        }
    }

    @Override
    public void didSave(DidSaveTextDocumentParams params) {
    }
}<|MERGE_RESOLUTION|>--- conflicted
+++ resolved
@@ -15,29 +15,16 @@
  */
 package org.ballerinalang.langserver;
 
-<<<<<<< HEAD
-import io.ballerina.compiler.api.SemanticModel;
-import io.ballerina.compiler.api.impl.BallerinaSemanticModel;
-=======
->>>>>>> dfa1fba9
 import io.ballerina.compiler.syntax.tree.Node;
 import io.ballerina.compiler.syntax.tree.NonTerminalNode;
 import io.ballerina.compiler.syntax.tree.SyntaxKind;
 import io.ballerina.compiler.syntax.tree.SyntaxTree;
 import io.ballerina.compiler.syntax.tree.Token;
-<<<<<<< HEAD
-import io.ballerina.tools.text.LinePosition;
-import io.ballerina.tools.text.LineRange;
-import org.ballerinalang.formatter.core.Formatter;
-import org.ballerinalang.langserver.codeaction.CodeActionRouter;
-import org.ballerinalang.langserver.codeaction.CodeActionUtil;
-=======
 import io.ballerina.projects.Document;
 import io.ballerina.tools.text.LinePosition;
 import io.ballerina.tools.text.LineRange;
 import org.ballerinalang.formatter.core.Formatter;
 import org.ballerinalang.formatter.core.FormatterException;
->>>>>>> dfa1fba9
 import org.ballerinalang.langserver.codelenses.CodeLensUtil;
 import org.ballerinalang.langserver.codelenses.LSCodeLensesProviderHolder;
 import org.ballerinalang.langserver.common.utils.CommonUtil;
@@ -49,25 +36,12 @@
 import org.ballerinalang.langserver.commons.capability.LSClientCapabilities;
 import org.ballerinalang.langserver.commons.workspace.WorkspaceManager;
 import org.ballerinalang.langserver.compiler.LSClientLogger;
-<<<<<<< HEAD
-import org.ballerinalang.langserver.compiler.LSCompilerCache;
-import org.ballerinalang.langserver.compiler.LSModuleCompiler;
-import org.ballerinalang.langserver.compiler.common.LSDocumentIdentifierImpl;
-import org.ballerinalang.langserver.compiler.config.LSClientConfigHolder;
-import org.ballerinalang.langserver.compiler.exception.CompilationFailedException;
-=======
->>>>>>> dfa1fba9
 import org.ballerinalang.langserver.completions.exceptions.CompletionContextNotSupportedException;
 import org.ballerinalang.langserver.contexts.ContextBuilder;
 import org.ballerinalang.langserver.diagnostic.DiagnosticsHelper;
 import org.ballerinalang.langserver.exception.UserErrorException;
 import org.ballerinalang.langserver.hover.HoverUtil;
 import org.ballerinalang.langserver.signature.SignatureHelpUtil;
-<<<<<<< HEAD
-import org.ballerinalang.langserver.symbols.SymbolFindingVisitor;
-import org.ballerinalang.langserver.util.Debouncer;
-=======
->>>>>>> dfa1fba9
 import org.ballerinalang.langserver.util.TokensUtil;
 import org.eclipse.lsp4j.CodeAction;
 import org.eclipse.lsp4j.CodeActionParams;
@@ -82,10 +56,6 @@
 import org.eclipse.lsp4j.DidOpenTextDocumentParams;
 import org.eclipse.lsp4j.DidSaveTextDocumentParams;
 import org.eclipse.lsp4j.DocumentFormattingParams;
-<<<<<<< HEAD
-import org.eclipse.lsp4j.DocumentHighlight;
-=======
->>>>>>> dfa1fba9
 import org.eclipse.lsp4j.DocumentRangeFormattingParams;
 import org.eclipse.lsp4j.DocumentSymbol;
 import org.eclipse.lsp4j.DocumentSymbolParams;
@@ -103,16 +73,7 @@
 import org.eclipse.lsp4j.TextEdit;
 import org.eclipse.lsp4j.jsonrpc.messages.Either;
 import org.eclipse.lsp4j.services.TextDocumentService;
-<<<<<<< HEAD
-import org.wso2.ballerinalang.compiler.tree.BLangCompilationUnit;
-import org.wso2.ballerinalang.compiler.tree.BLangPackage;
-
-import java.net.MalformedURLException;
-import java.net.URISyntaxException;
-import java.net.URL;
-=======
-
->>>>>>> dfa1fba9
+
 import java.nio.file.Path;
 import java.util.ArrayList;
 import java.util.Collections;
@@ -126,10 +87,6 @@
 import static org.ballerinalang.langserver.compiler.LSClientLogger.logError;
 import static org.ballerinalang.langserver.compiler.LSClientLogger.notifyUser;
 import static org.ballerinalang.langserver.compiler.LSCompilerUtil.getUntitledFilePath;
-<<<<<<< HEAD
-import static org.ballerinalang.langserver.implementation.GotoImplementationUtil.getImplementationLocation;
-=======
->>>>>>> dfa1fba9
 
 /**
  * Text document service implementation for ballerina.
@@ -161,37 +118,12 @@
     public CompletableFuture<Either<List<CompletionItem>, CompletionList>> completion(CompletionParams position) {
         return CompletableFuture.supplyAsync(() -> {
             String fileUri = position.getTextDocument().getUri();
-<<<<<<< HEAD
-            Optional<Path> completionPath = CommonUtil.getPathFromURI(fileUri);
-
-            // Note: If the source is a cached stdlib source or path does not exist, then return early and ignore
-            if (completionPath.isEmpty() || CommonUtil.isCachedExternalSource(fileUri)) {
-                return Either.forLeft(completions);
-            }
-
-            Path compilationPath = getUntitledFilePath(completionPath.toString()).orElse(completionPath.get());
-            Optional<Lock> lock = docManager.lockFile(compilationPath);
-
-            LSContext context = new DocumentServiceOperationContext
-                    .ServiceOperationContextBuilder(LSContextOperation.TXT_COMPLETION)
-                    .withCommonParams(position, fileUri, docManager)
-                    .withCompletionParams(clientCapabilities.getTextDocCapabilities().getCompletion())
-                    .build();
-
-            try {
-                LSModuleCompiler.getBLangPackage(context, docManager, false, false);
-                // Fill the current file imports
-                context.put(DocumentServiceKeys.CURRENT_DOC_IMPORTS_KEY, CommonUtil.getCurrentFileImports(context));
-                CompletionUtil.resolveSymbols(context);
-                completions.addAll(CompletionUtil.getCompletionItems(context));
-=======
             CompletionContext context = ContextBuilder.buildCompletionContext(fileUri,
                     this.workspaceManager,
                     this.clientCapabilities.getTextDocCapabilities().getCompletion(),
                     position.getPosition());
             try {
                 return LangExtensionDelegator.instance().completion(position, context);
->>>>>>> dfa1fba9
             } catch (CompletionContextNotSupportedException e) {
                 // Ignore the exception
             } catch (Throwable e) {
@@ -240,11 +172,6 @@
                     this.clientCapabilities.getTextDocCapabilities().getSignatureHelp(),
                     position.getPosition());
             try {
-<<<<<<< HEAD
-                // Prune the source and compile
-                BLangPackage bLangPackage = LSModuleCompiler.getBLangPackage(context, docManager, false, false);
-=======
->>>>>>> dfa1fba9
                 // Find token at cursor position
                 Token cursorToken = TokensUtil.findTokenAtPosition(context, position.getPosition());
                 int activeParamIndex = 0;
@@ -281,16 +208,6 @@
                     }
                 }
 
-<<<<<<< HEAD
-                SemanticModel semanticModel = new BallerinaSemanticModel(bLangPackage,
-                        context.get(DocumentServiceKeys.COMPILER_CONTEXT_KEY));
-                Position cursor = context.get(DocumentServiceKeys.POSITION_KEY).getPosition();
-                String filePath = context.get(DocumentServiceKeys.RELATIVE_FILE_PATH_KEY);
-                context.put(CommonKeys.VISIBLE_SYMBOLS_KEY, semanticModel
-                        .visibleSymbols(filePath, LinePosition.from(cursor.getLine(), cursor.getCharacter())));
-
-=======
->>>>>>> dfa1fba9
                 // Search function invocation symbol
                 List<SignatureInformation> signatures = new ArrayList<>();
                 Optional<SignatureInformation> signatureInfo = SignatureHelpUtil.getSignatureInformation(context);
@@ -363,25 +280,7 @@
                 return new ArrayList<>();
             }
             try {
-<<<<<<< HEAD
-                LSContext context = new DocumentServiceOperationContext
-                        .ServiceOperationContextBuilder(LSContextOperation.TXT_DOC_SYMBOL)
-                        .withDocumentSymbolParams(fileUri)
-                        .build();
-                BLangPackage bLangPackage = LSModuleCompiler.getBLangPackage(context, docManager, false, false);
-                Optional<BLangCompilationUnit> documentCUnit = bLangPackage.getCompilationUnits().stream()
-                        .filter(cUnit -> (fileUri.endsWith(cUnit.getName())))
-                        .findFirst();
-
-                documentCUnit.ifPresent(cUnit -> {
-                    SymbolFindingVisitor visitor = new SymbolFindingVisitor(context);
-                    cUnit.accept(visitor);
-                });
-
-                return context.get(DocumentServiceKeys.SYMBOL_LIST_KEY);
-=======
-                return new ArrayList<>();
->>>>>>> dfa1fba9
+                return new ArrayList<>();
             } catch (UserErrorException e) {
                 notifyUser("Document Symbols", e);
                 return new ArrayList<>();
@@ -447,18 +346,6 @@
             }
 
             Path compilationPath = getUntitledFilePath(docSymbolFilePath.toString()).orElse(docSymbolFilePath.get());
-<<<<<<< HEAD
-            Optional<Lock> lock = docManager.lockFile(compilationPath);
-
-            LSContext codeLensContext = new DocumentServiceOperationContext
-                    .ServiceOperationContextBuilder(LSContextOperation.TXT_CODE_LENS)
-                    .withCommonParams(null, fileUri, docManager)
-                    .build();
-
-            try {
-                lenses = CodeLensUtil.getCodeLenses(codeLensContext);
-                docManager.setCodeLenses(compilationPath, lenses);
-=======
 
             DocumentServiceContext codeLensContext = ContextBuilder.buildBaseContext(fileUri,
                     this.workspaceManager,
@@ -466,7 +353,6 @@
 
             try {
                 lenses = CodeLensUtil.getCodeLenses(codeLensContext);
->>>>>>> dfa1fba9
                 return lenses;
             } catch (UserErrorException e) {
                 notifyUser("Code Lens", e);
@@ -498,59 +384,6 @@
             }
             try {
                 CommonUtil.getPathFromURI(fileUri);
-<<<<<<< HEAD
-                SyntaxTree syntaxTree = docManager.getTree(formattingFilePath.get());
-                String formattedSource = Formatter.format(syntaxTree).toSourceCode();
-
-                LinePosition eofPos = syntaxTree.rootNode().lineRange().endLine();
-                Range range = new Range(new Position(0, 0), new Position(eofPos.line() + 1, eofPos.offset()));
-                textEdit = new TextEdit(range, formattedSource);
-                return Collections.singletonList(textEdit);
-            } catch (UserErrorException e) {
-                notifyUser("Formatting", e);
-                return Collections.singletonList(textEdit);
-            } catch (Throwable e) {
-                String msg = "Operation 'text/formatting' failed!";
-                logError(msg, e, params.getTextDocument(), (Position) null);
-                return Collections.singletonList(textEdit);
-            } finally {
-                lock.ifPresent(Lock::unlock);
-            }
-        });
-    }
-
-    /**
-     * The document range formatting request is sent from the client to the
-     * server to format a given range in a document.
-     *
-     * Registration Options: TextDocumentRegistrationOptions
-     */
-    @Override
-    public CompletableFuture<List<? extends TextEdit>> rangeFormatting(DocumentRangeFormattingParams params) {
-        return CompletableFuture.supplyAsync(() -> {
-            TextEdit textEdit = new TextEdit();
-            String fileUri = params.getTextDocument().getUri();
-            Optional<Path> formattingFilePath = CommonUtil.getPathFromURI(fileUri);
-            // Note: If the source is a cached stdlib source or path does not exist, then return early and ignore
-            if (!formattingFilePath.isPresent() || CommonUtil.isCachedExternalSource(fileUri)) {
-                return Collections.singletonList(textEdit);
-            }
-            Path compilationPath = getUntitledFilePath(formattingFilePath.toString()).orElse(formattingFilePath.get());
-            Optional<Lock> lock = docManager.lockFile(compilationPath);
-            try {
-                CommonUtil.getPathFromURI(fileUri);
-                SyntaxTree syntaxTree = docManager.getTree(formattingFilePath.get());
-                Range range = params.getRange();
-                LinePosition startPos = LinePosition.from(range.getStart().getLine(), range.getStart().getCharacter());
-                LinePosition endPos = LinePosition.from(range.getEnd().getLine(), range.getEnd().getCharacter());
-
-                LineRange lineRange = LineRange.from(syntaxTree.filePath(), startPos, endPos);
-                SyntaxTree formattedTree = Formatter.format(syntaxTree, lineRange);
-
-                LinePosition eofPos = syntaxTree.rootNode().lineRange().endLine();
-                Range updateRange = new Range(new Position(0, 0), new Position(eofPos.line() + 1, eofPos.offset()));
-                textEdit = new TextEdit(updateRange, formattedTree.toSourceCode());
-=======
                 Optional<Document> document = workspaceManager.document(formattingFilePath.get());
                 if (document.isEmpty()) {
                     return new ArrayList<>();
@@ -561,7 +394,6 @@
                 LinePosition eofPos = syntaxTree.rootNode().lineRange().endLine();
                 Range range = new Range(new Position(0, 0), new Position(eofPos.line() + 1, eofPos.offset()));
                 textEdit = new TextEdit(range, formattedSource);
->>>>>>> dfa1fba9
                 return Collections.singletonList(textEdit);
             } catch (UserErrorException | FormatterException e) {
                 notifyUser("Formatting", e);
@@ -604,16 +436,6 @@
                 LineRange lineRange = LineRange.from(syntaxTree.filePath(), startPos, endPos);
                 SyntaxTree formattedTree = Formatter.format(syntaxTree, lineRange);
 
-<<<<<<< HEAD
-            try {
-                BLangPackage bLangPkg = LSModuleCompiler.getBLangPackage(context, docManager, false, false);
-                List<Location> locations = getImplementationLocation(bLangPkg, context, position.getPosition(),
-                        lsDocument.getProjectRoot());
-                implementationLocations.addAll(locations);
-            } catch (UserErrorException e) {
-                notifyUser("Goto Implementation", e);
-                return null;
-=======
                 LinePosition eofPos = syntaxTree.rootNode().lineRange().endLine();
                 Range updateRange = new Range(new Position(0, 0), new Position(eofPos.line() + 1, eofPos.offset()));
                 textEdit = new TextEdit(updateRange, formattedTree.toSourceCode());
@@ -621,7 +443,6 @@
             } catch (UserErrorException | FormatterException e) {
                 notifyUser("Formatting", e);
                 return Collections.singletonList(textEdit);
->>>>>>> dfa1fba9
             } catch (Throwable e) {
                 String msg = "Operation 'text/formatting' failed!";
                 logError(msg, e, params.getTextDocument(), (Position) null);
@@ -634,67 +455,6 @@
     public void didOpen(DidOpenTextDocumentParams params) {
         String fileUri = params.getTextDocument().getUri();
         try {
-<<<<<<< HEAD
-            compilationPath = Paths.get(new URL(docUri).toURI());
-        } catch (URISyntaxException | MalformedURLException e) {
-            compilationPath = null;
-        }
-        if (compilationPath != null) {
-            String content = params.getTextDocument().getText();
-            // TODO: check the untitled file path issue
-            Optional<Lock> lock = docManager.lockFile(compilationPath);
-            try {
-                docManager.openFile(Paths.get(new URL(docUri).toURI()), content);
-                LSClientLogger.logTrace("Operation '" + LSContextOperation.TXT_DID_OPEN.getName() + "' {fileUri: '" +
-                        compilationPath + "'} updated}");
-                ExtendedLanguageClient client = this.languageServer.getClient();
-                LSContext context = new DocumentServiceOperationContext
-                        .ServiceOperationContextBuilder(LSContextOperation.TXT_DID_OPEN)
-                        .withCommonParams(null, docUri, docManager)
-                        .withStdLibDefinitionParam(this.enableStdlibDefinition)
-                        .build();
-                String fileUri = context.get(DocumentServiceKeys.FILE_URI_KEY);
-
-                /*
-                In order to support definition within the standard libraries, we cache the standard library content 
-                at this stage for the cached sources. We ignore this particular step at any other operation including
-                didChange.
-                 */
-                if (CommonUtil.isCachedExternalSource(fileUri)) {
-                    context.put(DocumentServiceKeys.IS_CACHE_SUPPORTED, true);
-                    context.put(DocumentServiceKeys.IS_CACHE_OUTDATED_SUPPORTED, true);
-                    LSModuleCompiler.getBLangPackages(context, docManager, false, true, true);
-                    // Populate the Standard Library Cache
-                    CommonUtil.updateStdLibCache(context);
-                    // Note: If the source is a cached stdlib source then return early and ignore sending diagnostics
-                    return;
-                }
-
-                LSDocumentIdentifier lsDocument = new LSDocumentIdentifierImpl(fileUri);
-                diagnosticsHelper.compileAndSendDiagnostics(client, context, lsDocument, docManager);
-                if (clientCapabilities.getExperimentalCapabilities().isSemanticSyntaxEnabled()) {
-                    SemanticHighlightProvider.sendHighlights(client, context, docManager);
-                }
-                /*
-                For the non-cached sources we send the diagnostics and then update the standard lib cache
-                 */
-                CommonUtil.updateStdLibCache(context);
-            } catch (CompilationFailedException e) {
-                String msg = "Computing 'diagnostics' failed!";
-                TextDocumentIdentifier identifier = new TextDocumentIdentifier(params.getTextDocument().getUri());
-                logError(msg, e, identifier, (Position) null);
-            } catch (HighlightingFailedException e) {
-                String msg = "Semantic highlighting failed!";
-                TextDocumentIdentifier identifier = new TextDocumentIdentifier(params.getTextDocument().getUri());
-                logError(msg, e, identifier, (Position) null);
-            } catch (Throwable e) {
-                String msg = "Operation 'text/didOpen' failed!";
-                TextDocumentIdentifier identifier = new TextDocumentIdentifier(params.getTextDocument().getUri());
-                logError(msg, e, identifier, (Position) null);
-            } finally {
-                lock.ifPresent(Lock::unlock);
-            }
-=======
             DocumentServiceContext context = ContextBuilder.buildBaseContext(fileUri, this.workspaceManager,
                     LSContextOperation.TXT_DID_OPEN);
             this.workspaceManager.didOpen(context.filePath(), params);
@@ -705,7 +465,6 @@
             String msg = "Operation 'text/didOpen' failed!";
             TextDocumentIdentifier identifier = new TextDocumentIdentifier(params.getTextDocument().getUri());
             logError(msg, e, identifier, (Position) null);
->>>>>>> dfa1fba9
         }
     }
 
