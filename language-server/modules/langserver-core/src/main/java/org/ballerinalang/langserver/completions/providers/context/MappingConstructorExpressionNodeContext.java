--- conflicted
+++ resolved
@@ -285,11 +285,7 @@
         if (bTypeSymbol.isEmpty() || CommonUtil.getRawType(bTypeSymbol.get()).kind() != TypeDescKind.RECORD) {
             return Optional.empty();
         }
-<<<<<<< HEAD
-        return Optional.of((RecordTypeDescriptor) CommonUtil.getRawType(bTypeSymbol.get()));
-=======
-        return Optional.of((RecordTypeSymbol) bTypeSymbol.get());
->>>>>>> 0fca7bb0
+        return Optional.of((RecordTypeSymbol) CommonUtil.getRawType(bTypeSymbol.get()));
     }
 
     private List<LSCompletionItem> getComputedNameCompletions(LSContext context) {
