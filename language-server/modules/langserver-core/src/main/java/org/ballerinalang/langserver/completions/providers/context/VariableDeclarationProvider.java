--- conflicted
+++ resolved
@@ -16,31 +16,18 @@
 package org.ballerinalang.langserver.completions.providers.context;
 
 import io.ballerina.compiler.api.symbols.ModuleSymbol;
-<<<<<<< HEAD
-import io.ballerina.compiler.api.symbols.Symbol;
-import io.ballerina.compiler.api.symbols.SymbolKind;
-import io.ballerina.compiler.api.symbols.TypeSymbol;
-import io.ballerina.compiler.api.symbols.VariableSymbol;
-import io.ballerina.compiler.api.types.ObjectTypeDescriptor;
-import io.ballerina.compiler.api.types.TypeDescKind;
-=======
 import io.ballerina.compiler.api.symbols.ObjectTypeSymbol;
 import io.ballerina.compiler.api.symbols.Symbol;
 import io.ballerina.compiler.api.symbols.SymbolKind;
 import io.ballerina.compiler.api.symbols.TypeDefinitionSymbol;
 import io.ballerina.compiler.api.symbols.TypeDescKind;
 import io.ballerina.compiler.api.symbols.VariableSymbol;
->>>>>>> dfa1fba9
 import io.ballerina.compiler.syntax.tree.Node;
 import io.ballerina.compiler.syntax.tree.NonTerminalNode;
 import io.ballerina.compiler.syntax.tree.QualifiedNameReferenceNode;
 import io.ballerina.compiler.syntax.tree.SimpleNameReferenceNode;
 import io.ballerina.compiler.syntax.tree.SyntaxKind;
 import io.ballerina.compiler.syntax.tree.TypeDescriptorNode;
-<<<<<<< HEAD
-import org.ballerinalang.langserver.common.CommonKeys;
-=======
->>>>>>> dfa1fba9
 import org.ballerinalang.langserver.common.utils.CommonUtil;
 import org.ballerinalang.langserver.common.utils.completion.QNameReferenceUtil;
 import org.ballerinalang.langserver.commons.CompletionContext;
@@ -100,13 +87,8 @@
     private List<LSCompletionItem> getNewExprCompletionItems(CompletionContext context,
                                                              TypeDescriptorNode typeDescriptorNode) {
         List<LSCompletionItem> completionItems = new ArrayList<>();
-<<<<<<< HEAD
-        ArrayList<Symbol> visibleSymbols = new ArrayList<>(context.get(CommonKeys.VISIBLE_SYMBOLS_KEY));
-        Optional<ObjectTypeDescriptor> objectType;
-=======
         List<Symbol> visibleSymbols = context.visibleSymbols(context.getCursorPosition());
         Optional<ObjectTypeSymbol> objectType;
->>>>>>> dfa1fba9
         if (this.onQualifiedNameIdentifier(context, typeDescriptorNode)) {
             String modulePrefix = QNameReferenceUtil.getAlias(((QualifiedNameReferenceNode) typeDescriptorNode));
             Optional<ModuleSymbol> module = CommonUtil.searchModuleForAlias(context, modulePrefix);
@@ -114,34 +96,18 @@
                 return completionItems;
             }
             String identifier = ((QualifiedNameReferenceNode) typeDescriptorNode).identifier().text();
-<<<<<<< HEAD
-            objectType = module.get().typeDefinitions().stream()
-                    .filter(typeSymbol -> CommonUtil.getRawType(typeSymbol.typeDescriptor()).kind()
-                            == TypeDescKind.OBJECT
-                            && typeSymbol.name().equals(identifier))
-                    .map(typeSymbol -> (ObjectTypeDescriptor) CommonUtil.getRawType(typeSymbol.typeDescriptor()))
-=======
             ModuleSymbol moduleSymbol = module.get();
             Stream<Symbol> classesAndTypes = Stream.concat(moduleSymbol.classes().stream(),
                                                            moduleSymbol.typeDefinitions().stream());
             objectType = classesAndTypes
                     .filter(typeSymbol -> isObjectType(typeSymbol) && typeSymbol.name().equals(identifier))
                     .map(this::getObjectType)
->>>>>>> dfa1fba9
                     .findAny();
         } else if (typeDescriptorNode.kind() == SyntaxKind.SIMPLE_NAME_REFERENCE) {
             String identifier = ((SimpleNameReferenceNode) typeDescriptorNode).name().text();
             objectType = visibleSymbols.stream()
-<<<<<<< HEAD
-                    .filter(symbol -> symbol.kind() == SymbolKind.TYPE
-                            && CommonUtil.getRawType(((TypeSymbol) symbol).typeDescriptor()).kind()
-                            == TypeDescKind.OBJECT
-                            && symbol.name().equals(identifier))
-                    .map(symbol -> (ObjectTypeDescriptor) CommonUtil.getRawType(((TypeSymbol) symbol).typeDescriptor()))
-=======
                     .filter(symbol -> isObjectType(symbol) && symbol.name().equals(identifier))
                     .map(this::getObjectType)
->>>>>>> dfa1fba9
                     .findAny();
         } else {
             objectType = Optional.empty();
