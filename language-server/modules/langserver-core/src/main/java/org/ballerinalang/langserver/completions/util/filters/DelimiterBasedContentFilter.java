--- conflicted
+++ resolved
@@ -47,10 +47,7 @@
 import org.wso2.ballerinalang.compiler.semantics.model.symbols.BInvokableSymbol;
 import org.wso2.ballerinalang.compiler.semantics.model.symbols.BSymbol;
 import org.wso2.ballerinalang.compiler.tree.BLangImportPackage;
-<<<<<<< HEAD
-=======
 import org.wso2.ballerinalang.compiler.tree.BLangPackage;
->>>>>>> 98f59f90
 
 import java.util.ArrayList;
 import java.util.Collections;
@@ -152,12 +149,8 @@
 
         LSIndexImpl lsIndex = context.get(LSGlobalContextKeys.LS_INDEX_KEY);
         // Extract the package symbol
-<<<<<<< HEAD
-        Optional bLangImport = CommonUtil.getCurrentFileImports(context)
-=======
         BLangPackage currentBLangPkg = context.get(DocumentServiceKeys.CURRENT_BLANG_PACKAGE_CONTEXT_KEY);
         Optional bLangImport = CommonUtil.getCurrentFileImports(currentBLangPkg, context)
->>>>>>> 98f59f90
                 .stream()
                 .filter(importPkg -> importPkg.getAlias().getValue().equals(pkgName))
                 .findFirst();
