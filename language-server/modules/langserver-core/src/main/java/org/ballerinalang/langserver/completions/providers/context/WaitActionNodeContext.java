--- conflicted
+++ resolved
@@ -16,22 +16,12 @@
 package org.ballerinalang.langserver.completions.providers.context;
 
 import io.ballerina.compiler.api.symbols.Symbol;
-<<<<<<< HEAD
-import io.ballerina.compiler.api.types.TypeDescKind;
-import io.ballerina.compiler.syntax.tree.SyntaxKind;
-import io.ballerina.compiler.syntax.tree.WaitActionNode;
-import org.ballerinalang.annotation.JavaSPIService;
-import org.ballerinalang.langserver.common.CommonKeys;
-import org.ballerinalang.langserver.common.utils.SymbolUtil;
-import org.ballerinalang.langserver.commons.LSContext;
-=======
 import io.ballerina.compiler.api.symbols.TypeDescKind;
 import io.ballerina.compiler.syntax.tree.SyntaxKind;
 import io.ballerina.compiler.syntax.tree.WaitActionNode;
 import org.ballerinalang.annotation.JavaSPIService;
 import org.ballerinalang.langserver.common.utils.SymbolUtil;
 import org.ballerinalang.langserver.commons.CompletionContext;
->>>>>>> dfa1fba9
 import org.ballerinalang.langserver.commons.completion.LSCompletionException;
 import org.ballerinalang.langserver.commons.completion.LSCompletionItem;
 import org.ballerinalang.langserver.completions.providers.AbstractCompletionProvider;
@@ -63,11 +53,7 @@
             Covers the following,
             (1) wait fs1|f<cursor>
              */
-<<<<<<< HEAD
-            ArrayList<Symbol> visibleSymbols = new ArrayList<>(context.get(CommonKeys.VISIBLE_SYMBOLS_KEY));
-=======
             List<Symbol> visibleSymbols = context.visibleSymbols(context.getCursorPosition());
->>>>>>> dfa1fba9
             List<Symbol> filteredSymbols = visibleSymbols.stream().filter(symbol -> {
                 Optional<TypeDescKind> typeDescKind = SymbolUtil.getTypeKind(symbol);
                 return typeDescKind.isPresent() && typeDescKind.get() == TypeDescKind.FUTURE;
@@ -78,11 +64,7 @@
             completionItems.addAll(this.actionKWCompletions(context));
             completionItems.addAll(this.expressionCompletions(context));
         }
-<<<<<<< HEAD
-        
-=======
 
->>>>>>> dfa1fba9
         return completionItems;
     }
 }