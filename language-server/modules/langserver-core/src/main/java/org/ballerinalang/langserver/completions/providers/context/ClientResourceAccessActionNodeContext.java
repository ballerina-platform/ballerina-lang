--- conflicted
+++ resolved
@@ -76,15 +76,6 @@
                                                  ClientResourceAccessActionNode node) throws LSCompletionException {
 
         List<LSCompletionItem> completionItems = new ArrayList<>();
-<<<<<<< HEAD
-        LinePosition linePosition = node.expression().location().lineRange().endLine();
-        Optional<TypeSymbol> expressionType = Optional.empty();
-        if (context.currentSemanticModel().isPresent() && context.currentDocument().isPresent()) {
-            expressionType = context.currentSemanticModel().get()
-                    .expectedType(context.currentDocument().get(), linePosition);
-        }
-
-=======
         if (onSuggestClients(node, context)) {
             // Covers following:
             // 1. cl<cursor>->/path1/path2
@@ -92,10 +83,16 @@
             this.sort(context, node, completionItems);
             return completionItems;
         }
-        
+
         ContextTypeResolver resolver = new ContextTypeResolver(context);
         Optional<TypeSymbol> expressionType = node.expression().apply(resolver);
->>>>>>> a5b744cf
+        LinePosition linePosition = node.expression().location().lineRange().endLine();
+        Optional<TypeSymbol> expressionType = Optional.empty();
+        if (context.currentSemanticModel().isPresent() && context.currentDocument().isPresent()) {
+            expressionType = context.currentSemanticModel().get()
+                    .expectedType(context.currentDocument().get(), linePosition);
+        }
+
         if (expressionType.isEmpty() || !SymbolUtil.isClient(expressionType.get())) {
             return Collections.emptyList();
         }
@@ -170,7 +167,7 @@
             });
             return;
         }
-        
+
         super.sort(context, node, completionItems);
     }
 
