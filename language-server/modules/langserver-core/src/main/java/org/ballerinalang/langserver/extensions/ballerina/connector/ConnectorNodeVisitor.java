--- conflicted
+++ resolved
@@ -88,13 +88,7 @@
     }
 
     public void visit(TypeDefinitionNode typeDefinitionNode) {
-<<<<<<< HEAD
-        String fileName = typeDefinitionNode.syntaxTree().filePath();
-        Optional<Symbol> typeSymbol = this.semanticModel.symbol(fileName,
-                typeDefinitionNode.typeName().lineRange().startLine());
-=======
         Optional<Symbol> typeSymbol = this.semanticModel.symbol(typeDefinitionNode);
->>>>>>> 0078011a
 
         if (typeSymbol.isPresent() && typeSymbol.get() instanceof TypeDefinitionSymbol) {
             TypeSymbol rawType = getRawType(((TypeDefinitionSymbol) typeSymbol.get()).typeDescriptor());
