--- conflicted
+++ resolved
@@ -17,26 +17,20 @@
 
 import io.ballerina.compiler.api.SemanticModel;
 import io.ballerina.compiler.api.impl.BallerinaSemanticModel;
+import io.ballerina.compiler.api.symbols.FieldSymbol;
 import io.ballerina.compiler.api.symbols.FunctionSymbol;
+import io.ballerina.compiler.api.symbols.FunctionTypeSymbol;
 import io.ballerina.compiler.api.symbols.MethodSymbol;
+import io.ballerina.compiler.api.symbols.RecordTypeSymbol;
 import io.ballerina.compiler.api.symbols.Symbol;
+import io.ballerina.compiler.api.symbols.TupleTypeSymbol;
 import io.ballerina.compiler.api.symbols.TypeDefinitionSymbol;
+import io.ballerina.compiler.api.symbols.TypeDescKind;
+import io.ballerina.compiler.api.symbols.TypeSymbol;
 import io.ballerina.compiler.api.symbols.VariableSymbol;
-import io.ballerina.compiler.api.types.FieldSymbol;
-import io.ballerina.compiler.api.types.FunctionTypeSymbol;
-import io.ballerina.compiler.api.types.RecordTypeSymbol;
-import io.ballerina.compiler.api.types.TupleTypeSymbol;
-import io.ballerina.compiler.api.types.TypeDescKind;
-import io.ballerina.compiler.api.types.TypeSymbol;
 import io.ballerina.compiler.syntax.tree.ClassDefinitionNode;
-<<<<<<< HEAD
 import io.ballerina.compiler.syntax.tree.ExpressionStatementNode;
 import io.ballerina.compiler.syntax.tree.FunctionDefinitionNode;
-=======
-import io.ballerina.compiler.syntax.tree.FunctionDefinitionNode;
-import io.ballerina.compiler.syntax.tree.MetadataNode;
-import io.ballerina.compiler.syntax.tree.MethodDeclarationNode;
->>>>>>> f006f14e
 import io.ballerina.compiler.syntax.tree.ModuleMemberDeclarationNode;
 import io.ballerina.compiler.syntax.tree.ModulePartNode;
 import io.ballerina.compiler.syntax.tree.Node;
@@ -51,13 +45,9 @@
 import io.ballerina.tools.diagnostics.Location;
 import io.ballerina.tools.text.LinePosition;
 import io.ballerina.tools.text.LineRange;
-<<<<<<< HEAD
 import org.apache.commons.lang3.tuple.ImmutablePair;
 import org.apache.commons.lang3.tuple.Pair;
 import org.ballerinalang.langserver.common.ImportsAcceptor;
-=======
-import io.ballerina.tools.text.TextRange;
->>>>>>> f006f14e
 import org.ballerinalang.langserver.common.utils.CommonUtil;
 import org.ballerinalang.langserver.common.utils.FunctionGenerator;
 import org.ballerinalang.langserver.commons.LSContext;
@@ -91,7 +81,6 @@
     /**
      * Get the top level node type at the cursor line.
      *
-<<<<<<< HEAD
      * @param syntaxTree {@link SyntaxTree}
      * @param context    {@link LSContext}
      * @return {@link CodeActionNodeType}   Top level node type
@@ -111,65 +100,16 @@
                     // Cursor on the service
                     return Optional.of(new ImmutablePair<>(CodeActionNodeType.SERVICE, member));
                 } else if (isWithinLines) {
-=======
-     * @param identifier Document Identifier
-     * @param position Cursor position
-     * @param docManager Workspace document manager
-     * @return {@link String}   Top level node type
-     */
-    public static CodeActionNodeType topLevelNodeInLine(LSContext context, TextDocumentIdentifier identifier,
-                                                        Position position, WorkspaceDocumentManager docManager)
-            throws CompilationFailedException {
-        Optional<Path> filePath = CommonUtil.getPathFromURI(identifier.getUri());
-        if (filePath.isEmpty()) {
-            return null;
-        }
-
-        BLangPackage bLangPackage = LSModuleCompiler.getBLangPackage(context, docManager, false, false);
-        List<Diagnostic> diagnostics = bLangPackage.getDiagnostics();
-        context.put(CodeActionKeys.DIAGNOSTICS_KEY, CodeActionUtil.toDiagnostics(diagnostics));
-
-        ModulePartNode modulePartNode;
-        int cursorPositionOffset;
-        try {
-            SyntaxTree syntaxTree = docManager.getTree(filePath.get());
-            modulePartNode = syntaxTree.rootNode();
-            cursorPositionOffset = syntaxTree.textDocument().textPositionFrom(LinePosition.from(position.getLine(),
-                    position.getCharacter()));
-        } catch (WorkspaceDocumentException e) {
-            return null;
-        }
-
-        List<ModuleMemberDeclarationNode> members = modulePartNode.members().stream().collect(Collectors.toList());
-        for (ModuleMemberDeclarationNode member : members) {
-            boolean isWithinStartSegment = isWithinStartCodeSegment(member, cursorPositionOffset);
-            boolean isWithinBody = isWithinBody(member, cursorPositionOffset);
-            if (!isWithinStartSegment && !isWithinBody) {
-                continue;
-            }
-
-            if (member.kind() == SyntaxKind.SERVICE_DECLARATION) {
-                if (isWithinStartSegment) {
-                    // Cursor on the service
-                    return CodeActionNodeType.SERVICE;
-                } else {
->>>>>>> f006f14e
                     // Cursor within the service
                     for (Node resourceNode : ((ServiceBodyNode) serviceDeclrNode.serviceBody()).resources()) {
-<<<<<<< HEAD
                         boolean isWithinResLine = cursorLine >= resourceNode.lineRange().startLine().line() &&
                                 cursorLine <= resourceNode.lineRange().endLine().line();
                         if (isWithinResLine && resourceNode.kind() == SyntaxKind.FUNCTION_DEFINITION) {
-=======
-                        if (resourceNode.kind() == SyntaxKind.FUNCTION_DEFINITION
-                                && isWithinStartCodeSegment(resourceNode, cursorPositionOffset)) {
->>>>>>> f006f14e
                             // Cursor on the resource function
                             return Optional.of(new ImmutablePair<>(CodeActionNodeType.RESOURCE, member));
                         }
                     }
                 }
-<<<<<<< HEAD
             } else if (member.kind() == SyntaxKind.FUNCTION_DEFINITION) {
                 FunctionDefinitionNode definitionNode = (FunctionDefinitionNode) member;
                 boolean isSameLine = definitionNode.functionKeyword().lineRange().startLine().line() == cursorLine;
@@ -181,59 +121,34 @@
                 Node typeDesc = definitionNode.typeDescriptor();
                 boolean isSameLine = definitionNode.typeKeyword().lineRange().startLine().line() == cursorLine;
                 if (isSameLine) {
-=======
-            } else if (isWithinStartSegment && member.kind() == SyntaxKind.FUNCTION_DEFINITION) {
-                return CodeActionNodeType.FUNCTION;
-            } else if (member.kind() == SyntaxKind.TYPE_DEFINITION) {
-                TypeDefinitionNode definitionNode = (TypeDefinitionNode) member;
-                Node typeDesc = definitionNode.typeDescriptor();
-                if (isWithinStartSegment) {
->>>>>>> f006f14e
                     if (typeDesc.kind() == SyntaxKind.RECORD_TYPE_DESC) {
                         return Optional.of(new ImmutablePair<>(CodeActionNodeType.RECORD, member));
                     } else if (typeDesc.kind() == SyntaxKind.OBJECT_TYPE_DESC) {
                         return Optional.of(new ImmutablePair<>(CodeActionNodeType.OBJECT, member));
                     }
-                } else if (typeDesc.kind() == SyntaxKind.OBJECT_TYPE_DESC) {
+                } else if (isWithinLines && typeDesc.kind() == SyntaxKind.OBJECT_TYPE_DESC) {
                     ObjectTypeDescriptorNode objectTypeDescNode = (ObjectTypeDescriptorNode) typeDesc;
                     for (Node memberNode : objectTypeDescNode.members()) {
-<<<<<<< HEAD
                         boolean isWithinResLine = cursorLine >= memberNode.lineRange().startLine().line() &&
                                 cursorLine <= memberNode.lineRange().endLine().line();
                         if (isWithinResLine && memberNode.kind() == SyntaxKind.METHOD_DECLARATION) {
-=======
-                        if (memberNode.kind() == SyntaxKind.METHOD_DECLARATION
-                                && isWithinStartCodeSegment(memberNode, cursorPositionOffset)) {
->>>>>>> f006f14e
                             // Cursor on the object function
                             return Optional.of(new ImmutablePair<>(CodeActionNodeType.OBJECT_FUNCTION, member));
                         }
                     }
                 }
             } else if (member.kind() == SyntaxKind.CLASS_DEFINITION) {
-<<<<<<< HEAD
                 ClassDefinitionNode classDefNode = (ClassDefinitionNode) member;
                 boolean isSameLine = classDefNode.classKeyword().lineRange().startLine().line() == cursorLine;
                 if (isSameLine) {
                     // Cursor on the class
                     return Optional.of(new ImmutablePair<>(CodeActionNodeType.CLASS, member));
                 } else if (isWithinLines) {
-=======
-                if (isWithinStartSegment) {
-                    // Cursor on the class
-                    return CodeActionNodeType.CLASS;
-                } else {
->>>>>>> f006f14e
                     // Cursor within the class
                     for (Node memberNode : classDefNode.members()) {
-<<<<<<< HEAD
                         boolean isWithinResLine = cursorLine >= memberNode.lineRange().startLine().line() &&
                                 cursorLine <= memberNode.lineRange().endLine().line();
                         if (isWithinResLine && memberNode.kind() == SyntaxKind.OBJECT_METHOD_DEFINITION) {
-=======
-                        if (memberNode.kind() == SyntaxKind.OBJECT_METHOD_DEFINITION
-                                && isWithinStartCodeSegment(memberNode, cursorPositionOffset)) {
->>>>>>> f006f14e
                             // Cursor on the class function
                             return Optional.of(new ImmutablePair<>(CodeActionNodeType.CLASS_FUNCTION, member));
                         }
@@ -284,7 +199,6 @@
     }
 
     /**
-<<<<<<< HEAD
      * Returns a list of possible types for this type descriptor.
      *
      * @param typeDescriptor {@link TypeSymbol}
@@ -488,111 +402,5 @@
             }
         }
         return Optional.empty();
-=======
-     * Returns if given position's offset is within the code body of give node.
-     *
-     * @param node Node in which the code body is considered
-     * @param positionOffset Offset of the position
-     * @return {@link Boolean} If within the body or not
-     */
-    private static boolean isWithinBody(Node node, int positionOffset) {
-        if (!(node instanceof NonTerminalNode)) {
-            return false;
-        }
-
-        switch (node.kind()) {
-            case FUNCTION_DEFINITION:
-            case OBJECT_METHOD_DEFINITION:
-                TextRange functionBodyTextRange = ((FunctionDefinitionNode) node).functionBody().textRange();
-                return isWithinRange(positionOffset, functionBodyTextRange.startOffset(),
-                        functionBodyTextRange.endOffset());
-            case SERVICE_DECLARATION:
-                TextRange serviceBodyTextRange = ((ServiceDeclarationNode) node).serviceBody().textRange();
-                return isWithinRange(positionOffset, serviceBodyTextRange.startOffset(),
-                        serviceBodyTextRange.endOffset());
-            case CLASS_DEFINITION:
-                ClassDefinitionNode classDefinitionNode = (ClassDefinitionNode) node;
-                return isWithinRange(positionOffset, classDefinitionNode.openBrace().textRange().startOffset(),
-                        classDefinitionNode.closeBrace().textRange().endOffset());
-            case TYPE_DEFINITION:
-                TypeDefinitionNode typeDefinitionNode = (TypeDefinitionNode) node;
-                return isWithinRange(positionOffset,
-                        typeDefinitionNode.typeDescriptor().textRange().startOffset(),
-                        typeDefinitionNode.semicolonToken().textRange().startOffset());
-            default:
-                return false;
-        }
-    }
-
-    /**
-     * Returns if given position's offset is within the starting code segment of give node.
-     *
-     * @param node Node in which the code start segment is considered
-     * @param positionOffset Offset of the position
-     * @return {@link Boolean} If within the start segment or not
-     */
-    private static boolean isWithinStartCodeSegment(Node node, int positionOffset) {
-        if (!(node instanceof NonTerminalNode)) {
-            return false;
-        }
-
-        switch (node.kind()) {
-            case FUNCTION_DEFINITION:
-            case OBJECT_METHOD_DEFINITION:
-                FunctionDefinitionNode functionDefinitionNode = (FunctionDefinitionNode) node;
-                Optional<MetadataNode> functionMetadata = functionDefinitionNode.metadata();
-                int functionStartOffset = functionMetadata.map(metadataNode
-                        -> metadataNode.textRange().endOffset()).orElseGet(()
-                        -> functionDefinitionNode.textRange().startOffset() - 1);
-                return isWithinRange(positionOffset, functionStartOffset,
-                        functionDefinitionNode.functionBody().textRange().startOffset());
-            case SERVICE_DECLARATION:
-                ServiceDeclarationNode serviceDeclarationNode = (ServiceDeclarationNode) node;
-                Optional<MetadataNode> serviceMetadata = serviceDeclarationNode.metadata();
-                int serviceStartOffset = serviceMetadata.map(metadataNode
-                        -> metadataNode.textRange().endOffset()).orElseGet(()
-                        -> serviceDeclarationNode.textRange().startOffset() - 1);
-                return isWithinRange(positionOffset, serviceStartOffset,
-                        serviceDeclarationNode.serviceBody().textRange().startOffset());
-            case METHOD_DECLARATION:
-                MethodDeclarationNode methodDeclarationNode = (MethodDeclarationNode) node;
-                Optional<MetadataNode> methodMetadata = methodDeclarationNode.metadata();
-                int methodStartOffset = methodMetadata.map(metadataNode
-                        -> metadataNode.textRange().endOffset()).orElseGet(()
-                        -> methodDeclarationNode.textRange().startOffset() - 1);
-                return isWithinRange(positionOffset, methodStartOffset,
-                        methodDeclarationNode.semicolon().textRange().endOffset());
-            case CLASS_DEFINITION:
-                ClassDefinitionNode classDefinitionNode = (ClassDefinitionNode) node;
-                Optional<MetadataNode> classMetadata = classDefinitionNode.metadata();
-                int classStartOffset = classMetadata.map(metadataNode
-                        -> metadataNode.textRange().endOffset()).orElseGet(()
-                        -> classDefinitionNode.textRange().startOffset() - 1);
-                return isWithinRange(positionOffset, classStartOffset,
-                        classDefinitionNode.openBrace().textRange().endOffset());
-            case TYPE_DEFINITION:
-                TypeDefinitionNode typeDefinitionNode = (TypeDefinitionNode) node;
-                Optional<MetadataNode> typeMetadata = typeDefinitionNode.metadata();
-                int typeStartOffset = typeMetadata.map(metadataNode
-                        -> metadataNode.textRange().endOffset()).orElseGet(()
-                        -> typeDefinitionNode.textRange().startOffset() - 1);
-                return isWithinRange(positionOffset, typeStartOffset,
-                        typeDefinitionNode.typeDescriptor().textRange().startOffset());
-            default:
-                return false;
-        }
-    }
-
-    /**
-     * Returns if given position's offset is within the given range.
-     *
-     * @param positionOffset Offset of the position
-     * @param startOffSet Offset of start
-     * @param endOffset Offset of end
-     * @return {@link Boolean} If within the range or not
-     */
-    private static boolean isWithinRange(int positionOffset, int startOffSet, int endOffset) {
-        return positionOffset > startOffSet && positionOffset < endOffset;
->>>>>>> f006f14e
     }
 }