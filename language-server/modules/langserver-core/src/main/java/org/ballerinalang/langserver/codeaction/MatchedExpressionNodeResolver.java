/*
 * Copyright (c) 2021, WSO2 Inc. (http://wso2.com) All Rights Reserved.
 *
 * Licensed under the Apache License, Version 2.0 (the "License");
 * you may not use this file except in compliance with the License.
 * You may obtain a copy of the License at
 *
 * http://www.apache.org/licenses/LICENSE-2.0
 *
 * Unless required by applicable law or agreed to in writing, software
 * distributed under the License is distributed on an "AS IS" BASIS,
 * WITHOUT WARRANTIES OR CONDITIONS OF ANY KIND, either express or implied.
 * See the License for the specific language governing permissions and
 * limitations under the License.
 */
package org.ballerinalang.langserver.codeaction;

import io.ballerina.compiler.syntax.tree.AssignmentStatementNode;
<<<<<<< HEAD
import io.ballerina.compiler.syntax.tree.BracedExpressionNode;
=======
import io.ballerina.compiler.syntax.tree.ExplicitNewExpressionNode;
>>>>>>> 7a0f4d13
import io.ballerina.compiler.syntax.tree.ExpressionNode;
import io.ballerina.compiler.syntax.tree.FromClauseNode;
import io.ballerina.compiler.syntax.tree.ImplicitNewExpressionNode;
import io.ballerina.compiler.syntax.tree.LetVariableDeclarationNode;
import io.ballerina.compiler.syntax.tree.ListConstructorExpressionNode;
import io.ballerina.compiler.syntax.tree.ModuleVariableDeclarationNode;
import io.ballerina.compiler.syntax.tree.NamedArgumentNode;
import io.ballerina.compiler.syntax.tree.Node;
import io.ballerina.compiler.syntax.tree.NodeTransformer;
import io.ballerina.compiler.syntax.tree.PositionalArgumentNode;
import io.ballerina.compiler.syntax.tree.SpecificFieldNode;
import io.ballerina.compiler.syntax.tree.VariableDeclarationNode;

import java.util.Optional;

/**
 * Node Transformer to find the container expression node for a given node.
 *
 * @since 2.0.0
 */
public class MatchedExpressionNodeResolver extends NodeTransformer<Optional<ExpressionNode>> {

    Node matchedNode;

    public MatchedExpressionNodeResolver(Node matchedNode) {
        this.matchedNode = matchedNode;
    }

    @Override
    protected Optional<ExpressionNode> transformSyntaxNode(Node node) {
        if (node.parent() == null) {
            return Optional.empty();
        }
        return node.parent().apply(this);
    }

    @Override
    public Optional<ExpressionNode> transform(AssignmentStatementNode assignmentStatementNode) {
        return Optional.of(assignmentStatementNode.expression());
    }

    @Override
    public Optional<ExpressionNode> transform(ModuleVariableDeclarationNode moduleVariableDeclarationNode) {
        return moduleVariableDeclarationNode.initializer();
    }

    @Override
    public Optional<ExpressionNode> transform(VariableDeclarationNode variableDeclarationNode) {
        return variableDeclarationNode.initializer();
    }

    @Override
    public Optional<ExpressionNode> transform(PositionalArgumentNode positionalArgumentNode) {
        return Optional.of(positionalArgumentNode.expression());
    }

    @Override
    public Optional<ExpressionNode> transform(NamedArgumentNode namedArgumentNode) {
        return Optional.of(namedArgumentNode.expression());
    }

    @Override
    public Optional<ExpressionNode> transform(SpecificFieldNode specificFieldNode) {
        return specificFieldNode.valueExpr();
    }

    @Override
    public Optional<ExpressionNode> transform(LetVariableDeclarationNode letVariableDeclarationNode) {
        return Optional.of(letVariableDeclarationNode.expression());
    }

    @Override
    public Optional<ExpressionNode> transform(FromClauseNode fromClauseNode) {
        return Optional.of(fromClauseNode.expression());
    }

    @Override
<<<<<<< HEAD
    public Optional<ExpressionNode> transform(BracedExpressionNode node) {
        return Optional.of(node);
=======
    public Optional<ExpressionNode> transform(ImplicitNewExpressionNode implicitNewExpressionNode) {
        return Optional.of(implicitNewExpressionNode);
    }

    @Override
    public Optional<ExpressionNode> transform(ExplicitNewExpressionNode explicitNewExpressionNode) {
        return Optional.of(explicitNewExpressionNode);
>>>>>>> 7a0f4d13
    }

    @Override
    public Optional<ExpressionNode> transform(ListConstructorExpressionNode listConstructorExpressionNode) {
        Optional<Node> expressionNode = listConstructorExpressionNode.expressions().stream()
                .filter(expression -> this.matchedNode == expression)
                .findFirst();
        if (expressionNode.isPresent() && expressionNode.get() instanceof ExpressionNode) {
            return Optional.of((ExpressionNode) expressionNode.get());
        }
        return Optional.empty();
    }
}<|MERGE_RESOLUTION|>--- conflicted
+++ resolved
@@ -16,11 +16,8 @@
 package org.ballerinalang.langserver.codeaction;
 
 import io.ballerina.compiler.syntax.tree.AssignmentStatementNode;
-<<<<<<< HEAD
 import io.ballerina.compiler.syntax.tree.BracedExpressionNode;
-=======
 import io.ballerina.compiler.syntax.tree.ExplicitNewExpressionNode;
->>>>>>> 7a0f4d13
 import io.ballerina.compiler.syntax.tree.ExpressionNode;
 import io.ballerina.compiler.syntax.tree.FromClauseNode;
 import io.ballerina.compiler.syntax.tree.ImplicitNewExpressionNode;
@@ -97,11 +94,10 @@
         return Optional.of(fromClauseNode.expression());
     }
 
-    @Override
-<<<<<<< HEAD
     public Optional<ExpressionNode> transform(BracedExpressionNode node) {
         return Optional.of(node);
-=======
+    }
+
     public Optional<ExpressionNode> transform(ImplicitNewExpressionNode implicitNewExpressionNode) {
         return Optional.of(implicitNewExpressionNode);
     }
@@ -109,7 +105,6 @@
     @Override
     public Optional<ExpressionNode> transform(ExplicitNewExpressionNode explicitNewExpressionNode) {
         return Optional.of(explicitNewExpressionNode);
->>>>>>> 7a0f4d13
     }
 
     @Override
