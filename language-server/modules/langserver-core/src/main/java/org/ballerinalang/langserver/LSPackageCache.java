/**
 * Copyright (c) 2017, WSO2 Inc. (http://wso2.com) All Rights Reserved.
 * <p>
 * Licensed under the Apache License, Version 2.0 (the "License");
 * you may not use this file except in compliance with the License.
 * You may obtain a copy of the License at
 * <p>
 * http://www.apache.org/licenses/LICENSE-2.0
 * <p>
 * Unless required by applicable law or agreed to in writing, software
 * distributed under the License is distributed on an "AS IS" BASIS,
 * WITHOUT WARRANTIES OR CONDITIONS OF ANY KIND, either express or implied.
 * See the License for the specific language governing permissions and
 * limitations under the License.
 */
package org.ballerinalang.langserver;

import com.google.common.cache.Cache;
import com.google.common.cache.CacheBuilder;
import org.ballerinalang.langserver.common.utils.CommonUtil;
import org.ballerinalang.model.elements.PackageID;
import org.slf4j.Logger;
import org.slf4j.LoggerFactory;
import org.wso2.ballerinalang.compiler.PackageCache;
import org.wso2.ballerinalang.compiler.tree.BLangPackage;
import org.wso2.ballerinalang.compiler.util.CompilerContext;

import java.io.PrintStream;
import java.util.List;
import java.util.Map;

/**
 * Package context to keep the builtin and the current package.
 */
public class LSPackageCache {

    private ExtendedPackageCache packageCache;
    private static final Logger logger = LoggerFactory.getLogger(LSPackageCache.class);

    private static final String[] staticPkgNames = {"http", "http.swagger", "net.uri", "mime", "auth", "auth.authz",
            "auth.authz.permissionstore", "auth.basic", "auth.jwtAuth", "auth.userstore", "auth.utils", "caching",
            "collections", "config", "sql", "file", "internal", "io", "jwt", "jwt.signature", "log", "math", "os",
            "reflect", "runtime", "security.crypto", "task", "time", "transactions", "user", "util"};

    private static final LSPackageCache INSTANCE = new LSPackageCache();

    public static LSPackageCache getInstance() {
        return INSTANCE;
    }

    private LSPackageCache() {
        CompilerContext tempCompilerContext = CommonUtil.prepareTempCompilerContext();
        packageCache = new ExtendedPackageCache(tempCompilerContext);
        this.loadPackagesMap(tempCompilerContext);
        List<BLangPackage> builtInPackages = LSPackageLoader.getBuiltinPackages();
        builtInPackages.forEach(bLangPackage -> {
            this.addPackage(bLangPackage.packageID, bLangPackage);
        });
    }

    /**
     * Find the package by Package ID.
     * @param compilerContext       compiler context
     * @param pkgId                 Package Id to lookup
     * @return {@link BLangPackage} BLang Package resolved
     */
    public BLangPackage findPackage(CompilerContext compilerContext, PackageID pkgId) {
        BLangPackage bLangPackage = packageCache.get(pkgId);
        if (bLangPackage != null) {
            return bLangPackage;
        } else {
            bLangPackage = LSPackageLoader.getPackageById(compilerContext, pkgId);
            addPackage(bLangPackage.packageID, bLangPackage);
            return bLangPackage;
        }
    }

    /**
     * removes package from the package map.
     *
     * @param packageID ballerina package id to be removed.
     */
    public void removePackage(PackageID packageID) {
        this.packageCache.remove(packageID);
    }

    /**
     * add package to the package map.
     *
     * @param bLangPackage ballerina package to be added.
     */
    void addPackage(PackageID packageID, BLangPackage bLangPackage) {
<<<<<<< HEAD
        if (bLangPackage != null && bLangPackage.getPackageDeclaration() == null) {
            //TODO check whether getPackageDeclaration() is needed
            this.packageCache.put(new PackageID(Names.DOT.value), bLangPackage);
        } else {
=======
        if (bLangPackage != null) {
            bLangPackage.packageID = packageID;
>>>>>>> 0d31b06c
            this.packageCache.put(packageID, bLangPackage);
        }
    }
    
    private void loadPackagesMap(CompilerContext tempCompilerContext) {
        for (String staticPkgName : LSPackageCache.staticPkgNames) {
            PackageID packageID = new PackageID(new org.wso2.ballerinalang.compiler.util.Name("ballerina"),
                    new org.wso2.ballerinalang.compiler.util.Name(staticPkgName),
                    new org.wso2.ballerinalang.compiler.util.Name("0.0.0"));
            try {
                // We will wrap this with a try catch to prevent LS crashing due to compiler errors.
                LSPackageLoader.getPackageById(tempCompilerContext, packageID);
            } catch (Exception e) {
                PrintStream errPrintStream = System.err;
                errPrintStream.println("Error while loading package :" + staticPkgName);
            }
        }
    }

    public ExtendedPackageCache getPackageCache() {
        return packageCache;
    }

    public Map<String, BLangPackage> getPackageMap() {
        return packageCache.getMap();
    }

    static class ExtendedPackageCache extends PackageCache {

        private static final long MAX_CACHE_COUNT = 100L;

        private ExtendedPackageCache(CompilerContext context) {
            super(context);
            Cache<String, BLangPackage> cache = CacheBuilder.newBuilder().maximumSize(MAX_CACHE_COUNT).build();
            this.packageMap = cache.asMap();
        }

        public Map<String, BLangPackage> getMap() {
            return this.packageMap;
        }

        public void remove(PackageID packageID) {
            if (packageID != null) {
                this.packageMap.remove(packageID.bvmAlias());
            }
        }
    }
}<|MERGE_RESOLUTION|>--- conflicted
+++ resolved
@@ -90,15 +90,8 @@
      * @param bLangPackage ballerina package to be added.
      */
     void addPackage(PackageID packageID, BLangPackage bLangPackage) {
-<<<<<<< HEAD
-        if (bLangPackage != null && bLangPackage.getPackageDeclaration() == null) {
-            //TODO check whether getPackageDeclaration() is needed
-            this.packageCache.put(new PackageID(Names.DOT.value), bLangPackage);
-        } else {
-=======
         if (bLangPackage != null) {
             bLangPackage.packageID = packageID;
->>>>>>> 0d31b06c
             this.packageCache.put(packageID, bLangPackage);
         }
     }
