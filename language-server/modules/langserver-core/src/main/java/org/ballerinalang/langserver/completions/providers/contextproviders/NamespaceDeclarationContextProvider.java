--- conflicted
+++ resolved
@@ -21,12 +21,8 @@
 import org.antlr.v4.runtime.Token;
 import org.ballerinalang.annotation.JavaSPIService;
 import org.ballerinalang.langserver.commons.LSContext;
-<<<<<<< HEAD
 import org.ballerinalang.langserver.commons.completion.LSCompletionItem;
-import org.ballerinalang.langserver.completions.CompletionKeys;
 import org.ballerinalang.langserver.completions.StaticCompletionItem;
-=======
->>>>>>> 47791e11
 import org.ballerinalang.langserver.completions.providers.AbstractCompletionProvider;
 import org.ballerinalang.langserver.completions.util.ItemResolverConstants;
 import org.ballerinalang.langserver.sourceprune.SourcePruneKeys;
@@ -51,15 +47,9 @@
     }
 
     @Override
-<<<<<<< HEAD
     public List<LSCompletionItem> getCompletions(LSContext ctx) {
         ArrayList<LSCompletionItem> completionItems = new ArrayList<>();
-        List<CommonToken> lhsTokens = ctx.get(CompletionKeys.LHS_TOKENS_KEY);
-=======
-    public List<CompletionItem> getCompletions(LSContext ctx) {
-        ArrayList<CompletionItem> completionItems = new ArrayList<>();
         List<CommonToken> lhsTokens = ctx.get(SourcePruneKeys.LHS_TOKENS_KEY);
->>>>>>> 47791e11
         List<CommonToken> lhsDefaultTokens = lhsTokens.stream()
                 .filter(commonToken -> commonToken.getChannel() == Token.DEFAULT_CHANNEL)
                 .collect(Collectors.toList());
