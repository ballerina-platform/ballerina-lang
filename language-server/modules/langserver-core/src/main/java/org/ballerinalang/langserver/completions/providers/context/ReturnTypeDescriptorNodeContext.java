/*
 * Copyright (c) 2020, WSO2 Inc. (http://wso2.com) All Rights Reserved.
 *
 * Licensed under the Apache License, Version 2.0 (the "License");
 * you may not use this file except in compliance with the License.
 * You may obtain a copy of the License at
 *
 * http://www.apache.org/licenses/LICENSE-2.0
 *
 * Unless required by applicable law or agreed to in writing, software
 * distributed under the License is distributed on an "AS IS" BASIS,
 * WITHOUT WARRANTIES OR CONDITIONS OF ANY KIND, either express or implied.
 * See the License for the specific language governing permissions and
 * limitations under the License.
 */
package org.ballerinalang.langserver.completions.providers.context;

import io.ballerina.compiler.api.symbols.ModuleSymbol;
<<<<<<< HEAD
import io.ballerina.compiler.api.symbols.TypeSymbol;
=======
import io.ballerina.compiler.api.symbols.Symbol;
>>>>>>> dfa1fba9
import io.ballerina.compiler.syntax.tree.QualifiedNameReferenceNode;
import io.ballerina.compiler.syntax.tree.ReturnTypeDescriptorNode;
import io.ballerina.tools.text.LineRange;
import org.ballerinalang.annotation.JavaSPIService;
import org.ballerinalang.langserver.common.utils.CommonUtil;
import org.ballerinalang.langserver.common.utils.completion.QNameReferenceUtil;
import org.ballerinalang.langserver.commons.CompletionContext;
import org.ballerinalang.langserver.commons.completion.LSCompletionException;
import org.ballerinalang.langserver.commons.completion.LSCompletionItem;
import org.ballerinalang.langserver.completions.providers.AbstractCompletionProvider;
import org.eclipse.lsp4j.Position;

import java.util.ArrayList;
import java.util.List;
import java.util.Optional;

/**
 * Completion provider for {@link ReturnTypeDescriptorNode} context.
 *
 * @since 2.0.0
 */
@JavaSPIService("org.ballerinalang.langserver.commons.completion.spi.CompletionProvider")
public class ReturnTypeDescriptorNodeContext extends AbstractCompletionProvider<ReturnTypeDescriptorNode> {

    public ReturnTypeDescriptorNodeContext() {
        super(ReturnTypeDescriptorNode.class);
    }

    @Override
    public List<LSCompletionItem> getCompletions(CompletionContext context, ReturnTypeDescriptorNode node)
            throws LSCompletionException {
        List<LSCompletionItem> completionItems = new ArrayList<>();

        if (this.onQualifiedNameIdentifier(context, node.type())
                && withinIdentifierContext(context, (QualifiedNameReferenceNode) node.type())) {
            /*
            Covers the following cases.
            (1) function test() returns moduleName:<cursor>
            (2) function test() returns moduleName:F<cursor>
            */
            String modulePrefix = QNameReferenceUtil.getAlias(((QualifiedNameReferenceNode) node.type()));
            Optional<ModuleSymbol> moduleSymbol = CommonUtil.searchModuleForAlias(context, modulePrefix);
            if (moduleSymbol.isPresent()) {
                moduleSymbol.ifPresent(scopeEntry -> {
<<<<<<< HEAD
                    List<TypeSymbol> entries = this.filterTypesInModule(moduleSymbol.get());
=======
                    List<Symbol> entries = this.filterTypesInModule(moduleSymbol.get());
>>>>>>> dfa1fba9
                    completionItems.addAll(this.getCompletionItemList(entries, context));
                });
            }
        } else {
            /*
            Covers the following cases.
            (1) function test() returns <cursor>
            (2) function test() returns i<cursor>
            */
            completionItems.addAll(this.getModuleCompletionItems(context));
            completionItems.addAll(this.getTypeItems(context));
        }

        return completionItems;
    }

    private boolean withinIdentifierContext(CompletionContext context, QualifiedNameReferenceNode node) {
        LineRange colonLineRange = node.colon().lineRange();
        Position cursor = context.getCursorPosition();

        return colonLineRange.endLine().line() == cursor.getLine()
                && colonLineRange.endLine().offset() <= cursor.getCharacter();
    }
}<|MERGE_RESOLUTION|>--- conflicted
+++ resolved
@@ -16,11 +16,7 @@
 package org.ballerinalang.langserver.completions.providers.context;
 
 import io.ballerina.compiler.api.symbols.ModuleSymbol;
-<<<<<<< HEAD
-import io.ballerina.compiler.api.symbols.TypeSymbol;
-=======
 import io.ballerina.compiler.api.symbols.Symbol;
->>>>>>> dfa1fba9
 import io.ballerina.compiler.syntax.tree.QualifiedNameReferenceNode;
 import io.ballerina.compiler.syntax.tree.ReturnTypeDescriptorNode;
 import io.ballerina.tools.text.LineRange;
@@ -65,11 +61,7 @@
             Optional<ModuleSymbol> moduleSymbol = CommonUtil.searchModuleForAlias(context, modulePrefix);
             if (moduleSymbol.isPresent()) {
                 moduleSymbol.ifPresent(scopeEntry -> {
-<<<<<<< HEAD
-                    List<TypeSymbol> entries = this.filterTypesInModule(moduleSymbol.get());
-=======
                     List<Symbol> entries = this.filterTypesInModule(moduleSymbol.get());
->>>>>>> dfa1fba9
                     completionItems.addAll(this.getCompletionItemList(entries, context));
                 });
             }
