--- conflicted
+++ resolved
@@ -146,11 +146,7 @@
      * @param position         diagnose message position
      * @return offset position skipping package alias
      */
-<<<<<<< HEAD
-    protected static Position offsetInvocation(String diagnosedContent, Position position) {
-=======
     protected static Position offsetPositionToInvocation(String diagnosedContent, Position position) {
->>>>>>> 596a4651
 //        Need to capture the correct function invocation position in chain & nested invocations
 //        eg. General Invocations: lorry.get_color()
 //            Chain invocations: lorry.get_color().print(10),
@@ -161,11 +157,8 @@
 //            String Params: lorry.get_color("test.invoke(\"")
 //            Record literal: {a: 1, b: ""}
 //            Lambda Functions: function() returns int { return 1; };
-<<<<<<< HEAD
-=======
 //            Type Casts: <int>1.1;
 //            Streaming From Clauses: from var person in personList;
->>>>>>> 596a4651
         String content = diagnosedContent.trim();
         int len = content.length();
         len--;
@@ -177,13 +170,10 @@
         if (content.charAt(0) == '<' && content.charAt(len) == ';') {
             return position;
         }
-<<<<<<< HEAD
-=======
         // Streaming `from` clause
         if (content.startsWith("from ")) {
             return position;
         }
->>>>>>> 596a4651
         int pendingLParenthesis = 0;
         boolean loop = true;
         boolean insideString = false;
@@ -198,19 +188,13 @@
             // Check for stop-conditions
             char tailChar = content.charAt(pointer);
             char tailPrevChar = content.charAt(pointer - 1);
-<<<<<<< HEAD
-=======
             Optional<Character> tail2ndPrevChar = pointer > 1
                     ? Optional.of(content.charAt(pointer - 2)) : Optional.empty();
->>>>>>> 596a4651
             if (tailChar == '"' && tailPrevChar != '\\') {
                 insideString = !insideString;
             }
             if (!insideString) {
                 if (pendingLParenthesis <= 0) {
-<<<<<<< HEAD
-                    if (tailChar == '.' || tailChar == ':') {
-=======
                     boolean isRangeExpr = tail2ndPrevChar.isPresent()
                             && ((tailChar == '.' || tailChar == '<') && tailPrevChar == '.' &&
                             tail2ndPrevChar.get() == '.');
@@ -218,7 +202,6 @@
                         pointer -= 2;
                         count += 2;
                     } else if ((tailChar == '.') || tailChar == ':') {
->>>>>>> 596a4651
                         // Break on field-access or package-prefix
                         count++;
                         break;
