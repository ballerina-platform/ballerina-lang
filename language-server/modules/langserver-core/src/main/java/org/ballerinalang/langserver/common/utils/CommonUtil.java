--- conflicted
+++ resolved
@@ -401,14 +401,8 @@
     /**
      * Get the Annotation completion Item.
      *
-<<<<<<< HEAD
      * @param packageID        Package Id
-     * @param annotationSymbol BLang annotation to extract the completion Item
-=======
-     * @param packageID                 Package Id
-     * @param annotationSymbol          BLang annotation to extract the completion Item
-     * @param ctx                       LS Service operation context, in this case completion context
->>>>>>> f33994c3
+     * @param annotationSymbol BLang annotation to extract the completion Item* @param ctx                       LS Service operation context, in this case completion context
      * @return {@link CompletionItem}   Completion item for the annotation
      */
     public static CompletionItem getAnnotationCompletionItem(PackageID packageID, BAnnotationSymbol annotationSymbol,
@@ -741,7 +735,7 @@
 
     /**
      * Get the current file's imports.
-     * 
+     *
      * @param pkg               BLangPackage to extract content from
      * @param ctx               LS Operation Context
      * @return {@link List}     List of imports in the current file
