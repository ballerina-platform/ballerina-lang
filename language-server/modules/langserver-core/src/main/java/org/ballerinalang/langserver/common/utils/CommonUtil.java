/*
 * Copyright (c) 2018, WSO2 Inc. (http://wso2.com) All Rights Reserved.
 *
 * Licensed under the Apache License, Version 2.0 (the "License");
 * you may not use this file except in compliance with the License.
 * You may obtain a copy of the License at
 *
 * http://www.apache.org/licenses/LICENSE-2.0
 *
 * Unless required by applicable law or agreed to in writing, software
 * distributed under the License is distributed on an "AS IS" BASIS,
 * WITHOUT WARRANTIES OR CONDITIONS OF ANY KIND, either express or implied.
 * See the License for the specific language governing permissions and
 * limitations under the License.
 */
package org.ballerinalang.langserver.common.utils;

import com.google.common.collect.Lists;
import org.antlr.v4.runtime.ANTLRInputStream;
import org.antlr.v4.runtime.CommonToken;
import org.antlr.v4.runtime.CommonTokenStream;
import org.antlr.v4.runtime.Token;
import org.antlr.v4.runtime.TokenStream;
import org.apache.commons.lang3.StringUtils;
import org.apache.commons.lang3.SystemUtils;
import org.apache.commons.lang3.tuple.ImmutablePair;
import org.apache.commons.lang3.tuple.Pair;
import org.ballerinalang.jvm.util.BLangConstants;
import org.ballerinalang.langserver.common.CommonKeys;
import org.ballerinalang.langserver.commons.LSContext;
import org.ballerinalang.langserver.commons.completion.LSCompletionItem;
import org.ballerinalang.langserver.compiler.DocumentServiceKeys;
import org.ballerinalang.langserver.compiler.common.modal.BallerinaPackage;
import org.ballerinalang.langserver.completions.FieldCompletionItem;
import org.ballerinalang.langserver.completions.StaticCompletionItem;
import org.ballerinalang.langserver.completions.SymbolCompletionItem;
import org.ballerinalang.langserver.completions.util.ItemResolverConstants;
import org.ballerinalang.langserver.completions.util.Priority;
import org.ballerinalang.langserver.exception.LSStdlibCacheException;
import org.ballerinalang.langserver.util.definition.LSStandardLibCache;
import org.ballerinalang.model.elements.Flag;
import org.ballerinalang.model.elements.PackageID;
import org.ballerinalang.model.symbols.SymbolKind;
import org.ballerinalang.model.tree.TopLevelNode;
import org.ballerinalang.model.tree.statements.StatementNode;
import org.ballerinalang.model.types.ConstrainedType;
import org.eclipse.lsp4j.CompletionItem;
import org.eclipse.lsp4j.CompletionItemKind;
import org.eclipse.lsp4j.InsertTextFormat;
import org.eclipse.lsp4j.Position;
import org.eclipse.lsp4j.Range;
import org.eclipse.lsp4j.TextEdit;
import org.slf4j.Logger;
import org.slf4j.LoggerFactory;
import org.wso2.ballerinalang.compiler.parser.antlr4.BallerinaLexer;
import org.wso2.ballerinalang.compiler.parser.antlr4.BallerinaParser;
import org.wso2.ballerinalang.compiler.semantics.model.Scope;
import org.wso2.ballerinalang.compiler.semantics.model.SymbolEnv;
import org.wso2.ballerinalang.compiler.semantics.model.SymbolTable;
import org.wso2.ballerinalang.compiler.semantics.model.symbols.BAnnotationSymbol;
import org.wso2.ballerinalang.compiler.semantics.model.symbols.BInvokableSymbol;
import org.wso2.ballerinalang.compiler.semantics.model.symbols.BObjectTypeSymbol;
import org.wso2.ballerinalang.compiler.semantics.model.symbols.BOperatorSymbol;
import org.wso2.ballerinalang.compiler.semantics.model.symbols.BPackageSymbol;
import org.wso2.ballerinalang.compiler.semantics.model.symbols.BSymbol;
import org.wso2.ballerinalang.compiler.semantics.model.types.BArrayType;
import org.wso2.ballerinalang.compiler.semantics.model.types.BErrorType;
import org.wso2.ballerinalang.compiler.semantics.model.types.BField;
import org.wso2.ballerinalang.compiler.semantics.model.types.BFiniteType;
import org.wso2.ballerinalang.compiler.semantics.model.types.BFutureType;
import org.wso2.ballerinalang.compiler.semantics.model.types.BInvokableType;
import org.wso2.ballerinalang.compiler.semantics.model.types.BMapType;
import org.wso2.ballerinalang.compiler.semantics.model.types.BNilType;
import org.wso2.ballerinalang.compiler.semantics.model.types.BRecordType;
import org.wso2.ballerinalang.compiler.semantics.model.types.BStreamType;
import org.wso2.ballerinalang.compiler.semantics.model.types.BTableType;
import org.wso2.ballerinalang.compiler.semantics.model.types.BTupleType;
import org.wso2.ballerinalang.compiler.semantics.model.types.BType;
import org.wso2.ballerinalang.compiler.semantics.model.types.BTypedescType;
import org.wso2.ballerinalang.compiler.semantics.model.types.BUnionType;
import org.wso2.ballerinalang.compiler.tree.BLangBlockFunctionBody;
import org.wso2.ballerinalang.compiler.tree.BLangCompilationUnit;
import org.wso2.ballerinalang.compiler.tree.BLangFunction;
import org.wso2.ballerinalang.compiler.tree.BLangImportPackage;
import org.wso2.ballerinalang.compiler.tree.BLangNode;
import org.wso2.ballerinalang.compiler.tree.BLangPackage;
import org.wso2.ballerinalang.compiler.tree.BLangSimpleVariable;
import org.wso2.ballerinalang.compiler.tree.BLangTypeDefinition;
import org.wso2.ballerinalang.compiler.tree.expressions.BLangExpression;
import org.wso2.ballerinalang.compiler.tree.expressions.BLangInvocation;
import org.wso2.ballerinalang.compiler.tree.statements.BLangSimpleVariableDef;
import org.wso2.ballerinalang.compiler.util.CompilerContext;
import org.wso2.ballerinalang.compiler.util.Name;
import org.wso2.ballerinalang.compiler.util.diagnotic.DiagnosticPos;
import org.wso2.ballerinalang.util.Flags;

import java.io.File;
import java.net.MalformedURLException;
import java.net.URI;
import java.net.URISyntaxException;
import java.net.URL;
import java.nio.file.Path;
import java.nio.file.Paths;
import java.util.ArrayList;
import java.util.Arrays;
import java.util.Collections;
import java.util.Comparator;
import java.util.HashSet;
import java.util.Iterator;
import java.util.List;
import java.util.Locale;
import java.util.Map;
import java.util.Optional;
import java.util.Set;
import java.util.function.BiConsumer;
import java.util.function.BiFunction;
import java.util.function.Predicate;
import java.util.regex.Pattern;
import java.util.stream.Collectors;

/**
 * Common utils to be reuse in language server implementation.
 */
public class CommonUtil {
    private static final Logger logger = LoggerFactory.getLogger(CommonUtil.class);

    private static final Path TEMP_DIR = Paths.get(System.getProperty("java.io.tmpdir"));

    public static final String MD_LINE_SEPARATOR = "  " + System.lineSeparator();

    public static final String LINE_SEPARATOR = System.lineSeparator();

    public static final String FILE_SEPARATOR = File.separator;

    public static final String LINE_SEPARATOR_SPLIT = "\\r?\\n";

    public static final Pattern MD_NEW_LINE_PATTERN = Pattern.compile("\\s\\s\\r\\n?|\\s\\s\\n|\\r\\n?|\\n");

    public static final String BALLERINA_HOME;

    public static final String BALLERINA_CMD;

    public static final String MARKDOWN_MARKUP_KIND = "markdown";
    
    public static final String BALLERINA_ORG_NAME = "ballerina";

    public static final String BALLERINAX_ORG_NAME = "ballerinax";

    public static final String SDK_VERSION = System.getProperty("ballerina.version");

    public static final Path LS_STDLIB_CACHE_DIR = TEMP_DIR.resolve("ls_stdlib_cache").resolve(SDK_VERSION);

    public static final String BALLERINA_ORG_NAME = "ballerina";

    public static final String BALLERINAX_ORG_NAME = "ballerinax";

    public static final String SDK_VERSION = System.getProperty("ballerina.version");

    public static final Path LS_STDLIB_CACHE_DIR = TEMP_DIR.resolve("ls_stdlib_cache").resolve(SDK_VERSION);

    static {
        BALLERINA_HOME = System.getProperty("ballerina.home");
        BALLERINA_CMD = BALLERINA_HOME + File.separator + "bin" + File.separator + "ballerina" +
                (SystemUtils.IS_OS_WINDOWS ? ".bat" : "");
    }

    private CommonUtil() {
    }

    /**
     * Calculate the user defined type position.
     *
     * @param position position of the node
     * @param name     name of the user defined type
     * @param pkgAlias package alias name of the user defined type
     */
    public static void calculateEndColumnOfGivenName(DiagnosticPos position, String name, String pkgAlias) {
        position.eCol = position.sCol + name.length() + (!pkgAlias.isEmpty() ? (pkgAlias + ":").length() : 0);
    }

    /**
     * Convert the diagnostic position to a zero based positioning diagnostic position.
     *
     * @param diagnosticPos - diagnostic position to be cloned
     * @return {@link DiagnosticPos} converted diagnostic position
     */
    public static DiagnosticPos toZeroBasedPosition(DiagnosticPos diagnosticPos) {
        int startLine = diagnosticPos.getStartLine() - 1;
        int endLine = diagnosticPos.getEndLine() - 1;
        int startColumn = diagnosticPos.getStartColumn() - 1;
        int endColumn = diagnosticPos.getEndColumn() - 1;
        return new DiagnosticPos(diagnosticPos.getSource(), startLine, endLine, startColumn, endColumn);
    }

    /**
     * Clone the diagnostic position given.
     *
     * @param diagnosticPos - diagnostic position to be cloned
     * @return {@link DiagnosticPos} cloned diagnostic position
     */
    public static DiagnosticPos clonePosition(DiagnosticPos diagnosticPos) {
        int startLine = diagnosticPos.getStartLine();
        int endLine = diagnosticPos.getEndLine();
        int startColumn = diagnosticPos.getStartColumn();
        int endColumn = diagnosticPos.getEndColumn();
        return new DiagnosticPos(diagnosticPos.getSource(), startLine, endLine, startColumn, endColumn);
    }

    /**
     * Get the previous default token from the given start index.
     *
     * @param tokenStream Token Stream
     * @param startIndex  Start token index
     * @return {@link Optional}      Previous default token
     */
    public static Optional<Token> getPreviousDefaultToken(TokenStream tokenStream, int startIndex) {
        return getDefaultTokenToLeftOrRight(tokenStream, startIndex, -1);
    }

    /**
     * Get the next default token from the given start index.
     *
     * @param tokenStream Token Stream
     * @param startIndex  Start token index
     * @return {@link Optional}      Previous default token
     */
    public static Optional<Token> getNextDefaultToken(TokenStream tokenStream, int startIndex) {
        return getDefaultTokenToLeftOrRight(tokenStream, startIndex, 1);
    }

    /**
     * Get n number of default tokens from a given start index.
     *
     * @param tokenStream Token Stream
     * @param n           number of tokens to extract
     * @param startIndex  Start token index
     * @return {@link List}     List of tokens extracted
     */
    public static List<Token> getNDefaultTokensToLeft(TokenStream tokenStream, int n, int startIndex) {
        List<Token> tokens = new ArrayList<>();
        Optional<Token> token;
        while (n > 0) {
            token = getDefaultTokenToLeftOrRight(tokenStream, startIndex, -1);
            if (!token.isPresent()) {
                return new ArrayList<>();
            }
            tokens.add(token.get());
            n--;
            startIndex = token.get().getTokenIndex();
        }

        return Lists.reverse(tokens);
    }

    private static Optional<Token> getDefaultTokenToLeftOrRight(TokenStream tokenStream, int startIndex,
                                                                int direction) {
        Token token = null;
        while (true) {
            startIndex += direction;
            if (startIndex < 0 || startIndex == tokenStream.size()) {
                break;
            }
            token = tokenStream.get(startIndex);
            if (token.getChannel() == Token.DEFAULT_CHANNEL) {
                break;
            }
        }
        return Optional.ofNullable(token);
    }

    /**
     * Get the Annotation completion Item.
     *
     * @param packageID        Package Id
     * @param annotationSymbol BLang annotation to extract the completion Item
     * @param ctx              LS Service operation context, in this case completion context
     * @param pkgAlias         LS Service operation context, in this case completion context
     * @return {@link LSCompletionItem} Completion item for the annotation
     */
    public static LSCompletionItem getAnnotationCompletionItem(PackageID packageID, BAnnotationSymbol annotationSymbol,
                                                               LSContext ctx, CommonToken pkgAlias,
                                                               Map<String, String> pkgAliasMap) {
        PackageID currentPkgID = ctx.get(DocumentServiceKeys.CURRENT_PACKAGE_ID_KEY);
        String currentProjectOrgName = currentPkgID == null ? "" : currentPkgID.orgName.value;

        String aliasComponent = "";
        if (pkgAliasMap.containsKey(packageID.toString())) {
            // Check if the imported packages contains the particular package with the alias
            aliasComponent = pkgAliasMap.get(packageID.toString());
        } else if (currentPkgID != null && !currentPkgID.name.value.equals(packageID.name.value)
                && !isLangLib(packageID)) {
            aliasComponent = CommonUtil.getLastItem(packageID.getNameComps()).getValue();
        }

        boolean withAlias = (pkgAlias == null && !aliasComponent.isEmpty());

        String label = getAnnotationLabel(aliasComponent, annotationSymbol, withAlias);
        String insertText = getAnnotationInsertText(aliasComponent, annotationSymbol, withAlias);
        CompletionItem annotationItem = new CompletionItem();
        annotationItem.setLabel(label);
        annotationItem.setInsertText(insertText);
        annotationItem.setInsertTextFormat(InsertTextFormat.Snippet);
        annotationItem.setDetail(ItemResolverConstants.ANNOTATION_TYPE);
        annotationItem.setKind(CompletionItemKind.Property);
        if (currentPkgID != null && currentPkgID.name.value.equals(packageID.name.value)) {
            // If the annotation resides within the current package, no need to set the additional text edits
            return new SymbolCompletionItem(ctx, annotationSymbol, annotationItem);
        }
        List<BLangImportPackage> imports = ctx.get(DocumentServiceKeys.CURRENT_DOC_IMPORTS_KEY);
        Optional<BLangImportPackage> pkgImport = imports.stream()
                .filter(bLangImportPackage -> {
                    String orgName = bLangImportPackage.orgName.value;
                    String importPkgName = (orgName.equals("") ? currentProjectOrgName : orgName) + "/"
                            + CommonUtil.getPackageNameComponentsCombined(bLangImportPackage);
                    String annotationPkgOrgName = packageID.orgName.getValue();
                    String annotationPkgName = annotationPkgOrgName + "/"
                            + packageID.nameComps.stream()
                            .map(Name::getValue)
                            .collect(Collectors.joining("."));
                    return importPkgName.equals(annotationPkgName);
                })
                .findAny();
        // if the particular import statement not available we add the additional text edit to auto import
        if (!pkgImport.isPresent() && !isLangLib(packageID)) {
            annotationItem.setAdditionalTextEdits(getAutoImportTextEdits(packageID.orgName.getValue(),
                                                                         packageID.name.getValue(), ctx));
        }
        return new SymbolCompletionItem(ctx, annotationSymbol, annotationItem);
    }

    /**
     * Get the Annotation completion Item.
     *
     * @param packageID        Package Id
     * @param annotationSymbol BLang annotation to extract the completion Item
     * @param ctx              LS Service operation context, in this case completion context
     * @param pkgAliasMap      Package alias map for the file
     * @return {@link CompletionItem} Completion item for the annotation
     */
    public static LSCompletionItem getAnnotationCompletionItem(PackageID packageID, BAnnotationSymbol annotationSymbol,
                                                               LSContext ctx, Map<String, String> pkgAliasMap) {
        return getAnnotationCompletionItem(packageID, annotationSymbol, ctx, null, pkgAliasMap);
    }

    /**
     * Get the text edit for an auto import statement.
     * Here we do not check whether the package is not already imported. Particular check should be done before usage
     *
     * @param orgName package org name
     * @param pkgName package name
     * @param context Language server context
     * @return {@link List}     List of Text Edits to apply
     */
    public static List<TextEdit> getAutoImportTextEdits(String orgName, String pkgName, LSContext context) {
        List<BLangImportPackage> currentFileImports = context.get(DocumentServiceKeys.CURRENT_DOC_IMPORTS_KEY);
        Position start = new Position(0, 0);
        if (currentFileImports != null && !currentFileImports.isEmpty()) {
            BLangImportPackage last = CommonUtil.getLastItem(currentFileImports);
            int endLine = last.getPosition().getEndLine();
            start = new Position(endLine, 0);
        }
        String pkgNameComponent;
        // Check for the lang lib module insert text
        if ("ballerina".equals(orgName) && pkgName.startsWith("lang.")) {
            pkgNameComponent = pkgName.replace(".", ".'");
        } else {
            pkgNameComponent = pkgName;
        }
        String importStatement = ItemResolverConstants.IMPORT + " "
                + orgName + CommonKeys.SLASH_KEYWORD_KEY + pkgNameComponent + CommonKeys.SEMI_COLON_SYMBOL_KEY
                + CommonUtil.LINE_SEPARATOR;
        return Collections.singletonList(new TextEdit(new Range(start, start), importStatement));
    }

    /**
     * Get the annotation Insert text.
     *
     * @param aliasComponent   Package ID
     * @param annotationSymbol Annotation to get the insert text
     * @param withAlias        insert text with alias
     * @return {@link String} Insert text
     */
    private static String getAnnotationInsertText(String aliasComponent, BAnnotationSymbol annotationSymbol,
                                                  boolean withAlias) {
        StringBuilder annotationStart = new StringBuilder();
        if (withAlias) {
            annotationStart.append(aliasComponent).append(CommonKeys.PKG_DELIMITER_KEYWORD);
        }
        if (annotationSymbol.attachedType != null) {
            annotationStart.append(annotationSymbol.getName().getValue());
            BType attachedType = annotationSymbol.attachedType.type;
            BType resultType = attachedType instanceof BArrayType ? ((BArrayType) attachedType).eType : attachedType;
            if (resultType instanceof BRecordType || resultType instanceof BMapType) {
                List<BField> requiredFields = new ArrayList<>();
                annotationStart.append(" ").append(CommonKeys.OPEN_BRACE_KEY).append(LINE_SEPARATOR);
                if (resultType instanceof BRecordType) {
                    requiredFields.addAll(getRecordRequiredFields(((BRecordType) resultType)));
                }
                List<String> insertTexts = new ArrayList<>();
                requiredFields.forEach(field -> {
                    String fieldInsertionText = "\t" + getRecordFieldCompletionInsertText(field, 1);
                    insertTexts.add(fieldInsertionText);
                });
                annotationStart.append(String.join("," + LINE_SEPARATOR, insertTexts));
                if (requiredFields.isEmpty()) {
                    annotationStart.append("\t").append("${1}");
                }
                annotationStart.append(LINE_SEPARATOR).append(CommonKeys.CLOSE_BRACE_KEY);
            }
        } else {
            annotationStart.append(annotationSymbol.getName().getValue());
        }

        return annotationStart.toString();
    }

    /**
     * Get the completion Label for the annotation.
     *
     * @param aliasComponent package alias
     * @param annotation     BLang annotation
     * @param withAlias      label with alias
     * @return {@link String} Label string
     */
    public static String getAnnotationLabel(String aliasComponent, BAnnotationSymbol annotation, boolean withAlias) {
        String pkgComponent = withAlias ? aliasComponent + CommonKeys.PKG_DELIMITER_KEYWORD : "";
        return pkgComponent + annotation.getName().getValue();
    }

    /**
     * Get the default value for the given BType.
     *
     * @param bType BType to get the default value
     * @return {@link String}   Default value as a String
     */
    public static String getDefaultValueForType(BType bType) {
        String typeString;
        if (bType == null) {
            return "()";
        }
        switch (bType.getKind()) {
            case INT:
                typeString = Integer.toString(0);
                break;
            case FLOAT:
                typeString = Float.toString(0);
                break;
            case STRING:
                typeString = "\"\"";
                break;
            case BOOLEAN:
                typeString = Boolean.toString(false);
                break;
            case ARRAY:
            case BLOB:
                typeString = "[]";
                break;
            case RECORD:
            case MAP:
                typeString = "{}";
                break;
            case OBJECT:
                typeString = "new()";
                break;
            case FINITE:
                List<BLangExpression> valueSpace = new ArrayList<>(((BFiniteType) bType).getValueSpace());
                String value = valueSpace.get(0).toString();
                BType type = valueSpace.get(0).type;
                typeString = value;
                if (type.toString().equals("string")) {
                    typeString = "\"" + typeString + "\"";
                }
                break;
            case UNION:
                List<BType> memberTypes = new ArrayList<>(((BUnionType) bType).getMemberTypes());
                typeString = getDefaultValueForType(memberTypes.get(0));
                break;
            case STREAM:
            default:
                typeString = "()";
                break;
        }
        return typeString;
    }

    /**
     * Check whether a given symbol is client object or not.
     *
     * @param bSymbol BSymbol to evaluate
     * @return {@link Boolean}  Symbol evaluation status
     */
    public static boolean isClientObject(BSymbol bSymbol) {
        return bSymbol.type != null && bSymbol.type.tsymbol != null
                && SymbolKind.OBJECT.equals(bSymbol.type.tsymbol.kind)
                && (bSymbol.type.tsymbol.flags & Flags.CLIENT) == Flags.CLIENT;
    }

    /**
     * Check whether the symbol is a listener object.
     *
     * @param bSymbol Symbol to evaluate
     * @return {@link Boolean}  whether listener or not
     */
    public static boolean isListenerObject(BSymbol bSymbol) {
        if (!(bSymbol instanceof BObjectTypeSymbol)) {
            return false;
        }
        List<String> attachedFunctions = ((BObjectTypeSymbol) bSymbol).attachedFuncs.stream()
                .map(function -> function.funcName.getValue())
                .collect(Collectors.toList());
        return attachedFunctions.contains("__start") && attachedFunctions.contains("__immediateStop")
                && attachedFunctions.contains("__immediateStop") && attachedFunctions.contains("__attach");
    }

    /**
     * Check whether the packages list contains a given package.
     *
     * @param pkg     Package to check
     * @param pkgList List of packages to check against
     * @return {@link Boolean}  Check status of the package
     */
    public static boolean listContainsPackage(String pkg, List<BallerinaPackage> pkgList) {
        return pkgList.stream().anyMatch(ballerinaPackage -> ballerinaPackage.getFullPackageNameAlias().equals(pkg));
    }

    /**
     * Get completion items list for struct fields.
     *
     * @param context Language server operation context
     * @param fields  List of struct fields
     * @return {@link List}     List of completion items for the struct fields
     */
    public static List<LSCompletionItem> getRecordFieldCompletionItems(LSContext context, List<BField> fields) {
        List<LSCompletionItem> completionItems = new ArrayList<>();
        fields.forEach(field -> {
            String insertText = getRecordFieldCompletionInsertText(field, 0);
            CompletionItem fieldItem = new CompletionItem();
            fieldItem.setInsertText(insertText);
            fieldItem.setInsertTextFormat(InsertTextFormat.Snippet);
            fieldItem.setLabel(field.getName().getValue());
            fieldItem.setDetail(ItemResolverConstants.FIELD_TYPE);
            fieldItem.setKind(CompletionItemKind.Field);
            fieldItem.setSortText(Priority.PRIORITY120.toString());
            completionItems.add(new FieldCompletionItem(context, field, fieldItem));
        });

        return completionItems;
    }

    /**
     * Get the completion item to fill all the struct fields.
     *
     * @param context Language Server Operation Context
     * @param fields  List of struct fields
     * @return {@link LSCompletionItem}   Completion Item to fill all the options
     */
    public static LSCompletionItem getFillAllStructFieldsItem(LSContext context, List<BField> fields) {
        List<String> fieldEntries = new ArrayList<>();

        for (BField bStructField : fields) {
            String defaultFieldEntry = bStructField.getName().getValue()
                    + CommonKeys.PKG_DELIMITER_KEYWORD + " " + getDefaultValueForType(bStructField.getType());
            fieldEntries.add(defaultFieldEntry);
        }

        String insertText = String.join(("," + LINE_SEPARATOR), fieldEntries);
        String label = "Add All Attributes";

        CompletionItem completionItem = new CompletionItem();
        completionItem.setLabel(label);
        completionItem.setInsertText(insertText);
        completionItem.setDetail(ItemResolverConstants.NONE);
        completionItem.setKind(CompletionItemKind.Property);
        completionItem.setSortText(Priority.PRIORITY110.toString());

        return new StaticCompletionItem(context, completionItem);
    }

    /**
     * Get the BType name as string.
     *
     * @param bType      BType to get the name
     * @param ctx        LS Operation Context
     * @param doSimplify Simplifies the types eg. Errors
     * @return {@link String}   BType Name as String
     */
    public static String getBTypeName(BType bType, LSContext ctx, boolean doSimplify) {
        if (bType instanceof ConstrainedType) {
            return getConstrainedTypeName(bType, ctx, doSimplify);
        }
        if (bType instanceof BUnionType) {
            return getUnionTypeName((BUnionType) bType, ctx, doSimplify);
        }
        if (bType instanceof BTupleType) {
            return getTupleTypeName((BTupleType) bType, ctx, doSimplify);
        }
        if (bType instanceof BFiniteType || bType instanceof BInvokableType || bType instanceof BNilType) {
            return bType.toString();
        }
        if (bType instanceof BArrayType) {
            return getArrayTypeName((BArrayType) bType, ctx, doSimplify);
        }
        if (bType instanceof BRecordType) {
            return getRecordTypeName((BRecordType) bType, ctx, doSimplify);
        }
        return getShallowBTypeName(bType, ctx);
    }

    /**
     * Get the Symbol Name.
     *
     * @param bSymbol BSymbol to evaluate
     * @return captured symbol name
     */
    public static String getSymbolName(BSymbol bSymbol) {
        String nameValue = bSymbol.name.getValue();
        String[] split = nameValue.split("\\.");
        return split[split.length - 1];
    }

    private static String getShallowBTypeName(BType bType, LSContext ctx) {
        if (bType.tsymbol == null) {
            return bType.toString();
        }
        if (bType instanceof BArrayType) {
            return getShallowBTypeName(((BArrayType) bType).eType, ctx) + "[]";
        }
        if (bType.tsymbol.pkgID == null) {
            return bType.tsymbol.name.getValue();
        }
        PackageID pkgId = bType.tsymbol.pkgID;
        // split to remove the $ symbol appended type name. (For the service types)
        String[] nameComponents = bType.tsymbol.name.value.split("\\$")[0].split(":");
        if (ctx != null) {
            PackageID currentPkgId = ctx.get(DocumentServiceKeys.CURRENT_BLANG_PACKAGE_CONTEXT_KEY).packageID;
            if (pkgId.toString().equals(currentPkgId.toString())
                    || pkgId.getName().getValue().startsWith("lang.")) {
                return nameComponents[nameComponents.length - 1];
            }
        }
        if (pkgId.getName().getValue().startsWith("lang.")) {
            return nameComponents[nameComponents.length - 1];
        }
        return pkgId.getName().getValue().replaceAll(".*\\.", "") + CommonKeys.PKG_DELIMITER_KEYWORD
                + nameComponents[nameComponents.length - 1];
    }

    private static String getUnionTypeName(BUnionType unionType, LSContext ctx, boolean doSimplify) {
        List<BType> nonErrorTypes = new ArrayList<>();
        List<BType> errorTypes = new ArrayList<>();
        StringBuilder unionName = new StringBuilder("(");
        unionType.getMemberTypes().forEach(bType -> {
            if (bType instanceof BErrorType) {
                errorTypes.add(bType);
            } else {
                nonErrorTypes.add(bType);
            }
        });
        String nonErrorsName = nonErrorTypes.stream()
                .map(bType -> getBTypeName(bType, ctx, doSimplify))
                .collect(Collectors.joining("|"));
        unionName.append(nonErrorsName);
        if (errorTypes.size() > 3 && doSimplify) {
            if (nonErrorTypes.isEmpty()) {
                unionName.append("error");
            } else {
                unionName.append("|error");
            }
        } else if (!errorTypes.isEmpty()) {
            String errorsName = errorTypes.stream()
                    .map(bType -> getBTypeName(bType, ctx, doSimplify))
                    .collect(Collectors.joining("|"));

            if (nonErrorTypes.isEmpty()) {
                unionName.append(errorsName);
            } else {
                unionName.append("|").append(errorsName);
            }
        }
        unionName.append(")");
        return unionName.toString();
    }

    private static String getTupleTypeName(BTupleType tupleType, LSContext ctx, boolean doSimplify) {
        return "[" + tupleType.getTupleTypes().stream()
                .map(bType -> getBTypeName(bType, ctx, doSimplify))
                .collect(Collectors.joining(",")) + "]";
    }

    private static String getRecordTypeName(BRecordType recordType, LSContext ctx, boolean doSimplify) {
        if (recordType.tsymbol.kind == SymbolKind.RECORD && recordType.tsymbol.name.value.contains("$anonType")) {
            StringBuilder recordTypeName = new StringBuilder("record {");
            recordTypeName.append(CommonUtil.LINE_SEPARATOR);
            String fieldsList = recordType.fields.stream()
                    .map(field -> getBTypeName(field.type, ctx, doSimplify) + " " + field.name.getValue() + ";")
                    .collect(Collectors.joining(CommonUtil.LINE_SEPARATOR));
            recordTypeName.append(fieldsList).append(CommonUtil.LINE_SEPARATOR).append("}");
            return recordTypeName.toString();
        }

        return getShallowBTypeName(recordType, ctx);
    }

    private static String getArrayTypeName(BArrayType arrayType, LSContext ctx, boolean doSimplify) {
        return getBTypeName(arrayType.eType, ctx, doSimplify) + "[]";
    }
    
    private static boolean isLangLib(PackageID packageID) {
        return packageID.getOrgName().getValue().equals("ballerina")
                && packageID.getName().getValue().startsWith("lang.");
    }

    /**
     * Get the constraint type name.
     *
     * @param bType      BType to evaluate
     * @param context    Language server operation context
     * @param doSimplify
     * @return {@link StringBuilder} constraint type name
     */
    private static String getConstrainedTypeName(BType bType, LSContext context, boolean doSimplify) {

        if (!(bType instanceof ConstrainedType)) {
            return "";
        }
        BType constraint = getConstraintType(bType);
        StringBuilder constraintName = new StringBuilder(getShallowBTypeName(bType, context));
        constraintName.append("<");

        if (constraint.tsymbol != null && constraint.tsymbol.kind == SymbolKind.RECORD
                && constraint.tsymbol.name.value.contains("$anonType")) {
            constraintName.append("record {}");
        } else {
            constraintName.append(getBTypeName(constraint, context, doSimplify));
        }

        constraintName.append(">");

        return constraintName.toString();
    }

    private static BType getConstraintType(BType bType) {
        if (bType instanceof BFutureType) {
            return ((BFutureType) bType).constraint;
        }
        if (bType instanceof BMapType) {
            return ((BMapType) bType).constraint;
        }
        if (bType instanceof BStreamType) {
            return ((BStreamType) bType).constraint;
        }
        if (bType instanceof BTypedescType) {
            return ((BTypedescType) bType).constraint;
        }
        return ((BTableType) bType).constraint;

    }

    /**
     * Get the last item of the List.
     *
     * @param list List to get the Last Item
     * @param <T>  List content Type
     * @return Extracted last Item
     */
    public static <T> T getLastItem(List<T> list) {
        return (list.size() == 0) ? null : list.get(list.size() - 1);
    }

    /**
     * Get the last item of the Array.
     *
     * @param list Array to get the Last Item
     * @param <T>  Array content Type
     * @return Extracted last Item
     */
    public static <T> T getLastItem(T[] list) {
        return (list.length == 0) ? null : list[list.length - 1];
    }

    /**
     * Check whether the source is a test source.
     *
     * @param relativeFilePath source path relative to the package
     * @return {@link Boolean}  Whether a test source or not
     */
    public static boolean isTestSource(String relativeFilePath) {
        return relativeFilePath.startsWith("tests" + FILE_SEPARATOR);
    }

    /**
     * Get the Source's owner BLang package, this can be either the parent package or the testable BLang package.
     *
     * @param relativePath Relative source path
     * @param parentPkg    parent package
     * @return {@link BLangPackage} Resolved BLangPackage
     */
    public static BLangPackage getSourceOwnerBLangPackage(String relativePath, BLangPackage parentPkg) {
        return isTestSource(relativePath) ? parentPkg.getTestablePkg() : parentPkg;
    }

    /**
     * Check whether the symbol is a valid invokable symbol.
     *
     * @param symbol Symbol to be evaluated
     * @return {@link Boolean}  valid status
     */
    public static boolean isValidInvokableSymbol(BSymbol symbol) {
        if (!(symbol instanceof BInvokableSymbol)) {
            return false;
        }

        BInvokableSymbol bInvokableSymbol = (BInvokableSymbol) symbol;
        return ((bInvokableSymbol.kind == null
                && (SymbolKind.RECORD.equals(bInvokableSymbol.owner.kind)
                || SymbolKind.FUNCTION.equals(bInvokableSymbol.owner.kind)))
                || SymbolKind.FUNCTION.equals(bInvokableSymbol.kind)) &&
                (!(bInvokableSymbol.name.value.endsWith(BLangConstants.INIT_FUNCTION_SUFFIX)
                        || bInvokableSymbol.name.value.endsWith(BLangConstants.START_FUNCTION_SUFFIX)
                        || bInvokableSymbol.name.value.endsWith(BLangConstants.STOP_FUNCTION_SUFFIX)));
    }

    /**
     * Get the current module's imports.
     *
     * @param ctx LS Operation Context
     * @return {@link List}     List of imports in the current file
     */
    public static List<BLangImportPackage> getCurrentFileImports(LSContext ctx) {
        return getCurrentModuleImports(ctx).stream()
                .filter(importInCurrentFilePredicate(ctx))
                .collect(Collectors.toList());
    }

    public static boolean isInvalidSymbol(BSymbol symbol) {
        return ("_".equals(symbol.name.getValue())
                || symbol instanceof BAnnotationSymbol
                || symbol instanceof BOperatorSymbol
                || symbolContainsInvalidChars(symbol));
    }

    /**
     * Check whether the given node is a worker derivative node.
     *
     * @param node Node to be evaluated
     * @return {@link Boolean}  whether a worker derivative
     */
    public static boolean isWorkerDereivative(StatementNode node) {
        return (node instanceof BLangSimpleVariableDef)
                && ((BLangSimpleVariableDef) node).var.expr != null
                && ((BLangSimpleVariableDef) node).var.expr.type instanceof BFutureType
                && ((BFutureType) ((BLangSimpleVariableDef) node).var.expr.type).workerDerivative;
    }

    /**
     * Get the TopLevel nodes of the current file.
     *
     * @param pkgNode Current Package node
     * @param ctx     Service Operation context
     * @return {@link List}     List of Top Level Nodes
     */
    public static List<TopLevelNode> getCurrentFileTopLevelNodes(BLangPackage pkgNode, LSContext ctx) {
        String relativeFilePath = ctx.get(DocumentServiceKeys.RELATIVE_FILE_PATH_KEY);
        BLangCompilationUnit filteredCUnit = pkgNode.compUnits.stream()
                .filter(cUnit ->
                        cUnit.getPosition().getSource().cUnitName.replace("/", FILE_SEPARATOR)
                                .equals(relativeFilePath))
                .findAny().orElse(null);
        List<TopLevelNode> topLevelNodes = filteredCUnit == null
                ? new ArrayList<>()
                : new ArrayList<>(filteredCUnit.getTopLevelNodes());

        // Filter out the lambda functions from the top level nodes
        return topLevelNodes.stream()
                .filter(topLevelNode -> !(topLevelNode instanceof BLangFunction
                        && ((BLangFunction) topLevelNode).flagSet.contains(Flag.LAMBDA))
                        && !(topLevelNode instanceof BLangSimpleVariable
                        && ((BLangSimpleVariable) topLevelNode).flagSet.contains(Flag.SERVICE))
                        && !(topLevelNode instanceof BLangImportPackage && topLevelNode.getWS() == null))
                .collect(Collectors.toList());
    }

    /**
     * Get the package name components combined.
     *
     * @param importPackage BLangImportPackage node
     * @return {@link String}   Combined package name
     */
    public static String getPackageNameComponentsCombined(BLangImportPackage importPackage) {
        return importPackage.pkgNameComps.stream()
                .map(id -> id.value)
                .collect(Collectors.joining("."));
    }

    /**
     * Convert the Snippet to a plain text snippet by removing the place holders.
     *
     * @param snippet Snippet string to alter
     * @return {@link String}   Converted Snippet
     */
    public static String getPlainTextSnippet(String snippet) {
        return snippet
                .replaceAll("\\$\\{\\d+:([^\\{^\\}]*)\\}", "$1")
                .replaceAll("(\\$\\{\\d+\\})", "");
    }

    public static BallerinaParser prepareParser(String content) {
        CommonTokenStream commonTokenStream = getTokenStream(content);
        BallerinaParser parser = new BallerinaParser(commonTokenStream);
        parser.removeErrorListeners();
        return parser;
    }

    static CommonTokenStream getTokenStream(String content) {
        ANTLRInputStream inputStream = new ANTLRInputStream(content);
        BallerinaLexer lexer = new BallerinaLexer(inputStream);
        lexer.removeErrorListeners();
        return new CommonTokenStream(lexer);
    }

    public static List<Token> getTokenList(String content) {
        CommonTokenStream tokenStream = getTokenStream(content);
        tokenStream.fill();
        return new ArrayList<>(tokenStream.getTokens());
    }

    public static boolean symbolContainsInvalidChars(BSymbol bSymbol) {
        List<String> symbolNameComponents = Arrays.asList(bSymbol.getName().getValue().split("\\."));
        String symbolName = CommonUtil.getLastItem(symbolNameComponents);

        return symbolName != null && (symbolName.contains(CommonKeys.LT_SYMBOL_KEY)
                || symbolName.contains(CommonKeys.GT_SYMBOL_KEY)
                || symbolName.contains(CommonKeys.DOLLAR_SYMBOL_KEY)
                || symbolName.equals("main")
                || symbolName.endsWith(".new")
                || symbolName.startsWith("0"));
    }

    /**
     * Get the function name from the Invokable symbol.
     *
     * @param bInvokableSymbol symbol
     * @return {@link String} Function name
     */
    public static String getFunctionNameFromSymbol(BInvokableSymbol bInvokableSymbol) {
        String[] funcNameComponents = bInvokableSymbol.getName().getValue().split("\\.");
        String functionName = funcNameComponents[funcNameComponents.length - 1];

        // If there is a receiver symbol, then the name comes with the package name and struct name appended.
        // Hence we need to remove it
        if (bInvokableSymbol.receiverSymbol != null) {
            String receiverType = bInvokableSymbol.receiverSymbol.getType().toString();
            functionName = functionName.replace(receiverType + ".", "");
        }

        return functionName;
    }

    /**
     * Get the function invocation signature.
     *
     * @param symbol       ballerina function instance
     * @param functionName function name
     * @param ctx          Language Server Operation context
     * @return {@link Pair} of insert text(left-side) and signature label(right-side)
     */
    public static Pair<String, String> getFunctionInvocationSignature(BInvokableSymbol symbol, String functionName,
                                                                      LSContext ctx) {
        if (symbol == null) {
            // Symbol can be null for object init functions without an explicit __init
            return ImmutablePair.of(functionName + "();", functionName + "()");
        }
        StringBuilder signature = new StringBuilder(functionName + "(");
        StringBuilder insertText = new StringBuilder(functionName + "(");
        List<String> funcArguments = FunctionGenerator.getFuncArguments(symbol, ctx);
        if (!funcArguments.isEmpty()) {
            signature.append(String.join(", ", funcArguments));
            insertText.append("${1}");
        }
        signature.append(")");
        insertText.append(")");
        if (symbol.type.getReturnType() == null || symbol.type.getReturnType() instanceof BNilType) {
            insertText.append(";");
        }
        String initString = "(";
        String endString = ")";

        BType returnType = symbol.type.getReturnType();
        if (returnType != null && !(returnType instanceof BNilType)) {
            signature.append(initString).append(CommonUtil.getBTypeName(returnType, ctx, false));
            signature.append(endString);
        }

        return new ImmutablePair<>(insertText.toString(), signature.toString());
    }

    /**
     * Get visible worker symbols from context.
     *
     * @param context Language Server operation conext
     * @return {@link List} filtered visible symbols
     */
    public static List<Scope.ScopeEntry> getWorkerSymbols(LSContext context) {
        List<Scope.ScopeEntry> visibleSymbols = new ArrayList<>(context.get(CommonKeys.VISIBLE_SYMBOLS_KEY));
        return visibleSymbols.stream().filter(scopeEntry -> {
            BType bType = scopeEntry.symbol.type;
            return bType instanceof BFutureType && ((BFutureType) bType).workerDerivative;
        }).collect(Collectors.toList());
    }

    private static List<BField> getRecordRequiredFields(BRecordType recordType) {
        return recordType.fields.stream()
                .filter(field -> (field.symbol.flags & Flags.REQUIRED) == Flags.REQUIRED)
                .collect(Collectors.toList());
    }

    /**
     * Get the completion item insert text for a BField.
     *
     * @param bField BField to evaluate
     * @return {@link String} Insert text
     */
    private static String getRecordFieldCompletionInsertText(BField bField, int tabOffset) {
        BType fieldType = bField.getType();
        StringBuilder insertText = new StringBuilder(bField.getName().getValue() + ": ");
        if (fieldType instanceof BRecordType) {
            List<BField> requiredFields = getRecordRequiredFields((BRecordType) fieldType);
            if (requiredFields.isEmpty()) {
                insertText.append("{").append("${1}}");
                return insertText.toString();
            }
            insertText.append("{").append(LINE_SEPARATOR);
            int tabCount = tabOffset;
            List<String> requiredFieldInsertTexts = new ArrayList<>();
            for (BField requiredField : requiredFields) {
                String fieldText = String.join("", Collections.nCopies(tabCount + 1, "\t")) +
                        getRecordFieldCompletionInsertText(requiredField, tabCount) +
                        String.join("", Collections.nCopies(tabCount, "\t"));
                requiredFieldInsertTexts.add(fieldText);
                tabCount++;
            }
            insertText.append(String.join(CommonUtil.LINE_SEPARATOR, requiredFieldInsertTexts));
            insertText.append(LINE_SEPARATOR)
                    .append(String.join("", Collections.nCopies(tabOffset, "\t")))
                    .append("}");
        } else if (fieldType instanceof BArrayType) {
            insertText.append("[").append("${1}").append("]");
        } else if (fieldType.tsymbol != null && fieldType.tsymbol.name.getValue().equals("string")) {
            insertText.append("\"").append("${1}").append("\"");
        } else {
            insertText.append("${1:").append(getDefaultValueForType(bField.getType())).append("}");
        }

        return insertText.toString();
    }

    /**
     * Get the current module's imports.
     *
     * @param ctx LS Operation Context
     * @return {@link List}     List of imports in the current file
     */
    public static List<BLangImportPackage> getCurrentModuleImports(LSContext ctx) {
        String relativePath = ctx.get(DocumentServiceKeys.RELATIVE_FILE_PATH_KEY);
        BLangPackage currentPkg = ctx.get(DocumentServiceKeys.CURRENT_BLANG_PACKAGE_CONTEXT_KEY);
        BLangPackage ownerPkg = getSourceOwnerBLangPackage(relativePath, currentPkg);
        return ownerPkg.imports;
    }

    ///////////////////////////////
    /////      Predicates     /////
    ///////////////////////////////

    /**
     * Predicate to check for the invalid symbols.
     *
     * @return {@link Predicate}    Predicate for the check
     */
    public static Predicate<Scope.ScopeEntry> invalidSymbolsPredicate() {
        return scopeEntry -> scopeEntry != null && isInvalidSymbol(scopeEntry.symbol);
    }

    /**
     * Predicate to check for the imports in the current file.
     *
     * @return {@link Predicate}    Predicate for the check
     */
    public static Predicate<BLangImportPackage> importInCurrentFilePredicate(LSContext ctx) {
        String currentFile = ctx.get(DocumentServiceKeys.RELATIVE_FILE_PATH_KEY);
        return importPkg -> importPkg.pos.getSource().cUnitName.replace("/", FILE_SEPARATOR).equals(currentFile)
                && importPkg.getWS() != null;
    }

    /**
     * Predicate to check for the standard library imports in the current file which aren't cached already.
     *
     * @return {@link Predicate}    Predicate for the check
     */
    public static Predicate<BLangImportPackage> stdLibImportsNotCachedPredicate(LSContext ctx) {
        String currentFile = ctx.get(DocumentServiceKeys.RELATIVE_FILE_PATH_KEY);
        return importPkg -> importPkg.pos.getSource().cUnitName.replace("/", FILE_SEPARATOR).equals(currentFile)
                && importPkg.getWS() != null && (importPkg.orgName.value.equals(BALLERINA_ORG_NAME)
                || importPkg.orgName.value.equals(BALLERINAX_ORG_NAME));
    }

    /**
     * Predicate to check for the invalid type definitions.
     *
     * @return {@link Predicate}    Predicate for the check
     */
    public static Predicate<TopLevelNode> checkInvalidTypesDefs() {
        return topLevelNode -> {
            if (topLevelNode instanceof BLangTypeDefinition) {
                BLangTypeDefinition typeDefinition = (BLangTypeDefinition) topLevelNode;
                return !(typeDefinition.flagSet.contains(Flag.SERVICE) ||
                        typeDefinition.flagSet.contains(Flag.RESOURCE));
            }
            return true;
        };
    }

    /**
     * Generates a random name.
     *
     * @param value    index of the argument
     * @param argNames argument set
     * @return random argument name
     */
    public static String generateName(int value, Set<String> argNames) {
        StringBuilder result = new StringBuilder();
        int index = value;
        while (--index >= 0) {
            result.insert(0, (char) ('a' + index % 26));
            index /= 26;
        }
        while (argNames.contains(result.toString())) {
            result = new StringBuilder(generateName(++value, argNames));
        }
        return result.toString();
    }

    /**
     * Generates a variable name.
     *
     * @param bLangNode {@link BLangNode}
     * @return random argument name
     */
    public static String generateVariableName(BLangNode bLangNode, Set<String> names) {
        String newName = generateName(1, names);
        if (bLangNode instanceof BLangInvocation) {
            return generateVariableName(1, ((BLangInvocation) bLangNode).name.value, names);
        }
        return newName;
    }

    /**
     * Generates a variable name.
     *
     * @param bType {@link BType}
     * @return random argument name
     */
    public static String generateVariableName(BType bType, Set<String> names) {
        String value = bType.name.getValue();
        if (value.isEmpty() && bType.tsymbol != null) {
            value = bType.tsymbol.name.value;
        }
        return generateVariableName(1, value, names);
    }

    private static String generateVariableName(int value, String name, Set<String> names) {
        String newName = generateName(value, names);
        if (value == 1 && !name.isEmpty()) {
            newName = name;
            BiFunction<String, String, String> replacer = (search, text) ->
                    (text.startsWith(search)) ? text.replaceFirst(search, "") : text;
            // Replace common prefixes
            newName = replacer.apply("get", newName);
            newName = replacer.apply("put", newName);
            newName = replacer.apply("delete", newName);
            newName = replacer.apply("update", newName);
            newName = replacer.apply("set", newName);
            newName = replacer.apply("add", newName);
            newName = replacer.apply("create", newName);
            // Remove '_' underscores
            while (newName.contains("_")) {
                String[] parts = newName.split("_");
                List<String> restParts = Arrays.stream(parts, 1, parts.length).collect(Collectors.toList());
                newName = parts[0] + StringUtils.capitalize(String.join("", restParts));
            }
            // If empty, revert back to original name
            if (newName.isEmpty()) {
                newName = name;
            }
            // Lower first letter
            newName = newName.substring(0, 1).toLowerCase(Locale.getDefault()) + newName.substring(1);
            // if already available, try appending 'Result'
            Iterator<String> iterator = names.iterator();
            boolean alreadyExists = false;
            boolean appendResult = true;
            boolean appendOut = true;
            String suffixResult = "Result";
            String suffixOut = "Out";
            while (iterator.hasNext()) {
                String next = iterator.next();
                if (next.equals(newName)) {
                    alreadyExists = true;
                } else if (next.equals(newName + suffixResult)) {
                    appendResult = false;
                } else if (next.equals(newName + suffixOut)) {
                    appendOut = false;
                }
            }
            // if already available, try appending 'Result' or 'Out'
            if (alreadyExists && appendResult) {
                newName = newName + suffixResult;
            } else if (alreadyExists && appendOut) {
                newName = newName + suffixOut;
            }
            // if still already available, try a random letter
            while (names.contains(newName)) {
                newName = generateVariableName(++value, name, names);
            }
        }
        return newName;
    }

    public static BLangPackage getPackageNode(BLangNode bLangNode) {
        BLangNode parent = bLangNode.parent;
        if (parent != null) {
            return (parent instanceof BLangPackage) ? (BLangPackage) parent : getPackageNode(parent);
        }
        return null;
    }

    public static String getPackagePrefix(BiConsumer<String, String> importsAcceptor, PackageID currentPkgId,
                                          PackageID typePkgId) {
        String pkgPrefix = "";
        if (!typePkgId.equals(currentPkgId) &&
                !(typePkgId.orgName.value.equals("ballerina") && typePkgId.name.value.startsWith("lang."))) {
            pkgPrefix = typePkgId.name.value.replaceAll(".*\\.", "") + ":";
            if (importsAcceptor != null) {
                importsAcceptor.accept(typePkgId.orgName.value, typePkgId.name.value);
            }
        }
        return pkgPrefix;
    }

    /**
     * Node comparator to compare the nodes by position.
     */
    public static class BLangNodeComparator implements Comparator<BLangNode> {
        /**
         * {@inheritDoc}
         */
        @Override
        public int compare(BLangNode node1, BLangNode node2) {
            return node1.getPosition().getStartLine() - node2.getPosition().getStartLine();
        }
    }

    /**
     * Whether we skip the first parameter being included as a label in the signature.
     * When showing a lang lib invokable symbol over DOT(invocation) we do not show the first param, but when we
     * showing the invocation over package of the langlib with the COLON we show the first param
     *
     * @param invokableSymbol invokable symbol
     * @param invocationType  delimiter
     * @return {@link Boolean} whether we show the first param or not
     */
    public static boolean skipFirstParam(BInvokableSymbol invokableSymbol, int invocationType) {
        return isLangLibSymbol(invokableSymbol) && invocationType != BallerinaParser.COLON;
    }

    /**
     * Get all available name entries.
     *
     * @param context   {@link CompilerContext}
     * @return set of strings
     */
    public static Set<String> getAllNameEntries(CompilerContext context) {
        Set<String> strings = new HashSet<>();
<<<<<<< HEAD
        BLangPackage packageNode = null;
        BLangNode parent = bLangNode.parent;
        // Retrieve package node
        while (parent != null) {
            if (parent instanceof BLangPackage) {
                packageNode = (BLangPackage) parent;
                break;
            }
            if (parent instanceof BLangFunction) {
                BLangFunction bLangFunction = (BLangFunction) parent;
                bLangFunction.requiredParams.forEach(var -> strings.add(var.name.value));
            }
            parent = parent.parent;
        }

        if (packageNode != null) {
            packageNode.getGlobalVariables().forEach(globalVar -> strings.add(globalVar.name.value));
            packageNode.getGlobalEndpoints().forEach(endpoint -> strings.add(endpoint.getName().getValue()));
            packageNode.getServices().forEach(service -> strings.add(service.name.value));
            packageNode.getFunctions().forEach(func -> strings.add(func.name.value));
        }
        // Retrieve block stmt
        parent = bLangNode.parent;
        while (parent != null && !(parent instanceof BLangBlockStmt) && !(parent instanceof BLangBlockFunctionBody)) {
            parent = parent.parent;
        }
        if (parent != null && packageNode != null) {
            SymbolResolver symbolResolver = SymbolResolver.getInstance(context);
            SymbolTable symbolTable = SymbolTable.getInstance(context);
            SymbolEnv symbolEnv = symbolTable.pkgEnvMap.get(packageNode.symbol);
            SymbolEnv blockEnv;
            if (parent instanceof BLangBlockStmt) {
                BLangBlockStmt blockStmt = (BLangBlockStmt) parent;
                blockEnv = SymbolEnv.createBlockEnv(blockStmt, symbolEnv);
            } else {
                BLangBlockFunctionBody block = (BLangBlockFunctionBody) parent;
                blockEnv = SymbolEnv.createFuncBodyEnv(block, symbolEnv);
            }
            Map<Name, List<Scope.ScopeEntry>> entries = symbolResolver
                    .getAllVisibleInScopeSymbols(blockEnv);
            entries.forEach((name, scopeEntries) ->
                    scopeEntries.forEach(scopeEntry -> strings.add(scopeEntry.symbol.name.value)));
        }
=======
        SymbolTable symbolTable = SymbolTable.getInstance(context);
        Map<BPackageSymbol, SymbolEnv> pkgEnvMap = symbolTable.pkgEnvMap;
        pkgEnvMap.values().forEach(env -> env.scope.entries.keySet().forEach(key -> strings.add(key.value)));
>>>>>>> 596a4651
        return strings;
    }

    /**
     * Check whether the given symbol is a symbol within the langlib.
     *
     * @param symbol BSymbol to evaluate
     * @return {@link Boolean} whether langlib symbol or not
     */
    public static boolean isLangLibSymbol(BSymbol symbol) {
        return ((symbol.flags & Flags.LANG_LIB) == Flags.LANG_LIB);
    }

    /**
     * Get the path from given string URI.
     *
     * @param uri file uri
     * @return {@link Optional} Path from the URI
     */
    public static Optional<Path> getPathFromURI(String uri) {
        try {
            return Optional.of(Paths.get(new URL(uri).toURI()));
        } catch (URISyntaxException | MalformedURLException e) {
            // ignore
        }
        return Optional.empty();
    }

    /**
     * Update the standard library cache.
     *
     * @param context Language Server operation context
     */
    public static void updateStdLibCache(LSContext context) throws LSStdlibCacheException {
        Boolean enabled = context.get(DocumentServiceKeys.ENABLE_STDLIB_DEFINITION_KEY);
        if (enabled == null || !enabled) {
            return;
        }
        List<BLangImportPackage> stdLibImports = getCurrentModuleImports(context).stream()
                .filter(stdLibImportsNotCachedPredicate(context))
                .collect(Collectors.toList());

        LSStandardLibCache.getInstance().updateCache(stdLibImports);
    }

    /**
     * Check whether the file is a cached file entry.
     *
     * @param fileUri file URI to evaluate
     * @return whether the file is a cached entry or not
     */
    public static boolean isCachedExternalSource(String fileUri) {
        try {
            Path path = Paths.get(new URI(fileUri));
            return path.toAbsolutePath().toString().startsWith(LS_STDLIB_CACHE_DIR.toAbsolutePath().toString());
        } catch (URISyntaxException e) {
            return false;
        }
    }
}<|MERGE_RESOLUTION|>--- conflicted
+++ resolved
@@ -78,7 +78,6 @@
 import org.wso2.ballerinalang.compiler.semantics.model.types.BType;
 import org.wso2.ballerinalang.compiler.semantics.model.types.BTypedescType;
 import org.wso2.ballerinalang.compiler.semantics.model.types.BUnionType;
-import org.wso2.ballerinalang.compiler.tree.BLangBlockFunctionBody;
 import org.wso2.ballerinalang.compiler.tree.BLangCompilationUnit;
 import org.wso2.ballerinalang.compiler.tree.BLangFunction;
 import org.wso2.ballerinalang.compiler.tree.BLangImportPackage;
@@ -141,14 +140,6 @@
     public static final String BALLERINA_CMD;
 
     public static final String MARKDOWN_MARKUP_KIND = "markdown";
-    
-    public static final String BALLERINA_ORG_NAME = "ballerina";
-
-    public static final String BALLERINAX_ORG_NAME = "ballerinax";
-
-    public static final String SDK_VERSION = System.getProperty("ballerina.version");
-
-    public static final Path LS_STDLIB_CACHE_DIR = TEMP_DIR.resolve("ls_stdlib_cache").resolve(SDK_VERSION);
 
     public static final String BALLERINA_ORG_NAME = "ballerina";
 
@@ -863,8 +854,8 @@
         String relativeFilePath = ctx.get(DocumentServiceKeys.RELATIVE_FILE_PATH_KEY);
         BLangCompilationUnit filteredCUnit = pkgNode.compUnits.stream()
                 .filter(cUnit ->
-                        cUnit.getPosition().getSource().cUnitName.replace("/", FILE_SEPARATOR)
-                                .equals(relativeFilePath))
+                                cUnit.getPosition().getSource().cUnitName.replace("/", FILE_SEPARATOR)
+                                        .equals(relativeFilePath))
                 .findAny().orElse(null);
         List<TopLevelNode> topLevelNodes = filteredCUnit == null
                 ? new ArrayList<>()
@@ -1279,55 +1270,9 @@
      */
     public static Set<String> getAllNameEntries(CompilerContext context) {
         Set<String> strings = new HashSet<>();
-<<<<<<< HEAD
-        BLangPackage packageNode = null;
-        BLangNode parent = bLangNode.parent;
-        // Retrieve package node
-        while (parent != null) {
-            if (parent instanceof BLangPackage) {
-                packageNode = (BLangPackage) parent;
-                break;
-            }
-            if (parent instanceof BLangFunction) {
-                BLangFunction bLangFunction = (BLangFunction) parent;
-                bLangFunction.requiredParams.forEach(var -> strings.add(var.name.value));
-            }
-            parent = parent.parent;
-        }
-
-        if (packageNode != null) {
-            packageNode.getGlobalVariables().forEach(globalVar -> strings.add(globalVar.name.value));
-            packageNode.getGlobalEndpoints().forEach(endpoint -> strings.add(endpoint.getName().getValue()));
-            packageNode.getServices().forEach(service -> strings.add(service.name.value));
-            packageNode.getFunctions().forEach(func -> strings.add(func.name.value));
-        }
-        // Retrieve block stmt
-        parent = bLangNode.parent;
-        while (parent != null && !(parent instanceof BLangBlockStmt) && !(parent instanceof BLangBlockFunctionBody)) {
-            parent = parent.parent;
-        }
-        if (parent != null && packageNode != null) {
-            SymbolResolver symbolResolver = SymbolResolver.getInstance(context);
-            SymbolTable symbolTable = SymbolTable.getInstance(context);
-            SymbolEnv symbolEnv = symbolTable.pkgEnvMap.get(packageNode.symbol);
-            SymbolEnv blockEnv;
-            if (parent instanceof BLangBlockStmt) {
-                BLangBlockStmt blockStmt = (BLangBlockStmt) parent;
-                blockEnv = SymbolEnv.createBlockEnv(blockStmt, symbolEnv);
-            } else {
-                BLangBlockFunctionBody block = (BLangBlockFunctionBody) parent;
-                blockEnv = SymbolEnv.createFuncBodyEnv(block, symbolEnv);
-            }
-            Map<Name, List<Scope.ScopeEntry>> entries = symbolResolver
-                    .getAllVisibleInScopeSymbols(blockEnv);
-            entries.forEach((name, scopeEntries) ->
-                    scopeEntries.forEach(scopeEntry -> strings.add(scopeEntry.symbol.name.value)));
-        }
-=======
         SymbolTable symbolTable = SymbolTable.getInstance(context);
         Map<BPackageSymbol, SymbolEnv> pkgEnvMap = symbolTable.pkgEnvMap;
         pkgEnvMap.values().forEach(env -> env.scope.entries.keySet().forEach(key -> strings.add(key.value)));
->>>>>>> 596a4651
         return strings;
     }
 
