--- conflicted
+++ resolved
@@ -53,12 +53,8 @@
     /**
      * Holds last sent diagnostics for the purpose of clear-off when publishing new diagnostics.
      */
-<<<<<<< HEAD
     private Map<String, List<Diagnostic>> lastDiagnosticMap;
-=======
-    private final Map<Path, Map<String, List<Diagnostic>>> lastDiagnosticMap;
     private CompletableFuture<Boolean> latestScheduled = null;
->>>>>>> 1453bf01
 
     public static DiagnosticsHelper getInstance(LanguageServerContext serverContext) {
         DiagnosticsHelper diagnosticsHelper = serverContext.get(DIAGNOSTICS_HELPER_KEY);
