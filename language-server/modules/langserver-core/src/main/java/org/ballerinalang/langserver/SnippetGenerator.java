/*
 *  Copyright (c) 2018, WSO2 Inc. (http://www.wso2.org) All Rights Reserved.
 *
 *  WSO2 Inc. licenses this file to you under the Apache License,
 *  Version 2.0 (the "License"); you may not use this file except
 *  in compliance with the License.
 *  You may obtain a copy of the License at
 *
 *    http://www.apache.org/licenses/LICENSE-2.0
 *
 *  Unless required by applicable law or agreed to in writing,
 *  software distributed under the License is distributed on an
 *  "AS IS" BASIS, WITHOUT WARRANTIES OR CONDITIONS OF ANY
 *  KIND, either express or implied.  See the License for the
 *  specific language governing permissions and limitations
 *  under the License.
 */
package org.ballerinalang.langserver;

import org.apache.commons.lang3.tuple.ImmutablePair;
import org.apache.commons.lang3.tuple.Pair;
import org.ballerinalang.langserver.SnippetBlock.Kind;
import org.ballerinalang.langserver.common.utils.CommonUtil;
import org.ballerinalang.langserver.completions.util.ItemResolverConstants;

import java.util.Arrays;
import java.util.Collections;
import java.util.List;
import java.util.StringJoiner;
import java.util.stream.IntStream;

/**
 * Generates Snippets for language constructs.
 *
 * @since 0.982.0
 */
public class SnippetGenerator {

    private SnippetGenerator() {
    }

    /**
     * Get Annotation Definition statement Snippet Block.
     *
     * @return {@link SnippetBlock}     Generated Snippet Block
     */
    public static SnippetBlock getAnnotationDefSnippet() {
        String snippet = "annotation ${1:typeName} ${2:name} on ${3:attachmentPoint};";
        return new SnippetBlock(ItemResolverConstants.ANNOTATION, snippet, ItemResolverConstants.SNIPPET_TYPE,
                Kind.SNIPPET);
    }

    /**
     * Get On keyword Snippet Block.
     *
     * @return {@link SnippetBlock}     Generated Snippet Block
     */
    public static SnippetBlock getOnSnippet() {
        return new SnippetBlock(ItemResolverConstants.ON, "on ", ItemResolverConstants.KEYWORD_TYPE,
                Kind.KEYWORD);
    }

    /**
     * Get new keyword Snippet Block.
     *
     * @return {@link SnippetBlock}     Generated Snippet Block
     */
    public static SnippetBlock getNewKeywordSnippet() {
        return new SnippetBlock(ItemResolverConstants.NEW, "new ", ItemResolverConstants.KEYWORD_TYPE,
                Kind.KEYWORD);
    }

    /**
     * Get default keyword Snippet Block.
     *
     * @return {@link SnippetBlock}     Generated Snippet Block
     */
    public static SnippetBlock getDefaultKeywordSnippet() {
        return new SnippetBlock(ItemResolverConstants.DEFAULT, "default", ItemResolverConstants.KEYWORD_TYPE,
                Kind.KEYWORD);
    }

    /**
     * Get abstract keyword Snippet Block.
     *
     * @return {@link SnippetBlock}     Generated Snippet Block
     */
    public static SnippetBlock getAbstractKeywordSnippet() {
        return new SnippetBlock(ItemResolverConstants.ABSTRACT, "abstract ", ItemResolverConstants.KEYWORD_TYPE,
                Kind.KEYWORD);
    }

    /**
     * Get client keyword Snippet Block.
     *
     * @return {@link SnippetBlock}     Generated Snippet Block
     */
    public static SnippetBlock getClientKeywordSnippet() {
        return new SnippetBlock(ItemResolverConstants.CLIENT, "client ", ItemResolverConstants.KEYWORD_TYPE,
                Kind.KEYWORD);
    }

    /**
     * Get readonly keyword Snippet Block.
     *
     * @return {@link SnippetBlock}     Generated Snippet Block
     */
    public static SnippetBlock getReadonlyKeywordSnippet() {
        return new SnippetBlock(ItemResolverConstants.READONLY, "readonly ", ItemResolverConstants.KEYWORD_TYPE,
                Kind.KEYWORD);
    }

    /**
     * Get external keyword Snippet Block.
     *
     * @return {@link SnippetBlock}     Generated Snippet Block
     */
    public static SnippetBlock getExternalKeywordSnippet() {
        return new SnippetBlock(ItemResolverConstants.EXTERNAL, "external;", ItemResolverConstants.KEYWORD_TYPE,
                Kind.KEYWORD);
    }

    /**
     * Get typeof keyword Snippet Block.
     *
     * @return {@link SnippetBlock}     Generated Snippet Block
     */
    public static SnippetBlock getTypeofKeywordSnippet() {
        return new SnippetBlock(ItemResolverConstants.TYPEOF, "typeof ", ItemResolverConstants.KEYWORD_TYPE,
                Kind.KEYWORD);
    }

    /**
     * Get commit keyword Snippet Block.
     *
     * @return {@link SnippetBlock}     Generated Snippet Block
     */
    public static SnippetBlock getCommitKeywordSnippet() {
        return new SnippetBlock(ItemResolverConstants.COMMIT, "commit;", ItemResolverConstants.KEYWORD_TYPE,
                Kind.KEYWORD);
    }

    /**
     * Get is keyword Snippet Block.
     *
     * @return {@link SnippetBlock}     Generated Snippet Block
     */
    public static SnippetBlock getIsKeywordSnippet() {
        return new SnippetBlock(ItemResolverConstants.IS, "is", ItemResolverConstants.KEYWORD_TYPE,
                Kind.KEYWORD);
    }

    /**
     * Get {@code ascending} keyword Snippet Block.
     *
     * @return {@link SnippetBlock}     Generated Snippet Block
     */
    public static SnippetBlock getAscendingKeywordSnippet() {
        return new SnippetBlock(ItemResolverConstants.ASCENDING, "ascending", ItemResolverConstants.KEYWORD_TYPE,
                Kind.KEYWORD);
    }

    /**
     * Get {@code descending} keyword Snippet Block.
     *
     * @return {@link SnippetBlock}     Generated Snippet Block
     */
    public static SnippetBlock getDescendingKeywordSnippet() {
        return new SnippetBlock(ItemResolverConstants.DESCENDING, "descending", ItemResolverConstants.KEYWORD_TYPE,
                Kind.KEYWORD);
    }

    /**
     * Get {@code transactional} keyword Snippet Block.
     *
     * @return {@link SnippetBlock}     Generated Snippet Block
     */
    public static SnippetBlock getTransactionalKeywordSnippet() {
        return new SnippetBlock(ItemResolverConstants.TRANSACTIONAL, "transactional",
                ItemResolverConstants.KEYWORD_TYPE, Kind.KEYWORD);
    }

    /**
     * Get Break statement Snippet Block.
     *
     * @return {@link SnippetBlock}     Generated Snippet Block
     */
    public static SnippetBlock getBreakSnippet() {
        return new SnippetBlock(ItemResolverConstants.BREAK, "break;", ItemResolverConstants.STATEMENT_TYPE,
                Kind.STATEMENT);
    }

    /**
     * Get Match Expression Snippet Block.
     *
     * @return {@link SnippetBlock}     Generated Snippet Block
     */
    public static SnippetBlock getMatchExpressionSnippet() {
        String snippet = "but {" + CommonUtil.LINE_SEPARATOR + "\t${1}" + CommonUtil.LINE_SEPARATOR + "};";
        return new SnippetBlock(ItemResolverConstants.BUT, snippet, ItemResolverConstants.STATEMENT_TYPE,
                Kind.STATEMENT);
    }

    /**
     * Get Check Keyword Snippet Block.
     *
     * @return {@link SnippetBlock}     Generated Snippet Block
     */
    public static SnippetBlock getCheckKeywordSnippet() {
        return new SnippetBlock(ItemResolverConstants.CHECK_KEYWORD, "check ", ItemResolverConstants.KEYWORD_TYPE,
                Kind.KEYWORD);
    }

    /**
     * Get checkpanic Keyword Snippet Block.
     *
     * @return {@link SnippetBlock}     Generated Snippet Block
     */
    public static SnippetBlock getCheckPanicKeywordSnippet() {
        return new SnippetBlock(ItemResolverConstants.CHECKPANIC_KEYWORD, "checkpanic ",
                ItemResolverConstants.KEYWORD_TYPE, Kind.KEYWORD);
    }

    /**
     * Get Wait Keyword Snippet Block.
     *
     * @return {@link SnippetBlock}     Generated Snippet Block
     */
    public static SnippetBlock getWaitKeywordSnippet() {
        return new SnippetBlock(ItemResolverConstants.WAIT_KEYWORD, "wait ", ItemResolverConstants.KEYWORD_TYPE,
                Kind.KEYWORD);
    }

    /**
     * Get Start Keyword Snippet Block.
     *
     * @return {@link SnippetBlock}     Generated Snippet Block
     */
    public static SnippetBlock getStartKeywordSnippet() {
        return new SnippetBlock(ItemResolverConstants.START_KEYWORD, "start ", ItemResolverConstants.KEYWORD_TYPE,
                Kind.KEYWORD);
    }

    /**
     * Get as Keyword Snippet Block.
     *
     * @return {@link SnippetBlock}     Generated Snippet Block
     */
    public static SnippetBlock getAsKeywordSnippet() {
        return new SnippetBlock(ItemResolverConstants.AS_KEYWORD, "as ", ItemResolverConstants.KEYWORD_TYPE,
                Kind.KEYWORD);
    }

    /**
     * Get version Keyword Snippet Block.
     *
     * @return {@link SnippetBlock}     Generated Snippet Block
     */
    public static SnippetBlock getVersionKeywordSnippet() {
        return new SnippetBlock(ItemResolverConstants.VERSION_KEYWORD, "version", ItemResolverConstants.KEYWORD_TYPE,
                Kind.KEYWORD);
    }

    /**
     * Get From Keyword Snippet Block.
     *
     * @return {@link SnippetBlock}     Generated Snippet Block
     */
    public static SnippetBlock getFromKeywordSnippet() {
        return new SnippetBlock(ItemResolverConstants.FROM_KEYWORD, "from ", ItemResolverConstants.KEYWORD_TYPE,
                Kind.KEYWORD);
    }

    /**
     * Get Where Keyword Snippet Block.
     *
     * @return {@link SnippetBlock}     Generated Snippet Block
     */
    public static SnippetBlock getWhereKeywordSnippet() {
        return new SnippetBlock(ItemResolverConstants.WHERE_KEYWORD, "where ", ItemResolverConstants.KEYWORD_TYPE,
                Kind.KEYWORD);
    }

    /**
     * Get Join Keyword Snippet Block.
     *
     * @return {@link SnippetBlock}     Generated Snippet Block
     */
    public static SnippetBlock getJoinKeywordSnippet() {
        return new SnippetBlock(ItemResolverConstants.JOIN_KEYWORD, "join ", ItemResolverConstants.KEYWORD_TYPE,
                Kind.KEYWORD);
    }

    /**
     * Get Order By Keyword Snippet Block.
     *
     * @return {@link SnippetBlock}     Generated Snippet Block
     */
    public static SnippetBlock getOrderByKeywordSnippet() {
        return new SnippetBlock(ItemResolverConstants.ORDERBY_KEYWORD, "order by ", ItemResolverConstants.KEYWORD_TYPE,
                Kind.KEYWORD);
    }

    /**
     * Get Join Keyword Snippet Block.
     *
     * @return {@link SnippetBlock}     Generated Snippet Block
     */
    public static SnippetBlock getLimitKeywordSnippet() {
        return new SnippetBlock(ItemResolverConstants.LIMIT_KEYWORD, "limit ", ItemResolverConstants.KEYWORD_TYPE,
                Kind.KEYWORD);
    }

    /**
     * Get Select Keyword Snippet Block.
     *
     * @return {@link SnippetBlock}     Generated Snippet Block
     */
    public static SnippetBlock getSelectKeywordSnippet() {
        return new SnippetBlock(ItemResolverConstants.SELECT_KEYWORD, "select ", ItemResolverConstants.KEYWORD_TYPE,
                Kind.KEYWORD);
    }

    /**
     * Get {@code equals} Keyword Snippet Block.
     *
     * @return {@link SnippetBlock}     Generated Snippet Block
     */
    public static SnippetBlock getEqualsKeywordSnippet() {
        return new SnippetBlock(ItemResolverConstants.EQUALS_KEYWORD, "equals ", ItemResolverConstants.KEYWORD_TYPE,
                Kind.KEYWORD);
    }

    /**
     * Get Flush Keyword Snippet Block.
     *
     * @return {@link SnippetBlock}     Generated Snippet Block
     */
    public static SnippetBlock getFlushKeywordSnippet() {
        return new SnippetBlock(ItemResolverConstants.FLUSH_KEYWORD, "flush ", ItemResolverConstants.KEYWORD_TYPE,
                Kind.KEYWORD);
    }

    /**
     * Get Import Keyword Snippet Block.
     *
     * @return {@link SnippetBlock}     Generated Snippet Block
     */
    public static SnippetBlock getImportKeywordSnippet() {
        return new SnippetBlock(ItemResolverConstants.IMPORT, "import ", ItemResolverConstants.KEYWORD_TYPE,
                Kind.KEYWORD);
    }

    /**
     * Get Function Keyword Snippet Block.
     *
     * @return {@link SnippetBlock}     Generated Snippet Block
     */
    public static SnippetBlock getFunctionKeywordSnippet() {
        return new SnippetBlock(ItemResolverConstants.FUNCTION, "function ", ItemResolverConstants.KEYWORD_TYPE,
                Kind.KEYWORD);
    }

    /**
     * Get resource Keyword Snippet Block.
     *
     * @return {@link SnippetBlock}     Generated Snippet Block
     */
    public static SnippetBlock getResourceKeywordSnippet() {
        return new SnippetBlock(ItemResolverConstants.RESOURCE, "resource ", ItemResolverConstants.KEYWORD_TYPE,
                Kind.KEYWORD);
    }

    /**
     * Get Continue Statement Snippet Block.
     *
     * @return {@link SnippetBlock}     Generated Snippet Block
     */
    public static SnippetBlock getContinueStatmentSnippet() {
        return new SnippetBlock(ItemResolverConstants.CONTINUE, "continue;", ItemResolverConstants.STATEMENT_TYPE,
                Kind.STATEMENT);
    }

    /**
     * Get Listener Keyword Snippet Block.
     *
     * @return {@link SnippetBlock}     Generated Snippet Block
     */
    public static SnippetBlock getListenerKeywordSnippet() {
        return new SnippetBlock(ItemResolverConstants.LISTENER_KEYWORD, "listener ", ItemResolverConstants.KEYWORD_TYPE,
                Kind.KEYWORD);
    }

    /**
     * Get Returns Keyword Snippet Block.
     *
     * @return {@link SnippetBlock}     Generated Snippet Block
     */
    public static SnippetBlock getReturnsKeywordSnippet() {
        return new SnippetBlock(ItemResolverConstants.RETURNS_KEYWORD, "returns ", ItemResolverConstants.KEYWORD_TYPE,
                Kind.KEYWORD);
    }

    /**
     * Get Untaint Keyword Snippet Block.
     *
     * @return {@link SnippetBlock}     Generated Snippet Block
     */
    public static SnippetBlock getUntaintKeywordSnippet() {
        return new SnippetBlock(ItemResolverConstants.UNTAINTED_KEYWORD, "untainted ",
                ItemResolverConstants.KEYWORD_TYPE, Kind.KEYWORD);
    }

    /**
     * Get Foreach Snippet Block.
     *
     * @return {@link SnippetBlock}     Generated Snippet Block
     */
    public static SnippetBlock getForeachSnippet() {
        String snippet = "foreach ${1:var} ${2:item} in ${3:itemList} {" + CommonUtil.LINE_SEPARATOR + "\t${4}"
                + CommonUtil.LINE_SEPARATOR + "}";
        return new SnippetBlock(ItemResolverConstants.FOREACH, snippet, ItemResolverConstants.STATEMENT_TYPE,
                Kind.STATEMENT);
    }

    /**
     * Get Fork Snippet Block.
     *
     * @return {@link SnippetBlock}     Generated Snippet Block
     */
    public static SnippetBlock getForkStatementSnippet() {
        String snippet = "fork {" + CommonUtil.LINE_SEPARATOR + "\t${1}" + CommonUtil.LINE_SEPARATOR + "}";
        return new SnippetBlock(ItemResolverConstants.FORK, snippet, ItemResolverConstants.STATEMENT_TYPE,
                Kind.STATEMENT);
    }

    /**
     * Get Function Definition Snippet Block.
     *
     * @return {@link SnippetBlock}     Generated Snippet Block
     */
    public static SnippetBlock getFunctionDefSnippet() {
        String snippet = "function ${1:name}(${2}) {" + CommonUtil.LINE_SEPARATOR + "\t${3}"
                + CommonUtil.LINE_SEPARATOR + "}";
        return new SnippetBlock(ItemResolverConstants.FUNCTION, snippet, ItemResolverConstants.SNIPPET_TYPE,
                Kind.SNIPPET);
    }

    /**
     * Get Resource Function Definition Snippet Block.
     *
     * @return {@link SnippetBlock}     Generated Snippet Block
     */
    public static SnippetBlock getResourceFunctionDefSnippet() {
        String snippet = "function ${1:name} ${2:.} (${3}) {" + CommonUtil.LINE_SEPARATOR + "\t${4}"
                + CommonUtil.LINE_SEPARATOR + "}";
        return new SnippetBlock(ItemResolverConstants.RESOURCE_FUNC_DEF, snippet, ItemResolverConstants.SNIPPET_TYPE,
                Kind.SNIPPET);
    }

    /**
     * Get Resource Function Signature Snippet Block.
     *
     * @return {@link SnippetBlock}     Generated Snippet Block
     */
    public static SnippetBlock getResourceFunctionSignatureSnippet() {
        String snippet = "resource function ${1:name} ${2:.} (${3}) {" + CommonUtil.LINE_SEPARATOR + "\t${4}"
                + CommonUtil.LINE_SEPARATOR + "}";
        return new SnippetBlock(ItemResolverConstants.RESOURCE, snippet, ItemResolverConstants.SNIPPET_TYPE,
                Kind.SNIPPET);
    }

    /**
     * Get Function Signature Snippet Block.
     *
     * @return {@link SnippetBlock}     Generated Snippet Block
     */
    public static SnippetBlock getFunctionSignatureSnippet() {
        String snippet = "function ${1:name}(${2});";
        return new SnippetBlock(ItemResolverConstants.FUNCTION_SIGNATURE, snippet, ItemResolverConstants.SNIPPET_TYPE,
                Kind.SNIPPET);
    }

    /**
     * Get If Statement Snippet Block.
     *
     * @return {@link SnippetBlock}     Generated Snippet Block
     */
    public static SnippetBlock getIfStatementSnippet() {
        String snippet = "if (${1:true}) {" + CommonUtil.LINE_SEPARATOR + "\t${2}" + CommonUtil.LINE_SEPARATOR + "}";
        return new SnippetBlock(ItemResolverConstants.IF, snippet, ItemResolverConstants.STATEMENT_TYPE,
                Kind.STATEMENT);
    }

    /**
     * Get Else If Snippet Block.
     *
     * @return {@link SnippetBlock}     Generated Snippet Block
     */
    public static SnippetBlock getElseIfStatementSnippet() {
        String snippet = "else if (${1:true}) {" + CommonUtil.LINE_SEPARATOR + "\t${2}"
                + CommonUtil.LINE_SEPARATOR + "}";
        return new SnippetBlock(ItemResolverConstants.ELSE_IF, snippet, ItemResolverConstants.STATEMENT_TYPE,
                Kind.STATEMENT);
    }

    /**
     * Get Else Snippet Block.
     *
     * @return {@link SnippetBlock}     Generated Snippet Block
     */
    public static SnippetBlock getElseStatementSnippet() {
        String snippet = "else {" + CommonUtil.LINE_SEPARATOR + "\t${1}" + CommonUtil.LINE_SEPARATOR + "}";
        return new SnippetBlock(ItemResolverConstants.ELSE, snippet, ItemResolverConstants.STATEMENT_TYPE,
                Kind.STATEMENT);
    }

    /**
     * Get Lock Statement Snippet Block.
     *
     * @return {@link SnippetBlock}     Generated Snippet Block
     */
    public static SnippetBlock getLockStatementSnippet() {
        String snippet = "lock {" + CommonUtil.LINE_SEPARATOR + "\t${1}" + CommonUtil.LINE_SEPARATOR + "}";
        return new SnippetBlock(ItemResolverConstants.LOCK, snippet, ItemResolverConstants.STATEMENT_TYPE,
                Kind.STATEMENT);
    }

    /**
     * Get Main Function Snippet Block.
     *
     * @return {@link SnippetBlock}     Generated Snippet Block
     */
    public static SnippetBlock getMainFunctionSnippet() {
        String snippet = "public function main() {" + CommonUtil.LINE_SEPARATOR + "\t${1}"
                + CommonUtil.LINE_SEPARATOR + "}";
        return new SnippetBlock(ItemResolverConstants.MAIN_FUNCTION, snippet, ItemResolverConstants.SNIPPET_TYPE,
                Kind.SNIPPET);
    }

    /**
     * Get Match Statement Snippet Block.
     *
     * @return {@link SnippetBlock}     Generated Snippet Block
     */
    public static SnippetBlock getMatchStatementSnippet() {
        return new SnippetBlock(ItemResolverConstants.MATCH, "match ", ItemResolverConstants.STATEMENT_TYPE,
                Kind.STATEMENT);
    }

    /**
     * Get Namespace Declaration Statement Snippet Block.
     *
     * @return {@link SnippetBlock}     Generated Snippet Block
     */
    public static SnippetBlock getXMLNSDeclarationSnippet() {
        String snippet = "xmlns \"${1}\" as ${2:ns};";

        return new SnippetBlock(ItemResolverConstants.XMLNS, snippet, ItemResolverConstants.SNIPPET_TYPE,
                Kind.STATEMENT);
    }

    /**
     * Get Object Type Descriptor Snippet Block.
     *
     * @return {@link SnippetBlock}     Generated Snippet Block
     */
    public static SnippetBlock getObjectTypeDescSnippet() {
        String snippet = "object {" + CommonUtil.LINE_SEPARATOR + "\t${1}" + CommonUtil.LINE_SEPARATOR + "}";

        return new SnippetBlock(ItemResolverConstants.OBJECT_TYPE_DESC, snippet, ItemResolverConstants.SNIPPET_TYPE,
                Kind.SNIPPET);
    }

    /**
     * Get Object Definition Snippet Block.
     *
     * @return {@link SnippetBlock}     Generated Snippet Block
     */
    public static SnippetBlock getObjectDefinitionSnippet() {
        String snippet = "type ${1:ObjectName} object {" + CommonUtil.LINE_SEPARATOR + "\t${2}"
                + CommonUtil.LINE_SEPARATOR + "};";

        return new SnippetBlock(ItemResolverConstants.OBJECT_TYPE, snippet, ItemResolverConstants.SNIPPET_TYPE,
                Kind.SNIPPET);
    }

    /**
     * Get Public Keyword Snippet Block.
     *
     * @return {@link SnippetBlock}     Generated Snippet Block
     */
    public static SnippetBlock getPublicKeywordSnippet() {
        return new SnippetBlock(ItemResolverConstants.PUBLIC_KEYWORD, "public ", ItemResolverConstants.KEYWORD_TYPE,
                Kind.KEYWORD);
    }

    /**
     * Get {@code isolated} Keyword Snippet Block.
     *
     * @return {@link SnippetBlock}     Generated Snippet Block
     */
    public static SnippetBlock getIsolatedKeywordSnippet() {
        return new SnippetBlock(ItemResolverConstants.ISOLATED_KEYWORD, "isolated ", ItemResolverConstants.KEYWORD_TYPE,
                Kind.KEYWORD);
    }

    /**
     * Get Private Keyword Snippet Block.
     *
     * @return {@link SnippetBlock}     Generated Snippet Block
     */
    public static SnippetBlock getPrivateKeywordSnippet() {
        return new SnippetBlock(ItemResolverConstants.PRIVATE_KEYWORD, "private ", ItemResolverConstants.KEYWORD_TYPE,
                Kind.KEYWORD);
    }

    /**
     * Get Type Keyword Snippet Block.
     *
     * @return {@link SnippetBlock}     Generated Snippet Block
     */
    public static SnippetBlock getTypeKeywordSnippet() {
        return new SnippetBlock(ItemResolverConstants.TYPE_TYPE, "type ", ItemResolverConstants.KEYWORD_TYPE,
                Kind.KEYWORD);
    }

    /**
     * Get Record Keyword Snippet Block.
     *
     * @return {@link SnippetBlock}     Generated Snippet Block
     */
    public static SnippetBlock getRecordKeywordSnippet() {
        return new SnippetBlock(ItemResolverConstants.RECORD_KEYWORD, "record ", ItemResolverConstants.KEYWORD_TYPE,
                Kind.KEYWORD);
    }

    /**
     * Get Object Keyword Snippet Block.
     *
     * @return {@link SnippetBlock}     Generated Snippet Block
     */
    public static SnippetBlock getObjectKeywordSnippet() {
        return new SnippetBlock(ItemResolverConstants.OBJECT_KEYWORD, "object ", ItemResolverConstants.KEYWORD_TYPE,
                Kind.KEYWORD);
    }

    /**
     * Get Annotation Keyword Snippet Block.
     *
     * @return {@link SnippetBlock}     Generated Snippet Block
     */
    public static SnippetBlock getAnnotationKeywordSnippet() {
        return new SnippetBlock(ItemResolverConstants.ANNOTATION_TYPE, "annotation ",
                ItemResolverConstants.KEYWORD_TYPE, Kind.KEYWORD);
    }

    /**
     * Get Record Type Descriptor Snippet Block.
     *
     * @return {@link SnippetBlock}     Generated Snippet Block
     */
    public static SnippetBlock getRecordTypeDescSnippet() {
        String snippet = "record {" + CommonUtil.LINE_SEPARATOR + "\t${1}" + CommonUtil.LINE_SEPARATOR + "}";

        return new SnippetBlock(ItemResolverConstants.RECORD_TYPE_DESC, snippet, ItemResolverConstants.SNIPPET_TYPE,
                Kind.SNIPPET);
    }

    /**
     * Get Record Definition Snippet Block.
     *
     * @return {@link SnippetBlock}     Generated Snippet Block
     */
    public static SnippetBlock getRecordDefinitionSnippet() {
        String snippet = "type ${1:RecordName} record {" + CommonUtil.LINE_SEPARATOR + "\t${2}"
                + CommonUtil.LINE_SEPARATOR + "};";

        return new SnippetBlock(ItemResolverConstants.RECORD_TYPE, snippet, ItemResolverConstants.SNIPPET_TYPE,
                Kind.SNIPPET);
    }

    /**
     * Get Error Type Definition Snippet Block.
     *
     * @return {@link SnippetBlock}     Generated Snippet Block
     */
    public static SnippetBlock getErrorTypeDefinitionSnippet() {
        String snippet = "type ${1:ErrorName} error<${2:map<anydata>}>;";

        return new SnippetBlock(ItemResolverConstants.ERROR_TYPE, snippet, ItemResolverConstants.SNIPPET_TYPE,
                Kind.SNIPPET);
    }

    /**
     * Get Error Type Descriptor Snippet Block.
     *
     * @return {@link SnippetBlock}     Generated Snippet Block
     */
    public static SnippetBlock getErrorTypeDescSnippet() {
        String snippet = "error<${1:map<anydata>}>;";

        return new SnippetBlock(ItemResolverConstants.ERROR_TYPE, snippet, ItemResolverConstants.SNIPPET_TYPE,
                Kind.SNIPPET);
    }

    /**
     * Get Table Type Descriptor Snippet Block.
     *
     * @return {@link SnippetBlock}     Generated Snippet Block
     */
    public static SnippetBlock getTableTypeDescSnippet() {
        String snippet = "type ${1:TypeName} table<${2}>;";

        return new SnippetBlock(ItemResolverConstants.TABLE_TYPE, snippet, ItemResolverConstants.SNIPPET_TYPE,
                Kind.SNIPPET);
    }

    /**
     * Get Table Type Descriptor Snippet Block with key.
     *
     * @return {@link SnippetBlock}     Generated Snippet Block
     */
    public static SnippetBlock getTableWithKeyTypeDescSnippet() {
        String snippet = "type ${1:TypeName} table<${2}> key${3}";

        return new SnippetBlock(ItemResolverConstants.TABLE_WITH_KEY_TYPE, snippet, ItemResolverConstants.SNIPPET_TYPE,
                Kind.SNIPPET);
    }

    /**
     * Get stream definition Snippet Block with key.
     *
     * @return {@link SnippetBlock}     Generated Snippet Block
     */
    public static SnippetBlock getStreamDefSnippet() {
        String snippet = "stream<${1}> ${2:streamName} = new;";

        return new SnippetBlock(ItemResolverConstants.TABLE_WITH_KEY_TYPE, snippet, ItemResolverConstants.SNIPPET_TYPE,
                Kind.SNIPPET);
    }

    /**
     * Get Closed Record Type Descriptor Snippet Block.
     *
     * @return {@link SnippetBlock}     Generated Snippet Block
     */
    public static SnippetBlock getClosedRecordTypeDescSnippet() {
        String snippet = "record {|" + CommonUtil.LINE_SEPARATOR + "\t${1}" + CommonUtil.LINE_SEPARATOR + "|}";

        return new SnippetBlock(ItemResolverConstants.CLOSED_RECORD_TYPE_DESC, snippet,
                ItemResolverConstants.SNIPPET_TYPE, Kind.SNIPPET);
    }

    /**
     * Get Closed Record Definition Snippet Block.
     *
     * @return {@link SnippetBlock}     Generated Snippet Block
     */
    public static SnippetBlock getClosedRecordDefinitionSnippet() {
        String snippet = "type ${1:RecordName} record {|" + CommonUtil.LINE_SEPARATOR + "\t${2}"
                + CommonUtil.LINE_SEPARATOR + "|};";

        return new SnippetBlock(ItemResolverConstants.CLOSED_RECORD_TYPE, snippet, ItemResolverConstants.SNIPPET_TYPE,
                Kind.SNIPPET);
    }

    /**
     * Get HTTP Resource Definition Snippet Block.
     *
     * @return {@link SnippetBlock}     Generated Snippet Block
     */
    public static SnippetBlock getResourceDefinitionSnippet() {
        ImmutablePair<String, String> httpImport = new ImmutablePair<>("ballerina", "http");
        String snippet = "resource function ${1:newResource}(http:Caller ${2:caller}, ${3:http:Request request}) {"
                + CommonUtil.LINE_SEPARATOR + "\t${4}" + CommonUtil.LINE_SEPARATOR + "}";
        return new SnippetBlock(ItemResolverConstants.HTTP_RESOURCE, snippet, ItemResolverConstants.SNIPPET_TYPE,
                Kind.SNIPPET, httpImport);
    }

    /**
     * Get Common/Generic Resource Definition Snippet Block.
     *
     * @return {@link SnippetBlock}     Generated Snippet Block
     */
    public static SnippetBlock getCommonResourceDefinitionSnippet() {
        String snippet = "resource function ${1:newResource}(${2}) {"
                + CommonUtil.LINE_SEPARATOR + "\t${3}" + CommonUtil.LINE_SEPARATOR + "}";
        return new SnippetBlock(ItemResolverConstants.RESOURCE, snippet, ItemResolverConstants.SNIPPET_TYPE,
                Kind.SNIPPET);
    }

    /**
     * Get gRPC Resource Definition Snippet Block.
     *
     * @return {@link SnippetBlock}     Generated Snippet Block
     */
    public static SnippetBlock getGRPCResourceDefinitionSnippet() {
        Pair<String, String> httpImport = new ImmutablePair<>("ballerina", "http");
        String snippet = "resource function ${1:newResource}(grpc:Caller ${2:caller}, ${3:string request}) {"
                + CommonUtil.LINE_SEPARATOR + "\t${4}" + CommonUtil.LINE_SEPARATOR + "}";
        return new SnippetBlock(ItemResolverConstants.RESOURCE, snippet, ItemResolverConstants.SNIPPET_TYPE,
                Kind.SNIPPET, httpImport);
    }

    //--------------------------------------------WebSocket Service-----------------------------------------------------

    /**
     * Get WebSocket OnOpen Resource Definition Snippet Block.
     *
     * @return {@link SnippetBlock}     Generated Snippet Block
     */
    public static SnippetBlock getWebSocketResourceOnOpenSnippet() {
        return SnippetGenerator.getResourceDefinitionSnippet("onOpen", "websocket onOpen", Collections.singletonList(
                "http:WebSocketCaller ${#:caller}"), new ImmutablePair<>("ballerina", "http"));
    }

    /**
     * Get WebSocket OnText Resource Definition Snippet Block.
     *
     * @return {@link SnippetBlock}     Generated Snippet Block
     */
    public static SnippetBlock getWebSocketResourceOnTextSnippet() {
        return SnippetGenerator.getResourceDefinitionSnippet("onText", "websocket onText", Arrays.asList(
                "http:WebSocketCaller ${#:caller}", "string ${#:data}", "boolean ${#:finalFrame}"),
                new ImmutablePair<>("ballerina", "http"));
    }

    /**
     * Get WebSocket OnBinary Resource Definition Snippet Block.
     *
     * @return {@link SnippetBlock}     Generated Snippet Block
     */
    public static SnippetBlock getWebSocketResourceOnBinarySnippet() {
        return SnippetGenerator.getResourceDefinitionSnippet("onBinary", "websocket onBinary", Arrays.asList(
                "http:WebSocketCaller ${#:caller}", "byte[] ${#:data}"),
                new ImmutablePair<>("ballerina", "http"));
    }

    /**
     * Get WebSocket OnPing Resource Definition Snippet Block.
     *
     * @return {@link SnippetBlock}     Generated Snippet Block
     */
    public static SnippetBlock getWebSocketResourceOnPingSnippet() {
        return SnippetGenerator.getResourceDefinitionSnippet("onPing", "websocket onPing", Arrays.asList(
                "http:WebSocketCaller ${#:caller}", "byte[] ${#:data}"),
                new ImmutablePair<>("ballerina", "http"));
    }

    /**
     * Get WebSocket OnPong Resource Definition Snippet Block.
     *
     * @return {@link SnippetBlock}     Generated Snippet Block
     */
    public static SnippetBlock getWebSocketResourceOnPongSnippet() {
        return SnippetGenerator.getResourceDefinitionSnippet("onPong", "websocket onPong", Arrays.asList(
                "http:WebSocketCaller ${#:caller}", "byte[] ${#:data}"),
                new ImmutablePair<>("ballerina", "http"));
    }

    /**
     * Get WebSocket OnIdleTimeout Resource Definition Snippet Block.
     *
     * @return {@link SnippetBlock}     Generated Snippet Block
     */
    public static SnippetBlock getWebSocketResourceOnIdleTimeoutSnippet() {
        return SnippetGenerator.getResourceDefinitionSnippet("onIdleTimeout", "websocket onIdleTimeout",
                Collections
                        .singletonList("http:WebSocketCaller ${#:caller}"),
                new ImmutablePair<>("ballerina", "http"));
    }

    /**
     * Get WebSocket onError Resource Definition Snippet Block.
     *
     * @return {@link SnippetBlock}     Generated Snippet Block
     */
    public static SnippetBlock getWebSocketResourceOnErrorSnippet() {
        return SnippetGenerator.getResourceDefinitionSnippet("onError", "websocket onError",
                Arrays
                        .asList("http:WebSocketCaller ${#:caller}",
                                "error ${#:err}"),
                new ImmutablePair<>("ballerina", "http"));
    }

    /**
     * Get WebSocket OnClose Resource Definition Snippet Block.
     *
     * @return {@link SnippetBlock}     Generated Snippet Block
     */
    public static SnippetBlock getWebSocketResourceOnCloseSnippet() {
        return SnippetGenerator.getResourceDefinitionSnippet("onClose", "websocket onClose", Arrays.asList(
                "http:WebSocketCaller ${#:caller}", "int ${#:statusCode}", "string ${#:reason}"),
                new ImmutablePair<>("ballerina", "http"));
    }

    //----------------------------------------WebSocket Client Service--------------------------------------------------

    /**
     * Get WebSocket Client Service OnText Resource Definition Snippet Block.
     *
     * @return {@link SnippetBlock}     Generated Snippet Block
     */
    public static SnippetBlock getWebSocketClientServiceResourceOnTextSnippet() {
        return SnippetGenerator.getResourceDefinitionSnippet("onText", "websocketClient onText", Arrays.asList(
                "http:WebSocketClient ${#:wsEp}", "string ${#:data}", "boolean ${#:finalFrame}"),
                new ImmutablePair<>("ballerina", "http"));
    }

    /**
     * Get WebSocket Client Service OnBinary Resource Definition Snippet Block.
     *
     * @return {@link SnippetBlock}     Generated Snippet Block
     */
    public static SnippetBlock getWebSocketClientServiceResourceOnBinarySnippet() {
        return SnippetGenerator.getResourceDefinitionSnippet("onBinary", "websocketClient onBinary", Arrays.asList(
                "http:WebSocketClient ${#:wsEp}", "byte[] ${#:data}"),
                new ImmutablePair<>("ballerina", "http"));
    }

    /**
     * Get WebSocket Client Service OnPing Resource Definition Snippet Block.
     *
     * @return {@link SnippetBlock}     Generated Snippet Block
     */
    public static SnippetBlock getWebSocketClientServiceResourceOnPingSnippet() {
        return SnippetGenerator.getResourceDefinitionSnippet("onPing", "websocketClient onPing", Arrays.asList(
                "http:WebSocketClient ${#:wsEp}", "byte[] ${#:data}"),
                new ImmutablePair<>("ballerina", "http"));
    }

    /**
     * Get WebSocket Client Service OnPong Resource Definition Snippet Block.
     *
     * @return {@link SnippetBlock}     Generated Snippet Block
     */
    public static SnippetBlock getWebSocketClientServiceResourceOnPongSnippet() {
        return SnippetGenerator.getResourceDefinitionSnippet("onPong", "websocketClient onPong", Arrays.asList(
                "http:WebSocketClient ${#:wsEp}", "byte[] ${#:data}"), new ImmutablePair<>("ballerina", "http"));
    }

    /**
     * Get WebSocket Client Service OnIdleTimeout Resource Definition Snippet Block.
     *
     * @return {@link SnippetBlock}     Generated Snippet Block
     */
    public static SnippetBlock getWebSocketClientServiceResourceOnIdleTimeoutSnippet() {
        return SnippetGenerator.getResourceDefinitionSnippet("onIdleTimeout", "websocketClient onIdleTimeout",
                Collections
                        .singletonList("http:WebSocketClient ${#:wsEp}"),
                new ImmutablePair<>("ballerina", "http"));
    }

    /**
     * Get WebSocket Client Service onError Resource Definition Snippet Block.
     *
     * @return {@link SnippetBlock}     Generated Snippet Block
     */
    public static SnippetBlock getWebSocketClientServiceResourceOnErrorSnippet() {
        return SnippetGenerator.getResourceDefinitionSnippet("onError", "websocketClient onError",
                Arrays.asList("http:WebSocketClient ${#:wsEp}",
                        "error ${#:err}"),
                new ImmutablePair<>("ballerina", "http"));
    }

    /**
     * Get WebSocket Client Service OnClose Resource Definition Snippet Block.
     *
     * @return {@link SnippetBlock}     Generated Snippet Block
     */
    public static SnippetBlock getWebSocketClientServiceResourceOnCloseSnippet() {
        return SnippetGenerator.getResourceDefinitionSnippet("onClose", "websocketClient onClose", Arrays.asList(
                "http:WebSocketClient ${#:wsEp}", "int ${#:statusCode}", "string ${#:reason}"),
                new ImmutablePair<>("ballerina", "http"));
    }

    /**
     * Get WebSub OnIntentVerification Resource Definition Snippet Block.
     *
     * @return {@link SnippetBlock}     Generated Snippet Block
     */
    public static SnippetBlock getWebSubResourceOnIntentVerificationSnippet() {
        return SnippetGenerator.getResourceDefinitionSnippet("onIntentVerification", "onIntentVerification",
                Arrays.asList("websub:Caller ${#:caller}",
                        "websub:IntentVerificationRequest " +
                                "${#:request}"),
                new ImmutablePair<>("ballerina", "websub"));
    }

    //---------------------------------------------WebSub Service-------------------------------------------------------

    /**
     * Get WebSub OnNotification Resource Definition Snippet Block.
     *
     * @return {@link SnippetBlock}     Generated Snippet Block
     */
    public static SnippetBlock getWebSubResourceOnNotificationSnippet() {
        return SnippetGenerator.getResourceDefinitionSnippet("onNotification", "onNotification",
                Collections.singletonList(
                        "websub:Notification ${#:notification}"),
                new ImmutablePair<>("ballerina", "websub"));
    }

    /**
     * Get Resource Definition Snippet Block.
     *
     * @param name             name of the snippet
     * @param label            label of the snippet
     * @param params           params for the snippet
     * @param orgToAliasImport import
     * @return {@link SnippetBlock}     Generated Snippet Block
     */
    private static SnippetBlock getResourceDefinitionSnippet(String name, String label, List<String> params,
                                                             Pair<String, String> orgToAliasImport) {
        StringJoiner paramsJoiner = new StringJoiner(",");
        IntStream.range(0, params.size()).forEach(
                i -> paramsJoiner.add(params.get(i).replace("#", String.valueOf(i + 1))));
        String snippet = "resource function " + name + "(" + paramsJoiner.toString() + ") {"
                + CommonUtil.LINE_SEPARATOR + "\t${" + (1 + params.size()) + "}" + CommonUtil.LINE_SEPARATOR + "}";
        return new SnippetBlock(label + " " + ItemResolverConstants.RESOURCE, snippet,
                ItemResolverConstants.SNIPPET_TYPE, Kind.SNIPPET, orgToAliasImport);
    }

    /**
     * Get Return Statement Snippet Block.
     *
     * @return {@link SnippetBlock}     Generated Snippet Block
     */
    public static SnippetBlock getReturnStatementSnippet() {
        return new SnippetBlock(ItemResolverConstants.RETURN, "return ", ItemResolverConstants.STATEMENT_TYPE,
                Kind.STATEMENT);
    }

    /**
     * Get Service Definition Snippet Block.
     *
     * @return {@link SnippetBlock}     Generated Snippet Block
     */
    public static SnippetBlock getServiceDefSnippet() {
        ImmutablePair<String, String> httpImport = new ImmutablePair<>("ballerina", "http");
<<<<<<< HEAD
        String snippet = "service ${1:serviceName} on new http:Listener(${2:8080}) {"
                + CommonUtil.LINE_SEPARATOR + "\tresource function ${3:newResource}(http:Caller ${4:caller}, "
                + "http:Request ${5:request}) {" + CommonUtil.LINE_SEPARATOR + "\t\t" + "${6}"
                + CommonUtil.LINE_SEPARATOR + "\t}" + CommonUtil.LINE_SEPARATOR + "}";
=======
        String snippet = "service /${1} on new http:Listener(8080) {"
                + CommonUtil.LINE_SEPARATOR + "\tresource function ${2:methodName} ${3:resourceName}"
                + "(http:Caller ${4:caller}, " + "http:Request ${5:req}) {" + CommonUtil.LINE_SEPARATOR
                + "\t\t" + CommonUtil.LINE_SEPARATOR + "\t}" + CommonUtil.LINE_SEPARATOR + "}";
>>>>>>> f72f0666
        return new SnippetBlock(ItemResolverConstants.SERVICE_HTTP, snippet, ItemResolverConstants.SNIPPET_TYPE,
                Kind.SNIPPET, httpImport);
    }

    /**
     * Get Service Variable Snippet Block.
     *
     * @return {@link SnippetBlock}     Generated Snippet Block
     */
    public static SnippetBlock getServiceVarSnippet() {
        String snippet = "service {"
                + CommonUtil.LINE_SEPARATOR + "\t${1}" + CommonUtil.LINE_SEPARATOR + "};";
        return new SnippetBlock(ItemResolverConstants.SERVICE, snippet, ItemResolverConstants.SNIPPET_TYPE,
                Kind.SNIPPET);
    }

    /**
     * Get Web Socket Service Definition Snippet Block.
     *
     * @return {@link SnippetBlock}     Generated Snippet Block
     */
    public static SnippetBlock getWebSocketServiceDefSnippet() {
        ImmutablePair<String, String> httpImport = new ImmutablePair<>("ballerina", "http");
        String snippet = "service ${1:serviceName} on new http:Listener(9090) {" + CommonUtil.LINE_SEPARATOR +
                "\tresource function onOpen(http:WebSocketCaller caller) {"
                + CommonUtil.LINE_SEPARATOR + "\t\t" + CommonUtil.LINE_SEPARATOR + "\t}" + CommonUtil.LINE_SEPARATOR +
                "\tresource function onText(http:WebSocketCaller caller, string data, boolean finalFrame) {"
                + CommonUtil.LINE_SEPARATOR + "\t\t" + CommonUtil.LINE_SEPARATOR + "\t}" + CommonUtil.LINE_SEPARATOR +
                "\tresource function onClose(http:WebSocketCaller caller, int statusCode, string reason) {"
                + CommonUtil.LINE_SEPARATOR + "\t\t" + CommonUtil.LINE_SEPARATOR + "\t}"
                + CommonUtil.LINE_SEPARATOR + "}";
        return new SnippetBlock(ItemResolverConstants.SERVICE_WEBSOCKET, snippet, ItemResolverConstants.SNIPPET_TYPE,
                Kind.SNIPPET, httpImport);
    }

    /**
     * Get Web Socket Client Service Definition Snippet Block.
     *
     * @return {@link SnippetBlock}     Generated Snippet Block
     */
    public static SnippetBlock getWebSocketClientServiceDefSnippet() {
        ImmutablePair<String, String> httpImport = new ImmutablePair<>("ballerina", "http");
        String snippet = "service ${1:clientCallbackService} = @http:WebSocketServiceConfig {} service {" +
                CommonUtil.LINE_SEPARATOR +
                "\tresource function onText(http:WebSocketClient wsEp, string text) {"
                + CommonUtil.LINE_SEPARATOR + "\t\t" + CommonUtil.LINE_SEPARATOR + "\t}" + CommonUtil.LINE_SEPARATOR +
                "\tresource function onClose(http:WebSocketClient wsEp, int statusCode, string reason) {"
                + CommonUtil.LINE_SEPARATOR + "\t\t" + CommonUtil.LINE_SEPARATOR + "\t}"
                + CommonUtil.LINE_SEPARATOR + "};";
        return new SnippetBlock(ItemResolverConstants.SERVICE_WEBSOCKET_CLIENT, snippet,
                ItemResolverConstants.SNIPPET_TYPE, Kind.SNIPPET, httpImport);
    }

    /**
     * Get Web Sub Service Definition Snippet Block.
     *
     * @return {@link SnippetBlock}     Generated Snippet Block
     */
    public static SnippetBlock getWebSubServiceDefSnippet() {
        ImmutablePair<String, String> websubImport = new ImmutablePair<>("ballerina", "websub");
        String snippet = "service ${1:websubSubscriber} on new websub:Listener(9092) {" + CommonUtil.LINE_SEPARATOR +
                "\tresource function onIntentVerification(websub:Caller caller, websub:IntentVerificationRequest " +
                "request) {" + CommonUtil.LINE_SEPARATOR + "\t\t" + CommonUtil.LINE_SEPARATOR + "\t}" +
                CommonUtil.LINE_SEPARATOR + "\tresource function onNotification(websub:Notification notification) {" +
                CommonUtil.LINE_SEPARATOR + "\t\t" + CommonUtil.LINE_SEPARATOR + "\t}" +
                CommonUtil.LINE_SEPARATOR + "}";
        return new SnippetBlock(ItemResolverConstants.SERVICE_WEBSUB, snippet, ItemResolverConstants.SNIPPET_TYPE,
                Kind.SNIPPET, websubImport);
    }

    /**
     * Get gRPC Service Definition Snippet Block.
     *
     * @return {@link SnippetBlock}     Generated Snippet Block
     */
    public static SnippetBlock getGRPCServiceDefSnippet() {
        ImmutablePair<String, String> grpcImport = new ImmutablePair<>("ballerina", "grpc");
        String snippet = "service ${1:serviceName} on new grpc:Listener(9092) {" + CommonUtil.LINE_SEPARATOR +
                "\tresource function ${2:newResource}(grpc:Caller caller, ${3:string} request) {" +
                CommonUtil.LINE_SEPARATOR + "\t\t" + CommonUtil.LINE_SEPARATOR + "\t}" +
                CommonUtil.LINE_SEPARATOR + "}";
        return new SnippetBlock(ItemResolverConstants.SERVICE_GRPC, snippet, ItemResolverConstants.SNIPPET_TYPE,
                Kind.SNIPPET, grpcImport);
    }

    /**
     * Get {@code class} Definition Snippet Block.
     *
     * @return {@link SnippetBlock}     Generated Snippet Block
     */
    public static SnippetBlock getClassDefSnippet() {
        String snippet = "class ${1:className} {" + CommonUtil.LINE_SEPARATOR + "\t${2}"
                + CommonUtil.LINE_SEPARATOR + "}";
        return new SnippetBlock(ItemResolverConstants.CLASS, snippet, ItemResolverConstants.SNIPPET_TYPE,
                Kind.SNIPPET);
    }

    /**
     * Get {@code enum} Definition Snippet Block.
     *
     * @return {@link SnippetBlock}     Generated Snippet Block
     */
    public static SnippetBlock getEnumDefSnippet() {
        String snippet = "enum ${1:enumName} {" + CommonUtil.LINE_SEPARATOR + "\t${2}"
                + CommonUtil.LINE_SEPARATOR + "}";
        return new SnippetBlock(ItemResolverConstants.ENUM, snippet, ItemResolverConstants.SNIPPET_TYPE,
                Kind.SNIPPET);
    }

    /**
     * Get Error Constructor expression Snippet Block.
     *
     * @return {@link SnippetBlock}     Generated Snippet Block
     */
    public static SnippetBlock getErrorConstructorSnippet() {
        String snippet = "error(\"${1}\")";
        return new SnippetBlock("error constructor", snippet, ItemResolverConstants.SNIPPET_TYPE,
                Kind.SNIPPET);
    }

    /**
     * Get Object Constructor expression Snippet Block.
     *
     * @return {@link SnippetBlock}     Generated Snippet Block
     */
    public static SnippetBlock getObjectConstructorSnippet() {
        String snippet = "object {" + CommonUtil.LINE_SEPARATOR + "\t" + CommonUtil.LINE_SEPARATOR + "};";
        return new SnippetBlock("object constructor", snippet, ItemResolverConstants.SNIPPET_TYPE,
                Kind.SNIPPET);
    }

    /**
     * Get Base16 literal Snippet Block.
     *
     * @return {@link SnippetBlock}     Generated Snippet Block
     */
    public static SnippetBlock getBase16LiteralSnippet() {
        String snippet = "base16 `${1}`";
        return new SnippetBlock("base16", snippet, ItemResolverConstants.SNIPPET_TYPE, Kind.SNIPPET);
    }

    /**
     * Get Base64 literal Snippet Block.
     *
     * @return {@link SnippetBlock}     Generated Snippet Block
     */
    public static SnippetBlock getBase64LiteralSnippet() {
        String snippet = "base64 `${1}`";
        return new SnippetBlock("base64", snippet, ItemResolverConstants.SNIPPET_TYPE, Kind.SNIPPET);
    }

    /**
     * Get Panic Statement Snippet Block.
     *
     * @return {@link SnippetBlock}     Generated Snippet Block
     */
    public static SnippetBlock getPanicStatementSnippet() {
        return new SnippetBlock(ItemResolverConstants.PANIC, "panic ", ItemResolverConstants.STATEMENT_TYPE,
                Kind.STATEMENT);
    }

    /**
     * Get Const Keyword Snippet Block.
     *
     * @return {@link SnippetBlock}     Generated Snippet Block
     */
    public static SnippetBlock getConstKeywordSnippet() {
        return new SnippetBlock(ItemResolverConstants.CONST_KEYWORD, "const ", ItemResolverConstants.KEYWORD_TYPE,
                Kind.KEYWORD);
    }

    /**
     * Get Final Keyword Snippet Block.
     *
     * @return {@link SnippetBlock}     Generated Snippet Block
     */
    public static SnippetBlock getFinalKeywordSnippet() {
        return new SnippetBlock(ItemResolverConstants.FINAL_KEYWORD, "final ", ItemResolverConstants.KEYWORD_TYPE,
                Kind.KEYWORD);
    }

    /**
     * Get {@code fail} Keyword Snippet Block.
     *
     * @return {@link SnippetBlock}     Generated Snippet Block
     */
    public static SnippetBlock getFailKeywordSnippet() {
        return new SnippetBlock(ItemResolverConstants.FAIL_KEYWORD, "fail ", ItemResolverConstants.KEYWORD_TYPE,
                Kind.KEYWORD);
    }

    /**
     * Get {@code remote} Keyword Snippet Block.
     *
     * @return {@link SnippetBlock}     Generated Snippet Block
     */
    public static SnippetBlock getRemoteKeywordSnippet() {
        return new SnippetBlock(ItemResolverConstants.REMOTE_KEYWORD, "remote", ItemResolverConstants.KEYWORD_TYPE,
                Kind.KEYWORD);
    }

    /**
     * Get Transaction Statement Snippet Block.
     *
     * @return {@link SnippetBlock}     Generated Snippet Block
     */
    public static SnippetBlock getTransactionStatementSnippet() {
        String snippet = "transaction {" + CommonUtil.LINE_SEPARATOR
                + "\t${1}" + CommonUtil.LINE_SEPARATOR + "}";
        return new SnippetBlock(ItemResolverConstants.TRANSACTION, snippet, ItemResolverConstants.STATEMENT_TYPE,
                Kind.STATEMENT);
    }

    /**
     * Get Retry Transaction Statement Snippet Block.
     *
     * @return {@link SnippetBlock}     Generated Snippet Block
     */
    public static SnippetBlock getRetryTransactionStatementSnippet() {
        String snippet = "retry transaction {" + CommonUtil.LINE_SEPARATOR
                + "\t${1}" + CommonUtil.LINE_SEPARATOR + "}";
        return new SnippetBlock(ItemResolverConstants.RETRY_TRANSACTION, snippet, ItemResolverConstants.STATEMENT_TYPE,
                Kind.STATEMENT);
    }

    /**
     * Get Trap Snippet Block.
     *
     * @return {@link SnippetBlock}     Generated Snippet Block
     */
    public static SnippetBlock getTrapSnippet() {
        String snippet = "trap ";
        return new SnippetBlock(ItemResolverConstants.TRAP, snippet, ItemResolverConstants.SNIPPET_TYPE,
                Kind.SNIPPET);
    }

    /**
     * Get Var Keyword Snippet Block.
     *
     * @return {@link SnippetBlock}     Generated Snippet Block
     */
    public static SnippetBlock getVarKeywordSnippet() {
        return new SnippetBlock(ItemResolverConstants.VAR_KEYWORD, "var ", ItemResolverConstants.KEYWORD_TYPE,
                Kind.KEYWORD);
    }

    /**
     * Get in Keyword Snippet Block.
     *
     * @return {@link SnippetBlock}     Generated Snippet Block
     */
    public static SnippetBlock getInKeywordSnippet() {
        return new SnippetBlock(ItemResolverConstants.IN_KEYWORD, "in ", ItemResolverConstants.KEYWORD_TYPE,
                Kind.KEYWORD);
    }

    /**
     * Get Enum Keyword Snippet Block.
     *
     * @return {@link SnippetBlock}     Generated Snippet Block
     */
    public static SnippetBlock getEnumKeywordSnippet() {
        return new SnippetBlock(ItemResolverConstants.ENUM_KEYWORD, "enum ", ItemResolverConstants.KEYWORD_TYPE,
                Kind.KEYWORD);
    }

    /**
     * Get Enum Keyword Snippet Block.
     *
     * @return {@link SnippetBlock}     Generated Snippet Block
     */
    public static SnippetBlock getXMLNSKeywordSnippet() {
        return new SnippetBlock(ItemResolverConstants.XMLNS, "xmlns ", ItemResolverConstants.KEYWORD_TYPE,
                Kind.KEYWORD);
    }

    /**
     * Get {@code class} Keyword Snippet Block.
     *
     * @return {@link SnippetBlock}     Generated Snippet Block
     */
    public static SnippetBlock getClassKeywordSnippet() {
        return new SnippetBlock(ItemResolverConstants.CLASS, "class ", ItemResolverConstants.KEYWORD_TYPE,
                Kind.KEYWORD);
    }

    /**
     * Get {@code distinct} Keyword Snippet Block.
     *
     * @return {@link SnippetBlock}     Generated Snippet Block
     */
    public static SnippetBlock getDistinctKeywordSnippet() {
        return new SnippetBlock(ItemResolverConstants.DISTINCT, "distinct", ItemResolverConstants.KEYWORD_TYPE,
                Kind.KEYWORD);
    }

    /**
     * Get Rollback Keyword Snippet Block.
     *
     * @return {@link SnippetBlock}     Generated Snippet Block
     */
    public static SnippetBlock getRollbackStatementSnippet() {
        return new SnippetBlock(ItemResolverConstants.ROLLBACK_KEYWORD, "rollback;", ItemResolverConstants.KEYWORD_TYPE,
                Kind.KEYWORD);
    }

    /**
     * Get While Statement Snippet Block.
     *
     * @return {@link SnippetBlock}     Generated Snippet Block
     */
    public static SnippetBlock getWhileStatementSnippet() {
        String snippet = "while (${1:true}) {" + CommonUtil.LINE_SEPARATOR + "\t${2}" + CommonUtil.LINE_SEPARATOR + "}";
        return new SnippetBlock(ItemResolverConstants.WHILE,
                snippet,
                ItemResolverConstants.STATEMENT_TYPE,
                Kind.STATEMENT);
    }

    /**
     * Get {@code do} Statement Snippet Block.
     *
     * @return {@link SnippetBlock}     Generated Snippet Block
     */
    public static SnippetBlock getDoStatementSnippet() {
        String snippet = "do {" + CommonUtil.LINE_SEPARATOR + "\t${1}" + CommonUtil.LINE_SEPARATOR + "}";
        return new SnippetBlock(ItemResolverConstants.DO, snippet, ItemResolverConstants.STATEMENT_TYPE,
                Kind.STATEMENT);
    }

    /**
     * Get From clause Snippet Block.
     *
     * @return {@link SnippetBlock}     Generated Snippet Block
     */
    public static SnippetBlock getFromClauseSnippet() {
        String snippet = "from ${1:var} ${2:item} in " + "${3}";

        return new SnippetBlock(ItemResolverConstants.FROM_CLAUSE, snippet, ItemResolverConstants.SNIPPET_TYPE,
                Kind.SNIPPET);
    }

    /**
     * Get Let clause Snippet Block.
     *
     * @return {@link SnippetBlock}     Generated Snippet Block
     */
    public static SnippetBlock getLetClauseSnippet() {
        String snippet = "let ${1:var} ${2:varName} = " + "${3}";

        return new SnippetBlock(ItemResolverConstants.LET_CLAUSE, snippet, ItemResolverConstants.SNIPPET_TYPE,
                Kind.SNIPPET);
    }

    /**
     * Get Join clause Snippet Block.
     *
     * @return {@link SnippetBlock}     Generated Snippet Block
     */
    public static SnippetBlock getJoinClauseSnippet() {
        String snippet = "join ${1:var} ${2:varName} in ${3:expr} on ${3:onExpr} equals ${3:equalsExpr}";

        return new SnippetBlock(ItemResolverConstants.JOIN_CLAUSE, snippet, ItemResolverConstants.SNIPPET_TYPE,
                Kind.SNIPPET);
    }

    /**
     * Get on fail clause Snippet Block.
     *
     * @return {@link SnippetBlock}     Generated Snippet Block
     */
    public static SnippetBlock getOnFailClauseSnippet() {
        String snippet = "on fail ${1:var} ${2:varName} {" + CommonUtil.LINE_SEPARATOR + "\t${3}"
                + CommonUtil.LINE_SEPARATOR + "}";

        return new SnippetBlock(ItemResolverConstants.ON_FAIL_CLAUSE, snippet, ItemResolverConstants.SNIPPET_TYPE,
                Kind.SNIPPET);
    }

    /**
     * Get on conflict clause Snippet Block.
     *
     * @return {@link SnippetBlock}     Generated Snippet Block
     */
    public static SnippetBlock getOnConflictClauseSnippet() {
        String snippet = "on conflict ";

        return new SnippetBlock(ItemResolverConstants.ON_CONFLICT_CLAUSE, snippet, ItemResolverConstants.SNIPPET_TYPE,
                Kind.SNIPPET);
    }

    /**
     * Get Worker Declaration Snippet Block.
     *
     * @return {@link SnippetBlock}     Generated Snippet Block
     */
    public static SnippetBlock getWorkerDeclarationSnippet() {
        String snippet = "worker ${1:name} {" + CommonUtil.LINE_SEPARATOR + "\t${2}" + CommonUtil.LINE_SEPARATOR + "}";

        return new SnippetBlock(ItemResolverConstants.WORKER, snippet, ItemResolverConstants.SNIPPET_TYPE,
                Kind.SNIPPET);
    }

    /**
     * Get Remote function Snippet Block.
     *
     * @return {@link SnippetBlock}     Generated Snippet Block
     */
    public static SnippetBlock getRemoteFunctionSnippet() {
        String snippet = "remote function ${1:name}(${2}) {" + CommonUtil.LINE_SEPARATOR + "\t${3}"
                + CommonUtil.LINE_SEPARATOR + "}";
        return new SnippetBlock(ItemResolverConstants.REMOTE_FUNCTION_TYPE, snippet,
                ItemResolverConstants.SNIPPET_TYPE, Kind.SNIPPET);
    }

    /**
     * Get Remote method declaration Snippet Block.
     *
     * @return {@link SnippetBlock}     Generated Snippet Block
     */
    public static SnippetBlock getRemoteMethodDeclSnippet() {
        String snippet = "remote function ${1:name}(${2});";
        return new SnippetBlock(ItemResolverConstants.REMOTE_FUNCTION_TYPE, snippet,
                ItemResolverConstants.SNIPPET_TYPE, Kind.SNIPPET);
    }

    /**
     * Get Object Initializer Snippet Block.
     *
     * @return {@link SnippetBlock}     Generated Snippet Block
     */
    public static SnippetBlock getInitFunctionSnippet() {
        String snippet = "public function init(${1:any arg}) {" + CommonUtil.LINE_SEPARATOR + "\t${2}" +
                CommonUtil.LINE_SEPARATOR + "}";
        return new SnippetBlock(ItemResolverConstants.NEW_OBJECT_INITIALIZER_TYPE, snippet,
                ItemResolverConstants.SNIPPET_TYPE, Kind.SNIPPET);
    }

    /**
     * Get Attach Function Snippet Block.
     *
     * @return {@link SnippetBlock}     Generated Snippet Block
     */
    public static SnippetBlock getAttachFunctionSnippet() {
        String snippet = "public function attach(service ${1:s}, string? ${2:name} = ()) returns error? {"
                + CommonUtil.LINE_SEPARATOR + "\t${3}" + CommonUtil.LINE_SEPARATOR + "}";
        return new SnippetBlock(ItemResolverConstants.ATTACH_FUNCTION_TYPE, snippet, ItemResolverConstants.SNIPPET_TYPE,
                Kind.SNIPPET);
    }

    /**
     * Get Start Function Snippet Block.
     *
     * @return {@link SnippetBlock}     Generated Snippet Block
     */
    public static SnippetBlock getStartFunctionSnippet() {
        String snippet = "public function 'start() returns error? {" + CommonUtil.LINE_SEPARATOR + "\t${1}"
                + CommonUtil.LINE_SEPARATOR + "}";
        return new SnippetBlock(ItemResolverConstants.START_FUNCTION_TYPE, snippet, ItemResolverConstants.SNIPPET_TYPE,
                Kind.SNIPPET);
    }

    /**
     * Get Graceful Stop Function Snippet Block.
     *
     * @return {@link SnippetBlock}     Generated Snippet Block
     */
    public static SnippetBlock getGracefulStopFunctionSnippet() {
        String snippet = "public function gracefulStop() returns error? {" + CommonUtil.LINE_SEPARATOR + "\t${1}"
                + CommonUtil.LINE_SEPARATOR + "}";
        return new SnippetBlock(ItemResolverConstants.GRACEFUL_STOP_FUNCTION_TYPE, snippet,
                ItemResolverConstants.SNIPPET_TYPE, Kind.SNIPPET);
    }

    /**
     * Get Immediate Stop Function Snippet Block.
     *
     * @return {@link SnippetBlock}     Generated Snippet Block
     */
    public static SnippetBlock getImmediateStopFunctionSnippet() {
        String snippet = "public function immediateStop() returns error? {" + CommonUtil.LINE_SEPARATOR + "\t${1}"
                + CommonUtil.LINE_SEPARATOR + "}";
        return new SnippetBlock(ItemResolverConstants.IMMEDIATE_STOP_FUNCTION_TYPE, snippet,
                ItemResolverConstants.SNIPPET_TYPE, Kind.SNIPPET);
    }

    /**
     * Get detach Function Snippet Block.
     *
     * @return {@link SnippetBlock}     Generated Snippet Block
     */
    public static SnippetBlock getDetachFunctionSnippet() {
        String snippet = "public function __detach(service ${1:s}) returns error? {"
                + CommonUtil.LINE_SEPARATOR + "\t${2}" + CommonUtil.LINE_SEPARATOR + "}";
        return new SnippetBlock(ItemResolverConstants.DETACH_FUNCTION_TYPE, snippet,
                ItemResolverConstants.SNIPPET_TYPE, Kind.SNIPPET);
    }

    /**
     * Get table keyword Snippet Block.
     *
     * @return {@link SnippetBlock}     Generated Snippet Block
     */
    public static SnippetBlock getTableKeywordSnippet() {
        return new SnippetBlock(ItemResolverConstants.TABLE, "table", ItemResolverConstants.KEYWORD_TYPE,
                Kind.KEYWORD);
    }

    /**
     * Get service keyword Snippet Block.
     *
     * @return {@link SnippetBlock}     Generated Snippet Block
     */
    public static SnippetBlock getServiceKeywordSnippet() {
        return new SnippetBlock(ItemResolverConstants.SERVICE, "service", ItemResolverConstants.KEYWORD_TYPE,
                Kind.KEYWORD);
    }

    /**
     * Get string keyword Snippet Block.
     *
     * @return {@link SnippetBlock}     Generated Snippet Block
     */
    public static SnippetBlock getStringKeywordSnippet() {
        return new SnippetBlock(ItemResolverConstants.STRING, "string", ItemResolverConstants.KEYWORD_TYPE,
                Kind.KEYWORD);
    }

    /**
     * Get xml keyword Snippet Block.
     *
     * @return {@link SnippetBlock}     Generated Snippet Block
     */
    public static SnippetBlock getXMLKeywordSnippet() {
        return new SnippetBlock(ItemResolverConstants.XML, "xml", ItemResolverConstants.KEYWORD_TYPE,
                Kind.KEYWORD);
    }

    /**
     * Get let keyword Snippet Block.
     *
     * @return {@link SnippetBlock}     Generated Snippet Block
     */
    public static SnippetBlock getLetKeywordSnippet() {
        return new SnippetBlock(ItemResolverConstants.LET, "let", ItemResolverConstants.KEYWORD_TYPE,
                Kind.KEYWORD);
    }

    /**
     * Get let keyword Snippet Block.
     *
     * @return {@link SnippetBlock}     Generated Snippet Block
     */
    public static SnippetBlock getKeyKeywordSnippet() {
        return new SnippetBlock(ItemResolverConstants.KEY, "key", ItemResolverConstants.KEYWORD_TYPE,
                Kind.KEYWORD);
    }

    /**
     * Get trap keyword Snippet Block.
     *
     * @return {@link SnippetBlock}     Generated Snippet Block
     */
    public static SnippetBlock getTrapKeywordSnippet() {
        return new SnippetBlock(ItemResolverConstants.TRAP, "trap", ItemResolverConstants.KEYWORD_TYPE,
                Kind.KEYWORD);
    }

    /**
     * Get trap keyword Snippet Block.
     *
     * @return {@link SnippetBlock}     Generated Snippet Block
     */
    public static SnippetBlock getErrorKeywordSnippet() {
        return new SnippetBlock(ItemResolverConstants.ERROR, "error", ItemResolverConstants.KEYWORD_TYPE,
                Kind.KEYWORD);
    }

    /**
     * Get map type Snippet Block.
     *
     * @return {@link SnippetBlock}     Generated Snippet Block
     */
    public static SnippetBlock getMapTypeSnippet() {
        return new SnippetBlock("map", "map", ItemResolverConstants.TYPE, Kind.TYPE);
    }

    /**
     * Get Keyword Snippet Block.
     *
     * @param keyword keyword to be added
     * @return {@link SnippetBlock}     Generated Snippet Block
     */
    public static SnippetBlock getKeywordSnippet(String keyword) {
        return new SnippetBlock(keyword, keyword, ItemResolverConstants.KEYWORD_TYPE, Kind.KEYWORD);
    }
}<|MERGE_RESOLUTION|>--- conflicted
+++ resolved
@@ -1039,17 +1039,10 @@
      */
     public static SnippetBlock getServiceDefSnippet() {
         ImmutablePair<String, String> httpImport = new ImmutablePair<>("ballerina", "http");
-<<<<<<< HEAD
-        String snippet = "service ${1:serviceName} on new http:Listener(${2:8080}) {"
-                + CommonUtil.LINE_SEPARATOR + "\tresource function ${3:newResource}(http:Caller ${4:caller}, "
-                + "http:Request ${5:request}) {" + CommonUtil.LINE_SEPARATOR + "\t\t" + "${6}"
-                + CommonUtil.LINE_SEPARATOR + "\t}" + CommonUtil.LINE_SEPARATOR + "}";
-=======
-        String snippet = "service /${1} on new http:Listener(8080) {"
-                + CommonUtil.LINE_SEPARATOR + "\tresource function ${2:methodName} ${3:resourceName}"
-                + "(http:Caller ${4:caller}, " + "http:Request ${5:req}) {" + CommonUtil.LINE_SEPARATOR
-                + "\t\t" + CommonUtil.LINE_SEPARATOR + "\t}" + CommonUtil.LINE_SEPARATOR + "}";
->>>>>>> f72f0666
+        String snippet = "service /${1} on new http:Listener(${2:8080}) {"
+                + CommonUtil.LINE_SEPARATOR + "\tresource function ${3:methodName} ${4:resourceName}"
+                + "(http:Caller ${5:caller}, " + "http:Request ${6:req}) {" + CommonUtil.LINE_SEPARATOR
+                + "\t\t" + "${7}" + CommonUtil.LINE_SEPARATOR + "\t}" + CommonUtil.LINE_SEPARATOR + "}";
         return new SnippetBlock(ItemResolverConstants.SERVICE_HTTP, snippet, ItemResolverConstants.SNIPPET_TYPE,
                 Kind.SNIPPET, httpImport);
     }
