/*
 * Copyright (c) 2020, WSO2 Inc. (http://wso2.com) All Rights Reserved.
 *
 * Licensed under the Apache License, Version 2.0 (the "License");
 * you may not use this file except in compliance with the License.
 * You may obtain a copy of the License at
 *
 * http://www.apache.org/licenses/LICENSE-2.0
 *
 * Unless required by applicable law or agreed to in writing, software
 * distributed under the License is distributed on an "AS IS" BASIS,
 * WITHOUT WARRANTIES OR CONDITIONS OF ANY KIND, either express or implied.
 * See the License for the specific language governing permissions and
 * limitations under the License.
 */
package org.ballerinalang.langserver.completions.providers.context;

import io.ballerina.compiler.syntax.tree.FunctionDefinitionNode;
import io.ballerina.compiler.syntax.tree.FunctionSignatureNode;
import io.ballerina.compiler.syntax.tree.Token;
import io.ballerina.tools.text.LinePosition;
import io.ballerina.tools.text.TextRange;
import org.ballerinalang.annotation.JavaSPIService;
import org.ballerinalang.langserver.commons.CompletionContext;
import org.ballerinalang.langserver.commons.completion.LSCompletionException;
import org.ballerinalang.langserver.commons.completion.LSCompletionItem;
import org.ballerinalang.langserver.completions.SnippetCompletionItem;
import org.ballerinalang.langserver.completions.providers.AbstractCompletionProvider;
import org.ballerinalang.langserver.completions.util.CompletionUtil;
import org.ballerinalang.langserver.completions.util.Snippet;
import org.eclipse.lsp4j.Position;

import java.util.ArrayList;
import java.util.List;

/**
 * Completion provider for {@link FunctionDefinitionNode} context.
 *
 * @since 2.0.0
 */
@JavaSPIService("org.ballerinalang.langserver.commons.completion.spi.CompletionProvider")
public class FunctionDefinitionNodeContext extends AbstractCompletionProvider<FunctionDefinitionNode> {
    public FunctionDefinitionNodeContext() {
        super(FunctionDefinitionNode.class);
    }

    @Override
    public List<LSCompletionItem> getCompletions(CompletionContext context, FunctionDefinitionNode node)
            throws LSCompletionException {
        List<LSCompletionItem> completionItems = new ArrayList<>();

        if (canCheckWithinFunctionSignature(context, node)) {
            return CompletionUtil.route(context, node.functionSignature());
        }
        if (node.functionKeyword().isMissing()) {
            /*
            This is to cover the following within the service body node
            (1) resource <cursor>
            (2) public remote <cursor>
            Suggest the function keyword and the function snippet
             */
            completionItems.add(new SnippetCompletionItem(context, Snippet.KW_FUNCTION.get()));
            completionItems.add(new SnippetCompletionItem(context, Snippet.DEF_FUNCTION.get()));
        }
        return completionItems;
    }

    private boolean canCheckWithinFunctionSignature(CompletionContext context, FunctionDefinitionNode node) {
        FunctionSignatureNode functionSignatureNode = node.functionSignature();
        if (functionSignatureNode.isMissing()) {
            return false;
        }
        LinePosition signatureEndLine = functionSignatureNode.lineRange().endLine();
        Position cursor = context.getCursorPosition();

        return (signatureEndLine.line() == cursor.getLine() && signatureEndLine.offset() < cursor.getCharacter())
                || signatureEndLine.line() < cursor.getLine();
    }

    @Override
<<<<<<< HEAD
    public boolean onPreValidation(LSContext context, FunctionDefinitionNode node) {
        Integer textPosition = context.get(CompletionKeys.TEXT_POSITION_IN_TREE);
=======
    public boolean onPreValidation(CompletionContext context, FunctionDefinitionNode node) {
        int textPosition = context.getCursorPositionInTree();
>>>>>>> dfa1fba9
        Token functionKeyword = node.functionKeyword();
        if (functionKeyword.isMissing()) {
            return true;
        }
        TextRange textRange = functionKeyword.textRange();
        return textRange.endOffset() <= textPosition;
    }
}<|MERGE_RESOLUTION|>--- conflicted
+++ resolved
@@ -78,13 +78,8 @@
     }
 
     @Override
-<<<<<<< HEAD
-    public boolean onPreValidation(LSContext context, FunctionDefinitionNode node) {
-        Integer textPosition = context.get(CompletionKeys.TEXT_POSITION_IN_TREE);
-=======
     public boolean onPreValidation(CompletionContext context, FunctionDefinitionNode node) {
         int textPosition = context.getCursorPositionInTree();
->>>>>>> dfa1fba9
         Token functionKeyword = node.functionKeyword();
         if (functionKeyword.isMissing()) {
             return true;
