--- conflicted
+++ resolved
@@ -57,54 +57,6 @@
         this.clientCapabilities = clientCapabilities;
     }
 
-<<<<<<< HEAD
-    @Override
-    public CompletableFuture<List<? extends SymbolInformation>> symbol(WorkspaceSymbolParams params) {
-        return CompletableFuture.supplyAsync(() -> {
-            List<Either<SymbolInformation, DocumentSymbol>> symbols = new ArrayList<>();
-            LSContext symbolsContext = new WorkspaceServiceOperationContext
-                    .ServiceOperationContextBuilder(LSContextOperation.WS_SYMBOL)
-                    .build();
-            Map<String, Object[]> compUnits = new HashMap<>();
-            try {
-                for (Path path : this.workspaceDocumentManager.getAllFilePaths()) {
-                    symbolsContext.put(DocumentServiceKeys.SYMBOL_LIST_KEY, symbols);
-                    symbolsContext.put(DocumentServiceKeys.FILE_URI_KEY, path.toUri().toString());
-                    List<BLangPackage> bLangPackage = LSModuleCompiler.getBLangPackages(symbolsContext,
-                            workspaceDocumentManager, true, false, false);
-                    bLangPackage.forEach(aPackage -> aPackage.compUnits.forEach(compUnit -> {
-                        String unitName = compUnit.getName();
-                        String sourceRoot = LSCompilerUtil.getProjectRoot(path);
-                        String basePath = sourceRoot + File.separator + compUnit.getPosition().src.getPackageName();
-                        String hash = generateHash(compUnit, basePath);
-                        compUnits.put(hash, new Object[]{
-                                new File(basePath + File.separator + unitName).toURI(), compUnit});
-                    }));
-                }
-
-                compUnits.values().forEach(compilationUnit -> {
-                    symbolsContext.put(DocumentServiceKeys.SYMBOL_LIST_KEY, symbols);
-                    symbolsContext.put(DocumentServiceKeys.FILE_URI_KEY, compilationUnit[0].toString());
-                    symbolsContext.put(DocumentServiceKeys.SYMBOL_QUERY, params.getQuery());
-                    SymbolFindingVisitor visitor = new SymbolFindingVisitor(symbolsContext);
-                    ((BLangCompilationUnit) compilationUnit[1]).accept(visitor);
-                });
-            } catch (UserErrorException e) {
-                notifyUser("Workspace Symbols", e);
-            } catch (Throwable e) {
-                String msg = "Operation 'workspace/symbol' failed!";
-                logError(msg, e, null, (Position) null);
-            }
-            // Here we should extract only the Symbol information only.
-            // TODO: Need to find a decoupled way to manage both with the same Symbol finding visitor
-            return symbols.stream()
-                    .filter(Either::isLeft).map(Either::getLeft)
-                    .collect(Collectors.toList());
-        });
-    }
-
-=======
->>>>>>> dfa1fba9
     private String generateHash(BLangCompilationUnit compUnit, String basePath) {
         return compUnit.getPackageID().toString() + "$" + basePath + "$" + compUnit.getName();
     }
