--- conflicted
+++ resolved
@@ -27,6 +27,7 @@
 import io.ballerina.tools.text.TextEdit;
 import io.ballerina.tools.text.TextRange;
 import org.ballerinalang.formatter.core.Formatter;
+import org.ballerinalang.formatter.core.FormatterException;
 import org.ballerinalang.langserver.LSContextOperation;
 import org.ballerinalang.langserver.commons.LSContext;
 import org.ballerinalang.langserver.commons.workspace.WorkspaceDocumentException;
@@ -35,12 +36,6 @@
 import org.ballerinalang.langserver.compiler.LSModuleCompiler;
 import org.ballerinalang.langserver.compiler.exception.CompilationFailedException;
 import org.ballerinalang.langserver.compiler.format.JSONGenerationException;
-<<<<<<< HEAD
-import org.ballerinalang.langserver.extensions.ballerina.document.visitor.DeleteRange;
-=======
-import org.ballerinalang.langserver.compiler.format.TextDocumentFormatUtil;
-import org.ballerinalang.langserver.compiler.sourcegen.FormattingSourceGen;
->>>>>>> dfa1fba9
 import org.ballerinalang.langserver.extensions.ballerina.document.visitor.UnusedNodeVisitor;
 import org.eclipse.lsp4j.TextDocumentContentChangeEvent;
 import org.wso2.ballerinalang.compiler.tree.BLangImportPackage;
@@ -142,6 +137,14 @@
         return mapping;
     }
 
+    public static String getImport(JsonObject config) {
+        JsonElement value = config.get("TYPE");
+        if (value != null) {
+            return value.getAsString();
+        }
+        return null;
+    }
+
     public static List<TextEdit> getUnusedImportRanges(
             Collection<BLangImportPackage> unusedImports, TextDocument textDocument) {
         List<TextEdit> edits = new ArrayList<>();
@@ -179,17 +182,11 @@
                         theEndOffset - theStartOffset), mainStartMapping);
     }
 
-    public static String getImport(JsonObject config) {
-        JsonElement value = config.get("TYPE");
-        if (value != null) {
-            return value.getAsString();
-        }
-        return null;
-    }
 
     public static LSContext modifyTree(ASTModification[] astModifications, String fileUri, Path compilationPath,
                                        WorkspaceDocumentManager documentManager)
-            throws CompilationFailedException, WorkspaceDocumentException, IOException, JSONGenerationException {
+            throws CompilationFailedException, WorkspaceDocumentException, IOException, JSONGenerationException,
+            FormatterException {
         LSContext astContext = new DocumentOperationContext
                 .DocumentOperationContextBuilder(LSContextOperation.DOC_SERVICE_AST)
                 .withCommonParams(null, fileUri, documentManager)
@@ -251,7 +248,7 @@
 
         TextDocumentContentChangeEvent changeEvent = new TextDocumentContentChangeEvent(formattedSource);
         documentManager.updateFile(compilationPath, Collections.singletonList(changeEvent));
-//        astContext.put(BallerinaDocumentServiceImpl.UPDATED_SOURCE, formattedSource);
+        astContext.put(BallerinaDocumentServiceImpl.UPDATED_SOURCE, formattedSource);
         return astContext;
     }
 
