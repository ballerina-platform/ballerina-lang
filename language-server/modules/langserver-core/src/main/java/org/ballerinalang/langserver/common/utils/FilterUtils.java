--- conflicted
+++ resolved
@@ -45,10 +45,7 @@
 import org.wso2.ballerinalang.compiler.semantics.model.types.BType;
 import org.wso2.ballerinalang.compiler.semantics.model.types.BTypedescType;
 import org.wso2.ballerinalang.compiler.semantics.model.types.BUnionType;
-<<<<<<< HEAD
-=======
 import org.wso2.ballerinalang.compiler.tree.BLangFunctionBody;
->>>>>>> 17025a5b
 import org.wso2.ballerinalang.compiler.tree.BLangNode;
 import org.wso2.ballerinalang.compiler.tree.statements.BLangBlockStmt;
 import org.wso2.ballerinalang.compiler.util.CompilerContext;
@@ -617,13 +614,8 @@
 
         return entry -> {
             if (symbolType.tag == TypeTags.RECORD && (invocationTkn == BallerinaParser.DOT
-<<<<<<< HEAD
-                    || invocationTkn == BallerinaParser.NOT) && scope instanceof BLangBlockStmt
-                    && defaultTokenTypes.contains(BallerinaParser.ASSIGN)) {
-=======
                     || invocationTkn == BallerinaParser.NOT) && (scope instanceof BLangBlockStmt
                     || scope instanceof BLangFunctionBody) && defaultTokenTypes.contains(BallerinaParser.ASSIGN)) {
->>>>>>> 17025a5b
                 return !org.ballerinalang.jvm.util.Flags.isFlagOn(entry.getValue().symbol.flags,
                         Flags.OPTIONAL);
             }
