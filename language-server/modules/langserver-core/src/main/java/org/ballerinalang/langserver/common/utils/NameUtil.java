--- conflicted
+++ resolved
@@ -90,15 +90,7 @@
                 name = typeSymbol.getName().get();
             } else {
                 TypeSymbol rawType = CommonUtil.getRawType(typeSymbol);
-<<<<<<< HEAD
                 name = generateNameForRawType(rawType.typeKind());
-=======
-                name = switch (rawType.typeKind()) {
-                    case RECORD -> "mappingResult";
-                    case TUPLE, ARRAY -> "listResult";
-                    default -> rawType.typeKind().getName() + "Result";
-                };
->>>>>>> b6244de9
             }
             return generateVariableName(1, name, names);
         } else {
