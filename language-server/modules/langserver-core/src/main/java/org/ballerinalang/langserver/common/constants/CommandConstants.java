/*
 * Copyright (c) 2018, WSO2 Inc. (http://wso2.com) All Rights Reserved.
 *
 * Licensed under the Apache License, Version 2.0 (the "License");
 * you may not use this file except in compliance with the License.
 * You may obtain a copy of the License at
 *
 * http://www.apache.org/licenses/LICENSE-2.0
 *
 * Unless required by applicable law or agreed to in writing, software
 * distributed under the License is distributed on an "AS IS" BASIS,
 * WITHOUT WARRANTIES OR CONDITIONS OF ANY KIND, either express or implied.
 * See the License for the specific language governing permissions and
 * limitations under the License.
 */
package org.ballerinalang.langserver.common.constants;

import java.util.regex.Pattern;

/**
 * Constants related to {@link org.eclipse.lsp4j.Command}.
 *
 * @since v0.964.0
 */
public class CommandConstants {
    public static final String UNDEFINED_MODULE = "undefined module";
    public static final String UNDEFINED_FUNCTION = "undefined function";
    public static final String VAR_ASSIGNMENT_REQUIRED = "variable assignment is required";
    public static final String UNRESOLVED_MODULE = "cannot resolve module";
    public static final String TAINTED_PARAM_PASSED = "tainted value passed to untainted parameter";
    public static final String NO_IMPL_FOUND_FOR_METHOD = "no implementation found for the method";
    public static final String FUNC_IMPL_FOUND_IN_ABSTRACT_OBJ = "cannot have a body";
    public static final Pattern UNUSED_IMPORT_MODULE_PATTERN = Pattern.compile(
            "unused import module '(\\S*)\\s*(?:version\\s(.*))?(.*)'");
    public static final Pattern UNRESOLVED_MODULE_PATTERN = Pattern.compile(
            "cannot resolve module '(\\S*)\\s*(?:version\\s(.*))?(.*)'");
    public static final Pattern TAINTED_PARAM_PATTERN = Pattern.compile(
            "tainted value passed to untainted parameter '(.*)'");
    public static final Pattern UNDEFINED_FUNCTION_PATTERN = Pattern.compile("undefined function '(.*)'");
    public static final String INCOMPATIBLE_TYPES = "incompatible types";
    public static final Pattern INCOMPATIBLE_TYPE_PATTERN = Pattern.compile(
            "incompatible types: expected '(.*)', found '(.*)'");
    public static final Pattern NO_IMPL_FOUND_FOR_FUNCTION_PATTERN = Pattern.compile(
            "no implementation found for the method '(.*)' of class '(.*)'");
    public static final Pattern FUNC_IN_ABSTRACT_OBJ_PATTERN = Pattern.compile(
            "function '(.*)' in abstract object '(.*)' cannot have a body");
    public static final Pattern FQ_TYPE_PATTERN = Pattern.compile("(.*)/([^:]*):(?:.*:)?(.*)");
    public static final Pattern NO_CONCAT_PATTERN = Pattern.compile("^\\\"[^\\\"]*\\\"$|^[^\\\"\\+]*$");

    // Command Arguments
    public static final String ARG_KEY_DOC_URI = "doc.uri";

    public static final String ARG_KEY_MODULE_NAME = "module";

    public static final String ARG_KEY_SERVICE_NAME = "service.name";

    public static final String ARG_KEY_FUNCTION_NAME = "function.name";

    public static final String ARG_KEY_NODE_TYPE = "node.type";

    public static final String ARG_KEY_NODE_LINE = "node.line";

    public static final String ARG_KEY_NODE_COLUMN = "node.column";

    public static final String ARG_KEY_NODE_POS = "node.position";

    public static final String ARG_KEY_NODE_RANGE = "node.range";

    public static final String ARG_KEY_MESSAGE_TYPE = "message.type";

    public static final String ARG_KEY_MESSAGE = "message";

    public static final String ARG_KEY_PATH = "path";

    public static final String ARG_KEY_METHOD = "method";

    public static final String ARG_KEY_PARAMETER = "parameter";

    // Command Titles
    public static final String IMPORT_MODULE_TITLE = "Import module '%s'";
    
    public static final String CHANGE_MODULE_PREFIX_TITLE = "Change module prefix to '%s'";

    public static final String CREATE_VARIABLE_TITLE = "Create variable";

    public static final String IGNORE_RETURN_TITLE = "Ignore return value";

    public static final String CREATE_FUNCTION_TITLE = "Create function '%s'";

    public static final String MARK_UNTAINTED_TITLE = "Mark '%s' as untainted";

    public static final String CREATE_TEST_FUNC_TITLE = "Create test for function";

    public static final String CREATE_TEST_SERVICE_TITLE = "Create test for service";

    public static final String ADD_DOCUMENTATION_TITLE = "Document this";

    public static final String UPDATE_DOCUMENTATION_TITLE = "Update documentation";

    public static final String ADD_ALL_DOC_TITLE = "Document all";

    public static final String CREATE_INITIALIZER_TITLE = "Create initializer";

    public static final String PULL_MOD_TITLE = "Pull unresolved modules";

    public static final String CHANGE_RETURN_TYPE_TITLE = "Change return type to '%s'";

    public static final String ADD_TYPE_CAST_TITLE = "Add type cast";

    public static final String ADD_TYPE_CAST_TO_NUMERIC_OPERAND_TITLE = "Add type cast to '%s'";

    public static final String CHANGE_VAR_TYPE_TITLE = "Change variable '%s' type to '%s'";
    
    public static final String CHANGE_CONST_TYPE_TITLE = "Change constant '%s' type to '%s'";

    public static final String CHANGE_PARAM_TYPE_TITLE = "Change parameter '%s' type to '%s'";

    public static final String CREATE_VAR_TYPE_GUARD_TITLE = "Create variable and type guard";

    public static final String TYPE_GUARD_TITLE = "Type guard variable '%s'";

    public static final String CREATE_VAR_ADD_CHECK_TITLE = "Create variable and check error";

    public static final String ADD_CHECK_TITLE = "Add 'check' error";

    public static final String CREATE_SERVICE_RESOURCE = "Create service resource for the path '%s'";

    public static final String CREATE_SERVICE_RESOURCE_METHOD =
            "Create service resource for http method '%s' for the path '%s'";

    public static final String ADD_MISSING_PARAMETER_IN_BALLERINA =
            "Add missing parameter '%s' for the method '%s' for the path '%s'";

    public static final String IMPLEMENT_FUNCS_TITLE = "Implement method '%s'";

    public static final String OPTIMIZE_IMPORTS_TITLE = "Optimize all imports";
    
    public static final String REMOVE_ALL_UNUSED_IMPORTS = "Remove all unused imports";

    public static final String REMOVE_UNUSED_IMPORT = "Remove unused import '%s'";

    public static final String REMOVE_REDECLARED_IMPORT = "Remove re-declared import '%s'";

    public static final String REPORT_USAGE_STATISTICS_COMMAND_TITLE = "Report usage statistics";
    
    public static final String CONVERT_FUNCTION_TO_PUBLIC = "Convert to public function";
    
    public static final String CREATE_ON_FAIL_CLAUSE = "Create on fail clause";

    public static final String SURROUND_WITH_DO_ON_FAIL = "Surround with do/on-fail";

    public static final String CONVERT_MODULE_VAR_TO_LISTENER_DECLARATION = 
            "Convert module variable '%s' to listener declaration";

    public static final String CONVERT_TO_READONLY_CLONE = "Convert to Readonly Clone";
    
    public static final String ADD_EXPLICIT_RETURN_STATEMENT = "Add Explicit Return Statement";

    public static final String REMOVE_UNREACHABLE_CODE_TITLE = "Remove unreachable code";

    public static final String IGNORE_UNUSED_VAR_TITLE = "Ignore unused variable";

    public static final String IMPLEMENT_ALL = "Implement all";

    public static final String MAKE_CONSTRUCT_PUBLIC = "Convert '%s' to public";

    public static final String MAKE_FUNCTION_ISOLATE = "Add isolated qualifier to '%s'";

    public static final String EXTRACT_TYPE = "Extract type";

    public static final String MAKE_ANNOT_DECL_CONST = "Convert '%s' to constant";

    public static final String ADD_CONDITIONAL_DEFAULT = "Add conditional default value";
    
    public static final String EXTRACT_TO_CONSTANT = "Extract to constant";

<<<<<<< HEAD
    public static final String EXTRACT_TO_VARIABLE = "Extract to local variable";
=======
    public static final String GENERATE_MODULE_FOR_CLIENT_DECLARATION_TITLE = "Generate module for client declaration";
>>>>>>> 8699cc47
}<|MERGE_RESOLUTION|>--- conflicted
+++ resolved
@@ -174,9 +174,7 @@
     
     public static final String EXTRACT_TO_CONSTANT = "Extract to constant";
 
-<<<<<<< HEAD
     public static final String EXTRACT_TO_VARIABLE = "Extract to local variable";
-=======
+
     public static final String GENERATE_MODULE_FOR_CLIENT_DECLARATION_TITLE = "Generate module for client declaration";
->>>>>>> 8699cc47
 }