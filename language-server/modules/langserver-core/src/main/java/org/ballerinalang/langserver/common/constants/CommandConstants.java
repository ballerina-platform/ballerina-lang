/*
 * Copyright (c) 2018, WSO2 Inc. (http://wso2.com) All Rights Reserved.
 *
 * Licensed under the Apache License, Version 2.0 (the "License");
 * you may not use this file except in compliance with the License.
 * You may obtain a copy of the License at
 *
 * http://www.apache.org/licenses/LICENSE-2.0
 *
 * Unless required by applicable law or agreed to in writing, software
 * distributed under the License is distributed on an "AS IS" BASIS,
 * WITHOUT WARRANTIES OR CONDITIONS OF ANY KIND, either express or implied.
 * See the License for the specific language governing permissions and
 * limitations under the License.
 */
package org.ballerinalang.langserver.common.constants;

import java.util.regex.Pattern;

/**
 * Constants related to {@link org.eclipse.lsp4j.Command}.
 *
 * @since v0.964.0
 */
public class CommandConstants {
    public static final String UNDEFINED_MODULE = "undefined module";
    public static final String UNDEFINED_FUNCTION = "undefined function";
    public static final String VAR_ASSIGNMENT_REQUIRED = "variable assignment is required";
    public static final String UNRESOLVED_MODULE = "cannot resolve module";
    public static final String TAINTED_PARAM_PASSED = "tainted value passed to untainted parameter";
    public static final String NO_IMPL_FOUND_FOR_METHOD = "no implementation found for the method";
    public static final String FUNC_IMPL_FOUND_IN_ABSTRACT_OBJ = "cannot have a body";
    public static final Pattern UNUSED_IMPORT_MODULE_PATTERN = Pattern.compile(
            "unused import module '(\\S*)\\s*(?:version\\s(.*))?(.*)'");
    public static final Pattern UNRESOLVED_MODULE_PATTERN = Pattern.compile(
            "cannot resolve module '(\\S*)\\s*(?:version\\s(.*))?(.*)'");
    public static final Pattern TAINTED_PARAM_PATTERN = Pattern.compile(
            "tainted value passed to untainted parameter '(.*)'");
    public static final Pattern UNDEFINED_FUNCTION_PATTERN = Pattern.compile("undefined function '(.*)'");
    public static final String INCOMPATIBLE_TYPES = "incompatible types";
    public static final Pattern INCOMPATIBLE_TYPE_PATTERN = Pattern.compile(
            "incompatible types: expected '(.*)', found '(.*)'");
    public static final Pattern NO_IMPL_FOUND_FOR_FUNCTION_PATTERN = Pattern.compile(
            "no implementation found for the method '(.*)' of class '(.*)'");
    public static final Pattern FUNC_IN_ABSTRACT_OBJ_PATTERN = Pattern.compile(
            "function '(.*)' in abstract object '(.*)' cannot have a body");
    public static final Pattern FQ_TYPE_PATTERN = Pattern.compile("(.*)/([^:]*):(?:.*:)?(.*)");
    public static final Pattern NO_CONCAT_PATTERN = Pattern.compile("^\\\"[^\\\"]*\\\"$|^[^\\\"\\+]*$");

    // Command Arguments
    public static final String ARG_KEY_DOC_URI = "doc.uri";

    public static final String ARG_KEY_MODULE_NAME = "module";

    public static final String ARG_KEY_SERVICE_NAME = "service.name";

    public static final String ARG_KEY_FUNCTION_NAME = "function.name";

    public static final String ARG_KEY_NODE_TYPE = "node.type";

    public static final String ARG_KEY_NODE_LINE = "node.line";

    public static final String ARG_KEY_NODE_COLUMN = "node.column";

    public static final String ARG_KEY_NODE_POS = "node.position";

    public static final String ARG_KEY_NODE_RANGE = "node.range";

    public static final String ARG_KEY_MESSAGE_TYPE = "message.type";

    public static final String ARG_KEY_MESSAGE = "message";

    public static final String ARG_KEY_PATH = "path";

    public static final String ARG_KEY_METHOD = "method";

    public static final String ARG_KEY_PARAMETER = "parameter";

    // Command Titles
    public static final String IMPORT_MODULE_TITLE = "Import module '%s'";
    
    public static final String CHANGE_MODULE_PREFIX_TITLE = "Change module prefix to '%s'";

    public static final String CREATE_VARIABLE_TITLE = "Create variable";

    public static final String IGNORE_RETURN_TITLE = "Ignore return value";

    public static final String CREATE_FUNCTION_TITLE = "Create function '%s'";

    public static final String MARK_UNTAINTED_TITLE = "Mark '%s' as untainted";

    public static final String CREATE_TEST_FUNC_TITLE = "Create test for function";

    public static final String CREATE_TEST_SERVICE_TITLE = "Create test for service";

    public static final String ADD_DOCUMENTATION_TITLE = "Document this";

    public static final String UPDATE_DOCUMENTATION_TITLE = "Update documentation";

    public static final String ADD_ALL_DOC_TITLE = "Document all";

    public static final String CREATE_INITIALIZER_TITLE = "Create initializer";

    public static final String PULL_MOD_TITLE = "Pull unresolved modules";

    public static final String CHANGE_RETURN_TYPE_TITLE = "Change return type to '%s'";

    public static final String ADD_TYPE_CAST_TITLE = "Add type cast";

    public static final String ADD_TYPE_CAST_TO_NUMERIC_OPERAND_TITLE = "Add type cast to '%s'";

    public static final String CHANGE_VAR_TYPE_TITLE = "Change variable '%s' type to '%s'";
    
    public static final String CHANGE_CONST_TYPE_TITLE = "Change constant '%s' type to '%s'";

    public static final String CHANGE_PARAM_TYPE_TITLE = "Change parameter '%s' type to '%s'";

    public static final String CREATE_VAR_TYPE_GUARD_TITLE = "Create variable and type guard";

    public static final String TYPE_GUARD_TITLE = "Type guard variable '%s'";

    public static final String CREATE_VAR_ADD_CHECK_TITLE = "Create variable and check error";

    public static final String ADD_CHECK_TITLE = "Add 'check' error";

    public static final String CREATE_SERVICE_RESOURCE = "Create service resource for the path '%s'";

    public static final String CREATE_SERVICE_RESOURCE_METHOD =
            "Create service resource for http method '%s' for the path '%s'";

    public static final String ADD_MISSING_PARAMETER_IN_BALLERINA =
            "Add missing parameter '%s' for the method '%s' for the path '%s'";

    public static final String IMPLEMENT_FUNCS_TITLE = "Implement method '%s'";

    public static final String OPTIMIZE_IMPORTS_TITLE = "Optimize all imports";
    
    public static final String REMOVE_ALL_UNUSED_IMPORTS = "Remove all unused imports";

    public static final String REMOVE_UNUSED_IMPORT = "Remove unused import '%s'";

    public static final String REMOVE_REDECLARED_IMPORT = "Remove re-declared import '%s'";

    public static final String REPORT_USAGE_STATISTICS_COMMAND_TITLE = "Report usage statistics";
    
    public static final String CONVERT_FUNCTION_TO_PUBLIC = "Convert to public function";
    
    public static final String CREATE_ON_FAIL_CLAUSE = "Create on fail clause";

    public static final String SURROUND_WITH_DO_ON_FAIL = "Surround with do/on-fail";

    public static final String CONVERT_MODULE_VAR_TO_LISTENER_DECLARATION = 
            "Convert module variable '%s' to listener declaration";

    public static final String CONVERT_TO_READONLY_CLONE = "Convert to Readonly Clone";
    
    public static final String ADD_EXPLICIT_RETURN_STATEMENT = "Add Explicit Return Statement";

    public static final String REMOVE_UNREACHABLE_CODE_TITLE = "Remove unreachable code";

    public static final String IGNORE_UNUSED_VAR_TITLE = "Ignore unused variable";

    public static final String IMPLEMENT_ALL = "Implement all";

    public static final String MAKE_CONSTRUCT_PUBLIC = "Convert '%s' to public";

    public static final String MAKE_FUNCTION_ISOLATE = "Add isolated qualifier to '%s'";

    public static final String EXTRACT_TYPE = "Extract type";

    public static final String EXTRACT_TO_FUNCTION = "Extract to function";

    public static final String MAKE_ANNOT_DECL_CONST = "Convert '%s' to constant";

    public static final String ADD_CONDITIONAL_DEFAULT = "Add conditional default value";
    
    public static final String EXTRACT_TO_CONSTANT = "Extract to constant";

<<<<<<< HEAD
    public static final String GENERATE_MODULE_FOR_CLIENT_DECLARATION_TITLE = "Generate module for client declaration";
=======
    public static final String EXTRACT_TO_VARIABLE = "Extract to local variable";
>>>>>>> 552c8713
}<|MERGE_RESOLUTION|>--- conflicted
+++ resolved
@@ -173,12 +173,10 @@
     public static final String MAKE_ANNOT_DECL_CONST = "Convert '%s' to constant";
 
     public static final String ADD_CONDITIONAL_DEFAULT = "Add conditional default value";
-    
+
     public static final String EXTRACT_TO_CONSTANT = "Extract to constant";
 
-<<<<<<< HEAD
+    public static final String EXTRACT_TO_VARIABLE = "Extract to local variable";
+
     public static final String GENERATE_MODULE_FOR_CLIENT_DECLARATION_TITLE = "Generate module for client declaration";
-=======
-    public static final String EXTRACT_TO_VARIABLE = "Extract to local variable";
->>>>>>> 552c8713
 }