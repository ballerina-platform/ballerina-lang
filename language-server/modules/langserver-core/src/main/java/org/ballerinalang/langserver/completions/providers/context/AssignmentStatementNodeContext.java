--- conflicted
+++ resolved
@@ -15,33 +15,19 @@
  */
 package org.ballerinalang.langserver.completions.providers.context;
 
-<<<<<<< HEAD
-import io.ballerina.compiler.api.symbols.Symbol;
-import io.ballerina.compiler.api.symbols.SymbolKind;
-import io.ballerina.compiler.api.types.ObjectTypeDescriptor;
-=======
 import io.ballerina.compiler.api.symbols.ObjectTypeSymbol;
 import io.ballerina.compiler.api.symbols.Symbol;
 import io.ballerina.compiler.api.symbols.SymbolKind;
 import io.ballerina.compiler.api.symbols.VariableSymbol;
->>>>>>> dfa1fba9
 import io.ballerina.compiler.syntax.tree.AssignmentStatementNode;
 import io.ballerina.compiler.syntax.tree.Node;
 import io.ballerina.compiler.syntax.tree.QualifiedNameReferenceNode;
 import io.ballerina.compiler.syntax.tree.SimpleNameReferenceNode;
 import io.ballerina.compiler.syntax.tree.SyntaxKind;
 import org.ballerinalang.annotation.JavaSPIService;
-<<<<<<< HEAD
-import org.ballerinalang.langserver.common.CommonKeys;
-import org.ballerinalang.langserver.common.utils.QNameReferenceUtil;
-import org.ballerinalang.langserver.common.utils.SymbolUtil;
-import org.ballerinalang.langserver.commons.LSContext;
-import org.ballerinalang.langserver.commons.completion.CompletionKeys;
-=======
 import org.ballerinalang.langserver.common.utils.SymbolUtil;
 import org.ballerinalang.langserver.common.utils.completion.QNameReferenceUtil;
 import org.ballerinalang.langserver.commons.CompletionContext;
->>>>>>> dfa1fba9
 import org.ballerinalang.langserver.commons.completion.LSCompletionException;
 import org.ballerinalang.langserver.commons.completion.LSCompletionItem;
 import org.ballerinalang.langserver.completions.SnippetCompletionItem;
@@ -80,12 +66,8 @@
             (2) [module:]TypeName c = module:a<cursor>
              */
             QualifiedNameReferenceNode qNameRef = (QualifiedNameReferenceNode) node.expression();
-<<<<<<< HEAD
-            Predicate<Symbol> filter = symbol -> symbol.kind() == SymbolKind.VARIABLE;
-=======
             Predicate<Symbol> filter = symbol -> symbol instanceof VariableSymbol
                     || symbol.kind() == SymbolKind.FUNCTION;
->>>>>>> dfa1fba9
             List<Symbol> moduleContent = QNameReferenceUtil.getModuleContent(context, qNameRef, filter);
             completionItems.addAll(this.getCompletionItemList(moduleContent, context));
         } else {
@@ -109,13 +91,8 @@
 
     private List<LSCompletionItem> getNewExprCompletionItems(CompletionContext context, AssignmentStatementNode node) {
         List<LSCompletionItem> completionItems = new ArrayList<>();
-<<<<<<< HEAD
-        ArrayList<Symbol> visibleSymbols = new ArrayList<>(context.get(CommonKeys.VISIBLE_SYMBOLS_KEY));
-        Optional<ObjectTypeDescriptor> objectType;
-=======
         List<Symbol> visibleSymbols = context.visibleSymbols(context.getCursorPosition());
         Optional<ObjectTypeSymbol> objectType;
->>>>>>> dfa1fba9
         Node varRef = node.varRef();
         if (varRef.kind() == SyntaxKind.SIMPLE_NAME_REFERENCE) {
             String identifier = ((SimpleNameReferenceNode) varRef).name().text();
@@ -133,15 +110,9 @@
         return completionItems;
     }
 
-<<<<<<< HEAD
-    private boolean cursorWithinLHS(LSContext context, AssignmentStatementNode node) {
-        int equalToken = node.equalsToken().textRange().endOffset();
-        int cursor = context.get(CompletionKeys.TEXT_POSITION_IN_TREE);
-=======
     private boolean cursorWithinLHS(CompletionContext context, AssignmentStatementNode node) {
         int equalToken = node.equalsToken().textRange().endOffset();
         int cursor = context.getCursorPositionInTree();
->>>>>>> dfa1fba9
 
         return cursor < equalToken;
     }
