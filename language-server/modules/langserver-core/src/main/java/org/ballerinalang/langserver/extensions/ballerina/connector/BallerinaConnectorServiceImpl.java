/*
 * Copyright (c) 2020, WSO2 Inc. (http://www.wso2.org) All Rights Reserved.
 *
 * WSO2 Inc. licenses this file to you under the Apache License,
 * Version 2.0 (the "License"); you may not use this file except
 * in compliance with the License.
 * You may obtain a copy of the License at
 *
 * http://www.apache.org/licenses/LICENSE-2.0
 *
 * Unless required by applicable law or agreed to in writing,
 * software distributed under the License is distributed on an
 * "AS IS" BASIS, WITHOUT WARRANTIES OR CONDITIONS OF ANY
 * KIND, either express or implied. See the License for the
 * specific language governing permissions and limitations
 * under the License.
 */

package org.ballerinalang.langserver.extensions.ballerina.connector;

import com.google.gson.Gson;
import com.google.gson.JsonElement;
import com.google.gson.JsonObject;
import com.moandjiezana.toml.Toml;
import io.ballerina.compiler.api.SemanticModel;
import io.ballerina.compiler.api.symbols.Symbol;
import io.ballerina.compiler.api.symbols.TypeDescKind;
import io.ballerina.compiler.api.symbols.TypeReferenceTypeSymbol;
import io.ballerina.compiler.api.symbols.TypeSymbol;
import io.ballerina.compiler.syntax.tree.ClassDefinitionNode;
import io.ballerina.compiler.syntax.tree.DefaultableParameterNode;
import io.ballerina.compiler.syntax.tree.FunctionDefinitionNode;
import io.ballerina.compiler.syntax.tree.Node;
import io.ballerina.compiler.syntax.tree.RecordTypeDescriptorNode;
import io.ballerina.compiler.syntax.tree.RequiredParameterNode;
import io.ballerina.compiler.syntax.tree.RestParameterNode;
import io.ballerina.compiler.syntax.tree.SyntaxKind;
import io.ballerina.compiler.syntax.tree.TypeDefinitionNode;
import io.ballerina.compiler.syntax.tree.TypeReferenceNode;
import io.ballerina.projects.Module;
import io.ballerina.projects.ModuleId;
import io.ballerina.projects.ProjectEnvironmentBuilder;
import io.ballerina.projects.balo.BaloProject;
import io.ballerina.projects.repos.TempDirCompilationCache;
import org.ballerinalang.compiler.BLangCompilerException;
import org.ballerinalang.diagramutil.DiagramUtil;
import org.ballerinalang.langserver.LSClientLogger;
import org.ballerinalang.langserver.common.utils.CommonUtil;
import org.ballerinalang.langserver.commons.LanguageServerContext;
import org.ballerinalang.langserver.exception.LSConnectorException;
import org.ballerinalang.model.elements.PackageID;
import org.eclipse.lsp4j.Position;
import org.wso2.ballerinalang.compiler.packaging.Patten;
import org.wso2.ballerinalang.compiler.packaging.repo.HomeBaloRepo;
import org.wso2.ballerinalang.compiler.util.Name;
import org.wso2.ballerinalang.compiler.util.ProjectDirConstants;

import java.io.File;
import java.io.FileInputStream;
import java.io.IOException;
import java.io.InputStream;
import java.nio.file.Files;
import java.nio.file.Path;
import java.nio.file.Paths;
import java.util.Arrays;
import java.util.HashMap;
import java.util.List;
import java.util.Map;
import java.util.Optional;
import java.util.concurrent.CompletableFuture;
import java.util.stream.Stream;

/**
 * Implementation of the BallerinaConnectorService.
 *
 * @since 2.0.0
 */
public class BallerinaConnectorServiceImpl implements BallerinaConnectorService {

    public static final String DEFAULT_CONNECTOR_FILE_KEY = "DEFAULT_CONNECTOR_FILE";
    private static final Path STD_LIB_SOURCE_ROOT = Paths.get(CommonUtil.BALLERINA_HOME)
            .resolve("repo")
            .resolve("balo");
    private String connectorConfig;
    private final ConnectorExtContext connectorExtContext;
    private final LSClientLogger clientLogger;

    public BallerinaConnectorServiceImpl(LanguageServerContext serverContext) {
        this.connectorExtContext = new ConnectorExtContext();
        connectorConfig = System.getenv(DEFAULT_CONNECTOR_FILE_KEY);
        this.clientLogger = LSClientLogger.getInstance(serverContext);
        if (connectorConfig == null) {
            connectorConfig = System.getProperty(DEFAULT_CONNECTOR_FILE_KEY);
        }
    }

    @Override
    public CompletableFuture<BallerinaConnectorsResponse> connectors() {
        try {
            BallerinaConnectorsResponse response = getConnectorConfig();
            return CompletableFuture.supplyAsync(() -> response);
        } catch (IOException e) {
            String msg = "Operation 'ballerinaConnector/connectors' failed!";
            this.clientLogger.logError(msg, e, null, (Position) null);
        }

        return CompletableFuture.supplyAsync(BallerinaConnectorsResponse::new);
    }

    private Path getBaloPath(String org, String module, String version) throws LSConnectorException {
        Path baloPath = STD_LIB_SOURCE_ROOT.resolve(org).resolve(module).
                resolve(version.isEmpty() ?
                        ProjectDirConstants.BLANG_PKG_DEFAULT_VERSION : version).
                resolve(String.format("%s-%s-any-%s%s", org, module, version,
                        ProjectDirConstants.BLANG_COMPILED_PKG_BINARY_EXT));
        if (!Files.exists(baloPath.toAbsolutePath())) {
            //check external modules
            PackageID packageID = new PackageID(new Name(org), new Name(module), new Name(version));
            HomeBaloRepo homeBaloRepo = new HomeBaloRepo(new HashMap<>());
            Patten patten = homeBaloRepo.calculate(packageID);
            Stream<Path> s = patten.convert(new BaloConverter(), packageID);
            Optional<Path> path = s.reduce(Path::resolve);
            if (path.isPresent() && Files.exists(path.get().toAbsolutePath())) {
                baloPath = path.get().toAbsolutePath();
            } else {
                throw new LSConnectorException("No file exist in '" + ProjectDirConstants.BLANG_COMPILED_PKG_BINARY_EXT
                        + path.get().toAbsolutePath() + "'");
            }
        }
        return baloPath;
    }

    @Override
    public CompletableFuture<BallerinaConnectorResponse> connector(BallerinaConnectorRequest request) {

        String cacheableKey = getCacheableKey(request.getOrg(), request.getModule(), request.getVersion());
        LSConnectorCache connectorCache = LSConnectorCache.getInstance(connectorExtContext);
        JsonElement st = connectorCache
                .getConnectorConfig(request.getOrg(), request.getModule(), request.getVersion(), request.getName());
        String error = "";
        if (st == null) {
            try {
                Path baloPath = getBaloPath(request.getOrg(), request.getModule(), request.getVersion());

                ProjectEnvironmentBuilder defaultBuilder = ProjectEnvironmentBuilder.getDefaultBuilder();
                defaultBuilder.addCompilationCacheFactory(TempDirCompilationCache::from);
                BaloProject baloProject = BaloProject.loadProject(defaultBuilder, baloPath);
                ModuleId moduleId = baloProject.currentPackage().moduleIds().stream()
                        .filter(modId -> modId.moduleName().equals(request.getModule())).findFirst().get();
                Module module = baloProject.currentPackage().module(moduleId);
                SemanticModel semanticModel = module.getCompilation().getSemanticModel();

                ConnectorNodeVisitor connectorNodeVisitor = new ConnectorNodeVisitor(request.getName(), semanticModel);
                module.documentIds().forEach(documentId -> {
                    module.document(documentId).syntaxTree().rootNode().accept(connectorNodeVisitor);
                });

                Map<String, TypeDefinitionNode> jsonRecords = new HashMap<>();
                connectorNodeVisitor.getRecords().forEach(jsonRecords::put);

                Gson gson = new Gson();
                List<ClassDefinitionNode> connectorNodes = connectorNodeVisitor.getConnectors();

                connectorNodes.forEach(connector -> {
                    // todo : preserve the existing logic add the information to the typeData element of
                    //  the syntax tree JSON and send to front end
                    Map<String, JsonElement> connectorRecords = new HashMap<>();

                    for (Node child : connector.members()) {
                        if (child.kind() == SyntaxKind.OBJECT_METHOD_DEFINITION) {
                            FunctionDefinitionNode functionDefinitionNode = (FunctionDefinitionNode) child;
                            functionDefinitionNode.functionSignature().parameters().forEach(parameterNode -> {
                                populateConnectorFunctionParamRecords(parameterNode, semanticModel, jsonRecords,
                                        connectorRecords);
                            });
                        }
                    }

                    JsonElement jsonST = DiagramUtil.getClassDefinitionSyntaxJson(connector, semanticModel);
                    if (jsonST instanceof JsonObject && ((JsonObject) jsonST).has("typeData")) {
                        JsonElement recordsJson = gson.toJsonTree(connectorRecords);
                        ((JsonObject) ((JsonObject) jsonST).get("typeData")).add("records", recordsJson);
                    }
                    connectorCache.addConnectorConfig(request.getOrg(), request.getModule(),
                            request.getVersion(), connector.className().text(), jsonST);

                });
                st = connectorCache.getConnectorConfig(request.getOrg(), request.getModule(),
                        request.getVersion(), request.getName());
            } catch (Exception e) {
                String msg = "Operation 'ballerinaConnector/connector' for " + cacheableKey + ":" +
                        request.getName() + " failed!";
                error = e.getMessage();
                this.clientLogger.logError(msg, e, null, (Position) null);
            }
        }
        BallerinaConnectorResponse response = new BallerinaConnectorResponse(request.getOrg(), request.getModule(),
                request.getVersion(), request.getName(), request.getDisplayName(), st, error, request.getBeta());
        return CompletableFuture.supplyAsync(() -> response);
    }

    private void populateConnectorFunctionParamRecords(Node parameterNode, SemanticModel semanticModel,
                                                       Map<String, TypeDefinitionNode> jsonRecords,
                                                       Map<String, JsonElement> connectorRecords) {
        Optional<TypeSymbol> paramType = semanticModel.type(parameterNode.lineRange());
        if (paramType.isPresent()) {
            if (paramType.get().typeKind() == TypeDescKind.UNION) {
                String parameterTypeName = "";
                if (parameterNode instanceof RequiredParameterNode) {
<<<<<<< HEAD
                    Optional<Symbol> paramSymbol = semanticModel.symbol(parameterNode.syntaxTree().filePath(),
                            ((RequiredParameterNode) parameterNode).paramName().get().lineRange().startLine());
=======
                    Optional<Symbol> paramSymbol = semanticModel.symbol(parameterNode);
>>>>>>> 0078011a
                    if (paramSymbol.isPresent()) {
                        parameterTypeName = String.format("%s:%s", paramSymbol.get().moduleID(),
                                ((RequiredParameterNode) parameterNode).typeName());
                    }
                } else if (parameterNode instanceof DefaultableParameterNode) {
<<<<<<< HEAD
                    Optional<Symbol> paramSymbol = semanticModel.symbol(parameterNode.syntaxTree().filePath(),
                            ((DefaultableParameterNode) parameterNode).paramName().get().lineRange().startLine());
=======
                    Optional<Symbol> paramSymbol = semanticModel.symbol(parameterNode);
>>>>>>> 0078011a
                    if (paramSymbol.isPresent()) {
                        parameterTypeName = String.format("%s:%s", paramSymbol.get().moduleID(),
                                ((DefaultableParameterNode) parameterNode).typeName());
                    }
                } else if (parameterNode instanceof RestParameterNode) {
<<<<<<< HEAD
                    Optional<Symbol> paramSymbol = semanticModel.symbol(parameterNode.syntaxTree().filePath(),
                            ((RestParameterNode) parameterNode).paramName().get().lineRange().startLine());
=======
                    Optional<Symbol> paramSymbol = semanticModel.symbol(parameterNode);
>>>>>>> 0078011a
                    if (paramSymbol.isPresent()) {
                        parameterTypeName = String.format("%s:%s", paramSymbol.get().moduleID(),
                                ((RestParameterNode) parameterNode).typeName());
                    }

                }

                if (jsonRecords.get(parameterTypeName) != null) {
                    connectorRecords.put(parameterTypeName,
                            DiagramUtil.getTypeDefinitionSyntaxJson(jsonRecords.get(parameterTypeName), semanticModel));
                }
                Arrays.stream(paramType.get().signature().split("\\|")).forEach(type -> {
                    String refinedType = type.replace("?", "");
                    TypeDefinitionNode record = jsonRecords.get(refinedType);
                    if (record != null) {
                        connectorRecords.put(refinedType, DiagramUtil
                                .getTypeDefinitionSyntaxJson(record, semanticModel));

                        if (record.typeDescriptor() instanceof RecordTypeDescriptorNode) {
                            populateConnectorTypeDef((RecordTypeDescriptorNode) record.typeDescriptor(),
                                    semanticModel, jsonRecords, connectorRecords, record.typeName().text());
                        }
                    }
                });
            } else if (paramType.get().typeKind() == TypeDescKind.ARRAY) {
                TypeDefinitionNode record = jsonRecords.get(paramType.get().signature());
                if (record != null) {
                    connectorRecords.put(paramType.get().signature(),
                            DiagramUtil.getTypeDefinitionSyntaxJson(record, semanticModel));

                    if (record.typeDescriptor() instanceof RecordTypeDescriptorNode) {
                        populateConnectorTypeDef((RecordTypeDescriptorNode) record.typeDescriptor(),
                                semanticModel, jsonRecords, connectorRecords, record.typeName().text());
                    }
                }
            } else if (paramType.get().typeKind() == TypeDescKind.TYPE_REFERENCE) {
                TypeDefinitionNode record = jsonRecords.get(paramType.get().signature());
                if (record != null) {
                    connectorRecords.put(paramType.get().signature(),
                            DiagramUtil.getTypeDefinitionSyntaxJson(record, semanticModel));
                    if (record.typeDescriptor() instanceof RecordTypeDescriptorNode) {
                        populateConnectorTypeDef((RecordTypeDescriptorNode) record.typeDescriptor(), semanticModel,
                                jsonRecords, connectorRecords, record.typeName().text());
                    }
                }
            }
        }
    }

    private void populateConnectorTypeDef(RecordTypeDescriptorNode recordTypeDescriptorNode,
                                          SemanticModel semanticModel,
                                          Map<String, TypeDefinitionNode> jsonRecords,
                                          Map<String, JsonElement> connectorRecords, String fieldTypeName) {

        recordTypeDescriptorNode.fields().forEach(field -> {

            Optional<Symbol> fieldType;
            if (field instanceof TypeReferenceNode) {
<<<<<<< HEAD
                fieldType = semanticModel.symbol(field.syntaxTree().filePath(),
                        ((TypeReferenceNode) field).typeName().lineRange().startLine());
            } else {
                fieldType = semanticModel.symbol(field.syntaxTree().filePath(), field.lineRange().startLine());
=======
                fieldType = semanticModel.symbol(((TypeReferenceNode) field).typeName());
            } else {
                fieldType = semanticModel.symbol(field);
>>>>>>> 0078011a
            }

            if (fieldType.isPresent() && fieldType.get() instanceof TypeReferenceTypeSymbol) {
                TypeReferenceTypeSymbol typeReferenceTypeSymbol = (TypeReferenceTypeSymbol) fieldType.get();
                String typeName = typeReferenceTypeSymbol.signature();
                TypeDefinitionNode record = jsonRecords.get(typeName);
                if (record != null && !fieldType.equals(typeName)) {
                    connectorRecords.put(typeName, DiagramUtil.getTypeDefinitionSyntaxJson(record, semanticModel));
                    if (record.typeDescriptor() instanceof RecordTypeDescriptorNode) {
                        populateConnectorTypeDef((RecordTypeDescriptorNode) record.typeDescriptor(),
                                semanticModel, jsonRecords, connectorRecords, typeName);
                    }
                }
            }
        });
    }

    @Override
    public CompletableFuture<BallerinaRecordResponse> record(BallerinaRecordRequest request) {
        String cacheableKey = getCacheableKey(request.getOrg(), request.getModule(), request.getVersion());
        LSRecordCache recordCache = LSRecordCache.getInstance(connectorExtContext);

        JsonElement ast = recordCache.getRecordAST(request.getOrg(), request.getModule(),
                request.getVersion(), request.getName());
        String error = "";
        if (ast == null) {
            try {
                Path baloPath = getBaloPath(request.getOrg(), request.getModule(), request.getVersion());
                ProjectEnvironmentBuilder defaultBuilder = ProjectEnvironmentBuilder.getDefaultBuilder();
                defaultBuilder.addCompilationCacheFactory(TempDirCompilationCache::from);
                BaloProject baloProject = BaloProject.loadProject(defaultBuilder, baloPath);
                ModuleId moduleId = baloProject.currentPackage().moduleIds().stream().findFirst().get();
                Module module = baloProject.currentPackage().module(moduleId);
                SemanticModel semanticModel = module.getCompilation().getSemanticModel();

                Map<String, JsonElement> recordDefJsonMap = new HashMap<>();
                ConnectorNodeVisitor connectorNodeVisitor = new ConnectorNodeVisitor(request.getName(), semanticModel);
                module.documentIds().forEach(documentId -> {
                    module.document(documentId).syntaxTree().rootNode().accept(connectorNodeVisitor);
                });


                TypeDefinitionNode recordNode = null;
                JsonElement recordJson = null;

                for (Map.Entry<String, TypeDefinitionNode> recordEntry
                        : connectorNodeVisitor.getRecords().entrySet()) {
                    String key = recordEntry.getKey();
                    TypeDefinitionNode record = recordEntry.getValue();

                    JsonElement jsonST = DiagramUtil.getTypeDefinitionSyntaxJson(record, semanticModel);

                    if (record.typeName().text().equals(request.getName())) {
                        recordNode = record;
                        recordJson = jsonST;
                    } else {
                        recordDefJsonMap.put(key, jsonST);
                    }
                }

                Gson gson = new Gson();
                if (recordNode != null) {
                    if (recordJson instanceof JsonObject) {
                        JsonElement recordsJson = gson.toJsonTree(recordDefJsonMap);
                        ((JsonObject) recordJson).add("records", recordsJson);
                    }
                    recordCache.addRecordAST(request.getOrg(), request.getModule(),
                            request.getVersion(), request.getName(), recordJson);
                }

                ast = recordCache.getRecordAST(request.getOrg(), request.getModule(),
                        request.getVersion(), request.getName());
            } catch (Exception e) {
                String msg = "Operation 'ballerinaConnector/record' for " + cacheableKey + ":" +
                        request.getName() + " failed!";
                error = e.getMessage();
                this.clientLogger.logError(msg, e, null, (Position) null);
            }

        }
        BallerinaRecordResponse response = new BallerinaRecordResponse(request.getOrg(), request.getModule(),
                request.getVersion(), request.getName(), ast, error, request.getBeta());
        return CompletableFuture.supplyAsync(() -> response);
    }


    private String getCacheableKey(String orgName, String moduleName, String version) {
        return orgName + "_" + moduleName + "_" +
                (version.isEmpty() ? ProjectDirConstants.BLANG_PKG_DEFAULT_VERSION : version);
    }

    private BallerinaConnectorsResponse getConnectorConfig() throws IOException {
        try (InputStream inputStream = new FileInputStream(new File(connectorConfig));) {
            Toml toml;
            try {
                toml = new Toml().read(inputStream);
            } catch (IllegalStateException e) {
                throw new BLangCompilerException("invalid connector.toml due to " + e.getMessage());
            }
            return toml.to(BallerinaConnectorsResponse.class);
        }
    }
}<|MERGE_RESOLUTION|>--- conflicted
+++ resolved
@@ -207,34 +207,19 @@
             if (paramType.get().typeKind() == TypeDescKind.UNION) {
                 String parameterTypeName = "";
                 if (parameterNode instanceof RequiredParameterNode) {
-<<<<<<< HEAD
-                    Optional<Symbol> paramSymbol = semanticModel.symbol(parameterNode.syntaxTree().filePath(),
-                            ((RequiredParameterNode) parameterNode).paramName().get().lineRange().startLine());
-=======
                     Optional<Symbol> paramSymbol = semanticModel.symbol(parameterNode);
->>>>>>> 0078011a
                     if (paramSymbol.isPresent()) {
                         parameterTypeName = String.format("%s:%s", paramSymbol.get().moduleID(),
                                 ((RequiredParameterNode) parameterNode).typeName());
                     }
                 } else if (parameterNode instanceof DefaultableParameterNode) {
-<<<<<<< HEAD
-                    Optional<Symbol> paramSymbol = semanticModel.symbol(parameterNode.syntaxTree().filePath(),
-                            ((DefaultableParameterNode) parameterNode).paramName().get().lineRange().startLine());
-=======
                     Optional<Symbol> paramSymbol = semanticModel.symbol(parameterNode);
->>>>>>> 0078011a
                     if (paramSymbol.isPresent()) {
                         parameterTypeName = String.format("%s:%s", paramSymbol.get().moduleID(),
                                 ((DefaultableParameterNode) parameterNode).typeName());
                     }
                 } else if (parameterNode instanceof RestParameterNode) {
-<<<<<<< HEAD
-                    Optional<Symbol> paramSymbol = semanticModel.symbol(parameterNode.syntaxTree().filePath(),
-                            ((RestParameterNode) parameterNode).paramName().get().lineRange().startLine());
-=======
                     Optional<Symbol> paramSymbol = semanticModel.symbol(parameterNode);
->>>>>>> 0078011a
                     if (paramSymbol.isPresent()) {
                         parameterTypeName = String.format("%s:%s", paramSymbol.get().moduleID(),
                                 ((RestParameterNode) parameterNode).typeName());
@@ -293,16 +278,9 @@
 
             Optional<Symbol> fieldType;
             if (field instanceof TypeReferenceNode) {
-<<<<<<< HEAD
-                fieldType = semanticModel.symbol(field.syntaxTree().filePath(),
-                        ((TypeReferenceNode) field).typeName().lineRange().startLine());
-            } else {
-                fieldType = semanticModel.symbol(field.syntaxTree().filePath(), field.lineRange().startLine());
-=======
                 fieldType = semanticModel.symbol(((TypeReferenceNode) field).typeName());
             } else {
                 fieldType = semanticModel.symbol(field);
->>>>>>> 0078011a
             }
 
             if (fieldType.isPresent() && fieldType.get() instanceof TypeReferenceTypeSymbol) {
