--- conflicted
+++ resolved
@@ -394,11 +394,7 @@
         }
         project.get().currentPackage().modules().forEach(module -> {
             if (module.isDefaultModule()) {
-<<<<<<< HEAD
-                // Skip the default module
-=======
                 // Skip the default module and generated modules
->>>>>>> 7d9376fb
                 return;
             }
             String moduleNamePart = module.moduleName().moduleNamePart();
