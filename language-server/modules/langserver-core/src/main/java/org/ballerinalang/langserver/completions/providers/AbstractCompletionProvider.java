/*
 *  Copyright (c) 2017, WSO2 Inc. (http://www.wso2.org) All Rights Reserved.
 *
 *  WSO2 Inc. licenses this file to you under the Apache License,
 *  Version 2.0 (the "License"); you may not use this file except
 *  in compliance with the License.
 *  You may obtain a copy of the License at
 *
 *    http://www.apache.org/licenses/LICENSE-2.0
 *
 *  Unless required by applicable law or agreed to in writing,
 *  software distributed under the License is distributed on an
 *  "AS IS" BASIS, WITHOUT WARRANTIES OR CONDITIONS OF ANY
 *  KIND, either express or implied.  See the License for the
 *  specific language governing permissions and limitations
 *  under the License.
 */
package org.ballerinalang.langserver.completions.providers;

import io.ballerina.compiler.api.symbols.ClassSymbol;
import io.ballerina.compiler.api.symbols.ConstantSymbol;
import io.ballerina.compiler.api.symbols.FunctionSymbol;
import io.ballerina.compiler.api.symbols.FunctionTypeSymbol;
import io.ballerina.compiler.api.symbols.MethodSymbol;
import io.ballerina.compiler.api.symbols.ModuleSymbol;
import io.ballerina.compiler.api.symbols.ObjectFieldSymbol;
import io.ballerina.compiler.api.symbols.ObjectTypeSymbol;
import io.ballerina.compiler.api.symbols.ParameterSymbol;
import io.ballerina.compiler.api.symbols.PathParameterSymbol;
import io.ballerina.compiler.api.symbols.Qualifier;
import io.ballerina.compiler.api.symbols.RecordFieldSymbol;
import io.ballerina.compiler.api.symbols.Symbol;
import io.ballerina.compiler.api.symbols.SymbolKind;
import io.ballerina.compiler.api.symbols.TypeDefinitionSymbol;
import io.ballerina.compiler.api.symbols.TypeDescKind;
import io.ballerina.compiler.api.symbols.TypeSymbol;
import io.ballerina.compiler.api.symbols.VariableSymbol;
import io.ballerina.compiler.api.symbols.WorkerSymbol;
import io.ballerina.compiler.api.symbols.XMLNamespaceSymbol;
import io.ballerina.compiler.syntax.tree.ImportDeclarationNode;
import io.ballerina.compiler.syntax.tree.ModuleMemberDeclarationNode;
import io.ballerina.compiler.syntax.tree.Node;
import io.ballerina.compiler.syntax.tree.NonTerminalNode;
import io.ballerina.compiler.syntax.tree.QualifiedNameReferenceNode;
import io.ballerina.compiler.syntax.tree.SimpleNameReferenceNode;
import io.ballerina.compiler.syntax.tree.SyntaxKind;
import io.ballerina.compiler.syntax.tree.Token;
import io.ballerina.projects.Module;
import io.ballerina.projects.Project;
import io.ballerina.projects.ProjectKind;
import org.ballerinalang.langserver.LSPackageLoader;
import org.ballerinalang.langserver.codeaction.CodeActionModuleId;
import org.ballerinalang.langserver.common.utils.CommonKeys;
import org.ballerinalang.langserver.common.utils.CommonUtil;
import org.ballerinalang.langserver.common.utils.FunctionGenerator;
import org.ballerinalang.langserver.common.utils.ModuleUtil;
import org.ballerinalang.langserver.common.utils.NameUtil;
import org.ballerinalang.langserver.common.utils.SymbolUtil;
import org.ballerinalang.langserver.commons.BallerinaCompletionContext;
import org.ballerinalang.langserver.commons.CompletionContext;
import org.ballerinalang.langserver.commons.PositionedOperationContext;
import org.ballerinalang.langserver.commons.completion.LSCompletionItem;
import org.ballerinalang.langserver.commons.completion.spi.BallerinaCompletionProvider;
import org.ballerinalang.langserver.completions.FunctionPointerCompletionItem;
import org.ballerinalang.langserver.completions.ObjectFieldCompletionItem;
import org.ballerinalang.langserver.completions.RecordFieldCompletionItem;
import org.ballerinalang.langserver.completions.SnippetCompletionItem;
import org.ballerinalang.langserver.completions.StaticCompletionItem;
import org.ballerinalang.langserver.completions.SymbolCompletionItem;
import org.ballerinalang.langserver.completions.TypeCompletionItem;
import org.ballerinalang.langserver.completions.builder.ConstantCompletionItemBuilder;
import org.ballerinalang.langserver.completions.builder.FieldCompletionItemBuilder;
import org.ballerinalang.langserver.completions.builder.FunctionCompletionItemBuilder;
import org.ballerinalang.langserver.completions.builder.ParameterCompletionItemBuilder;
import org.ballerinalang.langserver.completions.builder.StreamTypeInitCompletionItemBuilder;
import org.ballerinalang.langserver.completions.builder.TypeCompletionItemBuilder;
import org.ballerinalang.langserver.completions.builder.VariableCompletionItemBuilder;
import org.ballerinalang.langserver.completions.builder.WorkerCompletionItemBuilder;
import org.ballerinalang.langserver.completions.builder.XMLNSCompletionItemBuilder;
import org.ballerinalang.langserver.completions.util.ItemResolverConstants;
import org.ballerinalang.langserver.completions.util.QNameRefCompletionUtil;
import org.ballerinalang.langserver.completions.util.Snippet;
import org.ballerinalang.langserver.completions.util.SnippetBlock;
import org.ballerinalang.langserver.completions.util.SortingUtil;
import org.eclipse.lsp4j.CompletionItem;
import org.eclipse.lsp4j.CompletionItemKind;
import org.eclipse.lsp4j.TextEdit;
import org.wso2.ballerinalang.compiler.util.Names;

import java.util.ArrayList;
import java.util.Arrays;
import java.util.Collections;
import java.util.List;
import java.util.Locale;
import java.util.Map;
import java.util.Optional;
import java.util.Set;
import java.util.function.Predicate;
import java.util.stream.Collectors;

import javax.annotation.Nonnull;

import static io.ballerina.compiler.api.symbols.SymbolKind.CLASS;
import static io.ballerina.compiler.api.symbols.SymbolKind.CLASS_FIELD;
import static io.ballerina.compiler.api.symbols.SymbolKind.ENUM;
import static io.ballerina.compiler.api.symbols.SymbolKind.FUNCTION;
import static io.ballerina.compiler.api.symbols.SymbolKind.METHOD;
import static io.ballerina.compiler.api.symbols.SymbolKind.MODULE;
import static io.ballerina.compiler.api.symbols.SymbolKind.OBJECT_FIELD;
import static io.ballerina.compiler.api.symbols.SymbolKind.PARAMETER;
import static io.ballerina.compiler.api.symbols.SymbolKind.PATH_PARAMETER;
import static io.ballerina.compiler.api.symbols.SymbolKind.RECORD_FIELD;
import static io.ballerina.compiler.api.symbols.SymbolKind.RESOURCE_METHOD;
import static io.ballerina.compiler.api.symbols.SymbolKind.TYPE_DEFINITION;
import static io.ballerina.compiler.api.symbols.SymbolKind.XMLNS;

/**
 * Interface for completion item providers.
 *
 * @param <T> Provider's node type
 * @since 0.995.0
 */
public abstract class AbstractCompletionProvider<T extends Node> implements BallerinaCompletionProvider<T> {

    private final List<Class<T>> attachmentPoints;

    protected Precedence precedence = Precedence.LOW;

    public AbstractCompletionProvider(List<Class<T>> attachmentPoints) {
        this.attachmentPoints = attachmentPoints;
    }

    public AbstractCompletionProvider(Class<T> attachmentPoint) {
        this.attachmentPoints = Collections.singletonList(attachmentPoint);
    }

    /**
     * {@inheritDoc}
     */
    @Override
    public List<Class<T>> getAttachmentPoints() {
        return this.attachmentPoints;
    }

    /**
     * {@inheritDoc}
     */
    @Override
    public Precedence getPrecedence() {
        return precedence;
    }

    @Override
    public boolean onPreValidation(BallerinaCompletionContext context, T node) {
        return true;
    }

    @Override
    public void sort(BallerinaCompletionContext context, T node, List<LSCompletionItem> completionItems) {
        SortingUtil.toDefaultSorting(context, completionItems);
    }

    /**
     * {@inheritDoc}
     */
    @Override
    public void sort(BallerinaCompletionContext context, T node, List<LSCompletionItem> completionItems,
                     Object... metaData) {
        this.sort(context, node, completionItems);
    }

    /**
     * Populate the completion item list by considering the.
     *
     * @param scopeEntries list of symbol information
     * @param ctx          Language server operation context
     * @return {@link List}     list of completion items
     */
    protected List<LSCompletionItem> getCompletionItemList(List<? extends Symbol> scopeEntries,
                                                           BallerinaCompletionContext ctx) {
        List<Symbol> processedSymbols = new ArrayList<>();
        List<LSCompletionItem> completionItems = new ArrayList<>();
        scopeEntries.forEach(symbol -> {
            if (processedSymbols.contains(symbol)) {
                return;
            }
            if (symbol.kind() == FUNCTION || symbol.kind() == METHOD || symbol.kind() == RESOURCE_METHOD) {
                FunctionSymbol functionSymbol = (FunctionSymbol) symbol;
                if (functionSymbol.getName().isPresent() && !functionSymbol.getName().get().contains("$")) {
                    completionItems.addAll(populateBallerinaFunctionCompletionItems((FunctionSymbol) symbol, ctx));
                }
            } else if (symbol.kind() == SymbolKind.CONSTANT || symbol.kind() == SymbolKind.ENUM_MEMBER) {
                CompletionItem constantCItem = ConstantCompletionItemBuilder.build((ConstantSymbol) symbol, ctx);
                completionItems.add(new SymbolCompletionItem(ctx, symbol, constantCItem));
            } else if (symbol.kind() == SymbolKind.VARIABLE) {
                VariableSymbol varSymbol = (VariableSymbol) symbol;
                if (varSymbol.qualifiers().contains(Qualifier.ISOLATED) && !CommonUtil.withinLockStatementNode(ctx)) {
                    return;
                }
                TypeSymbol typeDesc = varSymbol.typeDescriptor();
                /*
                Null check added for safety.
                Eg: public listener test = <cursor>
                 */
                String typeName = (typeDesc == null || typeDesc.typeKind() == null) ? "" :
                        NameUtil.getModifiedTypeName(ctx, typeDesc);
                CompletionItem variableCItem = VariableCompletionItemBuilder.build(varSymbol,
                        varSymbol.getName().orElse(""), typeName);
                completionItems.add(new SymbolCompletionItem(ctx, symbol, variableCItem));

                if (typeDesc != null) {
                    /*
                    Null check added for safety.
                    Eg: public listener test = <cursor>
                     */
                    TypeSymbol rawType = CommonUtil.getRawType(typeDesc);
                    completionItems.addAll(populateSelfClassSymbolCompletionItems(symbol, ctx, rawType));
                }
            } else if (symbol.kind() == PARAMETER) {
                ParameterSymbol paramSymbol = (ParameterSymbol) symbol;
                TypeSymbol typeDesc = paramSymbol.typeDescriptor();
                String typeName = NameUtil.getModifiedTypeName(ctx, typeDesc);
                CompletionItem variableCItem = ParameterCompletionItemBuilder.build(paramSymbol.getName().get(),
                        typeName);
                completionItems.add(new SymbolCompletionItem(ctx, symbol, variableCItem));
            } else if (symbol.kind() == PATH_PARAMETER) {
                PathParameterSymbol paramSymbol = (PathParameterSymbol) symbol;
                TypeSymbol typeDesc = paramSymbol.typeDescriptor();
                String typeName = NameUtil.getModifiedTypeName(ctx, typeDesc);
                CompletionItem variableCItem = ParameterCompletionItemBuilder.build(paramSymbol.getName().get(),
                        typeName);
                completionItems.add(new SymbolCompletionItem(ctx, symbol, variableCItem));
            } else if (symbol.kind() == SymbolKind.TYPE_DEFINITION || symbol.kind() == SymbolKind.CLASS
                    || symbol.kind() == ENUM) {
                // Here skip all the package symbols since the package is added separately
                CompletionItem typeCItem = TypeCompletionItemBuilder.build(symbol, symbol.getName().get());
                completionItems.add(new SymbolCompletionItem(ctx, symbol, typeCItem));
            } else if (symbol.kind() == SymbolKind.WORKER) {
                CompletionItem workerItem = WorkerCompletionItemBuilder.build((WorkerSymbol) symbol);
                completionItems.add(new SymbolCompletionItem(ctx, symbol, workerItem));
            } else if (symbol.kind() == XMLNS) {
                CompletionItem xmlItem = XMLNSCompletionItemBuilder.build((XMLNamespaceSymbol) symbol);
                completionItems.add(new SymbolCompletionItem(ctx, symbol, xmlItem));
            } else if (symbol.kind() == RECORD_FIELD) {
                RecordFieldSymbol recordFieldSymbol = (RecordFieldSymbol) symbol;
                CompletionItem recFieldItem = FieldCompletionItemBuilder.build(recordFieldSymbol, ctx);
                completionItems.add(new RecordFieldCompletionItem(ctx, recordFieldSymbol, recFieldItem));
            } else if (symbol.kind() == OBJECT_FIELD || symbol.kind() == CLASS_FIELD) {
                ObjectFieldSymbol objectFieldSymbol = (ObjectFieldSymbol) symbol;
                CompletionItem objFieldItem = FieldCompletionItemBuilder.build(objectFieldSymbol, false);
                completionItems.add(new ObjectFieldCompletionItem(ctx, objectFieldSymbol, objFieldItem));
            }

            processedSymbols.add(symbol);
        });
        return completionItems;
    }

    /**
     * Get the type completion Items.
     *
     * @param context LS Operation Context
     * @return {@link List}     List of completion items
     */
    private List<LSCompletionItem> getTypeItems(BallerinaCompletionContext context) {
        List<Symbol> visibleSymbols = context.visibleSymbols(context.getCursorPosition());
        List<LSCompletionItem> completionItems = new ArrayList<>();
        visibleSymbols.stream()
                .filter(CommonUtil.typesFilter())
                .forEach(symbol -> {
                    CompletionItem cItem = TypeCompletionItemBuilder.build(symbol, symbol.getName().get());
                    completionItems.add(new SymbolCompletionItem(context, symbol, cItem));
                });

        completionItems.addAll(this.getBasicAndOtherTypeCompletions(context));
        completionItems.addAll(Arrays.asList(
                new TypeCompletionItem(context, null, TypeCompletionItemBuilder.build(null, "service")),
                new SnippetCompletionItem(context, Snippet.KW_RECORD.get()),
                new SnippetCompletionItem(context, Snippet.KW_FUNCTION.get()),
                new SnippetCompletionItem(context, Snippet.DEF_RECORD_TYPE_DESC.get()),
                new SnippetCompletionItem(context, Snippet.DEF_CLOSED_RECORD_TYPE_DESC.get()),
                new SnippetCompletionItem(context, Snippet.KW_DISTINCT.get()),
                new SnippetCompletionItem(context, Snippet.DEF_OBJECT_TYPE_DESC_SNIPPET.get()),
                new SnippetCompletionItem(context, Snippet.KW_TRUE.get()),
                new SnippetCompletionItem(context, Snippet.KW_FALSE.get()),
                new SnippetCompletionItem(context, Snippet.KW_NIL.get())
        ));

        NonTerminalNode nodeAtCursor = context.getNodeAtCursor();
        if (nodeAtCursor.kind() != SyntaxKind.SIMPLE_NAME_REFERENCE) {
            return completionItems;
        }
        String prefix = ((SimpleNameReferenceNode) nodeAtCursor).name().text().toLowerCase((Locale.ENGLISH));
        context.currentDocImportsMap().forEach((importDeclarationNode, moduleSymbol) -> {
            List<Symbol> symbols = moduleSymbol.allSymbols();
            CodeActionModuleId moduleId = CodeActionModuleId.from(importDeclarationNode);
            List<Symbol> filteredList = SymbolUtil.filterSymbolsByPrefix(symbols, context, prefix, moduleId);
            List<LSCompletionItem> completionItemList = getCompletionItemList(filteredList, context);

            for (LSCompletionItem lsCompletionItem : completionItemList) {
                CompletionItem completionItem = lsCompletionItem.getCompletionItem();
                String insertText = completionItem.getInsertText();
                String label = completionItem.getLabel();
                String moduleName = importDeclarationNode.prefix().isEmpty()
                        ? importDeclarationNode.moduleName().get(importDeclarationNode.moduleName().size() - 1).text()
                        : importDeclarationNode.prefix().get().prefix().text();
                completionItem.setInsertText(moduleName + ":" + insertText);
                completionItem.setLabel(moduleName + ":" + label);
                completionItems.add(lsCompletionItem);
            }
        });
        return completionItems;
    }

    /**
     * Get the type descriptor context completion items.
     * For this context, we usually get the types as well as the modules since we need to suggest the types in modules
     *
     * @param context Completion context
     * @return {@link List} of completion items
     */
    protected List<LSCompletionItem> getTypeDescContextItems(BallerinaCompletionContext context) {
        List<LSCompletionItem> completionItems = new ArrayList<>();
        completionItems.addAll(this.getTypeItems(context));
        completionItems.addAll(this.getModuleCompletionItems(context));

        return completionItems;
    }

    /**
     * Get the completion item for a package import.
     * If the package is already imported, additional text edit for the import statement will not be added.
     *
     * @param ctx LS Operation context
     * @return {@link List}     List of packages completion items
     */
    protected List<LSCompletionItem> getModuleCompletionItems(BallerinaCompletionContext ctx) {
        // First we include the packages from the imported list.
        List<String> processedList = new ArrayList<>();
        Map<ImportDeclarationNode, ModuleSymbol> currentDocImports = ctx.currentDocImportsMap();
        // Generate completion items for the import statements in the current document
        List<LSCompletionItem> completionItems = new ArrayList<>();
        currentDocImports.forEach((importNode, moduleSymbol) -> {
            String orgName = importNode.orgName().isEmpty() ? "" : importNode.orgName().get().orgName().text();
            String pkgName = importNode.moduleName().stream()
                    .map(Token::text)
                    .collect(Collectors.joining("."));

            if (CommonUtil.PRE_DECLARED_LANG_LIBS.contains(pkgName.replace("'", ""))) {
                // skip the predeclared langlib imports
                return;
            }
            String processedModuleHash = orgName.isEmpty() ? pkgName : orgName + CommonKeys.SLASH_KEYWORD_KEY + pkgName;
            String prefix;
            if (importNode.prefix().isEmpty()) {
                prefix = importNode.moduleName().get(importNode.moduleName().size() - 1).text();
            } else {
                prefix = importNode.prefix().get().prefix().text();
            }
            String label = prefix;
            String insertText = CommonUtil.escapeReservedKeyword(prefix);
            CompletionItem item = this.getModuleCompletionItem(label, insertText, new ArrayList<>(), prefix);
            processedList.add(processedModuleHash);
            completionItems.add(new SymbolCompletionItem(ctx, moduleSymbol, item));
        });

        // Generate completion items for the distribution repo packages excluding the pre-declared lang-libs
        List<LSPackageLoader.PackageInfo> packages =
                LSPackageLoader.getInstance(ctx.languageServercontext()).getAllVisiblePackages(ctx);
        packages.forEach(pkg -> {
            String name = pkg.packageName().value();
            String orgName = ModuleUtil.escapeModuleName(pkg.packageOrg().value());
            if (ModuleUtil.matchingImportedModule(ctx, pkg).isEmpty()
                    && !processedList.contains(orgName + CommonKeys.SLASH_KEYWORD_KEY + name)
                    && !CommonUtil.PRE_DECLARED_LANG_LIBS.contains(name)) {
                List<String> pkgNameComps = Arrays.stream(name.split("\\."))
                        .map(ModuleUtil::escapeModuleName)
                        .collect(Collectors.toList());
                String aliasComponent = pkgNameComps.get(pkgNameComps.size() - 1);
                // TODO: 2021-04-23 This has to be revamped with completion/resolve request for faster responses 
                String insertText = NameUtil.getValidatedSymbolName(ctx, aliasComponent);
                String alias = !insertText.equals(aliasComponent) ? insertText : "";
                List<TextEdit> txtEdits = CommonUtil.getAutoImportTextEdits(orgName, name, alias, ctx);
                CompletionItem item = getModuleCompletionItem(CommonUtil.getPackageLabel(pkg), insertText, txtEdits,
                        aliasComponent);
                completionItems.add(new StaticCompletionItem(ctx, item, StaticCompletionItem.Kind.MODULE));
            }
        });

        Optional<Project> project = ctx.workspace().project(ctx.filePath());
        Optional<Module> currentModule = ctx.workspace().module(ctx.filePath());
        completionItems.addAll(this.getPredeclaredLangLibCompletions(ctx));
        if (project.isEmpty() || project.get().kind() == ProjectKind.SINGLE_FILE_PROJECT || currentModule.isEmpty()) {
            return completionItems;
        }
        project.get().currentPackage().modules().forEach(module -> {
            if (module.isDefaultModule()) {
                // Skip the default module and generated modules
                return;
            }
            String moduleNamePart = module.moduleName().moduleNamePart();
            // In order to support the hierarchical module names, split and get the last component as the module name
            List<String> moduleNameComponents = Arrays.stream(moduleNamePart.split("\\."))
                    .map(CommonUtil::escapeReservedKeyword)
                    .collect(Collectors.toList());
            String aliasComponent = moduleNameComponents.get(moduleNameComponents.size() - 1);

            // TODO: 2021-04-23 This has to be revamped with completion/resolve request for faster responses 
            String insertText = NameUtil.getValidatedSymbolName(ctx, aliasComponent);
            String alias = !insertText.equals(aliasComponent) ? insertText : "";
            String pkgName = CommonUtil.escapeReservedKeyword(module.moduleName().packageName().value());
            String label = pkgName + "." + String.join(".", moduleNameComponents);
            if (module.equals(currentModule.get()) || module.isDefaultModule() || processedList.contains(label)) {
                return;
            }
            List<TextEdit> textEdits = CommonUtil.getAutoImportTextEdits("", label, alias, ctx);
            CompletionItem item = this.getModuleCompletionItem(label, insertText, textEdits, alias);
            completionItems.add(new StaticCompletionItem(ctx, item, StaticCompletionItem.Kind.MODULE));
        });

        return completionItems;
    }

    /**
     * Check whether the cursor is within a qualified name reference.
     *
     * @param context completion context
     * @param node    node to evaluate upon
     * @return {@link Boolean}
     * @deprecated Use {@link QNameRefCompletionUtil#onQualifiedNameIdentifier(PositionedOperationContext, Node)}
     * instead
     */
    @Deprecated(forRemoval = true)
    protected boolean onQualifiedNameIdentifier(CompletionContext context, Node node) {
        if (node.kind() != SyntaxKind.QUALIFIED_NAME_REFERENCE) {
            return false;
        }
        int colonPos = ((QualifiedNameReferenceNode) node).colon().textRange().startOffset();
        int cursor = context.getCursorPositionInTree();

        return colonPos < cursor;
    }

    protected Optional<LSCompletionItem> getExplicitNewCompletionItem(Symbol symbol,
                                                                      BallerinaCompletionContext context) {
        if (SymbolUtil.isClassDefinition(symbol)) {
            ClassSymbol classSymbol = (ClassSymbol) symbol;
            CompletionItem cItem = FunctionCompletionItemBuilder.build(classSymbol,
                    FunctionCompletionItemBuilder.InitializerBuildMode.EXPLICIT, context);
            MethodSymbol initMethod = classSymbol.initMethod().isPresent() ? classSymbol.initMethod().get() : null;

            return Optional.of(new SymbolCompletionItem(context, initMethod, cItem));
        } else if (SymbolUtil.isOfType(symbol, TypeDescKind.STREAM)) {
            TypeDefinitionSymbol typeSymbol = (TypeDefinitionSymbol) symbol;
            CompletionItem cItem = StreamTypeInitCompletionItemBuilder.build(typeSymbol, context);

            return Optional.of(new SymbolCompletionItem(context, typeSymbol.typeDescriptor(), cItem));
        }

        return Optional.empty();
    }

    /**
     * Get the implicit new expression completion item.
     *
     * @param symbol  object type symbol
     * @param context Language server operation context
     * @return {@link LSCompletionItem} generated
     */
    protected LSCompletionItem getImplicitNewCItemForStreamType(TypeSymbol symbol,
                                                                BallerinaCompletionContext context) {
        CompletionItem cItem = StreamTypeInitCompletionItemBuilder.build();
        return new SymbolCompletionItem(context, symbol, cItem);
    }

    /**
     * Get the implicit new expression completion item.
     *
     * @param symbol  object type symbol
     * @param context Language server operation context
     * @return {@link LSCompletionItem} generated
     */
    protected LSCompletionItem getImplicitNewCItemForClass(ClassSymbol symbol, BallerinaCompletionContext context) {
        CompletionItem cItem = FunctionCompletionItemBuilder.build(symbol,
                FunctionCompletionItemBuilder.InitializerBuildMode.IMPLICIT, context);
        MethodSymbol initMethod = symbol.initMethod().isPresent() ? symbol.initMethod().get() : null;

        return new SymbolCompletionItem(context, initMethod, cItem);
    }

    // Private Methods

    /**
     * Populate the Ballerina Function Completion Items.
     *
     * @param symbol symbol Entry
     * @return completion item
     */
    private List<LSCompletionItem> populateBallerinaFunctionCompletionItems(FunctionSymbol symbol,
                                                                            BallerinaCompletionContext context) {
        List<LSCompletionItem> completionItems = new ArrayList<>();
        Optional<TypeSymbol> contextType = context.getContextType();
        if (contextType.isPresent() && contextType.get().typeKind() == TypeDescKind.FUNCTION
                && symbol.kind() != RESOURCE_METHOD) {
            CompletionItem pointerCompletionItem =
                    FunctionCompletionItemBuilder.buildFunctionPointer(symbol, context);
            completionItems.add(new FunctionPointerCompletionItem(context, symbol, pointerCompletionItem));
        }
        CompletionItem completionItem = FunctionCompletionItemBuilder.build(symbol, context);
        completionItems.add(new SymbolCompletionItem(context, symbol, completionItem));
        return completionItems;
    }

    protected List<LSCompletionItem> actionKWCompletions(BallerinaCompletionContext context) {
        /*
        Add the start keywords of the following actions.
        start, wait, flush, check, check panic, trap, query action (query pipeline starts with from keyword)
         */
        return Arrays.asList(
                new SnippetCompletionItem(context, Snippet.KW_START.get()),
                new SnippetCompletionItem(context, Snippet.KW_WAIT.get()),
                new SnippetCompletionItem(context, Snippet.KW_FLUSH.get()),
                new SnippetCompletionItem(context, Snippet.CLAUSE_FROM.get())
        );
    }

    protected List<LSCompletionItem> expressionCompletions(BallerinaCompletionContext context) {
        List<Symbol> visibleSymbols = context.visibleSymbols(context.getCursorPosition());
        /*
        check and check panic expression starts with check and check panic keywords, Which has been added with actions.
        query pipeline starts with from keyword and also being added with the actions
         */
        List<LSCompletionItem> completionItems = new ArrayList<>(this.getModuleCompletionItems(context));
        // Here we do not add the error and object keywords since it will be added via the module completion items
        completionItems.add(new SnippetCompletionItem(context, Snippet.KW_SERVICE.get()));
        completionItems.add(new SnippetCompletionItem(context, Snippet.KW_NEW.get()));
        completionItems.add(new SnippetCompletionItem(context, Snippet.KW_ISOLATED.get()));
        completionItems.add(new SnippetCompletionItem(context, Snippet.KW_TRANSACTIONAL.get()));
        completionItems.add(new SnippetCompletionItem(context, Snippet.KW_FUNCTION.get()));
        completionItems.add(new SnippetCompletionItem(context, Snippet.KW_LET.get()));
        completionItems.add(new SnippetCompletionItem(context, Snippet.KW_TYPEOF.get()));
        completionItems.add(new SnippetCompletionItem(context, Snippet.KW_TRAP.get()));
        completionItems.add(new SnippetCompletionItem(context, Snippet.KW_CLIENT.get()));
        completionItems.add(new SnippetCompletionItem(context, Snippet.KW_TRUE.get()));
        completionItems.add(new SnippetCompletionItem(context, Snippet.KW_FALSE.get()));
        completionItems.add(new SnippetCompletionItem(context, Snippet.KW_NIL.get()));
        completionItems.add(new SnippetCompletionItem(context, Snippet.KW_CHECK.get()));
        completionItems.add(new SnippetCompletionItem(context, Snippet.KW_CHECK_PANIC.get()));
        completionItems.add(new SnippetCompletionItem(context, Snippet.KW_IS.get()));
        completionItems.add(new SnippetCompletionItem(context, Snippet.EXPR_ERROR_CONSTRUCTOR.get()));
        completionItems.add(new SnippetCompletionItem(context, Snippet.EXPR_OBJECT_CONSTRUCTOR.get()));
        completionItems.add(new SnippetCompletionItem(context, Snippet.EXPR_BASE16_LITERAL.get()));
        completionItems.add(new SnippetCompletionItem(context, Snippet.EXPR_BASE64_LITERAL.get()));
        completionItems.add(new SnippetCompletionItem(context, Snippet.KW_FROM.get()));

        Predicate<Symbol> symbolFilter = getExpressionContextSymbolFilter();
        List<Symbol> filteredList = visibleSymbols.stream()
                .filter(symbolFilter)
                .collect(Collectors.toList());
        completionItems.addAll(this.getCompletionItemList(filteredList, context));
        completionItems.addAll(this.getBasicAndOtherTypeCompletions(context));
        this.getAnonFunctionDefSnippet(context).ifPresent(completionItems::add);
        return completionItems;
    }

    protected Predicate<Symbol> getExpressionContextSymbolFilter() {
        Predicate<Symbol> symbolFilter = CommonUtil.getVariableFilterPredicate();
        // Avoid the error symbol suggestion since it is covered by the lang.error lang-lib
        symbolFilter = symbolFilter.or(symbol -> (symbol.kind() == FUNCTION
                || symbol.kind() == TYPE_DEFINITION || symbol.kind() == CLASS)
                && !symbol.getName().orElse("").equals(Names.ERROR.getValue()));

        return symbolFilter;
    }

    protected List<LSCompletionItem> expressionCompletions(BallerinaCompletionContext context, T node) {
        return this.expressionCompletions(context);
    }

    protected List<LSCompletionItem> getTypeQualifierItems(BallerinaCompletionContext context) {
        // Note: here we do not add the service type qualifier since it is being added via getTypeItems call.
        return Arrays.asList(
                new SnippetCompletionItem(context, Snippet.KW_ISOLATED.get()),
                new SnippetCompletionItem(context, Snippet.KW_CLIENT.get()),
                new SnippetCompletionItem(context, Snippet.KW_TRANSACTIONAL.get()));
    }

    private List<LSCompletionItem> getBasicAndOtherTypeCompletions(BallerinaCompletionContext context) {
        // Types in the predeclared langlibs are handled and extracted via #getPredeclaredLangLibCompletions
        List<String> types = Arrays.asList("readonly", "handle", "never", "json", "anydata", "any", "byte");
        List<LSCompletionItem> completionItems = new ArrayList<>();
        types.forEach(type -> {
            CompletionItem cItem = TypeCompletionItemBuilder.build(null, type);
            completionItems.add(new SymbolCompletionItem(context, null, cItem));
        });

        return completionItems;
    }

    /**
     * Get the predeclared langlib completions.
     *
     * @param context completion context
     * @return {@link List}
     */
    protected List<LSCompletionItem> getPredeclaredLangLibCompletions(BallerinaCompletionContext context) {
        List<Symbol> visibleSymbols = context.visibleSymbols(context.getCursorPosition());
        List<LSCompletionItem> completionItems = new ArrayList<>();
<<<<<<< HEAD
        visibleSymbols.stream()
                .filter(symbol -> symbol.getName().isPresent() && symbol.kind() == MODULE)
                .map(symbol -> (ModuleSymbol) symbol)
                .filter(moduleSymbol -> CommonUtil.isLangLib(moduleSymbol.id()))
                .forEach(moduleSymbol -> {
                    // LangLib modules need to be interpreted as a type in vscode. Therefore, we pass a null to bSymbol.
                    CompletionItem cItem = TypeCompletionItemBuilder.build(
                            null, moduleSymbol.id().modulePrefix());
                    completionItems.add(new SymbolCompletionItem(context, moduleSymbol, cItem));
                });
=======
        CommonUtil.PRE_DECLARED_LANG_LIBS.forEach(langlib -> {
            CompletionItem cItem = TypeCompletionItemBuilder.build(null, langlib.replace("lang.", ""));
            completionItems.add(new SymbolCompletionItem(context, null, cItem));
        });

>>>>>>> 375e5e8d
        return completionItems;
    }

    private CompletionItem getModuleCompletionItem(String label, String insertText, @Nonnull List<TextEdit> txtEdits,
                                                   String prefix) {
        CompletionItem moduleCompletionItem = new CompletionItem();
        moduleCompletionItem.setLabel(label);
        if (prefix != null) {
            moduleCompletionItem.setFilterText(prefix);
        }
        moduleCompletionItem.setInsertText(insertText);
        moduleCompletionItem.setDetail(ItemResolverConstants.MODULE_TYPE);
        moduleCompletionItem.setKind(CompletionItemKind.Module);
        if (!txtEdits.isEmpty()) {
            moduleCompletionItem.setAdditionalTextEdits(txtEdits);
        }

        return moduleCompletionItem;
    }

    /**
     * Populate Completion Items of Self Class Symbol.
     *
     * @param ctx     completion context
     * @param rawType type descriptor
     * @return completion item
     */
    private List<LSCompletionItem> populateSelfClassSymbolCompletionItems(Symbol symbol, BallerinaCompletionContext ctx,
                                                                          TypeSymbol rawType) {
        Optional<ModuleMemberDeclarationNode> moduleMember = ctx.enclosedModuleMember();
        if (moduleMember.isEmpty() || (!SymbolUtil.isSelfClassSymbol(symbol, ctx, moduleMember.get())
                && !SymbolUtil.isSelfObjectSymbol(symbol, ctx.getNodeAtCursor()))) {
            return Collections.emptyList();
        }
        List<LSCompletionItem> completionItems = new ArrayList<>();
        ObjectTypeSymbol objectTypeDesc = (ObjectTypeSymbol) rawType;

        objectTypeDesc.fieldDescriptors().values().stream()
                .map(classFieldSymbol -> {
                    CompletionItem completionItem = FieldCompletionItemBuilder.build(classFieldSymbol, true);
                    return new ObjectFieldCompletionItem(ctx, classFieldSymbol, completionItem);
                })
                .forEach(completionItems::add);

        objectTypeDesc.methods().values().stream()
                .map(methodSymbol -> {
                    CompletionItem completionItem = FunctionCompletionItemBuilder.buildMethod(methodSymbol, ctx);
                    return new SymbolCompletionItem(ctx, methodSymbol, completionItem);
                }).forEach(completionItems::add);

        return completionItems;
    }

    /**
     * Returns the completion items based on qualifiers of a given node.
     * <p>
     * Currently, isolated, transactional, client, service are considered qualifiers.
     *
     * @param node    node of which the qualifiers are checked.
     * @param context completion context.
     * @return completion items
     */
    protected List<LSCompletionItem> getCompletionItemsOnQualifiers(Node node, BallerinaCompletionContext context) {
        List<LSCompletionItem> completionItems = new ArrayList<>();
        List<Token> qualifiers = CommonUtil.getQualifiersOfNode(context, node);
        if (qualifiers.isEmpty()) {
            return completionItems;
        }
        Token lastQualifier = qualifiers.get(qualifiers.size() - 1);
        Set<SyntaxKind> qualKinds = qualifiers.stream().map(Node::kind).collect(Collectors.toSet());
        switch (lastQualifier.kind()) {
            case ISOLATED_KEYWORD:
                if (qualKinds.contains(SyntaxKind.TRANSACTIONAL_KEYWORD)) {
                    break;
                }
                //Objected type desc is added with type completion items in the following case.
                completionItems.add(new SnippetCompletionItem(context, Snippet.KW_OBJECT.get()));
                if (qualKinds.contains(SyntaxKind.CLIENT_KEYWORD) ||
                        qualKinds.contains(SyntaxKind.SERVICE_KEYWORD)) {
                    break;
                }
                completionItems.add(new SnippetCompletionItem(context, Snippet.KW_SERVICE.get()));
                completionItems.add(new SnippetCompletionItem(context, Snippet.KW_CLIENT.get()));
                completionItems.add(new SnippetCompletionItem(context, Snippet.KW_TRANSACTIONAL.get()));
                break;
            case TRANSACTIONAL_KEYWORD:
                if (!qualKinds.contains(SyntaxKind.ISOLATED_KEYWORD)) {
                    completionItems.add(new SnippetCompletionItem(context, Snippet.KW_ISOLATED.get()));
                }
                completionItems.add(new SnippetCompletionItem(context, Snippet.KW_FUNCTION.get()));
                break;
            case CLIENT_KEYWORD:
            case SERVICE_KEYWORD:
                if (!qualKinds.contains(SyntaxKind.ISOLATED_KEYWORD)) {
                    completionItems.add(new SnippetCompletionItem(context, Snippet.KW_ISOLATED.get()));
                }
                completionItems.add(new SnippetCompletionItem(context, Snippet.KW_OBJECT.get()));
                completionItems.add(new SnippetCompletionItem(context, Snippet.DEF_OBJECT_TYPE_DESC_SNIPPET.get()));
                break;
            default:
        }
        return completionItems;
    }

    /**
     * Check if the cursor is positioned immediately after a qualifier.
     *
     * @param context completion context.
     * @param node    node.
     * @return {@link Boolean}
     */
    protected boolean onSuggestionsAfterQualifiers(BallerinaCompletionContext context, Node node) {
        int cursor = context.getCursorPositionInTree();
        List<Token> qualifiers = CommonUtil.getQualifiersOfNode(context, node);
        if (qualifiers.isEmpty()) {
            return false;
        }
        Token lastQualifier = qualifiers.get(qualifiers.size() - 1);
        return lastQualifier.textRange().endOffset() < cursor;
    }

    /**
     * Get anonymous function definition snippet.
     *
     * @param context completion context.
     * @return snippet completion item
     */
    protected Optional<SnippetCompletionItem> getAnonFunctionDefSnippet(BallerinaCompletionContext context) {
        List<Symbol> visibleSymbols = context.visibleSymbols(context.getCursorPosition());
        Optional<TypeSymbol> typeSymbolAtCursor = context.getContextType();

        if (typeSymbolAtCursor.isEmpty() || typeSymbolAtCursor.get().typeKind() != TypeDescKind.FUNCTION) {
            return Optional.empty();
        }

        TypeSymbol symbol = typeSymbolAtCursor.get();
        FunctionTypeSymbol functionTypeSymbol = ((FunctionTypeSymbol) symbol);
        Optional<TypeSymbol> returnTypeSymbol = functionTypeSymbol.returnTypeDescriptor();

        if (returnTypeSymbol.isEmpty()) {
            return Optional.empty();
        }

        List<String> args = new ArrayList<>();
        int argIndex = 1;
        Set<String> visibleSymbolNames = visibleSymbols
                .stream()
                .map(Symbol::getName)
                .filter(Optional::isPresent)
                .map(Optional::get)
                .collect(Collectors.toSet());

        if (functionTypeSymbol.params().isPresent()) {
            // variable names
            for (ParameterSymbol parameterSymbol : functionTypeSymbol.params().get()) {
                String varName = "";
                TypeSymbol parameterTypeSymbol = parameterSymbol.typeDescriptor();
                varName = NameUtil.generateParameterName(varName, argIndex, parameterTypeSymbol,
                        visibleSymbolNames);
                args.add(FunctionGenerator.getParameterTypeAsString(context, parameterTypeSymbol) + " " + varName);
                visibleSymbolNames.add(varName);
                argIndex++;
            }
        }

        String functionName = "";
        String snippet = FunctionGenerator.generateFunction(context, false, functionName, args,
                returnTypeSymbol.get());
        SnippetBlock snippetBlock = new SnippetBlock(ItemResolverConstants.ANON_FUNCTION,
                ItemResolverConstants.FUNCTION, snippet, ItemResolverConstants.SNIPPET_TYPE, SnippetBlock.Kind.SNIPPET);
        snippetBlock.setId(ItemResolverConstants.ANON_FUNCTION);

        return Optional.of(new SnippetCompletionItem(context, snippetBlock));
    }

    /**
     * Sets the sort text of the provided completion item based on provided rank and context type.
     *
     * @param context        Completion context
     * @param completionItem Completion item
     * @param rank           A secondary rank to be considered other than assignability
     */
    protected void sortByAssignability(BallerinaCompletionContext context, LSCompletionItem completionItem, int rank) {
        Optional<TypeSymbol> contextType = context.getContextType();
        String sortText = "";
        // First we sort the assignable items above others, and then sort by the rank
        if (contextType.isPresent() && SortingUtil.isCompletionItemAssignable(completionItem, contextType.get())) {
            // Rank directly assignable ones first
            sortText += SortingUtil.genSortText(1);
        } else if (contextType.isPresent() &&
                SortingUtil.isCompletionItemAssignableWithCheck(completionItem, contextType.get())) {
            // Then the items which can be made assignable using a check expression
            sortText += SortingUtil.genSortText(2);
        } else {
            sortText += SortingUtil.genSortText(3);
        }
        sortText += SortingUtil.genSortText(rank);

        completionItem.getCompletionItem().setSortText(sortText);
    }
}<|MERGE_RESOLUTION|>--- conflicted
+++ resolved
@@ -606,7 +606,6 @@
     protected List<LSCompletionItem> getPredeclaredLangLibCompletions(BallerinaCompletionContext context) {
         List<Symbol> visibleSymbols = context.visibleSymbols(context.getCursorPosition());
         List<LSCompletionItem> completionItems = new ArrayList<>();
-<<<<<<< HEAD
         visibleSymbols.stream()
                 .filter(symbol -> symbol.getName().isPresent() && symbol.kind() == MODULE)
                 .map(symbol -> (ModuleSymbol) symbol)
@@ -617,13 +616,6 @@
                             null, moduleSymbol.id().modulePrefix());
                     completionItems.add(new SymbolCompletionItem(context, moduleSymbol, cItem));
                 });
-=======
-        CommonUtil.PRE_DECLARED_LANG_LIBS.forEach(langlib -> {
-            CompletionItem cItem = TypeCompletionItemBuilder.build(null, langlib.replace("lang.", ""));
-            completionItems.add(new SymbolCompletionItem(context, null, cItem));
-        });
-
->>>>>>> 375e5e8d
         return completionItems;
     }
 
