--- conflicted
+++ resolved
@@ -45,13 +45,8 @@
     @Override
     public boolean validate(Diagnostic diagnostic, DiagBasedPositionDetails positionDetails,
                             CodeActionContext context) {
-<<<<<<< HEAD
-        return DIAGNOSTIC_CODES.contains(diagnostic.diagnosticInfo().code())
-                && CodeActionNodeValidator.validate(context.nodeAtRange());
-=======
         return DIAGNOSTIC_CODES.contains(diagnostic.diagnosticInfo().code()) &&
                 CodeActionNodeValidator.validate(context.nodeAtRange());
->>>>>>> 87beec73
     }
 
     /**
