--- conflicted
+++ resolved
@@ -973,17 +973,9 @@
     public void visit(BLangConstRef constRef) {
         // no implementation
     }
-<<<<<<< HEAD
-=======
-
-    @Override
-    public void visit(BLangStreamConstructorExpr streamConstructorExpr) {
-        // no implementation
-    }
 
     @Override
     public void visit(BLangRecordLiteral.BLangRecordSpreadOperatorField spreadOperatorField) {
         // no implementation
     }
->>>>>>> 5f621ee6
 }