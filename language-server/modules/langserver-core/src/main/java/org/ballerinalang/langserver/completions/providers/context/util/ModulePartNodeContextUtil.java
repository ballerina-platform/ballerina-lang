--- conflicted
+++ resolved
@@ -73,7 +73,9 @@
                 Snippet.DEF_ANNOTATION, Snippet.DEF_RECORD, Snippet.STMT_NAMESPACE_DECLARATION,
                 Snippet.DEF_OBJECT_SNIPPET, Snippet.DEF_CLASS, Snippet.DEF_ENUM, Snippet.DEF_CLOSED_RECORD,
                 Snippet.DEF_ERROR_TYPE, Snippet.DEF_TABLE_TYPE_DESC, Snippet.DEF_TABLE_WITH_KEY_TYPE_DESC,
-<<<<<<< HEAD
+                Snippet.DEF_STREAM, Snippet.DEF_SERVICE_COMMON
+        );
+
                 Snippet.DEF_STREAM, Snippet.DEF_SERVICE_COMMON, Snippet.DEF_CLIENT_DECLARATION
         ));
         //Add import keyword conditionally
@@ -83,11 +85,6 @@
         if (!isMainFunctionAvailable(context)) {
             snippets.add(Snippet.DEF_MAIN_FUNCTION);
         }
-=======
-                Snippet.DEF_STREAM, Snippet.DEF_SERVICE_COMMON
-        );
-
->>>>>>> 9715f15d
         snippets.forEach(snippet -> completionItems.add(new SnippetCompletionItem(context, snippet.get())));
 
         return completionItems;
