/*
 * Copyright (c) 2018, WSO2 Inc. (http://wso2.com) All Rights Reserved.
 *
 * Licensed under the Apache License, Version 2.0 (the "License");
 * you may not use this file except in compliance with the License.
 * You may obtain a copy of the License at
 *
 * http://www.apache.org/licenses/LICENSE-2.0
 *
 * Unless required by applicable law or agreed to in writing, software
 * distributed under the License is distributed on an "AS IS" BASIS,
 * WITHOUT WARRANTIES OR CONDITIONS OF ANY KIND, either express or implied.
 * See the License for the specific language governing permissions and
 * limitations under the License.
 */
package org.ballerinalang.langserver.signature;

import io.ballerina.compiler.api.symbols.Documentation;
<<<<<<< HEAD
import io.ballerina.compiler.api.symbols.FunctionSymbol;
import io.ballerina.compiler.api.symbols.MethodSymbol;
import io.ballerina.compiler.api.symbols.Symbol;
import io.ballerina.compiler.api.symbols.SymbolKind;
import io.ballerina.compiler.api.types.BallerinaTypeDescriptor;
import io.ballerina.compiler.api.types.FieldDescriptor;
import io.ballerina.compiler.api.types.ObjectTypeDescriptor;
import io.ballerina.compiler.api.types.RecordTypeDescriptor;
import io.ballerina.compiler.api.types.TypeDescKind;
=======
import io.ballerina.compiler.api.symbols.FieldSymbol;
import io.ballerina.compiler.api.symbols.FunctionSymbol;
import io.ballerina.compiler.api.symbols.ObjectTypeSymbol;
import io.ballerina.compiler.api.symbols.ParameterSymbol;
import io.ballerina.compiler.api.symbols.RecordTypeSymbol;
import io.ballerina.compiler.api.symbols.Symbol;
import io.ballerina.compiler.api.symbols.SymbolKind;
import io.ballerina.compiler.api.symbols.TypeDescKind;
import io.ballerina.compiler.api.symbols.TypeSymbol;
>>>>>>> dfa1fba9
import io.ballerina.compiler.syntax.tree.ExpressionNode;
import io.ballerina.compiler.syntax.tree.FieldAccessExpressionNode;
import io.ballerina.compiler.syntax.tree.FunctionCallExpressionNode;
import io.ballerina.compiler.syntax.tree.MethodCallExpressionNode;
import io.ballerina.compiler.syntax.tree.ModulePartNode;
import io.ballerina.compiler.syntax.tree.NameReferenceNode;
import io.ballerina.compiler.syntax.tree.NonTerminalNode;
import io.ballerina.compiler.syntax.tree.RemoteMethodCallActionNode;
import io.ballerina.compiler.syntax.tree.SimpleNameReferenceNode;
import io.ballerina.compiler.syntax.tree.SyntaxKind;
<<<<<<< HEAD
import io.ballerina.compiler.syntax.tree.SyntaxTree;
import io.ballerina.tools.text.LinePosition;
import io.ballerina.tools.text.TextDocument;
import io.ballerina.tools.text.TextRange;
import org.ballerinalang.langserver.common.CommonKeys;
import org.ballerinalang.langserver.common.utils.CommonUtil;
import org.ballerinalang.langserver.common.utils.SymbolUtil;
import org.ballerinalang.langserver.commons.LSContext;
import org.ballerinalang.langserver.commons.completion.CompletionKeys;
import org.ballerinalang.langserver.commons.workspace.WorkspaceDocumentException;
import org.ballerinalang.langserver.commons.workspace.WorkspaceDocumentManager;
import org.ballerinalang.langserver.compiler.DocumentServiceKeys;
=======
import io.ballerina.projects.Document;
import io.ballerina.tools.text.LinePosition;
import io.ballerina.tools.text.TextDocument;
import io.ballerina.tools.text.TextRange;
import org.ballerinalang.langserver.common.utils.CommonUtil;
import org.ballerinalang.langserver.common.utils.SymbolUtil;
import org.ballerinalang.langserver.commons.SignatureContext;
>>>>>>> dfa1fba9
import org.eclipse.lsp4j.MarkupContent;
import org.eclipse.lsp4j.ParameterInformation;
import org.eclipse.lsp4j.Position;
import org.eclipse.lsp4j.SignatureInformation;
import org.eclipse.lsp4j.SignatureInformationCapabilities;
import org.eclipse.lsp4j.jsonrpc.messages.Either;
<<<<<<< HEAD

import java.nio.file.Path;
=======
import org.eclipse.lsp4j.jsonrpc.messages.Tuple;

>>>>>>> dfa1fba9
import java.util.ArrayList;
import java.util.HashMap;
import java.util.List;
import java.util.Map;
import java.util.Optional;
<<<<<<< HEAD
import java.util.stream.Collectors;
=======
>>>>>>> dfa1fba9

import static io.ballerina.compiler.api.symbols.SymbolKind.FUNCTION;
import static io.ballerina.compiler.api.symbols.SymbolKind.METHOD;

/**
 * Utility functions for the signature help.
 */
public class SignatureHelpUtil {
    private static final String INIT_SYMBOL = ".init";

    private SignatureHelpUtil() {
    }

    /**
     * Get the signature information for the given Ballerina function.
     *
     * @param context Lang Server Signature Help Context
     * @return {@link SignatureInformation}     Signature information for the function
     */
<<<<<<< HEAD
    public static Optional<SignatureInformation> getSignatureInformation(LSContext context)
            throws WorkspaceDocumentException {
=======
    public static Optional<SignatureInformation> getSignatureInformation(SignatureContext context) {
>>>>>>> dfa1fba9
        Optional<FunctionSymbol> functionSymbol = getFunctionSymbol(context);
        if (functionSymbol.isEmpty()) {
            return Optional.empty();
        }
        List<ParameterInformation> parameterInformationList = new ArrayList<>();
        SignatureInformation signatureInformation = new SignatureInformation();
        SignatureInfoModel signatureInfoModel = getSignatureInfoModel(functionSymbol.get(), context);

        // Override label for 'new' constructor
<<<<<<< HEAD
        String label = functionSymbol.get().name();
        int initIndex = label.indexOf(INIT_SYMBOL);
        if (initIndex > -1) {
            label = "new " + label.substring(0, initIndex);
        }
=======
        int initIndex = functionSymbol.get().name().indexOf(INIT_SYMBOL);
        StringBuilder labelBuilder = initIndex > -1
                ? new StringBuilder("new " + functionSymbol.get().name().substring(0, initIndex))
                : new StringBuilder(functionSymbol.get().name());
>>>>>>> dfa1fba9

        labelBuilder.append("(");
        // Join the function parameters to generate the function's signature
        List<ParameterInfoModel> parameterInfoModels = signatureInfoModel.getParameterInfoModels();
        for (int i = 0; i < parameterInfoModels.size(); i++) {
            ParameterInfoModel paramModel = parameterInfoModels.get(i);
            int labelOffset = labelBuilder.toString().length();
            labelBuilder.append(paramModel.parameter.getType());
            ParameterInformation paramInfo = new ParameterInformation();
            paramInfo.setDocumentation(getParameterDocumentation(paramModel));
            int paramStart = labelOffset;
            int paramEnd = labelOffset + paramModel.parameter.getType().length();
            if (paramModel.parameter.getName().isPresent()) {
                paramStart = paramEnd + 1;
                paramEnd += (paramModel.parameter.getName().get() + " ").length();
                labelBuilder.append(" ").append(paramModel.parameter.getName().get());
            }
            if (i < parameterInfoModels.size() - 1) {
                labelBuilder.append(", ");
            }
            paramInfo.setLabel(Tuple.two(paramStart, paramEnd));

            parameterInformationList.add(paramInfo);
        }
        labelBuilder.append(")");
        signatureInformation.setLabel(labelBuilder.toString());
        signatureInformation.setParameters(parameterInformationList);
        signatureInformation.setDocumentation(signatureInfoModel.signatureDescription);

        return Optional.of(signatureInformation);
    }

    /**
     * Get the required signature information filled model.
     *
     * @param functionSymbol Invokable symbol
     * @param context        Lang Server Signature Help Context
     * @return {@link SignatureInfoModel}       SignatureInfoModel containing signature information
     */
<<<<<<< HEAD
    private static SignatureInfoModel getSignatureInfoModel(FunctionSymbol functionSymbol, LSContext context) {
=======
    private static SignatureInfoModel getSignatureInfoModel(FunctionSymbol functionSymbol, SignatureContext context) {
>>>>>>> dfa1fba9
        Map<String, String> paramToDesc = new HashMap<>();
        SignatureInfoModel signatureInfoModel = new SignatureInfoModel();
        List<ParameterInfoModel> paramModels = new ArrayList<>();
        Optional<Documentation> documentation = functionSymbol.docAttachment();
        List<Parameter> parameters = new ArrayList<>();
        // TODO: Handle the error constructor in the next phase
        // Handle error constructors
//        if (functionSymbol.kind() == SymbolKind.ERROR_CONSTRUCTOR) {
//            documentation = functionSymbol.type.tsymbol.markdownDocumentation;
//            if (functionSymbol.type instanceof BErrorType) {
//                BErrorType bErrorType = (BErrorType) functionSymbol.type;
//                boolean isDirectErrorConstructor = functionSymbol.type.tsymbol.kind == null;
//                if (isDirectErrorConstructor) {
//                    // If it is direct error constructor, `reason` is mandatory
//                }
//                // todo: need to support error detail map case
//                if (bErrorType.detailType instanceof BRecordType) {
//                    BRecordType bRecordType = (BRecordType) bErrorType.detailType;
//                    bRecordType.fields.values().forEach(p -> {
//                        BVarSymbol symbol = p.symbol;
//                        parameters.add(
//                                new Parameter(symbol.name.getValue(), symbol.type, Symbols.isOptional(symbol),
//                                false));
//                    });
//                    BType restFieldType = bRecordType.restFieldType;
//                    if (restFieldType != null) {
//                        parameters.add(new Parameter(restFieldType.name.getValue(), restFieldType, false, true));
//                    }
//                }
//            }
//        }
        // Check for documentations of the function and parameters
        if (documentation.isPresent()) {
            if (documentation.get().description().isPresent()) {
                signatureInfoModel.setSignatureDescription(documentation.get().description().get().trim(), context);
            }
            documentation.get().parameterMap().forEach(paramToDesc::put);
        }
        // Add parameters and rest params
<<<<<<< HEAD
        functionSymbol.typeDescriptor().requiredParams().forEach(
                param -> parameters.add(new Parameter(param.name().get(), param.typeDescriptor(), false, false))
        );
        Optional<io.ballerina.compiler.api.types.Parameter> restParam = functionSymbol.typeDescriptor().restParam();
        restParam.ifPresent(parameter
                -> parameters.add(new Parameter(parameter.name().get(), parameter.typeDescriptor(), false, true)));
=======
        functionSymbol.typeDescriptor().parameters()
                .forEach(param -> parameters.add(new Parameter(param, false, false)));
        Optional<ParameterSymbol> restParam = functionSymbol.typeDescriptor().restParam();
        restParam.ifPresent(parameter -> parameters.add(new Parameter(parameter, false, true)));
>>>>>>> dfa1fba9
        boolean skipFirstParam = functionSymbol.kind() == METHOD && CommonUtil.isLangLib(functionSymbol.moduleID());
        // Create a list of param info models
        for (int i = 0; i < parameters.size(); i++) {
            if (i == 0 && skipFirstParam) {
                // If langlib, skip first param
                continue;
            }
            Parameter param = parameters.get(i);
            String desc = "";
            if (param.getName().isPresent() && paramToDesc.containsKey(param.getName().get())) {
                desc = paramToDesc.get(param.getName().get());
            }
<<<<<<< HEAD
            String type = param.type.signature();
            if (param.isRestArg && !"".equals(type)) {
                // Rest Arg type sometimes appear as array [], sometimes not eg. 'error()'
                if (type.contains("[]")) {
                    type = type.substring(0, type.length() - 2);
                }
                type += "...";
            }
            paramModels.add(new ParameterInfoModel(name, type, desc));
=======
            paramModels.add(new ParameterInfoModel(param, desc));
>>>>>>> dfa1fba9
        }
        signatureInfoModel.setParameterInfoModels(paramModels);
        return signatureInfoModel;
    }

    private static MarkupContent getParameterDocumentation(ParameterInfoModel paramInfo) {
        MarkupContent paramDocumentation = new MarkupContent();
        paramDocumentation.setKind(CommonUtil.MARKDOWN_MARKUP_KIND);
        String type = paramInfo.parameter.getType();
        StringBuilder markupContent = new StringBuilder();

        markupContent.append("**Parameter**")
                .append(CommonUtil.MD_LINE_SEPARATOR)
                .append("**")
                .append((!type.isEmpty()) ? "`" + type + "`" : "");
        if (paramInfo.parameter.getName().isPresent()) {
            markupContent.append(paramInfo.parameter.getName().get());
        }
        markupContent.append("**");
        if (!paramInfo.description.isBlank()) {
            markupContent.append(": ").append(paramInfo.description);
        }
        paramDocumentation.setValue(markupContent.toString());

        return paramDocumentation;
    }

    /**
     * Parameter model to hold the parameter information meta data.
     */
    private static class Parameter {
<<<<<<< HEAD
        private final String name;
        private final BallerinaTypeDescriptor type;
=======
>>>>>>> dfa1fba9
        private final boolean isRestArg;
        private final boolean isOptional;
        private final ParameterSymbol parameterSymbol;

<<<<<<< HEAD
        public Parameter(String name, BallerinaTypeDescriptor type, boolean isOptional, boolean isRestArg) {
            this.name = name;
            this.type = type;
=======
        public Parameter(ParameterSymbol parameterSymbol, boolean isOptional, boolean isRestArg) {
            this.parameterSymbol = parameterSymbol;
>>>>>>> dfa1fba9
            this.isOptional = isOptional;
            this.isRestArg = isRestArg;
        }

        public Optional<String> getName() {
            return (parameterSymbol.name().isPresent() && this.isOptional)
                    ? Optional.of(parameterSymbol.name().get() + "?") : parameterSymbol.name();
        }

        public String getType() {
            String type = parameterSymbol.typeDescriptor().signature();
            if (this.isRestArg && !"".equals(type)) {
                // Rest Arg type sometimes appear as array [], sometimes not eg. 'error()'
                if (type.contains("[]")) {
                    type = type.substring(0, type.length() - 2);
                }
                type += "...";
            }

            return type;
        }

    }

    /**
     * Parameter information model to hold the parameter information meta data.
     */
    private static class ParameterInfoModel {
        private final String description;
        private final Parameter parameter;

        public ParameterInfoModel(Parameter parameter, String desc) {
            this.parameter = parameter;
            this.description = desc;
        }

        @Override
        public String toString() {
            return this.parameter.getType()
                    + (parameter.getName().isPresent() ? (" " + parameter.getName().get()) : "");
        }
    }

    /**
     * Signature information model to collect the info required for the signature.
     */
    private static class SignatureInfoModel {

        private List<ParameterInfoModel> parameterInfoModels;

        private Either<String, MarkupContent> signatureDescription;

        List<ParameterInfoModel> getParameterInfoModels() {
            return parameterInfoModels;
        }

        void setParameterInfoModels(List<ParameterInfoModel> parameterInfoModels) {
            this.parameterInfoModels = parameterInfoModels;
        }

        void setSignatureDescription(String signatureDescription, SignatureContext signatureContext) {
            SignatureInformationCapabilities capabilities = signatureContext.capabilities().getSignatureInformation();
            List<String> documentationFormat = capabilities != null ? capabilities.getDocumentationFormat()
                    : new ArrayList<>();
            if (documentationFormat != null
                    && !documentationFormat.isEmpty()
                    && documentationFormat.get(0).equals(CommonUtil.MARKDOWN_MARKUP_KIND)) {
                MarkupContent signatureMarkupContent = new MarkupContent();
                signatureMarkupContent.setKind(CommonUtil.MARKDOWN_MARKUP_KIND);
                signatureMarkupContent.setValue(
                        "**Description**" + CommonUtil.MD_LINE_SEPARATOR + signatureDescription);
                this.signatureDescription = Either.forRight(signatureMarkupContent);
            } else {
                this.signatureDescription = Either.forLeft(
                        "Description" + CommonUtil.LINE_SEPARATOR + signatureDescription);
            }
        }
    }

    /**
     * Find the token at cursor.
<<<<<<< HEAD
     *
     * @throws WorkspaceDocumentException while retrieving the syntax tree from the document manager
     */
    private static Optional<NonTerminalNode> getTokenInfoAtCursor(LSContext context) throws WorkspaceDocumentException {
        WorkspaceDocumentManager docManager = context.get(DocumentServiceKeys.DOC_MANAGER_KEY);
        Optional<Path> filePath = CommonUtil.getPathFromURI(context.get(DocumentServiceKeys.FILE_URI_KEY));
        if (filePath.isEmpty()) {
            return Optional.empty();
        }
        SyntaxTree syntaxTree = docManager.getTree(filePath.get());
        TextDocument textDocument = syntaxTree.textDocument();

        Position position = context.get(DocumentServiceKeys.POSITION_KEY).getPosition();
        int txtPos = textDocument.textPositionFrom(LinePosition.from(position.getLine(), position.getCharacter()));
        context.put(CompletionKeys.TEXT_POSITION_IN_TREE, txtPos);
        TextRange range = TextRange.from(txtPos, 0);
        NonTerminalNode nonTerminalNode = ((ModulePartNode) syntaxTree.rootNode()).findNode(range);
=======
     */
    private static Optional<NonTerminalNode> getTokenInfoAtCursor(SignatureContext context) {
        Optional<Document> document = context.workspace().document(context.filePath());
        if (document.isEmpty()) {
            return Optional.empty();
        }
        TextDocument textDocument = document.get().textDocument();

        Position position = context.getPosition();
        int txtPos = textDocument.textPositionFrom(LinePosition.from(position.getLine(), position.getCharacter()));
        context.setCursorPositionInTree(txtPos);
        TextRange range = TextRange.from(txtPos, 0);
        NonTerminalNode nonTerminalNode = ((ModulePartNode) document.get().syntaxTree().rootNode()).findNode(range);
>>>>>>> dfa1fba9

        while (true) {
            if (!withinTextRange(txtPos, nonTerminalNode) || (nonTerminalNode.kind() != SyntaxKind.FUNCTION_CALL
                    && nonTerminalNode.kind() != SyntaxKind.METHOD_CALL)
                    && nonTerminalNode.kind() != SyntaxKind.REMOTE_METHOD_CALL_ACTION) {
                nonTerminalNode = nonTerminalNode.parent();
                continue;
            }
            break;
        }

        return Optional.of(nonTerminalNode);
    }

    private static boolean withinTextRange(int position, NonTerminalNode node) {
        TextRange rangeWithMinutiae = node.textRangeWithMinutiae();
        TextRange textRange = node.textRange();
        TextRange leadingMinutiaeRange = TextRange.from(rangeWithMinutiae.startOffset(),
                textRange.startOffset() - rangeWithMinutiae.startOffset());
        return leadingMinutiaeRange.endOffset() <= position;
    }

<<<<<<< HEAD
    public static Optional<FunctionSymbol> getFunctionSymbol(LSContext context) throws WorkspaceDocumentException {
=======
    public static Optional<FunctionSymbol> getFunctionSymbol(SignatureContext context) {
>>>>>>> dfa1fba9
        Optional<NonTerminalNode> tokenAtCursor = getTokenInfoAtCursor(context);
        if (tokenAtCursor.isEmpty()) {
            return Optional.empty();
        }

        if (tokenAtCursor.get().kind() == SyntaxKind.FUNCTION_CALL) {
            String funcName = ((SimpleNameReferenceNode) ((FunctionCallExpressionNode) tokenAtCursor.get())
                    .functionName()).name().text();
<<<<<<< HEAD
            List<Symbol> visibleSymbols = context.get(CommonKeys.VISIBLE_SYMBOLS_KEY);
=======
            List<Symbol> visibleSymbols = context.visibleSymbols(context.getPosition());
>>>>>>> dfa1fba9
            return visibleSymbols.stream().filter(symbol -> symbol.kind() == FUNCTION && symbol.name().equals(funcName))
                    .map(symbol -> (FunctionSymbol) symbol)
                    .findAny();
        }
<<<<<<< HEAD
        Optional<? extends BallerinaTypeDescriptor> typeDesc;
=======
        Optional<? extends TypeSymbol> typeDesc;
>>>>>>> dfa1fba9
        String methodName;
        if (tokenAtCursor.get().kind() == SyntaxKind.METHOD_CALL) {
            MethodCallExpressionNode methodCall = (MethodCallExpressionNode) tokenAtCursor.get();
            typeDesc = getTypeDesc(context, methodCall.expression());
            methodName = ((SimpleNameReferenceNode) methodCall.methodName()).name().text();
        } else if (tokenAtCursor.get().kind() == SyntaxKind.REMOTE_METHOD_CALL_ACTION) {
            RemoteMethodCallActionNode remoteMethodCall = (RemoteMethodCallActionNode) tokenAtCursor.get();
            typeDesc = getTypeDesc(context, remoteMethodCall.expression());
            methodName = remoteMethodCall.methodName().name().text();
        } else {
            return Optional.empty();
        }

        if (typeDesc.isEmpty()) {
            return Optional.empty();
        }

        return getFunctionSymbolsForTypeDesc(typeDesc.get()).stream()
                .filter(functionSymbol -> functionSymbol.name().equals(methodName))
                .findAny();
    }

<<<<<<< HEAD
    private static Optional<? extends BallerinaTypeDescriptor> getTypeDesc(LSContext ctx, ExpressionNode expr) {
=======
    private static Optional<? extends TypeSymbol> getTypeDesc(SignatureContext ctx, ExpressionNode expr) {
>>>>>>> dfa1fba9
        switch (expr.kind()) {
            case SIMPLE_NAME_REFERENCE:
                /*
                Captures the following
                (1) fieldName
                 */
                return getTypeDescForNameRef(ctx, (SimpleNameReferenceNode) expr);
            case FUNCTION_CALL:
                /*
                Captures the following
                (1) functionName()
                 */
                return getTypeDescForFunctionCall(ctx, (FunctionCallExpressionNode) expr);
            case METHOD_CALL: {
                /*
                Address the following
                (1) test.testMethod()
                 */
                return getTypeDescForMethodCall(ctx, (MethodCallExpressionNode) expr);
            }
            case FIELD_ACCESS: {
                /*
                Address the following
                (1) test1.test2
                 */
                return getTypeDescForFieldAccess(ctx, (FieldAccessExpressionNode) expr);
            }

            default:
                return Optional.empty();
        }
    }

<<<<<<< HEAD
    private static Optional<? extends BallerinaTypeDescriptor> getTypeDescForFieldAccess(
            LSContext context, FieldAccessExpressionNode node) {
        String fieldName = ((SimpleNameReferenceNode) node.fieldName()).name().text();
        ExpressionNode expressionNode = node.expression();
        Optional<? extends BallerinaTypeDescriptor> typeDescriptor = getTypeDesc(context, expressionNode);
=======
    private static Optional<? extends TypeSymbol> getTypeDescForFieldAccess(
            SignatureContext context, FieldAccessExpressionNode node) {
        String fieldName = ((SimpleNameReferenceNode) node.fieldName()).name().text();
        ExpressionNode expressionNode = node.expression();
        Optional<? extends TypeSymbol> typeDescriptor = getTypeDesc(context, expressionNode);
>>>>>>> dfa1fba9

        if (typeDescriptor.isEmpty()) {
            return Optional.empty();
        }

<<<<<<< HEAD
        List<FieldDescriptor> fieldDescriptors = new ArrayList<>();

        if (CommonUtil.getRawType(typeDescriptor.get()).kind() == TypeDescKind.OBJECT) {
            fieldDescriptors.addAll(((ObjectTypeDescriptor) CommonUtil
                    .getRawType(typeDescriptor.get())).fieldDescriptors());
        } else if (CommonUtil.getRawType(typeDescriptor.get()).kind() == TypeDescKind.RECORD) {
            fieldDescriptors.addAll(((RecordTypeDescriptor) CommonUtil
                    .getRawType(typeDescriptor.get())).fieldDescriptors());
        }

        return fieldDescriptors.stream()
                .filter(fieldDescriptor -> fieldDescriptor.name().equals(fieldName))
                .map(FieldDescriptor::typeDescriptor)
                .findAny();
    }

    private static Optional<? extends BallerinaTypeDescriptor> getTypeDescForNameRef(LSContext context,
                                                                                     NameReferenceNode referenceNode) {
=======
        List<FieldSymbol> fieldSymbols = new ArrayList<>();

        if (CommonUtil.getRawType(typeDescriptor.get()).typeKind() == TypeDescKind.OBJECT) {
            fieldSymbols.addAll(((ObjectTypeSymbol) CommonUtil
                    .getRawType(typeDescriptor.get())).fieldDescriptors());
        } else if (CommonUtil.getRawType(typeDescriptor.get()).typeKind() == TypeDescKind.RECORD) {
            fieldSymbols.addAll(((RecordTypeSymbol) CommonUtil
                    .getRawType(typeDescriptor.get())).fieldDescriptors());
        }

        return fieldSymbols.stream()
                .filter(fieldDescriptor -> fieldDescriptor.name().equals(fieldName))
                .map(FieldSymbol::typeDescriptor)
                .findAny();
    }

    private static Optional<? extends TypeSymbol> getTypeDescForNameRef(SignatureContext context,
                                                                        NameReferenceNode referenceNode) {
>>>>>>> dfa1fba9
        if (referenceNode.kind() != SyntaxKind.SIMPLE_NAME_REFERENCE) {
            return Optional.empty();
        }
        String name = ((SimpleNameReferenceNode) referenceNode).name().text();
<<<<<<< HEAD
        List<Symbol> visibleSymbols = context.get(CommonKeys.VISIBLE_SYMBOLS_KEY);
=======
        List<Symbol> visibleSymbols = context.visibleSymbols(context.getPosition());
>>>>>>> dfa1fba9
        Optional<Symbol> symbolRef = visibleSymbols.stream()
                .filter(symbol -> symbol.name().equals(name))
                .findFirst();
        if (symbolRef.isEmpty()) {
            return Optional.empty();
        }

        return SymbolUtil.getTypeDescriptor(symbolRef.get());
    }

<<<<<<< HEAD
    private static Optional<? extends BallerinaTypeDescriptor> getTypeDescForFunctionCall(
            LSContext context, FunctionCallExpressionNode expr) {
        String fName = ((SimpleNameReferenceNode) expr.functionName()).name().text();
        List<Symbol> visibleSymbols = context.get(CommonKeys.VISIBLE_SYMBOLS_KEY);
=======
    private static Optional<? extends TypeSymbol> getTypeDescForFunctionCall(
            SignatureContext context, FunctionCallExpressionNode expr) {
        String fName = ((SimpleNameReferenceNode) expr.functionName()).name().text();
        List<Symbol> visibleSymbols = context.visibleSymbols(context.getPosition());
>>>>>>> dfa1fba9
        Optional<FunctionSymbol> symbolRef = visibleSymbols.stream()
                .filter(symbol -> symbol.name().equals(fName) && symbol.kind() == SymbolKind.FUNCTION)
                .map(symbol -> (FunctionSymbol) symbol)
                .findFirst();
        if (symbolRef.isEmpty()) {
            return Optional.empty();
        }

        return symbolRef.get().typeDescriptor().returnTypeDescriptor();
    }

<<<<<<< HEAD
    private static Optional<? extends BallerinaTypeDescriptor> getTypeDescForMethodCall(
            LSContext context, MethodCallExpressionNode node) {
        String methodName = ((SimpleNameReferenceNode) node.methodName()).name().text();

        Optional<? extends BallerinaTypeDescriptor> fieldTypeDesc = getTypeDesc(context, node.expression());
=======
    private static Optional<? extends TypeSymbol> getTypeDescForMethodCall(
            SignatureContext context, MethodCallExpressionNode node) {
        String methodName = ((SimpleNameReferenceNode) node.methodName()).name().text();

        Optional<? extends TypeSymbol> fieldTypeDesc = getTypeDesc(context, node.expression());
>>>>>>> dfa1fba9

        if (fieldTypeDesc.isEmpty()) {
            return Optional.empty();
        }

<<<<<<< HEAD
        List<MethodSymbol> visibleMethods = fieldTypeDesc.get().builtinMethods();
        if (CommonUtil.getRawType(fieldTypeDesc.get()).kind() == TypeDescKind.OBJECT) {
            visibleMethods.addAll(((ObjectTypeDescriptor) CommonUtil.getRawType(fieldTypeDesc.get())).methods());
        }
        Optional<MethodSymbol> filteredMethod = visibleMethods.stream()
=======
        List<FunctionSymbol> visibleMethods = fieldTypeDesc.get().langLibMethods();
        if (CommonUtil.getRawType(fieldTypeDesc.get()).typeKind() == TypeDescKind.OBJECT) {
            visibleMethods.addAll(((ObjectTypeSymbol) CommonUtil.getRawType(fieldTypeDesc.get())).methods());
        }
        Optional<FunctionSymbol> filteredMethod = visibleMethods.stream()
>>>>>>> dfa1fba9
                .filter(methodSymbol -> methodSymbol.name().equals(methodName))
                .findFirst();

        if (filteredMethod.isEmpty()) {
            return Optional.empty();
        }

        return filteredMethod.get().typeDescriptor().returnTypeDescriptor();
    }

<<<<<<< HEAD
    private static List<FunctionSymbol> getFunctionSymbolsForTypeDesc(BallerinaTypeDescriptor typeDescriptor) {
        List<FunctionSymbol> functionSymbols = new ArrayList<>();
        if (CommonUtil.getRawType(typeDescriptor).kind() == TypeDescKind.OBJECT) {
            ObjectTypeDescriptor objTypeDesc = (ObjectTypeDescriptor) CommonUtil.getRawType(typeDescriptor);
            functionSymbols.addAll(objTypeDesc.methods());
        }
        functionSymbols.addAll(typeDescriptor.builtinMethods());
=======
    private static List<FunctionSymbol> getFunctionSymbolsForTypeDesc(TypeSymbol typeDescriptor) {
        List<FunctionSymbol> functionSymbols = new ArrayList<>();
        if (CommonUtil.getRawType(typeDescriptor).typeKind() == TypeDescKind.OBJECT) {
            ObjectTypeSymbol objTypeDesc = (ObjectTypeSymbol) CommonUtil.getRawType(typeDescriptor);
            functionSymbols.addAll(objTypeDesc.methods());
        }
        functionSymbols.addAll(typeDescriptor.langLibMethods());
>>>>>>> dfa1fba9

        return functionSymbols;
    }
}<|MERGE_RESOLUTION|>--- conflicted
+++ resolved
@@ -16,17 +16,6 @@
 package org.ballerinalang.langserver.signature;
 
 import io.ballerina.compiler.api.symbols.Documentation;
-<<<<<<< HEAD
-import io.ballerina.compiler.api.symbols.FunctionSymbol;
-import io.ballerina.compiler.api.symbols.MethodSymbol;
-import io.ballerina.compiler.api.symbols.Symbol;
-import io.ballerina.compiler.api.symbols.SymbolKind;
-import io.ballerina.compiler.api.types.BallerinaTypeDescriptor;
-import io.ballerina.compiler.api.types.FieldDescriptor;
-import io.ballerina.compiler.api.types.ObjectTypeDescriptor;
-import io.ballerina.compiler.api.types.RecordTypeDescriptor;
-import io.ballerina.compiler.api.types.TypeDescKind;
-=======
 import io.ballerina.compiler.api.symbols.FieldSymbol;
 import io.ballerina.compiler.api.symbols.FunctionSymbol;
 import io.ballerina.compiler.api.symbols.ObjectTypeSymbol;
@@ -36,7 +25,6 @@
 import io.ballerina.compiler.api.symbols.SymbolKind;
 import io.ballerina.compiler.api.symbols.TypeDescKind;
 import io.ballerina.compiler.api.symbols.TypeSymbol;
->>>>>>> dfa1fba9
 import io.ballerina.compiler.syntax.tree.ExpressionNode;
 import io.ballerina.compiler.syntax.tree.FieldAccessExpressionNode;
 import io.ballerina.compiler.syntax.tree.FunctionCallExpressionNode;
@@ -47,20 +35,6 @@
 import io.ballerina.compiler.syntax.tree.RemoteMethodCallActionNode;
 import io.ballerina.compiler.syntax.tree.SimpleNameReferenceNode;
 import io.ballerina.compiler.syntax.tree.SyntaxKind;
-<<<<<<< HEAD
-import io.ballerina.compiler.syntax.tree.SyntaxTree;
-import io.ballerina.tools.text.LinePosition;
-import io.ballerina.tools.text.TextDocument;
-import io.ballerina.tools.text.TextRange;
-import org.ballerinalang.langserver.common.CommonKeys;
-import org.ballerinalang.langserver.common.utils.CommonUtil;
-import org.ballerinalang.langserver.common.utils.SymbolUtil;
-import org.ballerinalang.langserver.commons.LSContext;
-import org.ballerinalang.langserver.commons.completion.CompletionKeys;
-import org.ballerinalang.langserver.commons.workspace.WorkspaceDocumentException;
-import org.ballerinalang.langserver.commons.workspace.WorkspaceDocumentManager;
-import org.ballerinalang.langserver.compiler.DocumentServiceKeys;
-=======
 import io.ballerina.projects.Document;
 import io.ballerina.tools.text.LinePosition;
 import io.ballerina.tools.text.TextDocument;
@@ -68,29 +42,19 @@
 import org.ballerinalang.langserver.common.utils.CommonUtil;
 import org.ballerinalang.langserver.common.utils.SymbolUtil;
 import org.ballerinalang.langserver.commons.SignatureContext;
->>>>>>> dfa1fba9
 import org.eclipse.lsp4j.MarkupContent;
 import org.eclipse.lsp4j.ParameterInformation;
 import org.eclipse.lsp4j.Position;
 import org.eclipse.lsp4j.SignatureInformation;
 import org.eclipse.lsp4j.SignatureInformationCapabilities;
 import org.eclipse.lsp4j.jsonrpc.messages.Either;
-<<<<<<< HEAD
-
-import java.nio.file.Path;
-=======
 import org.eclipse.lsp4j.jsonrpc.messages.Tuple;
 
->>>>>>> dfa1fba9
 import java.util.ArrayList;
 import java.util.HashMap;
 import java.util.List;
 import java.util.Map;
 import java.util.Optional;
-<<<<<<< HEAD
-import java.util.stream.Collectors;
-=======
->>>>>>> dfa1fba9
 
 import static io.ballerina.compiler.api.symbols.SymbolKind.FUNCTION;
 import static io.ballerina.compiler.api.symbols.SymbolKind.METHOD;
@@ -110,12 +74,7 @@
      * @param context Lang Server Signature Help Context
      * @return {@link SignatureInformation}     Signature information for the function
      */
-<<<<<<< HEAD
-    public static Optional<SignatureInformation> getSignatureInformation(LSContext context)
-            throws WorkspaceDocumentException {
-=======
     public static Optional<SignatureInformation> getSignatureInformation(SignatureContext context) {
->>>>>>> dfa1fba9
         Optional<FunctionSymbol> functionSymbol = getFunctionSymbol(context);
         if (functionSymbol.isEmpty()) {
             return Optional.empty();
@@ -125,18 +84,10 @@
         SignatureInfoModel signatureInfoModel = getSignatureInfoModel(functionSymbol.get(), context);
 
         // Override label for 'new' constructor
-<<<<<<< HEAD
-        String label = functionSymbol.get().name();
-        int initIndex = label.indexOf(INIT_SYMBOL);
-        if (initIndex > -1) {
-            label = "new " + label.substring(0, initIndex);
-        }
-=======
         int initIndex = functionSymbol.get().name().indexOf(INIT_SYMBOL);
         StringBuilder labelBuilder = initIndex > -1
                 ? new StringBuilder("new " + functionSymbol.get().name().substring(0, initIndex))
                 : new StringBuilder(functionSymbol.get().name());
->>>>>>> dfa1fba9
 
         labelBuilder.append("(");
         // Join the function parameters to generate the function's signature
@@ -176,11 +127,7 @@
      * @param context        Lang Server Signature Help Context
      * @return {@link SignatureInfoModel}       SignatureInfoModel containing signature information
      */
-<<<<<<< HEAD
-    private static SignatureInfoModel getSignatureInfoModel(FunctionSymbol functionSymbol, LSContext context) {
-=======
     private static SignatureInfoModel getSignatureInfoModel(FunctionSymbol functionSymbol, SignatureContext context) {
->>>>>>> dfa1fba9
         Map<String, String> paramToDesc = new HashMap<>();
         SignatureInfoModel signatureInfoModel = new SignatureInfoModel();
         List<ParameterInfoModel> paramModels = new ArrayList<>();
@@ -220,19 +167,10 @@
             documentation.get().parameterMap().forEach(paramToDesc::put);
         }
         // Add parameters and rest params
-<<<<<<< HEAD
-        functionSymbol.typeDescriptor().requiredParams().forEach(
-                param -> parameters.add(new Parameter(param.name().get(), param.typeDescriptor(), false, false))
-        );
-        Optional<io.ballerina.compiler.api.types.Parameter> restParam = functionSymbol.typeDescriptor().restParam();
-        restParam.ifPresent(parameter
-                -> parameters.add(new Parameter(parameter.name().get(), parameter.typeDescriptor(), false, true)));
-=======
         functionSymbol.typeDescriptor().parameters()
                 .forEach(param -> parameters.add(new Parameter(param, false, false)));
         Optional<ParameterSymbol> restParam = functionSymbol.typeDescriptor().restParam();
         restParam.ifPresent(parameter -> parameters.add(new Parameter(parameter, false, true)));
->>>>>>> dfa1fba9
         boolean skipFirstParam = functionSymbol.kind() == METHOD && CommonUtil.isLangLib(functionSymbol.moduleID());
         // Create a list of param info models
         for (int i = 0; i < parameters.size(); i++) {
@@ -245,19 +183,7 @@
             if (param.getName().isPresent() && paramToDesc.containsKey(param.getName().get())) {
                 desc = paramToDesc.get(param.getName().get());
             }
-<<<<<<< HEAD
-            String type = param.type.signature();
-            if (param.isRestArg && !"".equals(type)) {
-                // Rest Arg type sometimes appear as array [], sometimes not eg. 'error()'
-                if (type.contains("[]")) {
-                    type = type.substring(0, type.length() - 2);
-                }
-                type += "...";
-            }
-            paramModels.add(new ParameterInfoModel(name, type, desc));
-=======
             paramModels.add(new ParameterInfoModel(param, desc));
->>>>>>> dfa1fba9
         }
         signatureInfoModel.setParameterInfoModels(paramModels);
         return signatureInfoModel;
@@ -289,23 +215,12 @@
      * Parameter model to hold the parameter information meta data.
      */
     private static class Parameter {
-<<<<<<< HEAD
-        private final String name;
-        private final BallerinaTypeDescriptor type;
-=======
->>>>>>> dfa1fba9
         private final boolean isRestArg;
         private final boolean isOptional;
         private final ParameterSymbol parameterSymbol;
 
-<<<<<<< HEAD
-        public Parameter(String name, BallerinaTypeDescriptor type, boolean isOptional, boolean isRestArg) {
-            this.name = name;
-            this.type = type;
-=======
         public Parameter(ParameterSymbol parameterSymbol, boolean isOptional, boolean isRestArg) {
             this.parameterSymbol = parameterSymbol;
->>>>>>> dfa1fba9
             this.isOptional = isOptional;
             this.isRestArg = isRestArg;
         }
@@ -387,25 +302,6 @@
 
     /**
      * Find the token at cursor.
-<<<<<<< HEAD
-     *
-     * @throws WorkspaceDocumentException while retrieving the syntax tree from the document manager
-     */
-    private static Optional<NonTerminalNode> getTokenInfoAtCursor(LSContext context) throws WorkspaceDocumentException {
-        WorkspaceDocumentManager docManager = context.get(DocumentServiceKeys.DOC_MANAGER_KEY);
-        Optional<Path> filePath = CommonUtil.getPathFromURI(context.get(DocumentServiceKeys.FILE_URI_KEY));
-        if (filePath.isEmpty()) {
-            return Optional.empty();
-        }
-        SyntaxTree syntaxTree = docManager.getTree(filePath.get());
-        TextDocument textDocument = syntaxTree.textDocument();
-
-        Position position = context.get(DocumentServiceKeys.POSITION_KEY).getPosition();
-        int txtPos = textDocument.textPositionFrom(LinePosition.from(position.getLine(), position.getCharacter()));
-        context.put(CompletionKeys.TEXT_POSITION_IN_TREE, txtPos);
-        TextRange range = TextRange.from(txtPos, 0);
-        NonTerminalNode nonTerminalNode = ((ModulePartNode) syntaxTree.rootNode()).findNode(range);
-=======
      */
     private static Optional<NonTerminalNode> getTokenInfoAtCursor(SignatureContext context) {
         Optional<Document> document = context.workspace().document(context.filePath());
@@ -419,7 +315,6 @@
         context.setCursorPositionInTree(txtPos);
         TextRange range = TextRange.from(txtPos, 0);
         NonTerminalNode nonTerminalNode = ((ModulePartNode) document.get().syntaxTree().rootNode()).findNode(range);
->>>>>>> dfa1fba9
 
         while (true) {
             if (!withinTextRange(txtPos, nonTerminalNode) || (nonTerminalNode.kind() != SyntaxKind.FUNCTION_CALL
@@ -442,11 +337,7 @@
         return leadingMinutiaeRange.endOffset() <= position;
     }
 
-<<<<<<< HEAD
-    public static Optional<FunctionSymbol> getFunctionSymbol(LSContext context) throws WorkspaceDocumentException {
-=======
     public static Optional<FunctionSymbol> getFunctionSymbol(SignatureContext context) {
->>>>>>> dfa1fba9
         Optional<NonTerminalNode> tokenAtCursor = getTokenInfoAtCursor(context);
         if (tokenAtCursor.isEmpty()) {
             return Optional.empty();
@@ -455,20 +346,12 @@
         if (tokenAtCursor.get().kind() == SyntaxKind.FUNCTION_CALL) {
             String funcName = ((SimpleNameReferenceNode) ((FunctionCallExpressionNode) tokenAtCursor.get())
                     .functionName()).name().text();
-<<<<<<< HEAD
-            List<Symbol> visibleSymbols = context.get(CommonKeys.VISIBLE_SYMBOLS_KEY);
-=======
             List<Symbol> visibleSymbols = context.visibleSymbols(context.getPosition());
->>>>>>> dfa1fba9
             return visibleSymbols.stream().filter(symbol -> symbol.kind() == FUNCTION && symbol.name().equals(funcName))
                     .map(symbol -> (FunctionSymbol) symbol)
                     .findAny();
         }
-<<<<<<< HEAD
-        Optional<? extends BallerinaTypeDescriptor> typeDesc;
-=======
         Optional<? extends TypeSymbol> typeDesc;
->>>>>>> dfa1fba9
         String methodName;
         if (tokenAtCursor.get().kind() == SyntaxKind.METHOD_CALL) {
             MethodCallExpressionNode methodCall = (MethodCallExpressionNode) tokenAtCursor.get();
@@ -491,11 +374,7 @@
                 .findAny();
     }
 
-<<<<<<< HEAD
-    private static Optional<? extends BallerinaTypeDescriptor> getTypeDesc(LSContext ctx, ExpressionNode expr) {
-=======
     private static Optional<? extends TypeSymbol> getTypeDesc(SignatureContext ctx, ExpressionNode expr) {
->>>>>>> dfa1fba9
         switch (expr.kind()) {
             case SIMPLE_NAME_REFERENCE:
                 /*
@@ -529,44 +408,16 @@
         }
     }
 
-<<<<<<< HEAD
-    private static Optional<? extends BallerinaTypeDescriptor> getTypeDescForFieldAccess(
-            LSContext context, FieldAccessExpressionNode node) {
-        String fieldName = ((SimpleNameReferenceNode) node.fieldName()).name().text();
-        ExpressionNode expressionNode = node.expression();
-        Optional<? extends BallerinaTypeDescriptor> typeDescriptor = getTypeDesc(context, expressionNode);
-=======
     private static Optional<? extends TypeSymbol> getTypeDescForFieldAccess(
             SignatureContext context, FieldAccessExpressionNode node) {
         String fieldName = ((SimpleNameReferenceNode) node.fieldName()).name().text();
         ExpressionNode expressionNode = node.expression();
         Optional<? extends TypeSymbol> typeDescriptor = getTypeDesc(context, expressionNode);
->>>>>>> dfa1fba9
 
         if (typeDescriptor.isEmpty()) {
             return Optional.empty();
         }
 
-<<<<<<< HEAD
-        List<FieldDescriptor> fieldDescriptors = new ArrayList<>();
-
-        if (CommonUtil.getRawType(typeDescriptor.get()).kind() == TypeDescKind.OBJECT) {
-            fieldDescriptors.addAll(((ObjectTypeDescriptor) CommonUtil
-                    .getRawType(typeDescriptor.get())).fieldDescriptors());
-        } else if (CommonUtil.getRawType(typeDescriptor.get()).kind() == TypeDescKind.RECORD) {
-            fieldDescriptors.addAll(((RecordTypeDescriptor) CommonUtil
-                    .getRawType(typeDescriptor.get())).fieldDescriptors());
-        }
-
-        return fieldDescriptors.stream()
-                .filter(fieldDescriptor -> fieldDescriptor.name().equals(fieldName))
-                .map(FieldDescriptor::typeDescriptor)
-                .findAny();
-    }
-
-    private static Optional<? extends BallerinaTypeDescriptor> getTypeDescForNameRef(LSContext context,
-                                                                                     NameReferenceNode referenceNode) {
-=======
         List<FieldSymbol> fieldSymbols = new ArrayList<>();
 
         if (CommonUtil.getRawType(typeDescriptor.get()).typeKind() == TypeDescKind.OBJECT) {
@@ -585,16 +436,11 @@
 
     private static Optional<? extends TypeSymbol> getTypeDescForNameRef(SignatureContext context,
                                                                         NameReferenceNode referenceNode) {
->>>>>>> dfa1fba9
         if (referenceNode.kind() != SyntaxKind.SIMPLE_NAME_REFERENCE) {
             return Optional.empty();
         }
         String name = ((SimpleNameReferenceNode) referenceNode).name().text();
-<<<<<<< HEAD
-        List<Symbol> visibleSymbols = context.get(CommonKeys.VISIBLE_SYMBOLS_KEY);
-=======
         List<Symbol> visibleSymbols = context.visibleSymbols(context.getPosition());
->>>>>>> dfa1fba9
         Optional<Symbol> symbolRef = visibleSymbols.stream()
                 .filter(symbol -> symbol.name().equals(name))
                 .findFirst();
@@ -605,17 +451,10 @@
         return SymbolUtil.getTypeDescriptor(symbolRef.get());
     }
 
-<<<<<<< HEAD
-    private static Optional<? extends BallerinaTypeDescriptor> getTypeDescForFunctionCall(
-            LSContext context, FunctionCallExpressionNode expr) {
-        String fName = ((SimpleNameReferenceNode) expr.functionName()).name().text();
-        List<Symbol> visibleSymbols = context.get(CommonKeys.VISIBLE_SYMBOLS_KEY);
-=======
     private static Optional<? extends TypeSymbol> getTypeDescForFunctionCall(
             SignatureContext context, FunctionCallExpressionNode expr) {
         String fName = ((SimpleNameReferenceNode) expr.functionName()).name().text();
         List<Symbol> visibleSymbols = context.visibleSymbols(context.getPosition());
->>>>>>> dfa1fba9
         Optional<FunctionSymbol> symbolRef = visibleSymbols.stream()
                 .filter(symbol -> symbol.name().equals(fName) && symbol.kind() == SymbolKind.FUNCTION)
                 .map(symbol -> (FunctionSymbol) symbol)
@@ -627,37 +466,21 @@
         return symbolRef.get().typeDescriptor().returnTypeDescriptor();
     }
 
-<<<<<<< HEAD
-    private static Optional<? extends BallerinaTypeDescriptor> getTypeDescForMethodCall(
-            LSContext context, MethodCallExpressionNode node) {
-        String methodName = ((SimpleNameReferenceNode) node.methodName()).name().text();
-
-        Optional<? extends BallerinaTypeDescriptor> fieldTypeDesc = getTypeDesc(context, node.expression());
-=======
     private static Optional<? extends TypeSymbol> getTypeDescForMethodCall(
             SignatureContext context, MethodCallExpressionNode node) {
         String methodName = ((SimpleNameReferenceNode) node.methodName()).name().text();
 
         Optional<? extends TypeSymbol> fieldTypeDesc = getTypeDesc(context, node.expression());
->>>>>>> dfa1fba9
 
         if (fieldTypeDesc.isEmpty()) {
             return Optional.empty();
         }
 
-<<<<<<< HEAD
-        List<MethodSymbol> visibleMethods = fieldTypeDesc.get().builtinMethods();
-        if (CommonUtil.getRawType(fieldTypeDesc.get()).kind() == TypeDescKind.OBJECT) {
-            visibleMethods.addAll(((ObjectTypeDescriptor) CommonUtil.getRawType(fieldTypeDesc.get())).methods());
-        }
-        Optional<MethodSymbol> filteredMethod = visibleMethods.stream()
-=======
         List<FunctionSymbol> visibleMethods = fieldTypeDesc.get().langLibMethods();
         if (CommonUtil.getRawType(fieldTypeDesc.get()).typeKind() == TypeDescKind.OBJECT) {
             visibleMethods.addAll(((ObjectTypeSymbol) CommonUtil.getRawType(fieldTypeDesc.get())).methods());
         }
         Optional<FunctionSymbol> filteredMethod = visibleMethods.stream()
->>>>>>> dfa1fba9
                 .filter(methodSymbol -> methodSymbol.name().equals(methodName))
                 .findFirst();
 
@@ -668,15 +491,6 @@
         return filteredMethod.get().typeDescriptor().returnTypeDescriptor();
     }
 
-<<<<<<< HEAD
-    private static List<FunctionSymbol> getFunctionSymbolsForTypeDesc(BallerinaTypeDescriptor typeDescriptor) {
-        List<FunctionSymbol> functionSymbols = new ArrayList<>();
-        if (CommonUtil.getRawType(typeDescriptor).kind() == TypeDescKind.OBJECT) {
-            ObjectTypeDescriptor objTypeDesc = (ObjectTypeDescriptor) CommonUtil.getRawType(typeDescriptor);
-            functionSymbols.addAll(objTypeDesc.methods());
-        }
-        functionSymbols.addAll(typeDescriptor.builtinMethods());
-=======
     private static List<FunctionSymbol> getFunctionSymbolsForTypeDesc(TypeSymbol typeDescriptor) {
         List<FunctionSymbol> functionSymbols = new ArrayList<>();
         if (CommonUtil.getRawType(typeDescriptor).typeKind() == TypeDescKind.OBJECT) {
@@ -684,7 +498,6 @@
             functionSymbols.addAll(objTypeDesc.methods());
         }
         functionSymbols.addAll(typeDescriptor.langLibMethods());
->>>>>>> dfa1fba9
 
         return functionSymbols;
     }
