--- conflicted
+++ resolved
@@ -105,12 +105,8 @@
         this.ballerinaExampleService = new BallerinaExampleServiceImpl(this.serverContext);
         this.ballerinaTraceService = new BallerinaTraceServiceImpl(this);
         this.ballerinaTraceListener = new Listener(this.ballerinaTraceService);
-<<<<<<< HEAD
         this.ballerinaSymbolService = new BallerinaSymbolServiceImpl(workspaceManager, this.serverContext);
-=======
-        this.ballerinaSymbolService = new BallerinaSymbolServiceImpl();
         this.ballerinaPackageService = new BallerinaPackageServiceImpl(workspaceManager, this.serverContext);
->>>>>>> 9498de24
 
         LSAnnotationCache.getInstance(this.serverContext).initiate();
     }
