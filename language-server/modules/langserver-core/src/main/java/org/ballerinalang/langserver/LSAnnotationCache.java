--- conflicted
+++ resolved
@@ -16,22 +16,12 @@
 package org.ballerinalang.langserver;
 
 import io.ballerina.compiler.api.ModuleID;
-<<<<<<< HEAD
-import io.ballerina.compiler.api.impl.SymbolFactory;
-import io.ballerina.compiler.api.symbols.AnnotationSymbol;
-import io.ballerina.compiler.syntax.tree.SyntaxKind;
-import io.ballerina.runtime.util.Flags;
-import org.ballerinalang.langserver.commons.LSContext;
-import org.ballerinalang.langserver.compiler.DocumentServiceKeys;
-import org.ballerinalang.langserver.compiler.LSContextManager;
-=======
 import io.ballerina.compiler.api.symbols.AnnotationAttachPoint;
 import io.ballerina.compiler.api.symbols.AnnotationSymbol;
 import io.ballerina.compiler.syntax.tree.SyntaxKind;
 import io.ballerina.projects.Module;
 import io.ballerina.projects.Package;
 import org.ballerinalang.langserver.commons.DocumentServiceContext;
->>>>>>> dfa1fba9
 import org.ballerinalang.langserver.compiler.LSPackageCache;
 import org.ballerinalang.langserver.compiler.LSPackageLoader;
 import org.ballerinalang.model.elements.PackageID;
@@ -91,18 +81,10 @@
     public static synchronized void initiate() {
         if (lsAnnotationCache == null) {
             lsAnnotationCache = new LSAnnotationCache();
-<<<<<<< HEAD
-            CompilerContext context = LSContextManager.getInstance().getBuiltInPackagesCompilerContext();
-            new Thread(() -> {
-                Map<String, BPackageSymbol> packages = loadPackagesMap(context);
-                loadAnnotations(new ArrayList<>(packages.values()));
-            }).start();
-=======
 //            new Thread(() -> {
 //                Map<String, Package> packages = loadPackagesMap();
 //                loadAnnotations(new ArrayList<>(packages.values()));
 //            }).start();
->>>>>>> dfa1fba9
         }
     }
 
@@ -114,14 +96,8 @@
      * @return {@link HashMap}  Map of annotation lists
      */
     public Map<ModuleID, List<AnnotationSymbol>> getAnnotationMapForSyntaxKind(SyntaxKind attachmentPoint,
-<<<<<<< HEAD
-                                                                                   LSContext ctx) {
-        // TODO: Add service method definition, handle individual and rest params
-        CompilerContext compilerCtx = ctx.get(DocumentServiceKeys.COMPILER_CONTEXT_KEY);
-=======
                                                                                DocumentServiceContext ctx) {
         // TODO: Add service method definition, handle individual and rest params
->>>>>>> dfa1fba9
 
         // Check whether the imported packages in the current bLang package has been already processed
 //        ctx.get(DocumentServiceKeys.CURRENT_BLANG_PACKAGE_CONTEXT_KEY).getImports()
@@ -201,11 +177,7 @@
      * @param attachmentPoint attachment point
      * @return {@link Map} of annotations
      */
-<<<<<<< HEAD
-    public Map<ModuleID, List<AnnotationSymbol>> getAnnotationsInModule(LSContext context, String alias,
-=======
     public Map<ModuleID, List<AnnotationSymbol>> getAnnotationsInModule(DocumentServiceContext context, String alias,
->>>>>>> dfa1fba9
                                                                         SyntaxKind attachmentPoint) {
         Map<ModuleID, List<AnnotationSymbol>> annotations = getAnnotationMapForSyntaxKind(attachmentPoint, context);
         return annotations.entrySet().stream()
@@ -242,31 +214,16 @@
      *
      * @param pkg BLang Package Symbol to load annotations
      */
-<<<<<<< HEAD
-    private static void loadAnnotationsFromPackage(BPackageSymbol bPackageSymbol) {
-        List<Scope.ScopeEntry> scopeEntries = extractAnnotationDefinitions(bPackageSymbol.scope.entries);
-=======
     private static void loadAnnotationsFromPackage(Package pkg) {
         for (Module module : pkg.modules()) {
             List<AnnotationSymbol> annotList = module.getCompilation().getSemanticModel().moduleLevelSymbols().stream()
                     .filter(symbol -> symbol.kind() == io.ballerina.compiler.api.symbols.SymbolKind.ANNOTATION)
                     .map(symbol -> (AnnotationSymbol) symbol)
                     .collect(Collectors.toList());
->>>>>>> dfa1fba9
 
             annotList.forEach(annotationSymbol -> {
                 List<AnnotationAttachPoint> attachPoints = annotationSymbol.attachPoints();
 
-<<<<<<< HEAD
-                if (Symbols.isAttachPointPresent(attachPoints, AttachPoints.TYPE)) {
-                    addAttachment(annotationSymbol, typeAnnotations);
-                    addAttachment(annotationSymbol, objectAnnotations);
-                }
-                if (Symbols.isAttachPointPresent(attachPoints, AttachPoints.OBJECT)) {
-                    addAttachment(annotationSymbol, objectAnnotations);
-                }
-                if (Symbols.isAttachPointPresent(attachPoints, AttachPoints.FUNCTION)) {
-=======
                 if (attachPoints.contains(AnnotationAttachPoint.TYPE)) {
                     addAttachment(annotationSymbol, typeAnnotations);
                     addAttachment(annotationSymbol, objectAnnotations);
@@ -275,57 +232,10 @@
                     addAttachment(annotationSymbol, objectAnnotations);
                 }
                 if (attachPoints.contains(AnnotationAttachPoint.FUNCTION)) {
->>>>>>> dfa1fba9
                     addAttachment(annotationSymbol, functionAnnotations);
                     addAttachment(annotationSymbol, objectMethodAnnotations);
                     addAttachment(annotationSymbol, resourceAnnotations);
                 }
-<<<<<<< HEAD
-                if (Symbols.isAttachPointPresent(attachPoints, AttachPoints.OBJECT_METHOD)) {
-                    addAttachment(annotationSymbol, objectMethodAnnotations);
-                }
-                if (Symbols.isAttachPointPresent(attachPoints, AttachPoints.RESOURCE)) {
-                    addAttachment(annotationSymbol, resourceAnnotations);
-                }
-                if (Symbols.isAttachPointPresent(attachPoints, AttachPoints.PARAMETER)) {
-                    addAttachment(annotationSymbol, parameterAnnotations);
-                }
-                if (Symbols.isAttachPointPresent(attachPoints, AttachPoints.RETURN)) {
-                    addAttachment(annotationSymbol, returnAnnotations);
-                }
-                if (Symbols.isAttachPointPresent(attachPoints, AttachPoints.SERVICE)) {
-                    addAttachment(annotationSymbol, serviceAnnotations);
-                }
-                if (Symbols.isAttachPointPresent(attachPoints, AttachPoints.LISTENER)) {
-                    addAttachment(annotationSymbol, listenerAnnotations);
-                }
-                if (Symbols.isAttachPointPresent(attachPoints, AttachPoints.ANNOTATION)) {
-                    addAttachment(annotationSymbol, annotationAnnotations);
-                }
-                if (Symbols.isAttachPointPresent(attachPoints, AttachPoints.EXTERNAL)) {
-                    addAttachment(annotationSymbol, externalAnnotations);
-                }
-                if (Symbols.isAttachPointPresent(attachPoints, AttachPoints.VAR)) {
-                    addAttachment(annotationSymbol, varAnnotations);
-                }
-                if (Symbols.isAttachPointPresent(attachPoints, AttachPoints.CONST)) {
-                    addAttachment(annotationSymbol, constAnnotations);
-                }
-                if (Symbols.isAttachPointPresent(attachPoints, AttachPoints.WORKER)) {
-                    addAttachment(annotationSymbol, workerAnnotations);
-                }
-                if (Symbols.isAttachPointPresent(attachPoints, AttachPoints.FIELD)) {
-                    addAttachment(annotationSymbol, fieldAnnotations);
-                }
-                if (Symbols.isAttachPointPresent(attachPoints, AttachPoints.OBJECT_FIELD)) {
-                    addAttachment(annotationSymbol, objectFieldAnnotations);
-                }
-                if (Symbols.isAttachPointPresent(attachPoints, AttachPoints.RECORD_FIELD)) {
-                    addAttachment(annotationSymbol, recordFieldAnnotations);
-                }
-                if (Symbols.isAttachPointPresent(attachPoints, AttachPoints.CLASS)) {
-                    addAttachment(annotationSymbol, classAnnotations);
-=======
                 if (attachPoints.contains(AnnotationAttachPoint.OBJECT_METHOD)) {
                     addAttachment(annotationSymbol, objectMethodAnnotations);
                 }
@@ -358,7 +268,6 @@
                 }
                 if (attachPoints.contains(AnnotationAttachPoint.WORKER)) {
                     addAttachment(annotationSymbol, workerAnnotations);
->>>>>>> dfa1fba9
                 }
                 if (attachPoints.contains(AnnotationAttachPoint.FIELD)) {
                     addAttachment(annotationSymbol, fieldAnnotations);
@@ -388,26 +297,6 @@
                 .anyMatch(processedPkgId -> processedPkgId.toString().equals(packageID.toString()));
     }
 
-<<<<<<< HEAD
-    private static Map<String, BPackageSymbol> loadPackagesMap(CompilerContext compilerCtx) {
-        Map<String, BPackageSymbol> staticPackages = new HashMap<>();
-
-        // Annotation cache will only load the sk packages initially and the others will load in the runtime
-        for (BallerinaPackage sdkPackage : LSPackageLoader.getSdkPackages()) {
-            PackageID packageID = new PackageID(new org.wso2.ballerinalang.compiler.util.Name(sdkPackage.getOrgName()),
-                    new Name(sdkPackage.getPackageName()),
-                    new Name(sdkPackage.getVersion()));
-            try {
-                // We will wrap this with a try catch to prevent LS crashing due to compiler errors.
-                Optional<BPackageSymbol> bPackageSymbol = LSPackageLoader.getPackageSymbolById(compilerCtx, packageID);
-                if (bPackageSymbol.isEmpty()) {
-                    continue;
-                }
-                staticPackages.put(bPackageSymbol.get().pkgID.toString(), bPackageSymbol.get());
-            } catch (Exception e) {
-                logger.warn("Error while loading package :" + sdkPackage.getPackageName());
-            }
-=======
     private static Map<String, Package> loadPackagesMap() {
         Map<String, Package> staticPackages = new HashMap<>();
 
@@ -433,28 +322,17 @@
         for (Package repoPackage : LSPackageLoader.getDistributionRepoPackages()) {
             String pkgKey = repoPackage.packageOrg().value() + "/" + repoPackage.packageName().value();
             staticPackages.put(pkgKey, repoPackage);
->>>>>>> dfa1fba9
         }
 
         return staticPackages;
     }
 
-<<<<<<< HEAD
-    private static void loadAnnotations(List<BPackageSymbol> packageList) {
-        packageList.forEach(LSAnnotationCache::loadAnnotationsFromPackage);
-    }
-
-    private static void addAttachment(BAnnotationSymbol bAnnotationSymbol,
-                                      Map<ModuleID, List<AnnotationSymbol>> map) {
-        AnnotationSymbol annotationSymbol = SymbolFactory.createAnnotationSymbol(bAnnotationSymbol);
-=======
     private static void loadAnnotations(List<Package> packageList) {
         packageList.forEach(LSAnnotationCache::loadAnnotationsFromPackage);
     }
 
     private static void addAttachment(AnnotationSymbol annotationSymbol,
                                       Map<ModuleID, List<AnnotationSymbol>> map) {
->>>>>>> dfa1fba9
         // TODO: Check the map contains is valid
         if (map.containsKey(annotationSymbol.moduleID())) {
             map.get(annotationSymbol.moduleID()).add(annotationSymbol);
@@ -462,11 +340,8 @@
         }
         map.put(annotationSymbol.moduleID(), new ArrayList<>(Collections.singletonList(annotationSymbol)));
     }
-<<<<<<< HEAD
-=======
 
     private boolean isAttachPointPresent(List<AnnotationAttachPoint> attachPoints, AnnotationAttachPoint mask) {
         return attachPoints.contains(mask);
     }
->>>>>>> dfa1fba9
 }