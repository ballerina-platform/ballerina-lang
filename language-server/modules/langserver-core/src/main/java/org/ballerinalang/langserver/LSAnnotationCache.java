/*
 * Copyright (c) 2018, WSO2 Inc. (http://wso2.com) All Rights Reserved.
 *
 * Licensed under the Apache License, Version 2.0 (the "License");
 * you may not use this file except in compliance with the License.
 * You may obtain a copy of the License at
 *
 * http://www.apache.org/licenses/LICENSE-2.0
 *
 * Unless required by applicable law or agreed to in writing, software
 * distributed under the License is distributed on an "AS IS" BASIS,
 * WITHOUT WARRANTIES OR CONDITIONS OF ANY KIND, either express or implied.
 * See the License for the specific language governing permissions and
 * limitations under the License.
 */
package org.ballerinalang.langserver;

import io.ballerina.compiler.api.ModuleID;
import io.ballerina.compiler.api.impl.SymbolFactory;
import io.ballerina.compiler.api.symbols.AnnotationSymbol;
import io.ballerina.compiler.syntax.tree.SyntaxKind;
import io.ballerina.runtime.util.Flags;
import org.ballerinalang.langserver.commons.LSContext;
import org.ballerinalang.langserver.compiler.DocumentServiceKeys;
import org.ballerinalang.langserver.compiler.LSContextManager;
import org.ballerinalang.langserver.compiler.LSPackageCache;
import org.ballerinalang.langserver.compiler.LSPackageLoader;
import org.ballerinalang.langserver.compiler.common.modal.BallerinaPackage;
import org.ballerinalang.model.elements.PackageID;
import org.ballerinalang.model.symbols.SymbolKind;
import org.slf4j.Logger;
import org.slf4j.LoggerFactory;
import org.wso2.ballerinalang.compiler.semantics.model.Scope;
import org.wso2.ballerinalang.compiler.semantics.model.symbols.BAnnotationSymbol;
import org.wso2.ballerinalang.compiler.semantics.model.symbols.BPackageSymbol;
import org.wso2.ballerinalang.compiler.semantics.model.symbols.Symbols;
import org.wso2.ballerinalang.compiler.util.CompilerContext;
import org.wso2.ballerinalang.compiler.util.Name;
import org.wso2.ballerinalang.util.AttachPoints;

import java.util.ArrayList;
import java.util.Collections;
import java.util.HashMap;
import java.util.List;
import java.util.Map;
import java.util.Optional;
import java.util.stream.Collectors;

/**
 * Annotation cache for Language server.
 * <p>
 * Note: Annotation cache should be synced with the LS Package Cache
 *
 * @since 0.970.0
 */
public class LSAnnotationCache {

    private static final Logger logger = LoggerFactory.getLogger(LSPackageCache.class);

    private static final Map<ModuleID, List<AnnotationSymbol>> typeAnnotations = new HashMap<>();
    private static final Map<ModuleID, List<AnnotationSymbol>> classAnnotations = new HashMap<>();
    private static final Map<ModuleID, List<AnnotationSymbol>> objectAnnotations = new HashMap<>();
    private static final Map<ModuleID, List<AnnotationSymbol>> functionAnnotations = new HashMap<>();
    private static final Map<ModuleID, List<AnnotationSymbol>> objectMethodAnnotations = new HashMap<>();
    private static final Map<ModuleID, List<AnnotationSymbol>> resourceAnnotations = new HashMap<>();
    private static final Map<ModuleID, List<AnnotationSymbol>> parameterAnnotations = new HashMap<>();
    private static final Map<ModuleID, List<AnnotationSymbol>> returnAnnotations = new HashMap<>();
    private static final Map<ModuleID, List<AnnotationSymbol>> serviceAnnotations = new HashMap<>();
    private static final Map<ModuleID, List<AnnotationSymbol>> listenerAnnotations = new HashMap<>();
    private static final Map<ModuleID, List<AnnotationSymbol>> annotationAnnotations = new HashMap<>();
    private static final Map<ModuleID, List<AnnotationSymbol>> externalAnnotations = new HashMap<>();
    private static final Map<ModuleID, List<AnnotationSymbol>> varAnnotations = new HashMap<>();
    private static final Map<ModuleID, List<AnnotationSymbol>> constAnnotations = new HashMap<>();
    private static final Map<ModuleID, List<AnnotationSymbol>> workerAnnotations = new HashMap<>();
    private static final Map<ModuleID, List<AnnotationSymbol>> fieldAnnotations = new HashMap<>();
    private static final Map<ModuleID, List<AnnotationSymbol>> recordFieldAnnotations = new HashMap<>();
    private static final Map<ModuleID, List<AnnotationSymbol>> objectFieldAnnotations = new HashMap<>();
    private static final List<PackageID> processedPackages = new ArrayList<>();

    private static LSAnnotationCache lsAnnotationCache = null;

    private LSAnnotationCache() {
    }

    public static LSAnnotationCache getInstance() {
        return lsAnnotationCache;
    }

    public static synchronized void initiate() {
        if (lsAnnotationCache == null) {
            lsAnnotationCache = new LSAnnotationCache();
            CompilerContext context = LSContextManager.getInstance().getBuiltInPackagesCompilerContext();
            new Thread(() -> {
                Map<String, BPackageSymbol> packages = loadPackagesMap(context);
                loadAnnotations(new ArrayList<>(packages.values()), context);
            }).start();
        }
    }

    /**
     * Get the annotation map for the given type.
     *
     * @param attachmentPoint Attachment point based on the syntax kind of the attached node
     * @param ctx             LSContext
     * @return {@link HashMap}  Map of annotation lists
     */
    public Map<ModuleID, List<AnnotationSymbol>> getAnnotationMapForSyntaxKind(SyntaxKind attachmentPoint,
                                                                                   LSContext ctx) {
        // TODO: Add service method definition, handle individual and rest params
        CompilerContext compilerCtx = ctx.get(DocumentServiceKeys.COMPILER_CONTEXT_KEY);

        // Check whether the imported packages in the current bLang package has been already processed
        ctx.get(DocumentServiceKeys.CURRENT_BLANG_PACKAGE_CONTEXT_KEY).getImports()
                .forEach(importPackage -> {
                    if (importPackage.symbol != null && !isPackageProcessed(importPackage.symbol.pkgID)
                            && !importPackage.symbol.pkgID.getName().getValue().equals("runtime")) {
                        Optional<BPackageSymbol> pkgSymbol = LSPackageLoader.getPackageSymbolById(compilerCtx,
                                importPackage.symbol.pkgID);
                        pkgSymbol.ifPresent(bPackageSymbol -> loadAnnotationsFromPackage(bPackageSymbol, compilerCtx));
                    }
                });
        switch (attachmentPoint) {
            case SERVICE_DECLARATION:
            case SERVICE_CONSTRUCTOR_EXPRESSION:
                return serviceAnnotations;
            case RESOURCE_KEYWORD:
                return resourceAnnotations;
            case EXPLICIT_ANONYMOUS_FUNCTION_EXPRESSION:
            case IMPLICIT_ANONYMOUS_FUNCTION_EXPRESSION:
            case FUNCTION_DEFINITION:
                return functionAnnotations;
            case METHOD_DECLARATION:
            case OBJECT_METHOD_DEFINITION:
                HashMap<ModuleID, List<AnnotationSymbol>> methodDefAnnotations = new HashMap<>();
                methodDefAnnotations.putAll(functionAnnotations);
                methodDefAnnotations.putAll(objectMethodAnnotations);
                return methodDefAnnotations;
            case LISTENER_DECLARATION:
                return listenerAnnotations;
            case NAMED_WORKER_DECLARATION:
            case START_ACTION:
                return workerAnnotations;
            case CONST_DECLARATION:
            case ENUM_MEMBER:
                return constAnnotations;
            case ENUM_DECLARATION:
            case TYPE_CAST_PARAM:
            case TYPE_DEFINITION:
                return typeAnnotations;
            case CLASS_DEFINITION:
                return classAnnotations;
            case RETURN_TYPE_DESCRIPTOR:
                return returnAnnotations;
            case OBJECT_FIELD:
                HashMap<ModuleID, List<AnnotationSymbol>> objFieldAnnotations = new HashMap<>();
                objFieldAnnotations.putAll(fieldAnnotations);
                objFieldAnnotations.putAll(objectFieldAnnotations);
                return objFieldAnnotations;
            case RECORD_FIELD:
            case RECORD_FIELD_WITH_DEFAULT_VALUE:
                HashMap<ModuleID, List<AnnotationSymbol>> recFieldAnnotations = new HashMap<>();
                recFieldAnnotations.putAll(fieldAnnotations);
                recFieldAnnotations.putAll(recordFieldAnnotations);
                return recFieldAnnotations;
            case MODULE_VAR_DECL:
            case LOCAL_VAR_DECL:
            case LET_VAR_DECL:
                return varAnnotations;
            case EXTERNAL_FUNCTION_BODY:
                return externalAnnotations;
            case ANNOTATION_DECLARATION:
                return annotationAnnotations;
            case REQUIRED_PARAM:
            case DEFAULTABLE_PARAM:
            case REST_PARAM:
                return parameterAnnotations;
            default:
                return new HashMap<>();
        }
    }

    /**
     * Get the annotations in the module when given the alias.
     *
     * @param context         Language server context
     * @param alias           module alias
     * @param attachmentPoint attachment point
     * @return {@link Map} of annotations
     */
    public Map<ModuleID, List<AnnotationSymbol>> getAnnotationsInModule(LSContext context, String alias,
                                                                        SyntaxKind attachmentPoint) {
        Map<ModuleID, List<AnnotationSymbol>> annotations = getAnnotationMapForSyntaxKind(attachmentPoint, context);
        return annotations.entrySet().stream()
                .filter(entry -> entry.getKey().modulePrefix().equals(alias))
                .collect(Collectors.toMap(Map.Entry::getKey, Map.Entry::getValue));
    }

    /**
     * Get all annotations.
     *
     * @return {@link List} list of all annotations in the cache
     */
    public List<AnnotationSymbol> getAnnotations() {
        List<AnnotationSymbol> annotations = new ArrayList<>();
        typeAnnotations.values().forEach(annotations::addAll);
        objectAnnotations.values().forEach(annotations::addAll);
        functionAnnotations.values().forEach(annotations::addAll);
        objectMethodAnnotations.values().forEach(annotations::addAll);
        resourceAnnotations.values().forEach(annotations::addAll);
        parameterAnnotations.values().forEach(annotations::addAll);
        returnAnnotations.values().forEach(annotations::addAll);
        serviceAnnotations.values().forEach(annotations::addAll);
        listenerAnnotations.values().forEach(annotations::addAll);
        annotationAnnotations.values().forEach(annotations::addAll);
        externalAnnotations.values().forEach(annotations::addAll);
        varAnnotations.values().forEach(annotations::addAll);
        constAnnotations.values().forEach(annotations::addAll);

        return annotations;
    }

    /**
     * Load annotations from the package.
     *
     * @param bPackageSymbol BLang Package Symbol to load annotations
     * @param context        The compiler context used to compile the modules
     */
    private static void loadAnnotationsFromPackage(BPackageSymbol bPackageSymbol, CompilerContext context) {
        List<Scope.ScopeEntry> scopeEntries = extractAnnotationDefinitions(bPackageSymbol.scope.entries);

        scopeEntries.forEach(annotationEntry -> {
            if (annotationEntry.symbol instanceof BAnnotationSymbol
                    && ((annotationEntry.symbol.flags & Flags.PUBLIC) == Flags.PUBLIC)) {
                BAnnotationSymbol annotationSymbol = ((BAnnotationSymbol) annotationEntry.symbol);
                int attachPoints = ((BAnnotationSymbol) annotationEntry.symbol).maskedPoints;

                if (Symbols.isAttachPointPresent(attachPoints, AttachPoints.TYPE)) {
                    addAttachment(annotationSymbol, typeAnnotations, context);
                    addAttachment(annotationSymbol, objectAnnotations, context);
                }
                if (Symbols.isAttachPointPresent(attachPoints, AttachPoints.OBJECT)) {
                    addAttachment(annotationSymbol, objectAnnotations, context);
                }
                if (Symbols.isAttachPointPresent(attachPoints, AttachPoints.FUNCTION)) {
                    addAttachment(annotationSymbol, functionAnnotations, context);
                    addAttachment(annotationSymbol, objectMethodAnnotations, context);
                    addAttachment(annotationSymbol, resourceAnnotations, context);
                }
                if (Symbols.isAttachPointPresent(attachPoints, AttachPoints.OBJECT_METHOD)) {
                    addAttachment(annotationSymbol, objectMethodAnnotations, context);
                }
<<<<<<< HEAD
                if (Symbols.isAttachPointPresent(attachPoints, AttachPoints.SERVICE_REMOTE)) {
                    addAttachment(annotationSymbol, resourceAnnotations);
=======
                if (Symbols.isAttachPointPresent(attachPoints, AttachPoints.RESOURCE)) {
                    addAttachment(annotationSymbol, resourceAnnotations, context);
>>>>>>> b0ae0fc9
                }
                if (Symbols.isAttachPointPresent(attachPoints, AttachPoints.PARAMETER)) {
                    addAttachment(annotationSymbol, parameterAnnotations, context);
                }
                if (Symbols.isAttachPointPresent(attachPoints, AttachPoints.RETURN)) {
                    addAttachment(annotationSymbol, returnAnnotations, context);
                }
                if (Symbols.isAttachPointPresent(attachPoints, AttachPoints.SERVICE)) {
                    addAttachment(annotationSymbol, serviceAnnotations, context);
                }
                if (Symbols.isAttachPointPresent(attachPoints, AttachPoints.LISTENER)) {
                    addAttachment(annotationSymbol, listenerAnnotations, context);
                }
                if (Symbols.isAttachPointPresent(attachPoints, AttachPoints.ANNOTATION)) {
                    addAttachment(annotationSymbol, annotationAnnotations, context);
                }
                if (Symbols.isAttachPointPresent(attachPoints, AttachPoints.EXTERNAL)) {
                    addAttachment(annotationSymbol, externalAnnotations, context);
                }
                if (Symbols.isAttachPointPresent(attachPoints, AttachPoints.VAR)) {
                    addAttachment(annotationSymbol, varAnnotations, context);
                }
                if (Symbols.isAttachPointPresent(attachPoints, AttachPoints.CONST)) {
                    addAttachment(annotationSymbol, constAnnotations, context);
                }
                if (Symbols.isAttachPointPresent(attachPoints, AttachPoints.WORKER)) {
                    addAttachment(annotationSymbol, workerAnnotations, context);
                }
                if (Symbols.isAttachPointPresent(attachPoints, AttachPoints.FIELD)) {
                    addAttachment(annotationSymbol, fieldAnnotations, context);
                }
                if (Symbols.isAttachPointPresent(attachPoints, AttachPoints.OBJECT_FIELD)) {
                    addAttachment(annotationSymbol, objectFieldAnnotations, context);
                }
                if (Symbols.isAttachPointPresent(attachPoints, AttachPoints.RECORD_FIELD)) {
                    addAttachment(annotationSymbol, recordFieldAnnotations, context);
                }
                if (Symbols.isAttachPointPresent(attachPoints, AttachPoints.CLASS)) {
                    addAttachment(annotationSymbol, classAnnotations, context);
                }
            }
        });

        processedPackages.add(bPackageSymbol.pkgID);
    }

    private static List<Scope.ScopeEntry> extractAnnotationDefinitions(Map<Name, Scope.ScopeEntry> scopeEntries) {
        return scopeEntries.values().stream()
                .filter(scopeEntry -> scopeEntry.symbol.kind == SymbolKind.ANNOTATION)
                .collect(Collectors.toList());
    }

    private boolean isPackageProcessed(PackageID packageID) {
        return processedPackages
                .stream()
                .anyMatch(processedPkgId -> processedPkgId.toString().equals(packageID.toString()));
    }

    private static Map<String, BPackageSymbol> loadPackagesMap(CompilerContext compilerCtx) {
        Map<String, BPackageSymbol> staticPackages = new HashMap<>();

        // Annotation cache will only load the sk packages initially and the others will load in the runtime
        for (BallerinaPackage sdkPackage : LSPackageLoader.getSdkPackages()) {
            PackageID packageID = new PackageID(new org.wso2.ballerinalang.compiler.util.Name(sdkPackage.getOrgName()),
                    new Name(sdkPackage.getPackageName()),
                    new Name(sdkPackage.getVersion()));
            try {
                // We will wrap this with a try catch to prevent LS crashing due to compiler errors.
                Optional<BPackageSymbol> bPackageSymbol = LSPackageLoader.getPackageSymbolById(compilerCtx, packageID);
                if (bPackageSymbol.isEmpty()) {
                    continue;
                }
                staticPackages.put(bPackageSymbol.get().pkgID.toString(), bPackageSymbol.get());
            } catch (Exception e) {
                logger.warn("Error while loading package :" + sdkPackage.getPackageName());
            }
        }

        return staticPackages;
    }

    private static void loadAnnotations(List<BPackageSymbol> packageList, CompilerContext context) {
        packageList.forEach(bPackageSymbol -> loadAnnotationsFromPackage(bPackageSymbol, context));
    }

    private static void addAttachment(BAnnotationSymbol bAnnotationSymbol, Map<ModuleID, List<AnnotationSymbol>> map,
                                      CompilerContext context) {
        SymbolFactory symbolFactory = SymbolFactory.getInstance(context);
        AnnotationSymbol annotationSymbol = symbolFactory.createAnnotationSymbol(bAnnotationSymbol);
        // TODO: Check the map contains is valid
        if (map.containsKey(annotationSymbol.moduleID())) {
            map.get(annotationSymbol.moduleID()).add(annotationSymbol);
            return;
        }
        map.put(annotationSymbol.moduleID(), new ArrayList<>(Collections.singletonList(annotationSymbol)));
    }
}<|MERGE_RESOLUTION|>--- conflicted
+++ resolved
@@ -223,9 +223,8 @@
      * Load annotations from the package.
      *
      * @param bPackageSymbol BLang Package Symbol to load annotations
-     * @param context        The compiler context used to compile the modules
      */
-    private static void loadAnnotationsFromPackage(BPackageSymbol bPackageSymbol, CompilerContext context) {
+    private static void loadAnnotationsFromPackage(BPackageSymbol bPackageSymbol) {
         List<Scope.ScopeEntry> scopeEntries = extractAnnotationDefinitions(bPackageSymbol.scope.entries);
 
         scopeEntries.forEach(annotationEntry -> {
@@ -249,13 +248,8 @@
                 if (Symbols.isAttachPointPresent(attachPoints, AttachPoints.OBJECT_METHOD)) {
                     addAttachment(annotationSymbol, objectMethodAnnotations, context);
                 }
-<<<<<<< HEAD
                 if (Symbols.isAttachPointPresent(attachPoints, AttachPoints.SERVICE_REMOTE)) {
-                    addAttachment(annotationSymbol, resourceAnnotations);
-=======
-                if (Symbols.isAttachPointPresent(attachPoints, AttachPoints.RESOURCE)) {
                     addAttachment(annotationSymbol, resourceAnnotations, context);
->>>>>>> b0ae0fc9
                 }
                 if (Symbols.isAttachPointPresent(attachPoints, AttachPoints.PARAMETER)) {
                     addAttachment(annotationSymbol, parameterAnnotations, context);
