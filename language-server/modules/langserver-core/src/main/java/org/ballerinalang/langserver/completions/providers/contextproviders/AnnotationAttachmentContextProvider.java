/*
*  Copyright (c) 2018, WSO2 Inc. (http://www.wso2.org) All Rights Reserved.
*
*  WSO2 Inc. licenses this file to you under the Apache License,
*  Version 2.0 (the "License"); you may not use this file except
*  in compliance with the License.
*  You may obtain a copy of the License at
*
*    http://www.apache.org/licenses/LICENSE-2.0
*
*  Unless required by applicable law or agreed to in writing,
*  software distributed under the License is distributed on an
*  "AS IS" BASIS, WITHOUT WARRANTIES OR CONDITIONS OF ANY
*  KIND, either express or implied.  See the License for the
*  specific language governing permissions and limitations
*  under the License.
*/
package org.ballerinalang.langserver.completions.providers.contextproviders;

import org.antlr.v4.runtime.CommonToken;
import org.ballerinalang.annotation.JavaSPIService;
import org.ballerinalang.langserver.LSAnnotationCache;
import org.ballerinalang.langserver.common.utils.CommonUtil;
import org.ballerinalang.langserver.commons.LSContext;
<<<<<<< HEAD
import org.ballerinalang.langserver.commons.completion.LSCompletionItem;
=======
import org.ballerinalang.langserver.commons.completion.AnnotationNodeKind;
import org.ballerinalang.langserver.commons.completion.CompletionKeys;
>>>>>>> 47791e11
import org.ballerinalang.langserver.compiler.DocumentServiceKeys;
import org.ballerinalang.langserver.completions.providers.AbstractCompletionProvider;
import org.ballerinalang.langserver.sourceprune.SourcePruneKeys;
import org.ballerinalang.model.elements.PackageID;
import org.ballerinalang.model.tree.NodeKind;
import org.wso2.ballerinalang.compiler.parser.antlr4.BallerinaParser;
import org.wso2.ballerinalang.compiler.semantics.model.symbols.BAnnotationSymbol;
import org.wso2.ballerinalang.compiler.semantics.model.symbols.Symbols;
import org.wso2.ballerinalang.compiler.tree.BLangAnnotation;
import org.wso2.ballerinalang.compiler.tree.BLangNode;
import org.wso2.ballerinalang.compiler.tree.BLangPackage;
import org.wso2.ballerinalang.util.AttachPoints;

import java.util.ArrayList;
import java.util.List;
import java.util.Map;
import java.util.stream.Collectors;

/**
 * Annotation Attachment Resolver to resolve the corresponding annotation attachments.
 */
@JavaSPIService("org.ballerinalang.langserver.commons.completion.spi.LSCompletionProvider")
public class AnnotationAttachmentContextProvider extends AbstractCompletionProvider {

    public AnnotationAttachmentContextProvider() {
        this.attachmentPoints.add(AnnotationAttachmentContextProvider.class);
    }

    @Override
<<<<<<< HEAD
    public List<LSCompletionItem> getCompletions(LSContext ctx) {
        List<Integer> rhsTokenTypes = ctx.get(CompletionKeys.RHS_DEFAULT_TOKEN_TYPES_KEY);
=======
    public List<CompletionItem> getCompletions(LSContext ctx) {
        List<Integer> rhsTokenTypes = ctx.get(SourcePruneKeys.RHS_DEFAULT_TOKEN_TYPES_KEY);
>>>>>>> 47791e11
        AnnotationNodeKind annotationNodeKind = ctx.get(CompletionKeys.NEXT_NODE_KEY);
        if (annotationNodeKind == null && rhsTokenTypes.contains(BallerinaParser.EXTERNAL)) {
            annotationNodeKind = AnnotationNodeKind.EXTERNAL;
        } else if (annotationNodeKind == null) {
            return new ArrayList<>();
        }
        return filterAnnotations(annotationNodeKind, ctx);
    }

    /**
     * Filter the annotations from the data model.
     * 
     * @return {@link List}
     */
<<<<<<< HEAD
    private List<LSCompletionItem> filterAnnotations(AnnotationNodeKind attachmentPoint, LSContext ctx) {
        List<LSCompletionItem> completionItems = new ArrayList<>();
        List<Integer> lhsTokenTypes = ctx.get(CompletionKeys.LHS_DEFAULT_TOKEN_TYPES_KEY);
        List<CommonToken> lhsDefaultTokens = ctx.get(CompletionKeys.LHS_DEFAULT_TOKENS_KEY);
=======
    private ArrayList<CompletionItem> filterAnnotations(AnnotationNodeKind attachmentPoint, LSContext ctx) {
        ArrayList<CompletionItem> completionItems = new ArrayList<>();
        List<Integer> lhsTokenTypes = ctx.get(SourcePruneKeys.LHS_DEFAULT_TOKEN_TYPES_KEY);
        List<CommonToken> lhsDefaultTokens = ctx.get(SourcePruneKeys.LHS_DEFAULT_TOKENS_KEY);
>>>>>>> 47791e11
        Map<String, String> pkgAliasMap = ctx.get(DocumentServiceKeys.CURRENT_DOC_IMPORTS_KEY).stream()
                .collect(Collectors.toMap(pkg -> pkg.symbol.pkgID.toString(), pkg -> pkg.alias.value));
        CommonToken pkgAlias = null;
        if (lhsTokenTypes == null) {
            return completionItems;
        }
        int atTokenIndex = lhsTokenTypes.indexOf(BallerinaParser.AT);
        int colonTokenIndex = lhsTokenTypes.indexOf(BallerinaParser.COLON);
        if (atTokenIndex == -1) {
            return completionItems;
        }
        if (colonTokenIndex > 0) {
            pkgAlias = lhsDefaultTokens.get(colonTokenIndex - 1);
        }

        CommonToken finalAlias = pkgAlias;
        LSAnnotationCache.getInstance().getAnnotationMapForType(attachmentPoint, ctx)
                .forEach((key, value) -> value.forEach(annotation -> {
                    String annotationPkgAlias = annotation.pkgID.nameComps
                            .get(annotation.pkgID.nameComps.size() - 1).value;
                    String annotationPkg = annotation.pkgID.toString();
                    // compare with the import statements' package alias
                    if (finalAlias == null || finalAlias.getText().equals(annotationPkgAlias)
                            || finalAlias.getText().equals(pkgAliasMap.get(annotationPkg))) {
                        completionItems.add(CommonUtil.getAnnotationCompletionItem(key, annotation, ctx, finalAlias,
                                pkgAliasMap));
                    }
                }));
        
        completionItems.addAll(this.getAnnotationsInModule(ctx, attachmentPoint, pkgAliasMap));
        
        return completionItems;
    }
    
    private List<LSCompletionItem> getAnnotationsInModule(LSContext ctx, AnnotationNodeKind kind,
                                                        Map<String, String> pkgAliasMap) {
        BLangPackage bLangPackage = ctx.get(DocumentServiceKeys.CURRENT_BLANG_PACKAGE_CONTEXT_KEY);
        List<LSCompletionItem> completionItems = new ArrayList<>();
        List<BLangAnnotation> annotations = bLangPackage.topLevelNodes.stream()
                .filter(topLevelNode -> topLevelNode instanceof BLangAnnotation)
                .map(topLevelNode -> (BLangAnnotation) topLevelNode)
                .collect(Collectors.toList());
        BLangNode scopeNode = ctx.get(CompletionKeys.SCOPE_NODE_KEY);

        annotations.forEach(bLangAnnotation -> {
            BAnnotationSymbol symbol =  (BAnnotationSymbol) bLangAnnotation.symbol;
            PackageID pkgId = symbol.pkgID;
            int maskedPoints = symbol.maskedPoints;
            switch (kind) {
                case ANNOTATION:
                    if (Symbols.isAttachPointPresent(maskedPoints, AttachPoints.ANNOTATION)) {
                        completionItems.add(CommonUtil.getAnnotationCompletionItem(pkgId, symbol, ctx, pkgAliasMap));
                    }
                    break;
                case FUNCTION:
                    if (Symbols.isAttachPointPresent(maskedPoints, AttachPoints.FUNCTION)
                            || (Symbols.isAttachPointPresent(maskedPoints, AttachPoints.OBJECT_METHOD)
                            && scopeNode.getKind() == NodeKind.OBJECT_TYPE)) {
                        completionItems.add(CommonUtil.getAnnotationCompletionItem(pkgId, symbol, ctx, pkgAliasMap));
                    }
                    break;
                case LISTENER:
                    if (Symbols.isAttachPointPresent(maskedPoints, AttachPoints.LISTENER)) {
                        completionItems.add(CommonUtil.getAnnotationCompletionItem(pkgId, symbol, ctx, pkgAliasMap));
                    }
                    break;
                case OBJECT:
                    if (Symbols.isAttachPointPresent(maskedPoints, AttachPoints.TYPE)
                            || Symbols.isAttachPointPresent(maskedPoints, AttachPoints.OBJECT)) {
                        completionItems.add(CommonUtil.getAnnotationCompletionItem(pkgId, symbol, ctx, pkgAliasMap));
                    }
                    break;
                case RESOURCE:
                    if (Symbols.isAttachPointPresent(maskedPoints, AttachPoints.RESOURCE)
                            || Symbols.isAttachPointPresent(maskedPoints, AttachPoints.FUNCTION)) {
                        completionItems.add(CommonUtil.getAnnotationCompletionItem(pkgId, symbol, ctx, pkgAliasMap));
                    }
                    break;
                case SERVICE:
                    if (Symbols.isAttachPointPresent(maskedPoints, AttachPoints.SERVICE)) {
                        completionItems.add(CommonUtil.getAnnotationCompletionItem(pkgId, symbol, ctx, pkgAliasMap));
                    }
                    break;
                case RECORD:
                case TYPE:
                    if (Symbols.isAttachPointPresent(maskedPoints, AttachPoints.TYPE)) {
                        completionItems.add(CommonUtil.getAnnotationCompletionItem(pkgId, symbol, ctx, pkgAliasMap));
                    }
                    break;
                case WORKER:
                    if (Symbols.isAttachPointPresent(maskedPoints, AttachPoints.WORKER)) {
                        completionItems.add(CommonUtil.getAnnotationCompletionItem(pkgId, symbol, ctx, pkgAliasMap));
                    }
                    break;
                default:
                    break;
            }
        });
        
        return completionItems;
    }
}<|MERGE_RESOLUTION|>--- conflicted
+++ resolved
@@ -22,12 +22,9 @@
 import org.ballerinalang.langserver.LSAnnotationCache;
 import org.ballerinalang.langserver.common.utils.CommonUtil;
 import org.ballerinalang.langserver.commons.LSContext;
-<<<<<<< HEAD
-import org.ballerinalang.langserver.commons.completion.LSCompletionItem;
-=======
 import org.ballerinalang.langserver.commons.completion.AnnotationNodeKind;
 import org.ballerinalang.langserver.commons.completion.CompletionKeys;
->>>>>>> 47791e11
+import org.ballerinalang.langserver.commons.completion.LSCompletionItem;
 import org.ballerinalang.langserver.compiler.DocumentServiceKeys;
 import org.ballerinalang.langserver.completions.providers.AbstractCompletionProvider;
 import org.ballerinalang.langserver.sourceprune.SourcePruneKeys;
@@ -57,13 +54,8 @@
     }
 
     @Override
-<<<<<<< HEAD
     public List<LSCompletionItem> getCompletions(LSContext ctx) {
-        List<Integer> rhsTokenTypes = ctx.get(CompletionKeys.RHS_DEFAULT_TOKEN_TYPES_KEY);
-=======
-    public List<CompletionItem> getCompletions(LSContext ctx) {
         List<Integer> rhsTokenTypes = ctx.get(SourcePruneKeys.RHS_DEFAULT_TOKEN_TYPES_KEY);
->>>>>>> 47791e11
         AnnotationNodeKind annotationNodeKind = ctx.get(CompletionKeys.NEXT_NODE_KEY);
         if (annotationNodeKind == null && rhsTokenTypes.contains(BallerinaParser.EXTERNAL)) {
             annotationNodeKind = AnnotationNodeKind.EXTERNAL;
@@ -78,17 +70,10 @@
      * 
      * @return {@link List}
      */
-<<<<<<< HEAD
     private List<LSCompletionItem> filterAnnotations(AnnotationNodeKind attachmentPoint, LSContext ctx) {
         List<LSCompletionItem> completionItems = new ArrayList<>();
-        List<Integer> lhsTokenTypes = ctx.get(CompletionKeys.LHS_DEFAULT_TOKEN_TYPES_KEY);
-        List<CommonToken> lhsDefaultTokens = ctx.get(CompletionKeys.LHS_DEFAULT_TOKENS_KEY);
-=======
-    private ArrayList<CompletionItem> filterAnnotations(AnnotationNodeKind attachmentPoint, LSContext ctx) {
-        ArrayList<CompletionItem> completionItems = new ArrayList<>();
         List<Integer> lhsTokenTypes = ctx.get(SourcePruneKeys.LHS_DEFAULT_TOKEN_TYPES_KEY);
         List<CommonToken> lhsDefaultTokens = ctx.get(SourcePruneKeys.LHS_DEFAULT_TOKENS_KEY);
->>>>>>> 47791e11
         Map<String, String> pkgAliasMap = ctx.get(DocumentServiceKeys.CURRENT_DOC_IMPORTS_KEY).stream()
                 .collect(Collectors.toMap(pkg -> pkg.symbol.pkgID.toString(), pkg -> pkg.alias.value));
         CommonToken pkgAlias = null;
