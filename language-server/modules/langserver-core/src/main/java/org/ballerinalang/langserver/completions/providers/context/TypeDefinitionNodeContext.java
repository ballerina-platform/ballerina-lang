--- conflicted
+++ resolved
@@ -21,14 +21,8 @@
 import io.ballerina.compiler.syntax.tree.TypeDefinitionNode;
 import io.ballerina.tools.text.TextRange;
 import org.ballerinalang.annotation.JavaSPIService;
-<<<<<<< HEAD
-import org.ballerinalang.langserver.common.utils.QNameReferenceUtil;
-import org.ballerinalang.langserver.commons.LSContext;
-import org.ballerinalang.langserver.commons.completion.CompletionKeys;
-=======
 import org.ballerinalang.langserver.common.utils.completion.QNameReferenceUtil;
 import org.ballerinalang.langserver.commons.CompletionContext;
->>>>>>> dfa1fba9
 import org.ballerinalang.langserver.commons.completion.LSCompletionException;
 import org.ballerinalang.langserver.commons.completion.LSCompletionItem;
 import org.ballerinalang.langserver.completions.SnippetCompletionItem;
@@ -59,25 +53,15 @@
         return new ArrayList<>(typeDescriptorCItems(context));
     }
 
-<<<<<<< HEAD
-    private List<LSCompletionItem> typeDescriptorCItems(LSContext context) {
-        if (this.onQualifiedNameIdentifier(context, context.get(CompletionKeys.NODE_AT_CURSOR_KEY))) {
-            QualifiedNameReferenceNode nameRef
-                    = (QualifiedNameReferenceNode) context.get(CompletionKeys.NODE_AT_CURSOR_KEY);
-=======
     private List<LSCompletionItem> typeDescriptorCItems(CompletionContext context) {
         if (this.onQualifiedNameIdentifier(context, context.getNodeAtCursor())) {
             QualifiedNameReferenceNode nameRef
                     = (QualifiedNameReferenceNode) context.getNodeAtCursor();
->>>>>>> dfa1fba9
             return this.getCompletionItemList(QNameReferenceUtil.getTypesInModule(context, nameRef), context);
         }
         List<LSCompletionItem> completionItems = this.getTypeItems(context);
         completionItems.addAll(this.getModuleCompletionItems(context));
-<<<<<<< HEAD
-=======
         completionItems.addAll(this.getObjectTypeQualifierItems(context));
->>>>>>> dfa1fba9
         completionItems.add(new SnippetCompletionItem(context, Snippet.DEF_ERROR_TYPE_DESC.get()));
         completionItems.add(new SnippetCompletionItem(context, Snippet.DEF_RECORD_TYPE_DESC.get()));
         completionItems.add(new SnippetCompletionItem(context, Snippet.DEF_CLOSED_RECORD_TYPE_DESC.get()));
@@ -86,10 +70,6 @@
         return completionItems;
     }
 
-<<<<<<< HEAD
-    private boolean onTypeNameContext(LSContext context, TypeDefinitionNode node) {
-        int cursor = context.get(CompletionKeys.TEXT_POSITION_IN_TREE);
-=======
     private List<LSCompletionItem> getObjectTypeQualifierItems(CompletionContext context) {
         return Arrays.asList(
                 new SnippetCompletionItem(context, Snippet.KW_ISOLATED.get()),
@@ -99,7 +79,6 @@
 
     private boolean onTypeNameContext(CompletionContext context, TypeDefinitionNode node) {
         int cursor = context.getCursorPositionInTree();
->>>>>>> dfa1fba9
         Token typeKeyword = node.typeKeyword();
         Token typeName = node.typeName();
         Node descriptor = node.typeDescriptor();
