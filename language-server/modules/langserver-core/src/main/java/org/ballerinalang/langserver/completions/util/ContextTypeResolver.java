/*
 *  Copyright (c) 2021, WSO2 Inc. (http://www.wso2.org) All Rights Reserved.
 *
 *  WSO2 Inc. licenses this file to you under the Apache License,
 *  Version 2.0 (the "License"); you may not use this file except
 *  in compliance with the License.
 *  You may obtain a copy of the License at
 *
 *    http://www.apache.org/licenses/LICENSE-2.0
 *
 *  Unless required by applicable law or agreed to in writing,
 *  software distributed under the License is distributed on an
 *  "AS IS" BASIS, WITHOUT WARRANTIES OR CONDITIONS OF ANY
 *  KIND, either express or implied.  See the License for the
 *  specific language governing permissions and limitations
 *  under the License.
 */
package org.ballerinalang.langserver.completions.util;

import io.ballerina.compiler.api.SemanticModel;
import io.ballerina.compiler.api.TypeBuilder;
import io.ballerina.compiler.api.Types;
import io.ballerina.compiler.api.symbols.AnnotationSymbol;
import io.ballerina.compiler.api.symbols.ArrayTypeSymbol;
import io.ballerina.compiler.api.symbols.ClassSymbol;
import io.ballerina.compiler.api.symbols.ErrorTypeSymbol;
import io.ballerina.compiler.api.symbols.FunctionSymbol;
import io.ballerina.compiler.api.symbols.FunctionTypeSymbol;
import io.ballerina.compiler.api.symbols.MapTypeSymbol;
import io.ballerina.compiler.api.symbols.MethodSymbol;
import io.ballerina.compiler.api.symbols.ParameterSymbol;
import io.ballerina.compiler.api.symbols.RecordFieldSymbol;
import io.ballerina.compiler.api.symbols.RecordTypeSymbol;
import io.ballerina.compiler.api.symbols.StreamTypeSymbol;
<<<<<<< HEAD
import io.ballerina.compiler.api.symbols.StringTypeSymbol;
=======
>>>>>>> ffb7c828
import io.ballerina.compiler.api.symbols.Symbol;
import io.ballerina.compiler.api.symbols.SymbolKind;
import io.ballerina.compiler.api.symbols.TableTypeSymbol;
import io.ballerina.compiler.api.symbols.TypeDefinitionSymbol;
import io.ballerina.compiler.api.symbols.TypeDescKind;
import io.ballerina.compiler.api.symbols.TypeSymbol;
import io.ballerina.compiler.api.symbols.UnionTypeSymbol;
import io.ballerina.compiler.syntax.tree.AnnotationNode;
import io.ballerina.compiler.syntax.tree.AssignmentStatementNode;
import io.ballerina.compiler.syntax.tree.CaptureBindingPatternNode;
import io.ballerina.compiler.syntax.tree.DefaultableParameterNode;
import io.ballerina.compiler.syntax.tree.ErrorConstructorExpressionNode;
import io.ballerina.compiler.syntax.tree.ExplicitAnonymousFunctionExpressionNode;
import io.ballerina.compiler.syntax.tree.ExplicitNewExpressionNode;
import io.ballerina.compiler.syntax.tree.FieldAccessExpressionNode;
import io.ballerina.compiler.syntax.tree.FromClauseNode;
import io.ballerina.compiler.syntax.tree.FunctionArgumentNode;
import io.ballerina.compiler.syntax.tree.FunctionCallExpressionNode;
import io.ballerina.compiler.syntax.tree.FunctionDefinitionNode;
import io.ballerina.compiler.syntax.tree.IdentifierToken;
import io.ballerina.compiler.syntax.tree.ImplicitAnonymousFunctionExpressionNode;
import io.ballerina.compiler.syntax.tree.ImplicitNewExpressionNode;
import io.ballerina.compiler.syntax.tree.IndexedExpressionNode;
import io.ballerina.compiler.syntax.tree.LetVariableDeclarationNode;
import io.ballerina.compiler.syntax.tree.ListConstructorExpressionNode;
import io.ballerina.compiler.syntax.tree.ListenerDeclarationNode;
import io.ballerina.compiler.syntax.tree.MappingConstructorExpressionNode;
import io.ballerina.compiler.syntax.tree.MappingMatchPatternNode;
import io.ballerina.compiler.syntax.tree.MatchClauseNode;
import io.ballerina.compiler.syntax.tree.MatchStatementNode;
import io.ballerina.compiler.syntax.tree.MethodCallExpressionNode;
import io.ballerina.compiler.syntax.tree.ModuleVariableDeclarationNode;
import io.ballerina.compiler.syntax.tree.NameReferenceNode;
import io.ballerina.compiler.syntax.tree.NamedArgumentNode;
import io.ballerina.compiler.syntax.tree.NewExpressionNode;
import io.ballerina.compiler.syntax.tree.Node;
import io.ballerina.compiler.syntax.tree.NodeList;
import io.ballerina.compiler.syntax.tree.NodeTransformer;
import io.ballerina.compiler.syntax.tree.NonTerminalNode;
import io.ballerina.compiler.syntax.tree.ObjectFieldNode;
import io.ballerina.compiler.syntax.tree.ParenthesizedArgList;
import io.ballerina.compiler.syntax.tree.PositionalArgumentNode;
import io.ballerina.compiler.syntax.tree.QualifiedNameReferenceNode;
import io.ballerina.compiler.syntax.tree.RecordFieldWithDefaultValueNode;
import io.ballerina.compiler.syntax.tree.RemoteMethodCallActionNode;
import io.ballerina.compiler.syntax.tree.ReturnTypeDescriptorNode;
import io.ballerina.compiler.syntax.tree.SelectClauseNode;
import io.ballerina.compiler.syntax.tree.SimpleNameReferenceNode;
import io.ballerina.compiler.syntax.tree.SpecificFieldNode;
import io.ballerina.compiler.syntax.tree.SyntaxKind;
import io.ballerina.compiler.syntax.tree.TableConstructorExpressionNode;
import io.ballerina.compiler.syntax.tree.TypeDescriptorNode;
import io.ballerina.compiler.syntax.tree.VariableDeclarationNode;
import org.ballerinalang.langserver.common.utils.CommonUtil;
import org.ballerinalang.langserver.common.utils.SymbolUtil;
import org.ballerinalang.langserver.common.utils.TypeResolverUtil;
import org.ballerinalang.langserver.commons.PositionedOperationContext;

import java.util.ArrayList;
import java.util.List;
import java.util.Optional;
import java.util.function.Predicate;

import javax.annotation.Nonnull;

/**
 * This visitor is used to resolve a type of given context.
 * For example, consider the following example,
 * <pre>
 *     function sayHello() returns int {
 *         ...
 *         Person p = {[cursor]}
 *         ...
 *     }
 * </pre>
 * For the given cursor position the resolved type is Person. At the usage of this resolver, we provide the mapping
 * expression and the resolver traverse the parents to capture the possible type.
 * <p>
 * Consider the following
 *
 * <pre>
 *     function getPerson() PersonRecord {
 *         ...
 *         return {[cursor]}
 *     }
 * </pre>
 * For the above example the visible type is resolved by the return type of the function definition, which is
 * PersonRecord
 *
 * @since 2.0.0
 */
public class ContextTypeResolver extends NodeTransformer<Optional<TypeSymbol>> {

    private final PositionedOperationContext context;
    private final List<Node> visitedNodes = new ArrayList<>();

    public ContextTypeResolver(PositionedOperationContext context) {
        this.context = context;
    }

    @Override
    public Optional<TypeSymbol> transform(ListenerDeclarationNode node) {
        Optional<TypeDescriptorNode> typeDesc = node.typeDescriptor();
        if (typeDesc.isEmpty()) {
            return Optional.empty();
        }

        return typeDesc.get().apply(this);
    }

    @Override
    public Optional<TypeSymbol> transform(SimpleNameReferenceNode node) {
        /* Here we extract the symbol from the name since we need to capture the type definition for the following
        eg: TypeName xyz = ...
        Otherwise this will capture the TypeReferenceType of TypeName which needs addition processing for handling 
         */
        Optional<Symbol> symbol = this.getSymbolByName(node.name().text());
        if (symbol.isEmpty()) {
            return Optional.empty();
        }

        return SymbolUtil.getTypeDescriptor(symbol.get());
    }

    @Override
    public Optional<TypeSymbol> transform(SpecificFieldNode node) {
        Optional<TypeSymbol> parentType = node.parent().apply(new ContextTypeResolver(context));
        if (parentType.isEmpty()) {
            return Optional.empty();
        }

        TypeSymbol parentRawType = CommonUtil.getRawType(parentType.get());
        if (parentRawType.typeKind() == TypeDescKind.MAP) {
            TypeSymbol rawContextType = this.getRawContextType(parentType.get());
            return Optional.of(rawContextType);
        }

        if (parentRawType.typeKind() != TypeDescKind.RECORD
                || (node.fieldName().kind() != SyntaxKind.STRING_LITERAL
                && node.fieldName().kind() != SyntaxKind.IDENTIFIER_TOKEN)) {
            return Optional.empty();
        }

        if (node.fieldName().kind() == SyntaxKind.STRING_LITERAL) {
            return Optional.of(parentRawType);
        }

        RecordTypeSymbol recordTypeSymbol = (RecordTypeSymbol) parentRawType;
        String fieldName = ((IdentifierToken) node.fieldName()).text();
        // Extract the type of the particular field
        Optional<TypeSymbol> typeOfField = recordTypeSymbol.fieldDescriptors().entrySet().stream()
                .filter(entry -> entry.getKey().equals(fieldName))
                .findFirst()
                .map(entry -> entry.getValue().typeDescriptor());

        return typeOfField.isEmpty() ? Optional.empty()
                : Optional.of(typeOfField.get());
    }

    @Override
    public Optional<TypeSymbol> transform(AssignmentStatementNode node) {
        // Resolves the type of the variable reference
        return this.visit(node.varRef());
    }

    @Override
    public Optional<TypeSymbol> transform(QualifiedNameReferenceNode node) {
        // Only handles the Type Definitions.
        Predicate<Symbol> predicate = symbol -> symbol.getName().isPresent()
                && (symbol.kind() == SymbolKind.TYPE_DEFINITION || symbol.kind() == SymbolKind.CLASS)
                && symbol.getName().get().equals(node.identifier().text());
        List<Symbol> moduleContent = QNameRefCompletionUtil.getModuleContent(context, node, predicate);
        if (moduleContent.size() != 1) {
            // At the moment we do not handle the ambiguity. Hence, consider only single item
            return Optional.empty();
        }

        Symbol symbol = moduleContent.get(0);
        if (symbol.kind() == SymbolKind.CLASS) {
            ClassSymbol classSymbol = (ClassSymbol) symbol;
            return Optional.of(classSymbol);
        }
        TypeSymbol typeDescriptor = ((TypeDefinitionSymbol) symbol).typeDescriptor();
        return Optional.of(typeDescriptor);
    }

    @Override
    public Optional<TypeSymbol> transform(VariableDeclarationNode node) {
        return this.visit(node.typedBindingPattern().bindingPattern());
    }

    @Override
    public Optional<TypeSymbol> transform(LetVariableDeclarationNode node) {
        return this.visit(node.typedBindingPattern().bindingPattern());
    }

    @Override
    public Optional<TypeSymbol> transform(ObjectFieldNode node) {
        Optional<Symbol> symbol =
                this.context.currentSemanticModel().flatMap(semanticModel -> semanticModel.symbol(node.typeName()));
        if (symbol.isEmpty() || symbol.get().kind() != SymbolKind.TYPE) {
            return Optional.empty();
        }
        return Optional.of(this.getRawContextType((TypeSymbol) symbol.get()));
    }

    @Override
    public Optional<TypeSymbol> transform(ModuleVariableDeclarationNode node) {
        return this.visit(node.typedBindingPattern().bindingPattern());
    }

    @Override
    public Optional<TypeSymbol> transform(IndexedExpressionNode node) {
        Optional<TypeSymbol> containerType =
                context.currentSemanticModel().flatMap(semanticModel -> semanticModel.typeOf(node));
        if (containerType.isEmpty()) {
            return Optional.empty();
        }
        return Optional.of(this.getRawContextType(containerType.get()));
    }

    @Override
    public Optional<TypeSymbol> transform(CaptureBindingPatternNode node) {
        Optional<Symbol> variableSymbol = this.getSymbolByName(node.variableName().text());
        Optional<TypeSymbol> typeSymbol = variableSymbol.flatMap(SymbolUtil::getTypeDescriptor);
        if (typeSymbol.isEmpty()) {
            return Optional.empty();
        }
        return Optional.of(this.getRawContextType(typeSymbol.get()));
    }

    @Override
    public Optional<TypeSymbol> transform(AnnotationNode node) {
        Node annotationRef = node.annotReference();
        Optional<Symbol> annotationSymbol;
        Predicate<Symbol> predicate = symbol -> symbol.getName().isPresent() && symbol.kind() == SymbolKind.ANNOTATION;

        if (annotationRef.kind() == SyntaxKind.QUALIFIED_NAME_REFERENCE) {
            QualifiedNameReferenceNode qNameRef = (QualifiedNameReferenceNode) annotationRef;
            Predicate<Symbol> qNamePredicate =
                    predicate.and(symbol -> symbol.getName().get().equals(qNameRef.identifier().text()));
            annotationSymbol = this.getTypeFromQNameReference(qNameRef, qNamePredicate);
        } else if (annotationRef.kind() == SyntaxKind.SIMPLE_NAME_REFERENCE) {
            annotationSymbol = this.getSymbolByName(((SimpleNameReferenceNode) annotationRef).name().text(), predicate);
        } else {
            return Optional.empty();
        }

        if (annotationSymbol.isEmpty()) {
            return Optional.empty();
        }

        return ((AnnotationSymbol) annotationSymbol.get()).typeDescriptor();
    }

    @Override
    public Optional<TypeSymbol> transform(ErrorConstructorExpressionNode errorConstructorExpressionNode) {
        /*
         * For error constructor node we return the detail type descriptor of the error type desc.
         */
        Optional<SemanticModel> semanticModel = context.currentSemanticModel();
        if (semanticModel.isEmpty()) {
            return Optional.empty();
        }
        Optional<TypeSymbol> typeRefSymbol = semanticModel.get().typeOf(errorConstructorExpressionNode);
        if (typeRefSymbol.isEmpty()) {
            return Optional.empty();
        }

        TypeSymbol typeSymbol = CommonUtil.getRawType(typeRefSymbol.get());
        if (typeSymbol.typeKind() != TypeDescKind.ERROR) {
            return Optional.empty();
        }
        return Optional.ofNullable(CommonUtil.getRawType(((ErrorTypeSymbol) typeSymbol).detailTypeDescriptor()));
    }

    @Override
    public Optional<TypeSymbol> transform(FunctionDefinitionNode node) {
        /*
        For the function definition, we consider the return type. In order to support the record-type-descriptor
        and to get the particular symbol, we extract the type symbol from the function symbol. 
         */
        Optional<ReturnTypeDescriptorNode> returnTypeDesc = node.functionSignature().returnTypeDesc();
        if (returnTypeDesc.isEmpty() || context.currentSemanticModel().isEmpty()) {
            return Optional.empty();
        }

        Optional<Symbol> functionSymbol = context.currentSemanticModel().get().symbol(node);

        if (functionSymbol.isEmpty()) {
            return Optional.empty();
        }

        return ((FunctionSymbol) functionSymbol.get()).typeDescriptor().returnTypeDescriptor();
    }

    @Override
    public Optional<TypeSymbol> transform(FieldAccessExpressionNode node) {
        FieldAccessCompletionResolver resolver = new FieldAccessCompletionResolver(context);
        List<Symbol> visibleEntries = resolver.getVisibleEntries(node.expression());
        NameReferenceNode nameRef = node.fieldName();
        if (nameRef.kind() != SyntaxKind.SIMPLE_NAME_REFERENCE) {
            return Optional.empty();
        }
        String fieldName = ((SimpleNameReferenceNode) nameRef).name().text();
        Optional<Symbol> filteredSymbol = visibleEntries.stream()
                .filter(symbol -> symbol.getName().isPresent() && symbol.getName().get().equals(fieldName))
                .findFirst();
        if (filteredSymbol.isEmpty()) {
            return Optional.empty();
        }

        return SymbolUtil.getTypeDescriptor(filteredSymbol.get());
    }

    @Override
    public Optional<TypeSymbol> transform(FunctionCallExpressionNode node) {
        Optional<Symbol> funcSymbol = Optional.empty();
        NameReferenceNode nameRef = node.functionName();
        if (nameRef.kind() == SyntaxKind.QUALIFIED_NAME_REFERENCE) {
            QualifiedNameReferenceNode qNameRef = (QualifiedNameReferenceNode) nameRef;
            Predicate<Symbol> predicate = symbol -> symbol.getName().isPresent()
                    && symbol.kind() == SymbolKind.FUNCTION;
            Predicate<Symbol> qNamePredicate =
                    predicate.and(symbol -> symbol.getName().orElse("").equals(qNameRef.identifier().text()));
            funcSymbol = this.getTypeFromQNameReference(qNameRef, qNamePredicate);
        } else if (nameRef.kind() == SyntaxKind.SIMPLE_NAME_REFERENCE) {
            funcSymbol = getSymbolByName(((SimpleNameReferenceNode) nameRef).name().text());
        }

        if (funcSymbol.isEmpty()) {
            return Optional.empty();
        }

        if (!TypeResolverUtil.isInFunctionCallParameterContext(context, node)
                || !(funcSymbol.get() instanceof FunctionSymbol)) {
            return SymbolUtil.getTypeDescriptor(funcSymbol.get());
        }

        return TypeResolverUtil.resolveParameterTypeSymbol(((FunctionSymbol) funcSymbol.get()).typeDescriptor(),
                context, node.arguments());
    }

    @Override
    public Optional<TypeSymbol> transform(ImplicitNewExpressionNode implicitNewExpressionNode) {

        Optional<TypeSymbol> classSymbol = context.currentSemanticModel()
                .flatMap(semanticModel -> semanticModel.typeOf(implicitNewExpressionNode))
                .flatMap(typeSymbol -> Optional.of(CommonUtil.getRawType(typeSymbol))).stream().findFirst();
        if (classSymbol.isEmpty()) {
            return Optional.empty();
        }
        if (!TypeResolverUtil.isInNewExpressionParameterContext(context, implicitNewExpressionNode)) {
            return SymbolUtil.getTypeDescriptor(classSymbol.get());
        }
        if (classSymbol.get().typeKind() == TypeDescKind.UNION) {
            classSymbol = ((UnionTypeSymbol) classSymbol.get()).memberTypeDescriptors().stream()
                    .filter(typeSymbol ->
                            CommonUtil.getRawType(typeSymbol).typeKind() == TypeDescKind.OBJECT)
                    .map(CommonUtil::getRawType).findFirst();
            if (classSymbol.isEmpty()) {
                return Optional.empty();
            }
        }
        if (!(classSymbol.get() instanceof ClassSymbol)) {
            return Optional.of(classSymbol.get());
        }
        Optional<ParenthesizedArgList> args = implicitNewExpressionNode.parenthesizedArgList();
        if (args.isEmpty()) {
            return Optional.empty();
        }

        Optional<MethodSymbol> methodSymbol = ((ClassSymbol) classSymbol.get()).initMethod();
        if (methodSymbol.isEmpty() || implicitNewExpressionNode.parenthesizedArgList().isEmpty()) {
            return Optional.empty();
        }
        return TypeResolverUtil.resolveParameterTypeSymbol(methodSymbol.get().typeDescriptor(),
                context, implicitNewExpressionNode.parenthesizedArgList().get().arguments());
    }

    @Override
    public Optional<TypeSymbol> transform(ExplicitNewExpressionNode explicitNewExpressionNode) {
        Optional<TypeSymbol> classSymbol = context.currentSemanticModel()
                .flatMap(semanticModel -> semanticModel.typeOf(explicitNewExpressionNode))
                .flatMap(typeSymbol -> Optional.of(CommonUtil.getRawType(typeSymbol))).stream().findFirst();
        if (classSymbol.isEmpty()) {
            return Optional.empty();
        }
        if (!TypeResolverUtil.isInNewExpressionParameterContext(context, explicitNewExpressionNode)) {
            return SymbolUtil.getTypeDescriptor(classSymbol.get());
        }
        if (classSymbol.get().typeKind() == TypeDescKind.UNION) {
            classSymbol = ((UnionTypeSymbol) classSymbol.get()).memberTypeDescriptors().stream()
                    .filter(typeSymbol ->
                            CommonUtil.getRawType(typeSymbol).typeKind() == TypeDescKind.OBJECT)
                    .map(CommonUtil::getRawType).findFirst();
            if (classSymbol.isEmpty()) {
                return Optional.empty();
            }
        }
        if (!(classSymbol.get() instanceof ClassSymbol)) {
            return Optional.of(classSymbol.get());
        }
        Optional<MethodSymbol> methodSymbol = ((ClassSymbol) classSymbol.get()).initMethod();
        if (methodSymbol.isEmpty()) {
            return Optional.empty();
        }
        return TypeResolverUtil.resolveParameterTypeSymbol(methodSymbol.get().typeDescriptor(),
                context, explicitNewExpressionNode.parenthesizedArgList().arguments());
    }

    @Override
    public Optional<TypeSymbol> transform(MethodCallExpressionNode node) {
        if (node.methodName().kind() != SyntaxKind.SIMPLE_NAME_REFERENCE) {
            // Should always be simple name reference.
            return Optional.empty();
        }
        SimpleNameReferenceNode methodName = (SimpleNameReferenceNode) node.methodName();
        FieldAccessCompletionResolver resolver = new FieldAccessCompletionResolver(this.context);
        List<Symbol> visibleEntries = resolver.getVisibleEntries(node.expression());
        Optional<Symbol> methodSymbol = visibleEntries.stream()
                .filter(symbol -> symbol.getName().orElse("").equals(methodName.name().text()))
                .findFirst();

        if (methodSymbol.isEmpty() || (methodSymbol.get().kind() != SymbolKind.METHOD
                && methodSymbol.get().kind() != SymbolKind.FUNCTION)) {
            return Optional.empty();
        }
        if (!TypeResolverUtil.isInMethodCallParameterContext(context, node)) {
            return SymbolUtil.getTypeDescriptor(methodSymbol.get());
        }

        return getPositionalArgumentTypeForFunction(node.arguments(), node);
    }

    @Override
    public Optional<TypeSymbol> transform(RemoteMethodCallActionNode node) {
        Optional<Symbol> methodSymbol = this.context.currentSemanticModel().get().symbol(node);

        if (methodSymbol.isEmpty() || methodSymbol.get().kind() != SymbolKind.METHOD) {
            return Optional.empty();
        }
        if (!TypeResolverUtil.isInMethodCallParameterContext(context, node)) {
            // Here, we want the type of the context, not the type of the method itself
            return node.parent().apply(this);
        }

        return TypeResolverUtil.resolveParameterTypeSymbol(
                ((MethodSymbol) methodSymbol.get()).typeDescriptor(), context, node.arguments());
    }

    @Override
    public Optional<TypeSymbol> transform(PositionalArgumentNode positionalArgumentNode) {
        // TODO: Add other cases like error constructors here
        switch (positionalArgumentNode.parent().kind()) {
            case FUNCTION_CALL:
                return getPositionalArgumentTypeForFunction(
                        ((FunctionCallExpressionNode) positionalArgumentNode.parent()).arguments(),
                        positionalArgumentNode.parent());
            case METHOD_CALL:
                return getPositionalArgumentTypeForFunction(
                        ((MethodCallExpressionNode) positionalArgumentNode.parent()).arguments(),
                        positionalArgumentNode.parent());
            case PARENTHESIZED_ARG_LIST:
                ParenthesizedArgList parenthesizedArgList = (ParenthesizedArgList) positionalArgumentNode.parent();
                switch (parenthesizedArgList.parent().kind()) {
                    case IMPLICIT_NEW_EXPRESSION:
                        ImplicitNewExpressionNode implicitNewExpressionNode =
                                (ImplicitNewExpressionNode) parenthesizedArgList.parent();
                        Optional<ParenthesizedArgList> argList = implicitNewExpressionNode.parenthesizedArgList();
                        if (argList.isEmpty()) {
                            return Optional.empty();
                        }
                        return getPositionalArgumentTypeForNewExpr(argList.get().arguments(),
                                implicitNewExpressionNode);
                    case EXPLICIT_NEW_EXPRESSION:
                        ExplicitNewExpressionNode explicitNewExpressionNode =
                                (ExplicitNewExpressionNode) parenthesizedArgList.parent();
                        return getPositionalArgumentTypeForNewExpr(
                                explicitNewExpressionNode.parenthesizedArgList().arguments(),
                                explicitNewExpressionNode);
                }
        }

        return Optional.empty();
    }

    @Override
    public Optional<TypeSymbol> transform(NamedArgumentNode namedArgumentNode) {
        switch (namedArgumentNode.parent().kind()) {
            case FUNCTION_CALL:
            case METHOD_CALL:
                NonTerminalNode parentNode = namedArgumentNode.parent();
                Optional<List<ParameterSymbol>> parameterSymbols = context.currentSemanticModel()
                        .flatMap(semanticModel -> semanticModel.symbol(parentNode))
                        .filter(symbol -> symbol.kind() == SymbolKind.FUNCTION ||
                                symbol.kind() == SymbolKind.METHOD ||
                                symbol.kind() == SymbolKind.RESOURCE_METHOD)
                        .flatMap(symbol -> ((FunctionSymbol) symbol).typeDescriptor().params());

                if (parameterSymbols.isEmpty()) {
                    return Optional.empty();
                }

                for (ParameterSymbol parameterSymbol : parameterSymbols.get()) {
                    if (parameterSymbol.getName().stream()
                            .anyMatch(name -> name.equals(namedArgumentNode.argumentName().name().text()))) {
                        TypeSymbol typeDescriptor = parameterSymbol.typeDescriptor();
                        return Optional.of(typeDescriptor);
                    }
                }
                break;
            case ERROR_CONSTRUCTOR: {
                Optional<TypeSymbol> errorDetail = this.visit(namedArgumentNode.parent());
                if (errorDetail.isEmpty() || errorDetail.get().typeKind() != TypeDescKind.RECORD) {
                    return Optional.empty();
                }
                Optional<RecordFieldSymbol> fieldSymbol =
                        ((RecordTypeSymbol) errorDetail.get()).fieldDescriptors().values().stream()
                                .filter(recordFieldSymbol -> recordFieldSymbol.getName().isPresent()
                                        && namedArgumentNode.argumentName().name().text().trim()
                                        .equals(recordFieldSymbol.getName().get())).findFirst();
                if (fieldSymbol.isPresent()) {
                    return Optional.of(fieldSymbol.get().typeDescriptor());
                }
            }
        }

        return Optional.empty();
    }

    @Override
    public Optional<TypeSymbol> transform(ListConstructorExpressionNode node) {
        Optional<TypeSymbol> typeSymbol = this.visit(node.parent());
        if (typeSymbol.isEmpty()) {
            return Optional.empty();
        }
        TypeSymbol rawType = CommonUtil.getRawType(typeSymbol.get());

        if (rawType.typeKind() != TypeDescKind.ARRAY) {
            return Optional.empty();
        }

        TypeSymbol memberType = ((ArrayTypeSymbol) rawType).memberTypeDescriptor();
        return Optional.of(memberType);
    }

    @Override
    public Optional<TypeSymbol> transform(DefaultableParameterNode node) {

        Optional<Symbol> symbol = context.currentSemanticModel()
                .flatMap(semanticModel -> semanticModel.symbol(node));

        if (symbol.isEmpty() || symbol.get().kind() != SymbolKind.PARAMETER) {
            return Optional.empty();
        }

        ParameterSymbol parameterSymbol = (ParameterSymbol) symbol.get();
        TypeSymbol typeDescriptor = parameterSymbol.typeDescriptor();
        return Optional.of(typeDescriptor);
    }

    @Override
    public Optional<TypeSymbol> transform(ExplicitAnonymousFunctionExpressionNode node) {
        /*
        For the function definition, we consider the return type.
         */
        Optional<ReturnTypeDescriptorNode> returnTypeDesc = node.functionSignature().returnTypeDesc();
        if (returnTypeDesc.isEmpty() || context.currentSemanticModel().isEmpty()) {
            return Optional.empty();
        }

        Optional<Symbol> typeSymbol = context.currentSemanticModel().get().symbol(returnTypeDesc.get().type());

        if (typeSymbol.isEmpty() || typeSymbol.get().kind() != SymbolKind.TYPE) {
            return Optional.empty();
        }
        TypeSymbol symbol = (TypeSymbol) typeSymbol.get();
        return Optional.of(symbol);
    }

    @Override
    public Optional<TypeSymbol> transform(ImplicitAnonymousFunctionExpressionNode node) {
        Optional<TypeSymbol> typeSymbol = context.currentSemanticModel()
                .flatMap(semanticModel -> semanticModel.typeOf(node))
                .or(() -> node.parent().apply(this));

        if (typeSymbol.isEmpty() || typeSymbol.get().typeKind() != TypeDescKind.FUNCTION) {
            return Optional.empty();
        }

        FunctionTypeSymbol functionTypeSymbol = (FunctionTypeSymbol) typeSymbol.get();
        if (!node.rightDoubleArrow().isMissing() &&
                context.getCursorPositionInTree() >= node.rightDoubleArrow().textRange().endOffset()) {
            // Cursor is at the expression node
            return functionTypeSymbol.returnTypeDescriptor();
        }

        return typeSymbol;
    }

    @Override
    public Optional<TypeSymbol> transform(RecordFieldWithDefaultValueNode node) {

        Optional<Symbol> symbol =
                this.context.currentSemanticModel().flatMap(semanticModel -> semanticModel.symbol(node.typeName()));
        if (symbol.isEmpty() || symbol.get().kind() != SymbolKind.TYPE) {
            return Optional.empty();
        }

        return Optional.of(this.getRawContextType((TypeSymbol) symbol.get()));
    }

    @Override
    public Optional<TypeSymbol> transform(MappingConstructorExpressionNode mappingConstructorExpressionNode) {
        return context.currentSemanticModel()
                .flatMap(semanticModel -> semanticModel.typeOf(mappingConstructorExpressionNode))
                .filter(typeSymbol -> typeSymbol.typeKind() != TypeDescKind.COMPILATION_ERROR)
                .or(() -> mappingConstructorExpressionNode.parent().apply(this));
    }

    @Override
    public Optional<TypeSymbol> transform(MappingMatchPatternNode mappingMatchPatternNode) {
        return mappingMatchPatternNode.parent().apply(this);
    }

    @Override
    public Optional<TypeSymbol> transform(MatchClauseNode matchClauseNode) {
        return matchClauseNode.parent().apply(this);
    }

    @Override
    public Optional<TypeSymbol> transform(MatchStatementNode matchStatementNode) {
        return context.currentSemanticModel()
                .flatMap(semanticModel -> semanticModel.typeOf(matchStatementNode.condition()));
    }

    @Override
    public Optional<TypeSymbol> transform(TableConstructorExpressionNode node) {
        Optional<TypeSymbol> optionalTypeSymbol = context.currentSemanticModel()
                .flatMap(semanticModel -> semanticModel.typeOf(node))
                .filter(tSymbol -> tSymbol.typeKind() != TypeDescKind.COMPILATION_ERROR)
                .or(() -> node.parent().apply(this))
                .filter(tSymbol -> tSymbol.typeKind() != TypeDescKind.COMPILATION_ERROR);

        if (optionalTypeSymbol.isEmpty()) {
            return Optional.empty();
        }

        TypeSymbol typeSymbol = CommonUtil.getRawType(optionalTypeSymbol.get());
        if (typeSymbol.typeKind() != TypeDescKind.TABLE) {
            // We have got the row type already
            return Optional.of(typeSymbol);
        }

        if (node.keySpecifier().isPresent() &&
                node.keySpecifier().get().textRange().startOffset() < context.getCursorPositionInTree() &&
                context.getCursorPositionInTree() < node.keySpecifier().get().textRange().endOffset()) {
            // Check if cursor is within the key specifier node
            typeSymbol = ((TableTypeSymbol) typeSymbol).rowTypeParameter();
        } else if (node.openBracket().textRange().endOffset() < context.getCursorPositionInTree() &&
                context.getCursorPositionInTree() < node.closeBracket().textRange().startOffset()) {
            // Check if the cursor is within the brackets. If so, we return the row type parameter.
            // NOTE: We don't check if the typeSymbol's type desc kind to be TABLE because, it cannot be otherwise.
            typeSymbol = ((TableTypeSymbol) typeSymbol).rowTypeParameter();
        }

        return Optional.of(typeSymbol);
    }

    @Override
    public Optional<TypeSymbol> transform(SelectClauseNode node) {
        Optional<TypeSymbol> typeSymbol = context.currentSemanticModel()
                .flatMap(semanticModel -> semanticModel.typeOf(node.expression()))
                .filter(tSymbol -> tSymbol.typeKind() != TypeDescKind.COMPILATION_ERROR)
                .or(() -> node.parent().apply(this))
                .filter(tSymbol -> tSymbol.typeKind() != TypeDescKind.COMPILATION_ERROR);
        if (typeSymbol.isEmpty()) {
            return Optional.empty();
        }

        // select clause can be inside a query expression of 3 types:
        //  table from...
        //  stream from...
        //  from...
        // In such cases, we take the member type
        switch (typeSymbol.get().typeKind()) {
            case TABLE:
                TableTypeSymbol tableType = (TableTypeSymbol) typeSymbol.get();
                return Optional.of(tableType.rowTypeParameter());
            case STREAM:
                StreamTypeSymbol streamType = (StreamTypeSymbol) typeSymbol.get();
                return Optional.of(streamType.typeParameter());
            case ARRAY:
                ArrayTypeSymbol arrayType = (ArrayTypeSymbol) typeSymbol.get();
                return Optional.of(arrayType.memberTypeDescriptor());
            default:
                return typeSymbol;
        }
    }

    //    @Override
//    public Optional<TypeSymbol> transform(InterpolationNode interpolationNode) {
//        return super.transform(interpolationNode);
//    }

    @Override
    public Optional<TypeSymbol> transform(FromClauseNode fromClauseNode) {
        if (context.currentSemanticModel().isEmpty()) {
            return Optional.empty();
        }

        // from typed-binding-pattern in <cursor>
        if (context.getCursorPositionInTree() > fromClauseNode.inKeyword().textRange().endOffset()) {
            Optional<TypeSymbol> typeSymbol = context.currentSemanticModel().get().typeOf(fromClauseNode.expression());

            if (typeSymbol.isPresent()) {
                return typeSymbol;
            }
            Optional<Symbol> optionalSymbol = context.currentSemanticModel().get()
                    .symbol(fromClauseNode.typedBindingPattern().bindingPattern());
            if (optionalSymbol.isEmpty()) {
                return Optional.empty();
            }
            typeSymbol = SymbolUtil.getTypeDescriptor(optionalSymbol.get());

            if (typeSymbol.isEmpty() || typeSymbol.get().typeKind() == TypeDescKind.COMPILATION_ERROR) {
                return Optional.empty();
            }
            
            return Optional.of(buildUnionOfIterables(typeSymbol.get(), context.currentSemanticModel().get()));
        }

        // from <cursor> in iterable
        Optional<Symbol> optionalSymbol = context.currentSemanticModel().get()
                .symbol(fromClauseNode.typedBindingPattern().bindingPattern());
        if (optionalSymbol.isEmpty()) {
            Optional<TypeSymbol> typeSymbol = context.currentSemanticModel().get()
                    .typeOf(fromClauseNode.expression());
            if (typeSymbol.isEmpty()) {
                return typeSymbol;
            }
            switch (typeSymbol.get().typeKind()) {
                case ARRAY:
                    return Optional.of(((ArrayTypeSymbol) typeSymbol.get()).memberTypeDescriptor());
                case STRING:
                    return Optional.of(context.currentSemanticModel().get().types().STRING);
                case TABLE:
                    return Optional.of(((TableTypeSymbol) typeSymbol.get()).rowTypeParameter());
                case STREAM:
                    return Optional.of(((StreamTypeSymbol) typeSymbol.get()).typeParameter());
                case XML:
                    return Optional.of(context.currentSemanticModel().get().types().XML);
                case MAP:
                    return Optional.of(((MapTypeSymbol) typeSymbol.get()).typeParam());
            }
        }
        
        return Optional.empty();
    }

    private UnionTypeSymbol buildUnionOfIterables(TypeSymbol typeSymbol, SemanticModel semanticModel) {
        Types types = semanticModel.types();
        TypeBuilder builder = types.builder();
        List<TypeSymbol> unionTypeMembers = new ArrayList<>(
                List.of(builder.ARRAY_TYPE.withType(typeSymbol).build(),
                        builder.MAP_TYPE.withTypeParam(typeSymbol).build(),
                        builder.STREAM_TYPE.withValueType(typeSymbol).build()));
        if (CommonUtil.getRawType(typeSymbol).typeKind() == TypeDescKind.RECORD) {
            try {
                unionTypeMembers
                        .add(builder.TABLE_TYPE.withRowType(CommonUtil.getRawType(typeSymbol)).build());
            } catch (IllegalArgumentException ignored) {
            }
        }
        if (typeSymbol instanceof StringTypeSymbol) {
            unionTypeMembers.add(types.STRING);
        }
        if (typeSymbol.typeKind() == TypeDescKind.XML) {
            unionTypeMembers.add(types.XML);
        }
        return builder.UNION_TYPE
                .withMemberTypes(unionTypeMembers.toArray(TypeSymbol[]::new)).build();
    }
    
    @Override
    protected Optional<TypeSymbol> transformSyntaxNode(Node node) {
        return this.visit(node.parent());
    }

    private Optional<Symbol> getTypeFromQNameReference(QualifiedNameReferenceNode node, Predicate<Symbol> predicate) {
        List<Symbol> moduleContent = QNameRefCompletionUtil.getModuleContent(context, node, predicate);
        if (moduleContent.size() != 1) {
            // At the moment we do not handle the ambiguity. Hence, consider only single item
            return Optional.empty();
        }

        return Optional.ofNullable(moduleContent.get(0));
    }

    private Optional<TypeSymbol> visit(Node node) {
        if (node == null || visitedNodes.contains(node)) {
            return Optional.empty();
        }
        visitedNodes.add(node);
        return node.apply(this);
    }

    private Optional<Symbol> getSymbolByName(String name) {
        return this.context.visibleSymbols(context.getCursorPosition()).stream()
                .filter((symbol -> symbol.getName().orElse("").equals(name)))
                .findFirst();
    }

    private Optional<Symbol> getSymbolByName(String name, @Nonnull Predicate<Symbol> predicate) {
        Predicate<Symbol> namePredicate = symbol -> symbol.getName().orElse("").equals(name);
        return this.context.visibleSymbols(context.getCursorPosition()).stream()
                .filter(namePredicate.and(predicate))
                .findFirst();
    }

    private TypeSymbol getRawContextType(TypeSymbol typeSymbol) {
        TypeSymbol rawType = typeSymbol;
        switch (typeSymbol.typeKind()) {
            case MAP:
                rawType = ((MapTypeSymbol) rawType).typeParam();
                break;
            case TABLE:
                rawType = ((TableTypeSymbol) rawType).rowTypeParameter();
                break;
            default:
                break;
        }

        return rawType;
    }

    /**
     * Given a positional argument node, it's parent (function or method call expression node) and function's/method's
     * argument nodes; this method returns the type symbol of the argument corresponding to the positional argument
     * provided.
     *
     * @param argumentNodes            Argument nodes of the function/method call expression
     * @param functionOrMethodCallExpr Function/method call expression
     * @return {@link Optional<TypeSymbol>} Type symbol.
     */
    private Optional<TypeSymbol> getPositionalArgumentTypeForFunction(NodeList<FunctionArgumentNode> argumentNodes,
                                                                      NonTerminalNode functionOrMethodCallExpr) {

        FunctionTypeSymbol functionTypeSymbol = null;

        //Look for function symbol in lang lib functions
        boolean isLangLibMethod = false;
        if (functionOrMethodCallExpr.kind() == SyntaxKind.METHOD_CALL) {
            Optional<FunctionTypeSymbol> langLibMethod = TypeResolverUtil.findMethodInLangLibFunctions(
                    (MethodCallExpressionNode) functionOrMethodCallExpr, context);
            if (langLibMethod.isPresent()) {
                functionTypeSymbol = langLibMethod.get();
                isLangLibMethod = true;
            }
        }

        if (functionTypeSymbol == null) {
            functionTypeSymbol = context.currentSemanticModel()
                    .flatMap(semanticModel -> semanticModel.symbol(functionOrMethodCallExpr))
                    .filter(symbol -> symbol.kind() == SymbolKind.FUNCTION ||
                            symbol.kind() == SymbolKind.METHOD ||
                            symbol.kind() == SymbolKind.RESOURCE_METHOD
                    )
                    .map(symbol -> ((FunctionSymbol) symbol).typeDescriptor())
                    .orElse(null);
        }

        if (functionTypeSymbol == null) {
            return Optional.empty();
        }
        return TypeResolverUtil.resolveParameterTypeSymbol(functionTypeSymbol, context,
                argumentNodes, isLangLibMethod);
    }

    /**
     * Given a new expression node and a positional argument node, this method finds the type of the argument at the
     * positional argument.
     *
     * @param argumentNodes     Argument nodes
     * @param newExpressionNode Implicit/explicit new expression node
     * @return Optional type symbol of the parameter
     */
    private Optional<TypeSymbol> getPositionalArgumentTypeForNewExpr(NodeList<FunctionArgumentNode> argumentNodes,
                                                                     NewExpressionNode newExpressionNode) {

        Optional<MethodSymbol> methodSymbol = context.currentSemanticModel()
                .flatMap(semanticModel -> semanticModel.typeOf(newExpressionNode))
                .flatMap(typeSymbol -> Optional.of(CommonUtil.getRawType(typeSymbol)))
                .map(typeSymbol -> {
                    if (typeSymbol.typeKind() == TypeDescKind.UNION) {
                        Optional<TypeSymbol> classType =
                                ((UnionTypeSymbol) typeSymbol).memberTypeDescriptors().stream()
                                        .map(CommonUtil::getRawType)
                                        .filter(member -> member instanceof ClassSymbol).findFirst();
                        if (classType.isPresent()) {
                            return classType.get();
                        }
                    }
                    return typeSymbol;
                })
                .filter(typeSymbol -> typeSymbol instanceof ClassSymbol)
                .flatMap(typeSymbol -> (((ClassSymbol) typeSymbol).initMethod()));

        if (methodSymbol.isEmpty()) {
            return Optional.empty();
        }
        return TypeResolverUtil.resolveParameterTypeSymbol(methodSymbol.get().typeDescriptor(), context,
                argumentNodes);
    }
}<|MERGE_RESOLUTION|>--- conflicted
+++ resolved
@@ -32,10 +32,7 @@
 import io.ballerina.compiler.api.symbols.RecordFieldSymbol;
 import io.ballerina.compiler.api.symbols.RecordTypeSymbol;
 import io.ballerina.compiler.api.symbols.StreamTypeSymbol;
-<<<<<<< HEAD
 import io.ballerina.compiler.api.symbols.StringTypeSymbol;
-=======
->>>>>>> ffb7c828
 import io.ballerina.compiler.api.symbols.Symbol;
 import io.ballerina.compiler.api.symbols.SymbolKind;
 import io.ballerina.compiler.api.symbols.TableTypeSymbol;
@@ -765,7 +762,7 @@
             if (typeSymbol.isEmpty() || typeSymbol.get().typeKind() == TypeDescKind.COMPILATION_ERROR) {
                 return Optional.empty();
             }
-            
+
             return Optional.of(buildUnionOfIterables(typeSymbol.get(), context.currentSemanticModel().get()));
         }
 
@@ -793,7 +790,7 @@
                     return Optional.of(((MapTypeSymbol) typeSymbol.get()).typeParam());
             }
         }
-        
+
         return Optional.empty();
     }
 
@@ -820,7 +817,7 @@
         return builder.UNION_TYPE
                 .withMemberTypes(unionTypeMembers.toArray(TypeSymbol[]::new)).build();
     }
-    
+
     @Override
     protected Optional<TypeSymbol> transformSyntaxNode(Node node) {
         return this.visit(node.parent());
