--- conflicted
+++ resolved
@@ -496,15 +496,11 @@
             case METHOD_CALL:
                 return TypeResolverUtil.getPositionalArgumentTypeForFunction(
                         ((MethodCallExpressionNode) positionalArgumentNode.parent()).arguments(),
-<<<<<<< HEAD
-                        positionalArgumentNode.parent());
+                        positionalArgumentNode.parent(), context, context.getCursorPositionInTree());
             case REMOTE_METHOD_CALL_ACTION:
-                return getPositionalArgumentTypeForFunction(
+                return TypeResolverUtil.getPositionalArgumentTypeForFunction(
                         ((RemoteMethodCallActionNode) positionalArgumentNode.parent()).arguments(),
-                        positionalArgumentNode.parent());
-=======
                         positionalArgumentNode.parent(), context, context.getCursorPositionInTree());
->>>>>>> 872f7fac
             case PARENTHESIZED_ARG_LIST:
                 ParenthesizedArgList parenthesizedArgList = (ParenthesizedArgList) positionalArgumentNode.parent();
                 switch (parenthesizedArgList.parent().kind()) {
