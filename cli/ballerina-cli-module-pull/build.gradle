--- conflicted
+++ resolved
@@ -65,11 +65,8 @@
     baloImplementation project(path: ':ballerina-java', configuration: 'baloImplementation')
 
     interopImports project(':ballerina-task')
-<<<<<<< HEAD
+    interopImports project(':ballerina-math')
     interopImports project(':ballerina-filepath')
-=======
-    interopImports project(':ballerina-math')
->>>>>>> cb52e380
 
     implementation project(':ballerina-lang')
     implementation project(':ballerina-runtime')
