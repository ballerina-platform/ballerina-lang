--- conflicted
+++ resolved
@@ -61,11 +61,8 @@
     baloImplementation project(path: ":ballerina-time", configuration: 'baloImplementation')
     baloImplementation project(path: ':ballerina-utils', configuration: 'baloImplementation')
 
-<<<<<<< HEAD
     interopImports project(':ballerina-io')
-=======
     interopImports project(':ballerina-task')
->>>>>>> ba011c72
 
     implementation project(':ballerina-lang')
     implementation project(':ballerina-runtime')
