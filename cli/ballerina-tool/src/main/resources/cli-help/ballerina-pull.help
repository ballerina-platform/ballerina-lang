NAME
    Ballerina dist pull - Pull and use a given distribution version

SYNOPSIS
    ballerina dist pull <distribution-version>

DESCRIPTION
<<<<<<< HEAD
     Download the given module from the Ballerina Central
     (https://central.ballerina.io/) repository and install to the home
     repository. By default, the module will be placed within the
     Ballerina home repository of the user. 

OPTIONS
     The `ballerina pull` command does not take any options.

EXAMPLES
     Download the Gmail connector by WSO2 from Ballerina Central: 
     $ ballerina pull wso2/gmail

     Download the Bar module by Foo organization from Ballerina Central:
     $ ballerina pull foo/bar
=======
     Pull and use a given Ballerina version from project repository.

OPTIONS
     Ballerina dist pull command takes no options.

EXAMPLES
     Install Ballerina 1.0.0 version
     $ ballerina dist pull jballerina-1.0.0

     This will download and keep jballerina-1.0.0 distribution and set ballerina command
>>>>>>> 64c7bf4f
<|MERGE_RESOLUTION|>--- conflicted
+++ resolved
@@ -5,22 +5,6 @@
     ballerina dist pull <distribution-version>
 
 DESCRIPTION
-<<<<<<< HEAD
-     Download the given module from the Ballerina Central
-     (https://central.ballerina.io/) repository and install to the home
-     repository. By default, the module will be placed within the
-     Ballerina home repository of the user. 
-
-OPTIONS
-     The `ballerina pull` command does not take any options.
-
-EXAMPLES
-     Download the Gmail connector by WSO2 from Ballerina Central: 
-     $ ballerina pull wso2/gmail
-
-     Download the Bar module by Foo organization from Ballerina Central:
-     $ ballerina pull foo/bar
-=======
      Pull and use a given Ballerina version from project repository.
 
 OPTIONS
@@ -30,5 +14,4 @@
      Install Ballerina 1.0.0 version
      $ ballerina dist pull jballerina-1.0.0
 
-     This will download and keep jballerina-1.0.0 distribution and set ballerina command
->>>>>>> 64c7bf4f
+     This will download and keep jballerina-1.0.0 distribution and set ballerina command