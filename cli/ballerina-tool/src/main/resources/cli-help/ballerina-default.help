NAME
    Ballerina - A programming language for network-distributed
                applications

SYNOPSIS
    ballerina [-v|--version|version] [?|-h|--help]
              <command> [<args>]

DESCRIPTION
    In the cloud, applications interact with their environment over the network.
    Ballerina is a general-purpose programming language with features optimized
    for these network-distributed applications. It is easy to write and modify
    and is suitable for application programmers.

    To learn how to run commands with Ballerina, run the below command:
        ballerina <command> --help
    You can find the list of available commands in the BALLERINA COMMANDS
    section below.

    To get started, visit https://ballerina.io/learn/quick-tour/.

    To find out the latest on Ballerina, visit https://ballerina.io.

OPTIONS
    -v
    --version
    version
         Prints the Ballerina version in use.

    -h
    --help
         Print usage details of a command.

BALLERINA COMMANDS
    Available commands are:
<<<<<<< HEAD
        compile    Compile a Ballerina module/project into a sharable
                   library(BALO).
        build      Compile a Ballerina program into an executable.
        run        Run a Ballerina program.
        clean      Clean the artifacts generated during the compile/build time.
        test       Test a Ballerina program.
        doc        Generate Ballerina API documentation.

        pull       Download modules from Ballerina Central.
        push       Upload modules to Ballerina Central.
        search     Searche for modules in Ballerina Central.

        version    Print the Ballerina version in use.

        new        Initialize a Ballerina project.
        create     Initialize a Ballerina module from a template.

        sdks       List the available Ballerina SDKs.
        install    Install a given SDK version.
        use        Switch to a specific SDK version.
        update     Update to the latest SDK version.
        remove     Delete the locally-installed SDK version.

        encrypt    Encrypt sensitive data.
        grpc       Generate a connector/service using a protobuf
                    definition.
        openapi    Generate a client/service using an OpenAPI definition
                    or export an OpenAPI file for a Ballerina service.
        format     Format Ballerina source code.
=======
        compile         Compile Ballerina module/project in-to a sharable
                        library(balo)
        build           Compile Ballerina program in-to an executable
        run             Run Ballerina program
        clean           Clean artifacts generated during compile/build
        test            Test Ballerina program
        doc             Generate Ballerina API documentation

        pull            Download modules from Ballerina Central
        push            Upload modules to Ballerina Central
        search          Search for modules within Ballerina Central

        version         Print Ballerina version

        new             Initialize Ballerina project
        create          Initialize Ballerina module from a template

        dist list       List available ballerina distributions
        dist pull       Pull a given distribution version
        dist use        Switch to a specific distribution version
        dist update     Update to latest distribution version
        dist remove     Delete locally installed distribution version

        encrypt         Encrypt sensitive data
        grpc            Generate connector/service using protobuf
                        Definition
        openapi         Generate client/service using openapi definition
                        or export openapi file for a Ballerina service
        format          Formats Ballerina source code
>>>>>>> 64c7bf4f

EXAMPLES
    Check the version of Ballerina, which is currently in use:
    $ ballerina -v

    Get help on how to use the Ballerina commands:
    $ ballerina run --help

    Build your hello Ballerina program:
    $ ballerina build hello.bal

    Test your Ballerina program with tests defined with @test:
    $ ballerina test hello.bal<|MERGE_RESOLUTION|>--- conflicted
+++ resolved
@@ -33,37 +33,6 @@
 
 BALLERINA COMMANDS
     Available commands are:
-<<<<<<< HEAD
-        compile    Compile a Ballerina module/project into a sharable
-                   library(BALO).
-        build      Compile a Ballerina program into an executable.
-        run        Run a Ballerina program.
-        clean      Clean the artifacts generated during the compile/build time.
-        test       Test a Ballerina program.
-        doc        Generate Ballerina API documentation.
-
-        pull       Download modules from Ballerina Central.
-        push       Upload modules to Ballerina Central.
-        search     Searche for modules in Ballerina Central.
-
-        version    Print the Ballerina version in use.
-
-        new        Initialize a Ballerina project.
-        create     Initialize a Ballerina module from a template.
-
-        sdks       List the available Ballerina SDKs.
-        install    Install a given SDK version.
-        use        Switch to a specific SDK version.
-        update     Update to the latest SDK version.
-        remove     Delete the locally-installed SDK version.
-
-        encrypt    Encrypt sensitive data.
-        grpc       Generate a connector/service using a protobuf
-                    definition.
-        openapi    Generate a client/service using an OpenAPI definition
-                    or export an OpenAPI file for a Ballerina service.
-        format     Format Ballerina source code.
-=======
         compile         Compile Ballerina module/project in-to a sharable
                         library(balo)
         build           Compile Ballerina program in-to an executable
@@ -93,7 +62,6 @@
         openapi         Generate client/service using openapi definition
                         or export openapi file for a Ballerina service
         format          Formats Ballerina source code
->>>>>>> 64c7bf4f
 
 EXAMPLES
     Check the version of Ballerina, which is currently in use:
