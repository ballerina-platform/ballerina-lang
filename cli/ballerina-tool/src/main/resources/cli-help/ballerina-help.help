NAME
    Ballerina - A programming language for network distributed
                applications

SYNOPSIS
    ballerina [-v|--version|version] [?|-h|--help]
              <command> [<args>]

DESCRIPTION
    In the cloud, applications interact with their environment over the network.
    Ballerina is a general-purpose programming language with features optimized
    for these network distributed applications. It is easy to write and modify
    and is suitable for application programmers.

    To learn how to run commands with Ballerina, use
        ballerina <command> --help
    You can find the list of commands in the BALLERINA COMMANDS
    section below.

    To get started, visit https://ballerina.io/learn/quick-tour/.

    To find out the latest on Ballerina, visit https://ballerina.io.

OPTIONS
    -v
    --version
    version
         Print the Ballerina version in use.

    -h
    --help
         Print usage details of a command.

BALLERINA COMMANDS
    Available commands are:
<<<<<<< HEAD
        compile    Compile Ballerina module/project in-to a sharable
                   library(balo)
        build      Compile Ballerina program into an executable
        run        Run a Ballerina program
        clean      Clean the artifacts generated during compile/build
        test       Test a Ballerina program
        doc        Generate Ballerina API documentation

        pull       Download modules from Ballerina Central
        push       Upload modules to Ballerina Central
        search     Search for modules within Ballerina Central

        version    Print the Ballerina version, which is currently in use

        new        Initialize a Ballerina project
        create     Initialize a Ballerina module from a template

        sdks       List available Ballerina SDKs
        install    Install a given SDK version
        use       Switch to a specific SDK version
        update     Update to the latest SDK version
        remove     Delete locally-installed SDK versions
=======
        compile         Compile Ballerina module/project in-to a sharable
                        library(balo)
        build           Compile Ballerina program in-to an executable
        run             Run Ballerina program
        clean           Clean artifacts generated during compile/build
        test            Test Ballerina program
        doc             Generate Ballerina API documentation

        pull            Download modules from Ballerina Central
        push            Upload modules to Ballerina Central
        search          Search for modules within Ballerina Central

        version         Print Ballerina version

        new             Initialize Ballerina project
        create          Initialize Ballerina module from a template

        dist list       List available ballerina distributions
        dist install    Install a given distribution version
        dist use        Switch to a specific distribution version
        dist update     Update to latest distribution version
        dist remove     Delete locally installed distribution version
>>>>>>> 64c7bf4f

        encrypt    Encrypt sensitive data
        grpc       Generate a connector/service using a protobuf
                    definition
        openapi    Generate a client/service using an OpenAPI definition
                    or export an OpenAPI file for a Ballerina service
        format     Format Ballerina source code

EXAMPLES
    Check the Ballerina version, which is currently in use: 
    $ ballerina -v

    Get help on how to use Ballerina commands:
    $ ballerina run --help

    Build your hello Ballerina program:
    $ ballerina build hello.bal

    Test your Ballerina program with tests defined with @test:
    $ ballerina test hello.bal<|MERGE_RESOLUTION|>--- conflicted
+++ resolved
@@ -33,30 +33,6 @@
 
 BALLERINA COMMANDS
     Available commands are:
-<<<<<<< HEAD
-        compile    Compile Ballerina module/project in-to a sharable
-                   library(balo)
-        build      Compile Ballerina program into an executable
-        run        Run a Ballerina program
-        clean      Clean the artifacts generated during compile/build
-        test       Test a Ballerina program
-        doc        Generate Ballerina API documentation
-
-        pull       Download modules from Ballerina Central
-        push       Upload modules to Ballerina Central
-        search     Search for modules within Ballerina Central
-
-        version    Print the Ballerina version, which is currently in use
-
-        new        Initialize a Ballerina project
-        create     Initialize a Ballerina module from a template
-
-        sdks       List available Ballerina SDKs
-        install    Install a given SDK version
-        use       Switch to a specific SDK version
-        update     Update to the latest SDK version
-        remove     Delete locally-installed SDK versions
-=======
         compile         Compile Ballerina module/project in-to a sharable
                         library(balo)
         build           Compile Ballerina program in-to an executable
@@ -79,7 +55,6 @@
         dist use        Switch to a specific distribution version
         dist update     Update to latest distribution version
         dist remove     Delete locally installed distribution version
->>>>>>> 64c7bf4f
 
         encrypt    Encrypt sensitive data
         grpc       Generate a connector/service using a protobuf
