--- conflicted
+++ resolved
@@ -16,13 +16,8 @@
 
 package org.ballerinalang.cli.module;
 
-<<<<<<< HEAD
-import io.ballerina.runtime.JSONParser;
-import io.ballerina.runtime.api.StringUtils;
-=======
 import io.ballerina.runtime.api.utils.JsonUtils;
 import io.ballerina.runtime.api.utils.StringUtils;
->>>>>>> dfa1fba9
 import io.ballerina.runtime.api.values.BMap;
 import me.tongfei.progressbar.ProgressBar;
 import me.tongfei.progressbar.ProgressBarStyle;
@@ -289,11 +284,7 @@
                 result.append(line);
             }
 
-<<<<<<< HEAD
-            BMap payload = (BMap) JSONParser.parse(result.toString());
-=======
             BMap payload = (BMap) JsonUtils.parse(result.toString());
->>>>>>> dfa1fba9
             createError("error: " + payload.getStringValue(StringUtils.fromString("message")));
         } catch (IOException e) {
             createError("failed to pull the module '" + moduleFullName + "' from the remote repository '" + url + "'");
