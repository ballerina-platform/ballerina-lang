--- conflicted
+++ resolved
@@ -125,12 +125,8 @@
                 .build();
 
         writeBalaFile(mockResponse, tempBalaCache.resolve(balaName), "wso2/sf:1.1.0",
-<<<<<<< HEAD
-                10000, System.out, new LogFormatter(), UTILS_TEST_RESOURCES, "");
-=======
                 10000, System.out, new LogFormatter(), UTILS_TEST_RESOURCES,
                 "sha-256=47e043c80d516234b1e6bd93140f126c9d9e79b5c7c0600cc6316d12504c2cf4");
->>>>>>> d54abaee
 
         Assert.assertTrue(tempBalaCache.resolve("package.json").toFile().exists());
         Assert.assertTrue(tempBalaCache.resolve("bala.json").toFile().exists());
@@ -183,12 +179,8 @@
 
         final String balaUrl = "https://fileserver.dev-central.ballerina.io/2.0/wso2/sf/1.3.5/sf-2020r2-any-1.3.5.bala";
         createBalaInHomeRepo(mockResponse, tempBalaCache.resolve("wso2").resolve("sf"),
-<<<<<<< HEAD
-                "wso2", "sf", false, null, balaUrl, "", System.out, new LogFormatter(), "");
-=======
                 "wso2", "sf", false, null, balaUrl, "", System.out, new LogFormatter(),
                 "sha-256=47e043c80d516234b1e6bd93140f126c9d9e79b5c7c0600cc6316d12504c2cf4");
->>>>>>> d54abaee
 
         Assert.assertTrue(tempBalaCache.resolve("wso2").resolve("sf").resolve("1.3.5").toFile().exists());
         cleanBalaCache();
@@ -222,12 +214,8 @@
         try {
             createBalaInHomeRepo(mockResponse,
                     tempBalaCache.resolve("wso2").resolve("sf"), "wso2", "sf", false, null,
-<<<<<<< HEAD
-                    balaUrl, "", System.out, new LogFormatter(), "");
-=======
                     balaUrl, "", System.out, new LogFormatter(),
                     "sha-256=47e043c80d516234b1e6bd93140f126c9d9e79b5c7c0600cc6316d12504c2cf4");
->>>>>>> d54abaee
         } catch (CentralClientException e) {
             Assert.assertTrue(e.getMessage().contains("package already exists in the home repository:"));
         } finally {
