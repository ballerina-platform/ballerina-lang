--- conflicted
+++ resolved
@@ -164,18 +164,11 @@
                         }
                     }
 
-<<<<<<< HEAD
                     downloadBody.ifPresent(ResponseBody::close);
                     throw new PackageAlreadyExistsException(
                             logFormatter.formatLog("package already exists in the home repository: " +
-                                    balaCacheWithPkgPath.toString()));
+                                    balaCacheWithPkgPath.toString()), validPkgVersion);
                 }
-=======
-                downloadBody.ifPresent(ResponseBody::close);
-                throw new PackageAlreadyExistsException(
-                        logFormatter.formatLog("package already exists in the home repository: " +
-                                balaCacheWithPkgPath.toString()), validPkgVersion);
->>>>>>> a0999385
             }
         } catch (IOException e) {
             downloadBody.ifPresent(ResponseBody::close);
