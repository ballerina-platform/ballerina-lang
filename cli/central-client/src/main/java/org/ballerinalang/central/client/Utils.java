/*
 *  Copyright (c) 2020, WSO2 Inc. (http://www.wso2.org) All Rights Reserved.
 *
 *  WSO2 Inc. licenses this file to you under the Apache License,
 *  Version 2.0 (the "License"); you may not use this file except
 *  in compliance with the License.
 *  You may obtain a copy of the License at
 *
 *    http://www.apache.org/licenses/LICENSE-2.0
 *
 *  Unless required by applicable law or agreed to in writing,
 *  software distributed under the License is distributed on an
 *  "AS IS" BASIS, WITHOUT WARRANTIES OR CONDITIONS OF ANY
 *  KIND, either express or implied.  See the License for the
 *  specific language governing permissions and limitations
 *  under the License.
 */

package org.ballerinalang.central.client;

import com.github.zafarkhaja.semver.ParseException;
import com.github.zafarkhaja.semver.UnexpectedCharacterException;
import com.github.zafarkhaja.semver.Version;
import com.google.gson.Gson;
import com.google.gson.reflect.TypeToken;
import me.tongfei.progressbar.ProgressBar;
import me.tongfei.progressbar.ProgressBarStyle;
import okhttp3.MediaType;
import okhttp3.RequestBody;
import okhttp3.Response;
import okhttp3.ResponseBody;
import okio.Buffer;
import okio.BufferedSink;
import okio.ForwardingSink;
import okio.Okio;
import okio.Sink;
import org.apache.commons.io.FileUtils;
import org.ballerinalang.central.client.exceptions.CentralClientException;
import org.ballerinalang.central.client.exceptions.PackageAlreadyExistsException;

import java.io.BufferedWriter;
import java.io.File;
import java.io.FileInputStream;
import java.io.FileOutputStream;
import java.io.FileWriter;
import java.io.IOException;
import java.io.InputStream;
import java.io.PrintStream;
import java.net.URI;
import java.nio.charset.Charset;
import java.nio.file.FileSystem;
import java.nio.file.FileSystems;
import java.nio.file.Files;
import java.nio.file.Path;
import java.nio.file.Paths;
import java.nio.file.StandardCopyOption;
import java.security.DigestInputStream;
import java.security.MessageDigest;
<<<<<<< HEAD
=======
import java.security.NoSuchAlgorithmException;
>>>>>>> d54abaee
import java.util.HashMap;
import java.util.List;
import java.util.Objects;
import java.util.Optional;
import java.util.stream.Collectors;

import static org.ballerinalang.central.client.CentralClientConstants.APPLICATION_JSON;
import static org.ballerinalang.central.client.CentralClientConstants.BALLERINA_DEV_CENTRAL;
import static org.ballerinalang.central.client.CentralClientConstants.BALLERINA_STAGE_CENTRAL;
import static org.ballerinalang.central.client.CentralClientConstants.DEV_REPO;
import static org.ballerinalang.central.client.CentralClientConstants.PRODUCTION_REPO;
import static org.ballerinalang.central.client.CentralClientConstants.RESOLVED_REQUESTED_URI;
import static org.ballerinalang.central.client.CentralClientConstants.SHA256;
import static org.ballerinalang.central.client.CentralClientConstants.SHA256_ALGORITHM;
import static org.ballerinalang.central.client.CentralClientConstants.STAGING_REPO;
import static org.ballerinalang.central.client.CentralClientConstants.BYTES_FOR_KB;
import static org.ballerinalang.central.client.CentralClientConstants.PROGRESS_BAR_BYTE_THRESHOLD;
import static org.ballerinalang.central.client.CentralClientConstants.UPDATE_INTERVAL_MILLIS;

/**
 * Utils class for this package.
 */
public class Utils {

    public static final String DEPRECATED_META_FILE_NAME = "deprecated.txt";
    public static final boolean SET_BALLERINA_STAGE_CENTRAL = Boolean.parseBoolean(
            System.getenv(BALLERINA_STAGE_CENTRAL));
    public static final boolean SET_BALLERINA_DEV_CENTRAL = Boolean.parseBoolean(
            System.getenv(BALLERINA_DEV_CENTRAL));

    public static final String ERR_CANNOT_PULL_PACKAGE = "error: failed to pull the package: ";

    private Utils() {
    }

    /**
     * Request method types.
     */
    public enum RequestMethod {
        GET, POST
    }

    /**
     * Create the bala in home repo.
     *
     * @param balaDownloadResponse http response for downloading the bala file
     * @param pkgPathInBalaCache   package path in bala cache,
     *                             <user.home>.ballerina/bala_cache/<org-name>/<pkg-name>
     * @param pkgOrg               package org
     * @param pkgName              package name
     * @param isNightlyBuild       is nightly build
     * @param deprecationMsg       deprecation message for deprecated packages
     * @param newUrl               new redirect url
     * @param contentDisposition   content disposition header
     * @param outStream            Output print stream
     * @param logFormatter         log formatter
     */
    public static void createBalaInHomeRepo(Response balaDownloadResponse, Path pkgPathInBalaCache, String pkgOrg,
            String pkgName, boolean isNightlyBuild, String deprecationMsg,
            String newUrl, String contentDisposition, PrintStream outStream,
            LogFormatter logFormatter, String trueDigest)
            throws CentralClientException {

        long responseContentLength = 0;
        Optional<ResponseBody> downloadBody = Optional.ofNullable(balaDownloadResponse.body());
        if (downloadBody.isPresent()) {
            long contentLength = downloadBody.get().contentLength();
            if (contentLength <= 0) {
                downloadBody.get().close();
                throw new CentralClientException(
                        logFormatter.formatLog("invalid response from the server, please try again"));
            } else {
                responseContentLength = contentLength;
            }
        }

        String resolvedURI = balaDownloadResponse.header(RESOLVED_REQUESTED_URI);
        if (resolvedURI == null || resolvedURI.equals("")) {
            resolvedURI = newUrl;
        }
        String[] uriParts = resolvedURI.split("/");
        String pkgVersion = uriParts[uriParts.length - 2];

        String validPkgVersion = validatePackageVersion(pkgVersion, logFormatter);
        String balaFile = getBalaFileName(contentDisposition, uriParts[uriParts.length - 1]);
        String platform = getPlatformFromBala(balaFile, pkgName, validPkgVersion);
        Path balaCacheWithPkgPath = pkgPathInBalaCache.resolve(validPkgVersion).resolve(platform);
        // <user.home>.ballerina/bala_cache/<org-name>/<pkg-name>/<pkg-version>

        try {
            if (Files.isDirectory(balaCacheWithPkgPath) && Files.list(balaCacheWithPkgPath).findAny().isPresent()) {
                // update the existing deprecation details
                Path deprecatedFilePath = balaCacheWithPkgPath.resolve(DEPRECATED_META_FILE_NAME);
                if (deprecatedFilePath.toFile().exists() && deprecationMsg == null) {
                    // delete deprecated file if it exists
                    Files.delete(deprecatedFilePath);
                } else if (deprecationMsg != null) {
                    // write deprecation details to the file
                    try (BufferedWriter writer = new BufferedWriter(new FileWriter(deprecatedFilePath.toFile(),
                            Charset.defaultCharset()))) {
                        writer.write(deprecationMsg);
                    }
                }

                downloadBody.ifPresent(ResponseBody::close);
                throw new PackageAlreadyExistsException(
                        logFormatter.formatLog("package already exists in the home repository: " +
                                balaCacheWithPkgPath.toString()));
            }
        } catch (IOException e) {
            downloadBody.ifPresent(ResponseBody::close);
            throw new PackageAlreadyExistsException(
                    logFormatter.formatLog("error accessing bala : " + balaCacheWithPkgPath.toString()));
        }

        // Create the following temp path
        // bala/<org-name>/<pkg-name>/<pkg-version_temp/<platform>
        Path tempPath = pkgPathInBalaCache.resolve(validPkgVersion + "_temp").resolve(platform);
        createBalaFileDirectory(tempPath, logFormatter);

        // Write balaFiles to tempPath
        writeBalaFile(balaDownloadResponse, tempPath.resolve(balaFile),
                pkgOrg + "/" + pkgName + ":" + validPkgVersion, responseContentLength,
                outStream, logFormatter, pkgPathInBalaCache.resolve(validPkgVersion), trueDigest);

        // Once files are written to temp path, rename temp path with platform name
        try {
            File tempDir = tempPath.getParent().toFile();
            File platformDir = balaCacheWithPkgPath.getParent().toFile();

            if (!tempDir.renameTo(platformDir)) {
                throw new CentralClientException(logFormatter.formatLog("error creating directory for bala file"));
            }
        } catch (NullPointerException e) {
            throw new CentralClientException(logFormatter.formatLog("error creating directory for bala file :"
                    + e.getMessage()));
        }

        handleNightlyBuild(isNightlyBuild, balaCacheWithPkgPath, logFormatter);
        handlePackageDeprecation(deprecationMsg, balaCacheWithPkgPath, logFormatter);
    }

    /**
     * Validate package version with the regex.
     *
     * @param pkgVersion   package version
     * @param logFormatter log formatter
     * @return valid package version
     */
    static String validatePackageVersion(String pkgVersion, LogFormatter logFormatter) throws CentralClientException {
        try {
            Version version = Version.valueOf(pkgVersion);
            return version.toString();
        } catch (IllegalArgumentException e) {
            throw new CentralClientException(logFormatter.formatLog("Version cannot be empty"));
        } catch (UnexpectedCharacterException e) {
            throw new CentralClientException(
                    logFormatter.formatLog("Invalid version: '" + pkgVersion + "'. " + e.toString()));
        } catch (ParseException e) {
            throw new CentralClientException(
                    logFormatter.formatLog("Invalid version: '" + pkgVersion + "'. " + e.toString()));
        }
    }

    /**
     * Get bala file name from content disposition header if available.
     *
     * @param contentDisposition content disposition header value
     * @param balaFile           bala file name taken from RESOLVED_REQUESTED_URI
     * @return bala file name
     */
    private static String getBalaFileName(String contentDisposition, String balaFile) {
        if (contentDisposition != null && !contentDisposition.equals("")) {
            return contentDisposition.substring("attachment; filename=".length());
        } else {
            return balaFile;
        }
    }

    /**
     * Create bala file directory.
     *
     * @param fullPathToStoreBala full path to store the bala file
     *                            <user.home>.ballerina/bala_cache/<org-name>/<pkg-name>/<pkg-version>
     * @param logFormatter        log formatter
     */
    private static void createBalaFileDirectory(Path fullPathToStoreBala, LogFormatter logFormatter)
            throws CentralClientException {
        try {
            Files.createDirectories(fullPathToStoreBala);
        } catch (IOException e) {
            throw new CentralClientException(logFormatter.formatLog("error creating directory for bala file"));
        }
    }

    /**
     * Write bala file to the home repo.
     *
     * @param balaDownloadResponse http bala file download response
     * @param balaPath             path of the bala file
     * @param fullPkgName          full package name,
     *                             <org-name>/<pkg-name>:<pkg-version>
     * @param resContentLength     response content length
     * @param outStream            Output print stream
     * @param logFormatter         log formatter
     * @param homeRepo             path of the repo bala file is saved to
     */
    static void writeBalaFile(Response balaDownloadResponse, Path balaPath, String fullPkgName, long resContentLength,
            PrintStream outStream, LogFormatter logFormatter, Path homeRepo, String trueDigest)
            throws CentralClientException {
        Optional<ResponseBody> body = Optional.ofNullable(balaDownloadResponse.body());
        if (body.isPresent()) {
            try {
                try (InputStream inputStream = body.get().byteStream();
                        FileOutputStream outputStream = new FileOutputStream(balaPath.toString())) {
                    if (outStream == null) {
                        writeAndHandleProgressQuietly(inputStream, outputStream);
                    } else {
                        writeAndHandleProgress(inputStream, outputStream, resContentLength / 1024, fullPkgName,
                                outStream, logFormatter, homeRepo);
                    }
                } catch (IOException e) {
                    throw new CentralClientException(
                            logFormatter.formatLog("error occurred copying the bala file: " + e.getMessage()));
                }
                try {
<<<<<<< HEAD
                    extractBala(balaPath, Optional.of(balaPath.getParent()).get(), trueDigest, fullPkgName);
                    Files.delete(balaPath);
                } catch (Exception e) {
=======
                    extractBala(balaPath, Optional.of(balaPath.getParent()).get(), trueDigest, fullPkgName, outStream);
                    Files.delete(balaPath);
                } catch (IOException | CentralClientException e) {
>>>>>>> d54abaee
                    throw new CentralClientException(
                            logFormatter.formatLog("error occurred extracting the bala file: " + e.getMessage()));
                }
            } finally {
                body.get().close();
            }
        } else {
            throw new CentralClientException(
                    logFormatter.formatLog("error occurred extracting bytes of bala file: " + fullPkgName));
        }
    }

    /**
     * Handle nightly build.
     *
     * @param isNightlyBuild       is nightly build
     * @param balaCacheWithPkgPath bala cache with package path
     * @param logFormatter         log formatter
     */
    private static void handleNightlyBuild(boolean isNightlyBuild, Path balaCacheWithPkgPath,
            LogFormatter logFormatter) throws CentralClientException {
        if (isNightlyBuild) {
            // If its a nightly build tag the file as a module from nightly
            Path nightlyBuildMetaFile = Paths.get(balaCacheWithPkgPath.toString(), "nightly.build");
            if (!nightlyBuildMetaFile.toFile().exists()) {
                createMetaFile(nightlyBuildMetaFile, logFormatter, "error occurred while creating nightly.build file.");
            }
        }
    }

    /**
     * Handle package deprecation.
     *
     * @param deprecateMsg         deprecated message
     * @param balaCacheWithPkgPath bala cache with package path
     * @param logFormatter         log formatter
     */
    private static void handlePackageDeprecation(String deprecateMsg, Path balaCacheWithPkgPath,
            LogFormatter logFormatter) throws CentralClientException {
        if (deprecateMsg != null) {
            // If its a deprecated package tag a file to denote as deprecated
            Path deprecateMsgFile = Paths.get(balaCacheWithPkgPath.toString(), DEPRECATED_META_FILE_NAME);
            if (!deprecateMsgFile.toFile().exists()) {
                createMetaFile(deprecateMsgFile, logFormatter,
                        "error occurred while creating the file '" + DEPRECATED_META_FILE_NAME + "'");
            }
            writeDeprecatedMsg(deprecateMsgFile, logFormatter, deprecateMsg);
        }
    }

    /**
     * Show progress of the writing the bala file.
     *
     * @param inputStream   response input stream
     * @param outputStream  home repo bala file output stream
     * @param totalSizeInKB response input stream size in kb
     * @param fullPkgName   full package name, <org-name>/<pkg-name>:<pkg-version>
     * @param outStream     Output print stream
     * @param logFormatter  log formatter
     * @param homeRepo      path of the repo bala file is saved to
     */
    private static void writeAndHandleProgress(InputStream inputStream, FileOutputStream outputStream,
            long totalSizeInKB, String fullPkgName, PrintStream outStream, LogFormatter logFormatter,
            Path homeRepo) throws IOException {
        int count;
        byte[] buffer = new byte[1024];
        String remoteRepo = getRemoteRepo();
        String progressBarTask = fullPkgName + " [" + remoteRepo + " ->" + homeRepo + "] ";
        try (ProgressBar progressBar = new ProgressBar(progressBarTask, totalSizeInKB, 1000,
                outStream, ProgressBarStyle.ASCII, " KB", 1)) {
            while ((count = inputStream.read(buffer)) > 0) {
                outputStream.write(buffer, 0, count);
                progressBar.step();
            }
        } finally {
            outStream.println(logFormatter.formatLog(fullPkgName + " pulled from central successfully"));
        }
    }

    private static void writeAndHandleProgressQuietly(InputStream inputStream, FileOutputStream outputStream)
            throws IOException {
        int count;
        byte[] buffer = new byte[1024];

        while ((count = inputStream.read(buffer)) > 0) {
            outputStream.write(buffer, 0, count);
        }
    }

    /**
     * Create meta file in given path.
     *
     * @param metaFilePath meta file path
     * @param logFormatter log formatter
     */
    private static void createMetaFile(Path metaFilePath, LogFormatter logFormatter, String message)
            throws CentralClientException {
        try {
            Files.createFile(metaFilePath);
        } catch (Exception e) {
            throw new CentralClientException(
                    logFormatter.formatLog(message));
        }
    }

    /**
     * Write deprecated message to meta file.
     *
     * @param metaFilePath deprecated message meta file path
     * @param logFormatter log formatter
     */
    private static void writeDeprecatedMsg(Path metaFilePath, LogFormatter logFormatter, String message)
            throws CentralClientException {
        if (metaFilePath.toFile().exists()) {
            try (FileWriter fileWriter = new FileWriter(metaFilePath.toAbsolutePath().toString(),
                    Charset.defaultCharset());
                    BufferedWriter bufferedWriter = new BufferedWriter(fileWriter)) {
                bufferedWriter.write(message);
            } catch (IOException e) {
                throw new CentralClientException(
                        logFormatter.formatLog("error occurred while writing deprecation message to the file '"
                                + DEPRECATED_META_FILE_NAME + "'"));
            }
        }
    }

    /**
     * Get array like string as a list of strings. eg: `"["a", "b", "c"]"`
     *
     * @param arrayString array like string
     * @return converted list of strings
     */
    static List<String> getAsList(String arrayString) {
        return new Gson().fromJson(arrayString, new TypeToken<List<String>>() {
        }.getType());
    }

    /**
     * Check if content type is json.
     *
     * @param contentType the content type
     * @return true if its json, else false
     */
    static boolean isApplicationJsonContentType(String contentType) {
        return contentType.startsWith(APPLICATION_JSON);
    }

    private static String getPlatformFromBala(String balaName, String packageName, String version) {
        return balaName.split(packageName + "-")[1].split("-" + version)[0];
    }

<<<<<<< HEAD
    private static byte[] checkHash(String filePath, String algorithm) {
        MessageDigest md;
        try {
            md = MessageDigest.getInstance(algorithm);
            InputStream is = new FileInputStream(filePath);
            DigestInputStream dis = new DigestInputStream(is, md);
            while (dis.read() != -1) { // empty loop to clear the data

            }
            md = dis.getMessageDigest();
        } catch (Exception e) {
            throw new IllegalArgumentException(e);
        }
        return md.digest();

    }

    public static String bytesToHex(byte[] bytes) {
        StringBuilder sb = new StringBuilder();
        for (byte b : bytes) {
            sb.append(String.format("%02x", b));
        }
        return sb.toString();
    }

    private static void extractBala(Path balaFilePath, Path balaFileDestPath, String trueDigest, String packageName) 
    throws Exception {
        Files.createDirectories(balaFileDestPath);
        URI zipURI = URI.create("jar:" + balaFilePath.toUri().toString());
        byte[] hashInBytes = checkHash(balaFilePath.toString(), "SHA-256");

        // If the hash value is not matching , throw an exception.
        if (("sha-256=" + bytesToHex(hashInBytes)).equals(trueDigest)) {
            BuildLogFormatter logFormatter = null;
            String errorMessage = ERR_CANNOT_PULL_PACKAGE + "'" + packageName +
                    "'. BALA content download process failed due to hash mismatch.";
            throw new CentralClientException(errorMessage);

        } 
        
=======
    private static void extractBala(Path balaFilePath, Path balaFileDestPath, String trueDigest, String packageName,
            PrintStream outStream)
            throws IOException, CentralClientException {
        Files.createDirectories(balaFileDestPath);
        URI zipURI = URI.create("jar:" + balaFilePath.toUri().toString());
        byte[] hashInBytes = checkHash(balaFilePath.toString(), SHA256_ALGORITHM);

        // If the hash value is not matching , throw an exception.
        if (Objects.equals((SHA256 + bytesToHex(hashInBytes)), trueDigest)) {
            StringBuilder warning = new StringBuilder(
                    String.format("*************************************************************%n" +
        "* WARNING: Certain packages may have originated from sources other than the official distributors. *%n" +
        "*************************************************************%n%n" +
        "* Verification failed: The hash value of the following package could not be confirmed. %n" +
        packageName +
        "%n"));
            if (outStream != null) {
                outStream.println(warning.toString());
            }
        }

>>>>>>> d54abaee
        try (FileSystem zipFileSystem = FileSystems.newFileSystem(zipURI, new HashMap<>())) {
            Path packageRoot = zipFileSystem.getPath("/");
            List<Path> paths = Files.walk(packageRoot).filter(path -> path != packageRoot).collect(Collectors.toList());
            for (Path path : paths) {
                Path destPath = balaFileDestPath.resolve(packageRoot.relativize(path).toString());
                // Handle overwriting existing bala
                if (destPath.toFile().isDirectory()) {
                    FileUtils.deleteDirectory(destPath.toFile());
                }
                Files.copy(path, destPath, StandardCopyOption.REPLACE_EXISTING);
            }
        }
    }

    public static byte[] checkHash(String filePath, String algorithm) {
        MessageDigest md;
        try {
            md = MessageDigest.getInstance(algorithm);
        } catch (NoSuchAlgorithmException e) {
            throw new IllegalArgumentException(e);
        }

        try (InputStream is = new FileInputStream(filePath);
                DigestInputStream dis = new DigestInputStream(is, md)) {
            while (dis.read() != -1) {
            }
            md = dis.getMessageDigest();
            return md.digest();
        } catch (RuntimeException e) {
            throw e;
        } catch (Exception e) {
            throw new IllegalArgumentException(e);
        }
    }

    public static String bytesToHex(byte[] bytes) {
        StringBuilder sb = new StringBuilder();
        for (byte b : bytes) {
            sb.append(String.format("%02x", b));
        }
        return sb.toString();
    }

    static String getBearerToken(String accessToken) {
        return "Bearer " + accessToken;
    }

    /**
     * Custom request body implementation that indicate the number of bytes written
     * using a progress bar.
     */
    public static class ProgressRequestBody extends RequestBody {
        private final RequestBody reqBody;
        private final String task;
        private final PrintStream out;

        public ProgressRequestBody(RequestBody reqBody, String task, PrintStream out) {
            this.reqBody = reqBody;
            this.task = task;
            this.out = out;
        }

        @Override
        public MediaType contentType() {
            return this.reqBody.contentType();
        }

        @Override
        public long contentLength() throws IOException {
            return this.reqBody.contentLength();
        }

        @Override
        public void writeTo(BufferedSink sink) throws IOException {
            final long totalBytes = contentLength();
            long byteConverter;
            String unitName;

<<<<<<< HEAD
            if (totalBytes < 1024 * 5) { // use bytes for progress bar if payload is less than 5 KB
=======
            if (totalBytes < BYTES_FOR_KB * PROGRESS_BAR_BYTE_THRESHOLD) {
                // use bytes for progress bar if payload is less than 5 KB
>>>>>>> d54abaee
                byteConverter = 1;
                unitName = " B";
            } else if (totalBytes < BYTES_FOR_KB * BYTES_FOR_KB * PROGRESS_BAR_BYTE_THRESHOLD) {
                // use kilobytes for progress bar if payload is less than 5 MB
                byteConverter = BYTES_FOR_KB;
                unitName = " KB";
            } else { // else use megabytes for progress bar.
                byteConverter = BYTES_FOR_KB * BYTES_FOR_KB;
                unitName = " MB";
            }

<<<<<<< HEAD
            ProgressBar progressBar = new ProgressBar(task, contentLength(), 1000, out,
=======
            ProgressBar progressBar = new ProgressBar(task, contentLength(), UPDATE_INTERVAL_MILLIS, out,
>>>>>>> d54abaee
                    ProgressBarStyle.ASCII, unitName, byteConverter);
            CountingSink countingSink = new CountingSink(sink, progressBar);
            BufferedSink progressSink = Okio.buffer(countingSink);
            this.reqBody.writeTo(progressSink);
            progressSink.flush();
            progressBar.close();
        }
    }

    private static class CountingSink extends ForwardingSink {
        private long bytesWritten = 0;
        private final ProgressBar progressBar;

        public CountingSink(Sink delegate, ProgressBar progressBar) {
            super(delegate);
            this.progressBar = progressBar;
        }

        @Override
        public void write(Buffer source, long byteCount) throws IOException {
            super.write(source, byteCount);
            this.bytesWritten += byteCount;
            this.progressBar.stepTo(bytesWritten);
        }
    }

    /**
     * A listener interface that allows tracking byte writing.
     */
    public interface ProgressListener {
        void onRequestProgress(long bytesWritten, long contentLength) throws IOException;
    }

    /**
     * Get the remote repo URL.
     *
     * @return URL of the remote repository
     */
    public static String getRemoteRepo() {
        if (SET_BALLERINA_STAGE_CENTRAL) {
            return STAGING_REPO;
        } else if (SET_BALLERINA_DEV_CENTRAL) {
            return DEV_REPO;
        }
        return PRODUCTION_REPO;
    }
}<|MERGE_RESOLUTION|>--- conflicted
+++ resolved
@@ -56,10 +56,7 @@
 import java.nio.file.StandardCopyOption;
 import java.security.DigestInputStream;
 import java.security.MessageDigest;
-<<<<<<< HEAD
-=======
 import java.security.NoSuchAlgorithmException;
->>>>>>> d54abaee
 import java.util.HashMap;
 import java.util.List;
 import java.util.Objects;
@@ -286,15 +283,9 @@
                             logFormatter.formatLog("error occurred copying the bala file: " + e.getMessage()));
                 }
                 try {
-<<<<<<< HEAD
-                    extractBala(balaPath, Optional.of(balaPath.getParent()).get(), trueDigest, fullPkgName);
-                    Files.delete(balaPath);
-                } catch (Exception e) {
-=======
                     extractBala(balaPath, Optional.of(balaPath.getParent()).get(), trueDigest, fullPkgName, outStream);
                     Files.delete(balaPath);
                 } catch (IOException | CentralClientException e) {
->>>>>>> d54abaee
                     throw new CentralClientException(
                             logFormatter.formatLog("error occurred extracting the bala file: " + e.getMessage()));
                 }
@@ -446,48 +437,6 @@
         return balaName.split(packageName + "-")[1].split("-" + version)[0];
     }
 
-<<<<<<< HEAD
-    private static byte[] checkHash(String filePath, String algorithm) {
-        MessageDigest md;
-        try {
-            md = MessageDigest.getInstance(algorithm);
-            InputStream is = new FileInputStream(filePath);
-            DigestInputStream dis = new DigestInputStream(is, md);
-            while (dis.read() != -1) { // empty loop to clear the data
-
-            }
-            md = dis.getMessageDigest();
-        } catch (Exception e) {
-            throw new IllegalArgumentException(e);
-        }
-        return md.digest();
-
-    }
-
-    public static String bytesToHex(byte[] bytes) {
-        StringBuilder sb = new StringBuilder();
-        for (byte b : bytes) {
-            sb.append(String.format("%02x", b));
-        }
-        return sb.toString();
-    }
-
-    private static void extractBala(Path balaFilePath, Path balaFileDestPath, String trueDigest, String packageName) 
-    throws Exception {
-        Files.createDirectories(balaFileDestPath);
-        URI zipURI = URI.create("jar:" + balaFilePath.toUri().toString());
-        byte[] hashInBytes = checkHash(balaFilePath.toString(), "SHA-256");
-
-        // If the hash value is not matching , throw an exception.
-        if (("sha-256=" + bytesToHex(hashInBytes)).equals(trueDigest)) {
-            BuildLogFormatter logFormatter = null;
-            String errorMessage = ERR_CANNOT_PULL_PACKAGE + "'" + packageName +
-                    "'. BALA content download process failed due to hash mismatch.";
-            throw new CentralClientException(errorMessage);
-
-        } 
-        
-=======
     private static void extractBala(Path balaFilePath, Path balaFileDestPath, String trueDigest, String packageName,
             PrintStream outStream)
             throws IOException, CentralClientException {
@@ -509,7 +458,6 @@
             }
         }
 
->>>>>>> d54abaee
         try (FileSystem zipFileSystem = FileSystems.newFileSystem(zipURI, new HashMap<>())) {
             Path packageRoot = zipFileSystem.getPath("/");
             List<Path> paths = Files.walk(packageRoot).filter(path -> path != packageRoot).collect(Collectors.toList());
@@ -588,12 +536,8 @@
             long byteConverter;
             String unitName;
 
-<<<<<<< HEAD
-            if (totalBytes < 1024 * 5) { // use bytes for progress bar if payload is less than 5 KB
-=======
             if (totalBytes < BYTES_FOR_KB * PROGRESS_BAR_BYTE_THRESHOLD) {
                 // use bytes for progress bar if payload is less than 5 KB
->>>>>>> d54abaee
                 byteConverter = 1;
                 unitName = " B";
             } else if (totalBytes < BYTES_FOR_KB * BYTES_FOR_KB * PROGRESS_BAR_BYTE_THRESHOLD) {
@@ -605,11 +549,7 @@
                 unitName = " MB";
             }
 
-<<<<<<< HEAD
-            ProgressBar progressBar = new ProgressBar(task, contentLength(), 1000, out,
-=======
             ProgressBar progressBar = new ProgressBar(task, contentLength(), UPDATE_INTERVAL_MILLIS, out,
->>>>>>> d54abaee
                     ProgressBarStyle.ASCII, unitName, byteConverter);
             CountingSink countingSink = new CountingSink(sink, progressBar);
             BufferedSink progressSink = Okio.buffer(countingSink);
