/*
 *  Copyright (c) 2020, WSO2 Inc. (http://www.wso2.org) All Rights Reserved.
 *
 *  WSO2 Inc. licenses this file to you under the Apache License,
 *  Version 2.0 (the "License"); you may not use this file except
 *  in compliance with the License.
 *  You may obtain a copy of the License at
 *
 *    http://www.apache.org/licenses/LICENSE-2.0
 *
 *  Unless required by applicable law or agreed to in writing,
 *  software distributed under the License is distributed on an
 *  "AS IS" BASIS, WITHOUT WARRANTIES OR CONDITIONS OF ANY
 *  KIND, either express or implied.  See the License for the
 *  specific language governing permissions and limitations
 *  under the License.
 */

package org.ballerinalang.central.client;

import com.google.gson.Gson;
import com.google.gson.JsonArray;
import com.google.gson.JsonElement;
import com.google.gson.JsonObject;
import okhttp3.Authenticator;
import okhttp3.Cache;
import okhttp3.Call;
import okhttp3.Credentials;
import okhttp3.HttpUrl;
import okhttp3.MediaType;
import okhttp3.MultipartBody;
import okhttp3.OkHttpClient;
import okhttp3.Request;
import okhttp3.RequestBody;
import okhttp3.Response;
import okhttp3.ResponseBody;
import org.ballerinalang.central.client.exceptions.CentralClientException;
import org.ballerinalang.central.client.exceptions.ConnectionErrorException;
import org.ballerinalang.central.client.exceptions.NoPackageException;
import org.ballerinalang.central.client.exceptions.PackageAlreadyExistsException;
import org.ballerinalang.central.client.model.ConnectorInfo;
import org.ballerinalang.central.client.model.Error;
import org.ballerinalang.central.client.model.Package;
import org.ballerinalang.central.client.model.PackageNameResolutionRequest;
import org.ballerinalang.central.client.model.PackageNameResolutionResponse;
import org.ballerinalang.central.client.model.PackageResolutionRequest;
import org.ballerinalang.central.client.model.PackageResolutionResponse;
import org.ballerinalang.central.client.model.PackageSearchResult;
import org.ballerinalang.central.client.model.ToolSearchResult;

import java.io.IOException;
import java.io.PrintStream;
import java.net.Proxy;
import java.net.SocketTimeoutException;
import java.net.UnknownHostException;
import java.nio.file.Path;
import java.util.ArrayList;
import java.util.List;
import java.util.Map;
import java.util.Optional;
import java.util.concurrent.TimeUnit;

import javax.net.ssl.HttpsURLConnection;

import static java.net.HttpURLConnection.HTTP_BAD_GATEWAY;
import static java.net.HttpURLConnection.HTTP_BAD_REQUEST;
import static java.net.HttpURLConnection.HTTP_GATEWAY_TIMEOUT;
import static java.net.HttpURLConnection.HTTP_INTERNAL_ERROR;
import static java.net.HttpURLConnection.HTTP_MOVED_TEMP;
import static java.net.HttpURLConnection.HTTP_NOT_FOUND;
import static java.net.HttpURLConnection.HTTP_NO_CONTENT;
import static java.net.HttpURLConnection.HTTP_OK;
import static java.net.HttpURLConnection.HTTP_UNAUTHORIZED;
import static java.net.HttpURLConnection.HTTP_UNAVAILABLE;
import static org.ballerinalang.central.client.CentralClientConstants.ACCEPT;
import static org.ballerinalang.central.client.CentralClientConstants.ACCEPT_ENCODING;
import static org.ballerinalang.central.client.CentralClientConstants.ANY_PLATFORM;
import static org.ballerinalang.central.client.CentralClientConstants.APPLICATION_JSON;
import static org.ballerinalang.central.client.CentralClientConstants.APPLICATION_OCTET_STREAM;
import static org.ballerinalang.central.client.CentralClientConstants.AUTHORIZATION;
import static org.ballerinalang.central.client.CentralClientConstants.BALA_URL;
import static org.ballerinalang.central.client.CentralClientConstants.BALLERINA_PLATFORM;
import static org.ballerinalang.central.client.CentralClientConstants.CONTENT_DISPOSITION;
import static org.ballerinalang.central.client.CentralClientConstants.CONTENT_TYPE;
import static org.ballerinalang.central.client.CentralClientConstants.DEPRECATE_MESSAGE;
import static org.ballerinalang.central.client.CentralClientConstants.IDENTITY;
import static org.ballerinalang.central.client.CentralClientConstants.IS_DEPRECATED;
import static org.ballerinalang.central.client.CentralClientConstants.DIGEST;
import static org.ballerinalang.central.client.CentralClientConstants.LOCATION;
import static org.ballerinalang.central.client.CentralClientConstants.ORGANIZATION;
import static org.ballerinalang.central.client.CentralClientConstants.PKG_NAME;
import static org.ballerinalang.central.client.CentralClientConstants.PLATFORM;
import static org.ballerinalang.central.client.CentralClientConstants.USER_AGENT;
import static org.ballerinalang.central.client.CentralClientConstants.VERSION;
import static org.ballerinalang.central.client.Utils.ProgressRequestBody;
import static org.ballerinalang.central.client.Utils.createBalaInHomeRepo;
import static org.ballerinalang.central.client.Utils.getAsList;
import static org.ballerinalang.central.client.Utils.getBearerToken;
import static org.ballerinalang.central.client.Utils.getRemoteRepo;
import static org.ballerinalang.central.client.Utils.isApplicationJsonContentType;
import static org.ballerinalang.central.client.Utils.checkHash;
import static org.ballerinalang.central.client.Utils.bytesToHex;

/**
 * {@code CentralAPIClient} is a client for the Central API.
 *
 * @since 2.0.0
 */
public class CentralAPIClient {

    private static final String PACKAGES = "packages";
    private static final String TOOLS = "tools";
    private static final String CONNECTORS = "connectors";
    private static final String TRIGGERS = "triggers";
    private static final String SEARCH_QUERY = "?q=";
    private static final String RESOLVE_DEPENDENCIES = "resolve-dependencies";
    private static final String RESOLVE_MODULES = "resolve-modules";
    private static final String DEPRECATE = "deprecate";
    private static final String UN_DEPRECATE = "undeprecate";
    private static final String ERR_CANNOT_FIND_PACKAGE = "error: could not connect to remote repository to find " +
            "package: ";
    private static final String ERR_CANNOT_FIND_VERSIONS = "error: could not connect to remote repository to find " +
            "versions for: ";
    private static final String ERR_CANNOT_PUSH = "error: failed to push the package: ";
    private static final String ERR_CANNOT_PULL_PACKAGE = "error: failed to pull the package: ";
    private static final String ERR_CANNOT_SEARCH = "error: failed to search packages: ";
    private static final String ERR_CANNOT_GET_CONNECTOR = "error: failed to find connector: ";
    private static final String ERR_CANNOT_GET_TRIGGERS = "error: failed to find triggers: ";
    private static final String ERR_CANNOT_GET_TRIGGER = "error: failed to find the trigger: ";
    private static final String ERR_PACKAGE_DEPRECATE = "error: failed to deprecate the package: ";
    private static final String ERR_PACKAGE_UN_DEPRECATE = "error: failed to undo deprecation of the package: ";
    private static final String ERR_PACKAGE_RESOLUTION = "error: while connecting to central: ";
    private static final MediaType JSON = MediaType.parse("application/json; charset=utf-8");
    // System property name for enabling central verbose
    public static final String SYS_PROP_CENTRAL_VERBOSE_ENABLED = "CENTRAL_VERBOSE_ENABLED";
    private static final int DEFAULT_CONNECT_TIMEOUT = 60;
    private static final int DEFAULT_READ_TIMEOUT = 60;
    private static final int DEFAULT_WRITE_TIMEOUT = 60;
    private static final int DEFAULT_CALL_TIMEOUT = 0;

    private final String baseUrl;
    private final Proxy proxy;
    private String accessToken;
    protected PrintStream outStream;
    private final boolean verboseEnabled;
    private final String proxyUsername;
    private final String proxyPassword;
    private final int connectTimeout;
    private final int readTimeout;
    private final int writeTimeout;
    private final int callTimeout;

    public CentralAPIClient(String baseUrl, Proxy proxy, String accessToken) {
        this.outStream = System.out;
        this.baseUrl = baseUrl;
        this.proxy = proxy;
        this.accessToken = accessToken;
        this.verboseEnabled = Boolean.parseBoolean(System.getenv(SYS_PROP_CENTRAL_VERBOSE_ENABLED));
        this.proxyUsername = "";
        this.proxyPassword = "";
        this.connectTimeout = DEFAULT_CONNECT_TIMEOUT;
        this.readTimeout = DEFAULT_READ_TIMEOUT;
        this.writeTimeout = DEFAULT_WRITE_TIMEOUT;
        this.callTimeout = DEFAULT_CALL_TIMEOUT;
    }

    public CentralAPIClient(String baseUrl, Proxy proxy, String proxyUsername, String proxyPassword,
<<<<<<< HEAD
            String accessToken) {
=======
                            String accessToken, int connectionTimeout, int readTimeout, int writeTimeout,
                            int callTimeout) {
>>>>>>> 67125afd
        this.outStream = System.out;
        this.baseUrl = baseUrl;
        this.proxy = proxy;
        this.accessToken = accessToken;
        this.verboseEnabled = Boolean.parseBoolean(System.getenv(SYS_PROP_CENTRAL_VERBOSE_ENABLED));
        this.proxyUsername = proxyUsername;
        this.proxyPassword = proxyPassword;
        this.connectTimeout = connectionTimeout;
        this.readTimeout = readTimeout;
        this.writeTimeout = writeTimeout;
        this.callTimeout = callTimeout;
    }

    /**
     * Get package with version.
     *
     * @param orgNamePath       The organization name of the package. (required)
     * @param packageNamePath   The name of the package. (required)
     * @param version           The version or version range of the module.
     *                          (required)
     * @param supportedPlatform The ballerina platform. (required)
     * @param ballerinaVersion  The ballerina version. (required)
     * @return PackageJsonSchema
     */
    public Package getPackage(String orgNamePath, String packageNamePath, String version, String supportedPlatform,
            String ballerinaVersion) throws CentralClientException {
        String packageSignature = orgNamePath + "/" + packageNamePath + ":" + version;
        Optional<ResponseBody> body = Optional.empty();
        OkHttpClient client = this.getClient();
        try {
            String resourceUrl = "/" + PACKAGES + "/" + orgNamePath + "/" + packageNamePath;
            String url = this.baseUrl + resourceUrl;
            // append version to url if available
            if (null != version && !version.isEmpty()) {
                url = url + "/" + version;
            }

            Request getPackageReq = getNewRequest(supportedPlatform, ballerinaVersion).get().url(url).build();
            logRequestInitVerbose(getPackageReq);

            Call getPackageReqCall = client.newCall(getPackageReq);
            Response getPackageResponse = getPackageReqCall.execute();
            logRequestConnectVerbose(getPackageReq, "/" + PACKAGES + "/" + orgNamePath + "/" + packageNamePath);

            body = Optional.ofNullable(getPackageResponse.body());
            String responseBodyContent = null;
            if (body.isPresent()) {
                responseBodyContent = body.get().string();
            }
            logResponseVerbose(getPackageResponse, responseBodyContent);

            if (body.isPresent()) {
                Optional<MediaType> contentType = Optional.ofNullable(body.get().contentType());
                if (contentType.isPresent() && isApplicationJsonContentType(contentType.get().toString())) {
                    // Package is found
                    if (getPackageResponse.code() == HTTP_OK) {
                        return new Gson().fromJson(responseBodyContent, Package.class);
                    }

                    // Package is not found
                    if (getPackageResponse.code() == HTTP_NOT_FOUND) {
                        Error error = new Gson().fromJson(responseBodyContent, Error.class);
                        if (error.getMessage().contains("package not found for:")) {
                            throw new NoPackageException(error.getMessage());
                        } else {
                            throw new CentralClientException(ERR_CANNOT_FIND_PACKAGE + packageSignature + ". reason: "
                                    + error.getMessage());
                        }
                    }

                    // Unauthorized access token
                    if (getPackageResponse.code() == HTTP_UNAUTHORIZED) {
                        handleUnauthorizedResponse(orgNamePath, body, responseBodyContent);
                    }

                    // If request sent is wrong or error occurred at remote repository
                    if (getPackageResponse.code() == HTTP_BAD_REQUEST ||
                            getPackageResponse.code() == HTTP_INTERNAL_ERROR ||
                            getPackageResponse.code() == HTTP_UNAVAILABLE) {
                        Error error = new Gson().fromJson(responseBodyContent, Error.class);
                        if (error.getMessage() != null && !"".equals(error.getMessage())) {
                            throw new CentralClientException(error.getMessage());
                        }
                    }
                }
            }

            throw new CentralClientException(ERR_CANNOT_FIND_PACKAGE + packageSignature);
        } catch (SocketTimeoutException e) {
            throw new ConnectionErrorException(ERR_CANNOT_FIND_PACKAGE + packageSignature + ". reason: " +
                    e.getMessage());
        } catch (IOException e) {
            throw new CentralClientException(ERR_CANNOT_FIND_PACKAGE + packageSignature + ". reason: " +
                    e.getMessage());
        } finally {
            body.ifPresent(ResponseBody::close);
            try {
                this.closeClient(client);
            } catch (IOException e) {
                // ignore
            }
        }
    }

    /**
     * Get the package versions.
     *
     * @param orgNamePath       The organization name of the package. (required)
     * @param packageNamePath   The name of the package. (required)
     * @param supportedPlatform The ballerina platform. (required)
     * @param ballerinaVersion  The ballerina version. (required)
     * @return PackageJsonSchema
     */
    public List<String> getPackageVersions(String orgNamePath, String packageNamePath, String supportedPlatform,
            String ballerinaVersion) throws CentralClientException {
        String packageSignature = orgNamePath + "/" + packageNamePath;
        Optional<ResponseBody> body = Optional.empty();
        OkHttpClient client = this.getClient();
        try {
            String resourceUrl = "/" + PACKAGES + "/" + orgNamePath + "/" + packageNamePath;
            String url = this.baseUrl + resourceUrl;
            Request getVersionsReq = getNewRequest(supportedPlatform, ballerinaVersion)
                    .get()
                    .url(url)
                    .build();
            logRequestInitVerbose(getVersionsReq);
            Call getVersionsReqCall = client.newCall(getVersionsReq);
            Response getVersionsResponse = getVersionsReqCall.execute();
            logRequestConnectVerbose(getVersionsReq, resourceUrl);

            body = Optional.ofNullable(getVersionsResponse.body());
            String responseBodyContent = null;
            if (body.isPresent()) {
                responseBodyContent = body.get().string();
            }
            logResponseVerbose(getVersionsResponse, responseBodyContent);

            if (body.isPresent()) {
                Optional<MediaType> contentType = Optional.ofNullable(body.get().contentType());
                if (contentType.isPresent() && isApplicationJsonContentType(contentType.get().toString())) {
                    // Package versions found
                    if (getVersionsResponse.code() == HTTP_OK) {
                        return getAsList(responseBodyContent);
                    }

                    // Unauthorized access token
                    if (getVersionsResponse.code() == HTTP_UNAUTHORIZED) {
                        handleUnauthorizedResponse(orgNamePath, body, responseBodyContent);
                    }

                    // Package is not found
                    if (getVersionsResponse.code() == HTTP_NOT_FOUND) {
                        Error error = new Gson().fromJson(responseBodyContent, Error.class);
                        if (error.getMessage().contains("package not found")) {
                            // if package not found return empty list
                            return new ArrayList<>();
                        } else {
                            throw new CentralClientException(ERR_CANNOT_FIND_VERSIONS + packageSignature +
                                    ". reason: " + error.getMessage());
                        }
                    }

                    // If request sent is wrong or error occurred at remote repository
                    if (getVersionsResponse.code() == HTTP_BAD_REQUEST ||
                            getVersionsResponse.code() == HTTP_INTERNAL_ERROR ||
                            getVersionsResponse.code() == HTTP_UNAVAILABLE) {
                        Error error = new Gson().fromJson(responseBodyContent, Error.class);
                        throw new CentralClientException(ERR_CANNOT_FIND_VERSIONS + packageSignature +
                                ". reason: " + error.getMessage());
                    }
                }
            }

            throw new CentralClientException(ERR_CANNOT_FIND_VERSIONS + packageSignature + ".");
        } catch (SocketTimeoutException | UnknownHostException e) {
            throw new ConnectionErrorException(ERR_CANNOT_FIND_VERSIONS + packageSignature + ". reason: " +
                    e.getMessage());
        } catch (IOException e) {
            throw new CentralClientException(ERR_CANNOT_FIND_VERSIONS + packageSignature + ". reason: " +
                    e.getMessage());
        } finally {
            body.ifPresent(ResponseBody::close);
            try {
                this.closeClient(client);
            } catch (IOException e) {
                // ignore
            }
        }
    }

    /**
     * Push a package to registry.
     *
     * @param balaPath          The path to the bala file.
     * @param org               The organization of the package.
     * @param name              The name of the package.
     * @param version           The version of the package.
     * @param supportedPlatform The supported platform.
     * @param ballerinaVersion  The ballerina version.
     */
    public void pushPackage(Path balaPath, String org, String name, String version, String supportedPlatform,
            String ballerinaVersion) throws CentralClientException {
        boolean enableOutputStream = Boolean
                .parseBoolean(System.getProperty(CentralClientConstants.ENABLE_OUTPUT_STREAM));
        String packageSignature = org + "/" + name + ":" + version;
        String url = this.baseUrl + "/" + PACKAGES;
        Optional<ResponseBody> body = Optional.empty();
        OkHttpClient client = this.getClient();
        try {
            String fileName = org + "-" + name + "-" + version + ".bala";
            Path fileNamePath = balaPath.getFileName();
            if (fileNamePath != null) {
                fileName = fileNamePath.toString();
            }

            RequestBody balaFileReqBody = new MultipartBody.Builder()
                    .setType(MultipartBody.FORM)
                    .addFormDataPart("bala-file", fileName,
                            RequestBody.create(MediaType.parse(APPLICATION_OCTET_STREAM), balaPath.toFile()))
                    .build();
            String remoteRepo = getRemoteRepo();
            String projectRepo = balaPath.toString().split(name)[0] + name;
            ProgressRequestBody balaFileReqBodyWithProgressBar = new ProgressRequestBody(balaFileReqBody,
                    packageSignature + " [" + projectRepo + " -> " + remoteRepo + "]", this.outStream);

            byte[] hashInBytes = checkHash(balaPath.toString(), "SHA-256");
            String digestVal = "sha-256=" + bytesToHex(hashInBytes);
            // If OutStream is disabled, then pass `balaFileReqBody` only
            Request pushRequest = getNewRequest(supportedPlatform, ballerinaVersion)
                    .addHeader(DIGEST, digestVal)
                    .post(enableOutputStream ? balaFileReqBodyWithProgressBar : balaFileReqBody)
                    .url(url)
                    .build();
            logRequestInitVerbose(pushRequest);

            Call pushRequestCall = client.newCall(pushRequest);
            Response packagePushResponse = pushRequestCall.execute();
            logRequestConnectVerbose(pushRequest, "/" + PACKAGES);

            body = Optional.ofNullable(packagePushResponse.body());
            String responseBodyContent = null;
            if (body.isPresent()) {
                responseBodyContent = body.get().string();
            }
            logResponseVerbose(packagePushResponse, responseBodyContent);

            // Successfully pushed
            if (packagePushResponse.code() == HTTP_NO_CONTENT) {
                if (enableOutputStream) {
                    this.outStream.println(packageSignature + " pushed to central successfully");
                }
                return;
            }

            // Invalid access token to push
            if (packagePushResponse.code() == HTTP_UNAUTHORIZED) {
                handleUnauthorizedResponse(org, body, responseBodyContent);
            }

            if (body.isPresent()) {
                Optional<MediaType> contentType = Optional.ofNullable(body.get().contentType());
                if (contentType.isPresent() && isApplicationJsonContentType(contentType.get().toString())) {
                    // When request sent is invalid
                    if (packagePushResponse.code() == HTTP_BAD_REQUEST) {
                        Error error = new Gson().fromJson(responseBodyContent, Error.class);
                        if (error.getMessage() != null && !"".equals(error.getMessage())) {
                            // Currently this error is returned from central when token is unauthorized.
                            // This will later
                            // be removed with
                            // https://github.com/wso2-enterprise/ballerina-registry/issues/745
                            if (error.getMessage().contains("subject claims missing in the user info repsonse")) {
                                error.setMessage("unauthorized access token for organization: '" + org + "'. check " +
                                        "access token set in 'Settings.toml' file.");
                            }
                            throw new CentralClientException(error.getMessage());
                        }
                    }

                    // When error occurred at remote repository
                    if (packagePushResponse.code() == HTTP_INTERNAL_ERROR ||
                            packagePushResponse.code() == HTTP_UNAVAILABLE) {
                        Error error = new Gson().fromJson(responseBodyContent, Error.class);
                        if (error.getMessage() != null && !"".equals(error.getMessage())) {
                            throw new CentralClientException(ERR_CANNOT_PUSH + "'" + packageSignature +
                                    "' reason:" + error.getMessage());
                        }
                    }
                }
            }

            throw new CentralClientException(ERR_CANNOT_PUSH + "'" + packageSignature + "' to the remote repository '" +
                    url + "'.");
        } catch (IOException e) {
            throw new CentralClientException(ERR_CANNOT_PUSH + "'" + packageSignature + "' to the remote repository '" +
                    url + "'. reason: " + e.getMessage());
        } finally {
            body.ifPresent(ResponseBody::close);
            try {
                this.closeClient(client);
            } catch (IOException e) {
                // ignore
            }
        }
    }

    /**
     * Pull a package from central.
     *
     * @param org                    The organization of the package.
     * @param name                   The name of the package.
     * @param version                The version of the package.
     * @param packagePathInBalaCache The package path in Bala cache.
     * @param supportedPlatform      The supported platform.
     * @param ballerinaVersion       The ballerina version.
     * @param isBuild                If build option is enabled or not.
     * @throws CentralClientException Central Client exception.
     */
    public void pullPackage(String org, String name, String version, Path packagePathInBalaCache,
            String supportedPlatform, String ballerinaVersion, boolean isBuild)
            throws CentralClientException {
        String resourceUrl = "/" + PACKAGES + "/" + org + "/" + name;
        boolean enableOutputStream = Boolean
                .parseBoolean(System.getProperty(CentralClientConstants.ENABLE_OUTPUT_STREAM));
        String packageSignature = org + "/" + name;
        String url = this.baseUrl + resourceUrl;
        // append version to url if available
        if (null != version && !version.isEmpty()) {
            url += "/" + version;
            packageSignature += ":" + version;
        } else {
            url += "/*";
            packageSignature += ":*";
        }

        Optional<ResponseBody> body = Optional.empty();
        OkHttpClient client = this.getClient();
        try {
            LogFormatter logFormatter = new LogFormatter();
            if (isBuild) {
                logFormatter = new BuildLogFormatter();
            }

            Request packagePullReq = getNewRequest(supportedPlatform, ballerinaVersion)
                    .get()
                    .url(url)
                    .addHeader(ACCEPT_ENCODING, IDENTITY)
                    .addHeader(ACCEPT, APPLICATION_OCTET_STREAM)
                    .build();
            logRequestInitVerbose(packagePullReq);
            Call packagePullReqCall = client.newCall(packagePullReq);
            Response packagePullResponse = packagePullReqCall.execute();
            logRequestConnectVerbose(packagePullReq, resourceUrl);

            body = Optional.ofNullable(packagePullResponse.body());
            String pkgPullResBodyContent = null;
            if (body.isPresent()) {
                pkgPullResBodyContent = body.get().string();
            }
            logResponseVerbose(packagePullResponse, pkgPullResBodyContent);

            // 302 - Package is found
            if (packagePullResponse.code() == HTTP_MOVED_TEMP) {
                // get redirect url from "location" header field
                Optional<String> balaUrl = Optional.ofNullable(packagePullResponse.header(LOCATION));
                Optional<String> balaFileName = Optional.ofNullable(packagePullResponse.header(CONTENT_DISPOSITION));
                Optional<String> deprecationFlag = Optional.ofNullable(packagePullResponse.header(IS_DEPRECATED));
                Optional<String> deprecationMsg = Optional.ofNullable(packagePullResponse.header(DEPRECATE_MESSAGE));
                Optional<String> digest = Optional.ofNullable(packagePullResponse.header(DIGEST));

                String digestVal = digest.isPresent() ? digest.get() : "";
                boolean isDeprecated = deprecationFlag.isPresent() && Boolean.parseBoolean(deprecationFlag.get());
                String deprecationMessage = deprecationMsg.isPresent() ? deprecationMsg.get() : "";

                if (!isBuild && isDeprecated) {
                    outStream.println("WARNING [" + name + "] " + packageSignature + " is deprecated: "
                            + deprecationMessage);
                }

                if (balaUrl.isPresent() && balaFileName.isPresent()) {
                    Request downloadBalaRequest = getNewRequest(supportedPlatform, ballerinaVersion)
                            .get()
                            .url(balaUrl.get())
                            .header(ACCEPT_ENCODING, IDENTITY)
                            .addHeader(CONTENT_DISPOSITION, balaFileName.get())
                            .build();
                    logRequestInitVerbose(downloadBalaRequest);
                    Call downloadBalaRequestCall = client.newCall(downloadBalaRequest);
                    Response balaDownloadResponse = downloadBalaRequestCall.execute();
                    logRequestConnectVerbose(downloadBalaRequest, balaUrl.get());
                    logResponseVerbose(balaDownloadResponse, null);

                    if (balaDownloadResponse.code() == HTTP_OK) {
                        boolean isNightlyBuild = ballerinaVersion.contains("SNAPSHOT");
                        createBalaInHomeRepo(balaDownloadResponse, packagePathInBalaCache, org, name, isNightlyBuild,
                                isDeprecated ? deprecationMessage : null,
                                balaUrl.get(), balaFileName.get(), enableOutputStream ? outStream : null, logFormatter,
                                digestVal);
                        return;
                    } else {
                        String errorMessage = logFormatter.formatLog(ERR_CANNOT_PULL_PACKAGE + "'" + packageSignature +
                                "'. BALA content download from '" + balaUrl.get() + "' failed.");
                        handleResponseErrors(balaDownloadResponse, errorMessage);
                    }
                } else {
                    String errorMsg = logFormatter.formatLog(ERR_CANNOT_PULL_PACKAGE + "'" + packageSignature +
                            "' from the remote repository '" + url + "'. reason: bala file location is missing.");
                    throw new CentralClientException(errorMsg);
                }
            }

            // Unauthorized access token
            if (packagePullResponse.code() == HTTP_UNAUTHORIZED) {
                handleUnauthorizedResponse(org, body, pkgPullResBodyContent);
            }

            if (body.isPresent()) {
                Optional<MediaType> contentType = Optional.ofNullable(body.get().contentType());
                if (contentType.isPresent() && isApplicationJsonContentType(contentType.get().toString())) {
                    // If request sent is invalid or when package is not found
                    if (packagePullResponse.code() == HTTP_BAD_REQUEST ||
                            packagePullResponse.code() == HTTP_NOT_FOUND) {
                        Error error = new Gson().fromJson(pkgPullResBodyContent, Error.class);
                        if (error.getMessage() != null && !"".equals(error.getMessage())) {
                            throw new CentralClientException("error: " + error.getMessage());
                        }
                    }

                    // When error occurred at remote repository
                    if (packagePullResponse.code() == HTTP_INTERNAL_ERROR ||
                            packagePullResponse.code() == HTTP_UNAVAILABLE) {
                        Error error = new Gson().fromJson(pkgPullResBodyContent, Error.class);
                        if (error.getMessage() != null && !"".equals(error.getMessage())) {
                            String errorMsg = logFormatter.formatLog(ERR_CANNOT_PULL_PACKAGE + "'" + packageSignature +
                                    "' from" +
                                    " the remote repository '" + url +
                                    "'. reason: " + error.getMessage());
                            throw new CentralClientException(errorMsg);
                        }
                    }
                }
            }

            String errorMsg = logFormatter.formatLog(ERR_CANNOT_PULL_PACKAGE + "'" + packageSignature +
                    "' from the remote repository '" + url + "'.");
            throw new CentralClientException(errorMsg);
        } catch (IOException e) {
            throw new CentralClientException(e.getMessage());
        } finally {
            body.ifPresent(ResponseBody::close);
            try {
                this.closeClient(client);
            } catch (IOException e) {
                // ignore
            }
        }
    }

    /**
     * Pull a tool from central.
     *
     * @param toolId            The id of the tool.
     * @param version           The version of the package.
     * @param balaCacheDirPath  The package path in Bala cache.
     * @param supportedPlatform The supported platform.
     * @param ballerinaVersion  The ballerina version.
     * @param isBuild           If build option is enabled or not.
     * @return An array containing isPulled, organization, package name and version.
     * @throws CentralClientException Central Client exception.
     */
    public String[] pullTool(String toolId, String version, Path balaCacheDirPath, String supportedPlatform,
            String ballerinaVersion, boolean isBuild) throws CentralClientException {
        String resourceUrl = "/" + TOOLS + "/" + toolId;
        boolean enableOutputStream = Boolean
                .parseBoolean(System.getProperty(CentralClientConstants.ENABLE_OUTPUT_STREAM));
        String toolSignature = toolId;

        String url = this.baseUrl + resourceUrl;
        // append version to url if available
        if (null != version && !version.isEmpty()) {
            url += "/" + version;
            toolSignature += ":" + version;
        }

        Optional<ResponseBody> body = Optional.empty();
        OkHttpClient client = this.getClient();
        try {
            LogFormatter logFormatter = new LogFormatter();
            if (isBuild) {
                logFormatter = new BuildLogFormatter();
            }

            Request packagePullReq = getNewRequest(supportedPlatform, ballerinaVersion)
                    .get()
                    .url(url)
                    .addHeader(CONTENT_TYPE, APPLICATION_JSON)
                    .build();
            logRequestInitVerbose(packagePullReq);
            Call toolPullReqCall = client.newCall(packagePullReq);
            Response packagePullResponse = toolPullReqCall.execute();
            logRequestConnectVerbose(packagePullReq, resourceUrl);

            body = Optional.ofNullable(packagePullResponse.body());
            String pkgPullResBodyContent = null;
            if (body.isPresent()) {
                pkgPullResBodyContent = body.get().string();
            }
            logResponseVerbose(packagePullResponse, pkgPullResBodyContent);

            // 302 - Package is found
            if (packagePullResponse.code() == HTTP_OK) {
                Optional<String> org = Optional.empty();
                Optional<String> pkgName = Optional.empty();
                Optional<String> latestVersion = Optional.empty();
                Optional<String> balaUrl = Optional.empty();
                Optional<String> platform = Optional.empty();
                if (body.isPresent()) {
                    Optional<MediaType> contentType = Optional.ofNullable(body.get().contentType());
                    if (contentType.isPresent() && isApplicationJsonContentType(contentType.get().toString())) {
                        JsonObject jsonContent = new Gson().fromJson(pkgPullResBodyContent, JsonObject.class);
                        org = Optional.ofNullable(jsonContent.get(ORGANIZATION).getAsString());
                        pkgName = Optional.ofNullable(jsonContent.get(PKG_NAME).getAsString());
                        latestVersion = Optional.ofNullable(jsonContent.get(VERSION).getAsString());
                        balaUrl = Optional.ofNullable(jsonContent.get(BALA_URL).getAsString());
                        platform = Optional.of(jsonContent.get(PLATFORM).getAsString())
                                .or(() -> Optional.of(ANY_PLATFORM));
                    }
                }

                if (balaUrl.isPresent() && org.isPresent() && latestVersion.isPresent() && pkgName.isPresent()) {
                    String balaFileName = "attachment; filename=" + org.get() + "-" + pkgName.get()
                            + "-" + platform.get() + "-" + latestVersion.get() + ".bala";
                    Request downloadBalaRequest = getNewRequest(supportedPlatform, ballerinaVersion)
                            .get()
                            .url(balaUrl.get())
                            .header(ACCEPT_ENCODING, IDENTITY)
                            .addHeader(CONTENT_DISPOSITION, balaFileName)
                            .build();
                    logRequestInitVerbose(downloadBalaRequest);
                    Call downloadBalaRequestCall = client.newCall(downloadBalaRequest);
                    Response balaDownloadResponse = downloadBalaRequestCall.execute();
                    logRequestConnectVerbose(downloadBalaRequest, balaUrl.get());
                    logResponseVerbose(balaDownloadResponse, null);

                    Path packagePathInBalaCache = balaCacheDirPath.resolve(org.get()).resolve(pkgName.get());

                    if (balaDownloadResponse.code() == HTTP_OK) {
                        boolean isNightlyBuild = ballerinaVersion.contains("SNAPSHOT");
                        try {
                            createBalaInHomeRepo(balaDownloadResponse, packagePathInBalaCache, org.get(), pkgName.get(),
                                    isNightlyBuild, null, balaUrl.get(), balaFileName,
                                    enableOutputStream ? outStream : null, logFormatter, "");
                            return new String[] { String.valueOf(true), org.get(), pkgName.get(), latestVersion.get() };
                        } catch (PackageAlreadyExistsException ignore) {
                            // package already exists. setting org, name and version fields is enough
                            return new String[] { String.valueOf(false), org.get(), pkgName.get(),
                                    latestVersion.get() };
                        }
                    } else {
                        String errorMessage = logFormatter.formatLog(ERR_CANNOT_PULL_PACKAGE + "'" + toolSignature +
                                "'. BALA content download from '" + balaUrl.get() + "' failed.");
                        handleResponseErrors(balaDownloadResponse, errorMessage);
                    }
                } else {
                    String errorMsg = logFormatter.formatLog(ERR_CANNOT_PULL_PACKAGE + "'" + toolSignature +
                            "' from the remote repository '" + url + "'. reason: bala file location is missing.");
                    throw new CentralClientException(errorMsg);
                }
            }

            // Unauthorized access token
            if (packagePullResponse.code() == HTTP_UNAUTHORIZED) {
                handleUnauthorizedResponse(body, pkgPullResBodyContent);
            }

            if (body.isPresent()) {
                Optional<MediaType> contentType = Optional.ofNullable(body.get().contentType());
                if (contentType.isPresent() && isApplicationJsonContentType(contentType.get().toString())) {
                    // If request sent is invalid or when tool is not found
                    if (packagePullResponse.code() == HTTP_BAD_REQUEST ||
                            packagePullResponse.code() == HTTP_NOT_FOUND) {
                        Error error = new Gson().fromJson(pkgPullResBodyContent, Error.class);
                        if (error.getMessage() != null && !"".equals(error.getMessage())) {
                            throw new CentralClientException("error: " + error.getMessage());
                        }
                    }

                    // When error occurred at remote repository
                    if (packagePullResponse.code() == HTTP_INTERNAL_ERROR ||
                            packagePullResponse.code() == HTTP_UNAVAILABLE) {
                        Error error = new Gson().fromJson(pkgPullResBodyContent, Error.class);
                        if (error.getMessage() != null && !"".equals(error.getMessage())) {
                            String errorMsg = logFormatter.formatLog(ERR_CANNOT_PULL_PACKAGE + "'" + toolSignature +
                                    "' from" +
                                    " the remote repository '" + url +
                                    "'. reason: " + error.getMessage());
                            throw new CentralClientException(errorMsg);
                        }
                    }
                }
            }

            String errorMsg = logFormatter.formatLog(ERR_CANNOT_PULL_PACKAGE + "'" + toolSignature +
                    "' from the remote repository '" + url + "'.");
            throw new CentralClientException(errorMsg);
        } catch (IOException e) {
            throw new CentralClientException(e.getMessage());
        } finally {
            body.ifPresent(ResponseBody::close);
            try {
                this.closeClient(client);
            } catch (IOException e) {
                // ignore
            }
        }
    }

    /**
     * Resolve Package Names of modules.
     *
     * @return Package name resolution response
     * @throws CentralClientException Central Client exception.
     */
    public PackageNameResolutionResponse resolvePackageNames(PackageNameResolutionRequest request,
            String supportedPlatform, String ballerinaVersion)
            throws CentralClientException {

        String url = this.baseUrl + "/" + PACKAGES + "/" + RESOLVE_MODULES;

        Optional<ResponseBody> body = Optional.empty();
        OkHttpClient client = this.getClient();
        try {
            RequestBody requestBody = RequestBody.create(JSON, new Gson().toJson(request));
            Request resolutionReq = getNewRequest(supportedPlatform, ballerinaVersion)
                    .post(requestBody)
                    .url(url)
                    .addHeader(ACCEPT_ENCODING, IDENTITY)
                    .addHeader(ACCEPT, APPLICATION_JSON)
                    .build();
            logRequestInitVerbose(resolutionReq);

            Call resolutionReqCall = client.newCall(resolutionReq);
            Response packageResolutionResponse = resolutionReqCall.execute();
            logRequestConnectVerbose(resolutionReq, "/" + PACKAGES + "/" + RESOLVE_MODULES);

            body = Optional.ofNullable(packageResolutionResponse.body());
            String resolvePackageNamesBody = null;
            if (body.isPresent()) {
                resolvePackageNamesBody = body.get().string();
            }
            logResponseVerbose(packageResolutionResponse, resolvePackageNamesBody);
            if (body.isPresent()) {
                Optional<MediaType> contentType = Optional.ofNullable(body.get().contentType());
                if (contentType.isPresent() && isApplicationJsonContentType(contentType.get().toString())) {
                    // If searching was successful
                    if (packageResolutionResponse.code() == HTTP_OK) {
                        return new Gson().fromJson(resolvePackageNamesBody, PackageNameResolutionResponse.class);
                    }

                    // Unauthorized access token
                    if (packageResolutionResponse.code() == HTTP_UNAUTHORIZED) {
                        handleUnauthorizedResponse(body);
                    }

                    // If search request was sent wrongly
                    if (packageResolutionResponse.code() == HTTP_BAD_REQUEST) {
                        Error error = new Gson().fromJson(resolvePackageNamesBody, Error.class);
                        if (error.getMessage() != null && !"".equals(error.getMessage())) {
                            throw new ConnectionErrorException(error.getMessage());
                        }
                    }

                    // If error occurred at remote repository
                    if (packageResolutionResponse.code() == HTTP_INTERNAL_ERROR ||
                            packageResolutionResponse.code() == HTTP_UNAVAILABLE) {
                        Error error = new Gson().fromJson(resolvePackageNamesBody, Error.class);
                        if (error.getMessage() != null && !"".equals(error.getMessage())) {
                            throw new ConnectionErrorException(ERR_PACKAGE_RESOLUTION + " reason:" +
                                    error.getMessage());
                        }
                    }
                }
            }
            throw new ConnectionErrorException(ERR_PACKAGE_RESOLUTION);
        } catch (IOException e) {
            throw new ConnectionErrorException(ERR_PACKAGE_RESOLUTION + ". reason: " + e.getMessage());
        } finally {
            body.ifPresent(ResponseBody::close);
            try {
                this.closeClient(client);
            } catch (IOException e) {
                // ignore
            }
        }
    }

    /**
     * Resolve Dependencies from central.
     *
     * @throws CentralClientException Central Client exception.
     */
    public PackageResolutionResponse resolveDependencies(PackageResolutionRequest request, String supportedPlatform,
            String ballerinaVersion)
            throws CentralClientException {

        String url = this.baseUrl + "/" + PACKAGES + "/" + RESOLVE_DEPENDENCIES;

        Optional<ResponseBody> body = Optional.empty();
        OkHttpClient client = this.getClient();
        try {
            RequestBody requestBody = RequestBody.create(JSON, new Gson().toJson(request));
            Request packageResolutionReq = getNewRequest(supportedPlatform, ballerinaVersion)
                    .post(requestBody)
                    .url(url)
                    .addHeader(ACCEPT_ENCODING, IDENTITY)
                    .addHeader(ACCEPT, APPLICATION_JSON)
                    .build();
            logRequestInitVerbose(packageResolutionReq);
            Call packageResolutionReqCall = client.newCall(packageResolutionReq);
            Response packageResolutionResponse = packageResolutionReqCall.execute();
            logRequestConnectVerbose(packageResolutionReq, "/" + PACKAGES + "/" + RESOLVE_DEPENDENCIES);

            body = Optional.ofNullable(packageResolutionResponse.body());
            String packageResolutionResponseBody = null;
            if (body.isPresent()) {
                packageResolutionResponseBody = body.get().string();
            }
            logResponseVerbose(packageResolutionResponse, packageResolutionResponseBody);
            if (body.isPresent()) {
                Optional<MediaType> contentType = Optional.ofNullable(body.get().contentType());
                if (contentType.isPresent() && isApplicationJsonContentType(contentType.get().toString())) {
                    // If searching was successful
                    if (packageResolutionResponse.code() == HTTP_OK) {
                        return new Gson().fromJson(packageResolutionResponseBody, PackageResolutionResponse.class);
                    }

                    // Unauthorized access token
                    if (packageResolutionResponse.code() == HTTP_UNAUTHORIZED) {
                        handleUnauthorizedResponse(body);
                    }

                    // If search request was sent wrongly
                    if (packageResolutionResponse.code() == HTTP_BAD_REQUEST) {
                        Error error = new Gson().fromJson(packageResolutionResponseBody, Error.class);
                        if (error.getMessage() != null && !"".equals(error.getMessage())) {
                            throw new ConnectionErrorException(error.getMessage());
                        }
                    }

                    // If error occurred at remote repository
                    if (packageResolutionResponse.code() == HTTP_INTERNAL_ERROR ||
                            packageResolutionResponse.code() == HTTP_UNAVAILABLE) {
                        Error error = new Gson().fromJson(packageResolutionResponseBody, Error.class);
                        if (error.getMessage() != null && !"".equals(error.getMessage())) {
                            throw new ConnectionErrorException(ERR_PACKAGE_RESOLUTION + " reason:" +
                                    error.getMessage());
                        }
                    }
                }
            }
            throw new ConnectionErrorException(ERR_PACKAGE_RESOLUTION);
        } catch (IOException e) {
            throw new ConnectionErrorException(ERR_PACKAGE_RESOLUTION + ". reason: " + e.getMessage());
        } finally {
            body.ifPresent(ResponseBody::close);
            try {
                this.closeClient(client);
            } catch (IOException e) {
                // ignore
            }
        }
    }

    /**
     * Search packages in registry.
     */
    public PackageSearchResult searchPackage(String query, String supportedPlatform, String ballerinaVersion)
            throws CentralClientException {
        Optional<ResponseBody> body = Optional.empty();
        OkHttpClient client = this.getClient();
        try {
            Request searchReq = getNewRequest(supportedPlatform, ballerinaVersion)
                    .get()
                    .url(this.baseUrl + "/" + PACKAGES + "/?q=" + query)
                    .build();
            logRequestInitVerbose(searchReq);
            Call httpRequestCall = client.newCall(searchReq);
            Response searchResponse = httpRequestCall.execute();
            logRequestConnectVerbose(searchReq, "/" + PACKAGES + "/?q=" + query);

            body = Optional.ofNullable(searchResponse.body());
            String searchResponseBody = null;
            if (body.isPresent()) {
                searchResponseBody = body.get().string();
            }
            logResponseVerbose(searchResponse, searchResponseBody);
            if (body.isPresent()) {
                Optional<MediaType> contentType = Optional.ofNullable(body.get().contentType());
                if (contentType.isPresent() && isApplicationJsonContentType(contentType.get().toString())) {
                    // If searching was successful
                    if (searchResponse.code() == HTTP_OK) {
                        return new Gson().fromJson(searchResponseBody, PackageSearchResult.class);
                    }

                    // Unauthorized access token
                    if (searchResponse.code() == HTTP_UNAUTHORIZED) {
                        handleUnauthorizedResponse(body);
                    }

                    // If search request was sent wrongly
                    if (searchResponse.code() == HTTP_BAD_REQUEST) {
                        Error error = new Gson().fromJson(searchResponseBody, Error.class);
                        if (error.getMessage() != null && !"".equals(error.getMessage())) {
                            throw new CentralClientException(error.getMessage());
                        }
                    }

                    // If error occurred at remote repository
                    if (searchResponse.code() == HTTP_INTERNAL_ERROR ||
<<<<<<< HEAD
                            searchResponse.code() == HTTP_UNAVAILABLE) {
                        Error error = new Gson().fromJson(body.get().string(), Error.class);
=======
                        searchResponse.code() == HTTP_UNAVAILABLE) {
                        Error error = new Gson().fromJson(searchResponseBody, Error.class);
>>>>>>> 67125afd
                        if (error.getMessage() != null && !"".equals(error.getMessage())) {
                            throw new CentralClientException(ERR_CANNOT_SEARCH + "'" + query + "' reason:" +
                                    error.getMessage());
                        }
                    }
                }
            }

            throw new CentralClientException(ERR_CANNOT_SEARCH + "'" + query + "'.");
        } catch (IOException e) {
            throw new CentralClientException(ERR_CANNOT_SEARCH + "'" + query + "'. reason: " + e.getMessage());
        } finally {
            body.ifPresent(ResponseBody::close);
            try {
                this.closeClient(client);
            } catch (IOException e) {
                // ignore
            }
        }
    }

    /**
     * Search tools in central.
     */
    public ToolSearchResult searchTool(String keyword, String supportedPlatform, String ballerinaVersion)
            throws CentralClientException {
        Optional<ResponseBody> body = Optional.empty();
        OkHttpClient client = this.getClient();
        try {
            Request searchReq = getNewRequest(supportedPlatform, ballerinaVersion)
                    .get()
                    .url(this.baseUrl + "/" + TOOLS + SEARCH_QUERY + keyword)
                    .build();

            logRequestInitVerbose(searchReq);
            Call httpRequestCall = client.newCall(searchReq);
            Response searchResponse = httpRequestCall.execute();
            logRequestConnectVerbose(searchReq, "/" + TOOLS + "/" + SEARCH_QUERY + "/" + keyword);

            body = Optional.ofNullable(searchResponse.body());
            String searchResponseBody = null;
            if (body.isPresent()) {
                searchResponseBody = body.get().string();
            }
            logResponseVerbose(searchResponse, searchResponseBody);
            if (body.isPresent()) {
                Optional<MediaType> contentType = Optional.ofNullable(body.get().contentType());
                if (contentType.isPresent() && isApplicationJsonContentType(contentType.get().toString())) {
                    // If searching was successful
                    if (searchResponse.code() == HTTP_OK) {
                        return new Gson().fromJson(searchResponseBody, ToolSearchResult.class);
                    }

                    // Unauthorized access token
                    if (searchResponse.code() == HTTP_UNAUTHORIZED) {
                        handleUnauthorizedResponse(body);
                    }

                    // If search request was sent wrongly
                    if (searchResponse.code() == HTTP_BAD_REQUEST) {
                        Error error = new Gson().fromJson(searchResponseBody, Error.class);
                        if (error.getMessage() != null && !"".equals(error.getMessage())) {
                            throw new CentralClientException(error.getMessage());
                        }
                    }

                    // If error occurred at remote repository
                    if (searchResponse.code() == HTTP_INTERNAL_ERROR ||
                            searchResponse.code() == HTTP_UNAVAILABLE) {
                        Error error = new Gson().fromJson(searchResponseBody, Error.class);
                        if (error.getMessage() != null && !"".equals(error.getMessage())) {
                            throw new CentralClientException(ERR_CANNOT_SEARCH + "'" + keyword + "' reason:" +
                                    error.getMessage());
                        }
                    }
                }
            }

            throw new CentralClientException(ERR_CANNOT_SEARCH + "'" + keyword + "'.");
        } catch (IOException e) {
            throw new CentralClientException(ERR_CANNOT_SEARCH + "'" + keyword + "'. reason: " + e.getMessage());
        } finally {
            body.ifPresent(ResponseBody::close);
            try {
                this.closeClient(client);
            } catch (IOException e) {
                // ignore
            }
        }
    }

    /**
     * Deprecate a package in registry.
     */
    public void deprecatePackage(String packageInfo, String deprecationMsg, String supportedPlatform,
            String ballerinaVersion, Boolean isUndo) throws CentralClientException {
        // Get existing package details
        // PackageInfo is already validated to support the format
        // org-name/package-name:version
        Package existingPackage = getPackage(packageInfo.split("/")[0], packageInfo.split("/")[1].split(":")[0],
                packageInfo.split("/")[1].split(":")[1], supportedPlatform, ballerinaVersion);

        String packageValue = packageInfo.endsWith(":*") ? packageInfo.substring(0, packageInfo.length() - 2)
                : packageInfo;
        if (isUndo && !existingPackage.getDeprecated()) {
            this.outStream.println("package " + packageValue + " is not marked as deprecated in central");
            return;
        }

        Optional<ResponseBody> body = Optional.empty();
        OkHttpClient client = this.getClient();
        try {
            RequestBody requestBody;
            String requestURL;
            if (isUndo) {
                requestURL = this.baseUrl + "/" + PACKAGES + "/" + UN_DEPRECATE + "/" +
                        packageInfo.replace(":", "/");
                requestBody = RequestBody.create(JSON, "{}");
            } else {
                requestBody = RequestBody.create(JSON, "{\"message\": \"" + deprecationMsg + "\"}");
                requestURL = this.baseUrl + "/" + PACKAGES + "/" + DEPRECATE + "/" +
                        packageInfo.replace(":", "/");
            }

            Request deprecationReq = getNewRequest(supportedPlatform, ballerinaVersion)
                    .put(requestBody)
                    .url(requestURL)
                    .addHeader(ACCEPT_ENCODING, IDENTITY)
                    .addHeader(ACCEPT, APPLICATION_JSON)
                    .build();
            logRequestInitVerbose(deprecationReq);

            Call httpRequestCall = client.newCall(deprecationReq);
            Response deprecationResponse = httpRequestCall.execute();
            logRequestConnectVerbose(deprecationReq, requestURL.replace(this.baseUrl, ""));

            body = Optional.ofNullable(deprecationResponse.body());
            String deprecationResponseBody = null;
            if (body.isPresent()) {
                deprecationResponseBody = body.get().string();
            }
            logResponseVerbose(deprecationResponse, deprecationResponseBody);
            if (body.isPresent()) {
                Optional<MediaType> contentType = Optional.ofNullable(body.get().contentType());
                if (contentType.isPresent() && isApplicationJsonContentType(contentType.get().toString())) {
                    // If deprecation was successful
                    if (deprecationResponse.code() == HTTP_OK) {
                        Package packageResponse = new Gson().fromJson(deprecationResponseBody, Package.class);
                        if (packageResponse.getDeprecated()) {
                            if (existingPackage.getDeprecated()) {
                                this.outStream.println("deprecation message is successfully updated for the package "
                                        + packageValue + " in central");
                            } else {
                                this.outStream.println("package " + packageValue
                                        + " marked as deprecated in central successfully");
                            }
                        } else {
                            this.outStream.println("deprecation of the package " + packageValue +
                                    " is successfully undone in central");
                        }
                    }

                    // Unauthorized access token
                    if (deprecationResponse.code() == HTTP_UNAUTHORIZED) {
                        handleUnauthorizedResponse(body);
                    }

                    // If deprecation request was sent wrongly
                    if (deprecationResponse.code() == HTTP_BAD_REQUEST) {
                        Error error = new Gson().fromJson(deprecationResponseBody, Error.class);
                        if (error.getMessage() != null && !"".equals(error.getMessage())) {
                            throw new CentralClientException(error.getMessage());
                        }
                    }

                    // If deprecation request was sent wrongly
                    if (deprecationResponse.code() == HTTP_NOT_FOUND) {
                        Error error = new Gson().fromJson(deprecationResponseBody, Error.class);
                        if (error.getMessage() != null && !"".equals(error.getMessage())) {
                            throw new CentralClientException(error.getMessage());
                        }
                    }

                    // If error occurred at remote repository
                    if (deprecationResponse.code() == HTTP_INTERNAL_ERROR ||
                            deprecationResponse.code() == HTTP_UNAVAILABLE) {
                        Error error = new Gson().fromJson(deprecationResponseBody, Error.class);
                        if (error.getMessage() != null && !"".equals(error.getMessage())) {
                            String errorMsg = isUndo ? ERR_PACKAGE_UN_DEPRECATE : ERR_PACKAGE_DEPRECATE;
                            throw new CentralClientException(errorMsg + "'" + packageValue +
                                    "' reason:" + error.getMessage());
                        }
                    }
                }
            }
        } catch (IOException e) {
            String errorMsg = isUndo ? ERR_PACKAGE_UN_DEPRECATE : ERR_PACKAGE_DEPRECATE;
            throw new CentralClientException(errorMsg + "'" + packageValue + "'. reason: " + e.getMessage());
        } finally {
            body.ifPresent(ResponseBody::close);
            try {
                this.closeClient(client);
            } catch (IOException e) {
                // ignore
            }
        }
    }

    /**
     * Get packages from central.
     *
     * @param params            Search query param map.
     * @param supportedPlatform The supported platform.
     * @param ballerinaVersion  The ballerina version.
     * @return Package list
     * @throws CentralClientException Central client exception.
     */
    public JsonElement getPackages(Map<String, String> params, String supportedPlatform, String ballerinaVersion)
            throws CentralClientException {
        Optional<ResponseBody> body = Optional.empty();
        OkHttpClient client = new OkHttpClient.Builder()
                .followRedirects(false)
                .connectTimeout(connectTimeout, TimeUnit.SECONDS)
                .readTimeout(readTimeout, TimeUnit.SECONDS)
                .writeTimeout(writeTimeout, TimeUnit.SECONDS)
                .callTimeout(callTimeout, TimeUnit.SECONDS)
                .proxy(this.proxy)
                .build();

        try {
            HttpUrl.Builder httpBuilder = HttpUrl.parse(this.baseUrl).newBuilder().addPathSegment(PACKAGES);
            for (Map.Entry<String, String> param : params.entrySet()) {
                httpBuilder.addQueryParameter(param.getKey(), param.getValue());
            }

            Request searchReq = getNewRequest(supportedPlatform, ballerinaVersion)
                    .get()
                    .url(httpBuilder.build())
                    .build();

            Call httpRequestCall = client.newCall(searchReq);
            Response searchResponse = httpRequestCall.execute();

            ResponseBody responseBody = searchResponse.body();
            body = responseBody != null ? Optional.of(responseBody) : Optional.empty();
            if (body.isPresent()) {
                MediaType contentType = body.get().contentType();
                if (contentType != null && isApplicationJsonContentType(contentType.toString()) &&
                        searchResponse.code() == HttpsURLConnection.HTTP_OK) {
                    return new Gson().toJsonTree(body.get().string());
                }
            }
            handleResponseErrors(searchResponse, ERR_CANNOT_SEARCH);
            return new JsonArray();
        } catch (IOException e) {
            throw new CentralClientException(ERR_CANNOT_SEARCH + "'. Reason: " + e.getMessage());
        } finally {
            body.ifPresent(ResponseBody::close);
            try {
                this.closeClient(client);
            } catch (IOException e) {
                // ignore
            }
        }
    }

    /**
     * Get connectors with search filters.
     *
     * @param params            Search query param map.
     * @param supportedPlatform The supported platform.
     * @param ballerinaVersion  The ballerina version.
     * @return Connector list.
     * @throws CentralClientException Central Client exception.
     */
    public JsonElement getConnectors(Map<String, String> params, String supportedPlatform, String ballerinaVersion)
            throws CentralClientException {
        Optional<ResponseBody> body = Optional.empty();
        // TODO: update this client initiation with default timeouts after fixing
        // central/connectors API.
        OkHttpClient client = new OkHttpClient.Builder()
                .followRedirects(false)
                .connectTimeout(connectTimeout, TimeUnit.SECONDS)
                .readTimeout(readTimeout, TimeUnit.SECONDS)
                .writeTimeout(writeTimeout, TimeUnit.SECONDS)
                .callTimeout(callTimeout, TimeUnit.SECONDS)
                .proxy(this.proxy)
                .build();

        try {
            HttpUrl.Builder httpBuilder = HttpUrl.parse(this.baseUrl).newBuilder().addPathSegment(CONNECTORS);
            for (Map.Entry<String, String> param : params.entrySet()) {
                httpBuilder.addQueryParameter(param.getKey(), param.getValue());
            }

            Request searchReq = getNewRequest(supportedPlatform, ballerinaVersion)
                    .get()
                    .url(httpBuilder.build())
                    .build();
            logRequestInitVerbose(searchReq);

            Call httpRequestCall = client.newCall(searchReq);
            Response searchResponse = httpRequestCall.execute();
            logRequestConnectVerbose(searchReq, "/" + CONNECTORS);

            body = Optional.ofNullable(searchResponse.body());
            String searchResponseBody = null;
            if (body.isPresent()) {
                searchResponseBody = body.get().string();
            }
            logResponseVerbose(searchResponse, searchResponseBody);
            if (body.isPresent()) {
                Optional<MediaType> contentType = Optional.ofNullable(body.get().contentType());
                if (contentType.isPresent() && isApplicationJsonContentType(contentType.get().toString()) &&
                        searchResponse.code() == HttpsURLConnection.HTTP_OK) {
                    return new Gson().toJsonTree(searchResponseBody);
                }
            }
            handleResponseErrors(searchResponse, ERR_CANNOT_GET_CONNECTOR);
            return new JsonArray();
        } catch (IOException e) {
            throw new CentralClientException(ERR_CANNOT_GET_CONNECTOR + "'. reason: " + e.getMessage());
        } finally {
            body.ifPresent(ResponseBody::close);
            try {
                this.closeClient(client);
            } catch (IOException e) {
                // ignore
            }
        }
    }

    /**
     * Get connector by id.
     *
     * @param id                Connector id.
     * @param supportedPlatform The supported platform.
     * @param ballerinaVersion  String supportedPlatform.
     * @return Connector.
     * @throws CentralClientException Central Client exception.
     */
    public JsonObject getConnector(String id, String supportedPlatform, String ballerinaVersion)
            throws CentralClientException {
        Optional<ResponseBody> body = Optional.empty();
        OkHttpClient client = this.getClient();
        try {
            Request searchReq = getNewRequest(supportedPlatform, ballerinaVersion)
                    .get()
                    .url(this.baseUrl + "/" + CONNECTORS + "/" + id)
                    .build();
            logRequestInitVerbose(searchReq);

            Call httpRequestCall = client.newCall(searchReq);
            Response searchResponse = httpRequestCall.execute();
            logRequestConnectVerbose(searchReq, "/" + CONNECTORS + "/" + id);

            body = Optional.ofNullable(searchResponse.body());
            String searchResponseBody = null;
            if (body.isPresent()) {
                searchResponseBody = body.get().string();
            }
            logResponseVerbose(searchResponse, searchResponseBody);
            if (body.isPresent()) {
                String responseStr = searchResponseBody;
                Optional<MediaType> contentType = Optional.ofNullable(body.get().contentType());
                if (contentType.isPresent() && isApplicationJsonContentType(contentType.get().toString()) &&
                        searchResponse.code() == HttpsURLConnection.HTTP_OK) {
                    return new Gson().fromJson(responseStr, JsonObject.class);
                }
            }
            handleResponseErrors(searchResponse, ERR_CANNOT_GET_CONNECTOR + " id:" + id);
            return new JsonObject();
        } catch (IOException e) {
            throw new CentralClientException(ERR_CANNOT_GET_CONNECTOR + "'" + id + "'. reason: " + e.getMessage());
        } finally {
            body.ifPresent(ResponseBody::close);
            try {
                this.closeClient(client);
            } catch (IOException e) {
                // ignore
            }
        }
    }

    /**
     * Get connector by connector FQN.
     *
     * @param connector         Connector information.
     * @param supportedPlatform The supported platform.
     * @param ballerinaVersion  String supportedPlatform.
     * @return Connector.
     * @throws CentralClientException Central Client exception.
     */
    public JsonObject getConnector(ConnectorInfo connector, String supportedPlatform, String ballerinaVersion)
            throws CentralClientException {
        Optional<ResponseBody> body = Optional.empty();
        OkHttpClient client = this.getClient();
        try {
            Request searchReq = getNewRequest(supportedPlatform, ballerinaVersion)
                    .get()
                    .url(this.baseUrl + "/" + CONNECTORS + "/" + connector.getOrgName() +
                            "/" + connector.getPackageName() + "/" + connector.getVersion() +
                            "/" + connector.getModuleName() + "/" + connector.getName())
                    .build();
            logRequestInitVerbose(searchReq);

            Call httpRequestCall = client.newCall(searchReq);
            Response searchResponse = httpRequestCall.execute();
            logRequestConnectVerbose(searchReq, "/" + CONNECTORS + "/" + connector.getOrgName() +
                    "/" + connector.getPackageName() + "/" + connector.getVersion() +
                    "/" + connector.getModuleName() + "/" + connector.getName());

            body = Optional.ofNullable(searchResponse.body());
            String searchResponseBody = null;
            if (body.isPresent()) {
                searchResponseBody = body.get().string();
            }
            logResponseVerbose(searchResponse, searchResponseBody);
            if (body.isPresent()) {
                String responseStr = searchResponseBody;
                Optional<MediaType> contentType = Optional.ofNullable(body.get().contentType());
                if (contentType.isPresent() && isApplicationJsonContentType(contentType.get().toString()) &&
                        searchResponse.code() == HttpsURLConnection.HTTP_OK) {
                    return new Gson().fromJson(responseStr, JsonObject.class);
                }
            }
            handleResponseErrors(searchResponse, ERR_CANNOT_GET_CONNECTOR + " " + connector.getPackageName());
            return null;
        } catch (IOException e) {
            throw new CentralClientException(ERR_CANNOT_GET_CONNECTOR + "'" + connector.getPackageName() +
                    "'. reason: " + e.getMessage());
        } finally {
            body.ifPresent(ResponseBody::close);
            try {
                this.closeClient(client);
            } catch (IOException e) {
                // ignore
            }
        }
    }

    /**
     * Gets an new http client.
     *
     * @return the client
     */
    protected OkHttpClient getClient() {
        OkHttpClient okHttpClient = new OkHttpClient.Builder()
                .connectTimeout(connectTimeout, TimeUnit.SECONDS)
                .readTimeout(readTimeout, TimeUnit.SECONDS)
                .writeTimeout(writeTimeout, TimeUnit.SECONDS)
                .callTimeout(callTimeout, TimeUnit.SECONDS)
                .followRedirects(false)
                .retryOnConnectionFailure(true)
                .proxy(this.proxy)
                .build();

        if ((!(this.proxyUsername).isEmpty() && !(this.proxyPassword).isEmpty())) {
            Authenticator proxyAuthenticator = (route, response) -> {
                if (response.request().header("Proxy-Authorization") != null) {
                    return null; // Give up, we've already attempted to authenticate.
                }
                String credential = Credentials.basic(this.proxyUsername, this.proxyPassword);
                return response.request().newBuilder()
                        .header("Proxy-Authorization", credential)
                        .build();
            };
            okHttpClient = okHttpClient.newBuilder()
                    .proxyAuthenticator(proxyAuthenticator)
                    .build();
        }
        return okHttpClient;
    }

    /**
     * Handle response errors.
     *
     * @param response The response.
     * @param msg      Custom error message.
     * @throws CentralClientException Central Client exception.
     * @throws IOException            throws when handling http response.
     */
    protected void handleResponseErrors(Response response, String msg) throws CentralClientException, IOException {
        Optional<ResponseBody> body = Optional.ofNullable(response.body());
        if (body.isPresent()) {
            // If search request was sent wrongly
            if (response.code() == HTTP_BAD_REQUEST || response.code() == HTTP_NOT_FOUND) {
                Error error = new Gson().fromJson(body.get().string(), Error.class);
                if (error.getMessage() != null && !"".equals(error.getMessage())) {
                    throw new CentralClientException(error.getMessage());
                }
            }

            // Unauthorized access token
            if (response.code() == HTTP_UNAUTHORIZED) {
                handleUnauthorizedResponse(body);
            }

            // If error occurred at remote repository or invalid/no response received at the
            // gateway server
            if (response.code() == HTTP_INTERNAL_ERROR || response.code() == HTTP_UNAVAILABLE ||
                    response.code() == HTTP_BAD_GATEWAY || response.code() == HTTP_GATEWAY_TIMEOUT) {
                Error error = new Gson().fromJson(body.get().string(), Error.class);
                if (error.getMessage() != null && !"".equals(error.getMessage())) {
                    throw new CentralClientException(msg + " reason:" + error.getMessage());
                }
            }
        }

        throw new CentralClientException(msg);
    }

    /**
     * Closes the http client.
     *
     * @param client the client
     * @throws IOException when cache of the client cannot be closed
     */
    protected void closeClient(OkHttpClient client) throws IOException {
        client.dispatcher().executorService().shutdown();
        client.connectionPool().evictAll();
        Optional<Cache> clientCache = Optional.ofNullable(client.cache());
        if (clientCache.isPresent()) {
            clientCache.get().close();
        }
    }

    /**
     * Creates a new http request builder.
     *
     * @param supportedPlatform supported platform
     * @param ballerinaVersion  ballerina version
     * @return Http request builder
     */
    protected Request.Builder getNewRequest(String supportedPlatform, String ballerinaVersion) {
        if (this.accessToken.isEmpty()) {
            return new Request.Builder()
                    .addHeader(BALLERINA_PLATFORM, supportedPlatform)
                    .addHeader(USER_AGENT, ballerinaVersion);
        } else {
            return new Request.Builder()
                    .addHeader(BALLERINA_PLATFORM, supportedPlatform)
                    .addHeader(USER_AGENT, ballerinaVersion)
                    .addHeader(AUTHORIZATION, getBearerToken(this.accessToken));
        }
    }

    public String accessToken() {
        return this.accessToken;
    }

    public void setAccessToken(String accessToken) {
        this.accessToken = accessToken;
    }

    /**
     * Get triggers with search filters.
     *
     * @param params            Search query param map.
     * @param supportedPlatform The supported platform.
     * @param ballerinaVersion  The ballerina version.
     * @return Trigger list.
     * @throws CentralClientException Central Client exception.
     */
    public JsonElement getTriggers(Map<String, String> params, String supportedPlatform, String ballerinaVersion)
            throws CentralClientException {
        Optional<ResponseBody> body = Optional.empty();
        // TODO: update this client initiation with default timeouts after fixing
        // central/triggers API.
        OkHttpClient client = new OkHttpClient.Builder()
                .followRedirects(false)
                .connectTimeout(connectTimeout, TimeUnit.SECONDS)
                .readTimeout(readTimeout, TimeUnit.SECONDS)
                .writeTimeout(writeTimeout, TimeUnit.SECONDS)
                .callTimeout(callTimeout, TimeUnit.SECONDS)
                .proxy(this.proxy)
                .build();

        try {
            HttpUrl.Builder httpBuilder = HttpUrl.parse(this.baseUrl).newBuilder().addPathSegment(TRIGGERS);
            for (Map.Entry<String, String> param : params.entrySet()) {
                httpBuilder.addQueryParameter(param.getKey(), param.getValue());
            }

            Request searchReq = getNewRequest(supportedPlatform, ballerinaVersion)
                    .get()
                    .url(httpBuilder.build())
                    .build();
            logRequestInitVerbose(searchReq);

            Call httpRequestCall = client.newCall(searchReq);
            Response searchResponse = httpRequestCall.execute();
            logRequestConnectVerbose(searchReq, "/" + TRIGGERS);

            body = Optional.ofNullable(searchResponse.body());
            String searchResponseBody = null;
            if (body.isPresent()) {
                searchResponseBody = body.get().string();
            }
            logResponseVerbose(searchResponse, searchResponseBody);
            if (body.isPresent()) {
                Optional<MediaType> contentType = Optional.ofNullable(body.get().contentType());
                if (contentType.isPresent() && isApplicationJsonContentType(contentType.get().toString()) &&
                        searchResponse.code() == HttpsURLConnection.HTTP_OK) {
                    return new Gson().toJsonTree(searchResponseBody);
                }
            }
            handleResponseErrors(searchResponse, ERR_CANNOT_GET_TRIGGERS);
            return new JsonArray();
        } catch (IOException e) {
            throw new CentralClientException(ERR_CANNOT_GET_TRIGGERS + "'. reason: " + e.getMessage());
        } finally {
            body.ifPresent(ResponseBody::close);
            try {
                this.closeClient(client);
            } catch (IOException e) {
                // ignore
            }
        }
    }

    /**
     * Get trigger by id.
     *
     * @param id                Trigger id.
     * @param supportedPlatform The supported platform.
     * @param ballerinaVersion  String supportedPlatform.
     * @return Trigger.
     * @throws CentralClientException Central Client exception.
     */
    public JsonObject getTrigger(String id, String supportedPlatform, String ballerinaVersion)
            throws CentralClientException {
        Optional<ResponseBody> body = Optional.empty();
        OkHttpClient client = this.getClient();
        try {
            Request searchReq = getNewRequest(supportedPlatform, ballerinaVersion)
                    .get()
                    .url(this.baseUrl + "/" + TRIGGERS + "/" + id)
                    .build();
            logRequestInitVerbose(searchReq);

            Call httpRequestCall = client.newCall(searchReq);
            Response searchResponse = httpRequestCall.execute();
            logRequestConnectVerbose(searchReq, "/" + TRIGGERS + "/" + id);

            body = Optional.ofNullable(searchResponse.body());
            String searchResponseBody = null;
            if (body.isPresent()) {
                searchResponseBody = body.get().string();
            }
            logResponseVerbose(searchResponse, searchResponseBody);
            if (body.isPresent()) {
                Optional<MediaType> contentType = Optional.ofNullable(body.get().contentType());
                if (contentType.isPresent() && isApplicationJsonContentType(contentType.get().toString()) &&
                        searchResponse.code() == HttpsURLConnection.HTTP_OK) {
                    String responseStr = searchResponseBody;
                    return new Gson().fromJson(responseStr, JsonObject.class);
                }
            }
            handleResponseErrors(searchResponse, ERR_CANNOT_GET_TRIGGER + " id:" + id);
            return new JsonObject();
        } catch (IOException e) {
            throw new CentralClientException(ERR_CANNOT_GET_TRIGGER + "'" + id + "'. reason: " + e.getMessage());
        } finally {
            body.ifPresent(ResponseBody::close);
            try {
                this.closeClient(client);
            } catch (IOException e) {
                // ignore
            }
        }
    }

    /**
     * Handle unauthorized response.
     *
     * @param org          org name
     * @param body         response body
     * @param responseBody error message
     * @throws IOException            when accessing response body
     * @throws CentralClientException with unauthorized error message
     */
    private void handleUnauthorizedResponse(String org, Optional<ResponseBody> body, String responseBody)
            throws IOException, CentralClientException {
        if (body.isPresent()) {
            Optional<MediaType> contentType = Optional.ofNullable(body.get().contentType());
            if (contentType.isPresent() && isApplicationJsonContentType(contentType.get().toString())) {
                Error error = new Gson().fromJson(responseBody, Error.class);
                throw new CentralClientException("unauthorized access token for organization: '" + org +
                        "'. check access token set in 'Settings.toml' file. reason: " + error.getMessage());
            } else {
                throw new CentralClientException("unauthorized access token for organization: '" + org +
                        "'. check access token set in 'Settings.toml' file.");
            }
        }
    }

    /**
     * Handle unauthorized response.
     *
     * @param body         response body
     * @param responseBody error message
     * @throws IOException            when accessing response body
     * @throws CentralClientException with unauthorized error message
     */
    private void handleUnauthorizedResponse(Optional<ResponseBody> body, String responseBody)
            throws IOException, CentralClientException {
        if (body.isPresent()) {
            Optional<MediaType> contentType = Optional.ofNullable(body.get().contentType());
            if (contentType.isPresent() && isApplicationJsonContentType(contentType.get().toString())) {
                Error error = new Gson().fromJson(responseBody, Error.class);
                throw new CentralClientException("unauthorized access token. " +
                        "check access token set in 'Settings.toml' file. reason: " + error.getMessage());
            } else {
                throw new CentralClientException("unauthorized access token. " +
                        "check access token set in 'Settings.toml' file.");
            }
        }
    }

    /**
     * Handle unauthorized response.
     *
     * @param body response body
     * @throws IOException            when accessing response body
     * @throws CentralClientException with unauthorized error message
     */
    private void handleUnauthorizedResponse(Optional<ResponseBody> body)
            throws IOException, CentralClientException {
        if (body.isPresent()) {
            Optional<MediaType> contentType = Optional.ofNullable(body.get().contentType());
            if (contentType.isPresent() && isApplicationJsonContentType(contentType.get().toString())) {
                Error error = new Gson().fromJson(body.get().string(), Error.class);
                throw new CentralClientException("unauthorized access token. " +
                        "check access token set in 'Settings.toml' file. reason: " + error.getMessage());
            } else {
                throw new CentralClientException("unauthorized access token. " +
                        "check access token set in 'Settings.toml' file.");
            }
        }
    }

    private void logResponseVerbose(Response response, String bodyContent) {
        if (this.verboseEnabled) {
            Optional<ResponseBody> body = Optional.ofNullable(response.body());
            this.outStream.println("< HTTP " + response.code() + " " + response.message());

            if (body.isPresent()) {
                for (String headerName : response.headers().names()) {
                    this.outStream.println("> " + headerName + ": " + response.header(headerName));
                }
                this.outStream.println("< ");
                if (bodyContent != null && !bodyContent.isEmpty()) {
                    this.outStream.println(bodyContent);
                }
                this.outStream.println("* Connection to host " + this.baseUrl + " left intact \n");
            }
        }
    }

    private void logRequestInitVerbose(Request request) {
        if (this.verboseEnabled) {
            this.outStream.println("* Trying " + request.url());

        }
    }

    private void logRequestConnectVerbose(Request request, String resourceUrl) {
        if (this.verboseEnabled) {
            this.outStream.println("* Connected to " + this.baseUrl);
            this.outStream.println("> " + request.method() + " " + resourceUrl + " HTTP");
            this.outStream.println("> Host: " + this.baseUrl);
            for (String headerName : request.headers().names()) {
                if (headerName.equals(AUTHORIZATION)) {
                    this.outStream.println("> " + headerName + ": Bearer ************************************");
                } else {
                    this.outStream.println("> " + headerName + ": " + request.header(headerName));
                }
            }
            this.outStream.println(">");
        }
    }
}<|MERGE_RESOLUTION|>--- conflicted
+++ resolved
@@ -165,12 +165,8 @@
     }
 
     public CentralAPIClient(String baseUrl, Proxy proxy, String proxyUsername, String proxyPassword,
-<<<<<<< HEAD
-            String accessToken) {
-=======
-                            String accessToken, int connectionTimeout, int readTimeout, int writeTimeout,
+            String accessToken, int connectionTimeout, int readTimeout, int writeTimeout,
                             int callTimeout) {
->>>>>>> 67125afd
         this.outStream = System.out;
         this.baseUrl = baseUrl;
         this.proxy = proxy;
@@ -989,13 +985,8 @@
 
                     // If error occurred at remote repository
                     if (searchResponse.code() == HTTP_INTERNAL_ERROR ||
-<<<<<<< HEAD
-                            searchResponse.code() == HTTP_UNAVAILABLE) {
-                        Error error = new Gson().fromJson(body.get().string(), Error.class);
-=======
                         searchResponse.code() == HTTP_UNAVAILABLE) {
                         Error error = new Gson().fromJson(searchResponseBody, Error.class);
->>>>>>> 67125afd
                         if (error.getMessage() != null && !"".equals(error.getMessage())) {
                             throw new CentralClientException(ERR_CANNOT_SEARCH + "'" + query + "' reason:" +
                                     error.getMessage());
