--- conflicted
+++ resolved
@@ -142,14 +142,9 @@
                     }
 
                     // If request sent is wrong or error occurred at remote repository
-<<<<<<< HEAD
-                    if (getPackageResponse.code() == HttpsURLConnection.HTTP_BAD_REQUEST ||
-                            getPackageResponse.code() == HttpsURLConnection.HTTP_INTERNAL_ERROR) {
-=======
                     if (getPackageResponse.code() == HTTP_BAD_REQUEST ||
                         getPackageResponse.code() == HTTP_INTERNAL_ERROR ||
                         getPackageResponse.code() == HTTP_UNAVAILABLE) {
->>>>>>> c8c7143e
                         Error error = new Gson().fromJson(body.get().string(), Error.class);
                         if (error.getMessage() != null && !"".equals(error.getMessage())) {
                             throw new CentralClientException(error.getMessage());
