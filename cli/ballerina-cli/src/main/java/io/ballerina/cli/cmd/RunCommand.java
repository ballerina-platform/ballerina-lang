--- conflicted
+++ resolved
@@ -235,11 +235,7 @@
                 // clean target dir for projects
                 .addTask(new CleanTargetDirTask(isPackageModified, buildOptions.enableCache()), isSingleFileBuild)
                 // Run build tools
-<<<<<<< HEAD
-                .addTask(new RunBuildToolsTask(outStream))
-=======
-                .addTask(new RunBallerinaPreBuildToolsTask(outStream), isSingleFileBuild)
->>>>>>> 991f718f
+                .addTask(new RunBuildToolsTask(outStream), isSingleFileBuild)
                 // resolve maven dependencies in Ballerina.toml
                 .addTask(new ResolveMavenDependenciesTask(outStream))
                 // compile the modules
