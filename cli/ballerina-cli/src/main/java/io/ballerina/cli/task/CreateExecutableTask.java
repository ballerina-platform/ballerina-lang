--- conflicted
+++ resolved
@@ -19,7 +19,6 @@
 package io.ballerina.cli.task;
 
 import io.ballerina.cli.utils.BuildTime;
-import io.ballerina.cli.utils.BuildUtils;
 import io.ballerina.cli.utils.FileUtils;
 import io.ballerina.cli.utils.GraalVMCompatibilityUtils;
 import io.ballerina.projects.EmitResult;
@@ -30,6 +29,7 @@
 import io.ballerina.projects.ProjectException;
 import io.ballerina.projects.ProjectKind;
 import io.ballerina.projects.internal.model.Target;
+import org.ballerinalang.compiler.plugins.CompilerPlugin;
 
 import java.io.File;
 import java.io.IOException;
@@ -37,6 +37,7 @@
 import java.nio.file.Files;
 import java.nio.file.Path;
 import java.nio.file.Paths;
+import java.util.ServiceLoader;
 
 import static io.ballerina.cli.launcher.LauncherUtils.createLauncherException;
 import static io.ballerina.cli.utils.FileUtils.getFileNameWithoutExtension;
@@ -72,26 +73,11 @@
                 this.out.println("Generating executable");
             }
         }
+
         this.currentDir = Paths.get(System.getProperty(USER_DIR));
-<<<<<<< HEAD
-        try {
-            if (project.kind().equals(ProjectKind.BUILD_PROJECT) && target == null) {
-                target = new Target(project.targetDir());
-            } else if (project.kind().equals(ProjectKind.SINGLE_FILE_PROJECT) && target == null) {
-                target = new Target(Files.createTempDirectory("ballerina-cache" + System.nanoTime()));
-                target.setOutputPath(getExecutablePath(project));
-            }
-        } catch (IOException e) {
-            throw createLauncherException("unable to resolve target path:" + e.getMessage());
-        } catch (ProjectException e) {
-            throw createLauncherException("unable to create executable:" + e.getMessage());
-        }
-=======
-        Target target = getTarget(project);
+        target = getTarget(project);
 
         Path executablePath = getExecutablePath(project, target);
->>>>>>> 89f1a398
-
         try {
             PackageCompilation pkgCompilation = project.currentPackage().getCompilation();
             JBallerinaBackend jBallerinaBackend = JBallerinaBackend.from(pkgCompilation, JvmTarget.JAVA_17);
