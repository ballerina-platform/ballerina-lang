/*
 * Copyright (c) 2020, WSO2 Inc. (http://www.wso2.org) All Rights Reserved.
 *
 * WSO2 Inc. licenses this file to you under the Apache License,
 * Version 2.0 (the "License"); you may not use this file except
 * in compliance with the License.
 * You may obtain a copy of the License at
 *
 *   http://www.apache.org/licenses/LICENSE-2.0
 *
 * Unless required by applicable law or agreed to in writing,
 * software distributed under the License is distributed on an
 * "AS IS" BASIS, WITHOUT WARRANTIES OR CONDITIONS OF ANY
 * KIND, either express or implied.  See the License for the
 * specific language governing permissions and limitations
 * under the License.
 */

package io.ballerina.cli.cmd;

import io.ballerina.cli.BLauncherCmd;
import io.ballerina.projects.util.ProjectConstants;
import io.ballerina.projects.util.ProjectUtils;
import org.ballerinalang.central.client.exceptions.CentralClientException;
import org.ballerinalang.central.client.exceptions.PackageAlreadyExistsException;
import org.wso2.ballerinalang.util.RepoUtils;
import picocli.CommandLine;

import java.io.IOException;
import java.io.PrintStream;
import java.net.URISyntaxException;
import java.nio.file.AccessDeniedException;
import java.nio.file.Files;
import java.nio.file.Path;
import java.nio.file.Paths;
import java.util.List;

import static io.ballerina.cli.cmd.CommandUtil.applyBalaTemplate;
import static io.ballerina.cli.cmd.CommandUtil.findBalaTemplate;
import static io.ballerina.cli.cmd.CommandUtil.pullPackageFromCentral;
import static io.ballerina.cli.cmd.Constants.NEW_COMMAND;
import static io.ballerina.projects.util.ProjectUtils.guessPkgName;

/**
 * New command for creating a ballerina project.
 *
 * @since 2.0.0
 */
@CommandLine.Command(name = NEW_COMMAND, description = "Create a new Ballerina project")
public class NewCommand implements BLauncherCmd {

    private Path userDir;
    private PrintStream errStream;
    private boolean exitWhenFinish;
    Path homeCache = RepoUtils.createAndGetHomeReposPath();
<<<<<<< HEAD
=======
    Path balaCache = homeCache.resolve(ProjectConstants.REPOSITORIES_DIR)
            .resolve(ProjectConstants.CENTRAL_REPOSITORY_CACHE_NAME)
            .resolve(ProjectConstants.BALA_DIR_NAME);
>>>>>>> 7132c0dd

    @CommandLine.Parameters
    public List<String> argList;

    @CommandLine.Option(names = {"--help", "-h"}, hidden = true)
    private boolean helpFlag;

    @CommandLine.Option(names = {"--template", "-t"}, description = "Acceptable values: [main, service, lib] " +
            "default: default")
    public String template = "default";

    public NewCommand() {
        this.userDir = Paths.get(System.getProperty(ProjectConstants.USER_DIR));
        this.errStream = System.err;
        this.exitWhenFinish = true;
        CommandUtil.initJarFs();
    }

    public NewCommand(Path userDir, PrintStream errStream, boolean exitWhenFinish) {
        this.userDir = userDir;
        this.errStream = errStream;
        this.exitWhenFinish = exitWhenFinish;
        CommandUtil.initJarFs();
    }

<<<<<<< HEAD
    public NewCommand(Path userDir, PrintStream errStream, boolean exitWhenFinish, Path customHomeCache) {
=======
    public NewCommand(Path userDir, PrintStream errStream, boolean exitWhenFinish, Path homeCache) {
>>>>>>> 7132c0dd
        this.userDir = userDir;
        this.errStream = errStream;
        this.exitWhenFinish = exitWhenFinish;
        CommandUtil.initJarFs();
<<<<<<< HEAD
        this.homeCache = customHomeCache;
=======
        this.homeCache = homeCache;
>>>>>>> 7132c0dd
    }

    @Override
    public void execute() {
        Path balaCache = homeCache.resolve(ProjectConstants.REPOSITORIES_DIR)
                .resolve(ProjectConstants.CENTRAL_REPOSITORY_CACHE_NAME)
                .resolve(ProjectConstants.BALA_DIR_NAME);
        // If help flag is given print the help message.
        if (helpFlag) {
            String commandUsageInfo = BLauncherCmd.getCommandUsageInfo(NEW_COMMAND);
            errStream.println(commandUsageInfo);
            return;
        }

        // Check if the project name is given
        if (null == argList) {
            CommandUtil.printError(errStream,
                    "project name is not provided.",
                    "bal new <project-name>",
                    true);
            CommandUtil.exitError(this.exitWhenFinish);
            return;
        }
        // Check if one argument is given and not more than one argument.
        if (!(1 == argList.size())) {
            CommandUtil.printError(errStream,
                    "too many arguments",
                    "bal new <project-name>",
                    true);
            CommandUtil.exitError(this.exitWhenFinish);
            return;
        }

        // If the current directory is a ballerina project, fail the command.
        if (ProjectUtils.isBallerinaProject(this.userDir)) {
            CommandUtil.printError(errStream,
                    "directory is already a Ballerina project.",
                    null,
                    false);
            CommandUtil.exitError(this.exitWhenFinish);
            return;
        }

        String packageName = argList.get(0);
        Path path = userDir.resolve(packageName);
        // Check if the directory or file exists with the given project name
        if (Files.exists(path)) {
            CommandUtil.printError(errStream,
                    "destination '" + path.toString() + "' already exists.",
                    "bal new <project-name>",
                    true);
            CommandUtil.exitError(this.exitWhenFinish);
            return;
        }

        // Check if the command is executed inside a ballerina project
        Path projectRoot = ProjectUtils.findProjectRoot(path);
        if (projectRoot != null) {
            CommandUtil.printError(errStream,
                    "directory is already within a Ballerina project :" +
                            projectRoot.resolve(ProjectConstants.BALLERINA_TOML).toString(),
                    null,
                    false);
            CommandUtil.exitError(this.exitWhenFinish);
            return;
        }

        if (!ProjectUtils.validateNameLength(packageName)) {
            CommandUtil.printError(errStream,
                                   "invalid package name : '" + packageName + "' :\n" +
                                           "Maximum length of package name is 256 characters.",
                                   null,
                                   false);
            CommandUtil.exitError(this.exitWhenFinish);
            return;
        }

        if (!ProjectUtils.validateUnderscoresOfName(packageName)) {
            CommandUtil.printError(errStream,
                                   "invalid package name : '" + packageName + "' :\n" +
                                           ProjectUtils.getValidateUnderscoreError(packageName, "Package"),
                                   null,
                                   false);
            CommandUtil.exitError(this.exitWhenFinish);
            return;
        }

        if (!ProjectUtils.validatePackageName(packageName)) {
            errStream.println("unallowed characters in the project name were replaced by " +
                    "underscores when deriving the package name. Edit the Ballerina.toml to change it.");
            errStream.println();
        }

        try {
            Files.createDirectories(path);
            // check if the template matches with one of the inbuilt template types
            if (!CommandUtil.getTemplates().contains(template)) {
                // Check if the package is available in local bala cache
                if (findBalaTemplate(template) != null) {
                    // Pkg is available in the local cache
                    try {
                        applyBalaTemplate(path, balaCache, template);
                    } catch (CentralClientException centralClientException) {
                        if (Files.exists(path)) {
                            try {
                                Files.delete(path);
                            } catch (IOException ignored) {
                            }
                        }
                        CommandUtil.printError(errStream, centralClientException.getMessage(),
                                null,
                                false);
                        CommandUtil.exitError(this.exitWhenFinish);
                    }
                } else {
                    // Pull pkg from central
                    pullPackageFromCentral(balaCache, path, template);
                }
            } else {
                // create package with inbuilt template
                CommandUtil.initPackageByTemplate(path, packageName, template);
            }
        } catch (PackageAlreadyExistsException e) {
            try {
                applyBalaTemplate(path, balaCache, template);
                if (Files.exists(path)) {
                    errStream.println("Created new Ballerina package '" + guessPkgName(packageName)
                            + "' at " + userDir.relativize(path) + ".");
                }
            } catch (CentralClientException centralClientException) {
                if (Files.exists(path)) {
                    try {
                        Files.delete(path);
                    } catch (IOException ignored) {
                    }
                }
                CommandUtil.printError(errStream, centralClientException.getMessage(),
                        null,
                        false);
                CommandUtil.exitError(this.exitWhenFinish);
            }
            CommandUtil.exitError(this.exitWhenFinish);
        } catch (AccessDeniedException e) {
            CommandUtil.printError(errStream,
                    "error occurred while creating project : " + "Insufficient Permission : " + e.getMessage(),
                    null,
                    false);
            CommandUtil.exitError(this.exitWhenFinish);
        } catch (CentralClientException e) {
            if (Files.exists(path)) {
                try {
                    Files.delete(path);
                } catch (IOException ignored) {
                }
            }
            CommandUtil.printError(errStream, e.getMessage(),
                    null,
                    false);
            CommandUtil.exitError(this.exitWhenFinish);
        } catch (IOException | URISyntaxException e) {
            CommandUtil.printError(errStream,
                    "error occurred while creating project : " + e.getMessage(),
                    null,
                    false);
            CommandUtil.exitError(this.exitWhenFinish);
        }
        if (Files.exists(path)) {
            errStream.println("Created new Ballerina package '" + guessPkgName(packageName)
                    + "' at " + userDir.relativize(path) + ".");
        }
        if (this.exitWhenFinish) {
            Runtime.getRuntime().exit(0);
        }
        return;
    }

    @Override
    public String getName() {
        return NEW_COMMAND;
    }

    @Override
    public void printLongDesc(StringBuilder out) {
        out.append("create a new Ballerina project");
    }

    @Override
    public void printUsage(StringBuilder out) {
        out.append("  bal new <project-name> \n");
    }

    @Override
    public void setParentCmdParser(CommandLine parentCmdParser) {
    }

}<|MERGE_RESOLUTION|>--- conflicted
+++ resolved
@@ -53,12 +53,9 @@
     private PrintStream errStream;
     private boolean exitWhenFinish;
     Path homeCache = RepoUtils.createAndGetHomeReposPath();
-<<<<<<< HEAD
-=======
     Path balaCache = homeCache.resolve(ProjectConstants.REPOSITORIES_DIR)
             .resolve(ProjectConstants.CENTRAL_REPOSITORY_CACHE_NAME)
             .resolve(ProjectConstants.BALA_DIR_NAME);
->>>>>>> 7132c0dd
 
     @CommandLine.Parameters
     public List<String> argList;
@@ -84,20 +81,12 @@
         CommandUtil.initJarFs();
     }
 
-<<<<<<< HEAD
     public NewCommand(Path userDir, PrintStream errStream, boolean exitWhenFinish, Path customHomeCache) {
-=======
-    public NewCommand(Path userDir, PrintStream errStream, boolean exitWhenFinish, Path homeCache) {
->>>>>>> 7132c0dd
         this.userDir = userDir;
         this.errStream = errStream;
         this.exitWhenFinish = exitWhenFinish;
         CommandUtil.initJarFs();
-<<<<<<< HEAD
         this.homeCache = customHomeCache;
-=======
-        this.homeCache = homeCache;
->>>>>>> 7132c0dd
     }
 
     @Override
