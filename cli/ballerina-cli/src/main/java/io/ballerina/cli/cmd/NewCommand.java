--- conflicted
+++ resolved
@@ -161,8 +161,6 @@
             return;
         }
 
-<<<<<<< HEAD
-=======
         if (!ProjectUtils.validateUnderscoresOfName(packageName)) {
             CommandUtil.printError(errStream,
                                    "invalid package name : '" + packageName + "' :\n" +
@@ -179,7 +177,6 @@
             errStream.println();
         }
 
->>>>>>> 53c3c675
         try {
             Files.createDirectories(path);
             // check if the template matches with one of the inbuilt template types
@@ -222,10 +219,6 @@
                     false);
             CommandUtil.exitError(this.exitWhenFinish);
         } catch (CentralClientException e) {
-<<<<<<< HEAD
-            CommandUtil.printError(errStream,
-                    "error occurred while pulling the package : " + e.getMessage(),
-=======
             if (Files.exists(path)) {
                 try {
                     Files.delete(path);
@@ -233,7 +226,6 @@
                 }
             }
             CommandUtil.printError(errStream, e.getMessage(),
->>>>>>> 53c3c675
                     null,
                     false);
             CommandUtil.exitError(this.exitWhenFinish);
