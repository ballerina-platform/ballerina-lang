--- conflicted
+++ resolved
@@ -248,11 +248,7 @@
 
         TaskExecutor taskExecutor = new TaskExecutor.TaskBuilder()
                 .addTask(new CleanTargetDirTask(isPackageModified, buildOptions.enableCache()), isSingleFileBuild)
-<<<<<<< HEAD
-                .addTask(new RunBuildToolsTask(outStream))
-=======
-                .addTask(new RunBallerinaPreBuildToolsTask(outStream), isSingleFileBuild)
->>>>>>> 991f718f
+                .addTask(new RunBuildToolsTask(outStream), isSingleFileBuild)
                 .addTask(new ResolveMavenDependenciesTask(outStream))
                 .addTask(new CompileTask(outStream, errStream, true, isPackageModified, buildOptions.enableCache()))
                 .addTask(new CreateBalaTask(outStream))
