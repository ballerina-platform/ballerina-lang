/*
 * Copyright (c) 2023, WSO2 Inc. (http://www.wso2.org) All Rights Reserved.
 *
 * WSO2 Inc. licenses this file to you under the Apache License,
 * Version 2.0 (the "License"); you may not use this file except
 * in compliance with the License.
 * You may obtain a copy of the License at
 *
 *   http://www.apache.org/licenses/LICENSE-2.0
 *
 * Unless required by applicable law or agreed to in writing,
 * software distributed under the License is distributed on an
 * "AS IS" BASIS, WITHOUT WARRANTIES OR CONDITIONS OF ANY
 * KIND, either express or implied.  See the License for the
 * specific language governing permissions and limitations
 * under the License.
 */

package io.ballerina.cli.utils;

import io.ballerina.projects.AnyTarget;
import io.ballerina.projects.PackageDependencyScope;
import io.ballerina.projects.PackageManifest;
import io.ballerina.projects.ResolvedPackageDependency;
import io.ballerina.projects.util.ProjectUtils;

import java.util.ArrayList;
import java.util.Collection;
import java.util.List;
import java.util.Map;
import java.util.Optional;

/**
 * Utilities to verify the compatibility of a package with GraalVM.
 *
 * @since 2201.7.0
 */
public class GraalVMCompatibilityUtils {

    private static boolean hasExternalPlatformDependencies(io.ballerina.projects.Package pkg) {
        // Check if external platform dependencies are defined
        Map<String, PackageManifest.Platform> platforms = pkg.manifest().platforms();
        for (PackageManifest.Platform platformVal: platforms.values()) {
            if (!platformVal.dependencies().isEmpty()) {
                return true;
            }
        }
        return false;
    }

    private static String otherPlatformGraalvmCompatibleVerified(String target,
                                                                 Map<String, PackageManifest.Platform> platforms) {
        for (Map.Entry<String, PackageManifest.Platform> platform : platforms.entrySet()) {
            if (!platform.getKey().equals(target) && platform.getValue().graalvmCompatible() != null) {
                return platform.getKey();
            }
        }
        return "";
    }

    private static Boolean isAllPlatformDepsGraalvmCompatible(Map<String, PackageManifest.Platform> platforms) {
        Boolean isAllDepsGraalvmCompatible = true;
        for (PackageManifest.Platform platform: platforms.values()) {
            if (platform.isPlatfromDepsGraalvmCompatible() == null) {
                isAllDepsGraalvmCompatible = null;
            } else if (!platform.isPlatfromDepsGraalvmCompatible()) {
                return false;
            }
        }
        return isAllDepsGraalvmCompatible;
    }

    /**
     * Get the GraalVM compatibility warning message for the given package.
     *
     * @param pkg            Package to be verified
     * @param targetPlatform Target platform
     * @return Warning message
     */
    public static String getWarningForPackage(io.ballerina.projects.Package pkg, String targetPlatform) {
        // Verify that Java dependencies (if exist) of this package are GraalVM compatible
        if (hasExternalPlatformDependencies(pkg)) {
            PackageManifest.Platform platform = pkg.manifest().platform(targetPlatform);
            Boolean allDepsGraalvmCompatible = isAllPlatformDepsGraalvmCompatible(pkg.manifest().platforms());
            String packageName = pkg.manifest().name().value();
            if (platform == null || platform.graalvmCompatible() == null) {
                String graalvmCompatiblePlatform = otherPlatformGraalvmCompatibleVerified(targetPlatform,
                        pkg.manifest().platforms());
<<<<<<< HEAD
                if (graalvmCompatiblePlatform.equals("") && allDepsGraalvmCompatible == null) {
=======
                if (graalvmCompatiblePlatform.isEmpty()) {
>>>>>>> 4052bf6b
                    return String.format(
                            "************************************************************%n" +
                                    "* WARNING: Package is not verified with GraalVM.           *%n" +
                                    "************************************************************%n%n" +
                                    "The GraalVM compatibility property has not been defined for the package '%s'. " +
                                    "This could potentially lead to compatibility issues with GraalVM.%n%n" +
                                    "To resolve this warning, please ensure that all Java dependencies of " +
                                    "this package are compatible with GraalVM. Subsequently, update the " +
                                    "Ballerina.toml file under the section '[platform.%s]' with the " +
                                    "attribute 'graalvmCompatible = true'.Or, add 'graalvmCompatible = true' " +
                                    "attribute to each Java dependency entry in Ballerina.toml.%n%n" +
                                    "************************************************************%n",
                            packageName, targetPlatform);
                } else {
                    if ((!graalvmCompatiblePlatform.equals("") &&
                            !pkg.manifest().platform(graalvmCompatiblePlatform).graalvmCompatible()) ||
                            (graalvmCompatiblePlatform.equals("") && !allDepsGraalvmCompatible)) {
                        return String.format(
                                "************************************************************%n" +
                                        "* WARNING: Package is not compatible with GraalVM.         *%n" +
                                        "************************************************************%n%n" +
                                        "The package '%s' has been marked with its GraalVM compatibility property " +
                                        "set to false. This setting suggests potential compatibility issues with " +
                                        "GraalVM.%n%n" +
                                        "To ensure this package can function seamlessly with GraalVM, " +
                                        "it's recommended to either modify the package dependencies or consider " +
                                        "GraalVM-compatible alternatives" +
                                        ".%n%n************************************************************%n",
                                packageName);
                    }
                }
            } else if (!platform.graalvmCompatible()) {
                return String.format(
                        "************************************************************%n" +
                                "* WARNING: Package is not compatible with GraalVM.         *%n" +
                                "************************************************************%n%n" +
                                "The package '%s' has been marked with its GraalVM compatibility property set to " +
                                "false. This setting suggests potential compatibility issues with GraalVM.%n%n" +
                                "To ensure this package can function seamlessly with GraalVM, it's recommended to " +
                                "either modify the package dependencies or consider GraalVM-compatible alternatives" +
                                ".%n%n************************************************************%n", packageName);
            }
        }
        return null;
    }

    private static String getWarningForDependencies(io.ballerina.projects.Package pkg,
                                                    boolean isTestExec) {

        Collection<ResolvedPackageDependency> allDependencies = pkg.getCompilation().getResolution().allDependencies();
        List<ResolvedPackageDependency> nonGraalVMCompatibleDependencies = new ArrayList<>();
        List<ResolvedPackageDependency> nonVerifiedDependencies = new ArrayList<>();

        allDependencies.stream().filter(dependency -> !ProjectUtils.isLangLibPackage(
                dependency.packageInstance().descriptor().org(),
                dependency.packageInstance().descriptor().name())).forEach(dependency -> {
            Map<String, PackageManifest.Platform> platformMap = dependency.packageInstance().manifest().platforms();
            Optional<Map.Entry<String, PackageManifest.Platform>> platform =
                    platformMap.entrySet().stream().findFirst();
            if (platform.isPresent() && !AnyTarget.ANY.code().equals(platform.get().getKey())) {
                Boolean isGraalVMCompatible = platform.get().getValue().graalvmCompatible();
                if (isGraalVMCompatible == null) {
                    if (!platform.get().getValue().dependencies().isEmpty()) {
                        nonVerifiedDependencies.add(dependency);
                    }
                } else if (!isGraalVMCompatible) {
                    nonGraalVMCompatibleDependencies.add(dependency);
                }
            }
        });
        return getDependenciesWarningMessage(getDependenciesList(nonGraalVMCompatibleDependencies, isTestExec),
                getDependenciesList(nonVerifiedDependencies, isTestExec));
    }

    /**
     * Get all the applicable warning messages for GraalVM compatibility of the package.
     *
     * @param pkg            Package to be verified
     * @param targetPlatform Target platform
     * @param isTestExec     Whether it is a test execution
     * @return Warning message
     */
    public static String getAllWarnings(io.ballerina.projects.Package pkg, String targetPlatform, boolean isTestExec) {
        StringBuilder warnings = new StringBuilder();
        // Verify that Java dependencies (if exist) of this package are GraalVM compatible
        String packageWarning = getWarningForPackage(pkg, targetPlatform);
        if (packageWarning != null) {
            warnings.append(packageWarning);
        }
        // List all dependencies that are not GraalVM compatible
        String dependencyWarning = getWarningForDependencies(pkg, isTestExec);
        if (dependencyWarning != null) {
            if (!warnings.isEmpty()) {
                warnings.append(System.lineSeparator());
            }
            warnings.append(dependencyWarning);
        }
        return warnings.toString();
    }


    private static String getDependenciesWarningMessage(String nonGraalVMCompatibleDependencies,
                                                        String nonVerifiedDependencies) {
        // If there are no non-GraalVM compatible dependencies, return null
        if (nonGraalVMCompatibleDependencies.isEmpty() && nonVerifiedDependencies.isEmpty()) {
            return null;
        }
        StringBuilder warning = new StringBuilder(
                String.format("*************************************************************%n" +
                        "* WARNING: Some dependencies may not be GraalVM compatible. *%n" +
                        "*************************************************************%n%n" +
                        "The following Ballerina dependencies in your project could pose compatibility issues " +
                        "with GraalVM.%n"));
        if (!nonVerifiedDependencies.isEmpty()) {
            warning.append("\nPackages pending compatibility verification with GraalVM:");
            warning.append(nonVerifiedDependencies);
            warning.append("\n");
        }
        if (!nonGraalVMCompatibleDependencies.isEmpty()) {
            warning.append("\nPackages marked as incompatible with GraalVM:");
            warning.append(nonGraalVMCompatibleDependencies);
            warning.append("\n");
        }
        warning.append(String.format("%nPlease note that generating a GraalVM native image may fail or result in " +
                "runtime issues if these packages rely on features that are not supported by GraalVM's native " +
                "image generation process.%n%nIt is recommended to review the API documentation or contact the " +
                "maintainers of these packages for more information on their GraalVM compatibility status. " +
                "You may need to adjust or find alternatives for these packages before proceeding with GraalVM " +
                "native image generation.%n%n************************************************************%n"));
        return warning.toString();
    }

    private static String getDependenciesList(List<ResolvedPackageDependency> dependencies, boolean includeAllScopes) {
        StringBuilder dependenciesList = new StringBuilder();
        for (ResolvedPackageDependency dependency : dependencies) {
            if (!includeAllScopes && PackageDependencyScope.TEST_ONLY.equals(dependency.scope())) {
                continue;
            }
            dependenciesList.append(System.lineSeparator())
                    .append(getDependencyDetail(dependency));
        }
        return dependenciesList.toString();
    }

    private static String getDependencyDetail(ResolvedPackageDependency dependency) {
        StringBuilder dependencyDetail = new StringBuilder("\t" + dependency.packageInstance().descriptor().toString());
        if (PackageDependencyScope.TEST_ONLY.equals(dependency.scope())) {
            dependencyDetail.append(" [scope=").append(PackageDependencyScope.TEST_ONLY.getValue()).append("]");
        }
        return dependencyDetail.toString();
    }

}<|MERGE_RESOLUTION|>--- conflicted
+++ resolved
@@ -86,11 +86,7 @@
             if (platform == null || platform.graalvmCompatible() == null) {
                 String graalvmCompatiblePlatform = otherPlatformGraalvmCompatibleVerified(targetPlatform,
                         pkg.manifest().platforms());
-<<<<<<< HEAD
-                if (graalvmCompatiblePlatform.equals("") && allDepsGraalvmCompatible == null) {
-=======
-                if (graalvmCompatiblePlatform.isEmpty()) {
->>>>>>> 4052bf6b
+                if (graalvmCompatiblePlatform.isEmpty() && allDepsGraalvmCompatible == null) {
                     return String.format(
                             "************************************************************%n" +
                                     "* WARNING: Package is not verified with GraalVM.           *%n" +
@@ -105,9 +101,9 @@
                                     "************************************************************%n",
                             packageName, targetPlatform);
                 } else {
-                    if ((!graalvmCompatiblePlatform.equals("") &&
+                    if ((!graalvmCompatiblePlatform.isEmpty() &&
                             !pkg.manifest().platform(graalvmCompatiblePlatform).graalvmCompatible()) ||
-                            (graalvmCompatiblePlatform.equals("") && !allDepsGraalvmCompatible)) {
+                            (graalvmCompatiblePlatform.isEmpty() && !allDepsGraalvmCompatible)) {
                         return String.format(
                                 "************************************************************%n" +
                                         "* WARNING: Package is not compatible with GraalVM.         *%n" +
