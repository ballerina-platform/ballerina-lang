/*
 * Copyright (c) 2020, WSO2 Inc. (http://www.wso2.org) All Rights Reserved.
 *
 * WSO2 Inc. licenses this file to you under the Apache License,
 * Version 2.0 (the "License"); you may not use this file except
 * in compliance with the License.
 * You may obtain a copy of the License at
 *
 *   http://www.apache.org/licenses/LICENSE-2.0
 *
 * Unless required by applicable law or agreed to in writing,
 * software distributed under the License is distributed on an
 * "AS IS" BASIS, WITHOUT WARRANTIES OR CONDITIONS OF ANY
 * KIND, either express or implied.  See the License for the
 * specific language governing permissions and limitations
 * under the License.
 */

package io.ballerina.cli.task;

import io.ballerina.cli.launcher.RuntimePanicException;
import io.ballerina.cli.utils.BuildTime;
import io.ballerina.projects.Project;
import io.ballerina.projects.ProjectException;
import io.ballerina.projects.internal.model.Target;
import org.wso2.ballerinalang.util.Lists;

import java.io.IOException;
import java.io.PrintStream;
import java.util.ArrayList;
import java.util.List;

import static io.ballerina.cli.launcher.LauncherUtils.createLauncherException;
import static io.ballerina.cli.utils.DebugUtils.getDebugArgs;
import static io.ballerina.cli.utils.DebugUtils.isInDebugMode;
import static org.wso2.ballerinalang.compiler.util.ProjectDirConstants.USER_DIR;

/**
 * Task for running the executable.
 *
 * @since 2.0.0
 */
public class RunExecutableTask implements Task {

    private final List<String> args;
    private final transient PrintStream out;
    private final transient PrintStream err;
    private final Target target;

    /**
     * Create a task to run the executable. This requires {@link CreateExecutableTask} to be completed.
     *
     * @param args Arguments for the executable.
     * @param out output stream
     * @param err error stream
     */
    public RunExecutableTask(String[] args, PrintStream out, PrintStream err, Target target) {
        this.args = Lists.of(args);
        this.out = out;
        this.err = err;
        this.target = target;
    }

    @Override
    public void execute(Project project) {
        long start = 0;
        if (project.buildOptions().dumpBuildTime()) {
            start = System.currentTimeMillis();
        }

        out.println();
        out.println("Running executable");
        out.println();

        try {
            this.runGeneratedExecutable(project);
        } catch (ProjectException e) {
            throw createLauncherException(e.getMessage());
        }
        if (project.buildOptions().dumpBuildTime()) {
            BuildTime.getInstance().runningExecutableDuration = System.currentTimeMillis() - start;
        }
    }

    private void runGeneratedExecutable(Project project) {
        try {
            List<String> commands = new ArrayList<>();
            commands.add(System.getProperty("java.command"));
            if (isInDebugMode()) {
                commands.add(getDebugArgs(err));
            }
            commands.add("-XX:+HeapDumpOnOutOfMemoryError");
            commands.add("-XX:HeapDumpPath=" + System.getProperty(USER_DIR));
            // Sets classpath with executable thin jar and all dependency jar paths.
            commands.add("-jar");
            commands.add(this.target.getExecutablePath(project.currentPackage()).toAbsolutePath()
                    .normalize().toString());
            commands.addAll(args);
            ProcessBuilder pb = new ProcessBuilder(commands).inheritIO();
            Process process = pb.start();
            process.waitFor();
            int exitValue = process.exitValue();
            if (exitValue != 0) {
                throw new RuntimePanicException(exitValue);
            }
        } catch (IOException | InterruptedException e) {
            throw createLauncherException("Error occurred while running the executable ", e.getCause());
        }
    }
<<<<<<< HEAD

    private String getAllClassPaths(JarResolver jarResolver) {

        StringJoiner cp = new StringJoiner(File.pathSeparator);
        jarResolver.getJarFilePathsRequiredForExecution(false).stream()
                .map(JarLibrary::path).map(Path::toString)
                .forEach(cp::add);
        return cp.toString();
    }
=======
>>>>>>> c09a92c2
}
<|MERGE_RESOLUTION|>--- conflicted
+++ resolved
@@ -107,7 +107,6 @@
             throw createLauncherException("Error occurred while running the executable ", e.getCause());
         }
     }
-<<<<<<< HEAD
 
     private String getAllClassPaths(JarResolver jarResolver) {
 
@@ -117,6 +116,4 @@
                 .forEach(cp::add);
         return cp.toString();
     }
-=======
->>>>>>> c09a92c2
 }
