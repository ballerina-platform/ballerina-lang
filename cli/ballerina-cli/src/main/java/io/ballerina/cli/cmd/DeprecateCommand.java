--- conflicted
+++ resolved
@@ -114,11 +114,7 @@
         // validate deprecation message
         if (!validateDeprecationMsg(deprecationMsg)) {
             CommandUtil.printError(errStream, "invalid deprecation message. The message can only contain" +
-<<<<<<< HEAD
-                            " alphanumerics, underscores, hyphens, commas and periods.",
-=======
                             " alphanumerics, underscores, hyphens, commas, periods and spaces.",
->>>>>>> 0f497d97
                     USAGE_TEXT, false);
             CommandUtil.exitError(this.exitWhenFinish);
             return;
@@ -137,11 +133,7 @@
 
     private boolean validateDeprecationMsg(String deprecationMsg) {
         if (deprecationMsg != null) {
-<<<<<<< HEAD
-            return deprecationMsg.matches("^[a-zA-Z0-9\\s,.'\\-_]*$");
-=======
             return deprecationMsg.matches("^[a-zA-Z0-9,.'\\-_ ]*$");
->>>>>>> 0f497d97
         }
         return true;
     }
