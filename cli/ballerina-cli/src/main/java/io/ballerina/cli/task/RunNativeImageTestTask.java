/*
 * Copyright (c) 2022, WSO2 Inc. (http://www.wso2.org) All Rights Reserved.
 *
 * WSO2 Inc. licenses this file to you under the Apache License,
 * Version 2.0 (the "License"); you may not use this file except
 * in compliance with the License.
 * You may obtain a copy of the License at
 *
 *   http://www.apache.org/licenses/LICENSE-2.0
 *
 * Unless required by applicable law or agreed to in writing,
 * software distributed under the License is distributed on an
 * "AS IS" BASIS, WITHOUT WARRANTIES OR CONDITIONS OF ANY
 * KIND, either express or implied.  See the License for the
 * specific language governing permissions and limitations
 * under the License.
 */

package io.ballerina.cli.task;

import io.ballerina.cli.utils.BuildTime;
import io.ballerina.cli.utils.TestUtils;
import io.ballerina.projects.JBallerinaBackend;
import io.ballerina.projects.JarResolver;
import io.ballerina.projects.JvmTarget;
import io.ballerina.projects.Module;
import io.ballerina.projects.ModuleDescriptor;
import io.ballerina.projects.ModuleName;
import io.ballerina.projects.Package;
import io.ballerina.projects.PackageCompilation;
import io.ballerina.projects.Project;
import io.ballerina.projects.ProjectException;
import io.ballerina.projects.ProjectKind;
import io.ballerina.projects.internal.model.Target;
import io.ballerina.projects.util.ProjectConstants;
import org.apache.commons.compress.utils.IOUtils;
import org.ballerinalang.test.runtime.entity.MockFunctionReplaceVisitor;
import org.ballerinalang.test.runtime.entity.ModuleStatus;
import org.ballerinalang.test.runtime.entity.TestReport;
import org.ballerinalang.test.runtime.entity.TestSuite;
import org.ballerinalang.test.runtime.util.TesterinaConstants;
import org.ballerinalang.test.runtime.util.TesterinaUtils;
import org.ballerinalang.testerina.core.TestProcessor;
import org.objectweb.asm.ClassReader;
import org.objectweb.asm.ClassVisitor;
import org.objectweb.asm.ClassWriter;
import org.objectweb.asm.Opcodes;
import org.objectweb.asm.Type;
import org.wso2.ballerinalang.util.Lists;

import java.io.File;
import java.io.FileInputStream;
<<<<<<< HEAD
=======
import java.io.FileOutputStream;
>>>>>>> d9c9560e
import java.io.FileWriter;
import java.io.IOException;
import java.io.InputStream;
import java.io.PrintStream;
import java.lang.reflect.Method;
import java.net.MalformedURLException;
import java.net.URL;
import java.net.URLClassLoader;
import java.nio.charset.Charset;
import java.nio.file.Files;
import java.nio.file.Path;
import java.nio.file.Paths;
import java.security.AccessController;
import java.security.PrivilegedAction;
import java.util.ArrayList;
import java.util.HashMap;
import java.util.List;
import java.util.Locale;
import java.util.Map;
import java.util.StringJoiner;
import java.util.jar.JarOutputStream;
import java.util.stream.Collectors;
import java.util.zip.ZipEntry;
import java.util.zip.ZipInputStream;

import static io.ballerina.cli.launcher.LauncherUtils.createLauncherException;
import static io.ballerina.cli.utils.NativeUtils.createReflectConfig;
import static io.ballerina.cli.utils.TestUtils.generateTesterinaReports;
import static io.ballerina.projects.util.ProjectConstants.BIN_DIR_NAME;
import static io.ballerina.runtime.api.constants.RuntimeConstants.FILE_NAME_PERIOD_SEPARATOR;
import static java.util.Objects.requireNonNull;
import static org.ballerinalang.test.runtime.util.TesterinaConstants.CACHE_DIR;
import static org.ballerinalang.test.runtime.util.TesterinaConstants.CLASS_EXTENSION;
import static org.ballerinalang.test.runtime.util.TesterinaConstants.DOT;
import static org.ballerinalang.test.runtime.util.TesterinaConstants.DOT_REPLACER;
import static org.ballerinalang.test.runtime.util.TesterinaConstants.HYPHEN;
import static org.ballerinalang.test.runtime.util.TesterinaConstants.JAR_EXTENSION;
import static org.ballerinalang.test.runtime.util.TesterinaConstants.JAVA_11_DIR;
import static org.ballerinalang.test.runtime.util.TesterinaConstants.MOCK_FN_DELIMITER;
import static org.ballerinalang.test.runtime.util.TesterinaConstants.MOCK_FUNC_NAME_PREFIX;
import static org.ballerinalang.test.runtime.util.TesterinaConstants.MOCK_LEGACY_DELIMITER;
import static org.ballerinalang.test.runtime.util.TesterinaConstants.MODIFIED;
import static org.ballerinalang.test.runtime.util.TesterinaConstants.PATH_SEPARATOR;
import static org.ballerinalang.test.runtime.util.TesterinaConstants.TESTABLE;

/**
 * Task for executing tests.
 *
 * @since 2.3.0
 */
public class RunNativeImageTestTask implements Task {

    private static final String OS = System.getProperty("os.name").toLowerCase(Locale.getDefault());

    private final PrintStream out;
    private final PrintStream err;
    private String groupList;
    private String disableGroupList;
    private boolean report;
    private boolean coverage;
    private boolean isRerunTestExecution;
    private String singleExecTests;
    private boolean listGroups;

    TestReport testReport;

    public RunNativeImageTestTask(PrintStream out, PrintStream err, boolean rerunTests, String groupList,
                                  String disableGroupList, String testList, String includes, String coverageFormat,
                                  Map<String, Module> modules, boolean listGroups) {
        this.out = out;
        this.isRerunTestExecution = rerunTests;
        this.err = err;

        if (disableGroupList != null) {
            this.disableGroupList = disableGroupList;
        } else if (groupList != null) {
            this.groupList = groupList;
        }

        if (testList != null) {
            singleExecTests = testList;
        }
        this.listGroups = listGroups;
    }


    private static byte[] getModifiedClassBytes(String className, List<String> functionNames, TestSuite suite,
                                               ClassLoader classLoader) {
        Class<?> functionToMockClass;
        try {
            functionToMockClass = classLoader.loadClass(className);
        } catch (Throwable e) {
            throw createLauncherException("failed to load class: " + className);
        }

        byte[] classFile = new byte[0];
        boolean readFromBytes = false;
        for (Method method1 : functionToMockClass.getDeclaredMethods()) {
            if (functionNames.contains(MOCK_FN_DELIMITER + method1.getName())) {
                String desugaredMockFunctionName = MOCK_FUNC_NAME_PREFIX + method1.getName();
                String testClassName = TesterinaUtils.getQualifiedClassName(suite.getOrgName(),
                        suite.getTestPackageID(), suite.getVersion(),
                        suite.getPackageID().replace(DOT, FILE_NAME_PERIOD_SEPARATOR));
                Class<?> testClass;
                try {
                    testClass = classLoader.loadClass(testClassName);
                } catch (Throwable e) {
                    throw createLauncherException("failed to prepare " + testClassName + " for mocking reason:" +
                            e.getMessage());
                }
                for (Method method2 : testClass.getDeclaredMethods()) {
                    if (method2.getName().equals(desugaredMockFunctionName)) {
                        if (!readFromBytes) {
                            classFile = replaceMethodBody(method1, method2);
                            readFromBytes = true;
                        } else {
                            classFile = replaceMethodBody(classFile, method1, method2);
                        }
                    }
                }
            } else if (functionNames.contains(MOCK_LEGACY_DELIMITER + method1.getName())) {
                String key = className + MOCK_LEGACY_DELIMITER + method1.getName();
                String mockFunctionName = suite.getMockFunctionNamesMap().get(key);
                if (mockFunctionName != null) {
                    String mockFunctionClassName = suite.getTestUtilityFunctions().get(mockFunctionName);
                    Class<?> mockFunctionClass;
                    try {
                        mockFunctionClass = classLoader.loadClass(mockFunctionClassName);
                    } catch (ClassNotFoundException e) {
                        throw createLauncherException("failed to prepare " + mockFunctionClassName +
                                " for mocking reason:" + e.getMessage());
                    }
                    for (Method method2 : mockFunctionClass.getDeclaredMethods()) {
                        if (method2.getName().equals(mockFunctionName)) {
                            if (!readFromBytes) {
                                classFile = replaceMethodBody(method1, method2);
                                readFromBytes = true;
                            } else {
                                classFile = replaceMethodBody(classFile, method1, method2);
                            }
                        }
                    }
                }
            }
        }
        return classFile;
    }

    private static byte[] replaceMethodBody(Method method, Method mockMethod) {
        Class<?> clazz = method.getDeclaringClass();
        ClassReader cr;
        try {
            InputStream ins;
            ins = clazz.getResourceAsStream(clazz.getSimpleName() + CLASS_EXTENSION);
            cr = new ClassReader(requireNonNull(ins));
        } catch (IOException e) {
            throw createLauncherException("failed to get the class reader object for the class "
                    + clazz.getSimpleName());
        }
        ClassWriter cw = new ClassWriter(cr, ClassWriter.COMPUTE_FRAMES | ClassWriter.COMPUTE_MAXS);
        ClassVisitor cv = new MockFunctionReplaceVisitor(Opcodes.ASM7, cw, method.getName(),
                Type.getMethodDescriptor(method), mockMethod);
        cr.accept(cv, 0);
        return cw.toByteArray();
    }

    private static byte[] replaceMethodBody(byte[] classFile, Method method, Method mockMethod) {
        ClassReader cr = new ClassReader(classFile);
        ClassWriter cw = new ClassWriter(cr, ClassWriter.COMPUTE_FRAMES | ClassWriter.COMPUTE_MAXS);
        ClassVisitor cv = new MockFunctionReplaceVisitor(Opcodes.ASM7, cw, method.getName(),
                Type.getMethodDescriptor(method), mockMethod);
        cr.accept(cv, 0);
        return cw.toByteArray();
    }

    private static List<URL> getURLList(List<String> jarFilePaths) {
        List<URL> urlList = new ArrayList<>();

        for (String jarFilePath : jarFilePaths) {
            try {
                urlList.add(Paths.get(jarFilePath).toUri().toURL());
            } catch (MalformedURLException e) {
                // This path cannot get executed
                throw new RuntimeException("Failed to create classloader with all jar files", e);
            }
        }
        return urlList;
    }

    //Get all mocked functions in a class
    private static void populateClassNameVsFunctionToMockMap(Map<String, List<String>> classVsMockFunctionsMap,
                                                             Map<String, String> mockFunctionMap) {
        for (Map.Entry<String, String> entry : mockFunctionMap.entrySet()) {
            String key = entry.getKey();
            String functionToMockClassName;
            String functionToMock;
            if (key.indexOf(MOCK_LEGACY_DELIMITER) == -1) {
                functionToMockClassName = key.substring(0, key.indexOf(MOCK_FN_DELIMITER));
                functionToMock = key.substring(key.indexOf(MOCK_FN_DELIMITER));
            } else if (key.indexOf(MOCK_FN_DELIMITER) == -1) {
                functionToMockClassName = key.substring(0, key.indexOf(MOCK_LEGACY_DELIMITER));
                functionToMock = key.substring(key.indexOf(MOCK_LEGACY_DELIMITER));
            } else {
                if (key.indexOf(MOCK_FN_DELIMITER) < key.indexOf(MOCK_LEGACY_DELIMITER)) {
                    functionToMockClassName = key.substring(0, key.indexOf(MOCK_FN_DELIMITER));
                    functionToMock = key.substring(key.indexOf(MOCK_FN_DELIMITER));
                } else {
                    functionToMockClassName = key.substring(0, key.indexOf(MOCK_LEGACY_DELIMITER));
                    functionToMock = key.substring(key.indexOf(MOCK_LEGACY_DELIMITER));
                }
            }
            functionToMock = functionToMock.replaceAll("\\\\", "");
            classVsMockFunctionsMap.computeIfAbsent(functionToMockClassName,
                    k -> new ArrayList<>()).add(functionToMock);
        }
    }

    @Override
    public void execute(Project project) {
        long start = 0;
        if (project.buildOptions().dumpBuildTime()) {
            start = System.currentTimeMillis();
        }

        report = project.buildOptions().testReport();
        coverage = project.buildOptions().codeCoverage();

        if (coverage) {
            this.out.println("WARNING: Code coverage generation is not supported currently by Ballerina native test");
        }

        if (report) {
            testReport = new TestReport();
        }

        Path cachesRoot;
        Target target;
        Path testsCachePath;
        try {
            if (project.kind() == ProjectKind.BUILD_PROJECT) {
                cachesRoot = project.sourceRoot();
                target = new Target(project.targetDir());
            } else {
                cachesRoot = Files.createTempDirectory("ballerina-test-cache" + System.nanoTime());
                target = new Target(cachesRoot);
            }

            testsCachePath = target.getTestsCachePath();
        } catch (IOException e) {
            throw createLauncherException("error while creating target directory: ", e);
        }

        boolean hasTests = false;

        PackageCompilation packageCompilation = project.currentPackage().getCompilation();
        JBallerinaBackend jBallerinaBackend = JBallerinaBackend.from(packageCompilation, JvmTarget.JAVA_11);
        JarResolver jarResolver = jBallerinaBackend.jarResolver();
        TestProcessor testProcessor = new TestProcessor(jarResolver);
        List<String> updatedSingleExecTests;
        // Only tests in packages are executed so default packages i.e. single bal files which has the package name
        // as "." are ignored. This is to be consistent with the "bal test" command which only executes tests
        // in packages.

        // Create seperate test suite map for each module.
        List<HashMap<String, TestSuite>> testSuiteMapEntries = new ArrayList<>();
        boolean isMockFunctionExist = false;
        for (ModuleDescriptor moduleDescriptor :
                project.currentPackage().moduleDependencyGraph().toTopologicallySortedList()) {
            HashMap<String, TestSuite> testSuiteMap = new HashMap<>();
            Module module = project.currentPackage().module(moduleDescriptor.name());
            ModuleName moduleName = module.moduleName();

            TestSuite suite = testProcessor.testSuite(module).orElse(null);
            if (suite == null) {
                continue;
            }

            //Set 'hasTests' flag if there are any tests available in the package
            if (!hasTests) {
                hasTests = true;
            }

            if (!isRerunTestExecution) {
                TestUtils.clearFailedTestsJson(target.path());
            }
            if (project.kind() == ProjectKind.SINGLE_FILE_PROJECT) {
                suite.setSourceFileName(project.sourceRoot().getFileName().toString());
            }
            suite.setReportRequired(report);
            if (!isMockFunctionExist) {
                isMockFunctionExist = !suite.getMockFunctionNamesMap().isEmpty();
            }

            String resolvedModuleName =
                    module.isDefaultModule() ? moduleName.toString() : module.moduleName().moduleNamePart();
            testSuiteMap.put(resolvedModuleName, suite);
            testSuiteMapEntries.add(testSuiteMap);
        }

        // If the function mocking does not exist, combine all test suite map entries
        if (!isMockFunctionExist) {
            HashMap<String, TestSuite> testSuiteMap = testSuiteMapEntries.remove(0);
            while (testSuiteMapEntries.size() > 0) {
                testSuiteMap.putAll(testSuiteMapEntries.remove(0));
            }
            testSuiteMapEntries.add(testSuiteMap);
        }

        //Execute each testsuite within list one by one
        for (Map<String, TestSuite> testSuiteMap : testSuiteMapEntries) {
            try {
<<<<<<< HEAD
                testResult = runTestSuiteWithNativeImage(project.currentPackage(), jBallerinaBackend, target,
                        testSuiteMap);
=======
                Path nativeConfigPath = target.getNativeConfigPath();
                createReflectConfig(nativeConfigPath, project.currentPackage(), testSuiteMap);
            } catch (IOException e) {
                throw createLauncherException("error while generating the necessary graalvm reflection config ", e);
            }

            // Try to modify jar if the testsuite map contains only one entry
            if (testSuiteMap.size() == 1) {
                TestSuite testSuite = testSuiteMap.values().toArray(new TestSuite[0])[0];
                String moduleName = testSuite.getPackageID();
                try {
                    modifyJarForFunctionMock(testSuite, target, moduleName);
                } catch (IOException e) {
                    throw createLauncherException("error occurred while running tests", e);
                }
            }
>>>>>>> d9c9560e



            //Remove all mock function entries from test suites
            for (Map.Entry<String, TestSuite> testSuiteEntry : testSuiteMap.entrySet()) {
                TestSuite testSuite = testSuiteEntry.getValue();
                if (!testSuite.getMockFunctionNamesMap().isEmpty()) {
                    testSuite.removeAllMockFunctions();
                }
            }

            //Write the testsuite to the disk
            TestUtils.writeToTestSuiteJson(testSuiteMap, testsCachePath);

            if (hasTests) {
                int testResult = 1;
                try {
                    testResult = runTestSuiteWithNativeImage(project.currentPackage(), target, testSuiteMap);

                    if (report) {
                        for (Map.Entry<String, TestSuite> testSuiteEntry : testSuiteMap.entrySet()) {
                            String moduleName = testSuiteEntry.getKey();
                            ModuleStatus moduleStatus = TestUtils.loadModuleStatusFromFile(
                                    testsCachePath.resolve(moduleName).resolve(TesterinaConstants.STATUS_FILE));

                            if (!moduleName.equals(project.currentPackage().packageName().toString())) {
                                moduleName = ModuleName.from(project.currentPackage().packageName(),
                                                                                moduleName).toString();
                            }
                            testReport.addModuleStatus(moduleName, moduleStatus);
                        }
                    }
                } catch (IOException e) {
                    TestUtils.cleanTempCache(project, cachesRoot);
                    throw createLauncherException("error occurred while running tests", e);
                } catch (InterruptedException e) {
                    Thread.currentThread().interrupt();
                }

                if (testResult != 0) {
                    TestUtils.cleanTempCache(project, cachesRoot);
                    throw createLauncherException("there are test failures");
                }
            }
        }
        if (report && hasTests) {
            try {
                generateTesterinaReports(project, testReport, this.out, target);
            } catch (IOException e) {
                TestUtils.cleanTempCache(project, cachesRoot);
                throw createLauncherException("error occurred while generating test report:", e);
            }
        }


        // Cleanup temp cache for SingleFileProject
        TestUtils.cleanTempCache(project, cachesRoot);
        if (project.buildOptions().dumpBuildTime()) {
            BuildTime.getInstance().testingExecutionDuration = System.currentTimeMillis() - start;
        }
    }

<<<<<<< HEAD
    private int runTestSuiteWithNativeImage(Package currentPackage, JBallerinaBackend jBallerinaBackend,
                                            Target target, Map<String, TestSuite> testSuiteMap)
=======
    private int runTestSuiteWithNativeImage(Package currentPackage, Target target,
                                            Map<String, TestSuite> testSuiteMap)
>>>>>>> d9c9560e
            throws IOException, InterruptedException {
        String packageName = currentPackage.packageName().toString();
        String classPath = getClassPath(testSuiteMap);

        String jacocoAgentJarPath = "";
        String nativeImageCommand = System.getenv("GRAALVM_HOME");

        try {
            if (nativeImageCommand == null) {
                throw new ProjectException("GraalVM installation directory not found. Set GRAALVM_HOME as an " +
                        "environment variable\nHINT: to install GraalVM follow the below link\n" +
                        "https://ballerina.io/learn/build-a-native-executable/#configure-graalvm");
            }
            nativeImageCommand += File.separator + BIN_DIR_NAME + File.separator
                    + (OS.contains("win") ? "native-image.cmd" : "native-image");

            File commandExecutable = Paths.get(nativeImageCommand).toFile();
            if (!commandExecutable.exists()) {
                throw new ProjectException("Cannot find '" + commandExecutable.getName() + "' in the GRAALVM_HOME. " +
                        "Install it using: gu install native-image");
            }
        } catch (ProjectException e) {
            throw createLauncherException(e.getMessage());
        }

        List<String> cmdArgs = new ArrayList<>();
        List<String> nativeArgs = new ArrayList<>();
        cmdArgs.add(nativeImageCommand);

        Path nativeConfigPath = target.getNativeConfigPath();   // <abs>target/cache/test_cache/native-config
        Path nativeTargetPath = target.getNativePath();         // <abs>target/native

        // Run native-image command with generated configs
        cmdArgs.add(TesterinaConstants.TESTERINA_LAUNCHER_CLASS_NAME);
        cmdArgs.add("@" + (nativeConfigPath.resolve("native-image-args.txt")));
        nativeArgs.addAll(Lists.of("-cp", classPath));

<<<<<<< HEAD
        if (currentPackage.project().kind() == ProjectKind.SINGLE_FILE_PROJECT) {
            String[] splittedArray = currentPackage.project().sourceRoot().toString().
                    replace(ProjectConstants.BLANG_SOURCE_EXT, "").split("/");
            packageName = splittedArray[splittedArray.length - 1];
            validateResourcesWithinJar(testSuiteMap, packageName);
=======
        if (testSuiteMap.size() == 1) {
            packageName = (testSuiteMap.values().toArray(new TestSuite[0])[0]).getPackageID();
>>>>>>> d9c9560e
        }

        // set name and path
        nativeArgs.add("-H:Name=" + packageName);
        nativeArgs.add("-H:Path=" + nativeTargetPath);

        // native-image configs
        nativeArgs.add("-H:ReflectionConfigurationFiles=" + nativeConfigPath.resolve("reflect-config.json"));
        nativeArgs.add("--no-fallback");

        try (FileWriter nativeArgumentWriter = new FileWriter(nativeConfigPath.resolve("native-image-args.txt")
                .toString(), Charset.defaultCharset())) {
            nativeArgumentWriter.write(String.join(" ", nativeArgs));
            nativeArgumentWriter.flush();
        } catch (IOException e) {
            throw createLauncherException("error while generating the necessary graalvm argument file", e);
        }

        ProcessBuilder builder = new ProcessBuilder();
        builder.command(cmdArgs.toArray(new String[0]));
        Process process = builder.start();
        IOUtils.copy(process.getInputStream(), out);
        IOUtils.copy(process.getErrorStream(), err);

        if (process.waitFor() == 0) {
            cmdArgs = new ArrayList<>();

            // Run the generated image
            cmdArgs.add(nativeTargetPath.resolve(packageName).toString());

            // Test Runner Class arguments
            cmdArgs.add(target.path().toString());                                  // 0
            cmdArgs.add(jacocoAgentJarPath);
            cmdArgs.add(Boolean.toString(report));
            cmdArgs.add(Boolean.toString(coverage));
            cmdArgs.add(this.groupList != null ? this.groupList : "");
            cmdArgs.add(this.disableGroupList != null ? this.disableGroupList : "");
            cmdArgs.add(this.singleExecTests != null ? this.singleExecTests : "");
            cmdArgs.add(Boolean.toString(isRerunTestExecution));
            cmdArgs.add(Boolean.toString(listGroups));                              // 8

            builder.command(cmdArgs.toArray(new String[0]));
            process = builder.start();
            IOUtils.copy(process.getInputStream(), out);
            IOUtils.copy(process.getErrorStream(), err);
            return process.waitFor();
        } else {
            return 1;
        }
    }

<<<<<<< HEAD
    private void validateResourcesWithinJar(Map<String, TestSuite> testSuiteMap, String packageName)
                                            throws IOException {
        TestSuite testSuite = testSuiteMap.values().toArray(new TestSuite[0])[0];
        List<String> dependencies = testSuite.getTestExecutionDependencies();
        String jarPath = "";
        for (String dependency : dependencies) {
            if (dependency.contains(packageName + ".jar")) {
                jarPath = dependency;
            }
        }
        try (ZipInputStream jarInputStream = new ZipInputStream(new FileInputStream(jarPath))) {
            ZipEntry entry;
            boolean isResourceExist = false;
            while ((entry = jarInputStream.getNextEntry()) != null) {
                String path = entry.getName();
                if (path.startsWith("resources/")) {
                    isResourceExist = true;
                }
                jarInputStream.closeEntry();
            }
            if (isResourceExist) {
                throw createLauncherException("native image testing is not supported for standalone " +
                        "Ballerina files containing resources");
            }
        }
    }


    private String getClassPath(JBallerinaBackend jBallerinaBackend, Package currentPackage) {
        List<Path> dependencies = new ArrayList<>();
        JarResolver jarResolver = jBallerinaBackend.jarResolver();
=======
    private String getClassPath(Map<String, TestSuite> testSuiteMap) {
        List<String> dependencies = new ArrayList<>();
        for (Map.Entry<String, TestSuite> testSuiteEntry : testSuiteMap.entrySet()) {
            dependencies.addAll(testSuiteEntry.getValue().getTestExecutionDependencies());

        }
        dependencies = dependencies.stream().distinct().collect(Collectors.toList());

        StringJoiner classPath = new StringJoiner(File.pathSeparator);
        dependencies.stream().forEach(classPath::add);
        return classPath.toString();
    }
>>>>>>> d9c9560e

    private void modifyJarForFunctionMock(TestSuite testSuite, Target target, String moduleName) throws IOException {
        String testJarName = testSuite.getOrgName() + HYPHEN + moduleName + HYPHEN +
                testSuite.getVersion() + HYPHEN + TESTABLE + JAR_EXTENSION;
        String testJarPath = "";
        String modifiedJarName = "";
        String mainJarPath = "";
        String mainJarName = "";

        if (testSuite.getMockFunctionNamesMap().isEmpty()) {
            return;
        }

        //Add testable jar path to classloader URLs
        List<String> testExecutionDependencies = testSuite.getTestExecutionDependencies();
        List<String> classLoaderUrlList = new ArrayList<>();
        for (String testExecutionDependency : testExecutionDependencies) {
            if (testExecutionDependency.endsWith(testJarName)) {
                testJarPath = testExecutionDependency;
                classLoaderUrlList.add(testJarPath);
            }
        }

        ClassLoader classLoader = null;

        //Extract the className vs mocking functions list
        Map<String, List<String>> classVsMockFunctionsMap = new HashMap<>();
        Map<String, String> mockFunctionMap = testSuite.getMockFunctionNamesMap();
        populateClassNameVsFunctionToMockMap(classVsMockFunctionsMap, mockFunctionMap);

        //Extract a mapping between classes and corresponding module jar
        Map<String, List<String>> mainJarVsClassMapping = new HashMap<>();
        for (Map.Entry<String, List<String>> classVsMockFunctionsEntry : classVsMockFunctionsMap.entrySet()) {
            String className = classVsMockFunctionsEntry.getKey();
            String[] classMetaData = className.split("\\.");
            mainJarName = classMetaData[0] + HYPHEN + classMetaData[1].replace(DOT_REPLACER, DOT) +
                    HYPHEN + classMetaData[2];

            if (mainJarVsClassMapping.containsKey(mainJarName)) {
                mainJarVsClassMapping.get(mainJarName).add(className);
            } else {
                List<String> classList = new ArrayList<>();
                classList.add(className);
                mainJarVsClassMapping.put(mainJarName, classList);
            }
        }

        //Modify classes within module jar based on above mapping
        for (Map.Entry<String, List<String>> mainJarVsClassEntry : mainJarVsClassMapping.entrySet()) {

            mainJarName = mainJarVsClassEntry.getKey();
            modifiedJarName = mainJarName + HYPHEN + MODIFIED + JAR_EXTENSION;

            for (String testExecutionDependency : testExecutionDependencies) {
                if (testExecutionDependency.contains(mainJarName) && !testExecutionDependency.contains(TESTABLE)) {
                    mainJarPath = testExecutionDependency;
                }
            }
            //Add module jar path to classloader URLs
            classLoaderUrlList.add(mainJarPath);
            classLoader = AccessController.doPrivileged(
                    (PrivilegedAction<URLClassLoader>) () -> new URLClassLoader(getURLList(classLoaderUrlList).
                            toArray(new URL[0]), ClassLoader.getSystemClassLoader()));

            //Modify classes within jar
            Map<String, byte[]> modifiedClassDef = new HashMap<>();
            for (String className : mainJarVsClassEntry.getValue()) {
                List<String> functionNamesList = classVsMockFunctionsMap.get(className);
                byte[] classFile = getModifiedClassBytes(className, functionNamesList, testSuite, classLoader);
                modifiedClassDef.put(className, classFile);
            }

            //Load all classes within module jar
            Map<String, byte[]> unmodifiedFiles = loadUnmodifiedFilesWithinJar(mainJarPath);
            String modifiedJarPath = (target.path().resolve(CACHE_DIR).resolve(testSuite.getOrgName()).resolve
                    (testSuite.getPackageName()).resolve(testSuite.getVersion()).resolve(JAVA_11_DIR)).toString()
                    + PATH_SEPARATOR + modifiedJarName;
            //Dump modified jar
            dumpJar(modifiedClassDef, unmodifiedFiles, modifiedJarPath);

            testExecutionDependencies.remove(mainJarPath);
            testExecutionDependencies.add(modifiedJarPath);
        }
    }

    //Replace unmodified classes with corresponding modified classes and dump jar
    private void dumpJar(Map<String, byte[]> modifiedClassDefs, Map<String, byte[]> unmodifiedFiles,
                         String modifiedJarPath) throws IOException {
        List<String> duplicatePaths = new ArrayList<>();
        try (JarOutputStream jarOutputStream = new JarOutputStream(new FileOutputStream(modifiedJarPath))) {
            for (Map.Entry<String, byte[]> modifiedClassDef : modifiedClassDefs.entrySet()) {
                if (modifiedClassDef.getValue().length > 0) {
                    String entry = modifiedClassDef.getKey();
                    String path = entry.replaceAll("\\.", PATH_SEPARATOR) + CLASS_EXTENSION;
                    duplicatePaths.add(path);
                    jarOutputStream.putNextEntry(new ZipEntry(path));
                    jarOutputStream.write(modifiedClassDefs.get(entry));
                    jarOutputStream.closeEntry();
                }
            }
            for (Map.Entry<String, byte[]> unmodifiedFile : unmodifiedFiles.entrySet()) {
                String entry = unmodifiedFile.getKey();
                if (!duplicatePaths.contains(entry)) {
                    jarOutputStream.putNextEntry(new ZipEntry(entry));
                    jarOutputStream.write(unmodifiedFiles.get(entry));
                    jarOutputStream.closeEntry();
                }
            }
        }
    }

    private Map<String, byte[]> loadUnmodifiedFilesWithinJar(String mainJarPath)
            throws IOException {
        Map<String, byte[]> unmodifiedFiles = new HashMap<String, byte[]>();
        File jarFile = new File(mainJarPath);
        ZipInputStream jarInputStream = new ZipInputStream(new FileInputStream(jarFile));
        ZipEntry entry;
        while ((entry = jarInputStream.getNextEntry()) != null) {
            String path = entry.getName();
            if (!entry.isDirectory()) {
                byte[] bytes = IOUtils.toByteArray(jarInputStream);
                unmodifiedFiles.put(path, bytes);
            }
            jarInputStream.closeEntry();
        }
        jarInputStream.close();
        return unmodifiedFiles;
    }

}<|MERGE_RESOLUTION|>--- conflicted
+++ resolved
@@ -50,10 +50,7 @@
 
 import java.io.File;
 import java.io.FileInputStream;
-<<<<<<< HEAD
-=======
 import java.io.FileOutputStream;
->>>>>>> d9c9560e
 import java.io.FileWriter;
 import java.io.IOException;
 import java.io.InputStream;
@@ -141,7 +138,7 @@
 
 
     private static byte[] getModifiedClassBytes(String className, List<String> functionNames, TestSuite suite,
-                                               ClassLoader classLoader) {
+                                                ClassLoader classLoader) {
         Class<?> functionToMockClass;
         try {
             functionToMockClass = classLoader.loadClass(className);
@@ -365,10 +362,6 @@
         //Execute each testsuite within list one by one
         for (Map<String, TestSuite> testSuiteMap : testSuiteMapEntries) {
             try {
-<<<<<<< HEAD
-                testResult = runTestSuiteWithNativeImage(project.currentPackage(), jBallerinaBackend, target,
-                        testSuiteMap);
-=======
                 Path nativeConfigPath = target.getNativeConfigPath();
                 createReflectConfig(nativeConfigPath, project.currentPackage(), testSuiteMap);
             } catch (IOException e) {
@@ -385,7 +378,6 @@
                     throw createLauncherException("error occurred while running tests", e);
                 }
             }
->>>>>>> d9c9560e
 
 
 
@@ -413,7 +405,7 @@
 
                             if (!moduleName.equals(project.currentPackage().packageName().toString())) {
                                 moduleName = ModuleName.from(project.currentPackage().packageName(),
-                                                                                moduleName).toString();
+                                        moduleName).toString();
                             }
                             testReport.addModuleStatus(moduleName, moduleStatus);
                         }
@@ -448,13 +440,8 @@
         }
     }
 
-<<<<<<< HEAD
-    private int runTestSuiteWithNativeImage(Package currentPackage, JBallerinaBackend jBallerinaBackend,
-                                            Target target, Map<String, TestSuite> testSuiteMap)
-=======
     private int runTestSuiteWithNativeImage(Package currentPackage, Target target,
                                             Map<String, TestSuite> testSuiteMap)
->>>>>>> d9c9560e
             throws IOException, InterruptedException {
         String packageName = currentPackage.packageName().toString();
         String classPath = getClassPath(testSuiteMap);
@@ -492,17 +479,15 @@
         cmdArgs.add("@" + (nativeConfigPath.resolve("native-image-args.txt")));
         nativeArgs.addAll(Lists.of("-cp", classPath));
 
-<<<<<<< HEAD
         if (currentPackage.project().kind() == ProjectKind.SINGLE_FILE_PROJECT) {
             String[] splittedArray = currentPackage.project().sourceRoot().toString().
                     replace(ProjectConstants.BLANG_SOURCE_EXT, "").split("/");
             packageName = splittedArray[splittedArray.length - 1];
             validateResourcesWithinJar(testSuiteMap, packageName);
-=======
-        if (testSuiteMap.size() == 1) {
+        } else if (testSuiteMap.size() == 1) {
             packageName = (testSuiteMap.values().toArray(new TestSuite[0])[0]).getPackageID();
->>>>>>> d9c9560e
-        }
+        }
+
 
         // set name and path
         nativeArgs.add("-H:Name=" + packageName);
@@ -553,9 +538,8 @@
         }
     }
 
-<<<<<<< HEAD
     private void validateResourcesWithinJar(Map<String, TestSuite> testSuiteMap, String packageName)
-                                            throws IOException {
+            throws IOException {
         TestSuite testSuite = testSuiteMap.values().toArray(new TestSuite[0])[0];
         List<String> dependencies = testSuite.getTestExecutionDependencies();
         String jarPath = "";
@@ -582,10 +566,6 @@
     }
 
 
-    private String getClassPath(JBallerinaBackend jBallerinaBackend, Package currentPackage) {
-        List<Path> dependencies = new ArrayList<>();
-        JarResolver jarResolver = jBallerinaBackend.jarResolver();
-=======
     private String getClassPath(Map<String, TestSuite> testSuiteMap) {
         List<String> dependencies = new ArrayList<>();
         for (Map.Entry<String, TestSuite> testSuiteEntry : testSuiteMap.entrySet()) {
@@ -598,7 +578,6 @@
         dependencies.stream().forEach(classPath::add);
         return classPath.toString();
     }
->>>>>>> d9c9560e
 
     private void modifyJarForFunctionMock(TestSuite testSuite, Target target, String moduleName) throws IOException {
         String testJarName = testSuite.getOrgName() + HYPHEN + moduleName + HYPHEN +
