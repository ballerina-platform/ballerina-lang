/*
 * Copyright (c) 2020, WSO2 Inc. (http://www.wso2.org) All Rights Reserved.
 *
 * WSO2 Inc. licenses this file to you under the Apache License,
 * Version 2.0 (the "License"); you may not use this file except
 * in compliance with the License.
 * You may obtain a copy of the License at
 *
 *   http://www.apache.org/licenses/LICENSE-2.0
 *
 * Unless required by applicable law or agreed to in writing,
 * software distributed under the License is distributed on an
 * "AS IS" BASIS, WITHOUT WARRANTIES OR CONDITIONS OF ANY
 * KIND, either express or implied.  See the License for the
 * specific language governing permissions and limitations
 * under the License.
 */

package io.ballerina.cli.cmd;

import com.google.gson.Gson;
import com.google.gson.JsonArray;
import com.google.gson.JsonObject;
import io.ballerina.projects.JBallerinaBackend;
import io.ballerina.projects.JvmTarget;
import io.ballerina.projects.Package;
import io.ballerina.projects.PackageCompilation;
import io.ballerina.projects.PackageManifest;
import io.ballerina.projects.PackageVersion;
import io.ballerina.projects.PlatformLibraryScope;
import io.ballerina.projects.ProjectEnvironmentBuilder;
import io.ballerina.projects.ProjectException;
import io.ballerina.projects.ResolvedPackageDependency;
import io.ballerina.projects.SemanticVersion;
import io.ballerina.projects.Settings;
import io.ballerina.projects.bala.BalaProject;
import io.ballerina.projects.internal.bala.BalToolJson;
import io.ballerina.projects.internal.bala.DependencyGraphJson;
import io.ballerina.projects.internal.bala.ModuleDependency;
import io.ballerina.projects.internal.bala.PackageJson;
import io.ballerina.projects.internal.model.Dependency;
import io.ballerina.projects.repos.FileSystemCache;
import io.ballerina.projects.util.FileUtils;
import io.ballerina.projects.util.ProjectConstants;
import io.ballerina.projects.util.ProjectUtils;
import io.ballerina.tools.diagnostics.Diagnostic;
import org.ballerinalang.central.client.CentralAPIClient;
import org.ballerinalang.central.client.CentralClientConstants;
import org.ballerinalang.central.client.exceptions.CentralClientException;
import org.ballerinalang.central.client.exceptions.PackageAlreadyExistsException;
import org.ballerinalang.toml.exceptions.SettingsTomlException;
import org.wso2.ballerinalang.util.RepoUtils;

import java.io.FileInputStream;
import java.io.IOException;
import java.io.InputStream;
import java.io.InputStreamReader;
import java.io.PrintStream;
import java.io.Reader;
import java.net.URI;
import java.net.URISyntaxException;
import java.nio.charset.StandardCharsets;
import java.nio.file.FileSystem;
import java.nio.file.FileSystems;
import java.nio.file.Files;
import java.nio.file.Path;
import java.nio.file.Paths;
import java.nio.file.StandardCopyOption;
import java.nio.file.StandardOpenOption;
import java.util.ArrayList;
import java.util.Arrays;
import java.util.Collection;
import java.util.HashMap;
import java.util.HashSet;
import java.util.List;
import java.util.Map;
import java.util.Objects;
import java.util.Optional;
import java.util.Set;
import java.util.StringJoiner;
import java.util.stream.Collectors;
import java.util.stream.Stream;

import static io.ballerina.cli.launcher.LauncherUtils.createLauncherException;
import static io.ballerina.projects.util.ProjectConstants.BAL_TOOL_JSON;
import static io.ballerina.projects.util.ProjectConstants.BAL_TOOL_TOML;
import static io.ballerina.projects.util.ProjectConstants.DEPENDENCIES_TOML;
import static io.ballerina.projects.util.ProjectConstants.DEPENDENCY_GRAPH_JSON;
import static io.ballerina.projects.util.ProjectConstants.LIB_DIR;
import static io.ballerina.projects.util.ProjectConstants.PACKAGE_JSON;
import static io.ballerina.projects.util.ProjectConstants.TOOL_DIR;
import static io.ballerina.projects.util.ProjectUtils.deleteDirectory;
import static io.ballerina.projects.util.ProjectUtils.getAccessTokenOfCLI;
import static io.ballerina.projects.util.ProjectUtils.guessPkgName;
import static io.ballerina.projects.util.ProjectUtils.initializeProxy;
import static java.lang.Runtime.getRuntime;
import static org.wso2.ballerinalang.programfile.ProgramFileConstants.ANY_PLATFORM;
import static org.wso2.ballerinalang.util.RepoUtils.readSettings;

/**
 * Packerina command util.
 *
 * @since 2.0.0
 */
public class CommandUtil {
    public static final String ORG_NAME = "ORG_NAME";
    public static final String PKG_NAME = "PKG_NAME";
    public static final String DIST_VERSION = "DIST_VERSION";
    public static final String TOOL_ID = "TOOL_ID";
    public static final String USER_HOME = "user.home";
    public static final String GITIGNORE = "gitignore";
    public static final String DEVCONTAINER = "devcontainer";
    public static final String NEW_CMD_DEFAULTS = "new_cmd_defaults";
    public static final String CREATE_CMD_TEMPLATES = "create_cmd_templates";
    public static final String LIBS_DIR = "libs";
    public static final String DEFAULT_TEMPLATE = "default";
    public static final String MAIN_TEMPLATE = "main";
    public static final String FILE_STRING_SEPARATOR = ", ";
    private static FileSystem jarFs;
    private static Map<String, String> env;
    private static PrintStream errStream;
    private static PrintStream outStream;
    private static Path homeCache;
    private static boolean exitWhenFinish;
    private static String platform;

    static void setPrintStream(PrintStream errStream) {
        CommandUtil.errStream = errStream;
    }

    public static void initJarFs() {
        URI uri = null;
        try {
            uri = CommandUtil.class.getClassLoader().getResource(CREATE_CMD_TEMPLATES).toURI();
            if (uri.toString().contains("!")) {
                final String[] array = uri.toString().split("!");
                if (null == jarFs) {
                    env = new HashMap<>();
                    jarFs = FileSystems.newFileSystem(URI.create(array[0]), env);
                }
            }
        } catch (URISyntaxException | IOException e) {
            throw new AssertionError();
        }
    }

    /**
     * Print command errors with a standard format.
     *
     * @param stream error will be sent to this stream
     * @param error error message
     * @param usage usage if any
     * @param help if the help message should be printed
     */
    public static void printError(PrintStream stream, String error, String usage, boolean help) {
        stream.println("ballerina: " + error);

        if (null != usage) {
            stream.println();
            stream.println("USAGE:");
            stream.println("    " + usage);
        }

        if (help) {
            stream.println();
            stream.println("For more information try --help");
        }
    }
    
    /**
     * Exit with error code 1.
     *
     * @param exit Whether to exit or not.
     */
    public static void exitError(boolean exit) {
        if (exit) {
            Runtime.getRuntime().exit(1);
        }
    }


    static void applyTemplate(String orgName, String templatePkgName, String version, String packageName,
                              Path projectPath, Path balaCache, List<Path> filesInDir) {
        Path balaPath = getPlatformSpecificBalaPath(orgName, templatePkgName, version, balaCache);
        if (!Files.exists(balaPath)) {
            CommandUtil.printError(errStream,
                    "unable to find the bala: " + balaPath,
                    null,
                    false);
            CommandUtil.exitError(exitWhenFinish);
        }
        try {
            addModules(balaPath, projectPath, packageName);
        } catch (IOException e) {
            ProjectUtils.deleteSelectedFilesInDirectory(projectPath, filesInDir);
            CommandUtil.printError(errStream,
                    "error occurred while creating the package: " + e.getMessage(),
                    null,
                    false);
            CommandUtil.exitError(exitWhenFinish);
        }
    }

    private static void addModules(Path balaPath, Path projectPath, String packageName)
            throws IOException {
        Gson gson = new Gson();
        Path packageJsonPath = balaPath.resolve(PACKAGE_JSON);
        Path dependencyGraphJsonPath = balaPath.resolve(DEPENDENCY_GRAPH_JSON);
        Path balToolJsonPath = balaPath.resolve(TOOL_DIR).resolve(ProjectConstants.BAL_TOOL_JSON);
        PackageJson templatePackageJson = null;
        DependencyGraphJson templateDependencyGraphJson = null;
        BalToolJson templateBalToolJson = null;

        try (InputStream inputStream = new FileInputStream(String.valueOf(packageJsonPath))) {
            Reader fileReader = new InputStreamReader(inputStream, StandardCharsets.UTF_8);
            templatePackageJson = gson.fromJson(fileReader, PackageJson.class);
        } catch (IOException e) {
            printError(errStream,
                    "Error while reading the package json file: " + e.getMessage(),
                    null,
                    false);
            getRuntime().exit(1);
        }

        if (dependencyGraphJsonPath.toFile().exists()) {
            try (InputStream inputStream = new FileInputStream(String.valueOf(dependencyGraphJsonPath))) {
                Reader fileReader = new InputStreamReader(inputStream, StandardCharsets.UTF_8);
                templateDependencyGraphJson = gson.fromJson(fileReader, DependencyGraphJson.class);
            } catch (IOException e) {
                printError(errStream,
                        "Error while reading the dependency graph json file: " + e.getMessage(),
                        null,
                        false);
                getRuntime().exit(1);
            }
        }

        if (balToolJsonPath.toFile().exists()) {
            try (InputStream inputStream = new FileInputStream(String.valueOf(balToolJsonPath))) {
                Reader fileReader = new InputStreamReader(inputStream, StandardCharsets.UTF_8);
                templateBalToolJson = gson.fromJson(fileReader, BalToolJson.class);
            } catch (IOException e) {
                printError(errStream,
                        "Error while reading the " + BAL_TOOL_JSON + " file: " + e.getMessage(),
                        null,
                        false);
                getRuntime().exit(1);
            }
        }

        if (!templatePackageJson.getTemplate()) {
            throw createLauncherException("unable to create the package: " +
                    "specified package is not a template");
        }

        // Create Ballerina.toml
        Path ballerinaToml = projectPath.resolve(ProjectConstants.BALLERINA_TOML);
        Files.createDirectories(projectPath);
        Files.createFile(ballerinaToml);
        writeBallerinaToml(ballerinaToml, templatePackageJson, packageName, platform);

        if (dependencyGraphJsonPath.toFile().exists()) {
            // Create Dependencies.toml
            Path dependenciesToml = projectPath.resolve(DEPENDENCIES_TOML);
            Files.createFile(dependenciesToml);
            writeDependenciesToml(projectPath, templateDependencyGraphJson, templatePackageJson);
        }

        if (balToolJsonPath.toFile().exists()) {
            // Create BalTool.toml and copy dependency jars
            Path balToolToml = projectPath.resolve(BAL_TOOL_TOML);
            Files.createFile(balToolToml);
            writeBalToolToml(balToolToml, templateBalToolJson, packageName);
            copyToolDependencies(projectPath, balaPath.resolve(TOOL_DIR).resolve(LIBS_DIR));
        }

        // Create Package.md
        Path packageMDFilePath = balaPath.resolve("docs")
                .resolve(ProjectConstants.PACKAGE_MD_FILE_NAME);
        Path toPackageMdPath = projectPath.resolve(ProjectConstants.PACKAGE_MD_FILE_NAME);
        if (Files.exists(packageMDFilePath)) {
            Files.copy(packageMDFilePath, toPackageMdPath, StandardCopyOption.REPLACE_EXISTING);
        }

        // Create default .gitignore
        createDefaultGitignore(projectPath);
        // Create default devcontainer.json
        createDefaultDevContainer(projectPath);

        // Create modules
        String templatePkgName = templatePackageJson.getName();
        Path modulesRoot = balaPath.resolve(ProjectConstants.MODULES_ROOT);
        Path moduleMdDirRoot = balaPath.resolve("docs").resolve(ProjectConstants.MODULES_ROOT);
        List<Path> modulesList;
        try (Stream<Path> pathStream = Files.list(modulesRoot)) {
            modulesList = pathStream.toList();
        }
        for (Path moduleRoot : modulesList) {
            Path moduleDir = Optional.of(moduleRoot.getFileName()).get();
            Path destDir;
            if (moduleDir.toString().equals(templatePkgName)) {
                destDir = projectPath;
            } else {
                String moduleDirName = moduleDir.toString().split(templatePkgName + ProjectConstants.DOT, 2)[1];
                destDir = projectPath.resolve(ProjectConstants.MODULES_ROOT).resolve(moduleDirName);
                Files.createDirectories(destDir);
            }
            Files.walkFileTree(moduleRoot, new FileUtils.Copy(moduleRoot, destDir, templatePkgName, packageName));

            // Copy Module.md
            Path moduleMdSource = moduleMdDirRoot.resolve(moduleDir).resolve(ProjectConstants.MODULE_MD_FILE_NAME);
            if (Files.exists(moduleMdSource)) {
                Files.copy(moduleMdSource, destDir.resolve(ProjectConstants.MODULE_MD_FILE_NAME),
                        StandardCopyOption.REPLACE_EXISTING);
            }
        }

        copyIcon(balaPath, projectPath);
        copyPlatformLibraries(balaPath, projectPath);
        copyIncludeFiles(balaPath, projectPath, templatePackageJson);
    }

    private static void copyIcon(Path balaPath, Path projectPath) {
        Path docsPath = balaPath.resolve(ProjectConstants.BALA_DOCS_DIR);
        try (Stream<Path> pathStream = Files.walk(docsPath, 1)) {
            List<Path> icon = pathStream
                    .filter(FileSystems.getDefault().getPathMatcher("glob:**.png")::matches)
                    .toList();
            if (!icon.isEmpty()) {
                Path projectDocsDir = projectPath.resolve(ProjectConstants.BALA_DOCS_DIR);
                Files.createDirectory(projectDocsDir);
                Path projectIconPath = projectDocsDir.resolve(Optional.of(icon.get(0).getFileName()).get());
                Files.copy(icon.get(0), projectIconPath, StandardCopyOption.REPLACE_EXISTING);
            }
        } catch (IOException e) {
            printError(errStream,
                    "Error while retrieving the icon: " + e.getMessage(),
                    null,
                    false);
            getRuntime().exit(1);
        }
    }

    private static void copyPlatformLibraries(Path balaPath, Path projectPath) throws IOException {
        Path platformLibPath = balaPath.resolve("platform").resolve(platform);
        if (Files.exists(platformLibPath)) {
            Path libs = projectPath.resolve("libs");
            Files.createDirectories(libs);
            Files.walkFileTree(platformLibPath, new FileUtils.Copy(platformLibPath, libs));
        }
    }

    private static void copyIncludeFiles(Path balaPath, Path projectPath, PackageJson templatePackageJson)
            throws IOException {
        if (templatePackageJson.getInclude() != null) {
            String templatePkgName = templatePackageJson.getName();
            List<Path> includePaths = ProjectUtils.getPathsMatchingIncludePatterns(
                    templatePackageJson.getInclude(), balaPath);

            for (Path includePath : includePaths) {
                Path moduleNameUpdatedIncludePath = updateModuleDirectoryNaming(includePath, balaPath, templatePkgName);
                Path fromIncludeFilePath = balaPath.resolve(includePath);
                Path toIncludeFilePath = projectPath.resolve(moduleNameUpdatedIncludePath);
                if (Files.notExists(toIncludeFilePath)) {
                    Files.createDirectories(toIncludeFilePath);
                    Files.walkFileTree(fromIncludeFilePath, new FileUtils.Copy(fromIncludeFilePath, toIncludeFilePath));
                }
            }
        }
    }

    private static Path updateModuleDirectoryNaming(Path includePath, Path balaPath, String templatePkgName) {
        Path modulesDirPath = balaPath.resolve(ProjectConstants.MODULES_ROOT);
        Path absoluteIncludePath = balaPath.resolve(includePath);
        if (absoluteIncludePath.startsWith(modulesDirPath)) {
            Path moduleRootPath = modulesDirPath.relativize(absoluteIncludePath).subpath(0, 1);
            String moduleDirName = Optional.of(moduleRootPath.getFileName()).get().toString();
            String destinationDirName = moduleDirName.split(templatePkgName + ProjectConstants.DOT, 2)[1];
            Path includePathRelativeToModuleRoot = modulesDirPath.resolve(moduleRootPath)
                    .relativize(absoluteIncludePath);
            return Paths.get(ProjectConstants.MODULES_ROOT).resolve(destinationDirName)
                    .resolve(includePathRelativeToModuleRoot);
        }
        return includePath;
    }

    /**
     * Find the bala path for a given template.
     *
     * @param template template name
     */
    static Path findBalaTemplate(String template, Path balaCache) {
        String packageName = findPkgName(template);
        String orgName = findOrg(template);
        String version = findPkgVersion(template);
        if (version != null) {
            Path balaPath = getPlatformSpecificBalaPath(orgName, packageName, version, balaCache);
            if (Files.exists(balaPath)) {
                return balaPath;
            } else {
                return null;
            }
        } else {
            return null;
        }
    }

    public static void initPackageFromCentral(Path balaCache, Path projectPath, String packageName, String template,
                                              List<Path> filesInDir) {
        System.setProperty(CentralClientConstants.ENABLE_OUTPUT_STREAM, "true");
        String templatePackageName = findPkgName(template);
        String orgName = findOrg(template);
        String version = findPkgVersion(template);

        Path pkgCacheParent = balaCache.resolve(orgName).resolve(templatePackageName);
        try {
            pullPackageFromRemote(orgName, templatePackageName, version, pkgCacheParent);
        } catch (PackageAlreadyExistsException e) {
            if (version == null) {
                List<PackageVersion> packageVersions = getPackageVersions(pkgCacheParent);
                PackageVersion latest = findLatest(packageVersions);
                if (latest == null) {
                    // This is not supposed to execute
                    throw createLauncherException("unable to find package in the filesystem cache." +
                            " This is an unexpected error : " + e.getMessage());
                }
                version = latest.toString();
            }
        } catch (CentralClientException e) {
            errStream.println("Warning: Unable to pull the package from Ballerina Central: " + e.getMessage());
            if (findBalaTemplate(template, balaCache) == null) {
                List<PackageVersion> packageVersions = getPackageVersions(pkgCacheParent);
                PackageVersion latest = findLatest(packageVersions);
                if (latest == null) {
                    throw createLauncherException("template not found in filesystem cache.");
                }
                version = latest.toString();
            }
        }
        if (version == null) {
            List<PackageVersion> packageVersions = getPackageVersions(pkgCacheParent);
            PackageVersion latest = findLatest(packageVersions);
            version = Objects.requireNonNull(latest).toString();
        }
        applyTemplate(orgName, templatePackageName, version, packageName, projectPath, balaCache, filesInDir);
    }

    private static void pullPackageFromRemote(String orgName, String packageName, String version, Path destination)
            throws CentralClientException {
        String supportedPlatform = Arrays.stream(JvmTarget.values())
                .map(JvmTarget::code)
                .collect(Collectors.joining(","));
            Settings settings;
        try {
            settings = readSettings();
            // Ignore Settings.toml diagnostics in the pull command
        } catch (SettingsTomlException e) {
            // Ignore 'Settings.toml' parsing errors and return empty Settings object
            settings = Settings.from();
        }
        CentralAPIClient client = new CentralAPIClient(RepoUtils.getRemoteRepoURL(),
                initializeProxy(settings.getProxy()), settings.getProxy().username(),
                settings.getProxy().password(),
                getAccessTokenOfCLI(settings), settings.getCentral().getConnectTimeout(),
                settings.getCentral().getReadTimeout(), settings.getCentral().getWriteTimeout(),
                settings.getCentral().getCallTimeout(), settings.getCentral().getMaxRetries());
        client.pullPackage(orgName, packageName, version, destination, supportedPlatform,
                RepoUtils.getBallerinaVersion(), false);
    }

    public static void writeBallerinaToml(Path balTomlPath, PackageJson packageJson,
                                          String packageName, String platform)
            throws IOException {

        Files.writeString(balTomlPath, "[package]", StandardOpenOption.APPEND);
        Files.writeString(balTomlPath, "\norg = \"" + packageJson.getOrganization() + "\"",
                StandardOpenOption.APPEND);
        Files.writeString(balTomlPath, "\nname = \"" + packageName + "\"", StandardOpenOption.APPEND);
        Files.writeString(balTomlPath, "\nversion = \"" + packageJson.getVersion() + "\"",
                StandardOpenOption.APPEND);
        List<String> newModuleNames = packageJson.getExport().stream().map(module ->
                module.replaceFirst(packageJson.getName(), packageName)).toList();

        StringJoiner stringJoiner = new StringJoiner(",");
        for (String newModuleName : newModuleNames) {
            stringJoiner.add("\"" + newModuleName + "\"");
        }

        Files.writeString(balTomlPath, "\nexport = [" + stringJoiner + "]"
                .replaceFirst(packageJson.getName(), packageName), StandardOpenOption.APPEND);
        Files.writeString(balTomlPath, "\ndistribution = \"" + packageJson.getBallerinaVersion()
                + "\"", StandardOpenOption.APPEND);

        writePackageAttributeArray(balTomlPath, packageJson.getLicenses(), "license");
        writePackageAttributeArray(balTomlPath, packageJson.getAuthors(), "authors");
        writePackageAttributeArray(balTomlPath, packageJson.getKeywords(), "keywords");
        writePackageAttributeValue(balTomlPath, packageJson.getSourceRepository(), "repository");
        writePackageAttributeValue(balTomlPath, packageJson.getVisibility(), "visibility");
        writePackageAttributeValue(balTomlPath, packageJson.getIcon(), "icon");

        Files.writeString(balTomlPath, "\n\n[build-options]", StandardOpenOption.APPEND);
        Files.writeString(balTomlPath, "\nobservabilityIncluded = true\n", StandardOpenOption.APPEND);

        JsonArray platformLibraries = packageJson.getPlatformDependencies();
        if (platformLibraries == null) {
            return;
        }
        Files.writeString(balTomlPath, "\n[[platform." + platform + ".dependency]]", StandardOpenOption.APPEND);
        for (Object dependencies : platformLibraries) {
            JsonObject dependenciesObj = (JsonObject) dependencies;
            if (null == dependenciesObj.get("scope")) {
                String libPath = dependenciesObj.get("path").getAsString();
                Path libName = Optional.of(Paths.get(libPath).getFileName()).get();
                Path libRelPath = Paths.get("libs", libName.toString());
                Files.writeString(balTomlPath, "\npath = \"" + libRelPath + "\"", StandardOpenOption.APPEND);
            }

            if (dependenciesObj.get("artifactId") != null) {
                String artifactId = dependenciesObj.get("artifactId").getAsString();
                Files.writeString(balTomlPath, "\nartifactId = \"" + artifactId + "\"",
                        StandardOpenOption.APPEND);
            }
            if (dependenciesObj.get("groupId") != null) {
                String groupId = dependenciesObj.get("groupId").getAsString();
                Files.writeString(balTomlPath, "\ngroupId = \"" + groupId + "\"", StandardOpenOption.APPEND);
            }
            if (dependenciesObj.get("version") != null) {
                String dependencyVersion = dependenciesObj.get("version").getAsString();
                Files.writeString(balTomlPath, "\nversion = \"" + dependencyVersion + "\"\n",
                        StandardOpenOption.APPEND);
            }
            if (null != dependenciesObj.get("scope") && dependenciesObj.get("scope").getAsString().equals("provided")) {
                String scope = dependenciesObj.get("scope").getAsString();
                Files.writeString(balTomlPath, "scope = \"" + scope + "\"\n",
                        StandardOpenOption.APPEND);
                String artifactId = dependenciesObj.get("artifactId").getAsString();
                printError(errStream,
                        "WARNING: path for the platform dependency " + artifactId + " with provided scope " +
                                "should be specified in the Ballerina.toml",
                        null,
                        false);
            }
        }
    }

    public static void writeDependenciesToml(Path projectPath, DependencyGraphJson templateDependencyGraphJson,
                                             PackageJson templatePackageJson)
            throws IOException {
        Path depsTomlPath = projectPath.resolve(DEPENDENCIES_TOML);
        String autoGenCode = """
                # AUTO-GENERATED FILE. DO NOT MODIFY.
                
                # This file is auto-generated by Ballerina for managing dependency versions.
                # It should not be modified by hand.
                
                """;
        Files.writeString(depsTomlPath, autoGenCode, StandardOpenOption.APPEND);
        String balTomlVersion = "[ballerina]\n" +
                "dependencies-toml-version = \"" + ProjectConstants.DEPENDENCIES_TOML_VERSION + "\"\n" +
                "\n";
        Files.writeString(depsTomlPath, balTomlVersion, StandardOpenOption.APPEND);

        // Get current package module dependencies from dependency graph modules list
        List<ModuleDependency> currentPkgModules = new ArrayList<>();
        for (ModuleDependency module : templateDependencyGraphJson.getModuleDependencies()) {
            if (module.getOrg().equals(templatePackageJson.getOrganization())
                    && module.getPackageName().equals(templatePackageJson.getName())) {
                List<ModuleDependency> currentPkgModuleDeps = module.getDependencies();
                currentPkgModules.addAll(currentPkgModuleDeps);
            }
        }

        StringBuilder pkgDesc = new StringBuilder();
        for (Dependency packageDependency : templateDependencyGraphJson.getPackageDependencyGraph()) {
            // Current package
            if (templatePackageJson.getOrganization().equals(packageDependency.getOrg())
                    && templatePackageJson.getName().equals(packageDependency.getName())) {
                pkgDesc.append("[[package]]\n")
                        .append("org = \"").append(packageDependency.getOrg()).append("\"\n")
                        .append("name = \"").append(ProjectUtils.defaultName(projectPath)).append("\"\n")
                        .append("version = \"").append(packageDependency.getVersion()).append("\"\n");
                // write `dependencies` array content
                pkgDesc.append(getDependenciesArrayContent(packageDependency));
                // Get current package modules from dependency graph modules list
                // Write them to the `modules` array
                pkgDesc.append(getDependencyModulesArrayContent(
                        templateDependencyGraphJson.getModuleDependencies(), true, projectPath));
            } else {
                // Not current package
                pkgDesc.append("[[package]]\n")
                        .append("org = \"").append(packageDependency.getOrg()).append("\"\n")
                        .append("name = \"").append(packageDependency.getName()).append("\"\n")
                        .append("version = \"").append(packageDependency.getVersion()).append("\"\n");
                // write `dependencies` array content
                pkgDesc.append(getDependenciesArrayContent(packageDependency));
                // Check this package dependency has current package modules
                // If yes, add to `packageDependencyModules` list to write to the `modules` array
                List<ModuleDependency> packageDependencyModules = new ArrayList<>();
                for (ModuleDependency module : currentPkgModules) {
                    if (packageDependency.getOrg().equals(module.getOrg())
                            && packageDependency.getName().equals(module.getPackageName())) {
                        packageDependencyModules.add(module);
                    }
                }
                // Write `packageDependencyModules` to `modules` array
                if (!packageDependencyModules.isEmpty()) {
                    pkgDesc.append(getDependencyModulesArrayContent(packageDependencyModules, false, projectPath));
                }
            }
            pkgDesc.append("\n");
        }
        Files.writeString(depsTomlPath, pkgDesc.toString(), StandardOpenOption.APPEND);
    }

    public static Path getPlatformSpecificBalaPath(String orgName, String pkgName, String version,
                                                    Path balaCache) {
        Path balaPath = balaCache.resolve(
                ProjectUtils.getRelativeBalaPath(orgName, pkgName, version, null));
        //First we will check for a bala that match any platform
        platform = ANY_PLATFORM;
        if (!Files.exists(balaPath)) {
            for (JvmTarget supportedPlatform : JvmTarget.values()) {
                balaPath = balaCache.resolve(
                        ProjectUtils.getRelativeBalaPath(orgName, pkgName, version, supportedPlatform.code()));
                if (Files.exists(balaPath)) {
                    platform = supportedPlatform.code();
                    break;
                }
            }
        }
        return balaPath;
    }

    /**
     * Write to BalTool.toml file.
     *
     * @param balToolTomlPath path to BalTool.toml
     * @param balToolJson Bal-tool.json content
     */
    public static void writeBalToolToml(Path balToolTomlPath, BalToolJson balToolJson, String packageName)
            throws IOException {
        Files.writeString(balToolTomlPath, "[tool]", StandardOpenOption.APPEND);
        Files.writeString(balToolTomlPath, "\nid = \"" + packageName + "\"\n",
                StandardOpenOption.APPEND);

        List<String> dependencyPaths = balToolJson.dependencyPaths();
        StringBuilder dependenciesContent = new StringBuilder();
        for (String dependencyPath: dependencyPaths) {
            dependenciesContent.append("\n[[dependency]]\n").append("path = \"").append(dependencyPath).append("\"\n");
        }
        Files.writeString(balToolTomlPath, dependenciesContent.toString(), StandardOpenOption.APPEND);
    }

    /**
     * Copy dependency jars to new package from template package.
     *
     * @param projectPath path to new project
     * @param toolsLibPath Path to /tool/libs directory containing dependencies
     */
    public static void copyToolDependencies(Path projectPath, Path toolsLibPath) throws IOException {
        Path toolDirectory = projectPath.resolve(TOOL_DIR);
        Files.createDirectory(toolDirectory);
        Files.createDirectory(toolDirectory.resolve(LIBS_DIR));
        Files.walkFileTree(toolsLibPath, new FileUtils.Copy(toolsLibPath, toolDirectory.resolve(LIBS_DIR)));

    }

    /**
     * Get formatted dependencies array content for Dependencies.toml dependency.
     *
     * @param packageDependency package dependency
     * @return formatted dependencies array content
     */
    private static String getDependenciesArrayContent(Dependency packageDependency) {
        StringBuilder dependenciesContent = new StringBuilder();
        if (!packageDependency.getDependencies().isEmpty()) {
            for (Dependency dependency : packageDependency.getDependencies()) {
                dependenciesContent.append("\t{org = \"").append(dependency.getOrg())
                        .append("\", name = \"").append(dependency.getName())
                        .append("\"},\n");
            }
            String dependenciesPart = dependenciesContent.toString();
            dependenciesPart = removeLastCharacter(trimStartingWhitespaces(dependenciesPart));
            return "dependencies = [\n"
                    + dependenciesPart
                    + "\n]\n";
        }
        return "";
    }

    /**
     * Get formatted modules array content for Dependencies.toml dependency.
     * <code>
     * modules = [
     * {org = "ballerinax", packageName = "redis", moduleName = "redis"}
     * ]
     * </code>
     *
     * @param dependencyModules modules of the given dependency package
     * @param isCurrentPackage  is modules array generating for current package
     * @param projectPath       project path
     * @return formatted modules array content
     */
    private static String getDependencyModulesArrayContent(List<ModuleDependency> dependencyModules,
                                                           boolean isCurrentPackage, Path projectPath) {
        StringBuilder modulesContent = new StringBuilder();
        if (isCurrentPackage) {
            for (ModuleDependency module : dependencyModules) {
                String currentPkgName = ProjectUtils.defaultName(projectPath).value();
                String modulePkgPart = module.getModuleName().split("\\.")[0];
                String currentPkgModuleName = module.getModuleName().replaceFirst(modulePkgPart, currentPkgName);
                modulesContent.append("\t{org = \"").append(module.getOrg())
                        .append("\", packageName = \"").append(currentPkgName)
                        .append("\", moduleName = \"").append(currentPkgModuleName)
                        .append("\"},\n");
            }
        } else {
            for (ModuleDependency module : dependencyModules) {
                modulesContent.append("\t{org = \"").append(module.getOrg())
                        .append("\", packageName = \"").append(module.getPackageName())
                        .append("\", moduleName = \"").append(module.getModuleName())
                        .append("\"},\n");
            }
        }
        String modulesPart = modulesContent.toString();
        modulesPart = removeLastCharacter(trimStartingWhitespaces(modulesPart));
        return "modules = [\n" + modulesPart + "\n]\n";
    }

    /**
     * Write Ballerina.toml package attribute array from template package.json to new project Ballerina.toml.
     *
     * @param balTomlPath    Ballerina.toml path of the new project
     * @param attributeArray package attribute values array
     * @param attributeName  package attribute name
     * @throws IOException when error occurs writing to the Ballerina.toml
     */
    private static void writePackageAttributeArray(Path balTomlPath, List<String> attributeArray, String attributeName)
            throws IOException {
        if (attributeArray != null && !attributeArray.isEmpty()) {
            StringJoiner stringJoiner = new StringJoiner(",");
            for (String attributeElement : attributeArray) {
                stringJoiner.add("\"" + attributeElement + "\"");
            }
            Files.writeString(balTomlPath, "\n" + attributeName + " = [" + stringJoiner + "]",
                    StandardOpenOption.APPEND);
        }
    }

    /**
     * Write Ballerina.toml package attribute from template package.json to new project Ballerina.toml.
     *
     * @param balTomlPath    Ballerina.toml path of the new project
     * @param attributeValue package attribute value
     * @param attributeName  package attribute name
     * @throws IOException when error occurs writing to the Ballerina.toml
     */
    private static void writePackageAttributeValue(Path balTomlPath, String attributeValue, String attributeName)
            throws IOException {
        if (attributeValue != null && !attributeValue.isEmpty()) {
            Files.writeString(balTomlPath, "\n" + attributeName + " = \"" + attributeValue + "\"",
                    StandardOpenOption.APPEND);
        }
    }

    /**
     * Find the package name for a given template.
     *
     * @param template template name
     * @return packageName - package name of the module
     */
    public static String findPkgName(String template) {
        // Split the template in to parts
        String[] orgSplit = template.split("/");
        String packagePart = (orgSplit.length > 1) ? orgSplit[1] : "";
        String[] pkgSplit = packagePart.split(":");
        return pkgSplit[0].trim();
    }

    /**
     * Find the organization for a given template.
     *
     * @param template template name
     * @return orgName - org of the module
     */
    public static String findOrg(String template) {
        String[] orgSplit = template.split("/");
        return orgSplit[0].trim();
    }

    /**
     * Find the package version for a given template.
     *
     * @param template template name
     * @return version - version of the module
     */
    public static String findPkgVersion(String template) {
        String[] orgSplit = template.split("/");
        String packagePart = (orgSplit.length > 1) ? orgSplit[1] : "";
        String[] pkgSplit = packagePart.split(":");

        if (pkgSplit.length > 1) {
            return pkgSplit[1].trim();
        } else {
            return null;
        }
    }

    /**
     * Initialize a new ballerina project in the given path.
     *
     * @param path project path
     * @param packageName name of the package
     * @param template package template
     * @param balFilesExist if bal files exist in the project
     * @throws IOException  If any IO exception occurred
     * @throws URISyntaxException If any URISyntaxException occurred
     */
    public static void initPackageByTemplate(Path path, String packageName, String template, boolean balFilesExist)
            throws IOException, URISyntaxException {
        // We will be creating following in the project directory
        // - Ballerina.toml
        // - main.bal
        // - .gitignore       <- git ignore file
        // - .devcontainer.json

        applyTemplate(path, template, balFilesExist);
        if (template.equalsIgnoreCase(LIB_DIR)) {
            initLibPackage(path, packageName);
            Path source = path.resolve("lib.bal");
            Files.move(source, source.resolveSibling(guessPkgName(packageName, template) + ".bal"),
                    StandardCopyOption.REPLACE_EXISTING);
        } else if (template.equalsIgnoreCase(TOOL_DIR)) {
            initToolPackage(path, packageName);
        } else {
            initPackage(path, packageName);
        }
        createDefaultGitignore(path);
        createDefaultDevContainer(path);
    }

    private static void createDefaultGitignore(Path path) throws IOException {
        Path gitignore = path.resolve(ProjectConstants.GITIGNORE_FILE_NAME);
        if (Files.notExists(gitignore)) {
            Files.createFile(gitignore);
        }
        if (Files.size(gitignore) == 0) {
            String defaultGitignore = FileUtils.readFileAsString(NEW_CMD_DEFAULTS + "/" + GITIGNORE);
            Files.writeString(gitignore, defaultGitignore);
        }
    }

    private static void createDefaultDevContainer(Path path) throws IOException {
        Path devContainer = path.resolve(ProjectConstants.DEVCONTAINER);
        if (Files.notExists(devContainer)) {
            Files.createFile(devContainer);
        }
        if (Files.size(devContainer) == 0) {
            String defaultDevContainer = FileUtils.readFileAsString(NEW_CMD_DEFAULTS + "/" + DEVCONTAINER);
            defaultDevContainer = defaultDevContainer.replace("latest", RepoUtils.getBallerinaVersion());
            Files.writeString(devContainer, defaultDevContainer);
        }
    }

    /**
     * Get the list of templates.
     *
     * @return list of templates
     */
    public static List<String> getTemplates() {
        try {
            Path templateDir = getTemplatePath();
            Stream<Path> walk = Files.walk(templateDir, 1);

            List<String> templates = walk.filter(Files::isDirectory)
                    .filter(directory -> !templateDir.equals(directory))
                    .map(directory -> directory.getFileName())
                    .filter(Objects::nonNull)
                    .map(Path::toString)
                    .collect(Collectors.toList());

            if (null != jarFs) {
                return templates.stream().map(t -> t
                        .replace(jarFs.getSeparator(), ""))
                        .collect(Collectors.toList());
            } else {
                return templates;
            }

        } catch (IOException | URISyntaxException e) {
            // we will return an empty list if error.
            return new ArrayList<String>();
        }
    }

    /**
     * Get the path to the given template.
     *
     * @return path of the given template
     * @throws URISyntaxException if any URISyntaxException occured
     */
    private static Path getTemplatePath() throws URISyntaxException {
        URI uri = CommandUtil.class.getClassLoader().getResource(CREATE_CMD_TEMPLATES).toURI();
        if (uri.toString().contains("!")) {
            final String[] array = uri.toString().split("!");
            return jarFs.getPath(array[1]);
        } else {
            return Paths.get(uri);
        }
    }

    /**
     * Apply the template to the created module.
     *
     * @param modulePath path to the module
     * @param template template name
     * @param balFilesExist if bal files exist in the project
     * @throws IOException if any IOException occurred
     * @throws URISyntaxException if any URISyntaxException occurred
     */
    public static void applyTemplate(Path modulePath, String template, boolean balFilesExist)
            throws IOException, URISyntaxException {
        Path templateDir = getTemplatePath().resolve(template);
        if (template.equalsIgnoreCase(MAIN_TEMPLATE)) {
            templateDir = getTemplatePath().resolve(DEFAULT_TEMPLATE);
            Path tempDirTest = getTemplatePath().resolve(MAIN_TEMPLATE);
            Files.walkFileTree(templateDir, new FileUtils.Copy(templateDir, modulePath));
            Files.walkFileTree(tempDirTest, new FileUtils.Copy(tempDirTest, modulePath));
        } else if (template.equalsIgnoreCase(DEFAULT_TEMPLATE)) {
            if (!balFilesExist) {
                Files.walkFileTree(templateDir, new FileUtils.Copy(templateDir, modulePath));
            }
        } else {
            Files.walkFileTree(templateDir, new FileUtils.Copy(templateDir, modulePath));
        }
    }

    /**
     * Initialize a new ballerina project in the given path.
     *
     * @param path Project path
     * @throws IOException If any IO exception occurred
     */
    public static void initPackage(Path path, String packageName) throws IOException {
        Path ballerinaToml = path.resolve(ProjectConstants.BALLERINA_TOML);
        Files.createFile(ballerinaToml);

        String defaultManifest = FileUtils.readFileAsString(NEW_CMD_DEFAULTS + "/" + "manifest-app.toml");
        // replace manifest distribution with a guessed value
        defaultManifest = defaultManifest
<<<<<<< HEAD
                .replaceAll(ORG_NAME, ProjectUtils.guessOrgName())
                .replaceAll(PKG_NAME, guessPkgName(packageName, "app"))
                .replaceAll(DIST_VERSION, RepoUtils.getBallerinaShortVersion());
        Files.writeString(ballerinaToml, defaultManifest);
=======
                .replace(ORG_NAME, ProjectUtils.guessOrgName())
                .replace(PKG_NAME, guessPkgName(packageName, "app"))
                .replace(DIST_VERSION, RepoUtils.getBallerinaShortVersion());
        Files.write(ballerinaToml, defaultManifest.getBytes(StandardCharsets.UTF_8));
>>>>>>> 18deb9f8
    }

    private static void initLibPackage(Path path, String packageName) throws IOException {
        Path ballerinaToml = path.resolve(ProjectConstants.BALLERINA_TOML);
        Files.createFile(ballerinaToml);

        String defaultManifest = FileUtils.readFileAsString(NEW_CMD_DEFAULTS + "/" + "manifest-lib.toml");
        // replace manifest org and name with a guessed value.
        defaultManifest = defaultManifest.replace(ORG_NAME, ProjectUtils.guessOrgName())
                .replace(PKG_NAME, guessPkgName(packageName, "lib"))
                .replace(DIST_VERSION, RepoUtils.getBallerinaShortVersion());

        Files.writeString(ballerinaToml, defaultManifest);

        // Create README.md
        String readmeMd = FileUtils.readFileAsString(NEW_CMD_DEFAULTS + "/" + ProjectConstants.README_MD_FILE_NAME);
        Files.writeString(path.resolve(ProjectConstants.README_MD_FILE_NAME), readmeMd);
    }

    /**
     * Initialize a new ballerina tool package in the given path.
     *
     * @param path Project path
     * @param packageName package name
     * @throws IOException If any IO exception occurred
     */
    private static void initToolPackage(Path path, String packageName) throws IOException {
        Path ballerinaToml = path.resolve(ProjectConstants.BALLERINA_TOML);
        Files.createFile(ballerinaToml);

        String defaultManifest = FileUtils.readFileAsString(NEW_CMD_DEFAULTS + "/" + "manifest-app.toml");
        defaultManifest = defaultManifest
<<<<<<< HEAD
                .replaceAll(ORG_NAME, ProjectUtils.guessOrgName())
                .replaceAll(PKG_NAME, guessPkgName(packageName, TOOL_DIR))
                .replaceAll(DIST_VERSION, RepoUtils.getBallerinaShortVersion());
        Files.writeString(ballerinaToml, defaultManifest);
=======
                .replace(ORG_NAME, ProjectUtils.guessOrgName())
                .replace(PKG_NAME, guessPkgName(packageName, TOOL_DIR))
                .replace(DIST_VERSION, RepoUtils.getBallerinaShortVersion());
        Files.write(ballerinaToml, defaultManifest.getBytes(StandardCharsets.UTF_8));
>>>>>>> 18deb9f8

        Path balToolToml = path.resolve(ProjectConstants.BAL_TOOL_TOML);
        Files.createFile(balToolToml);

        String balToolManifest = FileUtils.readFileAsString(NEW_CMD_DEFAULTS + "/" + "manifest-tool.toml");
        balToolManifest = balToolManifest.replace(TOOL_ID, guessPkgName(packageName, TOOL_DIR));

        Files.writeString(balToolToml, balToolManifest);
    }

    protected static PackageVersion findLatest(List<PackageVersion> packageVersions) {
        if (packageVersions.isEmpty()) {
            return null;
        }
        PackageVersion latestVersion = packageVersions.get(0);
        for (PackageVersion pkgVersion : packageVersions) {
            latestVersion = getLatest(latestVersion, pkgVersion);
        }
        return latestVersion;
    }

    protected static PackageVersion getLatest(PackageVersion v1, PackageVersion v2) {
        SemanticVersion semVer1 = v1.value();
        SemanticVersion semVer2 = v2.value();
        boolean isV1PreReleaseVersion = semVer1.isPreReleaseVersion();
        boolean isV2PreReleaseVersion = semVer2.isPreReleaseVersion();
        if (isV1PreReleaseVersion ^ isV2PreReleaseVersion) {
            return isV1PreReleaseVersion ? v2 : v1;
        } else {
            return semVer1.greaterThanOrEqualTo(semVer2) ? v1 : v2;
        }
    }

    public static List<PackageVersion> getPackageVersions(Path balaPackagePath) {
        List<Path> versions = new ArrayList<>();
        if (Files.exists(balaPackagePath)) {
            try (Stream<Path> collectVersions = Files.list(balaPackagePath)) {
                versions.addAll(collectVersions.toList());
            } catch (IOException e) {
                throw new RuntimeException("Error while accessing Distribution cache: " + e.getMessage());
            }
<<<<<<< HEAD
=======
            versions.addAll(collectVersions.toList());
>>>>>>> 18deb9f8
        }
        return pathToVersions(versions);
    }

    protected static List<PackageVersion> pathToVersions(List<Path> versions) {
        List<PackageVersion> availableVersions = new ArrayList<>();
        versions.stream().map(path -> Optional.ofNullable(path)
                .map(Path::getFileName)
                .map(Path::toString)
                .orElse("0.0.0")).forEach(version -> {
            try {
                availableVersions.add(PackageVersion.from(version));
            } catch (ProjectException ignored) {
                // We consider only the semver compatible versions as valid
                // bala directories. Since we only allow building and pushing
                // semver compatible packages, it is safe to pick only
                // the semver compatible versions.
            }
        });
        return availableVersions;
    }

    /**
     * Remove starting whitespaces of a string.
     *
     * @param str given string
     * @return starting whitespaces removed string
     */
    private static String trimStartingWhitespaces(String str) {
        return str.replaceFirst("\\s++$", "");
    }

    /**
     * Remove last character of a string.
     *
     * @param str given string
     * @return last character removed string
     */
    private static String removeLastCharacter(String str) {
        return str.substring(0, str.length() - 1);
    }

    /**
     * Check if files of the given template exist in a given path.
     *
     * @param template given string
     * @param packagePath given path
     * @throws URISyntaxException if URI syntax exception occurred
     * @throws IOException if IO exception occurred
     */
    public static String checkTemplateFilesExists(String template, Path packagePath) throws URISyntaxException,
            IOException {
        Path templateDir = getTemplatePath().resolve(template);
        Stream<Path> paths = Files.list(templateDir);
        List<Path> templateFilePathList = paths.toList();
        StringBuilder existingFiles = new StringBuilder();
        for (Path path : templateFilePathList) {
            Optional<String> fileNameOptional = Optional.ofNullable(path.getFileName()).map(Path::toString);
            if (fileNameOptional.isPresent()) {
                String fileName = fileNameOptional.get();
                if (!fileName.endsWith(ProjectConstants.BLANG_SOURCE_EXT) &&
                        Files.exists(packagePath.resolve(fileName))) {
                    existingFiles.append(fileName).append(FILE_STRING_SEPARATOR);
                }
            }
        }
        return existingFiles.toString();
    }

    /**
     * Check if common files of a package exist in a given path.
     *
     * @param packagePath given path
     */
    public static String checkPackageFilesExists(Path packagePath) {
        String[] packageFiles = {DEPENDENCIES_TOML, BAL_TOOL_TOML, ProjectConstants.PACKAGE_MD_FILE_NAME,
                ProjectConstants.MODULE_MD_FILE_NAME, ProjectConstants.MODULES_ROOT, ProjectConstants.TEST_DIR_NAME};
        StringBuilder existingFiles = new StringBuilder();
        for (String file : packageFiles) {
            if (Files.exists(packagePath.resolve(file))) {
                existingFiles.append(file).append(FILE_STRING_SEPARATOR);
            }
        }
        return existingFiles.toString();
    }

    /**
     * Check if .bal files exist in a given path.
     *
     * @param packagePath given path
     * @return error message if files exists
     */
    public static boolean balFilesExists(Path packagePath) throws IOException {
        //Only skip the bal file to be created if any other .bal files exists
        try (Stream<Path> list = Files.list(packagePath)) {
            return list.anyMatch(path -> path.toString().endsWith(ProjectConstants.BLANG_SOURCE_EXT));
        }
    }

    /**
     * Get the latest version from a given list of versions.
     *
     * @param versions the list of strings
     * @return the latest version
     */
    static String getLatestVersion(List<String> versions) {
        String latestVersion = versions.get(0);
        for (String version : versions) {
            if (SemanticVersion.from(version).greaterThan(SemanticVersion.from(latestVersion))) {
                latestVersion = version;
            }
        }
        return latestVersion;
    }

    /**
     * Pull the dependencies of a given package from central.
     *
     * @param orgName org name of the dependent package
     * @param packageName name of the dependent package
     * @param version version of the dependent package
     * @return true if the dependent package compilation has errors
     */
    static boolean pullDependencyPackages(String orgName, String packageName, String version) {
        Path ballerinaUserHomeDirPath = ProjectUtils.createAndGetHomeReposPath();
        Path centralRepositoryDirPath = ballerinaUserHomeDirPath.resolve(ProjectConstants.REPOSITORIES_DIR)
                .resolve(ProjectConstants.CENTRAL_REPOSITORY_CACHE_NAME);
        Path balaDirPath = centralRepositoryDirPath.resolve(ProjectConstants.BALA_DIR_NAME);
        Path balaPath = ProjectUtils.getPackagePath(balaDirPath, orgName, packageName, version);
        String ballerinaShortVersion = RepoUtils.getBallerinaShortVersion();
        Path cacheDir = centralRepositoryDirPath.resolve(
                ProjectConstants.CACHES_DIR_NAME + "-" + ballerinaShortVersion);

        ProjectEnvironmentBuilder defaultBuilder = ProjectEnvironmentBuilder.getDefaultBuilder();
        defaultBuilder.addCompilationCacheFactory(new FileSystemCache.FileSystemCacheFactory(cacheDir));
        BalaProject balaProject = BalaProject.loadProject(defaultBuilder, balaPath);

        // Delete package cache if available
        Path packageCacheDir = cacheDir.resolve(orgName).resolve(packageName).resolve(version);
        if (packageCacheDir.toFile().exists()) {
            deleteDirectory(packageCacheDir);
        }

        // getResolution pulls all dependencies of the pulled package
        PackageCompilation packageCompilation = balaProject.currentPackage().getCompilation();
        Collection<Diagnostic> resolutionDiagnostics = packageCompilation.getResolution()
                .diagnosticResult().diagnostics();
        if (!resolutionDiagnostics.isEmpty()) {
            printDiagnostics(resolutionDiagnostics);
        }
        if (packageCompilation.getResolution().diagnosticResult().hasErrors()) {
            return true;
        }
        if (!hasProvidedPlatformDeps(balaProject.currentPackage())) {
            JBallerinaBackend jBallerinaBackend = JBallerinaBackend.from(packageCompilation, JvmTarget.JAVA_17);
            Collection<Diagnostic> backendDiagnostics = jBallerinaBackend.diagnosticResult().diagnostics(false);
            if (!backendDiagnostics.isEmpty()) {
                printDiagnostics(backendDiagnostics);
            }
            return jBallerinaBackend.diagnosticResult().hasErrors();
        }
        errStream.println("Warning: Cache generation skipped due to platform dependencies with 'provided' scope");
        return false;
    }

    private static void printDiagnostics(Collection<Diagnostic> diagnostics) {
        for (Diagnostic diagnostic: diagnostics) {
            CommandUtil.printError(errStream, diagnostic.toString(), null, false);
        }
    }

    private static boolean hasProvidedPlatformDeps(Package pkg) {
        for (PackageManifest.Platform platform: pkg.manifest().platforms().values()) {
            for (Map<String, Object> dependency: platform.dependencies()) {
                if (PlatformLibraryScope.PROVIDED.getStringValue().equals(dependency.get("scope"))) {
                    return true;
                }
            }
        }
        PackageCompilation packageCompilation = pkg.getCompilation();
        Set<Object> providedDeps = new HashSet<>();
        packageCompilation.getResolution().allDependencies()
                .stream()
                .map(ResolvedPackageDependency::packageInstance)
                .map(Package::manifest)
                .flatMap(pkgManifest -> pkgManifest.platforms().values().stream())
                .filter(Objects::nonNull)
                .flatMap(pkgPlatform -> pkgPlatform.dependencies().stream())
                .filter(dependency -> PlatformLibraryScope.PROVIDED.equals(dependency.get("scope")))
                .forEach(providedDeps::add);

        return !providedDeps.isEmpty();
    }


}<|MERGE_RESOLUTION|>--- conflicted
+++ resolved
@@ -948,17 +948,10 @@
         String defaultManifest = FileUtils.readFileAsString(NEW_CMD_DEFAULTS + "/" + "manifest-app.toml");
         // replace manifest distribution with a guessed value
         defaultManifest = defaultManifest
-<<<<<<< HEAD
-                .replaceAll(ORG_NAME, ProjectUtils.guessOrgName())
-                .replaceAll(PKG_NAME, guessPkgName(packageName, "app"))
-                .replaceAll(DIST_VERSION, RepoUtils.getBallerinaShortVersion());
-        Files.writeString(ballerinaToml, defaultManifest);
-=======
                 .replace(ORG_NAME, ProjectUtils.guessOrgName())
                 .replace(PKG_NAME, guessPkgName(packageName, "app"))
                 .replace(DIST_VERSION, RepoUtils.getBallerinaShortVersion());
-        Files.write(ballerinaToml, defaultManifest.getBytes(StandardCharsets.UTF_8));
->>>>>>> 18deb9f8
+        Files.writeString(ballerinaToml, defaultManifest);
     }
 
     private static void initLibPackage(Path path, String packageName) throws IOException {
@@ -991,17 +984,10 @@
 
         String defaultManifest = FileUtils.readFileAsString(NEW_CMD_DEFAULTS + "/" + "manifest-app.toml");
         defaultManifest = defaultManifest
-<<<<<<< HEAD
-                .replaceAll(ORG_NAME, ProjectUtils.guessOrgName())
-                .replaceAll(PKG_NAME, guessPkgName(packageName, TOOL_DIR))
-                .replaceAll(DIST_VERSION, RepoUtils.getBallerinaShortVersion());
-        Files.writeString(ballerinaToml, defaultManifest);
-=======
                 .replace(ORG_NAME, ProjectUtils.guessOrgName())
                 .replace(PKG_NAME, guessPkgName(packageName, TOOL_DIR))
                 .replace(DIST_VERSION, RepoUtils.getBallerinaShortVersion());
-        Files.write(ballerinaToml, defaultManifest.getBytes(StandardCharsets.UTF_8));
->>>>>>> 18deb9f8
+        Files.writeString(ballerinaToml, defaultManifest);
 
         Path balToolToml = path.resolve(ProjectConstants.BAL_TOOL_TOML);
         Files.createFile(balToolToml);
@@ -1043,10 +1029,6 @@
             } catch (IOException e) {
                 throw new RuntimeException("Error while accessing Distribution cache: " + e.getMessage());
             }
-<<<<<<< HEAD
-=======
-            versions.addAll(collectVersions.toList());
->>>>>>> 18deb9f8
         }
         return pathToVersions(versions);
     }
