--- conflicted
+++ resolved
@@ -549,9 +549,6 @@
         Files.createFile(ballerinaToml);
 
         String defaultManifest = FileUtils.readFileAsString(NEW_CMD_DEFAULTS + "/" + "manifest-app.toml");
-<<<<<<< HEAD
-        write(ballerinaToml, defaultManifest.getBytes(StandardCharsets.UTF_8));
-=======
         // replace manifest distribution with a guessed value
         defaultManifest = defaultManifest.replaceAll(DIST_VERSION, RepoUtils.getBallerinaShortVersion());
         Files.write(ballerinaToml, defaultManifest.getBytes(StandardCharsets.UTF_8));
@@ -567,7 +564,7 @@
         } catch (IOException e) {
             throw new BLangCompilerException("error resolving bir_cache dir for package: " + pkg.packageName());
         }
->>>>>>> 448ee3fe
+        write(ballerinaToml, defaultManifest.getBytes(StandardCharsets.UTF_8));
     }
 
     private static void initLibPackage(Path path, String packageName) throws IOException {
