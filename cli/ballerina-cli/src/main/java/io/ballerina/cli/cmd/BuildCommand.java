--- conflicted
+++ resolved
@@ -198,7 +198,6 @@
             "generation")
     private String graalVMBuildOptions;
 
-<<<<<<< HEAD
     @CommandLine.Option(names = "--optimize", description = "generate optimized executable jar", defaultValue = "false")
     private Boolean optimizeCodegen;
 
@@ -206,9 +205,7 @@
             defaultValue = "false")
     private Boolean optimizeReport;
 
-=======
-    @Override
->>>>>>> be109527
+    @Override
     public void execute() {
         long start = 0;
         if (this.helpFlag) {
