--- conflicted
+++ resolved
@@ -23,6 +23,7 @@
 import io.ballerina.cli.task.CompileTask;
 import io.ballerina.cli.task.CreateExecutableTask;
 import io.ballerina.cli.task.CreateFingerprintTask;
+import io.ballerina.cli.task.CreateFingerprintTask;
 import io.ballerina.cli.task.DumpBuildTimeTask;
 import io.ballerina.cli.task.ResolveMavenDependenciesTask;
 import io.ballerina.cli.task.ResolveWorkspaceDependenciesTask;
@@ -34,13 +35,10 @@
 import io.ballerina.projects.ProjectException;
 import io.ballerina.projects.ProjectKind;
 import io.ballerina.projects.directory.BuildProject;
-<<<<<<< HEAD
+import io.ballerina.projects.directory.ProjectLoader;
+import io.ballerina.projects.directory.WorkspaceProject;
 import io.ballerina.projects.directory.SingleFileProject;
 import io.ballerina.projects.internal.model.BuildJson;
-=======
-import io.ballerina.projects.directory.ProjectLoader;
-import io.ballerina.projects.directory.WorkspaceProject;
->>>>>>> 7e364c50
 import io.ballerina.projects.util.ProjectConstants;
 import io.ballerina.projects.util.ProjectPaths;
 import org.wso2.ballerinalang.util.RepoUtils;
@@ -49,14 +47,11 @@
 import java.io.IOException;
 import java.io.PrintStream;
 import java.nio.file.Path;
-<<<<<<< HEAD
-import java.util.Objects;
-=======
 import java.util.ArrayList;
 import java.util.Collection;
 import java.util.List;
 import java.util.Optional;
->>>>>>> 7e364c50
+import java.util.Objects;
 
 import static io.ballerina.cli.cmd.Constants.BUILD_COMMAND;
 import static io.ballerina.projects.util.ProjectConstants.BUILD_FILE;
@@ -293,12 +288,6 @@
                     "flag is not set");
         }
 
-<<<<<<< HEAD
-        boolean rebuildStatus = isRebuildNeeded(project, false);
-
-        // Check package files are modified after last build
-        boolean isPackageModified = isProjectUpdated(project);
-=======
         if (project.kind() == ProjectKind.WORKSPACE_PROJECT) {
             WorkspaceProject workspaceProject = (WorkspaceProject) project;
             DependencyGraph<BuildProject> projectDependencyGraph = resolveWorkspaceDependencies(workspaceProject);
@@ -328,17 +317,18 @@
                         skipExecutable = true;
                     }
                 }
+                boolean rebuildStatus = isRebuildNeeded(project, false);
                 executeTasks(true, false, buildProject, skipExecutable);
             }
         } else {
             boolean isPackageModified = isProjectUpdated(project);
-            executeTasks(isPackageModified, project.kind().equals(ProjectKind.SINGLE_FILE_PROJECT), project, false);
+            boolean rebuildStatus = isRebuildNeeded(project, false);
+            executeTasks(rebuildStatus, project.kind().equals(ProjectKind.SINGLE_FILE_PROJECT), project, false);
         }
         if (this.exitWhenFinish) {
             Runtime.getRuntime().exit(0);
         }
     }
->>>>>>> 7e364c50
 
     private boolean hasDependents(BuildProject buildProject, DependencyGraph<BuildProject> projectDependencyGraph) {
         return !projectDependencyGraph.getDirectDependents(buildProject).isEmpty();
@@ -352,37 +342,24 @@
         return workspaceProject.getResolution().dependencyGraph();
     }
 
-    private void executeTasks(boolean isPackageModified, boolean isSingleFile, Project project,
+    private void executeTasks(boolean rebuildStatus, boolean isSingleFile, Project project,
                               boolean skipExecutable) {
         BuildOptions buildOptions = project.buildOptions();
         TaskExecutor taskExecutor = new TaskExecutor.TaskBuilder()
                 // clean the target directory(projects only)
-<<<<<<< HEAD
-                .addTask(new CleanTargetDirTask(isPackageModified, buildOptions.enableCache()), !rebuildStatus
-                        || isSingleFileBuild)
+                .addTask(new CleanTargetDirTask(true, buildOptions.enableCache()), !rebuildStatus
+                        || isSingleFile)
                 // Run build tools
-                .addTask(new RunBuildToolsTask(outStream, !rebuildStatus), isSingleFileBuild)
-=======
-                .addTask(new CleanTargetDirTask(isPackageModified, buildOptions.enableCache()), isSingleFile)
-                // Run build tools
-                .addTask(new RunBuildToolsTask(outStream), isSingleFile)
->>>>>>> 7e364c50
+                .addTask(new RunBuildToolsTask(outStream, !rebuildStatus), isSingleFile)
                 // resolve maven dependencies in Ballerina.toml
                 .addTask(new ResolveMavenDependenciesTask(outStream, !rebuildStatus))
                 // compile the modules
                 .addTask(new CompileTask(outStream, errStream, false, true,
-<<<<<<< HEAD
-                        isPackageModified, buildOptions.enableCache(), !rebuildStatus))
+                        true, buildOptions.enableCache(), !rebuildStatus))
                 .addTask(new CreateExecutableTask(outStream, this.output, null, false,
                         !rebuildStatus))
-                .addTask(new DumpBuildTimeTask(outStream), !project.buildOptions().dumpBuildTime())
-                .addTask(new CreateFingerprintTask(false, false), !rebuildStatus || isSingleFileBuild)
-=======
-                        isPackageModified, buildOptions.enableCache()))
-                .addTask(new CreateExecutableTask(outStream, this.output, null, false),
-                        skipExecutable)
                 .addTask(new DumpBuildTimeTask(outStream), !buildOptions.dumpBuildTime())
->>>>>>> 7e364c50
+                .addTask(new CreateFingerprintTask(false, false), !rebuildStatus || isSingleFile)
                 .build();
 
         taskExecutor.executeTasks(project);
