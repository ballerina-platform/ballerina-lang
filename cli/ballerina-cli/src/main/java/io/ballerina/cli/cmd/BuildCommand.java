--- conflicted
+++ resolved
@@ -323,12 +323,9 @@
                 .setNativeImage(nativeImage)
                 .disableSyntaxTreeCaching(disableSyntaxTreeCaching)
                 .setGraalVMBuildOptions(graalVMBuildOptions)
-<<<<<<< HEAD
+                .setShowDependencyDiagnostics(showDependencyDiagnostics)
                 .setOptimizeCodegen(optimizeCodegen)
                 .setVerbose(verbose);
-=======
-                .setShowDependencyDiagnostics(showDependencyDiagnostics);
->>>>>>> c09a92c2
 
         if (targetDir != null) {
             buildOptionsBuilder.targetDir(targetDir.toString());
