/*
 *  Copyright (c) 2020, WSO2 Inc. (http://www.wso2.org) All Rights Reserved.
 *
 *  WSO2 Inc. licenses this file to you under the Apache License,
 *  Version 2.0 (the "License"); you may not use this file except
 *  in compliance with the License.
 *  You may obtain a copy of the License at
 *
 *    http://www.apache.org/licenses/LICENSE-2.0
 *
 *  Unless required by applicable law or agreed to in writing,
 *  software distributed under the License is distributed on an
 *  "AS IS" BASIS, WITHOUT WARRANTIES OR CONDITIONS OF ANY
 *  KIND, either express or implied.  See the License for the
 *  specific language governing permissions and limitations
 *  under the License.
 */
package io.ballerina.cli.cmd;

import io.ballerina.cli.BLauncherCmd;
import io.ballerina.cli.TaskExecutor;
import io.ballerina.cli.task.CleanTargetBinTestsDirTask;
import io.ballerina.cli.task.CleanTargetCacheDirTask;
import io.ballerina.cli.task.CompileTask;
import io.ballerina.cli.task.CreateFingerprintTask;
import io.ballerina.cli.task.CreateTestExecutableTask;
import io.ballerina.cli.task.DumpBuildTimeTask;
import io.ballerina.cli.task.ResolveMavenDependenciesTask;
import io.ballerina.cli.task.ResolveWorkspaceDependenciesTask;
import io.ballerina.cli.task.RunBuildToolsTask;
import io.ballerina.cli.task.RunNativeImageTestTask;
import io.ballerina.cli.task.RunTestsTask;
import io.ballerina.cli.utils.BuildTime;
import io.ballerina.cli.utils.FileUtils;
import io.ballerina.projects.BuildOptions;
import io.ballerina.projects.DependencyGraph;
import io.ballerina.projects.Module;
import io.ballerina.projects.Project;
import io.ballerina.projects.ProjectException;
import io.ballerina.projects.ProjectKind;
import io.ballerina.projects.directory.BuildProject;
<<<<<<< HEAD
import io.ballerina.projects.directory.SingleFileProject;
import io.ballerina.projects.internal.model.BuildJson;
import io.ballerina.projects.util.ProjectConstants;
import org.wso2.ballerinalang.util.RepoUtils;
=======
import io.ballerina.projects.directory.ProjectLoader;
import io.ballerina.projects.directory.WorkspaceProject;
import io.ballerina.projects.util.ProjectConstants;
import io.ballerina.projects.util.ProjectPaths;
>>>>>>> 7e364c50
import picocli.CommandLine;

import java.io.IOException;
import java.io.PrintStream;
import java.nio.file.Path;
import java.util.ArrayList;
import java.util.HashMap;
import java.util.List;
import java.util.Map;
<<<<<<< HEAD
import java.util.Objects;
import java.util.concurrent.atomic.AtomicInteger;
=======
import java.util.Optional;
>>>>>>> 7e364c50

import static io.ballerina.cli.cmd.Constants.TEST_COMMAND;
import static io.ballerina.cli.launcher.LauncherUtils.createLauncherException;
import static io.ballerina.projects.util.ProjectConstants.BUILD_FILE;
import static io.ballerina.projects.util.ProjectUtils.isProjectUpdated;
import static io.ballerina.projects.util.ProjectUtils.readBuildJson;
import static io.ballerina.runtime.api.constants.RuntimeConstants.SYSTEM_PROP_BAL_DEBUG;
import static org.ballerinalang.test.runtime.util.TesterinaConstants.JACOCO_XML_FORMAT;

/**
 * This class represents the "bal test" command.
 *
 * @since 2.0.0
 */
@CommandLine.Command(name = TEST_COMMAND, description = "Run package tests")
public class TestCommand implements BLauncherCmd {

    private final PrintStream outStream;
    private final PrintStream errStream;
    private Path projectPath;
    private final boolean exitWhenFinish;

    public TestCommand() {
        this.projectPath = Path.of(System.getProperty(ProjectConstants.USER_DIR));
        this.outStream = System.out;
        this.errStream = System.err;
        this.exitWhenFinish = true;
    }

    TestCommand(Path projectPath, boolean exitWhenFinish) {
        this.projectPath = projectPath;
        this.outStream = System.out;
        this.errStream = System.err;
        this.exitWhenFinish = exitWhenFinish;
        this.offline = true;
    }

    TestCommand(Path projectPath, boolean exitWhenFinish, Boolean optimizeDependencyCompilation) {
        this.projectPath = projectPath;
        this.optimizeDependencyCompilation = optimizeDependencyCompilation;
        this.outStream = System.out;
        this.errStream = System.err;
        this.exitWhenFinish = exitWhenFinish;
        this.offline = true;
    }

    TestCommand(Path projectPath, PrintStream outStream, PrintStream errStream, boolean exitWhenFinish) {
        this.projectPath = projectPath;
        this.outStream = outStream;
        this.errStream = errStream;
        this.exitWhenFinish = exitWhenFinish;
        this.offline = true;
    }

    TestCommand(Path projectPath, PrintStream outStream, PrintStream errStream, boolean exitWhenFinish,
                Boolean testReport, Boolean coverage, String coverageFormat,
                Boolean optimizeDependencyCompilation) {
        this.projectPath = projectPath;
        this.outStream = outStream;
        this.errStream = errStream;
        this.exitWhenFinish = exitWhenFinish;
        this.testReport = testReport;
        this.coverage = coverage;
        this.coverageFormat = coverageFormat;
        this.optimizeDependencyCompilation = optimizeDependencyCompilation;
        this.offline = true;
    }

    TestCommand(Path projectPath, PrintStream outStream, PrintStream errStream, boolean exitWhenFinish,
                       Boolean testReport, Path targetDir) {
        this.projectPath = projectPath;
        this.outStream = outStream;
        this.errStream = errStream;
        this.exitWhenFinish = exitWhenFinish;
        this.testReport = testReport;
        this.targetDir = targetDir;
        this.offline = true;
    }

    TestCommand(Path projectPath, PrintStream outStream, PrintStream errStream, boolean exitWhenFinish,
                boolean nativeImage, String graalVMBuildOptions) {
        this.projectPath = projectPath;
        this.outStream = outStream;
        this.errStream = errStream;
        this.exitWhenFinish = exitWhenFinish;
        this.nativeImage = nativeImage;
        this.offline = true;
        this.graalVMBuildOptions = graalVMBuildOptions;
    }

    @CommandLine.Option(names = {"--offline"}, description = "Run package tests")
    private Boolean offline;

    @CommandLine.Parameters(description = "Program arguments")
    private List<String> argList = new ArrayList<>();

    @CommandLine.Option(names = {"--help", "-h"}, hidden = true)
    private boolean helpFlag;

    @CommandLine.Option(names = "--experimental", description = "Enable experimental language features.")
    private Boolean experimentalFlag;

    @CommandLine.Option(names = "--debug", description = "start in remote debugging mode")
    private String debugPort;

    @CommandLine.Option(names = "--parallel", description = "enable parallel execution of tests",
            defaultValue = "false")
    private boolean isParallelExecution;

    @CommandLine.Option(names = "--list-groups", description = "list the groups available in the tests")
    private boolean listGroups;

    @CommandLine.Option(names = "--groups", description = "test groups to be executed")
    private String groupList;

    @CommandLine.Option(names = "--disable-groups", description = "test groups to be disabled")
    private String disableGroupList;

    @CommandLine.Option(names = "--test-report", description = "enable test report generation")
    private Boolean testReport;

    @CommandLine.Option(names = "--code-coverage", description = "enable code coverage")
    private Boolean coverage;

    @CommandLine.Option(names = "--coverage-format", description = "list of supported coverage report formats")
    private String coverageFormat;

    @CommandLine.Option(names = "--observability-included", description = "package observability in the executable.")
    private Boolean observabilityIncluded;

    @CommandLine.Option(names = "--tests", description = "Test functions to be executed")
    private String testList;

    @CommandLine.Option(names = "--rerun-failed", description = "Rerun failed tests.")
    private boolean rerunTests;

    @CommandLine.Option(names = "--includes", hidden = true,
            description = "hidden option for code coverage to include all classes")
    private String includes;

    @CommandLine.Option(names = "--dump-build-time", description = "calculate and dump build time", hidden = true)
    private Boolean dumpBuildTime;

    @CommandLine.Option(names = "--sticky", description = "stick to exact versions locked (if exists)")
    private Boolean sticky;

    @CommandLine.Option(names = "--target-dir", description = "target directory path")
    private Path targetDir;

    @CommandLine.Option(names = "--dump-graph", description = "Print the dependency graph.", hidden = true)
    private boolean dumpGraph;

    @CommandLine.Option(names = "--dump-raw-graphs", description = "Print all intermediate graphs created in the " +
            "dependency resolution process.", hidden = true)
    private boolean dumpRawGraphs;

    @CommandLine.Option(names = "--enable-cache", description = "enable caches for the compilation", hidden = true)
    private Boolean enableCache;

    @CommandLine.Option(names = "--graalvm", description = "enable running test suite against native image")
    private Boolean nativeImage;

    @CommandLine.Option(names = "--excludes", description = "option to exclude source files/folders from code coverage")
    private String excludes;

    @CommandLine.Option(names = "--disable-syntax-tree-caching", hidden = true, description = "disable syntax tree " +
            "caching for source files", defaultValue = "false")
    private Boolean disableSyntaxTreeCaching;

    @CommandLine.Option(names = "--graalvm-build-options", description = "additional build options for native image " +
            "generation")
    private String graalVMBuildOptions;

    @CommandLine.Option(names = "--show-dependency-diagnostics", description = "Show the diagnostics " +
            "generated by the dependencies")
    private Boolean showDependencyDiagnostics;

    @CommandLine.Option(names = "--cloud", description = "Enable cloud artifact generation")
    private String cloud;

    @CommandLine.Option(names = "--optimize-dependency-compilation", hidden = true,
            description = "experimental memory optimization for large projects")
    private Boolean optimizeDependencyCompilation;

    @CommandLine.Option(names = "--locking-mode", hidden = true,
            description = "allow passing the package locking mode.")
    private String lockingMode;

    private static final String testCmd = "bal test [--OPTIONS]\n" +
            "                   [<ballerina-file> | <package-path>] [(-Ckey=value)...]";

    @Override
    public void execute() {
        long start = 0;
        if (this.helpFlag) {
            String commandUsageInfo = BLauncherCmd.getCommandUsageInfo(TEST_COMMAND);
            this.errStream.println(commandUsageInfo);
            return;
        }

        String[] cliArgs = new String[0];
        if (!argList.isEmpty()) {
            if (!argList.get(0).matches(ProjectConstants.CONFIG_ARGS_PATTERN)) {
                this.projectPath = Path.of(argList.get(0));
                if (argList.size() > 1) {
                    cliArgs = argList.subList(1, argList.size()).toArray(new String[0]);
                }
            } else {
                cliArgs = argList.toArray(new String[0]);
            }
        }

        if (isParallelExecution) {
            this.outStream.println("WARNING: Running tests in parallel is an experimental feature");
        }

        // load project
        Project project;

        // Skip code coverage for single bal files if option is set
        if (FileUtils.hasExtension(this.projectPath)) {
            if (coverage != null && coverage) {
                this.outStream.println("Code coverage is not yet supported with single bal files. Ignoring the flag " +
                        "and continuing the test run...");
            }
            coverage = false;
            testReport = false;
        }

        BuildOptions buildOptions = constructBuildOptions();
        Path absProjectPath = this.projectPath.toAbsolutePath().normalize();
        try {
            if (buildOptions.dumpBuildTime()) {
                start = System.currentTimeMillis();
                BuildTime.getInstance().timestamp = start;
            }
            if (!ProjectPaths.isBuildProjectRoot(projectPath)
                    && !ProjectPaths.isStandaloneBalFile(projectPath)
                    && !ProjectPaths.isWorkspaceProjectRoot(projectPath)) {
                throw new ProjectException("invalid package path: " + absProjectPath +
                        ". Please provide a valid Ballerina package, workspace or a standalone file.");
            }
            project = ProjectLoader.load(projectPath, buildOptions).project();

            if (buildOptions.dumpBuildTime()) {
                BuildTime.getInstance().projectLoadDuration = System.currentTimeMillis() - start;
            }
        } catch (ProjectException e) {
            CommandUtil.printError(this.errStream, e.getMessage(), testCmd, false);
            CommandUtil.exitError(this.exitWhenFinish);
            return;
        }

        // Sets the debug port as a system property, which will be used when setting up debug args before running tests.
        if (this.debugPort != null) {
            System.setProperty(SYSTEM_PROP_BAL_DEBUG, this.debugPort);
        }
        //Display warning if any other options are provided with list-groups flag.
        if (listGroups && (rerunTests || coverage != null || testReport != null || groupList != null ||
                disableGroupList != null || testList != null)) {
            this.outStream.println("\nWarning: Other flags are skipped when list-groups flag is provided.\n");
        }

        if (project.buildOptions().codeCoverage()) {
            if (coverageFormat != null) {
                if (!coverageFormat.equals(JACOCO_XML_FORMAT)) {
                    String errMsg = "unsupported coverage report format '" + coverageFormat + "' found. Only '" +
                            JACOCO_XML_FORMAT + "' format is supported.";
                    CommandUtil.printError(this.errStream, errMsg, null, false);
                    CommandUtil.exitError(this.exitWhenFinish);
                    return;
                }
            }
            if (excludes != null && excludes.isEmpty()) {
                this.outStream.println("warning: ignoring --excludes flag since given exclusion list is empty");
            }
        } else {
            // Skip --includes flag if it is set without code coverage
            if (includes != null) {
                this.outStream.println("warning: ignoring --includes flag since code coverage is not enabled");
            }
            // Skip --coverage-format flag if it is set without code coverage
            if (coverageFormat != null) {
                this.outStream.println("warning: ignoring --coverage-format flag since code coverage is not " +
                        "enabled");
            }
            if (excludes != null) {
                this.outStream.println("warning: ignoring --excludes flag since code coverage is not enabled");
            }
        }

        if (project.buildOptions().nativeImage() && project.buildOptions().codeCoverage()) {
            this.outStream.println("WARNING: Code coverage generation is not supported with Ballerina native test");
        }

        if (!project.buildOptions().nativeImage() && !project.buildOptions().graalVMBuildOptions().isEmpty()) {
            this.outStream.println("WARNING: Additional GraalVM build options are ignored since graalvm " +
                    "flag is not set");
        }

        if (!project.buildOptions().cloud().isEmpty() && project.buildOptions().codeCoverage()) {
            this.outStream.println("WARNING: Code coverage generation is not supported with Ballerina cloud test");
        }

        if (!project.buildOptions().cloud().isEmpty() && this.rerunTests) {
            this.outStream.println("WARNING: Rerun failed tests is not supported with Ballerina cloud test");
        }

        if (!project.buildOptions().cloud().isEmpty() && project.buildOptions().testReport()) {
            this.outStream.println("WARNING: Test report generation is not supported with Ballerina cloud test");
        }

        Path buildFilePath = project.targetDir().resolve(BUILD_FILE);
        boolean rebuildStatus = true;
        String prevTestClassPath = "";
        BuildJson buildJson;
        try {
            buildJson = readBuildJson(buildFilePath);
            prevTestClassPath = buildJson.getTestClassPath();
            rebuildStatus = isRebuildNeeded(project, buildJson) || prevTestClassPath.isEmpty();
        } catch (IOException e) {
            //ignore exception
        }

        boolean isTestingDelegated = project.buildOptions().cloud().equals("docker");
<<<<<<< HEAD
        AtomicInteger testResult = new AtomicInteger(0);
=======
        if (project.kind() == ProjectKind.WORKSPACE_PROJECT) {
            WorkspaceProject workspaceProject = (WorkspaceProject) project;
            DependencyGraph<BuildProject> projectDependencyGraph = resolveWorkspaceDependencies(workspaceProject);
            if (!project.sourceRoot().equals(absProjectPath)) {
                // If the project path is not the workspace root, filter the topologically sorted list to include only
                // the projects that are dependencies of the project at the specified path.
                Optional<BuildProject> buildProjectOptional = projectDependencyGraph.getNodes().stream()
                        .filter(node -> node.sourceRoot().equals(absProjectPath)).findFirst();
                executeTasks(true, false, isTestingDelegated, buildProjectOptional.orElseThrow(), cliArgs);
            } else {
                for (BuildProject buildProject : projectDependencyGraph.toTopologicallySortedList()) {
                    executeTasks(true, false, isTestingDelegated, buildProject, cliArgs);
                }
            }
        } else {
            boolean isPackageModified = isProjectUpdated(project);
            executeTasks(isPackageModified, project.kind().equals(ProjectKind.SINGLE_FILE_PROJECT),
                    isTestingDelegated, project, cliArgs);
        }

        if (this.exitWhenFinish) {
            Runtime.getRuntime().exit(0);
        }
    }
>>>>>>> 7e364c50

    private void executeTasks(boolean isPackageModified, boolean skip, boolean isTestingDelegated,
                              Project project, String[] cliArgs) {
        // Run pre-build tasks to have the project reloaded.
        // In code coverage generation, the module map is duplicated.
        // Therefore, the project needs to be reloaded beforehand to provide the latest project instance
        // which has the newly generated code for code coverage calculation.
        // Hence, below tasks are executed before extracting the module map from the project.
        TaskExecutor preBuildTaskExecutor = new TaskExecutor.TaskBuilder()
<<<<<<< HEAD
                // clean the target cache dir(projects only)
                .addTask(new CleanTargetCacheDirTask(), !rebuildStatus || isSingleFile)
                .addTask(new CleanTargetBinTestsDirTask(), !rebuildStatus || (isSingleFile || !isTestingDelegated))
                .addTask(new RunBuildToolsTask(outStream), !rebuildStatus || isSingleFile) // run build tools
=======
                .addTask(new CleanTargetCacheDirTask(), skip) // clean the target cache dir(projects only)
                .addTask(new CleanTargetBinTestsDirTask(), (skip || !isTestingDelegated))
                .addTask(new RunBuildToolsTask(outStream), skip) // run build tools
>>>>>>> 7e364c50
                .build();
        preBuildTaskExecutor.executeTasks(project);

        Iterable<Module> originalModules = project.currentPackage().modules();
        Map<String, Module> moduleMap = new HashMap<>();

        for (Module originalModule : originalModules) {
            moduleMap.put(originalModule.moduleName().toString(), originalModule);
        }

        TaskExecutor taskExecutor = new TaskExecutor.TaskBuilder()
                // resolve maven dependencies in Ballerina.toml
                .addTask(new ResolveMavenDependenciesTask(outStream, !rebuildStatus))
                // compile the modules
                .addTask(new CompileTask(outStream, errStream, false, false,
<<<<<<< HEAD
                        isPackageModified, buildOptions.enableCache(), !rebuildStatus))
=======
                        isPackageModified, false))
>>>>>>> 7e364c50
                .addTask(new CreateTestExecutableTask(outStream, groupList, disableGroupList, testList, listGroups,
                        cliArgs, isParallelExecution), !isTestingDelegated)
                .addTask(new RunTestsTask(outStream, errStream, rerunTests, groupList, disableGroupList,
                                testList, includes, coverageFormat, moduleMap, listGroups, excludes, cliArgs,
                                isParallelExecution, rebuildStatus, prevTestClassPath, testResult),
                        (project.buildOptions().nativeImage() || isTestingDelegated))
                .addTask(new RunNativeImageTestTask(outStream, rerunTests, groupList, disableGroupList,
                                testList, includes, coverageFormat, moduleMap, listGroups, isParallelExecution),
                        (!project.buildOptions().nativeImage() || isTestingDelegated))
                .addTask(new DumpBuildTimeTask(outStream), !project.buildOptions().dumpBuildTime())
                .addTask(new CreateFingerprintTask(true, false), !rebuildStatus || isSingleFile)
                .build();
        taskExecutor.executeTasks(project);
<<<<<<< HEAD
        if (testResult.get() != 0) {
            throw createLauncherException("there are test failures");
        }
        if (this.exitWhenFinish) {
            Runtime.getRuntime().exit(0);
        }
=======
    }

    private DependencyGraph<BuildProject> resolveWorkspaceDependencies(WorkspaceProject workspaceProject) {
        TaskExecutor taskExecutor = new TaskExecutor.TaskBuilder()
                .addTask(new ResolveWorkspaceDependenciesTask(outStream))
                .build();
        taskExecutor.executeTasks(workspaceProject);
        return workspaceProject.getResolution().dependencyGraph();
>>>>>>> 7e364c50
    }

    private boolean isRebuildNeeded(Project project, BuildJson buildJson) {

        try {
            if (!Objects.equals(buildJson.distributionVersion(), RepoUtils.getBallerinaVersion())) {
                return true;
            }
            if (buildJson.isExpiredLastUpdateTime()) {
                return true;
            }
            if (CommandUtil.isFilesModifiedSinceLastBuild(buildJson, project, true, false)) {
                return true;
            }
            if (isRebuildForCurrCmd()) {
                return true;
            }
            //TODO :  Need to investigate further
            if (!"".equals(project.buildOptions().cloud()) || project.buildOptions().nativeImage() ||
                    project.buildOptions().codeCoverage()) {
                return true;
            }
            return !CommandUtil.isPrevCurrCmdCompatible(project.buildOptions(), buildJson.getBuildOptions());
        } catch (IOException e) {
            // ignore
        }
        return true;
    }

    private boolean isRebuildForCurrCmd() {
        return  this.dumpGraph
                || this.dumpRawGraphs
                || this.targetDir != null
                || Boolean.TRUE.equals(this.enableCache)
                || Boolean.TRUE.equals(this.disableSyntaxTreeCaching)
                || Boolean.TRUE.equals(this.dumpBuildTime)
                || Boolean.TRUE.equals(this.showDependencyDiagnostics);
    }

    private BuildOptions constructBuildOptions() {
        BuildOptions.BuildOptionsBuilder buildOptionsBuilder = BuildOptions.builder();

        buildOptionsBuilder
                .setCodeCoverage(coverage)
                .setExperimental(experimentalFlag)
                .setOffline(offline)
                .setSkipTests(false)
                .setTestReport(testReport)
                .setObservabilityIncluded(observabilityIncluded)
                .setDumpBuildTime(dumpBuildTime)
                .setSticky(sticky)
                .setCloud(cloud)
                .setDumpGraph(dumpGraph)
                .setDumpRawGraphs(dumpRawGraphs)
                .setNativeImage(nativeImage)
                .setEnableCache(enableCache)
                .disableSyntaxTreeCaching(disableSyntaxTreeCaching)
                .setGraalVMBuildOptions(graalVMBuildOptions)
                .setShowDependencyDiagnostics(showDependencyDiagnostics)
                .setOptimizeDependencyCompilation(optimizeDependencyCompilation)
                .setLockingMode(lockingMode);

        if (targetDir != null) {
            buildOptionsBuilder.targetDir(targetDir.toString());
        }

        return buildOptionsBuilder.build();
    }

    @Override
    public String getName() {
        return TEST_COMMAND;
    }

    @Override
    public void printLongDesc(StringBuilder out) {
        out.append(BLauncherCmd.getCommandUsageInfo(TEST_COMMAND));
    }

    @Override
    public void printUsage(StringBuilder out) {
        out.append(testCmd + "\n");
    }

    @Override
    public void setParentCmdParser(CommandLine parentCmdParser) {
    }

}<|MERGE_RESOLUTION|>--- conflicted
+++ resolved
@@ -39,17 +39,12 @@
 import io.ballerina.projects.ProjectException;
 import io.ballerina.projects.ProjectKind;
 import io.ballerina.projects.directory.BuildProject;
-<<<<<<< HEAD
-import io.ballerina.projects.directory.SingleFileProject;
+import io.ballerina.projects.directory.ProjectLoader;
+import io.ballerina.projects.directory.WorkspaceProject;
 import io.ballerina.projects.internal.model.BuildJson;
 import io.ballerina.projects.util.ProjectConstants;
+import io.ballerina.projects.util.ProjectPaths;
 import org.wso2.ballerinalang.util.RepoUtils;
-=======
-import io.ballerina.projects.directory.ProjectLoader;
-import io.ballerina.projects.directory.WorkspaceProject;
-import io.ballerina.projects.util.ProjectConstants;
-import io.ballerina.projects.util.ProjectPaths;
->>>>>>> 7e364c50
 import picocli.CommandLine;
 
 import java.io.IOException;
@@ -59,12 +54,9 @@
 import java.util.HashMap;
 import java.util.List;
 import java.util.Map;
-<<<<<<< HEAD
+import java.util.Optional;
+import java.util.concurrent.atomic.AtomicInteger;
 import java.util.Objects;
-import java.util.concurrent.atomic.AtomicInteger;
-=======
-import java.util.Optional;
->>>>>>> 7e364c50
 
 import static io.ballerina.cli.cmd.Constants.TEST_COMMAND;
 import static io.ballerina.cli.launcher.LauncherUtils.createLauncherException;
@@ -390,9 +382,8 @@
         }
 
         boolean isTestingDelegated = project.buildOptions().cloud().equals("docker");
-<<<<<<< HEAD
         AtomicInteger testResult = new AtomicInteger(0);
-=======
+
         if (project.kind() == ProjectKind.WORKSPACE_PROJECT) {
             WorkspaceProject workspaceProject = (WorkspaceProject) project;
             DependencyGraph<BuildProject> projectDependencyGraph = resolveWorkspaceDependencies(workspaceProject);
@@ -401,42 +392,40 @@
                 // the projects that are dependencies of the project at the specified path.
                 Optional<BuildProject> buildProjectOptional = projectDependencyGraph.getNodes().stream()
                         .filter(node -> node.sourceRoot().equals(absProjectPath)).findFirst();
-                executeTasks(true, false, isTestingDelegated, buildProjectOptional.orElseThrow(), cliArgs);
+                executeTasks(true, false, isTestingDelegated, buildProjectOptional.orElseThrow(),
+                        prevTestClassPath, testResult, cliArgs);
             } else {
                 for (BuildProject buildProject : projectDependencyGraph.toTopologicallySortedList()) {
-                    executeTasks(true, false, isTestingDelegated, buildProject, cliArgs);
+                    executeTasks(true, false, isTestingDelegated, buildProject, prevTestClassPath,
+                            testResult, cliArgs);
                 }
             }
         } else {
             boolean isPackageModified = isProjectUpdated(project);
             executeTasks(isPackageModified, project.kind().equals(ProjectKind.SINGLE_FILE_PROJECT),
-                    isTestingDelegated, project, cliArgs);
+                    isTestingDelegated, project, prevTestClassPath, testResult, cliArgs);
+        }
+
+        if (testResult.get() != 0) {
+            throw createLauncherException("there are test failures");
         }
 
         if (this.exitWhenFinish) {
             Runtime.getRuntime().exit(0);
         }
     }
->>>>>>> 7e364c50
-
-    private void executeTasks(boolean isPackageModified, boolean skip, boolean isTestingDelegated,
-                              Project project, String[] cliArgs) {
+
+    private void executeTasks(boolean rebuildStatus, boolean skip, boolean isTestingDelegated,
+                              Project project, String prevTestClassPath, AtomicInteger testResult, String[] cliArgs) {
         // Run pre-build tasks to have the project reloaded.
         // In code coverage generation, the module map is duplicated.
         // Therefore, the project needs to be reloaded beforehand to provide the latest project instance
         // which has the newly generated code for code coverage calculation.
         // Hence, below tasks are executed before extracting the module map from the project.
         TaskExecutor preBuildTaskExecutor = new TaskExecutor.TaskBuilder()
-<<<<<<< HEAD
-                // clean the target cache dir(projects only)
-                .addTask(new CleanTargetCacheDirTask(), !rebuildStatus || isSingleFile)
-                .addTask(new CleanTargetBinTestsDirTask(), !rebuildStatus || (isSingleFile || !isTestingDelegated))
-                .addTask(new RunBuildToolsTask(outStream), !rebuildStatus || isSingleFile) // run build tools
-=======
-                .addTask(new CleanTargetCacheDirTask(), skip) // clean the target cache dir(projects only)
-                .addTask(new CleanTargetBinTestsDirTask(), (skip || !isTestingDelegated))
-                .addTask(new RunBuildToolsTask(outStream), skip) // run build tools
->>>>>>> 7e364c50
+                .addTask(new CleanTargetCacheDirTask(), !rebuildStatus || skip) // clean the target cache dir(projects only)
+                .addTask(new CleanTargetBinTestsDirTask(), !rebuildStatus || (skip || !isTestingDelegated))
+                .addTask(new RunBuildToolsTask(outStream), !rebuildStatus || skip) // run build tools
                 .build();
         preBuildTaskExecutor.executeTasks(project);
 
@@ -452,11 +441,7 @@
                 .addTask(new ResolveMavenDependenciesTask(outStream, !rebuildStatus))
                 // compile the modules
                 .addTask(new CompileTask(outStream, errStream, false, false,
-<<<<<<< HEAD
-                        isPackageModified, buildOptions.enableCache(), !rebuildStatus))
-=======
-                        isPackageModified, false))
->>>>>>> 7e364c50
+                        true, false, !rebuildStatus))
                 .addTask(new CreateTestExecutableTask(outStream, groupList, disableGroupList, testList, listGroups,
                         cliArgs, isParallelExecution), !isTestingDelegated)
                 .addTask(new RunTestsTask(outStream, errStream, rerunTests, groupList, disableGroupList,
@@ -467,17 +452,9 @@
                                 testList, includes, coverageFormat, moduleMap, listGroups, isParallelExecution),
                         (!project.buildOptions().nativeImage() || isTestingDelegated))
                 .addTask(new DumpBuildTimeTask(outStream), !project.buildOptions().dumpBuildTime())
-                .addTask(new CreateFingerprintTask(true, false), !rebuildStatus || isSingleFile)
+                .addTask(new CreateFingerprintTask(true, false), !rebuildStatus || skip)
                 .build();
         taskExecutor.executeTasks(project);
-<<<<<<< HEAD
-        if (testResult.get() != 0) {
-            throw createLauncherException("there are test failures");
-        }
-        if (this.exitWhenFinish) {
-            Runtime.getRuntime().exit(0);
-        }
-=======
     }
 
     private DependencyGraph<BuildProject> resolveWorkspaceDependencies(WorkspaceProject workspaceProject) {
@@ -486,7 +463,6 @@
                 .build();
         taskExecutor.executeTasks(workspaceProject);
         return workspaceProject.getResolution().dependencyGraph();
->>>>>>> 7e364c50
     }
 
     private boolean isRebuildNeeded(Project project, BuildJson buildJson) {
