--- conflicted
+++ resolved
@@ -465,7 +465,6 @@
         return new ArrayList<>(validSourceFileSet);
     }
 
-<<<<<<< HEAD
     private String getClassPath(JBallerinaBackend jBallerinaBackend, Package currentPackage) {
         List<Path> dependencies = new ArrayList<>();
         JarResolver jarResolver = jBallerinaBackend.jarResolver();
@@ -521,8 +520,6 @@
         return moduleJarPaths.stream().distinct().collect(Collectors.toList());
     }
 
-=======
->>>>>>> c09a92c2
     private List<URL> getModuleJarUrlList(JBallerinaBackend jBallerinaBackend, Package currentPackage)
             throws MalformedURLException {
         List<Path> moduleJarPaths = getModuleJarPaths(jBallerinaBackend, currentPackage);
