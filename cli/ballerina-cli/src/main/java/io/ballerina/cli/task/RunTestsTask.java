--- conflicted
+++ resolved
@@ -200,15 +200,6 @@
                 suite.setTests(TesterinaUtils.getSingleExecutionTests(suite, singleExecTests));
             }
             suite.setReportRequired(report || coverage);
-<<<<<<< HEAD
-            Collection<JarLibrary> dependencies = jarResolver.getJarFilePathsRequiredForTestExecution(moduleName);
-            if (project.kind() == ProjectKind.SINGLE_FILE_PROJECT) {
-                out.println("\t" + module.document(module.documentIds().iterator().next()).name());
-            } else {
-                out.println("\t" + module.moduleName().toString());
-            }
-            writeToJson(suite, moduleTestCachePath);
-=======
             String resolvedModuleName =
                     module.isDefaultModule() ? moduleName.toString() : module.moduleName().moduleNamePart();
             testSuiteMap.put(resolvedModuleName, suite);
@@ -218,7 +209,6 @@
         writeToTestSuiteJson(testSuiteMap, testsCachePath);
 
         if (hasTests) {
->>>>>>> 5b72bd9c
             int testResult;
             try {
                 testResult = runTestSuit(testsCachePath, target,
@@ -356,13 +346,8 @@
         }
     }
 
-<<<<<<< HEAD
-    private int runTestSuit(Path moduleTestCache, Target target, Collection<JarLibrary> testDependencies,
-                            Module module) throws IOException, InterruptedException {
-=======
     private int runTestSuit(Path testCachePath, Target target, String packageName, String orgName) throws IOException,
             InterruptedException {
->>>>>>> 5b72bd9c
         List<String> cmdArgs = new ArrayList<>();
         cmdArgs.add(System.getProperty("java.command"));
         String mainClassName = TesterinaConstants.TESTERINA_LAUNCHER_CLASS_NAME;
@@ -402,16 +387,6 @@
         ProcessBuilder processBuilder = new ProcessBuilder(cmdArgs).inheritIO();
         Process proc = processBuilder.start();
         return proc.waitFor();
-<<<<<<< HEAD
-
-    }
-
-    private String getClassPath(Collection<JarLibrary> dependencies) {
-        StringJoiner cp = new StringJoiner(File.pathSeparator);
-        dependencies.stream().map(JarLibrary::path).map(Path::toString).forEach(cp::add);
-        return cp.toString();
-=======
->>>>>>> 5b72bd9c
     }
 
     /**
@@ -462,7 +437,11 @@
     private String getClassPath() {
         List<Path> dependencies = new ArrayList<>();
         dependencies.add(ProjectUtils.getBallerinaRTJarPath());
-        dependencies.addAll(ProjectUtils.testDependencies());
+
+        for (JarLibrary jarLibrary : ProjectUtils.testDependencies()) {
+            dependencies.add(jarLibrary.path());
+        }
+
         StringJoiner classPath = new StringJoiner(File.pathSeparator);
         dependencies.stream().map(Path::toString).forEach(classPath::add);
         return classPath.toString();
