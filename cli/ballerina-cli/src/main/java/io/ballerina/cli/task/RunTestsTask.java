/*
 * Copyright (c) 2020, WSO2 Inc. (http://www.wso2.org) All Rights Reserved.
 *
 * WSO2 Inc. licenses this file to you under the Apache License,
 * Version 2.0 (the "License"); you may not use this file except
 * in compliance with the License.
 * You may obtain a copy of the License at
 *
 *   http://www.apache.org/licenses/LICENSE-2.0
 *
 * Unless required by applicable law or agreed to in writing,
 * software distributed under the License is distributed on an
 * "AS IS" BASIS, WITHOUT WARRANTIES OR CONDITIONS OF ANY
 * KIND, either express or implied.  See the License for the
 * specific language governing permissions and limitations
 * under the License.
 */

package io.ballerina.cli.task;

import com.google.gson.Gson;
import com.google.gson.reflect.TypeToken;
import io.ballerina.cli.utils.BuildTime;
import io.ballerina.projects.JBallerinaBackend;
import io.ballerina.projects.JarResolver;
import io.ballerina.projects.JvmTarget;
import io.ballerina.projects.Module;
import io.ballerina.projects.ModuleName;
import io.ballerina.projects.Package;
import io.ballerina.projects.PackageCompilation;
import io.ballerina.projects.Project;
import io.ballerina.projects.ProjectKind;
import io.ballerina.projects.internal.model.BuildJson;
import io.ballerina.projects.internal.model.Target;
import io.ballerina.projects.util.ProjectConstants;
import org.ballerinalang.test.runtime.entity.ModuleStatus;
import org.ballerinalang.test.runtime.entity.TestReport;
import org.ballerinalang.test.runtime.entity.TestSuite;
import org.ballerinalang.test.runtime.util.JacocoInstrumentUtils;
import org.ballerinalang.test.runtime.util.TesterinaConstants;
import org.ballerinalang.testerina.core.TestProcessor;
import org.wso2.ballerinalang.util.Lists;

import java.io.BufferedReader;
import java.io.IOException;
import java.io.PrintStream;
import java.net.MalformedURLException;
import java.net.URL;
import java.nio.file.FileSystems;
import java.nio.file.Files;
import java.nio.file.Path;
import java.util.ArrayList;
import java.util.HashMap;
import java.util.HashSet;
import java.util.List;
import java.util.Locale;
import java.util.Map;
import java.util.Set;
import java.util.concurrent.atomic.AtomicInteger;
import java.util.regex.Pattern;
import java.util.stream.Stream;

import static io.ballerina.cli.launcher.LauncherUtils.createLauncherException;
import static io.ballerina.cli.utils.DebugUtils.getDebugArgs;
import static io.ballerina.cli.utils.DebugUtils.isInDebugMode;
import static io.ballerina.cli.utils.TestUtils.appendRequiredArgs;
import static io.ballerina.cli.utils.TestUtils.cleanTempCache;
import static io.ballerina.cli.utils.TestUtils.createTestSuitesForProject;
import static io.ballerina.cli.utils.TestUtils.generateCoverage;
import static io.ballerina.cli.utils.TestUtils.generateTesterinaReports;
import static io.ballerina.cli.utils.TestUtils.getClassPath;
import static io.ballerina.cli.utils.TestUtils.getInitialCmdArgs;
import static io.ballerina.cli.utils.TestUtils.getJacocoAgentJarPath;
import static io.ballerina.cli.utils.TestUtils.getModuleJarPaths;
import static io.ballerina.cli.utils.TestUtils.loadModuleStatusFromFile;
import static io.ballerina.cli.utils.TestUtils.writeToTestSuiteJson;
import static io.ballerina.projects.util.ProjectConstants.GENERATED_MODULES_ROOT;
import static io.ballerina.projects.util.ProjectConstants.MODULES_ROOT;
import static io.ballerina.projects.util.ProjectUtils.readBuildJson;
import static io.ballerina.projects.util.ProjectUtils.writeBuildFile;
import static org.ballerinalang.test.runtime.util.TesterinaConstants.FULLY_QULAIFIED_MODULENAME_SEPRATOR;
import static org.ballerinalang.test.runtime.util.TesterinaConstants.IGNORE_PATTERN;
import static org.ballerinalang.test.runtime.util.TesterinaConstants.STANDALONE_SRC_PACKAGENAME;
import static org.ballerinalang.test.runtime.util.TesterinaConstants.TESTERINA_TEST_SUITE;
import static org.ballerinalang.test.runtime.util.TesterinaConstants.WILDCARD;
import static org.ballerinalang.test.runtime.util.TesterinaUtils.getQualifiedClassName;
import static org.wso2.ballerinalang.compiler.util.ProjectDirConstants.BLANG_SOURCE_EXT;

/**
 * Task for executing tests.
 *
 * @since 2.0.0
 */
public class RunTestsTask implements Task {
    private final PrintStream out;
    private final PrintStream err;
    private final String includesInCoverage;
    private final String excludesInCoverage;
    private final Float minCoverage;
    private String groupList;
    private String disableGroupList;
    private boolean report;
    private boolean coverage;
    private final String coverageReportFormat;
    private final boolean isRerunTestExecution;
    private String singleExecTests;
    private final Map<String, Module> coverageModules;
    private final boolean listGroups;
    private final List<String> cliArgs;
    private final boolean isParallelExecution;
    TestReport testReport;
    private final boolean rebuildStatus;
    private final String prevTestClassPath;
    private AtomicInteger testResult;

    private static final Boolean isWindows = System.getProperty("os.name").toLowerCase(Locale.getDefault())
            .contains("win");
    public static final String EXCLUDES_PATTERN_PATH_SEPARATOR = isWindows ? "\\\\" : "/";

    public static final String RELATIVE_PATH_PREFIX = isWindows ? ".\\" : "./";

    public static final String PATH_SEPARATOR = isWindows ? "\\" : "/";

    public static final String UNIX_PATH_SEPARATOR = "/";


    public RunTestsTask(PrintStream out, PrintStream err, boolean rerunTests, String groupList,
                        String disableGroupList, String testList, String includes, String coverageFormat,
                        Map<String, Module> modules, boolean listGroups, String excludes, String[] cliArgs,
<<<<<<< HEAD
                        boolean isParallelExecution, boolean rebuildStatus, String prevTestClassPath,
                        AtomicInteger testResult)  {
=======
                        boolean isParallelExecution, Float minCoverage)  {
>>>>>>> 704fd739
        this.out = out;
        this.err = err;
        this.isRerunTestExecution = rerunTests;
        this.cliArgs = List.of(cliArgs);
        this.isParallelExecution = isParallelExecution;
        this.prevTestClassPath = prevTestClassPath;

        if (disableGroupList != null) {
            this.disableGroupList = disableGroupList;
        } else if (groupList != null) {
            this.groupList = groupList;
        }

        if (testList != null) {
            singleExecTests = testList;
        }
        this.includesInCoverage = includes;
        this.coverageReportFormat = coverageFormat;
        this.coverageModules = modules;
        this.listGroups = listGroups;
        this.excludesInCoverage = excludes;
<<<<<<< HEAD
        this.rebuildStatus = rebuildStatus;
        this.testResult = testResult;
=======
        this.minCoverage = minCoverage;
>>>>>>> 704fd739
    }

    @Override
    public void execute(Project project) {
        long start = 0;

        if (project.buildOptions().dumpBuildTime()) {
            start = System.currentTimeMillis();
        }

        report = project.buildOptions().testReport();
        coverage = project.buildOptions().codeCoverage();

        if (report || coverage) {
            testReport = new TestReport();
        }

        Path cachesRoot;
        Target target;
        Path testsCachePath;
        try {
            if (project.kind() == ProjectKind.BUILD_PROJECT) {
                cachesRoot = project.sourceRoot();
                target = new Target(project.targetDir());
            } else {
                cachesRoot = Files.createTempDirectory("ballerina-test-cache" + System.nanoTime());
                target = new Target(cachesRoot);
            }

            testsCachePath = target.getTestsCachePath();
        } catch (IOException e) {
            throw createLauncherException("error while creating target directory: ", e);
        }

        if (!rebuildStatus) {
            runTestsUsingSuiteJSONCache(project, target, testsCachePath, cachesRoot);
            return;
        }

        PackageCompilation packageCompilation = project.currentPackage().getCompilation();
        JBallerinaBackend jBallerinaBackend = JBallerinaBackend.from(packageCompilation, JvmTarget.JAVA_21);
        JarResolver jarResolver = jBallerinaBackend.jarResolver();

        // Only tests in packages are executed so default packages i.e. single bal files which has the package name
        // as "." are ignored. This is to be consistent with the "bal test" command which only executes tests
        // in packages.
        runTestsUsingSuiteJSON(project, jarResolver, target, testsCachePath, jBallerinaBackend, cachesRoot);

        // Cleanup temp cache for SingleFileProject
        cleanTempCache(project, cachesRoot);
        if (project.buildOptions().dumpBuildTime()) {
            BuildTime.getInstance().testingExecutionDuration = System.currentTimeMillis() - start;
        }
    }

    private void runTestsUsingSuiteJSON(Project project, JarResolver jarResolver, Target target, Path testsCachePath,
                                        JBallerinaBackend jBallerinaBackend, Path cachesRoot) {
        TestProcessor testProcessor = new TestProcessor(jarResolver);
        List<String> moduleNamesList = new ArrayList<>();
        Map<String, TestSuite> testSuiteMap = new HashMap<>();
        List<String> mockClassNames = new ArrayList<>();

        boolean hasTests = createTestSuitesForProject(project, target, testProcessor, testSuiteMap, moduleNamesList,
                mockClassNames, this.isRerunTestExecution, this.report, this.coverage);

        writeToTestSuiteJson(testSuiteMap, testsCachePath);

        if (hasTests) {
            int testResult;
            try {
                Set<String> exclusionClassList = new HashSet<>();
                testResult = runTestSuite(target, project.currentPackage(), jBallerinaBackend, mockClassNames,
                        exclusionClassList);

                performPostTestsTasks(project, target, testsCachePath, jBallerinaBackend,
                        cachesRoot, moduleNamesList, exclusionClassList);
            } catch (IOException | InterruptedException | ClassNotFoundException e) {
                cleanTempCache(project, cachesRoot);
                throw createLauncherException("error occurred while running tests", e);
            }

            if (testResult != 0) {
                cleanTempCache(project, cachesRoot);
                this.testResult.set(testResult);
            }
        } else {
            out.println("\tNo tests found");
        }
    }

    private void runTestsUsingSuiteJSONCache(Project project, Target target,
                                            Path testsCachePath, Path cachesRoot) {
        Map<String, TestSuite> testSuiteMap = readTestSuiteJson(testsCachePath.resolve(TESTERINA_TEST_SUITE));
        List<String> moduleNamesList = testSuiteMap.keySet().stream().toList();
        if (!testSuiteMap.isEmpty()) {
            int testResult;
            try {
                testResult = runTestSuiteFromCache(target, project.currentPackage(), this.prevTestClassPath);
                performPostTestsTasks(project, target, testsCachePath, null,
                        cachesRoot, moduleNamesList, null);
            } catch (IOException | InterruptedException | ClassNotFoundException e) {
                cleanTempCache(project, cachesRoot);
                throw createLauncherException("error occurred while running tests", e);
            }

            if (testResult != 0) {
                cleanTempCache(project, cachesRoot);
                throw createLauncherException("there are test failures");
            }

            boolean isCoverageMet =  true;
            if (minCoverage != null && coverage) {
                if (testReport.getCoveragePercentage() < minCoverage) {
                    isCoverageMet = false;
                }
            }
            if (!isCoverageMet) {
                cleanTempCache(project, cachesRoot);
                throw createLauncherException("code coverage is below the minimum threshold of " + minCoverage
                        + "%, current coverage is " + testReport.getCoveragePercentage() + "%");
            }
        } else {
            out.println("\tNo tests found");
        }
    }

    private void performPostTestsTasks(Project project, Target target, Path testsCachePath,
                                                 JBallerinaBackend jBallerinaBackend, Path cachesRoot,
                                                 List<String> moduleNamesList, Set<String> exclusionClassList)
            throws IOException {
        if (report || coverage) {
            for (String moduleName : moduleNamesList) {
                ModuleStatus moduleStatus = loadModuleStatusFromFile(
                        testsCachePath.resolve(moduleName).resolve(TesterinaConstants.STATUS_FILE));
                if (moduleStatus == null) {
                    continue;
                }

                if (!moduleName.equals(project.currentPackage().packageName().toString())) {
                    moduleName = ModuleName.from(project.currentPackage().packageName(), moduleName).toString();
                }
                testReport.addModuleStatus(moduleName, moduleStatus);
            }
            try {
                generateCoverage(project, testReport, jBallerinaBackend, this.includesInCoverage,
                        this.coverageReportFormat, this.coverageModules, exclusionClassList);
                generateTesterinaReports(project, testReport, this.out, target);
            } catch (IOException e) {
                cleanTempCache(project, cachesRoot);
                throw createLauncherException("error occurred while generating test report :", e);
            }
        }
    }

    private int runTestSuite(Target target, Package currentPackage, JBallerinaBackend jBallerinaBackend,
                             List<String> mockClassNames, Set<String> exclusionClassList) throws IOException,
            InterruptedException, ClassNotFoundException {
        String packageName = currentPackage.packageName().toString();
        String orgName = currentPackage.packageOrg().toString();
        String classPath = getClassPath(jBallerinaBackend, currentPackage);
        List<String> cmdArgs = getInitialCmdArgs(null, null);
        // TODO: May be we can change this build file as part of the project so that we can avoid reading and writing
        //  again and again.
        if (currentPackage.project().kind().equals(ProjectKind.BUILD_PROJECT)) {
            BuildJson buildJson = readBuildJson(target.path().resolve(ProjectConstants.BUILD_FILE));
            buildJson.setTestClassPath(classPath);
            writeBuildFile(target.path().resolve(ProjectConstants.BUILD_FILE), buildJson);
        }

        String mainClassName = TesterinaConstants.TESTERINA_LAUNCHER_CLASS_NAME;
        String jacocoAgentJarPath = getJacocoAgentJarPath();

        if (coverage) {
            if (!mockClassNames.isEmpty()) {
                jacocoOfflineInstrumentation(target, currentPackage, jBallerinaBackend, mockClassNames);
            }
            String agentCommand = getAgentCommand(target, currentPackage, exclusionClassList,
                    jacocoAgentJarPath, packageName, orgName);

            cmdArgs.add(agentCommand);
        }

        cmdArgs.addAll(Lists.of("-cp", classPath));
        if (isInDebugMode()) {
            cmdArgs.add(getDebugArgs(this.err));
        }
        cmdArgs.add(mainClassName);

        // Adds arguments to be read at the Test Runner

        Path testSuiteJsonPath = target.path().resolve(ProjectConstants.CACHES_DIR_NAME)
                .resolve(ProjectConstants.TESTS_CACHE_DIR_NAME).resolve(TESTERINA_TEST_SUITE);

        appendRequiredArgs(cmdArgs, target.path().toString(), jacocoAgentJarPath,
                testSuiteJsonPath.toString(), this.report, this.coverage,
                this.groupList, this.disableGroupList, this.singleExecTests, this.isRerunTestExecution,
                this.listGroups, this.cliArgs, false, isParallelExecution);

        ProcessBuilder processBuilder = new ProcessBuilder(cmdArgs).inheritIO();
        Process proc = processBuilder.start();
        return proc.waitFor();
    }

    private int runTestSuiteFromCache(Target target, Package currentPackage, String classPath) throws IOException,
            InterruptedException, ClassNotFoundException {
        List<String> cmdArgs = getInitialCmdArgs(null, null);

        String mainClassName = TesterinaConstants.TESTERINA_LAUNCHER_CLASS_NAME;
        String jacocoAgentJarPath = getJacocoAgentJarPath();
        cmdArgs.addAll(Lists.of("-cp", classPath));
        if (isInDebugMode()) {
            cmdArgs.add(getDebugArgs(this.err));
        }
        cmdArgs.add(mainClassName);

        Path testSuiteJsonPath = target.path().resolve(ProjectConstants.CACHES_DIR_NAME)
                .resolve(ProjectConstants.TESTS_CACHE_DIR_NAME).resolve(TESTERINA_TEST_SUITE);

        appendRequiredArgs(cmdArgs, target.path().toString(), jacocoAgentJarPath,
                testSuiteJsonPath.toString(), this.report, this.coverage,
                this.groupList, this.disableGroupList, this.singleExecTests, this.isRerunTestExecution,
                this.listGroups, this.cliArgs, false, isParallelExecution);

        ProcessBuilder processBuilder = new ProcessBuilder(cmdArgs).inheritIO();
        Process proc = processBuilder.start();
        return proc.waitFor();
    }

    public void jacocoOfflineInstrumentation(Target target, Package currentPackage,
                                              JBallerinaBackend jBallerinaBackend, List<String> mockClassNames)
            throws IOException, ClassNotFoundException {
        // If we have mock function we need to use jacoco offline instrumentation since jacoco doesn't
        // support dynamic class file transformations while instrumenting.
        List<URL> jarUrlList = getModuleJarUrlList(jBallerinaBackend, currentPackage);
        Path instrumentDir = target.getTestsCachePath().resolve(TesterinaConstants.COVERAGE_DIR)
                .resolve(TesterinaConstants.JACOCO_INSTRUMENTED_DIR);
        JacocoInstrumentUtils.instrumentOffline(jarUrlList, instrumentDir, mockClassNames);
    }

    public String getAgentCommand(Target target, Package currentPackage, Set<String> exclusionClassList,
                                   String jacocoAgentJarPath, String packageName, String orgName) throws IOException {
        String agentCommand = "-javaagent:"
                + jacocoAgentJarPath
                + "=destfile="
                + target.getTestsCachePath().resolve(TesterinaConstants.COVERAGE_DIR)
                .resolve(TesterinaConstants.EXEC_FILE_NAME);
        if (!STANDALONE_SRC_PACKAGENAME.equals(packageName) && this.includesInCoverage == null) {
            // add user defined classes for generating the jacoco exec file
            agentCommand += ",includes=" + orgName + ".*";
        } else {
            agentCommand += ",includes=" + this.includesInCoverage;
        }

        if (!STANDALONE_SRC_PACKAGENAME.equals(packageName) && this.excludesInCoverage != null) {
            if (!this.excludesInCoverage.isEmpty()) {
                List<String> exclusionSourceList = new ArrayList<>(List.of((this.excludesInCoverage).
                        split(",")));
                getclassFromSourceFilePath(exclusionSourceList, currentPackage, exclusionClassList);
                agentCommand += ",excludes=" + String.join(":", exclusionClassList);
            }
        }
        return agentCommand;
    }

    private List<Path> getAllSourceFilePaths(String projectRootString) throws IOException {
        List<Path> sourceFilePaths = new ArrayList<>();
        List<Path> paths;
        try (Stream<Path> stream = Files.walk(Path.of(projectRootString), 3)) {
            paths = stream.toList();
        }

        if (isWindows) {
            projectRootString = projectRootString.replace(PATH_SEPARATOR, EXCLUDES_PATTERN_PATH_SEPARATOR);
        }

        List<Path> defaultModuleSources = filterPathStream(paths.stream(), projectRootString +
                EXCLUDES_PATTERN_PATH_SEPARATOR + WILDCARD + BLANG_SOURCE_EXT);
        List<Path> generatedSources = filterPathStream(paths.stream(),
                projectRootString + EXCLUDES_PATTERN_PATH_SEPARATOR +
                        GENERATED_MODULES_ROOT + WILDCARD + WILDCARD + BLANG_SOURCE_EXT);
        List<Path> moduleSources = filterPathStream(paths.stream(),
                projectRootString + EXCLUDES_PATTERN_PATH_SEPARATOR + MODULES_ROOT +
                        EXCLUDES_PATTERN_PATH_SEPARATOR + WILDCARD + EXCLUDES_PATTERN_PATH_SEPARATOR +
                        WILDCARD + BLANG_SOURCE_EXT);
        Stream.of(defaultModuleSources, generatedSources, moduleSources).forEach(sourceFilePaths::addAll);
        return sourceFilePaths;

    }

    private static List<Path> filterPathStream(Stream<Path> pathStream, String combinedPattern) {
        return pathStream.filter(
                        FileSystems.getDefault().getPathMatcher("glob:" + combinedPattern)::matches)
                .toList();
    }

    private void getclassFromSourceFilePath(List<String> sourcePatternList, Package currentPackage,
                                                                            Set<String> classFileList) {
        String sourceRoot = currentPackage.project().sourceRoot().toString();
        try {
            List<Path> allSourceFilePaths = getAllSourceFilePaths(sourceRoot);
            List<Path> validSourceFileList = extractValidSourceList(allSourceFilePaths, sourcePatternList, sourceRoot);

            for (Path sourceFilePath : validSourceFileList) {
                String sourceFile = sourceFilePath.toAbsolutePath().toString();
                sourceFile = sourceFile.replace(sourceRoot + PATH_SEPARATOR, "");

                String org = currentPackage.packageOrg().toString();
                String packageName = currentPackage.packageName().toString();
                String version = currentPackage.packageVersion().toString();

                if (sourceFile.contains((MODULES_ROOT)) || sourceFile.contains((GENERATED_MODULES_ROOT))) {
                    sourceFile = sourceFile.replace(MODULES_ROOT + PATH_SEPARATOR, "")
                            .replace(GENERATED_MODULES_ROOT + PATH_SEPARATOR, "");
                }

                if (sourceFile.split(Pattern.quote(PATH_SEPARATOR)).length == 2) {
                    String moduleName = sourceFile.split(Pattern.quote(PATH_SEPARATOR))[0];
                    String balFile = sourceFile.split(Pattern.quote(PATH_SEPARATOR))[1]
                            .replace(BLANG_SOURCE_EXT, "");
                    String className = getQualifiedClassName(org, packageName +
                                    FULLY_QULAIFIED_MODULENAME_SEPRATOR + moduleName, version, balFile);
                    classFileList.add(className);
                } else if (sourceFile.split(Pattern.quote(PATH_SEPARATOR)).length == 1) {
                    String balFile = sourceFile.split(Pattern.quote(PATH_SEPARATOR))[0]
                            .replace(BLANG_SOURCE_EXT, "");
                    String className = getQualifiedClassName(org, packageName, version, balFile);
                    classFileList.add(className);
                }
            }
        } catch (IOException e) {
            throw createLauncherException("unable to resolve classes for given source files.");
        }
    }

    private List<Path> extractValidSourceList(List<Path> allSourceFilePaths, List<String> sourcePatternList,
                                              String sourceRoot) {
        List<String> unMatchedPatterns = new ArrayList<>();
        Set<Path> validSourceFileSet = new HashSet<>();
        for (String sourcePattern : sourcePatternList) {
            String unModifiedSourcePattern = sourcePattern;
            boolean isIgnoringPattern = false;
            if (sourcePattern.startsWith(IGNORE_PATTERN)) {
                isIgnoringPattern = true;
                sourcePattern = sourcePattern.substring(1);
            }

            if (isWindows) {
                sourcePattern = sourcePattern.replace(UNIX_PATH_SEPARATOR, PATH_SEPARATOR);
            }

            // Replace the './' with 'sourceRoot/' to handle prefix properly.
            if (sourcePattern.startsWith(RELATIVE_PATH_PREFIX)) {
                sourcePattern = sourceRoot + PATH_SEPARATOR + sourcePattern.substring(2);
            } else if (sourcePattern.startsWith(PATH_SEPARATOR) && !sourcePattern.startsWith(sourceRoot +
                    PATH_SEPARATOR)) { // Replace the '/' with 'sourceRoot/' to handle prefix properly.
                sourcePattern = sourceRoot + PATH_SEPARATOR + sourcePattern.substring(1);
            } else if (!sourcePattern.startsWith(sourceRoot + PATH_SEPARATOR)) {
                // Add 'sourceRoot/' prefix if a directory/file is specified as 'foo'/'foo.bal'
                sourcePattern = WILDCARD + WILDCARD + PATH_SEPARATOR + sourcePattern;
            }


            // Convert 'foo/' or 'foo' as 'foo/**' and ignore 'foo*' or 'foo/*' or 'foo.bal'
            if (!sourcePattern.endsWith(WILDCARD) && !sourcePattern.endsWith(BLANG_SOURCE_EXT)) {
                if (!sourcePattern.endsWith(PATH_SEPARATOR)) {
                    sourcePattern = sourcePattern + PATH_SEPARATOR;
                }
                sourcePattern = sourcePattern + WILDCARD + WILDCARD;
            }

            if (isWindows) {
                sourcePattern = sourcePattern.replace(PATH_SEPARATOR, EXCLUDES_PATTERN_PATH_SEPARATOR);
            }

            if (!isIgnoringPattern) {
                List<Path> filteredPaths = filterPathStream(allSourceFilePaths.stream(), sourcePattern);
                if (filteredPaths.isEmpty()) {
                    unMatchedPatterns.add(unModifiedSourcePattern);
                    continue;
                }
                validSourceFileSet.addAll(filteredPaths);
                continue;
            }

            List<Path> filteredPaths = filterPathStream(validSourceFileSet.stream(), sourcePattern);
            if (filteredPaths.isEmpty()) {
                unMatchedPatterns.add(unModifiedSourcePattern);
                continue;
            }
            validSourceFileSet.removeAll(filteredPaths);
        }
        if (!unMatchedPatterns.isEmpty()) {
            out.println("WARNING: No matching sources found for " + String.join(", ", unMatchedPatterns));
        }

        return new ArrayList<>(validSourceFileSet);
    }

    private List<URL> getModuleJarUrlList(JBallerinaBackend jBallerinaBackend, Package currentPackage)
            throws MalformedURLException {
        List<Path> moduleJarPaths = getModuleJarPaths(jBallerinaBackend, currentPackage);
        List<URL> moduleJarUrls = new ArrayList<>(moduleJarPaths.size());
        for (Path path : moduleJarPaths) {
            moduleJarUrls.add(path.toUri().toURL());
        }
        return moduleJarUrls;
    }

    private static Map<String, TestSuite> readTestSuiteJson(Path testSuiteJsonPath) {
        try (BufferedReader bufferedReader = Files.newBufferedReader(testSuiteJsonPath)) {
            return new Gson().fromJson(bufferedReader, new TypeToken<>() { });
        } catch (IOException e) {
            //ignore exception
        }
        return new HashMap<>();
    }
}<|MERGE_RESOLUTION|>--- conflicted
+++ resolved
@@ -127,12 +127,8 @@
     public RunTestsTask(PrintStream out, PrintStream err, boolean rerunTests, String groupList,
                         String disableGroupList, String testList, String includes, String coverageFormat,
                         Map<String, Module> modules, boolean listGroups, String excludes, String[] cliArgs,
-<<<<<<< HEAD
                         boolean isParallelExecution, boolean rebuildStatus, String prevTestClassPath,
-                        AtomicInteger testResult)  {
-=======
-                        boolean isParallelExecution, Float minCoverage)  {
->>>>>>> 704fd739
+                        AtomicInteger testResult, Float minCoverage)  {
         this.out = out;
         this.err = err;
         this.isRerunTestExecution = rerunTests;
@@ -154,12 +150,9 @@
         this.coverageModules = modules;
         this.listGroups = listGroups;
         this.excludesInCoverage = excludes;
-<<<<<<< HEAD
         this.rebuildStatus = rebuildStatus;
         this.testResult = testResult;
-=======
         this.minCoverage = minCoverage;
->>>>>>> 704fd739
     }
 
     @Override
