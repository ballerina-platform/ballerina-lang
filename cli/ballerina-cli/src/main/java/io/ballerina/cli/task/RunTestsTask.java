/*
 * Copyright (c) 2020, WSO2 Inc. (http://www.wso2.org) All Rights Reserved.
 *
 * WSO2 Inc. licenses this file to you under the Apache License,
 * Version 2.0 (the "License"); you may not use this file except
 * in compliance with the License.
 * You may obtain a copy of the License at
 *
 *   http://www.apache.org/licenses/LICENSE-2.0
 *
 * Unless required by applicable law or agreed to in writing,
 * software distributed under the License is distributed on an
 * "AS IS" BASIS, WITHOUT WARRANTIES OR CONDITIONS OF ANY
 * KIND, either express or implied.  See the License for the
 * specific language governing permissions and limitations
 * under the License.
 */

package io.ballerina.cli.task;

import io.ballerina.cli.utils.BuildTime;
import io.ballerina.projects.JBallerinaBackend;
import io.ballerina.projects.JarLibrary;
import io.ballerina.projects.JarResolver;
import io.ballerina.projects.JvmTarget;
import io.ballerina.projects.Module;
import io.ballerina.projects.ModuleDescriptor;
import io.ballerina.projects.ModuleId;
import io.ballerina.projects.ModuleName;
import io.ballerina.projects.Package;
import io.ballerina.projects.PackageCompilation;
import io.ballerina.projects.PlatformLibrary;
import io.ballerina.projects.Project;
import io.ballerina.projects.ProjectKind;
import io.ballerina.projects.ResolvedPackageDependency;
import io.ballerina.projects.internal.model.Target;
import org.ballerinalang.test.runtime.entity.ModuleStatus;
import org.ballerinalang.test.runtime.entity.TestReport;
import org.ballerinalang.test.runtime.entity.TestSuite;
import org.ballerinalang.test.runtime.util.JacocoInstrumentUtils;
import org.ballerinalang.test.runtime.util.TesterinaConstants;
import org.ballerinalang.testerina.core.TestProcessor;
import org.wso2.ballerinalang.util.Lists;

import java.io.File;
import java.io.IOException;
import java.io.PrintStream;
import java.net.MalformedURLException;
import java.net.URL;
import java.nio.file.FileSystems;
import java.nio.file.Files;
import java.nio.file.Path;
import java.nio.file.Paths;
import java.util.ArrayList;
import java.util.HashMap;
import java.util.HashSet;
import java.util.List;
import java.util.Locale;
import java.util.Map;
import java.util.Set;
import java.util.StringJoiner;
import java.util.regex.Pattern;
import java.util.stream.Collectors;
import java.util.stream.Stream;

import static io.ballerina.cli.launcher.LauncherUtils.createLauncherException;
import static io.ballerina.cli.utils.DebugUtils.getDebugArgs;
import static io.ballerina.cli.utils.DebugUtils.isInDebugMode;
import static io.ballerina.cli.utils.TestUtils.cleanTempCache;
import static io.ballerina.cli.utils.TestUtils.clearFailedTestsJson;
import static io.ballerina.cli.utils.TestUtils.generateCoverage;
import static io.ballerina.cli.utils.TestUtils.generateTesterinaReports;
import static io.ballerina.cli.utils.TestUtils.loadModuleStatusFromFile;
import static io.ballerina.cli.utils.TestUtils.writeToTestSuiteJson;
<<<<<<< HEAD
import static org.ballerinalang.test.runtime.util.TesterinaConstants.DEFAULT_TEST_WORKERS;
=======
import static io.ballerina.projects.util.ProjectConstants.GENERATED_MODULES_ROOT;
import static io.ballerina.projects.util.ProjectConstants.MODULES_ROOT;
import static org.ballerinalang.test.runtime.util.TesterinaConstants.FULLY_QULAIFIED_MODULENAME_SEPRATOR;
import static org.ballerinalang.test.runtime.util.TesterinaConstants.IGNORE_PATTERN;
>>>>>>> eeb93d28
import static org.ballerinalang.test.runtime.util.TesterinaConstants.MOCK_FN_DELIMITER;
import static org.ballerinalang.test.runtime.util.TesterinaConstants.MOCK_LEGACY_DELIMITER;
import static org.ballerinalang.test.runtime.util.TesterinaConstants.STANDALONE_SRC_PACKAGENAME;
import static org.ballerinalang.test.runtime.util.TesterinaConstants.WILDCARD;
import static org.ballerinalang.test.runtime.util.TesterinaUtils.getQualifiedClassName;
import static org.wso2.ballerinalang.compiler.util.ProjectDirConstants.BALLERINA_HOME;
import static org.wso2.ballerinalang.compiler.util.ProjectDirConstants.BALLERINA_HOME_BRE;
import static org.wso2.ballerinalang.compiler.util.ProjectDirConstants.BALLERINA_HOME_LIB;
import static org.wso2.ballerinalang.compiler.util.ProjectDirConstants.BLANG_SOURCE_EXT;
import static org.wso2.ballerinalang.compiler.util.ProjectDirConstants.USER_DIR;

/**
 * Task for executing tests.
 *
 * @since 2.0.0
 */
public class RunTestsTask implements Task {
    private final PrintStream out;
    private final PrintStream err;
    private final String includesInCoverage;
    private final String excludesInCoverage;
    private String groupList;
    private String disableGroupList;
    private boolean report;
    private boolean coverage;
    private String coverageReportFormat;
    private boolean isRerunTestExecution;
    private String singleExecTests;
    private Map<String, Module> coverageModules;
    private boolean listGroups;
    private final List<String> cliArgs;

    private int testWorkers;

    TestReport testReport;
    private static final Boolean isWindows = System.getProperty("os.name").toLowerCase(Locale.getDefault())
            .contains("win");
    public static final String EXCLUDES_PATTERN_PATH_SEPARATOR = isWindows ? "\\\\" : "/";

    public static final String RELATIVE_PATH_PREFIX = isWindows ? ".\\" : "./";

    public static final String PATH_SEPARATOR = isWindows ? "\\" : "/";

    public static final String UNIX_PATH_SEPARATOR = "/";


    public RunTestsTask(PrintStream out, PrintStream err, boolean rerunTests, String groupList,
                        String disableGroupList, String testList, String includes, String coverageFormat,
<<<<<<< HEAD
                        Map<String, Module> modules, boolean listGroups, int workers)  {
=======
                        Map<String, Module> modules, boolean listGroups, String excludes, String[] cliArgs)  {
>>>>>>> eeb93d28
        this.out = out;
        this.err = err;
        this.isRerunTestExecution = rerunTests;
        this.cliArgs = List.of(cliArgs);

        if (workers <= 0) {
            testWorkers = DEFAULT_TEST_WORKERS;
        } else {
            testWorkers = workers;
        }

        if (disableGroupList != null) {
            this.disableGroupList = disableGroupList;
        } else if (groupList != null) {
            this.groupList = groupList;
        }

        if (testList != null) {
            singleExecTests = testList;
        }
        this.includesInCoverage = includes;
        this.coverageReportFormat = coverageFormat;
        this.coverageModules = modules;
        this.listGroups = listGroups;
        this.excludesInCoverage = excludes;
    }

    @Override
    public void execute(Project project) {
        long start = 0;
        if (project.buildOptions().dumpBuildTime()) {
            start = System.currentTimeMillis();
        }

        report = project.buildOptions().testReport();
        coverage = project.buildOptions().codeCoverage();

        if (report || coverage) {
            testReport = new TestReport();
        }

        Path cachesRoot;
        Target target;
        Path testsCachePath;
        try {
            if (project.kind() == ProjectKind.BUILD_PROJECT) {
                cachesRoot = project.sourceRoot();
                target = new Target(project.targetDir());
            } else {
                cachesRoot = Files.createTempDirectory("ballerina-test-cache" + System.nanoTime());
                target = new Target(cachesRoot);
            }

            testsCachePath = target.getTestsCachePath();
        } catch (IOException e) {
            throw createLauncherException("error while creating target directory: ", e);
        }

        boolean hasTests = false;

        PackageCompilation packageCompilation = project.currentPackage().getCompilation();
        JBallerinaBackend jBallerinaBackend = JBallerinaBackend.from(packageCompilation, JvmTarget.JAVA_11);
        JarResolver jarResolver = jBallerinaBackend.jarResolver();
        TestProcessor testProcessor = new TestProcessor(jarResolver);
        List<String> moduleNamesList = new ArrayList<>();
        Map<String, TestSuite> testSuiteMap = new HashMap<>();
        List<String> updatedSingleExecTests;
        // Only tests in packages are executed so default packages i.e. single bal files which has the package name
        // as "." are ignored. This is to be consistent with the "bal test" command which only executes tests
        // in packages.
        List<String> mockClassNames = new ArrayList<>();
        for (ModuleDescriptor moduleDescriptor :
                project.currentPackage().moduleDependencyGraph().toTopologicallySortedList()) {
            Module module = project.currentPackage().module(moduleDescriptor.name());
            ModuleName moduleName = module.moduleName();

            TestSuite suite = testProcessor.testSuite(module).orElse(null);
            if (suite == null) {
                continue;
            }

            //Set 'hasTests' flag if there are any tests available in the package
            if (!hasTests) {
                hasTests = true;
            }

            if (!isRerunTestExecution) {
                clearFailedTestsJson(target.path());
            }
            if (project.kind() == ProjectKind.SINGLE_FILE_PROJECT) {
                suite.setSourceFileName(project.sourceRoot().getFileName().toString());
            }
            suite.setReportRequired(report || coverage);
            String resolvedModuleName =
                    module.isDefaultModule() ? moduleName.toString() : module.moduleName().moduleNamePart();
            testSuiteMap.put(resolvedModuleName, suite);
            moduleNamesList.add(resolvedModuleName);
            Map<String, String> mockFunctionMap = suite.getMockFunctionNamesMap();
            for (Map.Entry<String, String> entry : mockFunctionMap.entrySet()) {
                String key = entry.getKey();
                String functionToMockClassName;
                // Find the first delimiter and compare the indexes
                // The first index should always be a delimiter. Which ever one that is denotes the mocking type
                if (key.indexOf(MOCK_LEGACY_DELIMITER) == -1) {
                    functionToMockClassName = key.substring(0, key.indexOf(MOCK_FN_DELIMITER));
                } else if (key.indexOf(MOCK_FN_DELIMITER) == -1) {
                    functionToMockClassName = key.substring(0, key.indexOf(MOCK_LEGACY_DELIMITER));
                } else {
                    if (key.indexOf(MOCK_FN_DELIMITER) < key.indexOf(MOCK_LEGACY_DELIMITER)) {
                        functionToMockClassName = key.substring(0, key.indexOf(MOCK_FN_DELIMITER));
                    } else {
                        functionToMockClassName = key.substring(0, key.indexOf(MOCK_LEGACY_DELIMITER));
                    }
                }
                mockClassNames.add(functionToMockClassName);
            }
        }

        writeToTestSuiteJson(testSuiteMap, testsCachePath);

        if (hasTests) {
            int testResult;
            try {
                Set<String> exclusionClassList = new HashSet<>();
                testResult = runTestSuite(target, project.currentPackage(), jBallerinaBackend, mockClassNames,
                             exclusionClassList);

                if (report || coverage) {
                    for (String moduleName : moduleNamesList) {
                        ModuleStatus moduleStatus = loadModuleStatusFromFile(
                                testsCachePath.resolve(moduleName).resolve(TesterinaConstants.STATUS_FILE));
                        if (moduleStatus == null) {
                            continue;
                        }

                        if (!moduleName.equals(project.currentPackage().packageName().toString())) {
                            moduleName = ModuleName.from(project.currentPackage().packageName(), moduleName).toString();
                        }
                        testReport.addModuleStatus(moduleName, moduleStatus);
                    }
                    try {
                        generateCoverage(project, testReport, jBallerinaBackend, this.includesInCoverage,
                                this.coverageReportFormat, this.coverageModules, exclusionClassList);
                        generateTesterinaReports(project, testReport, this.out, target);
                    } catch (IOException e) {
                        cleanTempCache(project, cachesRoot);
                        throw createLauncherException("error occurred while generating test report :", e);
                    }
                }
            } catch (IOException | InterruptedException | ClassNotFoundException e) {
                cleanTempCache(project, cachesRoot);
                throw createLauncherException("error occurred while running tests", e);
            }

            if (testResult != 0) {
                cleanTempCache(project, cachesRoot);
                throw createLauncherException("there are test failures");
            }
        } else {
            out.println("\tNo tests found");
        }

        // Cleanup temp cache for SingleFileProject
        cleanTempCache(project, cachesRoot);
        if (project.buildOptions().dumpBuildTime()) {
            BuildTime.getInstance().testingExecutionDuration = System.currentTimeMillis() - start;
        }
    }

    private int runTestSuite(Target target, Package currentPackage, JBallerinaBackend jBallerinaBackend,
                             List<String> mockClassNames, Set<String> exclusionClassList) throws IOException,
            InterruptedException, ClassNotFoundException {
        String packageName = currentPackage.packageName().toString();
        String orgName = currentPackage.packageOrg().toString();
        String classPath = getClassPath(jBallerinaBackend, currentPackage);
        List<String> cmdArgs = new ArrayList<>();
        cmdArgs.add(System.getProperty("java.command"));
        cmdArgs.add("-XX:+HeapDumpOnOutOfMemoryError");
        cmdArgs.add("-XX:HeapDumpPath=" + System.getProperty(USER_DIR));

        String mainClassName = TesterinaConstants.TESTERINA_LAUNCHER_CLASS_NAME;
        String jacocoAgentJarPath = Paths.get(System.getProperty(BALLERINA_HOME)).resolve(BALLERINA_HOME_BRE)
                .resolve(BALLERINA_HOME_LIB).resolve(TesterinaConstants.AGENT_FILE_NAME).toString();
        if (coverage) {
            if (!mockClassNames.isEmpty()) {
                // If we have mock function we need to use jacoco offline instrumentation since jacoco doesn't
                // support dynamic class file transformations while instrumenting.
                List<URL> jarUrlList = getModuleJarUrlList(jBallerinaBackend, currentPackage);
                Path instrumentDir = target.getTestsCachePath().resolve(TesterinaConstants.COVERAGE_DIR)
                        .resolve(TesterinaConstants.JACOCO_INSTRUMENTED_DIR);
                JacocoInstrumentUtils.instrumentOffline(jarUrlList, instrumentDir, mockClassNames);
            }
            String agentCommand = "-javaagent:"
                    + jacocoAgentJarPath
                    + "=destfile="
                    + target.getTestsCachePath().resolve(TesterinaConstants.COVERAGE_DIR)
                    .resolve(TesterinaConstants.EXEC_FILE_NAME);
            if (!STANDALONE_SRC_PACKAGENAME.equals(packageName) && this.includesInCoverage == null) {
                // add user defined classes for generating the jacoco exec file
                agentCommand += ",includes=" + orgName + ".*";
            } else {
                agentCommand += ",includes=" + this.includesInCoverage;
            }

            if (!STANDALONE_SRC_PACKAGENAME.equals(packageName) && this.excludesInCoverage != null) {
                if (!this.excludesInCoverage.equals("")) {
                    List<String> exclusionSourceList = new ArrayList<>(List.of((this.excludesInCoverage).
                            split(",")));
                    getclassFromSourceFilePath(exclusionSourceList, currentPackage, exclusionClassList);
                    agentCommand += ",excludes=" + String.join(":", exclusionClassList);
                }
            }

            cmdArgs.add(agentCommand);
        }

        cmdArgs.addAll(Lists.of("-cp", classPath));
        if (isInDebugMode()) {
            cmdArgs.add(getDebugArgs(this.err));
        }
        cmdArgs.add(mainClassName);

        // Adds arguments to be read at the Test Runner
        cmdArgs.add(target.path().toString());
        cmdArgs.add(jacocoAgentJarPath);
        cmdArgs.add(Boolean.toString(report));
        cmdArgs.add(Boolean.toString(coverage));
        cmdArgs.add(this.groupList != null ? this.groupList : "");
        cmdArgs.add(this.disableGroupList != null ? this.disableGroupList : "");
        cmdArgs.add(this.singleExecTests != null ? this.singleExecTests : "");
        cmdArgs.add(Boolean.toString(isRerunTestExecution));
        cmdArgs.add(Boolean.toString(listGroups));
<<<<<<< HEAD
        cmdArgs.add(Integer.toString(testWorkers));
=======
        cliArgs.forEach((arg) -> {
            cmdArgs.add(arg);
        });
>>>>>>> eeb93d28

        ProcessBuilder processBuilder = new ProcessBuilder(cmdArgs).inheritIO();
        Process proc = processBuilder.start();
        return proc.waitFor();
    }

    private List<Path> getAllSourceFilePaths(String projectRootString) throws IOException {
        List<Path> sourceFilePaths = new ArrayList<>();
        List<Path> paths = Files.walk(Paths.get(projectRootString), 3).collect(Collectors.toList());

        if (isWindows) {
            projectRootString = projectRootString.replace(PATH_SEPARATOR, EXCLUDES_PATTERN_PATH_SEPARATOR);
        }

        List<Path> defaultModuleSources = filterPathStream(paths.stream(), projectRootString +
                EXCLUDES_PATTERN_PATH_SEPARATOR + WILDCARD + BLANG_SOURCE_EXT);
        List<Path> generatedSources = filterPathStream(paths.stream(),
                projectRootString + EXCLUDES_PATTERN_PATH_SEPARATOR +
                        GENERATED_MODULES_ROOT + WILDCARD + WILDCARD + BLANG_SOURCE_EXT);
        List<Path> moduleSources = filterPathStream(paths.stream(),
                projectRootString + EXCLUDES_PATTERN_PATH_SEPARATOR + MODULES_ROOT +
                        EXCLUDES_PATTERN_PATH_SEPARATOR + WILDCARD + EXCLUDES_PATTERN_PATH_SEPARATOR +
                        WILDCARD + BLANG_SOURCE_EXT);
        Stream.of(defaultModuleSources, generatedSources, moduleSources).forEach(sourceFilePaths::addAll);
        return sourceFilePaths;

    }

    private static List<Path> filterPathStream(Stream<Path> pathStream, String combinedPattern) {
        return pathStream.filter(
                        FileSystems.getDefault().getPathMatcher("glob:" + combinedPattern)::matches)
                .collect(Collectors.toList());
    }

    private void getclassFromSourceFilePath(List<String> sourcePatternList, Package currentPackage,
                                                                            Set<String> classFileList) {
        String sourceRoot = currentPackage.project().sourceRoot().toString();
        try {
            List<Path> allSourceFilePaths = getAllSourceFilePaths(sourceRoot);
            List<Path> validSourceFileList = extractValidSourceList(allSourceFilePaths, sourcePatternList, sourceRoot);

            for (Path sourceFilePath : validSourceFileList) {
                String sourceFile = sourceFilePath.toAbsolutePath().toString();
                sourceFile = sourceFile.replace(sourceRoot + PATH_SEPARATOR, "");

                String org = currentPackage.packageOrg().toString();
                String packageName = currentPackage.packageName().toString();
                String version = currentPackage.packageVersion().toString();

                if (sourceFile.contains((MODULES_ROOT)) || sourceFile.contains((GENERATED_MODULES_ROOT))) {
                    sourceFile = sourceFile.replace(MODULES_ROOT + PATH_SEPARATOR, "")
                            .replace(GENERATED_MODULES_ROOT + PATH_SEPARATOR, "");
                }

                if (sourceFile.split(Pattern.quote(PATH_SEPARATOR)).length == 2) {
                    String moduleName = sourceFile.split(Pattern.quote(PATH_SEPARATOR))[0];
                    String balFile = sourceFile.split(Pattern.quote(PATH_SEPARATOR))[1].replace(BLANG_SOURCE_EXT, "");
                    String className = getQualifiedClassName(org, packageName +
                                    FULLY_QULAIFIED_MODULENAME_SEPRATOR + moduleName, version, balFile);
                    classFileList.add(className);
                } else if (sourceFile.split(Pattern.quote(PATH_SEPARATOR)).length == 1) {
                    String balFile = sourceFile.split(Pattern.quote(PATH_SEPARATOR))[0].replace(BLANG_SOURCE_EXT, "");
                    String className = getQualifiedClassName(org, packageName, version, balFile);
                    classFileList.add(className);
                }
            }
        } catch (IOException e) {
            throw createLauncherException("unable to resolve classes for given source files.");
        }
    }

    private List<Path> extractValidSourceList(List<Path> allSourceFilePaths, List<String> sourcePatternList,
                                              String sourceRoot) {
        List<String> unMatchedPatterns = new ArrayList<>();
        Set<Path> validSourceFileSet = new HashSet<>();
        for (String sourcePattern : sourcePatternList) {
            String unModifiedSourcePattern = sourcePattern;
            boolean isIgnoringPattern = false;
            if (sourcePattern.startsWith(IGNORE_PATTERN)) {
                isIgnoringPattern = true;
                sourcePattern = sourcePattern.substring(1);
            }

            if (isWindows) {
                sourcePattern = sourcePattern.replace(UNIX_PATH_SEPARATOR, PATH_SEPARATOR);
            }

            // Replace the './' with 'sourceRoot/' to handle prefix properly.
            if (sourcePattern.startsWith(RELATIVE_PATH_PREFIX)) {
                sourcePattern = sourceRoot + PATH_SEPARATOR + sourcePattern.substring(2);
            } else if (sourcePattern.startsWith(PATH_SEPARATOR) && !sourcePattern.startsWith(sourceRoot +
                    PATH_SEPARATOR)) { // Replace the '/' with 'sourceRoot/' to handle prefix properly.
                sourcePattern = sourceRoot + PATH_SEPARATOR + sourcePattern.substring(1);
            } else if (!sourcePattern.startsWith(sourceRoot + PATH_SEPARATOR)) {
                // Add 'sourceRoot/' prefix if a directory/file is specified as 'foo'/'foo.bal'
                sourcePattern = WILDCARD + WILDCARD + PATH_SEPARATOR + sourcePattern;
            }


            // Convert 'foo/' or 'foo' as 'foo/**' and ignore 'foo*' or 'foo/*' or 'foo.bal'
            if (!sourcePattern.endsWith(WILDCARD) && !sourcePattern.endsWith(BLANG_SOURCE_EXT)) {
                if (!sourcePattern.endsWith(PATH_SEPARATOR)) {
                    sourcePattern = sourcePattern + PATH_SEPARATOR;
                }
                sourcePattern = sourcePattern + WILDCARD + WILDCARD;
            }

            if (isWindows) {
                sourcePattern = sourcePattern.replace(PATH_SEPARATOR, EXCLUDES_PATTERN_PATH_SEPARATOR);
            }

            if (!isIgnoringPattern) {
                List<Path> filteredPaths = filterPathStream(allSourceFilePaths.stream(), sourcePattern);
                if (filteredPaths.isEmpty()) {
                    unMatchedPatterns.add(unModifiedSourcePattern);
                    continue;
                }
                validSourceFileSet.addAll(filteredPaths);
                continue;
            }

            List<Path> filteredPaths = filterPathStream(validSourceFileSet.stream(), sourcePattern);
            if (filteredPaths.isEmpty()) {
                unMatchedPatterns.add(unModifiedSourcePattern);
                continue;
            }
            validSourceFileSet.removeAll(filteredPaths);
        }
        if (!unMatchedPatterns.isEmpty()) {
            out.println("WARNING: No matching sources found for " + String.join(", ", unMatchedPatterns));
        }

        return new ArrayList<>(validSourceFileSet);
    }

    private String getClassPath(JBallerinaBackend jBallerinaBackend, Package currentPackage) {
        List<Path> dependencies = new ArrayList<>();
        JarResolver jarResolver = jBallerinaBackend.jarResolver();

        for (ModuleId moduleId : currentPackage.moduleIds()) {
            Module module = currentPackage.module(moduleId);

            // Skip getting file paths for execution if module doesnt contain a testable jar
            if (!module.testDocumentIds().isEmpty() || module.project().kind()
                    .equals(ProjectKind.SINGLE_FILE_PROJECT)) {
                for (JarLibrary jarLibs : jarResolver.getJarFilePathsRequiredForTestExecution(module.moduleName())) {
                    dependencies.add(jarLibs.path());
                }
            }
        }
        dependencies = dependencies.stream().distinct().collect(Collectors.toList());

        List<Path> jarList = getModuleJarPaths(jBallerinaBackend, currentPackage);
        dependencies.removeAll(jarList);

        StringJoiner classPath = new StringJoiner(File.pathSeparator);
        dependencies.stream().map(Path::toString).forEach(classPath::add);
        return classPath.toString();
    }

    private List<Path> getModuleJarPaths(JBallerinaBackend jBallerinaBackend, Package currentPackage) {
        List<Path> moduleJarPaths = new ArrayList<>();

        for (ModuleId moduleId : currentPackage.moduleIds()) {
            Module module = currentPackage.module(moduleId);

            PlatformLibrary generatedJarLibrary = jBallerinaBackend.codeGeneratedLibrary(currentPackage.packageId(),
                    module.moduleName());
            moduleJarPaths.add(generatedJarLibrary.path());

            if (!module.testDocumentIds().isEmpty()) {
                PlatformLibrary codeGeneratedTestLibrary = jBallerinaBackend.codeGeneratedTestLibrary(
                        currentPackage.packageId(), module.moduleName());
                moduleJarPaths.add(codeGeneratedTestLibrary.path());
            }
        }

        for (ResolvedPackageDependency resolvedPackageDependency : currentPackage.getResolution().allDependencies()) {
            Package pkg = resolvedPackageDependency.packageInstance();
            for (ModuleId moduleId : pkg.moduleIds()) {
                Module module = pkg.module(moduleId);
                moduleJarPaths.add(
                        jBallerinaBackend.codeGeneratedLibrary(pkg.packageId(), module.moduleName()).path());
            }
        }

        return moduleJarPaths.stream().distinct().collect(Collectors.toList());
    }

    private List<URL> getModuleJarUrlList(JBallerinaBackend jBallerinaBackend, Package currentPackage)
            throws MalformedURLException {
        List<Path> moduleJarPaths = getModuleJarPaths(jBallerinaBackend, currentPackage);
        List<URL> moduleJarUrls = new ArrayList<>(moduleJarPaths.size());
        for (Path path : moduleJarPaths) {
            moduleJarUrls.add(path.toUri().toURL());
        }
        return moduleJarUrls;
    }

}<|MERGE_RESOLUTION|>--- conflicted
+++ resolved
@@ -72,14 +72,11 @@
 import static io.ballerina.cli.utils.TestUtils.generateTesterinaReports;
 import static io.ballerina.cli.utils.TestUtils.loadModuleStatusFromFile;
 import static io.ballerina.cli.utils.TestUtils.writeToTestSuiteJson;
-<<<<<<< HEAD
-import static org.ballerinalang.test.runtime.util.TesterinaConstants.DEFAULT_TEST_WORKERS;
-=======
 import static io.ballerina.projects.util.ProjectConstants.GENERATED_MODULES_ROOT;
 import static io.ballerina.projects.util.ProjectConstants.MODULES_ROOT;
+import static org.ballerinalang.test.runtime.util.TesterinaConstants.DEFAULT_TEST_WORKERS;
 import static org.ballerinalang.test.runtime.util.TesterinaConstants.FULLY_QULAIFIED_MODULENAME_SEPRATOR;
 import static org.ballerinalang.test.runtime.util.TesterinaConstants.IGNORE_PATTERN;
->>>>>>> eeb93d28
 import static org.ballerinalang.test.runtime.util.TesterinaConstants.MOCK_FN_DELIMITER;
 import static org.ballerinalang.test.runtime.util.TesterinaConstants.MOCK_LEGACY_DELIMITER;
 import static org.ballerinalang.test.runtime.util.TesterinaConstants.STANDALONE_SRC_PACKAGENAME;
@@ -128,11 +125,8 @@
 
     public RunTestsTask(PrintStream out, PrintStream err, boolean rerunTests, String groupList,
                         String disableGroupList, String testList, String includes, String coverageFormat,
-<<<<<<< HEAD
-                        Map<String, Module> modules, boolean listGroups, int workers)  {
-=======
-                        Map<String, Module> modules, boolean listGroups, String excludes, String[] cliArgs)  {
->>>>>>> eeb93d28
+                        Map<String, Module> modules, boolean listGroups, String excludes, String[] cliArgs,
+                        int workers)  {
         this.out = out;
         this.err = err;
         this.isRerunTestExecution = rerunTests;
@@ -365,13 +359,10 @@
         cmdArgs.add(this.singleExecTests != null ? this.singleExecTests : "");
         cmdArgs.add(Boolean.toString(isRerunTestExecution));
         cmdArgs.add(Boolean.toString(listGroups));
-<<<<<<< HEAD
         cmdArgs.add(Integer.toString(testWorkers));
-=======
         cliArgs.forEach((arg) -> {
             cmdArgs.add(arg);
         });
->>>>>>> eeb93d28
 
         ProcessBuilder processBuilder = new ProcessBuilder(cmdArgs).inheritIO();
         Process proc = processBuilder.start();
