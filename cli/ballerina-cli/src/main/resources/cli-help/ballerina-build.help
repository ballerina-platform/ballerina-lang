NAME
       ballerina-build - Build the Ballerina package and generate an executable

SYNOPSIS
       bal build [<options>] [<ballerina-file-path> | <ballerina-package-path>]


DESCRIPTION
       Build compiles Ballerina sources and produces executable JAR file(s). However, 
       if the package does not contain an entry point, it will produce a non-executable
       JAR file, which can be used in another package/program.

       Building a Ballerina package creates the executable .jar file
       in the <package-root>/target/bin directory.

       Building a single Ballerina file will create an executable .jar file in the
       current directory. The name of the executable file will be
       <ballerina-file-name>.jar.

       If the output file is specified with the -o flag, the output
       will be written to the given output file name. The -o flag will only work
       for single files.


OPTIONS
       -o <output>, --output <output>
           Write the output to the given file. The provided output
           file name may or may not contain the ‘.jar’ extension.

       -c, --compile
           Compile the source and generates the Ballerina archive (.bala)
           without generating the executable.

       --offline
           Build offline without downloading the dependencies.

       --skip-tests
           Skip test compilation and execution.

       --experimental
           Enable experimental language features.

       --code-coverage
           Enables code coverage. This will analyze the line coverage of
           source .bal files in the Ballerina package and add a section
           to the testerina report with code coverage details.
           This feature is not supported with single file executions.

       --test-report
           Generates an HTML report containing test results. Defaults to 'true'
           if code coverage is enabled.

       --debug
           Run tests in remote debugging mode, only when the '--skip-tests' flag is not used.

       --observability-included
           Package observability in the executable JAR file(s).

       --cloud
           Enable cloud artifact generation for cloud providers such as kubernetes.

       --taint-check
           Perform taint flow analysis.

<<<<<<< HEAD
       --list-conflicted-classes
       		List conflicting classes of conflicting jars in the project.

CONFIG PROPERTIES
       (--key=value)...
           Set the Ballerina environment parameters as key/value pairs.
           If multiple parameters need to be provided, each parameter
           has to be prefixed with '--'. Details of the environment parameters
           supported by the Ballerina standard library packages are specified
           in the relevant API documentation.

=======
>>>>>>> 54dd754c

EXAMPLES
       Compile a Ballerina source file and create an executable JAR.
          $ bal build hello.bal

       Build the 'hello' package that has an entry point. This will generate a
        `hello.jar` file in the '<package-root>/target/bin' directory.
          $ bal build

       Build the 'hello' library package with '--compile'/'-c' flag. This will
       generate the `<org-name>-<package-name>-<version>-<platform>.bala` file in
       '<package-root>/target/bala' directory.
          $ bal build -c

       Build the 'hello' package from a different directory location.
          $ bal build `<hello-package-path>`

       Build the current package and generate the test report. This will generate an
       html test report in addition to the executable jar files.
          $ bal build --test-report

       Build the current package and generate the test report with
       code coverage information. This will add an additional section
       to the test report for code coverage information.
          $ bal build --code-coverage<|MERGE_RESOLUTION|>--- conflicted
+++ resolved
@@ -62,9 +62,9 @@
        --taint-check
            Perform taint flow analysis.
 
-<<<<<<< HEAD
        --list-conflicted-classes
        		List conflicting classes of conflicting jars in the project.
+
 
 CONFIG PROPERTIES
        (--key=value)...
@@ -74,8 +74,6 @@
            supported by the Ballerina standard library packages are specified
            in the relevant API documentation.
 
-=======
->>>>>>> 54dd754c
 
 EXAMPLES
        Compile a Ballerina source file and create an executable JAR.
