--- conflicted
+++ resolved
@@ -56,14 +56,11 @@
            experimental feature which supports only a limited set of
            functionality.
 
-<<<<<<< HEAD
-=======
        --graalvm-build-options
            Additional build options to be passed to the GraalVM native image.
 
 
 
->>>>>>> 40af2ec7
 EXAMPLES
        Build the current package. This will generate an 'app.jar' file in the
        'target/bin' directory.
