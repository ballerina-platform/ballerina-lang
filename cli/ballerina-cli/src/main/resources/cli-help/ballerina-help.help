NAME
       The build system and package manager of Ballerina

SYNOPSIS
       bal <command> [args]
       bal [OPTIONS]


OPTIONS
       -v, --version
           Print version information.

       -h, --help
           Print the usage details of a command.


COMMANDS
        The available subcommands are:

   Core Commands:
        build           Compile the current package
        run             Compile and run the current package
        test            Run package tests
        doc             Generate current package's documentation
        pack            Create distribution format of the current package

   Package Commands:
        new             Create a new Ballerina package
        add             Add a new Ballerina module to the current package
        pull            Pull a package from Ballerina Central
        push            Publish a package to Ballerina Central
        search          Search Ballerina Central for packages
        semver          Show SemVer compatibility and local package changes against
                        published packages in Ballerina Central
        graph           Print the dependency graph in the console
        deprecate       Deprecate a package in Ballerina Central

   Other Commands:
        clean           Clean the artifacts generated during the build
        format          Format Ballerina source files
        grpc            Generate the Ballerina sources for a given Protocol
                        Buffer definition
        graphql         Generate the Ballerina client sources for a GraphQL config file,
                        generate the GraphQL schema for a Ballerina GraphQL service, and 
                        generate the Ballerina GraphQL service for a GraphQL schema
        openapi         Generate the Ballerina sources for a given OpenAPI
                        definition and vice versa
        asyncapi        Generate the Ballerina sources for a given AsyncAPI definition
        persist         Manage data persistence
        bindgen         Generate the Ballerina bindings for Java APIs
        shell           Run Ballerina interactive REPL [Experimental]
<<<<<<< HEAD
        version         Print the Ballerina version
        profile         Start Ballerina Profiler [Experimental]
=======
        tool            Manage Ballerina CLI tools
        version         Print the Ballerina version
>>>>>>> 35dff5d6
<|MERGE_RESOLUTION|>--- conflicted
+++ resolved
@@ -49,10 +49,6 @@
         persist         Manage data persistence
         bindgen         Generate the Ballerina bindings for Java APIs
         shell           Run Ballerina interactive REPL [Experimental]
-<<<<<<< HEAD
-        version         Print the Ballerina version
-        profile         Start Ballerina Profiler [Experimental]
-=======
         tool            Manage Ballerina CLI tools
         version         Print the Ballerina version
->>>>>>> 35dff5d6
+        profile         Start Ballerina Profiler [Experimental]