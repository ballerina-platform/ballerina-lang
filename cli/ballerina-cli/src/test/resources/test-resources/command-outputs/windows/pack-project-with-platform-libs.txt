Compiling source
	sameera/myproject:0.1.0

Creating bala

************************************************************
* WARNING: Package is not verified with GraalVM.           *
************************************************************

The GraalVM compatibility property has not been defined for the package 'myproject'. This could potentially lead to compatibility issues with GraalVM.

<<<<<<< HEAD
To resolve this warning, please ensure that all Java dependencies of this package are compatible with GraalVM. Subsequently, update the Ballerina.toml file under the section '[platform.java21]' with the attribute 'graalvmCompatible = true'.
=======
To resolve this warning, please ensure that all Java dependencies of this package are compatible with GraalVM. Subsequently, update the Ballerina.toml file under the section '[platform.java17]' with the attribute 'graalvmCompatible = true'.Or, add 'graalvmCompatible = true' attribute to each Java dependency entry in Ballerina.toml.
>>>>>>> 0f1d44a6

************************************************************

	target\bala\sameera-myproject-java21-0.1.0.bala<|MERGE_RESOLUTION|>--- conflicted
+++ resolved
@@ -9,11 +9,7 @@
 
 The GraalVM compatibility property has not been defined for the package 'myproject'. This could potentially lead to compatibility issues with GraalVM.
 
-<<<<<<< HEAD
-To resolve this warning, please ensure that all Java dependencies of this package are compatible with GraalVM. Subsequently, update the Ballerina.toml file under the section '[platform.java21]' with the attribute 'graalvmCompatible = true'.
-=======
-To resolve this warning, please ensure that all Java dependencies of this package are compatible with GraalVM. Subsequently, update the Ballerina.toml file under the section '[platform.java17]' with the attribute 'graalvmCompatible = true'.Or, add 'graalvmCompatible = true' attribute to each Java dependency entry in Ballerina.toml.
->>>>>>> 0f1d44a6
+To resolve this warning, please ensure that all Java dependencies of this package are compatible with GraalVM. Subsequently, update the Ballerina.toml file under the section '[platform.java21]' with the attribute 'graalvmCompatible = true'.Or, add 'graalvmCompatible = true' attribute to each Java dependency entry in Ballerina.toml.
 
 ************************************************************
 
