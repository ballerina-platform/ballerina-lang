--- conflicted
+++ resolved
@@ -166,17 +166,10 @@
         String expectedTomlContent = "[package]\n" +
                 "org = \"" + System.getProperty("user.name").replaceAll("[^a-zA-Z0-9_]", "_") + "\"\n" +
                 "name = \"myproject\"\n" +
-<<<<<<< HEAD
                 "version = \"0.1.0\"\n" +
                 "distribution = \"" + RepoUtils.getBallerinaShortVersion() + "\"\n" +
-                "\n" +
-                "[build-options]\n" +
-                "observabilityIncluded = true\n";
-        Assert.assertEquals(tomlContent, expectedTomlContent);
-=======
-                "version = \"0.1.0\"\n";
+                "\n";
         Assert.assertTrue(tomlContent.contains(expectedTomlContent));
->>>>>>> 6d945cf5
 
         Assert.assertTrue(Files.exists(packageDir.resolve(ProjectConstants.PACKAGE_MD_FILE_NAME)));
         Assert.assertTrue(Files.exists(packageDir.resolve(ProjectConstants.TEST_DIR_NAME)));
