package io.ballerina.cli.cmd;

import io.ballerina.cli.launcher.BLauncherException;
import io.ballerina.projects.ProjectEnvironmentBuilder;
import io.ballerina.projects.environment.Environment;
import io.ballerina.projects.environment.EnvironmentBuilder;
import io.ballerina.projects.util.ProjectConstants;
import org.testng.Assert;
import org.testng.annotations.BeforeClass;
import org.testng.annotations.Test;
import picocli.CommandLine;

import java.io.IOException;
import java.net.URI;
import java.net.URISyntaxException;
import java.nio.file.Files;
import java.nio.file.Path;
import java.nio.file.Paths;
import java.util.Objects;


import static io.ballerina.projects.util.ProjectConstants.DIST_CACHE_DIRECTORY;

/**
 * Test Native Image command tests.
 *
 * @since 2.3.0
 */
public class TestNativeImageCommandTest extends BaseCommandTest {
    private Path testResources;
    private Path testDistCacheDirectory;
    ProjectEnvironmentBuilder projectEnvironmentBuilder;

    @BeforeClass
    public void setup() throws IOException {
        super.setup();
        try {
            this.testResources = super.tmpDir.resolve("test-cmd-test-resources");
            Path testBuildDirectory = Paths.get("build").toAbsolutePath();
            this.testDistCacheDirectory = testBuildDirectory.resolve(DIST_CACHE_DIRECTORY);
            Path customUserHome = Paths.get("build", "user-home");
            Environment environment = EnvironmentBuilder.getBuilder().setUserHome(customUserHome).build();
            projectEnvironmentBuilder = ProjectEnvironmentBuilder.getBuilder(environment);
            URI testResourcesURI = Objects.requireNonNull(
                    getClass().getClassLoader().getResource("test-resources")).toURI();
            Files.walkFileTree(Paths.get(testResourcesURI), new TestCommandTest.Copy(Paths.get(testResourcesURI),
                    this.testResources));
        } catch (URISyntaxException e) {
            Assert.fail("error loading resources");
        }
    }

    @Test(description = "Test a valid ballerina project")
    public void testNativeImageTests() throws IOException {
        Path projectPath = this.testResources.resolve("validProjectWithTests");
        System.setProperty(ProjectConstants.USER_DIR, projectPath.toString());
        TestCommand testCommand = new TestCommand(projectPath, printStream, printStream, false, true);
        new CommandLine(testCommand).parse();
        testCommand.execute();
        String buildLog = readOutput(true);
        Assert.assertTrue(buildLog.contains("1 passing"));
    }

<<<<<<< HEAD

    //TODO: Change the output once the resource generation plugin is disabled
    @Test(description = "Test a valid ballerina file")
    public void testTestBalFile() throws IOException {
        Path validBalFilePath = this.testResources.resolve("valid-test-bal-file").resolve("sample_tests.bal");
        System.setProperty(ProjectConstants.USER_DIR, this.testResources.resolve("valid-test-bal-file").toString());
        TestCommand testCommand = new TestCommand(validBalFilePath, printStream, printStream, false, true);
        new CommandLine(testCommand).parseArgs(validBalFilePath.toString());
        try {
            testCommand.execute();
        } catch (BLauncherException e) {
            Assert.assertTrue(e.getDetailedMessages().get(0).contains("native image testing is not supported for " +
                    "standalone Ballerina files containing resources"));
        }
    }

    //TODO: Change the output once the resource generation plugin is disabled
    @Test(description = "Test a valid ballerina file with periods in the file name")
    public void testTestBalFileWithPeriods() throws IOException {
        Path validBalFilePath = this.testResources.resolve("valid-test-bal-file").resolve("sample.tests.bal");

        System.setProperty(ProjectConstants.USER_DIR, this.testResources.resolve("valid-test-bal-file").toString());
        TestCommand testCommand = new TestCommand(validBalFilePath, printStream, printStream, false, true);
        new CommandLine(testCommand).parseArgs(validBalFilePath.toString());
        try {
            testCommand.execute();
        } catch (BLauncherException e) {
            Assert.assertTrue(e.getDetailedMessages().get(0).contains("native image testing is not supported for " +
                    "standalone Ballerina files containing resources"));
        }
=======
    @Test(description = "Test function mocking")
    public void testNativeFunctionMockTests() throws IOException {
        Path projectPath = this.testResources.resolve("mockFunctionNative");
        System.setProperty(ProjectConstants.USER_DIR, projectPath.toString());
        TestCommand testCommand = new TestCommand(projectPath, printStream, printStream, false, true);
        // non existing bal file
        new CommandLine(testCommand).parse();
        testCommand.execute();
        String buildLog = readOutput(true);
        Assert.assertTrue(buildLog.contains("[pass] intAddTest"));
        Assert.assertTrue(buildLog.contains("[pass] intAddTest2"));
        Assert.assertTrue(buildLog.contains("[pass] intAddTest3"));
        Assert.assertTrue(buildLog.contains("[pass] intAddTest4"));
        Assert.assertTrue(buildLog.contains("[pass] intAddInsideTest"));
        Assert.assertTrue(buildLog.contains("[pass] intDivInsideTest"));
>>>>>>> d9c9560e
    }
}<|MERGE_RESOLUTION|>--- conflicted
+++ resolved
@@ -61,7 +61,23 @@
         Assert.assertTrue(buildLog.contains("1 passing"));
     }
 
-<<<<<<< HEAD
+    @Test(description = "Test function mocking")
+    public void testNativeFunctionMockTests() throws IOException {
+        Path projectPath = this.testResources.resolve("mockFunctionNative");
+        System.setProperty(ProjectConstants.USER_DIR, projectPath.toString());
+        TestCommand testCommand = new TestCommand(projectPath, printStream, printStream, false, true);
+        // non existing bal file
+        new CommandLine(testCommand).parse();
+        testCommand.execute();
+        String buildLog = readOutput(true);
+        Assert.assertTrue(buildLog.contains("[pass] intAddTest"));
+        Assert.assertTrue(buildLog.contains("[pass] intAddTest2"));
+        Assert.assertTrue(buildLog.contains("[pass] intAddTest3"));
+        Assert.assertTrue(buildLog.contains("[pass] intAddTest4"));
+        Assert.assertTrue(buildLog.contains("[pass] intAddInsideTest"));
+        Assert.assertTrue(buildLog.contains("[pass] intDivInsideTest"));
+    }
+
 
     //TODO: Change the output once the resource generation plugin is disabled
     @Test(description = "Test a valid ballerina file")
@@ -92,22 +108,5 @@
             Assert.assertTrue(e.getDetailedMessages().get(0).contains("native image testing is not supported for " +
                     "standalone Ballerina files containing resources"));
         }
-=======
-    @Test(description = "Test function mocking")
-    public void testNativeFunctionMockTests() throws IOException {
-        Path projectPath = this.testResources.resolve("mockFunctionNative");
-        System.setProperty(ProjectConstants.USER_DIR, projectPath.toString());
-        TestCommand testCommand = new TestCommand(projectPath, printStream, printStream, false, true);
-        // non existing bal file
-        new CommandLine(testCommand).parse();
-        testCommand.execute();
-        String buildLog = readOutput(true);
-        Assert.assertTrue(buildLog.contains("[pass] intAddTest"));
-        Assert.assertTrue(buildLog.contains("[pass] intAddTest2"));
-        Assert.assertTrue(buildLog.contains("[pass] intAddTest3"));
-        Assert.assertTrue(buildLog.contains("[pass] intAddTest4"));
-        Assert.assertTrue(buildLog.contains("[pass] intAddInsideTest"));
-        Assert.assertTrue(buildLog.contains("[pass] intDivInsideTest"));
->>>>>>> d9c9560e
     }
 }