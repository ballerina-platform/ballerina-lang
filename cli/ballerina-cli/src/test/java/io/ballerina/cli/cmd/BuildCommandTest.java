/*
 *  Copyright (c) 2019, WSO2 Inc. (http://www.wso2.org) All Rights Reserved.
 *
 *  WSO2 Inc. licenses this file to you under the Apache License,
 *  Version 2.0 (the "License"); you may not use this file except
 *  in compliance with the License.
 *  You may obtain a copy of the License at
 *
 *    http://www.apache.org/licenses/LICENSE-2.0
 *
 *  Unless required by applicable law or agreed to in writing,
 *  software distributed under the License is distributed on an
 *  "AS IS" BASIS, WITHOUT WARRANTIES OR CONDITIONS OF ANY
 *  KIND, either express or implied.  See the License for the
 *  specific language governing permissions and limitations
 *  under the License.
 */

package io.ballerina.cli.cmd;

import org.ballerinalang.tool.BLauncherException;
import org.testng.Assert;
import org.testng.annotations.BeforeClass;
import org.testng.annotations.Test;
import picocli.CommandLine;

import java.io.IOException;
import java.net.URI;
import java.net.URISyntaxException;
import java.nio.file.FileVisitResult;
import java.nio.file.Files;
import java.nio.file.Path;
import java.nio.file.Paths;
import java.nio.file.SimpleFileVisitor;
import java.nio.file.StandardCopyOption;
import java.nio.file.attribute.BasicFileAttributes;
import java.util.Objects;

import static io.ballerina.cli.utils.FileUtils.deleteDirectory;

/**
 * Build command tests.
 *
 * @since 2.0.0
 */
public class BuildCommandTest extends BaseCommandTest {
    private Path testResources;

    @BeforeClass
    public void setup() throws IOException {
        super.setup();
        try {
            this.testResources = super.tmpDir.resolve("build-test-resources");
            URI testResourcesURI = Objects.requireNonNull(
                    getClass().getClassLoader().getResource("test-resources")).toURI();
            Files.walkFileTree(Paths.get(testResourcesURI), new BuildCommandTest.Copy(Paths.get(testResourcesURI),
                    this.testResources));
        } catch (URISyntaxException e) {
            Assert.fail("error loading resources");
        }
    }

    @Test(description = "Build a valid ballerina file")
    public void testBuildBalFile() throws IOException {
        Path validBalFilePath = this.testResources.resolve("valid-bal-file").resolve("hello_world.bal");

        System.setProperty("user.dir", this.testResources.resolve("valid-bal-file").toString());
        // set valid source root
        BuildCommand buildCommand = new BuildCommand(validBalFilePath, printStream, printStream, false, true);
        // name of the file as argument
        new CommandLine(buildCommand).parse(validBalFilePath.toString());
        buildCommand.execute();

        String buildLog = readOutput(true);
        Assert.assertEquals(buildLog.replaceAll("\r", ""), "\nCompiling source\n" +
                "\thello_world.bal\n" +
                "\n" +
                "Generating executable\n" +
                "\thello_world.jar\n");

        Assert.assertTrue(Files.exists(this.testResources
                .resolve("valid-bal-file")
                .resolve("hello_world.jar")));

        Files.delete(this.testResources
                .resolve("valid-bal-file")
                .resolve("hello_world.jar"));
    }

    @Test(description = "Build a valid ballerina file with output flag")
    public void testBuildBalFileWithOutputFlag() throws IOException {
        Path validBalFilePath = this.testResources.resolve("valid-bal-file").resolve("hello_world.bal");

        System.setProperty("user.dir", this.testResources.resolve("valid-bal-file").toString());
        // set valid source root
        BuildCommand buildCommand = new BuildCommand(validBalFilePath, printStream, printStream, false, true,
                "foo.jar");
        // name of the file as argument
        new CommandLine(buildCommand).parse("-o", "foo.jar", validBalFilePath.toString());
        buildCommand.execute();

        String buildLog = readOutput(true);
        Assert.assertEquals(buildLog.replaceAll("\r", ""), "\nCompiling source\n" +
                "\thello_world.bal\n" +
                "\n" +
                "Generating executable\n" +
                "\tfoo.jar\n");

        Assert.assertTrue(Files.exists(this.testResources.resolve("valid-bal-file").resolve("foo.jar")));
        long executableSize = Files.size(this.testResources.resolve("valid-bal-file").resolve("foo.jar"));
        Files.delete(this.testResources.resolve("valid-bal-file").resolve("foo.jar"));

        // only give the name of the file without extension
        buildCommand = new BuildCommand(validBalFilePath, printStream, printStream, false, true, "bar");
        new CommandLine(buildCommand).parse("-o", "bar", validBalFilePath.toString());
        buildCommand.execute();

        buildLog = readOutput(true);
        Assert.assertEquals(buildLog.replaceAll("\r", ""), "\nCompiling source\n" +
                "\thello_world.bal\n" +
                "\n" +
                "Generating executable\n" +
                "\tbar.jar\n");

        Assert.assertTrue(Files.exists(this.testResources.resolve("valid-bal-file").resolve("bar.jar")));
        Assert.assertEquals(Files.size(this.testResources.resolve("valid-bal-file").resolve("bar.jar")),
                executableSize);
        Files.delete(this.testResources.resolve("valid-bal-file").resolve("bar.jar"));

        // create executable in a different path
        Path helloExecutableTmpDir = Files.createTempDirectory("hello_executable-");
        buildCommand = new BuildCommand(validBalFilePath, printStream, printStream, false, true,
                helloExecutableTmpDir.toAbsolutePath().toString());
        new CommandLine(buildCommand).parse("-o", helloExecutableTmpDir.toAbsolutePath().toString(),
                validBalFilePath.toString());
        buildCommand.execute();

        buildLog = readOutput(true);
        Assert.assertEquals(buildLog.replaceAll("\r", ""), "\nCompiling source\n" +
                "\thello_world.bal\n" +
                "\n" +
                "Generating executable\n" +
                "\t" +
                helloExecutableTmpDir.toAbsolutePath().resolve("hello_world.jar") +
                "\n");

        Assert.assertTrue(Files.exists(helloExecutableTmpDir.toAbsolutePath().resolve("hello_world.jar")));

        // create executable in a different path with .jar extension
        buildCommand = new BuildCommand(validBalFilePath, printStream, printStream, false, true,
                helloExecutableTmpDir.toAbsolutePath().resolve("hippo.jar").toString());
        new CommandLine(buildCommand).parse("-o",
                helloExecutableTmpDir.toAbsolutePath().resolve("hippo.jar").toString(),
                validBalFilePath.toString());
        buildCommand.execute();

        buildLog = readOutput(true);
        Assert.assertEquals(buildLog.replaceAll("\r", ""), "\nCompiling source\n" +
                "\thello_world.bal\n" +
                "\n" +
                "Generating executable\n" +
                "\t" +
                helloExecutableTmpDir.toAbsolutePath().resolve("hippo.jar") +
                "\n");

        Assert.assertTrue(Files.exists(helloExecutableTmpDir.toAbsolutePath().resolve("hippo.jar")));
        deleteDirectory(helloExecutableTmpDir);
    }

    @Test(description = "Build non .bal file")
    public void testNonBalFileBuild() throws IOException {
        Path nonBalFilePath = this.testResources.resolve("non-bal-file").resolve("hello_world.txt");
        BuildCommand buildCommand = new BuildCommand(nonBalFilePath, printStream, printStream, false, true);
        new CommandLine(buildCommand).parse(nonBalFilePath.toString());
        buildCommand.execute();

        String buildLog = readOutput(true);
        Assert.assertTrue(buildLog.replaceAll("\r", "")
                .contains("Invalid Ballerina source file(.bal): " + nonBalFilePath.toString()));
    }

    @Test(description = "Build non existing bal file")
    public void testNonExistingBalFile() throws IOException {
        // valid source root path
        Path validBalFilePath = this.testResources.resolve("valid-bal-file").resolve("xyz.bal");
        BuildCommand buildCommand = new BuildCommand(validBalFilePath, printStream, printStream, false, true);
        // non existing bal file
        new CommandLine(buildCommand).parse(validBalFilePath.toString());
        buildCommand.execute();
        String buildLog = readOutput(true);
        Assert.assertTrue(buildLog.replaceAll("\r", "")
                .contains("The file does not exist: " + validBalFilePath.toString()));
    }

    @Test(description = "Build bal file with no entry")
    public void testBuildBalFileWithNoEntry() {
        // valid source root path
        Path projectPath = this.testResources.resolve("valid-bal-file-with-no-entry").resolve("hello_world.bal");
        BuildCommand buildCommand = new BuildCommand(projectPath, printStream, printStream, false, true);
        // non existing bal file
        new CommandLine(buildCommand).parse(projectPath.toString());
        try {
            buildCommand.execute();
        } catch (BLauncherException e) {
            Assert.assertTrue(e.getDetailedMessages().get(0).contains("no entrypoint found in package"));
        }
    }

    @Test(description = "Build bal file containing syntax error")
    public void testBalFileWithSyntaxError() throws IOException {
        // valid source root path
        Path balFilePath = this.testResources.resolve("bal-file-with-syntax-error").resolve("hello_world.bal");
        BuildCommand buildCommand = new BuildCommand(balFilePath, printStream, printStream, false, true);
        // non existing bal file
        new CommandLine(buildCommand).parse(balFilePath.toString());
        try {
            buildCommand.execute();
        } catch (BLauncherException e) {
            String buildLog = readOutput(true);
            Assert.assertEquals(buildLog.replaceAll("\r", ""),
                    "\nCompiling source\n" +
                            "\thello_world.bal\n" +
                            "ERROR [hello_world.bal:(3:1,3:1)] invalid token ';'\n");
            Assert.assertTrue(e.getDetailedMessages().get(0).contains("compilation contains errors"));
        }
    }

    @Test(description = "Build a valid ballerina project")
    public void testBuildBalProject() throws IOException {
        Path projectPath = this.testResources.resolve("validProject");
        System.setProperty("user.dir", projectPath.toString());
        BuildCommand buildCommand = new BuildCommand(projectPath, printStream, printStream, false, true);
        // non existing bal file
        new CommandLine(buildCommand).parse();
        buildCommand.execute();
        String buildLog = readOutput(true);
        Assert.assertEquals(buildLog.replaceAll("\r", ""), "\nCompiling source\n" +
                "\tfoo/winery:0.1.0\n" +
                "\n" +
                "Running Tests\n\n" +
                "\twinery\n" +
                "\tNo tests found\n" +
                "\n" +
                "Creating balo\n" +
                "\ttarget/balo/foo-winery-any-0.1.0.balo\n" +
                "\n" +
                "Generating executable\n" +
                "\ttarget/bin/winery.jar\n");

        Assert.assertTrue(
                projectPath.resolve("target").resolve("balo").resolve("foo-winery-any-0.1.0.balo").toFile().exists());
        Assert.assertTrue(projectPath.resolve("target").resolve("bin").resolve("winery.jar").toFile().exists());
        Assert.assertTrue(projectPath.resolve("target").resolve("cache").resolve("foo")
                .resolve("winery").resolve("0.1.0").resolve("java11")
                .resolve("winery.jar").toFile().exists());
        Assert.assertTrue(projectPath.resolve("target").resolve("cache").resolve("foo")
                .resolve("winery").resolve("0.1.0").resolve("bir")
                .resolve("winery.bir").toFile().exists());
    }

    @Test(description = "Build a valid ballerina project with java imports")
    public void testBuildJava11BalProject() throws IOException {
        Path projectPath = this.testResources.resolve("validJava11Project");
        System.setProperty("user.dir", projectPath.toString());
        BuildCommand buildCommand = new BuildCommand(projectPath, printStream, printStream, false, true);
        // non existing bal file
        new CommandLine(buildCommand).parse();
        buildCommand.execute();
        String buildLog = readOutput(true);
        Assert.assertEquals(buildLog.replaceAll("\r", ""), "\nCompiling source\n" +
                "\tfoo/winery:0.1.0\n" +
                "\n" +
                "Creating balos\n" +
                "\ttarget/balo/foo-winery-java11-0.1.0.balo\n" +
                "\n" +
                "Running Tests\n\n" +
                "\twinery\n" +
                "\tNo tests found\n" +
                "\n" +
                "Generating executable\n" +
                "\ttarget/bin/winery.jar\n");

        Assert.assertTrue(projectPath.resolve("target").resolve("balo").resolve("foo-winery-java11-0.1.0.balo")
                                  .toFile().exists());
        Assert.assertTrue(projectPath.resolve("target").resolve("bin").resolve("winery.jar").toFile().exists());
        Assert.assertTrue(projectPath.resolve("target").resolve("cache").resolve("foo")
                                  .resolve("winery").resolve("0.1.0").resolve("java11")
                                  .resolve("winery.jar").toFile().exists());
        Assert.assertTrue(projectPath.resolve("target").resolve("cache").resolve("foo")
                                  .resolve("winery").resolve("0.1.0").resolve("bir")
                                  .resolve("winery.bir").toFile().exists());
    }

    @Test(description = "Build a valid ballerina project")
    public void testBuildBalProjectFromADifferentDirectory() throws IOException {
        Path projectPath = this.testResources.resolve("validProject");
        BuildCommand buildCommand = new BuildCommand(projectPath, printStream, printStream, false, true);
        // non existing bal file
        new CommandLine(buildCommand).parse(projectPath.toString());
        buildCommand.execute();
        String buildLog = readOutput(true);
        Assert.assertEquals(buildLog.replaceAll("\r", ""), "\nCompiling source\n" +
                "\tfoo/winery:0.1.0\n" +
                "\n" +
                "Running Tests\n\n" +
                "\twinery\n" +
                "\tNo tests found\n" +
                "\n" +
                "Creating balo\n" +
                "\ttarget/balo/foo-winery-any-0.1.0.balo\n" +
                "\n" +
                "Generating executable\n" +
                "\ttarget/bin/winery.jar\n");

        Assert.assertTrue(
                projectPath.resolve("target").resolve("balo").resolve("foo-winery-any-0.1.0.balo").toFile().exists());
        Assert.assertTrue(projectPath.resolve("target").resolve("bin").resolve("winery.jar").toFile().exists());
        Assert.assertTrue(projectPath.resolve("target").resolve("cache").resolve("foo")
                .resolve("winery").resolve("0.1.0").resolve("java11")
                .resolve("winery.jar").toFile().exists());
        Assert.assertTrue(projectPath.resolve("target").resolve("cache").resolve("foo")
                .resolve("winery").resolve("0.1.0").resolve("bir")
                .resolve("winery.bir").toFile().exists());
    }

    @Test(description = "Build a valid ballerina project")
    public void testBuildProjectWithTests() throws IOException {
        Path projectPath = this.testResources.resolve("validProjectWithTests");
        System.setProperty("user.dir", projectPath.toString());
        BuildCommand buildCommand = new BuildCommand(projectPath, printStream, printStream, false, true);
        // non existing bal file
        new CommandLine(buildCommand).parse();
        buildCommand.execute();
        String buildLog = readOutput(true);
        Assert.assertEquals(buildLog.replaceAll("\r", ""), "\nCompiling source\n" +
                "\tfoo/winery:0.1.0\n" +
                "\n" +
<<<<<<< HEAD
                "Creating balos\n" +
                "\ttarget/balo/foo-winery-java11-0.1.0.balo\n" +
                "\n" +
=======
>>>>>>> 233ba79a
                "Running Tests\n" +
                "\twinery\n" +
                "\n" +
                "Creating balo\n" +
                "\ttarget/balo/foo-winery-any-0.1.0.balo\n" +
                "\n" +
                "Generating executable\n" +
                "\ttarget/bin/winery.jar\n");

        Assert.assertTrue(projectPath.resolve("target").resolve("balo").resolve("foo-winery-java11-0.1.0.balo")
                                  .toFile().exists());
        Assert.assertTrue(projectPath.resolve("target").resolve("bin").resolve("winery.jar").toFile().exists());
        Assert.assertTrue(projectPath.resolve("target").resolve("cache").resolve("foo")
                .resolve("winery").resolve("0.1.0").resolve("java11")
                .resolve("winery.jar").toFile().exists());
        Assert.assertTrue(projectPath.resolve("target").resolve("cache").resolve("foo")
                .resolve("winery").resolve("0.1.0").resolve("bir")
                .resolve("winery.bir").toFile().exists());
    }

    @Test(description = "Build a valid ballerina project")
    public void testArtifactCreationWhenTestsFail() throws IOException {
        Path projectPath = this.testResources.resolve("validProjectWithFailingTests");
        System.setProperty("user.dir", projectPath.toString());
        BuildCommand buildCommand = new BuildCommand(projectPath, printStream, printStream, false, true);
        // non existing bal file
        new CommandLine(buildCommand).parse();
        try {
            buildCommand.execute();
            Assert.fail("exception expected");
        } catch (BLauncherException e) {
            Assert.assertFalse(projectPath.resolve("target").resolve("balo").resolve("foo-winery-any-0.1.0.balo")
                    .toFile().exists());
            Assert.assertFalse(projectPath.resolve("target").resolve("bin").resolve("winery.jar").toFile().exists());
        }
    }

    @Test(description = "Build a valid ballerina project")
    public void testBuildMultiModuleProject() throws IOException {
        Path projectPath = this.testResources.resolve("validMultiModuleProject");
        System.setProperty("user.dir", projectPath.toString());
        BuildCommand buildCommand = new BuildCommand(projectPath, printStream, printStream, false, true);
        // non existing bal file
        new CommandLine(buildCommand).parse();
        buildCommand.execute();
        String buildLog = readOutput(true);
        String actualOutput1 = "\nCompiling source\n" +
                "\tfoo/winery:0.1.0\n" +
                "\n" +
                "Running Tests\n" +
                "\twinery\n" +
                "\twinery.storage\n" +
                "\n" +
                "Creating balo\n" +
                "\ttarget/balo/foo-winery-any-0.1.0.balo\n" +
                "\n" +
                "Generating executable\n" +
                "\ttarget/bin/winery.jar\n";
        String actualOutput2 = "\nCompiling source\n" +
                "\tfoo/winery:0.1.0\n" +
                "\n" +
                "Running Tests\n" +
                "\twinery.storage\n" +
                "\twinery\n" +
                "\n" +
                "Creating balo\n" +
                "\ttarget/balo/foo-winery-any-0.1.0.balo\n" +
                "\n" +
                "Generating executable\n" +
                "\ttarget/bin/winery.jar\n";
        Assert.assertTrue(buildLog.replaceAll("\r", "").equals(actualOutput1)
                || buildLog.replaceAll("\r", "").equals(actualOutput2));

        Assert.assertTrue(
                projectPath.resolve("target").resolve("balo").resolve("foo-winery-any-0.1.0.balo").toFile().exists());
        Assert.assertTrue(projectPath.resolve("target").resolve("bin").resolve("winery.jar").toFile().exists());
        Assert.assertTrue(projectPath.resolve("target").resolve("cache").resolve("foo")
                .resolve("winery").resolve("0.1.0").resolve("java11")
                .resolve("winery.jar").toFile().exists());
        Assert.assertTrue(projectPath.resolve("target").resolve("cache").resolve("foo")
                .resolve("winery").resolve("0.1.0").resolve("bir")
                .resolve("winery.bir").toFile().exists());

        Assert.assertTrue(projectPath.resolve("target").resolve("cache").resolve("foo")
                .resolve("winery").resolve("0.1.0").resolve("java11")
                .resolve("winery.storage.jar").toFile().exists());
        Assert.assertTrue(projectPath.resolve("target").resolve("cache").resolve("foo")
                .resolve("winery").resolve("0.1.0").resolve("bir")
                .resolve("winery.storage.bir").toFile().exists());
    }

    @Test(description = "Build a valid ballerina project with build options in toml")
    public void testBuildProjectWithDefaultBuildOptions() throws IOException {
        Path projectPath = this.testResources.resolve("validProjectWithBuildOptions");
        System.setProperty("user.dir", projectPath.toString());
        BuildCommand buildCommand = new BuildCommand(projectPath, printStream, printStream, false, true, null, null);
        // non existing bal file
        new CommandLine(buildCommand).parse();
        buildCommand.execute();
        String buildLog = readOutput(true);
        Assert.assertEquals(buildLog.replaceAll("\r", ""), "\nCompiling source\n" +
                "\tfoo/winery:0.1.0\n" +
                "\n" +
                "Creating balo\n" +
                "\ttarget/balo/foo-winery-any-0.1.0.balo\n" +
                "\n" +
                "Generating executable\n" +
                "\ttarget/bin/winery.jar\n");

        Assert.assertTrue(
                projectPath.resolve("target").resolve("balo").resolve("foo-winery-any-0.1.0.balo").toFile().exists());
        Assert.assertTrue(projectPath.resolve("target").resolve("bin").resolve("winery.jar").toFile().exists());
        Assert.assertTrue(projectPath.resolve("target").resolve("cache").resolve("foo")
                .resolve("winery").resolve("0.1.0").resolve("java11")
                .resolve("winery.jar").toFile().exists());
        Assert.assertFalse(projectPath.resolve("target").resolve("cache").resolve("foo")
                .resolve("winery").resolve("0.1.0").resolve("java11")
                .resolve("winery-testable.jar").toFile().exists());
        Assert.assertTrue(projectPath.resolve("target").resolve("cache").resolve("foo")
                .resolve("winery").resolve("0.1.0").resolve("bir")
                .resolve("winery.bir").toFile().exists());
    }

    @Test(description = "Build a valid ballerina project with build options in toml")
    public void testBuildProjectOverrideBuildOptions() throws IOException {
        Path projectPath = this.testResources.resolve("validProjectWithBuildOptions");
        System.setProperty("user.dir", projectPath.toString());
        BuildCommand buildCommand = new BuildCommand(projectPath, printStream, printStream, false, true, false, true);
        // non existing bal file
        new CommandLine(buildCommand).parse();
        buildCommand.execute();
        String buildLog = readOutput(true);
        Assert.assertEquals(buildLog.replaceAll("\r", ""), "\nCompiling source\n" +
                "\tfoo/winery:0.1.0\n" +
                "\n" +
<<<<<<< HEAD
                "Creating balos\n" +
                "\ttarget/balo/foo-winery-java11-0.1.0.balo\n" +
                "\n" +
=======
>>>>>>> 233ba79a
                "Running Tests\n" +
                "\twinery\n" +
                "\n" +
                "Generating Test Report\n" +
                "\t" + projectPath.resolve("target").resolve("report").resolve("test_results.json").toString() + "\n" +
                "\n" +
                "warning: Could not find the required HTML report tools for code coverage at " +
                "<ballerina.home>/lib/tools/coverage/report.zip\n" +
                "\n" +
                "Creating balo\n" +
                "\ttarget/balo/foo-winery-any-0.1.0.balo\n" +
                "\n" +
                "Generating executable\n" +
                "\ttarget/bin/winery.jar\n");

        Assert.assertTrue(projectPath.resolve("target").resolve("balo").resolve("foo-winery-java11-0.1.0.balo")
                                  .toFile().exists());
        Assert.assertTrue(projectPath.resolve("target").resolve("bin").resolve("winery.jar").toFile().exists());
        Assert.assertTrue(projectPath.resolve("target").resolve("cache").resolve("foo")
                .resolve("winery").resolve("0.1.0").resolve("java11")
                .resolve("winery.jar").toFile().exists());
        Assert.assertTrue(projectPath.resolve("target").resolve("cache").resolve("foo")
                .resolve("winery").resolve("0.1.0").resolve("java11")
                .resolve("winery-testable.jar").toFile().exists());
        Assert.assertTrue(projectPath.resolve("target").resolve("cache").resolve("foo")
                .resolve("winery").resolve("0.1.0").resolve("bir")
                .resolve("winery.bir").toFile().exists());

        Assert.assertTrue(
                projectPath.resolve("target").resolve("report").resolve("test_results.json").toFile().exists());
    }

    @Test(description = "Build a valid ballerina project with build options in toml")
    public void testSingleFileWithBuildOptions() throws IOException {
        Path projectPath = this.testResources.resolve("validProjectWithBuildOptions");
        System.setProperty("user.dir", projectPath.toString());
        BuildCommand buildCommand = new BuildCommand(projectPath, printStream, printStream, false, true, false, true);
        // non existing bal file
        new CommandLine(buildCommand).parse();
        buildCommand.execute();
        String buildLog = readOutput(true);
        Assert.assertEquals(buildLog.replaceAll("\r", ""), "\nCompiling source\n" +
                "\tfoo/winery:0.1.0\n" +
                "\n" +
<<<<<<< HEAD
                "Creating balos\n" +
                "\ttarget/balo/foo-winery-java11-0.1.0.balo\n" +
                "\n" +
=======
>>>>>>> 233ba79a
                "Running Tests\n" +
                "\twinery\n" +
                "\n" +
                "Generating Test Report\n" +
                "\t" + projectPath.resolve("target").resolve("report").resolve("test_results.json").toString() + "\n" +
                "\n" +
                "warning: Could not find the required HTML report tools for code coverage at " +
                "<ballerina.home>/lib/tools/coverage/report.zip\n" +
                "\n" +
                "Creating balo\n" +
                "\ttarget/balo/foo-winery-any-0.1.0.balo\n" +
                "\n" +
                "Generating executable\n" +
                "\ttarget/bin/winery.jar\n");

        Assert.assertTrue(projectPath.resolve("target").resolve("balo").resolve("foo-winery-java11-0.1.0.balo")
                                  .toFile().exists());
        Assert.assertTrue(projectPath.resolve("target").resolve("bin").resolve("winery.jar").toFile().exists());
        Assert.assertTrue(projectPath.resolve("target").resolve("cache").resolve("foo")
                .resolve("winery").resolve("0.1.0").resolve("java11")
                .resolve("winery.jar").toFile().exists());
        Assert.assertTrue(projectPath.resolve("target").resolve("cache").resolve("foo")
                .resolve("winery").resolve("0.1.0").resolve("java11")
                .resolve("winery-testable.jar").toFile().exists());
        Assert.assertTrue(projectPath.resolve("target").resolve("cache").resolve("foo")
                .resolve("winery").resolve("0.1.0").resolve("bir")
                .resolve("winery.bir").toFile().exists());

        Assert.assertTrue(
                projectPath.resolve("target").resolve("report").resolve("test_results.json").toFile().exists());
    }

    static class Copy extends SimpleFileVisitor<Path> {
        private Path fromPath;
        private Path toPath;
        private StandardCopyOption copyOption;


        public Copy(Path fromPath, Path toPath, StandardCopyOption copyOption) {
            this.fromPath = fromPath;
            this.toPath = toPath;
            this.copyOption = copyOption;
        }

        public Copy(Path fromPath, Path toPath) {
            this(fromPath, toPath, StandardCopyOption.REPLACE_EXISTING);
        }

        @Override
        public FileVisitResult preVisitDirectory(Path dir, BasicFileAttributes attrs)
                throws IOException {

            Path targetPath = toPath.resolve(fromPath.relativize(dir).toString());
            if (!Files.exists(targetPath)) {
                Files.createDirectory(targetPath);
            }
            return FileVisitResult.CONTINUE;
        }

        @Override
        public FileVisitResult visitFile(Path file, BasicFileAttributes attrs)
                throws IOException {

            Files.copy(file, toPath.resolve(fromPath.relativize(file).toString()), copyOption);
            return FileVisitResult.CONTINUE;
        }
    }
}<|MERGE_RESOLUTION|>--- conflicted
+++ resolved
@@ -335,17 +335,11 @@
         Assert.assertEquals(buildLog.replaceAll("\r", ""), "\nCompiling source\n" +
                 "\tfoo/winery:0.1.0\n" +
                 "\n" +
-<<<<<<< HEAD
-                "Creating balos\n" +
+                "Running Tests\n" +
+                "\twinery\n" +
+                "\n" +
+                "Creating balo\n" +
                 "\ttarget/balo/foo-winery-java11-0.1.0.balo\n" +
-                "\n" +
-=======
->>>>>>> 233ba79a
-                "Running Tests\n" +
-                "\twinery\n" +
-                "\n" +
-                "Creating balo\n" +
-                "\ttarget/balo/foo-winery-any-0.1.0.balo\n" +
                 "\n" +
                 "Generating executable\n" +
                 "\ttarget/bin/winery.jar\n");
@@ -476,12 +470,6 @@
         Assert.assertEquals(buildLog.replaceAll("\r", ""), "\nCompiling source\n" +
                 "\tfoo/winery:0.1.0\n" +
                 "\n" +
-<<<<<<< HEAD
-                "Creating balos\n" +
-                "\ttarget/balo/foo-winery-java11-0.1.0.balo\n" +
-                "\n" +
-=======
->>>>>>> 233ba79a
                 "Running Tests\n" +
                 "\twinery\n" +
                 "\n" +
@@ -492,7 +480,7 @@
                 "<ballerina.home>/lib/tools/coverage/report.zip\n" +
                 "\n" +
                 "Creating balo\n" +
-                "\ttarget/balo/foo-winery-any-0.1.0.balo\n" +
+                "\ttarget/balo/foo-winery-java11-0.1.0.balo\n" +
                 "\n" +
                 "Generating executable\n" +
                 "\ttarget/bin/winery.jar\n");
@@ -526,12 +514,6 @@
         Assert.assertEquals(buildLog.replaceAll("\r", ""), "\nCompiling source\n" +
                 "\tfoo/winery:0.1.0\n" +
                 "\n" +
-<<<<<<< HEAD
-                "Creating balos\n" +
-                "\ttarget/balo/foo-winery-java11-0.1.0.balo\n" +
-                "\n" +
-=======
->>>>>>> 233ba79a
                 "Running Tests\n" +
                 "\twinery\n" +
                 "\n" +
@@ -542,7 +524,7 @@
                 "<ballerina.home>/lib/tools/coverage/report.zip\n" +
                 "\n" +
                 "Creating balo\n" +
-                "\ttarget/balo/foo-winery-any-0.1.0.balo\n" +
+                "\ttarget/balo/foo-winery-java11-0.1.0.balo\n" +
                 "\n" +
                 "Generating executable\n" +
                 "\ttarget/bin/winery.jar\n");
