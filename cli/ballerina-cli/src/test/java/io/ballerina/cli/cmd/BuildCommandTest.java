/*
 *  Copyright (c) 2019, WSO2 Inc. (http://www.wso2.org) All Rights Reserved.
 *
 *  WSO2 Inc. licenses this file to you under the Apache License,
 *  Version 2.0 (the "License"); you may not use this file except
 *  in compliance with the License.
 *  You may obtain a copy of the License at
 *
 *    http://www.apache.org/licenses/LICENSE-2.0
 *
 *  Unless required by applicable law or agreed to in writing,
 *  software distributed under the License is distributed on an
 *  "AS IS" BASIS, WITHOUT WARRANTIES OR CONDITIONS OF ANY
 *  KIND, either express or implied.  See the License for the
 *  specific language governing permissions and limitations
 *  under the License.
 */

package io.ballerina.cli.cmd;

import org.ballerinalang.tool.BLauncherException;
import org.testng.Assert;
import org.testng.annotations.BeforeClass;
import org.testng.annotations.Test;
import picocli.CommandLine;

import java.io.IOException;
import java.net.URI;
import java.net.URISyntaxException;
import java.nio.file.FileVisitResult;
import java.nio.file.Files;
import java.nio.file.Path;
import java.nio.file.Paths;
import java.nio.file.SimpleFileVisitor;
import java.nio.file.StandardCopyOption;
import java.nio.file.attribute.BasicFileAttributes;
import java.util.Objects;

import static io.ballerina.cli.cmd.CommandOutputUtils.getOutput;
import static io.ballerina.cli.utils.FileUtils.deleteDirectory;

/**
 * Build command tests.
 *
 * @since 2.0.0
 */
public class BuildCommandTest extends BaseCommandTest {
    private Path testResources;

    @BeforeClass
    public void setup() throws IOException {
        super.setup();
        try {
            this.testResources = super.tmpDir.resolve("build-test-resources");
            URI testResourcesURI = Objects.requireNonNull(
                    getClass().getClassLoader().getResource("test-resources")).toURI();
            Files.walkFileTree(Paths.get(testResourcesURI), new BuildCommandTest.Copy(Paths.get(testResourcesURI),
                    this.testResources));
        } catch (URISyntaxException e) {
            Assert.fail("error loading resources");
        }
    }

    @Test(description = "Build a valid ballerina file")
    public void testBuildBalFile() throws IOException {
        Path validBalFilePath = this.testResources.resolve("valid-bal-file").resolve("hello_world.bal");

        System.setProperty("user.dir", this.testResources.resolve("valid-bal-file").toString());
        // set valid source root
        BuildCommand buildCommand = new BuildCommand(validBalFilePath, printStream, printStream, false, true);
        // name of the file as argument
        new CommandLine(buildCommand).parse(validBalFilePath.toString());
        buildCommand.execute();

        String buildLog = readOutput(true);
        Assert.assertEquals(buildLog.replaceAll("\r", ""), getOutput("build-hello-world-bal.txt"));

        Assert.assertTrue(Files.exists(this.testResources
                .resolve("valid-bal-file")
                .resolve("hello_world.jar")));

        Files.delete(this.testResources
                .resolve("valid-bal-file")
                .resolve("hello_world.jar"));
    }

    @Test(description = "Build a valid ballerina file with output flag")
    public void testBuildBalFileWithOutputFlag() throws IOException {
        Path validBalFilePath = this.testResources.resolve("valid-bal-file").resolve("hello_world.bal");

        System.setProperty("user.dir", this.testResources.resolve("valid-bal-file").toString());
        // set valid source root
        BuildCommand buildCommand = new BuildCommand(validBalFilePath, printStream, printStream, false, true,
                "foo.jar");
        // name of the file as argument
        new CommandLine(buildCommand).parse("-o", "foo.jar", validBalFilePath.toString());
        buildCommand.execute();

        String buildLog = readOutput(true);
        Assert.assertEquals(buildLog.replaceAll("\r", ""), getOutput("build-foo-bal.txt"));

        Assert.assertTrue(Files.exists(this.testResources.resolve("valid-bal-file").resolve("foo.jar")));
        long executableSize = Files.size(this.testResources.resolve("valid-bal-file").resolve("foo.jar"));
        Files.delete(this.testResources.resolve("valid-bal-file").resolve("foo.jar"));

        // only give the name of the file without extension
        buildCommand = new BuildCommand(validBalFilePath, printStream, printStream, false, true, "bar");
        new CommandLine(buildCommand).parse("-o", "bar", validBalFilePath.toString());
        buildCommand.execute();

        buildLog = readOutput(true);
        Assert.assertEquals(buildLog.replaceAll("\r", ""), getOutput("build-bar-bal.txt"));

        Assert.assertTrue(Files.exists(this.testResources.resolve("valid-bal-file").resolve("bar.jar")));
        Assert.assertEquals(Files.size(this.testResources.resolve("valid-bal-file").resolve("bar.jar")),
                executableSize);
        Files.delete(this.testResources.resolve("valid-bal-file").resolve("bar.jar"));

        // create executable in a different path
        Path helloExecutableTmpDir = Files.createTempDirectory("hello_executable-");
        buildCommand = new BuildCommand(validBalFilePath, printStream, printStream, false, true,
                helloExecutableTmpDir.toAbsolutePath().toString());
        new CommandLine(buildCommand).parse("-o", helloExecutableTmpDir.toAbsolutePath().toString(),
                validBalFilePath.toString());
        buildCommand.execute();

        buildLog = readOutput(true);
        String helloWorldJarLog = getOutput("build-bal-with-absolute-jar-path.txt")
                .replace("<ABSOLUTE_JAR_PATH>",
                         helloExecutableTmpDir.toAbsolutePath().resolve("hello_world.jar").toString());
        Assert.assertEquals(buildLog.replaceAll("\r", ""), helloWorldJarLog);

        Assert.assertTrue(Files.exists(helloExecutableTmpDir.toAbsolutePath().resolve("hello_world.jar")));

        // create executable in a different path with .jar extension
        buildCommand = new BuildCommand(validBalFilePath, printStream, printStream, false, true,
                helloExecutableTmpDir.toAbsolutePath().resolve("hippo.jar").toString());
        new CommandLine(buildCommand).parse("-o",
                helloExecutableTmpDir.toAbsolutePath().resolve("hippo.jar").toString(),
                validBalFilePath.toString());
        buildCommand.execute();

        buildLog = readOutput(true);
        String hippoJarLog = getOutput("build-bal-with-absolute-jar-path.txt")
                .replace("<ABSOLUTE_JAR_PATH>",
                         helloExecutableTmpDir.toAbsolutePath().resolve("hippo.jar").toString());
        Assert.assertEquals(buildLog.replaceAll("\r", ""), hippoJarLog);

        Assert.assertTrue(Files.exists(helloExecutableTmpDir.toAbsolutePath().resolve("hippo.jar")));
        deleteDirectory(helloExecutableTmpDir);
    }

    @Test(description = "Build non .bal file")
    public void testNonBalFileBuild() throws IOException {
        Path nonBalFilePath = this.testResources.resolve("non-bal-file").resolve("hello_world.txt");
        BuildCommand buildCommand = new BuildCommand(nonBalFilePath, printStream, printStream, false, true);
        new CommandLine(buildCommand).parse(nonBalFilePath.toString());
        buildCommand.execute();

        String buildLog = readOutput(true);
        Assert.assertTrue(buildLog.replaceAll("\r", "")
                .contains("Invalid Ballerina source file(.bal): " + nonBalFilePath.toString()));
    }

    @Test(description = "Build non existing bal file")
    public void testNonExistingBalFile() throws IOException {
        // valid source root path
        Path validBalFilePath = this.testResources.resolve("valid-bal-file").resolve("xyz.bal");
        BuildCommand buildCommand = new BuildCommand(validBalFilePath, printStream, printStream, false, true);
        // non existing bal file
        new CommandLine(buildCommand).parse(validBalFilePath.toString());
        buildCommand.execute();
        String buildLog = readOutput(true);
        Assert.assertTrue(buildLog.replaceAll("\r", "")
                .contains("The file does not exist: " + validBalFilePath.toString()));
    }

    @Test(description = "Build bal file with no entry")
    public void testBuildBalFileWithNoEntry() {
        // valid source root path
        Path projectPath = this.testResources.resolve("valid-bal-file-with-no-entry").resolve("hello_world.bal");
        BuildCommand buildCommand = new BuildCommand(projectPath, printStream, printStream, false, true);
        // non existing bal file
        new CommandLine(buildCommand).parse(projectPath.toString());
        try {
            buildCommand.execute();
        } catch (BLauncherException e) {
            Assert.assertTrue(e.getDetailedMessages().get(0).contains("no entrypoint found in package"));
        }
    }

    @Test(description = "Build bal file containing syntax error")
    public void testBalFileWithSyntaxError() throws IOException {
        // valid source root path
        Path balFilePath = this.testResources.resolve("bal-file-with-syntax-error").resolve("hello_world.bal");
        BuildCommand buildCommand = new BuildCommand(balFilePath, printStream, printStream, false, true);
        // non existing bal file
        new CommandLine(buildCommand).parse(balFilePath.toString());
        try {
            buildCommand.execute();
        } catch (BLauncherException e) {
            String buildLog = readOutput(true);
            Assert.assertEquals(buildLog.replaceAll("\r", ""), getOutput("build-syntax-err-bal.txt"));
            Assert.assertTrue(e.getDetailedMessages().get(0).contains("compilation contains errors"));
        }
    }

    @Test(description = "Build a valid ballerina project")
    public void testBuildBalProject() throws IOException {
        Path projectPath = this.testResources.resolve("validProject");
        System.setProperty("user.dir", projectPath.toString());
        BuildCommand buildCommand = new BuildCommand(projectPath, printStream, printStream, false, true);
        // non existing bal file
        new CommandLine(buildCommand).parse();
        buildCommand.execute();
        String buildLog = readOutput(true);
        Assert.assertEquals(buildLog.replaceAll("\r", ""),
                            getOutput("build-bal-project.txt"));

        Assert.assertTrue(
                projectPath.resolve("target").resolve("balo").resolve("foo-winery-any-0.1.0.balo").toFile().exists());
        Assert.assertTrue(projectPath.resolve("target").resolve("bin").resolve("winery.jar").toFile().exists());
        Assert.assertTrue(projectPath.resolve("target").resolve("cache").resolve("foo")
                .resolve("winery").resolve("0.1.0").resolve("java11")
                .resolve("winery.jar").toFile().exists());
        Assert.assertTrue(projectPath.resolve("target").resolve("cache").resolve("foo")
                .resolve("winery").resolve("0.1.0").resolve("bir")
                .resolve("winery.bir").toFile().exists());
    }

    @Test(description = "Build a valid ballerina project with java imports")
    public void testBuildJava11BalProject() throws IOException {
        Path projectPath = this.testResources.resolve("validJava11Project");
        System.setProperty("user.dir", projectPath.toString());
        BuildCommand buildCommand = new BuildCommand(projectPath, printStream, printStream, false, true);
        // non existing bal file
        new CommandLine(buildCommand).parse();
        buildCommand.execute();
        String buildLog = readOutput(true);
        Assert.assertEquals(buildLog.replaceAll("\r", ""), "\nCompiling source\n" +
                "\tfoo/winery:0.1.0\n" +
                "\n" +
                "Running Tests\n\n" +
                "\twinery\n" +
                "\tNo tests found\n" +
                "\n" +
                "Creating balo\n" +
                "\ttarget/balo/foo-winery-java11-0.1.0.balo\n" +
                "\n" +
                "Generating executable\n" +
                "\ttarget/bin/winery.jar\n");

        Assert.assertTrue(projectPath.resolve("target").resolve("balo").resolve("foo-winery-java11-0.1.0.balo")
                                  .toFile().exists());
        Assert.assertTrue(projectPath.resolve("target").resolve("bin").resolve("winery.jar").toFile().exists());
        Assert.assertTrue(projectPath.resolve("target").resolve("cache").resolve("foo")
                                  .resolve("winery").resolve("0.1.0").resolve("java11")
                                  .resolve("winery.jar").toFile().exists());
        Assert.assertTrue(projectPath.resolve("target").resolve("cache").resolve("foo")
                                  .resolve("winery").resolve("0.1.0").resolve("bir")
                                  .resolve("winery.bir").toFile().exists());
    }

    @Test(description = "Build a valid ballerina project")
    public void testBuildBalProjectFromADifferentDirectory() throws IOException {
        Path projectPath = this.testResources.resolve("validProject");
        BuildCommand buildCommand = new BuildCommand(projectPath, printStream, printStream, false, true);
        // non existing bal file
        new CommandLine(buildCommand).parse(projectPath.toString());
        buildCommand.execute();
        String buildLog = readOutput(true);
        Assert.assertEquals(buildLog.replaceAll("\r", ""), getOutput("build-bal-project.txt"));

        Assert.assertTrue(
                projectPath.resolve("target").resolve("balo").resolve("foo-winery-any-0.1.0.balo").toFile().exists());
        Assert.assertTrue(projectPath.resolve("target").resolve("bin").resolve("winery.jar").toFile().exists());
        Assert.assertTrue(projectPath.resolve("target").resolve("cache").resolve("foo")
                .resolve("winery").resolve("0.1.0").resolve("java11")
                .resolve("winery.jar").toFile().exists());
        Assert.assertTrue(projectPath.resolve("target").resolve("cache").resolve("foo")
                .resolve("winery").resolve("0.1.0").resolve("bir")
                .resolve("winery.bir").toFile().exists());
    }

    @Test(description = "Build a valid ballerina project")
    public void testBuildProjectWithTests() throws IOException {
        Path projectPath = this.testResources.resolve("validProjectWithTests");
        System.setProperty("user.dir", projectPath.toString());
        BuildCommand buildCommand = new BuildCommand(projectPath, printStream, printStream, false, true);
        // non existing bal file
        new CommandLine(buildCommand).parse();
        buildCommand.execute();
        String buildLog = readOutput(true);
<<<<<<< HEAD
        Assert.assertEquals(buildLog.replaceAll("\r", ""), "\nCompiling source\n" +
                "\tfoo/winery:0.1.0\n" +
                "\n" +
                "Running Tests\n" +
                "\twinery\n" +
                "\n" +
                "Creating balo\n" +
                "\ttarget/balo/foo-winery-java11-0.1.0.balo\n" +
                "\n" +
                "Generating executable\n" +
                "\ttarget/bin/winery.jar\n");
=======
        Assert.assertEquals(buildLog.replaceAll("\r", ""), getOutput("build-bal-project-with-tests.txt"));
>>>>>>> e4c03ac3

        Assert.assertTrue(projectPath.resolve("target").resolve("balo").resolve("foo-winery-java11-0.1.0.balo")
                                  .toFile().exists());
        Assert.assertTrue(projectPath.resolve("target").resolve("bin").resolve("winery.jar").toFile().exists());
        Assert.assertTrue(projectPath.resolve("target").resolve("cache").resolve("foo")
                .resolve("winery").resolve("0.1.0").resolve("java11")
                .resolve("winery.jar").toFile().exists());
        Assert.assertTrue(projectPath.resolve("target").resolve("cache").resolve("foo")
                .resolve("winery").resolve("0.1.0").resolve("bir")
                .resolve("winery.bir").toFile().exists());
    }

    @Test(description = "Build a valid ballerina project")
    public void testArtifactCreationWhenTestsFail() throws IOException {
        Path projectPath = this.testResources.resolve("validProjectWithFailingTests");
        System.setProperty("user.dir", projectPath.toString());
        BuildCommand buildCommand = new BuildCommand(projectPath, printStream, printStream, false, true);
        // non existing bal file
        new CommandLine(buildCommand).parse();
        try {
            buildCommand.execute();
            Assert.fail("exception expected");
        } catch (BLauncherException e) {
            Assert.assertFalse(projectPath.resolve("target").resolve("balo").resolve("foo-winery-any-0.1.0.balo")
                    .toFile().exists());
            Assert.assertFalse(projectPath.resolve("target").resolve("bin").resolve("winery.jar").toFile().exists());
        }
    }

    @Test(description = "Build a valid ballerina project")
    public void testBuildMultiModuleProject() throws IOException {
        Path projectPath = this.testResources.resolve("validMultiModuleProject");
        System.setProperty("user.dir", projectPath.toString());
        BuildCommand buildCommand = new BuildCommand(projectPath, printStream, printStream, false, true);
        // non existing bal file
        new CommandLine(buildCommand).parse();
        buildCommand.execute();
        String buildLog = readOutput(true);
        String actualOutput1 = getOutput("build-multi-module-project-winery.txt");
        String actualOutput2 = getOutput("build-multi-module-project-winery-storage.txt");
        Assert.assertTrue(buildLog.replaceAll("\r", "").equals(actualOutput1)
                || buildLog.replaceAll("\r", "").equals(actualOutput2));

        Assert.assertTrue(
                projectPath.resolve("target").resolve("balo").resolve("foo-winery-any-0.1.0.balo").toFile().exists());
        Assert.assertTrue(projectPath.resolve("target").resolve("bin").resolve("winery.jar").toFile().exists());
        Assert.assertTrue(projectPath.resolve("target").resolve("cache").resolve("foo")
                .resolve("winery").resolve("0.1.0").resolve("java11")
                .resolve("winery.jar").toFile().exists());
        Assert.assertTrue(projectPath.resolve("target").resolve("cache").resolve("foo")
                .resolve("winery").resolve("0.1.0").resolve("bir")
                .resolve("winery.bir").toFile().exists());

        Assert.assertTrue(projectPath.resolve("target").resolve("cache").resolve("foo")
                .resolve("winery").resolve("0.1.0").resolve("java11")
                .resolve("winery.storage.jar").toFile().exists());
        Assert.assertTrue(projectPath.resolve("target").resolve("cache").resolve("foo")
                .resolve("winery").resolve("0.1.0").resolve("bir")
                .resolve("winery.storage.bir").toFile().exists());
    }

    @Test(description = "Build a valid ballerina project with build options in toml")
    public void testBuildProjectWithDefaultBuildOptions() throws IOException {
        Path projectPath = this.testResources.resolve("validProjectWithBuildOptions");
        System.setProperty("user.dir", projectPath.toString());
        BuildCommand buildCommand = new BuildCommand(projectPath, printStream, printStream, false, true, null, null);
        // non existing bal file
        new CommandLine(buildCommand).parse();
        buildCommand.execute();
        String buildLog = readOutput(true);
        Assert.assertEquals(buildLog.replaceAll("\r", ""), getOutput("build-project-default-build-options.txt"));

        Assert.assertTrue(
                projectPath.resolve("target").resolve("balo").resolve("foo-winery-any-0.1.0.balo").toFile().exists());
        Assert.assertTrue(projectPath.resolve("target").resolve("bin").resolve("winery.jar").toFile().exists());
        Assert.assertTrue(projectPath.resolve("target").resolve("cache").resolve("foo")
                .resolve("winery").resolve("0.1.0").resolve("java11")
                .resolve("winery.jar").toFile().exists());
        Assert.assertFalse(projectPath.resolve("target").resolve("cache").resolve("foo")
                .resolve("winery").resolve("0.1.0").resolve("java11")
                .resolve("winery-testable.jar").toFile().exists());
        Assert.assertTrue(projectPath.resolve("target").resolve("cache").resolve("foo")
                .resolve("winery").resolve("0.1.0").resolve("bir")
                .resolve("winery.bir").toFile().exists());
    }

    @Test(description = "Build a valid ballerina project with build options in toml")
    public void testBuildProjectOverrideBuildOptions() throws IOException {
        Path projectPath = this.testResources.resolve("validProjectWithBuildOptions");
        System.setProperty("user.dir", projectPath.toString());
        BuildCommand buildCommand = new BuildCommand(projectPath, printStream, printStream, false, true, false, true);
        // non existing bal file
        new CommandLine(buildCommand).parse();
        buildCommand.execute();
        String buildLog = readOutput(true);
<<<<<<< HEAD
        Assert.assertEquals(buildLog.replaceAll("\r", ""), "\nCompiling source\n" +
                "\tfoo/winery:0.1.0\n" +
                "\n" +
                "Running Tests\n" +
                "\twinery\n" +
                "\n" +
                "Generating Test Report\n" +
                "\t" + projectPath.resolve("target").resolve("report").resolve("test_results.json").toString() + "\n" +
                "\n" +
                "warning: Could not find the required HTML report tools for code coverage at " +
                "<ballerina.home>/lib/tools/coverage/report.zip\n" +
                "\n" +
                "Creating balo\n" +
                "\ttarget/balo/foo-winery-java11-0.1.0.balo\n" +
                "\n" +
                "Generating executable\n" +
                "\ttarget/bin/winery.jar\n");
=======
        String expectedLog = getOutput("build-bal-project-override-build-options.txt")
                .replace("<TEST_RESULTS_JSON_PATH>",
                         projectPath.resolve("target").resolve("report").resolve("test_results.json").toString());
        Assert.assertEquals(buildLog.replaceAll("\r", ""), expectedLog);
>>>>>>> e4c03ac3

        Assert.assertTrue(projectPath.resolve("target").resolve("balo").resolve("foo-winery-java11-0.1.0.balo")
                                  .toFile().exists());
        Assert.assertTrue(projectPath.resolve("target").resolve("bin").resolve("winery.jar").toFile().exists());
        Assert.assertTrue(projectPath.resolve("target").resolve("cache").resolve("foo")
                .resolve("winery").resolve("0.1.0").resolve("java11")
                .resolve("winery.jar").toFile().exists());
        Assert.assertTrue(projectPath.resolve("target").resolve("cache").resolve("foo")
                .resolve("winery").resolve("0.1.0").resolve("java11")
                .resolve("winery-testable.jar").toFile().exists());
        Assert.assertTrue(projectPath.resolve("target").resolve("cache").resolve("foo")
                .resolve("winery").resolve("0.1.0").resolve("bir")
                .resolve("winery.bir").toFile().exists());

        Assert.assertTrue(
                projectPath.resolve("target").resolve("report").resolve("test_results.json").toFile().exists());
    }

    @Test(description = "Build a valid ballerina project with build options in toml")
    public void testSingleFileWithBuildOptions() throws IOException {
        Path projectPath = this.testResources.resolve("validProjectWithBuildOptions");
        System.setProperty("user.dir", projectPath.toString());
        BuildCommand buildCommand = new BuildCommand(projectPath, printStream, printStream, false, true, false, true);
        // non existing bal file
        new CommandLine(buildCommand).parse();
        buildCommand.execute();
        String buildLog = readOutput(true);
<<<<<<< HEAD
        Assert.assertEquals(buildLog.replaceAll("\r", ""), "\nCompiling source\n" +
                "\tfoo/winery:0.1.0\n" +
                "\n" +
                "Running Tests\n" +
                "\twinery\n" +
                "\n" +
                "Generating Test Report\n" +
                "\t" + projectPath.resolve("target").resolve("report").resolve("test_results.json").toString() + "\n" +
                "\n" +
                "warning: Could not find the required HTML report tools for code coverage at " +
                "<ballerina.home>/lib/tools/coverage/report.zip\n" +
                "\n" +
                "Creating balo\n" +
                "\ttarget/balo/foo-winery-java11-0.1.0.balo\n" +
                "\n" +
                "Generating executable\n" +
                "\ttarget/bin/winery.jar\n");
=======
        String expectedLog = getOutput("build-bal-project-override-build-options.txt")
                .replace("<TEST_RESULTS_JSON_PATH>",
                         projectPath.resolve("target").resolve("report").resolve("test_results.json").toString());
        Assert.assertEquals(buildLog.replaceAll("\r", ""), expectedLog);
>>>>>>> e4c03ac3

        Assert.assertTrue(projectPath.resolve("target").resolve("balo").resolve("foo-winery-java11-0.1.0.balo")
                                  .toFile().exists());
        Assert.assertTrue(projectPath.resolve("target").resolve("bin").resolve("winery.jar").toFile().exists());
        Assert.assertTrue(projectPath.resolve("target").resolve("cache").resolve("foo")
                .resolve("winery").resolve("0.1.0").resolve("java11")
                .resolve("winery.jar").toFile().exists());
        Assert.assertTrue(projectPath.resolve("target").resolve("cache").resolve("foo")
                .resolve("winery").resolve("0.1.0").resolve("java11")
                .resolve("winery-testable.jar").toFile().exists());
        Assert.assertTrue(projectPath.resolve("target").resolve("cache").resolve("foo")
                .resolve("winery").resolve("0.1.0").resolve("bir")
                .resolve("winery.bir").toFile().exists());

        Assert.assertTrue(
                projectPath.resolve("target").resolve("report").resolve("test_results.json").toFile().exists());
    }

    static class Copy extends SimpleFileVisitor<Path> {
        private Path fromPath;
        private Path toPath;
        private StandardCopyOption copyOption;


        public Copy(Path fromPath, Path toPath, StandardCopyOption copyOption) {
            this.fromPath = fromPath;
            this.toPath = toPath;
            this.copyOption = copyOption;
        }

        public Copy(Path fromPath, Path toPath) {
            this(fromPath, toPath, StandardCopyOption.REPLACE_EXISTING);
        }

        @Override
        public FileVisitResult preVisitDirectory(Path dir, BasicFileAttributes attrs)
                throws IOException {

            Path targetPath = toPath.resolve(fromPath.relativize(dir).toString());
            if (!Files.exists(targetPath)) {
                Files.createDirectory(targetPath);
            }
            return FileVisitResult.CONTINUE;
        }

        @Override
        public FileVisitResult visitFile(Path file, BasicFileAttributes attrs)
                throws IOException {

            Files.copy(file, toPath.resolve(fromPath.relativize(file).toString()), copyOption);
            return FileVisitResult.CONTINUE;
        }
    }
}<|MERGE_RESOLUTION|>--- conflicted
+++ resolved
@@ -291,21 +291,7 @@
         new CommandLine(buildCommand).parse();
         buildCommand.execute();
         String buildLog = readOutput(true);
-<<<<<<< HEAD
-        Assert.assertEquals(buildLog.replaceAll("\r", ""), "\nCompiling source\n" +
-                "\tfoo/winery:0.1.0\n" +
-                "\n" +
-                "Running Tests\n" +
-                "\twinery\n" +
-                "\n" +
-                "Creating balo\n" +
-                "\ttarget/balo/foo-winery-java11-0.1.0.balo\n" +
-                "\n" +
-                "Generating executable\n" +
-                "\ttarget/bin/winery.jar\n");
-=======
         Assert.assertEquals(buildLog.replaceAll("\r", ""), getOutput("build-bal-project-with-tests.txt"));
->>>>>>> e4c03ac3
 
         Assert.assertTrue(projectPath.resolve("target").resolve("balo").resolve("foo-winery-java11-0.1.0.balo")
                                   .toFile().exists());
@@ -401,30 +387,10 @@
         new CommandLine(buildCommand).parse();
         buildCommand.execute();
         String buildLog = readOutput(true);
-<<<<<<< HEAD
-        Assert.assertEquals(buildLog.replaceAll("\r", ""), "\nCompiling source\n" +
-                "\tfoo/winery:0.1.0\n" +
-                "\n" +
-                "Running Tests\n" +
-                "\twinery\n" +
-                "\n" +
-                "Generating Test Report\n" +
-                "\t" + projectPath.resolve("target").resolve("report").resolve("test_results.json").toString() + "\n" +
-                "\n" +
-                "warning: Could not find the required HTML report tools for code coverage at " +
-                "<ballerina.home>/lib/tools/coverage/report.zip\n" +
-                "\n" +
-                "Creating balo\n" +
-                "\ttarget/balo/foo-winery-java11-0.1.0.balo\n" +
-                "\n" +
-                "Generating executable\n" +
-                "\ttarget/bin/winery.jar\n");
-=======
         String expectedLog = getOutput("build-bal-project-override-build-options.txt")
                 .replace("<TEST_RESULTS_JSON_PATH>",
                          projectPath.resolve("target").resolve("report").resolve("test_results.json").toString());
         Assert.assertEquals(buildLog.replaceAll("\r", ""), expectedLog);
->>>>>>> e4c03ac3
 
         Assert.assertTrue(projectPath.resolve("target").resolve("balo").resolve("foo-winery-java11-0.1.0.balo")
                                   .toFile().exists());
@@ -452,30 +418,10 @@
         new CommandLine(buildCommand).parse();
         buildCommand.execute();
         String buildLog = readOutput(true);
-<<<<<<< HEAD
-        Assert.assertEquals(buildLog.replaceAll("\r", ""), "\nCompiling source\n" +
-                "\tfoo/winery:0.1.0\n" +
-                "\n" +
-                "Running Tests\n" +
-                "\twinery\n" +
-                "\n" +
-                "Generating Test Report\n" +
-                "\t" + projectPath.resolve("target").resolve("report").resolve("test_results.json").toString() + "\n" +
-                "\n" +
-                "warning: Could not find the required HTML report tools for code coverage at " +
-                "<ballerina.home>/lib/tools/coverage/report.zip\n" +
-                "\n" +
-                "Creating balo\n" +
-                "\ttarget/balo/foo-winery-java11-0.1.0.balo\n" +
-                "\n" +
-                "Generating executable\n" +
-                "\ttarget/bin/winery.jar\n");
-=======
         String expectedLog = getOutput("build-bal-project-override-build-options.txt")
                 .replace("<TEST_RESULTS_JSON_PATH>",
                          projectPath.resolve("target").resolve("report").resolve("test_results.json").toString());
         Assert.assertEquals(buildLog.replaceAll("\r", ""), expectedLog);
->>>>>>> e4c03ac3
 
         Assert.assertTrue(projectPath.resolve("target").resolve("balo").resolve("foo-winery-java11-0.1.0.balo")
                                   .toFile().exists());
