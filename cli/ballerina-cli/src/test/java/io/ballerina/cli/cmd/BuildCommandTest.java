/*
 *  Copyright (c) 2019, WSO2 Inc. (http://www.wso2.org) All Rights Reserved.
 *
 *  WSO2 Inc. licenses this file to you under the Apache License,
 *  Version 2.0 (the "License"); you may not use this file except
 *  in compliance with the License.
 *  You may obtain a copy of the License at
 *
 *    http://www.apache.org/licenses/LICENSE-2.0
 *
 *  Unless required by applicable law or agreed to in writing,
 *  software distributed under the License is distributed on an
 *  "AS IS" BASIS, WITHOUT WARRANTIES OR CONDITIONS OF ANY
 *  KIND, either express or implied.  See the License for the
 *  specific language governing permissions and limitations
 *  under the License.
 */

package io.ballerina.cli.cmd;

import io.ballerina.cli.launcher.BLauncherException;
import io.ballerina.cli.utils.BuildTime;
import io.ballerina.projects.JvmTarget;
import io.ballerina.projects.ProjectEnvironmentBuilder;
import io.ballerina.projects.SemanticVersion;
import io.ballerina.projects.environment.Environment;
import io.ballerina.projects.environment.EnvironmentBuilder;
import io.ballerina.projects.internal.model.BuildJson;
import io.ballerina.projects.util.ProjectUtils;
import org.ballerinalang.test.BCompileUtil;
import org.testng.Assert;
import org.testng.annotations.BeforeClass;
import org.testng.annotations.BeforeGroups;
import org.testng.annotations.DataProvider;
import org.testng.annotations.Test;
import org.wso2.ballerinalang.util.RepoUtils;
import picocli.CommandLine;

import java.io.IOException;
import java.net.URI;
import java.net.URISyntaxException;
import java.nio.charset.Charset;
import java.nio.file.FileVisitResult;
import java.nio.file.Files;
import java.nio.file.Path;
import java.nio.file.SimpleFileVisitor;
import java.nio.file.StandardCopyOption;
import java.nio.file.attribute.BasicFileAttributes;
import java.util.List;
import java.util.Objects;
import java.util.jar.JarFile;

import static io.ballerina.cli.cmd.CommandOutputUtils.assertTomlFilesEquals;
import static io.ballerina.cli.cmd.CommandOutputUtils.getOutput;
import static io.ballerina.cli.cmd.CommandOutputUtils.replaceDependenciesTomlContent;
import static io.ballerina.projects.util.ProjectConstants.DIST_CACHE_DIRECTORY;
import static io.ballerina.projects.util.ProjectConstants.DOT;
import static io.ballerina.projects.util.ProjectConstants.USER_DIR_PROPERTY;
import static io.ballerina.projects.util.ProjectConstants.USER_NAME;
import static io.ballerina.projects.util.ProjectUtils.deleteDirectory;
import static io.ballerina.projects.util.ProjectUtils.readBuildJson;

/**
 * Build command tests.
 *
 * @since 2.0.0
 */
public class BuildCommandTest extends BaseCommandTest {
    private Path testResources;
    private static final Path testBuildDirectory = Path.of("build").toAbsolutePath();
    private static final Path testDistCacheDirectory = testBuildDirectory.resolve(DIST_CACHE_DIRECTORY);
    Path customUserHome = Path.of("build", "user-home");
    Environment environment = EnvironmentBuilder.getBuilder().setUserHome(customUserHome).build();
    ProjectEnvironmentBuilder projectEnvironmentBuilder = ProjectEnvironmentBuilder.getBuilder(environment);

    @Override
    @BeforeClass
    public void setup() throws IOException {
        super.setup();
        try {
            this.testResources = super.tmpDir.resolve("build-test-resources");
            URI testResourcesURI = Objects.requireNonNull(
                    getClass().getClassLoader().getResource("test-resources")).toURI();
            Files.walkFileTree(Path.of(testResourcesURI), new BuildCommandTest.Copy(Path.of(testResourcesURI),
                    this.testResources));
        } catch (URISyntaxException e) {
            Assert.fail("error loading resources");
        }
        Path validBalFilePath = this.testResources.resolve("valid-bal-file").resolve("hello_world.bal");
        Files.copy(validBalFilePath, Files.createDirectory(
                this.testResources.resolve("valid-bal-file-no-permission")).resolve("hello_world.bal"));
        Path validProjectPath = this.testResources.resolve("validApplicationProject");
        Files.copy(validProjectPath, this.testResources.resolve("validProject-no-permission"));
    }

    @Test(description = "Build a valid ballerina file", dataProvider = "optimizeDependencyCompilation")
    public void testBuildBalFile(Boolean optimizeDependencyCompilation) throws IOException {
        Path validBalFilePath = this.testResources.resolve("valid-bal-file").resolve("hello_world.bal");

        System.setProperty(USER_DIR_PROPERTY, this.testResources.resolve("valid-bal-file").toString());
        // set valid source root
        BuildCommand buildCommand = new BuildCommand(validBalFilePath, printStream, printStream, false,
                optimizeDependencyCompilation);
        // name of the file as argument
        new CommandLine(buildCommand).parseArgs(validBalFilePath.toString());
        buildCommand.execute();

        String buildLog = readOutput(true);
        Assert.assertEquals(buildLog.replace("\r", ""), getOutput("build-hello-world-bal.txt"));

        Assert.assertTrue(Files.exists(this.testResources
                .resolve("valid-bal-file")
                .resolve("hello_world.jar")));

        // copying the executable to a different location before deleting
        // to use for testCodeGeneratorForSingleFile test case
        Files.copy(this.testResources.resolve("valid-bal-file").resolve("hello_world.jar"),
                this.testResources.resolve("valid-bal-file").resolve("hello_world-for-codegen-test.jar"),
                StandardCopyOption.REPLACE_EXISTING);

        Files.delete(this.testResources
                .resolve("valid-bal-file")
                .resolve("hello_world.jar"));
    }

    @Test(description = "Build a valid ballerina file with output flag")
    public void testBuildBalFileWithOutputFlag() throws IOException {
        Path validBalFilePath = this.testResources.resolve("valid-bal-file").resolve("hello_world.bal");

        System.setProperty(USER_DIR_PROPERTY, this.testResources.resolve("valid-bal-file").toString());
        // set valid source root
        BuildCommand buildCommand = new BuildCommand(validBalFilePath, printStream, printStream, false, "foo.jar");
        // name of the file as argument
        new CommandLine(buildCommand).parseArgs("-o", "foo.jar", validBalFilePath.toString());
        buildCommand.execute();

        String buildLog = readOutput(true);
        Assert.assertEquals(buildLog.replace("\r", ""), getOutput("build-foo-bal.txt"));

        Assert.assertTrue(Files.exists(this.testResources.resolve("valid-bal-file").resolve("foo.jar")));
        long executableSize = Files.size(this.testResources.resolve("valid-bal-file").resolve("foo.jar"));
        Files.delete(this.testResources.resolve("valid-bal-file").resolve("foo.jar"));

        // only give the name of the file without extension
        buildCommand = new BuildCommand(validBalFilePath, printStream, printStream, false, "bar");
        new CommandLine(buildCommand).parseArgs("-o", "bar", validBalFilePath.toString());
        buildCommand.execute();

        buildLog = readOutput(true);
        Assert.assertEquals(buildLog.replace("\r", ""), getOutput("build-bar-bal.txt"));

        Assert.assertTrue(Files.exists(this.testResources.resolve("valid-bal-file").resolve("bar.jar")));
        Assert.assertEquals(Files.size(this.testResources.resolve("valid-bal-file").resolve("bar.jar")),
                executableSize);
        Files.delete(this.testResources.resolve("valid-bal-file").resolve("bar.jar"));

        // create executable in a different path
        Path helloExecutableTmpDir = Files.createTempDirectory("hello_executable-");
        buildCommand = new BuildCommand(validBalFilePath, printStream, printStream, false,
                helloExecutableTmpDir.toAbsolutePath().toString());
        new CommandLine(buildCommand).parseArgs("-o", helloExecutableTmpDir.toAbsolutePath().toString(),
                validBalFilePath.toString());
        buildCommand.execute();

        buildLog = readOutput(true);
        String helloWorldJarLog = getOutput("build-bal-with-absolute-jar-path.txt")
                .replace("<ABSOLUTE_JAR_PATH>",
                        helloExecutableTmpDir.toAbsolutePath().resolve("hello_world.jar").toString());
        Assert.assertEquals(buildLog.replace("\r", ""), helloWorldJarLog);

        Assert.assertTrue(Files.exists(helloExecutableTmpDir.toAbsolutePath().resolve("hello_world.jar")));

        // create executable in a different path with .jar extension
        buildCommand = new BuildCommand(validBalFilePath, printStream, printStream, false,
                helloExecutableTmpDir.toAbsolutePath().resolve("hippo.jar").toString());
        new CommandLine(buildCommand).parseArgs("-o",
                helloExecutableTmpDir.toAbsolutePath().resolve("hippo.jar").toString(),
                validBalFilePath.toString());
        buildCommand.execute();

        buildLog = readOutput(true);
        String hippoJarLog = getOutput("build-bal-with-absolute-jar-path.txt")
                .replace("<ABSOLUTE_JAR_PATH>",
                        helloExecutableTmpDir.toAbsolutePath().resolve("hippo.jar").toString());
        Assert.assertEquals(buildLog.replace("\r", ""), hippoJarLog);

        Assert.assertTrue(Files.exists(helloExecutableTmpDir.toAbsolutePath().resolve("hippo.jar")));
        ProjectUtils.deleteDirectory(helloExecutableTmpDir);
    }

    @Test(description = "Build non .bal file")
    public void testNonBalFileBuild() throws IOException {
        Path nonBalFilePath = this.testResources.resolve("non-bal-file").resolve("hello_world.txt");
        BuildCommand buildCommand = new BuildCommand(nonBalFilePath, printStream, printStream, false);
        new CommandLine(buildCommand).parseArgs(nonBalFilePath.toString());
        buildCommand.execute();

        String buildLog = readOutput(true);
        Assert.assertTrue(buildLog.replace("\r", "")
                .contains("invalid source provided: " + nonBalFilePath +
                        ". Please provide a valid Ballerina package, workspace or a standalone file."));
    }

    @Test(description = "Build non existing bal file")
    public void testNonExistingBalFile() throws IOException {
        // valid source root path
        Path validBalFilePath = this.testResources.resolve("valid-bal-file").resolve("xyz.bal");
        BuildCommand buildCommand = new BuildCommand(validBalFilePath, printStream, printStream, false);
        // non existing bal file
        new CommandLine(buildCommand).parseArgs(validBalFilePath.toString());
        buildCommand.execute();
        String buildLog = readOutput(true);
        Assert.assertTrue(buildLog.replace("\r", "")
                .contains("invalid source provided: " + validBalFilePath +
                        ". Please provide a valid Ballerina package, workspace or a standalone file."));
    }

    @Test(enabled = false, description = "Build bal file with no entry")
    public void testBuildBalFileWithNoEntry() {
        // valid source root path
        Path projectPath = this.testResources.resolve("valid-bal-file-with-no-entry").resolve("hello_world.bal");
        BuildCommand buildCommand = new BuildCommand(projectPath, printStream, printStream, false);
        // non existing bal file
        new CommandLine(buildCommand).parseArgs(projectPath.toString());
        try {
            buildCommand.execute();

        } catch (BLauncherException e) {
            Assert.assertTrue(e.getDetailedMessages().get(0).contains("no entrypoint found in package"));
        }
    }

    @Test(description = "Build bal file containing syntax error", dataProvider = "optimizeDependencyCompilation")
    public void testBalFileWithSyntaxError(Boolean optimizeDependencyCompilation) throws IOException {
        // valid source root path
        Path balFilePath = this.testResources.resolve("bal-file-with-syntax-error").resolve("hello_world.bal");
        BuildCommand buildCommand = new BuildCommand(balFilePath, printStream, printStream, false,
                optimizeDependencyCompilation);
        // non existing bal file
        new CommandLine(buildCommand).parseArgs(balFilePath.toString());
        try {
            buildCommand.execute();
        } catch (BLauncherException e) {
            String buildLog = readOutput(true);
            Assert.assertEquals(buildLog.replace("\r", ""), getOutput("build-syntax-err-bal.txt"));
            Assert.assertTrue(e.getDetailedMessages().get(0).contains("compilation contains errors"));
        }
    }

    @Test(description = "Build bal package containing syntax error", dataProvider = "optimizeDependencyCompilation")
    public void testBalProjectWithSyntaxError(Boolean optimizeDependencyCompilation) throws IOException {
        // valid source root path
        Path balFilePath = this.testResources.resolve("bal-project-with-syntax-error");
        BuildCommand buildCommand = new BuildCommand(balFilePath, printStream, printStream, false,
                optimizeDependencyCompilation);
        // non existing bal file
        new CommandLine(buildCommand).parseArgs(balFilePath.toString());
        try {
            buildCommand.execute();
        } catch (BLauncherException e) {
            String buildLog = readOutput(true);
            Assert.assertEquals(buildLog.replace("\r", ""), getOutput("build-syntax-err-package.txt"));
            Assert.assertTrue(e.getDetailedMessages().get(0).contains("compilation contains errors"));
        }
    }

    @Test(description = "Build a valid ballerina project", dataProvider = "optimizeDependencyCompilation")
    public void testBuildBalProject(Boolean optimizeDependencyCompilation) throws IOException {
        Path projectPath = this.testResources.resolve("validApplicationProject");
        System.setProperty(USER_DIR_PROPERTY, projectPath.toString());
        BuildCommand buildCommand = new BuildCommand(projectPath, printStream, printStream, false,
                optimizeDependencyCompilation);
        // non existing bal file
        new CommandLine(buildCommand).parseArgs();
        buildCommand.execute();
        String buildLog = readOutput(true);
        Assert.assertEquals(buildLog.replace("\r", ""),
                getOutput("build-bal-project.txt"));

        Assert.assertTrue(projectPath.resolve("target").resolve("bin").resolve("winery.jar").toFile().exists());
        Assert.assertTrue(projectPath.resolve("target").resolve("cache").resolve("foo")
                .resolve("winery").resolve("0.1.0").resolve(JvmTarget.JAVA_21.code())
                .resolve("foo-winery-0.1.0.jar").toFile().exists());
    }

    @Test(dependsOnMethods = "testBuildBalFile")
    public void testCodeGeneratorForSingleFile() throws IOException {
        Path execPath = this.testResources.resolve("valid-bal-file").resolve("hello_world-for-codegen-test.jar");
        String generatedSource = "dummyfunc-generated_1.class";
        try (JarFile execJar = new JarFile(execPath.toString())) {
            Assert.assertNull(execJar.getJarEntry(generatedSource));
        }
    }

    @Test(dependsOnMethods = "testBuildBalProject")
    public void testCodeGeneratorForBuildProject() throws IOException {
        Path projectPath = this.testResources.resolve("validApplicationProject");
        Path thinJarPath = projectPath.resolve("target").resolve("cache").resolve("foo")
                .resolve("winery").resolve("0.1.0").resolve(JvmTarget.JAVA_21.code())
                .resolve("foo-winery-0.1.0.jar");
        Path execPath = projectPath.resolve("target").resolve("bin").resolve("winery.jar");
        String generatedSource = "foo/winery/0/dummyfunc-generated_1.class";
        try (JarFile thinJar = new JarFile(thinJarPath.toString())) {
            Assert.assertNotNull(thinJar.getJarEntry(generatedSource));
        }
        try (JarFile execJar = new JarFile(execPath.toString())) {
            Assert.assertNotNull(execJar.getJarEntry(generatedSource));
        }
    }

    /**
     * Test jar conflicts of platform libs.
     * <pre>
     * one-1.0.0.jar
     * .
     * ├── META-INF
     * │   ├── MANIFEST.MF
     * │   ├── maven
     * │   │   └── test-sample
     * │   │       └── one
     * │   │           ├── pom.properties
     * │   │           └── pom.xml
     * │   └── versions
     * │       └── 9
     * │           └── module-info.class
     * └── test
     *     └── sample
     *         ├── Sample2.class ---> conflicted class file
     *         ├── Sample3.class ---> conflicted class file
     *         └── Sample4.class ---> conflicted class file
     *
     * two-1.0.0.jar
     *
     * .
     * ├── META-INF
     * │   ├── MANIFEST.MF
     * │   ├── maven
     * │   │   └── test-sample
     * │   │       └── two
     * │   │           ├── pom.properties
     * │   │           └── pom.xml
     * │   └── versions
     * │       └── 9
     * │           └── module-info.class
     * └── test
     *     └── sample
     *         ├── Sample2.class ---> conflicted class file
     *         ├── Sample3.class ---> conflicted class file
     *         └── Sample4.class ---> conflicted class file
     * </pre>
     */
    @Test(description = "Build a ballerina project with conflicted jars")
    public void testBuildBalProjectWithJarConflicts() throws IOException {
        Path projectPath = this.testResources.resolve("projectWithConflictedJars");
        System.setProperty(USER_DIR_PROPERTY, projectPath.toString());
        BuildCommand buildCommand = new BuildCommand(projectPath, printStream, printStream, false);
        new CommandLine(buildCommand).parseArgs();
        buildCommand.execute();
        String buildLog = readOutput(true);

        Assert.assertEquals(buildLog.replace("\r", ""),
                getOutput("build-bal-project-with-jar-conflicts.txt"));

        Assert.assertTrue(
                projectPath.resolve("target").resolve("bin").resolve("conflictProject.jar").toFile().exists());
        Assert.assertTrue(projectPath.resolve("target").resolve("cache").resolve("pramodya")
                .resolve("conflictProject").resolve("0.1.7").resolve(JvmTarget.JAVA_21.code())
                .resolve("pramodya-conflictProject-0.1.7.jar").toFile().exists());
    }

    @Test(description = "Build a ballerina project with provided scope platform jars",
            dataProvider = "optimizeDependencyCompilation")
    public void testBuildProjectWithProvidedJars(Boolean optimizeDependencyCompilation) {
        Path projectPath = this.testResources.resolve("projectWithProvidedScope");
        System.setProperty(USER_DIR_PROPERTY, projectPath.toString());
        BuildCommand buildCommand = new BuildCommand(projectPath, printStream, printStream, false,
                optimizeDependencyCompilation);
        new CommandLine(buildCommand).parseArgs();
        try {
            buildCommand.execute();
        } catch (BLauncherException e) {
            Assert.assertTrue(e.getDetailedMessages().get(0).contains("error: compilation contains errors"));
        }
    }

    @Test(description = "Build a valid ballerina project with provided scope platform jars in dependencies")
    public void testBuildProjectWithProvidedWarning() throws IOException {
        BCompileUtil.compileAndCacheBala(testResources.resolve("projectWithProvidedDependency")
                .resolve("pkg_a"), testDistCacheDirectory, projectEnvironmentBuilder);
        Path projectPath = this.testResources.resolve("projectWithProvidedDependency").resolve("pkg_b");
        System.setProperty(USER_DIR_PROPERTY, projectPath.toString());
        BuildCommand buildCommand = new BuildCommand(projectPath, printStream, printStream, false);
        new CommandLine(buildCommand).parseArgs();
        buildCommand.execute();
        String buildLog = readOutput(true);

        Assert.assertEquals(buildLog.replace("\r", ""),
                getOutput("project-with-provided-warning.txt"));
    }

    @Test(description = "Build a valid ballerina project with java imports",
            dataProvider = "optimizeDependencyCompilation")
    public void testBuildJavaBalProject(Boolean optimizeDependencyCompilation) throws IOException {
        Path projectPath = this.testResources.resolve("validJavaProject");
        System.setProperty(USER_DIR_PROPERTY, projectPath.toString());
        BuildCommand buildCommand = new BuildCommand(projectPath, printStream, printStream, false,
                optimizeDependencyCompilation);
        new CommandLine(buildCommand).parseArgs();
        buildCommand.execute();
        String buildLog = readOutput(true);
        Assert.assertEquals(buildLog.replace("\r", ""),
                getOutput("build-bal-project.txt"));

        Assert.assertTrue(projectPath.resolve("target").resolve("bin").resolve("winery.jar").toFile().exists());
        Assert.assertTrue(projectPath.resolve("target").resolve("cache").resolve("foo")
                .resolve("winery").resolve("0.1.0").resolve(JvmTarget.JAVA_21.code())
                .resolve("foo-winery-0.1.0.jar").toFile().exists());
    }

    @Test(dataProvider = "optimizeDependencyCompilation")
    public void testBuildBalProjectFromADifferentDirectory(Boolean optimizeDependencyCompilation) throws IOException {
        Path projectPath = this.testResources.resolve("validApplicationProject");
        BuildCommand buildCommand = new BuildCommand(projectPath, printStream, printStream, false,
                optimizeDependencyCompilation);
        new CommandLine(buildCommand).parseArgs(projectPath.toString());
        buildCommand.execute();
        String buildLog = readOutput(true);
        Assert.assertEquals(buildLog.replace("\r", ""), getOutput("build-bal-project.txt"));

        Assert.assertTrue(projectPath.resolve("target").resolve("bin").resolve("winery.jar").toFile().exists());
        Assert.assertTrue(projectPath.resolve("target").resolve("cache").resolve("foo")
                .resolve("winery").resolve("0.1.0").resolve(JvmTarget.JAVA_21.code())
                .resolve("foo-winery-0.1.0.jar").toFile().exists());
    }

    @Test(dataProvider = "optimizeDependencyCompilation")
    public void testBuildProjectWithTests(Boolean optimizeDependencyCompilation) throws IOException {
        Path projectPath = this.testResources.resolve("validProjectWithTests");
        System.setProperty(USER_DIR_PROPERTY, projectPath.toString());
        BuildCommand buildCommand = new BuildCommand(projectPath, printStream, printStream, false,
                optimizeDependencyCompilation);
        new CommandLine(buildCommand).parseArgs();
        buildCommand.execute();
        String buildLog = readOutput(true);
        Assert.assertEquals(buildLog.replace("\r", ""), getOutput("build-bal-project-with-tests.txt"));

        Assert.assertTrue(projectPath.resolve("target").resolve("bin").resolve("winery.jar").toFile().exists());
        Assert.assertTrue(projectPath.resolve("target").resolve("cache").resolve("foo")
                .resolve("winery").resolve("0.1.0").resolve(JvmTarget.JAVA_21.code())
                .resolve("foo-winery-0.1.0.jar").toFile().exists());
    }

    @Test(dataProvider = "optimizeDependencyCompilation")
    public void testBuildMultiModuleProject(Boolean optimizeDependencyCompilation) throws IOException {
        Path projectPath = this.testResources.resolve("validMultiModuleProject");
        System.setProperty(USER_DIR_PROPERTY, projectPath.toString());
        BuildCommand buildCommand = new BuildCommand(projectPath, printStream, printStream, false,
                optimizeDependencyCompilation);
        new CommandLine(buildCommand).parseArgs();
        buildCommand.execute();
        String buildLog = readOutput(true);
        String actualOutput1 = getOutput("build-multi-module-project-winery.txt");
        String actualOutput2 = getOutput("build-multi-module-project-winery-storage.txt");
        Assert.assertTrue(buildLog.replace("\r", "").equals(actualOutput1)
                || buildLog.replace("\r", "").equals(actualOutput2));

        Assert.assertTrue(projectPath.resolve("target").resolve("bin").resolve("winery.jar").toFile().exists());
        Assert.assertTrue(projectPath.resolve("target").resolve("cache").resolve("foo")
                .resolve("winery").resolve("0.1.0").resolve(JvmTarget.JAVA_21.code())
                .resolve("foo-winery-0.1.0.jar").toFile().exists());

        Assert.assertTrue(projectPath.resolve("target").resolve("cache").resolve("foo")
                .resolve("winery").resolve("0.1.0").resolve(JvmTarget.JAVA_21.code())
                .resolve("foo-winery.storage-0.1.0.jar").toFile().exists());
    }

    @Test(description = "Build a valid ballerina project with build options in toml")
    public void testBuildProjectWithDefaultBuildOptions() throws IOException {
        Path projectPath = this.testResources.resolve("validProjectWithBuildOptions");
        System.setProperty(USER_DIR_PROPERTY, projectPath.toString());
        BuildCommand buildCommand = new BuildCommand(projectPath, printStream, printStream, false);
        new CommandLine(buildCommand).parseArgs();
        buildCommand.execute();
        String buildLog = readOutput(true);
        Assert.assertEquals(buildLog.replace("\r", ""), getOutput("build-project-default-build-options.txt"));

        Assert.assertTrue(projectPath.resolve("target").resolve("bin").resolve("winery.jar").toFile().exists());
        Assert.assertTrue(projectPath.resolve("target").resolve("cache").resolve("foo")
                .resolve("winery").resolve("0.1.0").resolve(JvmTarget.JAVA_21.code())
                .resolve("foo-winery-0.1.0.jar").toFile().exists());
        Assert.assertFalse(projectPath.resolve("target").resolve("cache").resolve("foo")
                .resolve("winery").resolve("0.1.0").resolve(JvmTarget.JAVA_21.code())
                .resolve("foo-winery-testable-0.1.0.jar").toFile().exists());
    }

    @Test(description = "Build a valid ballerina project with build options in toml")
    public void testBuildProjectOverrideBuildOptions() throws IOException {
        Path projectPath = this.testResources.resolve("validProjectWithBuildOptions");
        System.setProperty(USER_DIR_PROPERTY, projectPath.toString());
        BuildCommand buildCommand = new BuildCommand(
                projectPath, printStream, printStream, false);
        new CommandLine(buildCommand).parseArgs();
        try {
            buildCommand.execute();
        } catch (BLauncherException e) {
            Assert.fail(e.getDetailedMessages().get(0));
        }
        String buildLog = readOutput(true);
        String expectedLog = getOutput("build-bal-project-override-build-options.txt")
                .replace("<TEST_RESULTS_JSON_PATH>",
                        projectPath.resolve("target").resolve("report").resolve("test_results.json").toString());
        Assert.assertEquals(buildLog.replace("\r", ""), expectedLog);

        Assert.assertTrue(projectPath.resolve("target").resolve("bin").resolve("winery.jar").toFile().exists());
        Assert.assertTrue(projectPath.resolve("target").resolve("cache").resolve("foo")
                .resolve("winery").resolve("0.1.0").resolve(JvmTarget.JAVA_21.code())
                .resolve("foo-winery-0.1.0.jar").toFile().exists());

        Assert.assertFalse(projectPath.resolve("target").resolve("cache").resolve("foo")
                .resolve("winery").resolve("0.1.0").resolve(JvmTarget.JAVA_21.code())
                .resolve("foo-winery-0.1.0-testable.jar").toFile().exists());
        Assert.assertFalse(
                projectPath.resolve("target").resolve("report").resolve("test_results.json").toFile().exists());
    }

    @Test(description = "Build a valid ballerina project with build options in toml")
    public void testSingleFileWithDefaultBuildOptions() throws IOException {
        Path projectPath = this.testResources.resolve("valid-bal-file").resolve("hello_world.bal");
        System.setProperty(USER_DIR_PROPERTY, this.testResources.resolve("valid-bal-file").toString());
        BuildCommand buildCommand = new BuildCommand(
                projectPath, printStream, printStream, false);
        new CommandLine(buildCommand).parseArgs();
        try {
            buildCommand.execute();
        } catch (BLauncherException e) {
            Assert.fail(e.getDetailedMessages().get(0));
        }
        String buildLog = readOutput(true);
        Assert.assertEquals(buildLog.replace("\r", ""), getOutput("build-hello-world-bal.txt"));

        Assert.assertTrue(Files.exists(this.testResources
                .resolve("valid-bal-file")
                .resolve("hello_world.jar")));

        Files.delete(this.testResources
                .resolve("valid-bal-file")
                .resolve("hello_world.jar"));
    }

    @Test(description = "Build a valid Standalone ballerina file with build options")
    public void testSingleFileOverrideBuildOptions() throws IOException {
        Path projectPath = this.testResources.resolve("valid-bal-file").resolve("hello_world.bal");
        System.setProperty(USER_DIR_PROPERTY, this.testResources.resolve("valid-bal-file").toString());
        BuildCommand buildCommand = new BuildCommand(
                projectPath, printStream, printStream, false, Boolean.TRUE);
        new CommandLine(buildCommand).parseArgs();
        try {
            buildCommand.execute();
        } catch (BLauncherException e) {
            Assert.fail(e.getDetailedMessages().get(0));
        }
        String buildLog = readOutput(true);
        Assert.assertEquals(buildLog.replace("\r", ""),
                getOutput("build-hello-world-bal-with-build-options.txt"));

        Assert.assertTrue(Files.exists(this.testResources.resolve("valid-bal-file").resolve("hello_world.jar")));
        Files.delete(this.testResources.resolve("valid-bal-file").resolve("hello_world.jar"));
    }

    @Test(description = "Build a ballerina file that has no write permission")
    public void testBuildBalFileNoWritePermission() {
        Path balFilePath = this.testResources.resolve("valid-bal-file-no-permission").resolve("hello_world.bal");

        System.setProperty(USER_DIR_PROPERTY, this.testResources.resolve("valid-bal-file-no-permission").toString());
        balFilePath.getParent().toFile().setWritable(false, false);
        // set valid source root
        BuildCommand buildCommand = new BuildCommand(balFilePath, printStream, printStream, false);
        // name of the file as argument
        new CommandLine(buildCommand).parseArgs(balFilePath.toString());

        try {
            buildCommand.execute();
        } catch (BLauncherException e) {
            Assert.assertTrue(e.getDetailedMessages().get(0).contains("does not have write permissions"));
        }
    }

    @Test(description = "Build a ballerina project that has no write permission")
    public void testBuildProjectWithNoWritePermission() {
        Path balFilePath = this.testResources.resolve("validProject-no-permission");

        System.setProperty(USER_DIR_PROPERTY, this.testResources.resolve("validProject-no-permission").toString());
        balFilePath.getParent().toFile().setWritable(false, false);
        // set valid source root
        BuildCommand buildCommand = new BuildCommand(balFilePath, printStream, printStream, false);
        // name of the file as argument
        new CommandLine(buildCommand).parseArgs(balFilePath.toString());

        try {
            buildCommand.execute();
        } catch (BLauncherException e) {
            Assert.assertTrue(e.getDetailedMessages().get(0).contains("does not have write permissions"));
        }
    }

    @Test(description = "Build a valid ballerina project with empty ballerina.toml")
    public void testBuildProjectWithEmptyBallerinaToml() throws IOException {
        Path projectPath = this.testResources.resolve("validProjectWithEmptyBallerinaToml");

        System.setProperty(USER_DIR_PROPERTY, projectPath.toString());
        System.setProperty(USER_NAME, "john");

        BuildCommand buildCommand = new BuildCommand(projectPath, printStream, printStream, false);
        // non-existing bal file
        new CommandLine(buildCommand).parseArgs();
        buildCommand.execute();
        String buildLog = readOutput(true);
        Assert.assertEquals(buildLog.replace("\r", ""), getOutput("build-project-with-empty-ballerina-toml.txt"));

        Assert.assertTrue(
                projectPath.resolve("target").resolve("bin").resolve("validProjectWithEmptyBallerinaToml.jar").toFile()
                        .exists());
    }

    @Test(description = "Build an empty package with compiler plugin")
    public void testBuildEmptyProjectWithCompilerPlugin() throws IOException {
        Path projectPath = this.testResources.resolve("emptyProjectWithCompilerPlugin");
        System.setProperty(USER_DIR_PROPERTY, projectPath.toString());

        BuildCommand buildCommand = new BuildCommand(projectPath, printStream, printStream, false);
        new CommandLine(buildCommand).parseArgs();
        try {
            buildCommand.execute();
        } catch (BLauncherException e) {
            List<String> messages = e.getMessages();
            Assert.assertEquals(messages.size(), 1);
            Assert.assertEquals(messages.get(0), getOutput("build-empty-project-with-compiler-plugin.txt"));
        }
    }

    @Test(description = "Build an empty package with tests only", dataProvider = "optimizeDependencyCompilation")
    public void testBuildEmptyProjectWithTestsOnly(Boolean optimizeDependencyCompilation) throws IOException {
        Path projectPath = this.testResources.resolve("emptyProjectWithTestsOnly");
        System.setProperty(USER_DIR_PROPERTY, projectPath.toString());

        BuildCommand buildCommand = new BuildCommand(projectPath, printStream, printStream, false,
                optimizeDependencyCompilation);
        new CommandLine(buildCommand).parseArgs();
        buildCommand.execute();
        String buildLog = readOutput(true);

        Assert.assertEquals(buildLog.replace("\r", ""),
                getOutput("build-empty-project-with-tests-only.txt"));
    }

    @Test(description = "Build an empty package with Non Default modules")
    public void testBuildEmptyProjectWithNonDefaultModules() throws IOException {
        Path projectPath = this.testResources.resolve("emptyProjectWithNonDefaultModules");
        System.setProperty(USER_DIR_PROPERTY, projectPath.toString());

        BuildCommand buildCommand = new BuildCommand(projectPath, printStream, printStream, false);
        new CommandLine(buildCommand).parseArgs();
        buildCommand.execute();
        String buildLog = readOutput(true);

        Assert.assertEquals(buildLog.replace("\r", ""),
                getOutput("build-empty-project-with-nondefault-modules.txt"));
    }

    @Test(description = "Build an empty package with Non Default modules with Tests only")
    public void testBuildEmptyProjectWithNonDefaultModulesTestOnly() throws IOException {
        Path projectPath = this.testResources.resolve("emptyProjectWithNonDefaultModulesTestOnly");
        System.setProperty(USER_DIR_PROPERTY, projectPath.toString());

        BuildCommand buildCommand = new BuildCommand(projectPath, printStream, printStream, false);
        new CommandLine(buildCommand).parseArgs();
        buildCommand.execute();
        String buildLog = readOutput(true);

        Assert.assertEquals(buildLog.replace("\r", ""),
                getOutput("build-empty-project-with-nondefault-modules-tests-only.txt"));
    }

    @Test(description = "Build an empty package with empty Non Default")
    public void testBuildEmptyNonDefaultModule() throws IOException {
        Path projectPath = this.testResources.resolve("emptyNonDefaultModule");
        System.setProperty(USER_DIR_PROPERTY, projectPath.toString());

        BuildCommand buildCommand = new BuildCommand(projectPath, printStream, printStream, false);
        new CommandLine(buildCommand).parseArgs();
        try {
            buildCommand.execute();
        } catch (BLauncherException e) {
            List<String> messages = e.getMessages();
            Assert.assertEquals(messages.size(), 1);
            Assert.assertEquals(messages.get(0), getOutput("build-empty-nondefault-module.txt"));
        }
    }

    @Test(description = "Build a package with an invalid user name")
    public void testBuildWithInvalidOrgName() throws IOException {
        Path projectPath = this.testResources.resolve("validProjectWithEmptyBallerinaToml");
        System.setProperty(USER_DIR_PROPERTY, projectPath.toString());
        System.setProperty("user.name", "$org");
        BuildCommand buildCommand = new BuildCommand(projectPath, printStream, printStream, false);
        // non existing bal file
        new CommandLine(buildCommand).parseArgs();
        buildCommand.execute();
        String buildLog = readOutput(true);

        Assert.assertTrue(buildLog.contains("_org/validProjectWithEmptyBallerinaToml:0.1.0"));
        Assert.assertTrue(projectPath.resolve("target").resolve("cache").resolve("_org")
                .resolve("validProjectWithEmptyBallerinaToml").resolve("0.1.0")
                .resolve(JvmTarget.JAVA_21.code())
                .resolve("_org-validProjectWithEmptyBallerinaToml-0.1.0.jar").toFile().exists());
    }

    @Test(description = "tests consistent conflicted jars reporting")
    public void testConsistentConflictedJarsReporting() throws IOException {
        // Cache packages
        BCompileUtil.compileAndCacheBala(testResources.resolve("inconsistentConflictedJars")
                .resolve("uberJarPackage"), testDistCacheDirectory, projectEnvironmentBuilder);
        BCompileUtil.compileAndCacheBala(testResources.resolve("inconsistentConflictedJars")
                .resolve("correctJarPackage"), testDistCacheDirectory, projectEnvironmentBuilder);

        Path projectPath = this.testResources.resolve("inconsistentConflictedJars").resolve("conflictedJarsProject");
        System.setProperty(USER_DIR_PROPERTY, projectPath.toString());

        // Check build output which contains conflicted jars for 10 consecutive builds
        for (int i = 0; i < 10; i++) {
            BuildCommand buildCommand = new BuildCommand(projectPath, printStream, printStream, false, false);
            new CommandLine(buildCommand).parseArgs();
            buildCommand.execute();
            String buildLog = readOutput(true);
            Assert.assertEquals(buildLog.replace("\r", ""), getOutput("build-conflicted-jars-project.txt"));
        }
    }

    @Test
    public void testDumpBuildTimeForPackage() throws IOException {
        Path projectPath = this.testResources.resolve("validApplicationProject");
        System.setProperty(USER_DIR_PROPERTY, projectPath.toString());
        BuildCommand buildCommand = new BuildCommand(projectPath, printStream, printStream, false , true);
        new CommandLine(buildCommand).parseArgs();
        buildCommand.execute();

        String buildLog = readOutput(true);
        Assert.assertTrue(buildLog.replace("\r", "").contains(getOutput("dump-build-time-package.txt")));
        validateBuildTimeInfo(buildLog.replace("\r", ""));

        Assert.assertTrue(Files.exists(projectPath.resolve("target").resolve("build-time.json")));
        Assert.assertTrue(projectPath.resolve("target").resolve("build-time.json").toFile().length() > 0);
    }

    @Test
    public void testDumpBuildTimeForStandaloneFile() throws IOException {
        Path balFilePath = this.testResources.resolve("valid-bal-file").resolve("hello_world.bal");

        System.setProperty(USER_DIR_PROPERTY, this.testResources.resolve("valid-bal-file").toString());
        BuildCommand buildCommand = new BuildCommand(balFilePath, printStream, printStream, false, true);
        new CommandLine(buildCommand).parseArgs(balFilePath.toString());
        buildCommand.execute();

        String buildLog = readOutput(true);
        Assert.assertTrue(buildLog.replace("\r", "").contains(getOutput("dump-build-time-standalone.txt")));
        validateBuildTimeInfo(buildLog.replace("\r", ""));

        Assert.assertTrue(Files.exists(this.testResources.resolve("valid-bal-file").resolve("build-time.json")));
        Assert.assertTrue(
                this.testResources.resolve("valid-bal-file").resolve("build-time.json").toFile().length() > 0);
    }

    @Test(dependsOnMethods = "testBuildBalProjectFromADifferentDirectory")
    public void testCustomTargetDir() {
        Path projectPath = this.testResources.resolve("validApplicationProject");
        Path customTargetDir = projectPath.resolve("customTargetDir");
        System.setProperty(USER_DIR_PROPERTY, projectPath.toString());

        BuildCommand buildCommand = new BuildCommand(projectPath, printStream, printStream, false, customTargetDir);
        new CommandLine(buildCommand).parseArgs();
        buildCommand.execute();

        Assert.assertTrue(Files.exists(customTargetDir.resolve("bin")));
        Assert.assertTrue(Files.exists(customTargetDir.resolve("cache")));
        Assert.assertTrue(Files.exists(customTargetDir.resolve("build")));
        Assert.assertFalse(Files.exists(customTargetDir.resolve("report")));
    }

    @Test(dependsOnMethods = "testCustomTargetDir")
    public void testCustomTargetDirWithTests() {
        Path projectPath = this.testResources.resolve("validProjectWithTests");
        Path customTargetDir = projectPath.resolve("customTargetDir2");
        System.setProperty(USER_DIR_PROPERTY, projectPath.toString());

        BuildCommand buildCommand = new BuildCommand(projectPath, printStream, printStream, false, customTargetDir);
        new CommandLine(buildCommand).parseArgs();
        buildCommand.execute();

        Assert.assertTrue(Files.exists(customTargetDir.resolve("bin")));
        Assert.assertTrue(Files.exists(customTargetDir.resolve("cache")));
        Assert.assertTrue(Files.exists(customTargetDir.resolve("build")));
        Assert.assertFalse(Files.exists(customTargetDir.resolve("report")));
        Assert.assertFalse(Files.exists(customTargetDir.resolve("rerun_test.json")));
        Assert.assertFalse(Files.exists(customTargetDir.resolve("cache").resolve("tests_cache").resolve("test_suit" +
                ".json")));
    }

    @Test(description = "Build an empty package")
    public void testBuildEmptyPackage() throws IOException {
        Path projectPath = this.testResources.resolve("emptyPackage");
        System.setProperty(USER_DIR_PROPERTY, projectPath.toString());

        BuildCommand buildCommand = new BuildCommand(projectPath, printStream, printStream, false);
        new CommandLine(buildCommand).parseArgs();
        try {
            buildCommand.execute();
        } catch (BLauncherException e) {
            List<String> messages = e.getMessages();
            Assert.assertEquals(messages.size(), 1);
            Assert.assertEquals(messages.get(0), getOutput("build-empty-package.txt"));
        }
    }

    @Test(description = "Build an empty package with compiler plugin")
    public void testBuildEmptyPackageWithCompilerPlugin() throws IOException {
        Path projectPath = this.testResources.resolve("emptyPackageWithCompilerPlugin");
        System.setProperty(USER_DIR_PROPERTY, projectPath.toString());

        BuildCommand buildCommand = new BuildCommand(projectPath, printStream, printStream, false);
        new CommandLine(buildCommand).parseArgs();
        try {
            buildCommand.execute();
        } catch (BLauncherException e) {
            List<String> messages = e.getMessages();
            Assert.assertEquals(messages.size(), 1);
            Assert.assertEquals(messages.get(0), getOutput("build-empty-package.txt"));
        }
    }

    @Test(dataProvider = "optimizeDependencyCompilation")
    public void testBuildBalProjectWithDumpGraphFlag(Boolean optimizeDependencyCompilation) throws IOException {
        Path dumpGraphResourcePath = this.testResources.resolve("projectsForDumpGraph");
        BCompileUtil.compileAndCacheBala(dumpGraphResourcePath.resolve("package_c"), testDistCacheDirectory,
                projectEnvironmentBuilder);
        BCompileUtil.compileAndCacheBala(dumpGraphResourcePath.resolve("package_b"), testDistCacheDirectory,
                projectEnvironmentBuilder);

        Path projectPath = dumpGraphResourcePath.resolve("package_a");
        System.setProperty(USER_DIR_PROPERTY, projectPath.toString());

        BuildCommand buildCommand = new BuildCommand(projectPath, printStream, printStream, false,
                optimizeDependencyCompilation);
        new CommandLine(buildCommand).parseArgs("--dump-graph");
        buildCommand.execute();
        String buildLog = readOutput(true).replace("\r", "").strip();

        Assert.assertEquals(buildLog, getOutput("build-project-with-dump-graph.txt"));
        Assert.assertTrue(projectPath.resolve("target").resolve("cache").resolve("foo")
                .resolve("package_a").resolve("0.1.0").resolve(JvmTarget.JAVA_21.code())
                .resolve("foo-package_a-0.1.0.jar").toFile().exists());

        ProjectUtils.deleteDirectory(projectPath.resolve("target"));
    }

    @Test(dataProvider = "optimizeDependencyCompilation")
    public void testBuildBalProjectWithDumpRawGraphsFlag(Boolean optimizeDependencyCompilation) throws IOException {
        Path dumpGraphResourcePath = this.testResources.resolve("projectsForDumpGraph");
        BCompileUtil.compileAndCacheBala(dumpGraphResourcePath.resolve("package_c"), testDistCacheDirectory,
                projectEnvironmentBuilder);
        BCompileUtil.compileAndCacheBala(dumpGraphResourcePath.resolve("package_b"), testDistCacheDirectory,
                projectEnvironmentBuilder);

        Path projectPath = dumpGraphResourcePath.resolve("package_a");
        System.setProperty(USER_DIR_PROPERTY, projectPath.toString());

        BuildCommand buildCommand = new BuildCommand(projectPath, printStream, printStream, false,
                optimizeDependencyCompilation);
        new CommandLine(buildCommand).parseArgs("--dump-raw-graphs");
        buildCommand.execute();
        String buildLog = readOutput(true).replace("\r", "").strip();

        Assert.assertEquals(buildLog, getOutput("build-project-with-dump-raw-graphs.txt"));
        Assert.assertTrue(projectPath.resolve("target").resolve("cache").resolve("foo")
                .resolve("package_a").resolve("0.1.0").resolve(JvmTarget.JAVA_21.code())
                .resolve("foo-package_a-0.1.0.jar").toFile().exists());

        ProjectUtils.deleteDirectory(projectPath.resolve("target"));
    }

    @Test(description = "Build a package with corrupted Dependencies.toml file")
    public void testBuildWithCorruptedDependenciesToml() throws IOException {
        Path projectPath = this.testResources.resolve("corrupted-dependecies-toml-file");
        cleanTarget(projectPath);
        System.setProperty(USER_DIR_PROPERTY, projectPath.toString());
        Path sourcePath = projectPath.resolve("Dependencies-corrupt.toml");
        Path destinationPath = projectPath.resolve("Dependencies.toml");
        Files.copy(sourcePath, destinationPath);
        BuildCommand buildCommand = new BuildCommand(projectPath, printStream, printStream, false);
        new CommandLine(buildCommand);
        buildCommand.execute();
        String buildLog = readOutput(true);
        Assert.assertEquals(
                buildLog.replaceAll("\r", ""),
                getOutput("corrupted-dependencies-toml.txt").replaceAll("\r", ""));
        String depContent = Files.readString(projectPath.resolve("Dependencies.toml"), Charset.defaultCharset())
                .replace("\r", "");
        String ballerinaShortVersion = RepoUtils.getBallerinaShortVersion();
        String corrcetDepContent = Files.readString(projectPath.resolve("Dependencies-corrected.toml"),
                        Charset.defaultCharset()).replace("\r", "")
                .replace("DIST_VERSION", ballerinaShortVersion);
        Assert.assertEquals(depContent, corrcetDepContent);
        Files.delete(destinationPath);
    }

    @Test(description = "Test bir cached project build performance")
    public void testBirCachedProjectBuildPerformance() {
        Path projectPath = this.testResources.resolve("noClassDefProject");
        System.setProperty(USER_DIR_PROPERTY, projectPath.toString());

        cleanTarget(projectPath);

        BuildCommand buildCommand = new BuildCommand(projectPath, printStream, printStream, false);
        new CommandLine(buildCommand).parseArgs("--enable-cache");
        buildCommand.execute();
        long firstCodeGenDuration = BuildTime.getInstance().codeGenDuration;

        BuildCommand secondBuildCommand = new BuildCommand(projectPath, printStream, printStream, false);
        new CommandLine(secondBuildCommand).parseArgs("--enable-cache");
        secondBuildCommand.execute();
        long secondCodeGenDuration = BuildTime.getInstance().codeGenDuration;

        Assert.assertTrue((firstCodeGenDuration / 10) > secondCodeGenDuration,
                "second code gen duration is greater than the expected value");
    }

    @Test(description = "Test bir cached project build performance followed by a test command")
    public void testBirCachedProjectBuildPerformanceAfterTestCommand() {
        Path projectPath = this.testResources.resolve("noClassDefProject");
        System.setProperty(USER_DIR_PROPERTY, projectPath.toString());

        cleanTarget(projectPath);

        TestCommand testCommand = new TestCommand(projectPath, printStream, printStream, false);
        new CommandLine(testCommand).parseArgs("--enable-cache");
        testCommand.execute();
        long firstCodeGenDuration = BuildTime.getInstance().codeGenDuration;

        BuildCommand buildCommand = new BuildCommand(projectPath, printStream, printStream, false);
        new CommandLine(buildCommand).parseArgs("--enable-cache");
        buildCommand.execute();
        long secondCodeGenDuration = BuildTime.getInstance().codeGenDuration;

        Assert.assertTrue((firstCodeGenDuration / 10) > secondCodeGenDuration,
                "second code gen duration is greater than the expected value");
    }

    @Test(description = "Build a valid ballerina project with a custom maven repo",
            dataProvider = "optimizeDependencyCompilation")
    public void testBuildBalProjectWithCustomMavenRepo(Boolean optimizeDependencyCompilation) throws IOException {
        String username = System.getenv("publishUser");
        String password = System.getenv("publishPAT");

        if (username != null && password != null) {
            Path projectPath = this.testResources.resolve("validProjectWithCustomMavenRepo");
            String content = Files.readString(projectPath.resolve("Ballerina.toml"), Charset.defaultCharset())
                    .replace("{{username}}", username).replace("{{password}}", password);
            Files.writeString(projectPath.resolve("Ballerina.toml"), content, Charset.defaultCharset());
            BuildCommand buildCommand = new BuildCommand(projectPath, printStream, printStream, false,
                    optimizeDependencyCompilation);
            new CommandLine(buildCommand).parseArgs(projectPath.toString());
            buildCommand.execute();
            Assert.assertTrue(projectPath.resolve("target").resolve("platform-libs").resolve("org")
                    .resolve("ballerinalang").resolve("ballerina-command-distribution")
                    .resolve("0.8.14").resolve("ballerina-command-distribution-0.8.14.jar").toFile().exists());
        }
    }

    @BeforeGroups(value = {"proj-with-deps-update-policy"})
    public void publishDependencies() {
        Path distVersionTestResources = testResources.resolve("dep-dist-version-projects");
        BCompileUtil.compileAndCacheBala(distVersionTestResources.resolve("depA_1_0_0"),
                testDistCacheDirectory, projectEnvironmentBuilder);
        BCompileUtil.compileAndCacheBala(distVersionTestResources.resolve("depB_1_0_0"),
                testDistCacheDirectory, projectEnvironmentBuilder);
        BCompileUtil.compileAndCacheBala(distVersionTestResources.resolve("depA_1_0_1"),
                testDistCacheDirectory, projectEnvironmentBuilder);
        BCompileUtil.compileAndCacheBala(distVersionTestResources.resolve("depB_1_0_1"),
                testDistCacheDirectory, projectEnvironmentBuilder);
        BCompileUtil.compileAndCacheBala(distVersionTestResources.resolve("depA_1_1_0"),
                testDistCacheDirectory, projectEnvironmentBuilder);
        BCompileUtil.compileAndCacheBala(distVersionTestResources.resolve("depB_1_1_0"),
                testDistCacheDirectory, projectEnvironmentBuilder);
        BCompileUtil.compileAndCacheBala(distVersionTestResources.resolve("depA_2_0_0"),
                testDistCacheDirectory, projectEnvironmentBuilder);
        BCompileUtil.compileAndCacheBala(distVersionTestResources.resolve("depB_2_0_0"),
                testDistCacheDirectory, projectEnvironmentBuilder);
    }

    @Test(description = "Build a new ballerina project without sticky flag", groups = {"proj-with-deps-update-policy"},
            dataProvider = "optimizeDependencyCompilation")
    public void testBuildNewBalProjectWithoutStickyFlag(Boolean optimizeDependencyCompilation) throws IOException {
        Path projectPath = testResources.resolve("dep-dist-version-projects").resolve("newPackage");
        System.setProperty(USER_DIR_PROPERTY, projectPath.toString());
        BuildCommand buildCommand = new BuildCommand(projectPath, printStream, printStream, false,
                optimizeDependencyCompilation);

        new CommandLine(buildCommand).parseArgs();
        buildCommand.execute();
        String buildLog = readOutput(true);
        Assert.assertEquals(buildLog.replace("\r", ""), getOutput("build-new-proj-with-dep.txt"));

        // Dependencies.toml should have the latest versions of the dependencies
        Path actualDependenciesToml = projectPath.resolve("Dependencies.toml");
        Path expectedDependenciesToml = testResources.resolve("dep-dist-version-projects").resolve("expected-dep-tomls")
                .resolve("new-pkg.toml");
        Assert.assertTrue(actualDependenciesToml.toFile().exists());
        assertTomlFilesEquals(actualDependenciesToml, expectedDependenciesToml);

        // Delete dependencies.toml from the project
        Files.delete(actualDependenciesToml);
        deleteDirectory(projectPath.resolve("target"));
    }

    @Test(description = "Build a new ballerina project with sticky flag", groups = {"proj-with-deps-update-policy"},
            dataProvider = "optimizeDependencyCompilation")
    public void testBuildNewBalProjectWithStickyFlag(Boolean optimizeDependencyCompilation) throws IOException {
        Path projectPath = testResources.resolve("dep-dist-version-projects").resolve("newPackage");
        System.setProperty(USER_DIR_PROPERTY, projectPath.toString());
        BuildCommand buildCommand = new BuildCommand(projectPath, printStream, printStream, false,
                optimizeDependencyCompilation);

        new CommandLine(buildCommand).parseArgs("--sticky");
        buildCommand.execute();
        String buildLog = readOutput(true);
        Assert.assertEquals(buildLog.replace("\r", ""), getOutput("build-new-proj-with-dep.txt"));

        // Dependencies.toml should have the latest versions of the dependencies
        Path actualDependenciesToml = projectPath.resolve("Dependencies.toml");
        Path expectedDependenciesToml = testResources.resolve("dep-dist-version-projects").resolve("expected-dep-tomls")
                .resolve("new-pkg.toml");
        Assert.assertTrue(actualDependenciesToml.toFile().exists());
        assertTomlFilesEquals(actualDependenciesToml, expectedDependenciesToml);

        // Delete dependencies.toml from the project
        Files.delete(actualDependenciesToml);
        deleteDirectory(projectPath.resolve("target"));
    }

    @Test(description = "Build a project already built with an older distribution without sticky flag",
            groups = {"proj-with-deps-update-policy"}, dataProvider = "optimizeDependencyCompilation")
    public void testBuildProjectPrecompiledWithOlderDistWithoutStickyFlag(Boolean optimizeDependencyCompilation)
            throws IOException {
        Path projectPath = testResources.resolve("dep-dist-version-projects").resolve("preCompiledPackage");
        replaceDependenciesTomlContent(projectPath, "**INSERT_DISTRIBUTION_VERSION_HERE**", "2201.5.0");
        System.setProperty(USER_DIR_PROPERTY, projectPath.toString());
        BuildCommand buildCommand = new BuildCommand(projectPath, printStream, printStream, false,
                optimizeDependencyCompilation);

        new CommandLine(buildCommand).parseArgs();
        buildCommand.execute();
        String buildLog = readOutput(true);
        Assert.assertEquals(
                buildLog.replace("\r", ""),
                getOutput("build-old-dist-precomp-proj-without-sticky.txt")
                        .replace("INSERT_NEW_DIST_VERSION_HERE", getNewVersionForOldDistWarning())
                        .replace("INSERT_OLD_DIST_VERSION_HERE", getOldVersionForOldDistWarning("2201.5.0")));

        // Dependencies.toml should be updated to the latest minor versions.
        // depA:1.0.0 -> depA:1.1.0
        // depB:1.0.0 -> depB:1.1.0
        Path actualDependenciesToml = projectPath.resolve("Dependencies.toml");
        Path expectedDependenciesToml = testResources.resolve("dep-dist-version-projects").resolve("expected-dep-tomls")
                .resolve("old-dist-precomp-pkg-with-no-sticky.toml");
        Assert.assertTrue(actualDependenciesToml.toFile().exists());
        assertTomlFilesEquals(actualDependenciesToml, expectedDependenciesToml);

        // Revert the distribution version and dependency versions to the placeholder values
        replaceDependenciesTomlContent(projectPath, RepoUtils.getBallerinaShortVersion(),
                "**INSERT_DISTRIBUTION_VERSION_HERE**");
        replaceDependenciesTomlContent(projectPath, "1.1.0", "1.0.0");
        deleteDirectory(projectPath.resolve("target"));
    }

    @Test(description = "Build a project already built with an older distribution with sticky flag",
            groups = {"proj-with-deps-update-policy"}, dataProvider = "optimizeDependencyCompilation")
    public void testBuildProjectPrecompiledWithOlderDistWithStickyFlag(Boolean optimizeDependencyCompilation)
            throws IOException {
        Path projectPath = testResources.resolve("dep-dist-version-projects").resolve("preCompiledPackage");
        replaceDependenciesTomlContent(projectPath, "**INSERT_DISTRIBUTION_VERSION_HERE**", "2201.5.0");
        System.setProperty(USER_DIR_PROPERTY, projectPath.toString());
        BuildCommand buildCommand = new BuildCommand(projectPath, printStream, printStream, false,
                optimizeDependencyCompilation);

        new CommandLine(buildCommand).parseArgs("--sticky");
        buildCommand.execute();
        String buildLog = readOutput(true);
        Assert.assertEquals(
                buildLog.replace("\r", ""),
                getOutput("build-old-dist-precomp-proj-with-sticky.txt")
                        .replace("INSERT_NEW_DIST_VERSION_HERE", getNewVersionForOldDistWarning())
                        .replace("INSERT_OLD_DIST_VERSION_HERE", getOldVersionForOldDistWarning("2201.5.0")));

        // Dependencies should stick to the ones already in Dependencies.toml.
        // depA:1.0.0 -> depA:1.0.0
        // depB:1.0.0 -> depB:1.0.0
        Path actualDependenciesToml = projectPath.resolve("Dependencies.toml");
        Path expectedDependenciesToml = testResources.resolve("dep-dist-version-projects").resolve("expected-dep-tomls")
                .resolve("precomp-pkg-with-sticky.toml");
        Assert.assertTrue(actualDependenciesToml.toFile().exists());
        assertTomlFilesEquals(actualDependenciesToml, expectedDependenciesToml);

        // Revert the distribution version and dependency versions to the placeholder values
        replaceDependenciesTomlContent(projectPath, RepoUtils.getBallerinaShortVersion(),
                "**INSERT_DISTRIBUTION_VERSION_HERE**");
        deleteDirectory(projectPath.resolve("target"));
    }

    @Test(description = "Build a project already built with an U4 or older distribution without sticky flag",
            groups = {"proj-with-deps-update-policy"}, dataProvider = "optimizeDependencyCompilation")
    public void testBuildProjectPrecompiledWithNoDistWithoutStickyFlag(Boolean optimizeDependencyCompilation)
            throws IOException {
        Path projectPath = testResources.resolve("dep-dist-version-projects").resolve("preCompiledPackage");
        replaceDependenciesTomlContent(
                projectPath, "distribution-version = \"**INSERT_DISTRIBUTION_VERSION_HERE**\"", "");
        System.setProperty(USER_DIR_PROPERTY, projectPath.toString());
        BuildCommand buildCommand = new BuildCommand(projectPath, printStream, printStream, false,
                optimizeDependencyCompilation);

        new CommandLine(buildCommand).parseArgs();
        buildCommand.execute();
        String buildLog = readOutput(true);
        Assert.assertEquals(
                buildLog.replace("\r", ""),
                getOutput("build-old-dist-precomp-proj-without-sticky.txt")
                        .replace("INSERT_NEW_DIST_VERSION_HERE", getNewVersionForOldDistWarning())
                        .replace("INSERT_OLD_DIST_VERSION_HERE", "4 or an older Update"));

        // Dependencies.toml should be updated to the latest minor versions.
        // depA:1.0.0 -> depA:1.1.0
        // depB:1.0.0 -> depB:1.1.0
        Path actualDependenciesToml = projectPath.resolve("Dependencies.toml");
        Path expectedDependenciesToml = testResources.resolve("dep-dist-version-projects").resolve("expected-dep-tomls")
                .resolve("old-dist-precomp-pkg-with-no-sticky.toml");
        Assert.assertTrue(actualDependenciesToml.toFile().exists());
        assertTomlFilesEquals(actualDependenciesToml, expectedDependenciesToml);

        // Revert the distribution version and dependency versions to the placeholder values
        replaceDependenciesTomlContent(projectPath, RepoUtils.getBallerinaShortVersion(),
                "**INSERT_DISTRIBUTION_VERSION_HERE**");
        replaceDependenciesTomlContent(projectPath, "1.1.0", "1.0.0");
        deleteDirectory(projectPath.resolve("target"));
    }

    @Test(description = "Build a project already built with U4 or older distribution with sticky flag",
            groups = {"proj-with-deps-update-policy"})
    public void testBuildProjectPrecompiledWithNoDistWithStickyFlag() throws IOException {
        Path projectPath = testResources.resolve("dep-dist-version-projects").resolve("preCompiledPackage");
        replaceDependenciesTomlContent(
                projectPath, "distribution-version = \"**INSERT_DISTRIBUTION_VERSION_HERE**\"", "");
        System.setProperty(USER_DIR_PROPERTY, projectPath.toString());
        BuildCommand buildCommand = new BuildCommand(projectPath, printStream, printStream, false);

        new CommandLine(buildCommand).parseArgs("--sticky");
        buildCommand.execute();
        String buildLog = readOutput(true);
        Assert.assertEquals(
                buildLog.replace("\r", ""),
                getOutput("build-old-dist-precomp-proj-with-sticky.txt")
                        .replace("INSERT_NEW_DIST_VERSION_HERE", getNewVersionForOldDistWarning())
                        .replace("INSERT_OLD_DIST_VERSION_HERE", "4 or an older Update"));

        // Dependencies should stick to the ones already in Dependencies.toml.
        // depA:1.0.0 -> depA:1.0.0
        // depB:1.0.0 -> depB:1.0.0
        Path actualDependenciesToml = projectPath.resolve("Dependencies.toml");
        Path expectedDependenciesToml = testResources.resolve("dep-dist-version-projects").resolve("expected-dep-tomls")
                .resolve("precomp-pkg-with-sticky.toml");
        Assert.assertTrue(actualDependenciesToml.toFile().exists());
        assertTomlFilesEquals(actualDependenciesToml, expectedDependenciesToml);

        // Revert the distribution version and dependency versions to the placeholder values
        replaceDependenciesTomlContent(projectPath, RepoUtils.getBallerinaShortVersion(),
                "**INSERT_DISTRIBUTION_VERSION_HERE**");
        deleteDirectory(projectPath.resolve("target"));
    }

    @Test(description = "Build a project already built with the current distribution without sticky flag",
            groups = {"proj-with-deps-update-policy"})
    public void testBuildProjectPrecompiledWithCurrentDistWithoutStickyFlag() throws IOException {
        Path projectPath = testResources.resolve("dep-dist-version-projects").resolve("preCompiledPackage");
        replaceDependenciesTomlContent(projectPath, "**INSERT_DISTRIBUTION_VERSION_HERE**",
                RepoUtils.getBallerinaShortVersion());
        System.setProperty(USER_DIR_PROPERTY, projectPath.toString());
        BuildCommand buildCommand = new BuildCommand(projectPath, printStream, printStream, false);

        new CommandLine(buildCommand).parseArgs();
        buildCommand.execute();
        String buildLog = readOutput(true);
        Assert.assertEquals(buildLog.replace("\r", ""), getOutput("build-curr-dist-precomp-proj-with-dep.txt"));

        // Dependencies.toml should be updated to the latest patch versions.
        // depA:1.0.0 -> depA:1.0.1
        // depB:1.0.0 -> depB:1.0.1
        Path actualDependenciesToml = projectPath.resolve("Dependencies.toml");
        Path expectedDependenciesToml = testResources.resolve("dep-dist-version-projects").resolve("expected-dep-tomls")
                .resolve("curr-dist-precomp-pkg-with-no-sticky.toml");
        Assert.assertTrue(actualDependenciesToml.toFile().exists());
        assertTomlFilesEquals(actualDependenciesToml, expectedDependenciesToml);

        // Revert the distribution version and dependency versions to the placeholder values
        replaceDependenciesTomlContent(projectPath, RepoUtils.getBallerinaShortVersion(),
                "**INSERT_DISTRIBUTION_VERSION_HERE**");
        replaceDependenciesTomlContent(projectPath, "1.0.1", "1.0.0");
        deleteDirectory(projectPath.resolve("target"));
    }

    @Test(description = "Build a project already built with an older distribution with sticky flag",
            groups = {"proj-with-deps-update-policy"})
    public void testBuildProjectPrecompiledWithCurrentDistWithStickyFlag() throws IOException {
        Path projectPath = testResources.resolve("dep-dist-version-projects").resolve("preCompiledPackage");
        replaceDependenciesTomlContent(projectPath, "**INSERT_DISTRIBUTION_VERSION_HERE**",
                RepoUtils.getBallerinaShortVersion());
        System.setProperty(USER_DIR_PROPERTY, projectPath.toString());
        BuildCommand buildCommand = new BuildCommand(projectPath, printStream, printStream, false);

        new CommandLine(buildCommand).parseArgs("--sticky");
        buildCommand.execute();
        String buildLog = readOutput(true);
        Assert.assertEquals(buildLog.replace("\r", ""), getOutput("build-curr-dist-precomp-proj-with-dep.txt"));

        // Dependencies should stick to the ones already in Dependencies.toml.
        // depA:1.0.0 -> depA:1.0.0
        // depB:1.0.0 -> depB:1.0.0
        Path actualDependenciesToml = projectPath.resolve("Dependencies.toml");
        Path expectedDependenciesToml = testResources.resolve("dep-dist-version-projects").resolve("expected-dep-tomls")
                .resolve("precomp-pkg-with-sticky.toml");
        Assert.assertTrue(actualDependenciesToml.toFile().exists());
        assertTomlFilesEquals(actualDependenciesToml, expectedDependenciesToml);

        // Revert the distribution version and dependency versions to the placeholder values
        replaceDependenciesTomlContent(projectPath, RepoUtils.getBallerinaShortVersion(),
                "**INSERT_DISTRIBUTION_VERSION_HERE**");
        deleteDirectory(projectPath.resolve("target"));
    }

    @DataProvider(name = "toolPropertiesDiagnostics")
    public Object[][] provideToolPropertiesDiagnostics() {
        return new Object[][]{
                {
                        "build-tool-with-invalid-missing-toml-properties",
                        "build-tool-with-invalid-missing-toml-properties.txt",
                        "error: build tool execution contains errors"
                },
                {
                        "build-tool-with-invalid-missing-optional-toml-properties",
                        "build-tool-with-invalid-missing-optional.txt",
                        "error: compilation contains errors"
                },
                {
                        "build-tool-with-diagnostics",
                        "build-tool-with-diagnostics.txt",
                        "error: build tool execution contains errors"
                },
                {
                        "build-tool-with-recurring-tool-properties",
                        "build-tool-with-recurring-tool-properties.txt",
                        "error: build tool execution contains errors"
                }
        };
    }

    @Test(description = "Build a project with invalid or missing toml entries for build tools",
            dataProvider = "toolPropertiesDiagnostics")
    public void testBuildProjectWithBuildToolTomlPropertyDiagnostics(String projectName, String outputFile,
                                                                     String error) throws IOException {
        Path projectPath = this.testResources.resolve(projectName);
        System.setProperty(USER_DIR_PROPERTY, projectPath.toString());
        BuildCommand buildCommand = new BuildCommand(projectPath, printStream, printStream, false);
        new CommandLine(buildCommand).parseArgs();
        try {
            buildCommand.execute();
        } catch (BLauncherException e) {
            String buildLog = readOutput(true);
            Assert.assertEquals(buildLog.replace("\r", ""),
                    getOutput(outputFile));
            Assert.assertEquals(error, e.getDetailedMessages().get(0));
        }
    }

    @Test(description = "Build a project with a build tool execution")
    public void testBuildProjectWithBuildTool() throws IOException {
        Path projectPath = this.testResources.resolve("proper-build-tool");
        System.setProperty(USER_DIR_PROPERTY, projectPath.toString());
        BuildCommand buildCommand = new BuildCommand(projectPath, printStream, printStream, false);
        new CommandLine(buildCommand).parseArgs();
        buildCommand.execute();
        String buildLog = readOutput(true);
        Assert.assertEquals(buildLog.replace("\r", "").replace("\\", "/"),
                getOutput("build-bal-project-with-build-tool.txt"));
    }

    @Test(description = "Build a project with a build tool not found")
    public void testBuildProjectWithBuildToolNotFound() throws IOException {
        Path projectPath = this.testResources.resolve("build-tool-not-found");
        System.setProperty(USER_DIR_PROPERTY, projectPath.toString());
        BuildCommand buildCommand = new BuildCommand(projectPath, printStream, printStream, false);
        new CommandLine(buildCommand).parseArgs();
        try {
            buildCommand.execute();
        } catch (BLauncherException e) {
            String buildLog = readOutput(true);
            Assert.assertEquals(buildLog.replace("\r", ""),
                    getOutput("build-bal-project-with-build-tool-not-found.txt"));
            Assert.assertEquals("error: build tool execution contains errors", e.getDetailedMessages().get(0));
        }
    }

    @Test(description = "Build a project with invalid fields in TOML array 'dependency'")
    public void testBuildProjectWithInvalidDependencyArrayInBallerinaToml() throws IOException {
        Path projectPath = this.testResources.resolve("invalid-dependency-array-project");
        System.setProperty(USER_DIR_PROPERTY, projectPath.toString());
        BuildCommand buildCommand = new BuildCommand(projectPath, printStream, printStream, false);
        new CommandLine(buildCommand).parseArgs();
        try {
            buildCommand.execute();
        } catch (BLauncherException e) {
            Assert.assertEquals("error: compilation contains errors", e.getDetailedMessages().get(0));
            String buildLog = readOutput(true);
            Assert.assertEquals(buildLog.replace("\r", ""),
                    getOutput("build-bal-project-with-invalid-dependency-array.txt"));
        }
    }

    private String getNewVersionForOldDistWarning() {
        SemanticVersion currentDistributionVersion = SemanticVersion.from(RepoUtils.getBallerinaShortVersion());
        String currentVersionForDiagnostic = String.valueOf(currentDistributionVersion.minor());
        if (currentDistributionVersion.patch() != 0) {
            currentVersionForDiagnostic += DOT + currentDistributionVersion.patch();
        }
        return currentVersionForDiagnostic;
    }

    private String getOldVersionForOldDistWarning(String version) {
        SemanticVersion prevDistributionVersion = SemanticVersion.from(version);
        String prevVersionForDiagnostic;
        prevVersionForDiagnostic = String.valueOf(prevDistributionVersion.minor());
        if (prevDistributionVersion.patch() != 0) {
            prevVersionForDiagnostic += DOT + prevDistributionVersion.patch();
        }
        return prevVersionForDiagnostic;
    }

    static class Copy extends SimpleFileVisitor<Path> {
        private final Path fromPath;
        private final Path toPath;
        private final StandardCopyOption copyOption;


        public Copy(Path fromPath, Path toPath, StandardCopyOption copyOption) {
            this.fromPath = fromPath;
            this.toPath = toPath;
            this.copyOption = copyOption;
        }

        public Copy(Path fromPath, Path toPath) {
            this(fromPath, toPath, StandardCopyOption.REPLACE_EXISTING);
        }

        @Override
        public FileVisitResult preVisitDirectory(Path dir, BasicFileAttributes attrs)
                throws IOException {

            Path targetPath = toPath.resolve(fromPath.relativize(dir).toString());
            if (!Files.exists(targetPath)) {
                Files.createDirectory(targetPath);
            }
            return FileVisitResult.CONTINUE;
        }

        @Override
        public FileVisitResult visitFile(Path file, BasicFileAttributes attrs)
                throws IOException {

            Files.copy(file, toPath.resolve(fromPath.relativize(file).toString()), copyOption);
            return FileVisitResult.CONTINUE;
        }
    }

    private void cleanTarget(Path projectPath) {
        CleanCommand cleanCommand = new CleanCommand(projectPath, false);
        new CommandLine(cleanCommand).parseArgs();
        cleanCommand.execute();
    }

    private void validateBuildTimeInfo(String buildLog) {
        Assert.assertTrue(buildLog.contains("timestamp"),
                "Missing timestamp field in build time logs");
        Assert.assertTrue(buildLog.contains("offline"),
                "Missing offline field in build time logs");
        Assert.assertTrue(buildLog.contains("compile"),
                "Missing compile field in build time logs");
        Assert.assertTrue(buildLog.contains("projectLoadDuration"),
                "Missing projectLoadDuration field in build time logs");
        Assert.assertTrue(buildLog.contains("packageResolutionDuration"),
                "Missing packageResolutionDuration field in build time logs");
        Assert.assertTrue(buildLog.contains("codeGeneratorPluginDuration"),
                "Missing codeGeneratorPluginDuration field in build time logs");
        Assert.assertTrue(buildLog.contains("codeModifierPluginDuration"),
                "Missing codeModifierPluginDuration field in build time logs");
        Assert.assertTrue(buildLog.contains("packageCompilationDuration"),
                "Missing packageCompilationDuration field in build time logs");
        Assert.assertTrue(buildLog.contains("codeGenDuration"), "Missing codeGenDuration field in build time logs");
        Assert.assertTrue(buildLog.contains("emitArtifactDuration"),
                "Missing emitArtifactDuration field in build time logs");
        Assert.assertTrue(buildLog.contains("testingExecutionDuration"),
                "Missing testingExecutionDuration field in build time logs");
        Assert.assertTrue(buildLog.contains("totalDuration"), "Missing totalDuration field in build time logs");
    }

    @Test(description = "Check GraalVM compatibility of build project")
    public void testGraalVMCompatibilityOfJavaImportedProject() throws IOException {
        // Project contains only dist provided Java dependencies
        Path projectPath = this.testResources.resolve("validJavaProject");
        System.setProperty(USER_DIR_PROPERTY, projectPath.toString());
        BuildCommand buildCommand = new BuildCommand(projectPath, printStream, printStream, false);
        // non existing bal file
        new CommandLine(buildCommand).parseArgs("--graalvm");
        try {
            buildCommand.execute();
        } catch (BLauncherException e) {
            String buildLog = readOutput(true);
            Assert.assertTrue(buildLog.contains("Compiling source") && buildLog.contains("foo/winery:0.1.0") &&
                    !buildLog.contains("WARNING: Package is not verified with GraalVM"));
        }
    }

    @DataProvider(name = "validProjectWithPlatformLibs")
    public Object[][] provideValidProjectWithPlatformLibs() {
        String notVerifiedWaring = "WARNING: Package is not verified with GraalVM";
        String notCompatibleWarning = "WARNING: Package is not compatible with GraalVM";
        return new Object[][]{
                {"validProjectWithPlatformLibs1", notVerifiedWaring},
                {"validProjectWithPlatformLibs2", notCompatibleWarning},
                {"validProjectWithPlatformLibs3", notCompatibleWarning},
                {"validProjectWithPlatformLibs4", notVerifiedWaring}
        };
    }

    @Test(description = "Check GraalVM compatibility of build project",
            dataProvider = "validProjectWithPlatformLibs")
    public void testGraalVMCompatibilityOfJavaProject(String projectName, String warning) throws IOException {
        // Project contains platform Java dependencies
        Path projectPath = this.testResources.resolve(projectName);
        System.setProperty(USER_DIR_PROPERTY, projectPath.toString());
        BuildCommand buildCommand = new BuildCommand(projectPath, printStream, printStream, false);
        // non existing bal file
        new CommandLine(buildCommand).parseArgs("--graalvm");
        try {
            buildCommand.execute();
        } catch (BLauncherException e) {
            String buildLog = readOutput(true);
            Assert.assertTrue(buildLog.contains("Compiling source") &&
                    buildLog.contains("sameera/myproject:0.1.0") &&
                    buildLog.contains(warning));
        }
    }

    @Test(description = "Check GraalVM compatibility of build project")
    public void testGraalVMCompatibilityOfAnyProject() throws IOException {
        // Project contains platform Java dependencies
        Path projectPath = this.testResources.resolve("validApplicationProject");
        System.setProperty(USER_DIR_PROPERTY, projectPath.toString());
        BuildCommand buildCommand = new BuildCommand(projectPath, printStream, printStream, false);
        // non-existing bal file
        new CommandLine(buildCommand).parseArgs("--graalvm");
        try {
            buildCommand.execute();
        } catch (BLauncherException e) {
            String buildLog = readOutput(true);
            Assert.assertTrue(buildLog.contains("Compiling source") && buildLog.contains("foo/winery:0.1.0")
                    && !buildLog.contains("WARNING: Package is not verified with GraalVM"));
        }
    }

<<<<<<< HEAD
    @Test(description = "Build a project twice with the same flags and different flags")
    public void testBuildAProjectTwiceWithFlags() throws IOException {
        String[] argsList1 = {
                "--offline",
                "--sticky",
                "--locking-mode=SOFT",
                "--experimental",
                "--optimize-dependency-compilation",
                "--remote-management",
                "--observability-included"
        };

        //Use the same flag that affects jar generation similarly in the consecutive builds
        for (String arg : argsList1) {
            Path projectPath = this.testResources.resolve("buildAProjectTwice");
            deleteDirectory(projectPath.resolve("target"));
            System.setProperty(USER_DIR_PROPERTY, projectPath.toString());
            BuildCommand buildCommand = new BuildCommand(projectPath, printStream, printStream, false);
            new CommandLine(buildCommand).parseArgs(arg);
            buildCommand.execute();
            String firstBuildLog = readOutput(true);
            buildCommand = new BuildCommand(projectPath, printStream, printStream, false);
            new CommandLine(buildCommand).parseArgs(arg);
            buildCommand.execute();
            String secondBuildLog = readOutput(true);
            Assert.assertTrue(firstBuildLog.contains("buildAProjectTwice.jar"));
            Assert.assertTrue(secondBuildLog.contains("Generating executable(skipped)"));
        }

        //Use different flags that affect jar generation differently in the consecutive builds
        for (String arg : argsList1) {
            Path projectPath = this.testResources.resolve("buildAProjectTwice");
            deleteDirectory(projectPath.resolve("target"));
            System.setProperty(USER_DIR_PROPERTY, projectPath.toString());
            BuildCommand buildCommand = new BuildCommand(projectPath, printStream, printStream, false);
            new CommandLine(buildCommand).parseArgs(arg);
            buildCommand.execute();
            String firstBuildLog = readOutput(true);
            buildCommand = new BuildCommand(projectPath, printStream, printStream, false);
            new CommandLine(buildCommand).parseArgs();
            buildCommand.execute();
            String secondBuildLog = readOutput(true);
            Assert.assertTrue(firstBuildLog.contains("target/bin/buildAProjectTwice.jar"));
            Assert.assertTrue(secondBuildLog.contains("target/bin/buildAProjectTwice.jar"));
            Assert.assertFalse(secondBuildLog.contains("Generating executable(skipped)"));
        }

        String[] argsList2 = {
                "--dump-bir",
                "--dump-bir-file",
                "--dump-graph",
                "--dump-raw-graphs",
                "--generate-config-schema",
                "--show-dependency-diagnostics",
                "--list-conflicted-classes",
                "--dump-build-time",
                "--export-openapi",
                "--export-component-model",
                "--enable-cache",
                "--graalvm",
                "--disable-syntax-tree-caching"
        };

        //Use different flags that doesn't affect jar generation in the consecutive builds
        for (String arg : argsList2) {
            Path projectPath = this.testResources.resolve("buildAProjectTwice");
            deleteDirectory(projectPath.resolve("target"));
            System.setProperty(USER_DIR_PROPERTY, projectPath.toString());
            BuildCommand buildCommand = new BuildCommand(projectPath, printStream, printStream, false);
            new CommandLine(buildCommand).parseArgs(arg);
            buildCommand.execute();
            String firstBuildLog = readOutput(true);
            buildCommand = new BuildCommand(projectPath, printStream, printStream, false);
            new CommandLine(buildCommand).parseArgs();
            buildCommand.execute();
            String secondBuildLog = readOutput(true);
            Assert.assertTrue(firstBuildLog.contains("Compiling source"));
            Assert.assertFalse(firstBuildLog.contains("Compiling source(skipped)"));
            Assert.assertTrue(secondBuildLog.contains("Generating executable(skipped)"));
        }

        String[] argsList3 = {
                "--dump-bir",
                "--dump-bir-file",
                "--dump-graph",
                "--dump-raw-graphs",
                "--generate-config-schema",
                "--show-dependency-diagnostics",
                "--list-conflicted-classes",
                "--dump-build-time",
                "--export-openapi",
                "--export-component-model",
                "--enable-cache",
                "--graalvm",
                "--disable-syntax-tree-caching",
        };

        for (String arg : argsList3) {
            Path projectPath = this.testResources.resolve("buildAProjectTwice");
            deleteDirectory(projectPath.resolve("target"));
            System.setProperty(USER_DIR_PROPERTY, projectPath.toString());
            BuildCommand buildCommand = new BuildCommand(projectPath, printStream, printStream, false);
            new CommandLine(buildCommand).parseArgs();
            buildCommand.execute();
            String firstBuildLog = readOutput(true);
            buildCommand = new BuildCommand(projectPath, printStream, printStream, false);
            new CommandLine(buildCommand).parseArgs(arg);
            buildCommand.execute();
            String secondBuildLog = readOutput(true);
            Assert.assertTrue(firstBuildLog.contains("target/bin/buildAProjectTwice.jar"));
            Assert.assertTrue(secondBuildLog.contains("Compiling source"));
            Assert.assertFalse(secondBuildLog.contains("Generating executable(skipped)"));
        }
    }

    @Test(description = "Build a project after 24 hours of the last build")
    public void testBuildAProjectTwiceBeforeAfter24Hr() throws IOException {
        Path projectPath = this.testResources.resolve("buildAProjectTwice");
        deleteDirectory(projectPath.resolve("target"));
        System.setProperty(USER_DIR_PROPERTY, projectPath.toString());
        BuildCommand buildCommand = new BuildCommand(projectPath, printStream, printStream, false);
        new CommandLine(buildCommand).parseArgs();
        buildCommand.execute();
        String firstBuildLog = readOutput(true);

        // Second build within 24 hours
        buildCommand = new BuildCommand(projectPath, printStream, printStream, false);
        new CommandLine(buildCommand).parseArgs();
        buildCommand.execute();
        String secondBuildLog = readOutput(true);

        Path buildFilePath = projectPath.resolve("target").resolve("build");
        BuildJson buildJson = readBuildJson(buildFilePath);
        buildJson.setLastUpdateTime(buildJson.lastUpdateTime() - (24 * 60 * 60 * 1000 + 1));
        ProjectUtils.writeBuildFile(buildFilePath, buildJson);
        buildCommand = new BuildCommand(projectPath, printStream, printStream, false);
        new CommandLine(buildCommand).parseArgs();
        buildCommand.execute();
        String thirdBuildLog = readOutput(true);
        Assert.assertTrue(firstBuildLog.contains("buildAProjectTwice.jar"));
        Assert.assertTrue(secondBuildLog.contains("Generating executable(skipped)"));
        Assert.assertTrue(thirdBuildLog.contains("Generating executable"));
        Assert.assertFalse(thirdBuildLog.contains("Generating executable(skipped)"));
    }

    @Test(description = "Build a project with a new file within 24 hours of the last build")
    public void testBuildAProjectWithFileAddition() throws IOException {
        Path projectPath = this.testResources.resolve("buildAProjectTwice");
        deleteDirectory(projectPath.resolve("target"));
        System.setProperty(USER_DIR_PROPERTY, projectPath.toString());
        BuildCommand buildCommand = new BuildCommand(projectPath, printStream, printStream, false);
        new CommandLine(buildCommand).parseArgs();
        buildCommand.execute();
        String firstBuildLog = readOutput(true);
        Path balFilePath = projectPath.resolve("main2.bal");
        String balContent = "public function main2() {\n}\n";
        Files.writeString(balFilePath, balContent);
        buildCommand = new BuildCommand(projectPath, printStream, printStream, false);
        new CommandLine(buildCommand).parseArgs();
        buildCommand.execute();
        String secondBuildLog = readOutput(true);
        Assert.assertTrue(firstBuildLog.contains("buildAProjectTwice.jar"));
        Assert.assertTrue(secondBuildLog.contains("Generating executable"));
        Assert.assertFalse(secondBuildLog.contains("Generating executable(skipped)"));
    }

    @Test(description = "Build a project with a new file within 24 hours of the last build")
    public void testBuildAProjectWithFileModification() throws IOException {
        Path projectPath = this.testResources.resolve("buildAProjectTwice");
        deleteDirectory(projectPath.resolve("target"));
        System.setProperty(USER_DIR_PROPERTY, projectPath.toString());
        BuildCommand buildCommand = new BuildCommand(projectPath, printStream, printStream, false);
        new CommandLine(buildCommand).parseArgs();
        buildCommand.execute();
        String firstBuildLog = readOutput(true);
        Path balFilePath = projectPath.resolve("main.bal");
        String balContent = "public function main2() {\n}\n";
        Files.writeString(balFilePath, balContent);
        buildCommand = new BuildCommand(projectPath, printStream, printStream, false);
        new CommandLine(buildCommand).parseArgs();
        buildCommand.execute();
        String secondBuildLog = readOutput(true);
        Assert.assertTrue(firstBuildLog.contains("buildAProjectTwice.jar"));
        Assert.assertTrue(secondBuildLog.contains("Generating executable"));
        Assert.assertFalse(secondBuildLog.contains("Generating executable(skipped)"));
    }

    @Test(description = "Build a project with no content change")
    public void testBuildAProjectWithFileNoContentChange() throws IOException {
        Path projectPath = this.testResources.resolve("buildAProjectTwice");
        deleteDirectory(projectPath.resolve("target"));
        System.setProperty(USER_DIR_PROPERTY, projectPath.toString());
        BuildCommand buildCommand = new BuildCommand(projectPath, printStream, printStream, false);
        new CommandLine(buildCommand).parseArgs();
        buildCommand.execute();
        String firstBuildLog = readOutput(true);
        Path balFilePath = projectPath.resolve("main.bal");
        String balContent = "public function main() {\n\n}\n";
        Files.writeString(balFilePath, balContent);
        buildCommand = new BuildCommand(projectPath, printStream, printStream, false);
        new CommandLine(buildCommand).parseArgs();
        buildCommand.execute();
        String secondBuildLog = readOutput(true);
        Assert.assertTrue(firstBuildLog.contains("buildAProjectTwice.jar"));
        Assert.assertTrue(secondBuildLog.contains("Generating executable(skipped)"));
=======
    @Test(description = "Build a simple workspace project")
    public void testSimpleWorkspaceProject() throws IOException {
        // Project contains platform Java dependencies
        Path projectPath = this.testResources.resolve("workspaces/wp-simple");
        System.setProperty(USER_DIR_PROPERTY, projectPath.toString());
        BuildCommand buildCommand = new BuildCommand(projectPath, printStream, printStream, false);
        // non-existing bal file
        new CommandLine(buildCommand);
        buildCommand.execute();
        Assert.assertEquals(readOutput().replace("\r", ""), getOutput("wp-simple.txt"));
    }

    @Test(description = "Build a single root workspace project")
    public void testSingleRootWorkspaceProject() throws IOException {
        // Project contains platform Java dependencies
        Path projectPath = this.testResources.resolve("workspaces/wp-one-root");
        System.setProperty(USER_DIR_PROPERTY, projectPath.toString());
        BuildCommand buildCommand = new BuildCommand(projectPath, printStream, printStream, false);
        // non-existing bal file
        new CommandLine(buildCommand);
        buildCommand.execute();
        Assert.assertEquals(readOutput().replace("\r", ""), getOutput("wp-one-root.txt"));
    }

    @Test(description = "Build a workspace project containing multiple roots")
    public void testMultipleRootWorkspaceProject() throws IOException {
        // Project contains platform Java dependencies
        Path projectPath = this.testResources.resolve("workspaces/wp-multiple-roots");
        System.setProperty(USER_DIR_PROPERTY, projectPath.toString());
        BuildCommand buildCommand = new BuildCommand(projectPath, printStream, printStream, false);
        // non-existing bal file
        new CommandLine(buildCommand);
        buildCommand.execute();
        Assert.assertEquals(readOutput().replace("\r", ""), getOutput("wp-multiple-roots.txt"));
    }

    @Test(description = "Build workspace project containing nested paths")
    public void testNestedPathWorkspaceProject() throws IOException {
        // Project contains platform Java dependencies
        Path projectPath = this.testResources.resolve("workspaces/wp-nested-path");
        System.setProperty(USER_DIR_PROPERTY, projectPath.toString());
        BuildCommand buildCommand = new BuildCommand(projectPath, printStream, printStream, false);
        // non-existing bal file
        new CommandLine(buildCommand);
        buildCommand.execute();
        Assert.assertEquals(readOutput().replace("\r", ""), getOutput("wp-nested-path.txt"));
    }

    @Test(description = "Build a specific package in a simple workspace project")
    public void testSimpleWorkspaceProjectBuildSpecificProject() throws IOException {
        // Project contains platform Java dependencies
        Path projectRoot = this.testResources.resolve("workspaces/wp-simple");
        System.setProperty(USER_DIR_PROPERTY, projectRoot.toString());
        Path projectPath = projectRoot.resolve("hello-app");
        BuildCommand buildCommand = new BuildCommand(projectPath, printStream, printStream, false);
        // non-existing bal file
        new CommandLine(buildCommand);
        buildCommand.execute();
        Assert.assertEquals(readOutput().replace("\r", ""), getOutput("wp-simple-hello-app.txt"));
    }

    @Test(description = "Build a specific package in a multiple root workspace project")
    public void testMultipleRootProjectBuildSpecificProject() throws IOException {
        // Project contains platform Java dependencies
        Path projectRoot = this.testResources.resolve("workspaces");
        System.setProperty(USER_DIR_PROPERTY, projectRoot.toString());
        Path projectPath = projectRoot.resolve("wp-multiple-roots/hello-app");
        BuildCommand buildCommand = new BuildCommand(projectPath, printStream, printStream, false);
        // non-existing bal file
        new CommandLine(buildCommand);
        buildCommand.execute();
        Assert.assertEquals(readOutput().replace("\r", ""), getOutput("wp-multiple-roots-hello-app.txt"));
    }

    @Test(description = "Build a specific package in a multiple root workspace project")
    public void testWorkspaceProjectWithWrongPackagePath() throws IOException {
        // Project contains platform Java dependencies
        Path projectPath = this.testResources.resolve("workspaces/wp-wrong-path");
        System.setProperty(USER_DIR_PROPERTY, projectPath.toString());
        BuildCommand buildCommand = new BuildCommand(projectPath, printStream, printStream, false);
        // non-existing bal file
        new CommandLine(buildCommand);
        try {
            buildCommand.execute();
        } catch (BLauncherException e) {
            Assert.assertEquals(readOutput().replace("\r", ""), getOutput("wp-wrong-path.txt"));
        }
>>>>>>> 7e364c50
    }
}<|MERGE_RESOLUTION|>--- conflicted
+++ resolved
@@ -1482,7 +1482,95 @@
         }
     }
 
-<<<<<<< HEAD
+    @Test(description = "Build a simple workspace project")
+    public void testSimpleWorkspaceProject() throws IOException {
+        // Project contains platform Java dependencies
+        Path projectPath = this.testResources.resolve("workspaces/wp-simple");
+        System.setProperty(USER_DIR_PROPERTY, projectPath.toString());
+        BuildCommand buildCommand = new BuildCommand(projectPath, printStream, printStream, false);
+        // non-existing bal file
+        new CommandLine(buildCommand);
+        buildCommand.execute();
+        Assert.assertEquals(readOutput().replace("\r", ""), getOutput("wp-simple.txt"));
+    }
+
+    @Test(description = "Build a single root workspace project")
+    public void testSingleRootWorkspaceProject() throws IOException {
+        // Project contains platform Java dependencies
+        Path projectPath = this.testResources.resolve("workspaces/wp-one-root");
+        System.setProperty(USER_DIR_PROPERTY, projectPath.toString());
+        BuildCommand buildCommand = new BuildCommand(projectPath, printStream, printStream, false);
+        // non-existing bal file
+        new CommandLine(buildCommand);
+        buildCommand.execute();
+        Assert.assertEquals(readOutput().replace("\r", ""), getOutput("wp-one-root.txt"));
+    }
+
+    @Test(description = "Build a workspace project containing multiple roots")
+    public void testMultipleRootWorkspaceProject() throws IOException {
+        // Project contains platform Java dependencies
+        Path projectPath = this.testResources.resolve("workspaces/wp-multiple-roots");
+        System.setProperty(USER_DIR_PROPERTY, projectPath.toString());
+        BuildCommand buildCommand = new BuildCommand(projectPath, printStream, printStream, false);
+        // non-existing bal file
+        new CommandLine(buildCommand);
+        buildCommand.execute();
+        Assert.assertEquals(readOutput().replace("\r", ""), getOutput("wp-multiple-roots.txt"));
+    }
+
+    @Test(description = "Build workspace project containing nested paths")
+    public void testNestedPathWorkspaceProject() throws IOException {
+        // Project contains platform Java dependencies
+        Path projectPath = this.testResources.resolve("workspaces/wp-nested-path");
+        System.setProperty(USER_DIR_PROPERTY, projectPath.toString());
+        BuildCommand buildCommand = new BuildCommand(projectPath, printStream, printStream, false);
+        // non-existing bal file
+        new CommandLine(buildCommand);
+        buildCommand.execute();
+        Assert.assertEquals(readOutput().replace("\r", ""), getOutput("wp-nested-path.txt"));
+    }
+
+    @Test(description = "Build a specific package in a simple workspace project")
+    public void testSimpleWorkspaceProjectBuildSpecificProject() throws IOException {
+        // Project contains platform Java dependencies
+        Path projectRoot = this.testResources.resolve("workspaces/wp-simple");
+        System.setProperty(USER_DIR_PROPERTY, projectRoot.toString());
+        Path projectPath = projectRoot.resolve("hello-app");
+        BuildCommand buildCommand = new BuildCommand(projectPath, printStream, printStream, false);
+        // non-existing bal file
+        new CommandLine(buildCommand);
+        buildCommand.execute();
+        Assert.assertEquals(readOutput().replace("\r", ""), getOutput("wp-simple-hello-app.txt"));
+    }
+
+    @Test(description = "Build a specific package in a multiple root workspace project")
+    public void testMultipleRootProjectBuildSpecificProject() throws IOException {
+        // Project contains platform Java dependencies
+        Path projectRoot = this.testResources.resolve("workspaces");
+        System.setProperty(USER_DIR_PROPERTY, projectRoot.toString());
+        Path projectPath = projectRoot.resolve("wp-multiple-roots/hello-app");
+        BuildCommand buildCommand = new BuildCommand(projectPath, printStream, printStream, false);
+        // non-existing bal file
+        new CommandLine(buildCommand);
+        buildCommand.execute();
+        Assert.assertEquals(readOutput().replace("\r", ""), getOutput("wp-multiple-roots-hello-app.txt"));
+    }
+
+    @Test(description = "Build a specific package in a multiple root workspace project")
+    public void testWorkspaceProjectWithWrongPackagePath() throws IOException {
+        // Project contains platform Java dependencies
+        Path projectPath = this.testResources.resolve("workspaces/wp-wrong-path");
+        System.setProperty(USER_DIR_PROPERTY, projectPath.toString());
+        BuildCommand buildCommand = new BuildCommand(projectPath, printStream, printStream, false);
+        // non-existing bal file
+        new CommandLine(buildCommand);
+        try {
+            buildCommand.execute();
+        } catch (BLauncherException e) {
+            Assert.assertEquals(readOutput().replace("\r", ""), getOutput("wp-wrong-path.txt"));
+        }
+    }
+
     @Test(description = "Build a project twice with the same flags and different flags")
     public void testBuildAProjectTwiceWithFlags() throws IOException {
         String[] argsList1 = {
@@ -1688,94 +1776,5 @@
         String secondBuildLog = readOutput(true);
         Assert.assertTrue(firstBuildLog.contains("buildAProjectTwice.jar"));
         Assert.assertTrue(secondBuildLog.contains("Generating executable(skipped)"));
-=======
-    @Test(description = "Build a simple workspace project")
-    public void testSimpleWorkspaceProject() throws IOException {
-        // Project contains platform Java dependencies
-        Path projectPath = this.testResources.resolve("workspaces/wp-simple");
-        System.setProperty(USER_DIR_PROPERTY, projectPath.toString());
-        BuildCommand buildCommand = new BuildCommand(projectPath, printStream, printStream, false);
-        // non-existing bal file
-        new CommandLine(buildCommand);
-        buildCommand.execute();
-        Assert.assertEquals(readOutput().replace("\r", ""), getOutput("wp-simple.txt"));
-    }
-
-    @Test(description = "Build a single root workspace project")
-    public void testSingleRootWorkspaceProject() throws IOException {
-        // Project contains platform Java dependencies
-        Path projectPath = this.testResources.resolve("workspaces/wp-one-root");
-        System.setProperty(USER_DIR_PROPERTY, projectPath.toString());
-        BuildCommand buildCommand = new BuildCommand(projectPath, printStream, printStream, false);
-        // non-existing bal file
-        new CommandLine(buildCommand);
-        buildCommand.execute();
-        Assert.assertEquals(readOutput().replace("\r", ""), getOutput("wp-one-root.txt"));
-    }
-
-    @Test(description = "Build a workspace project containing multiple roots")
-    public void testMultipleRootWorkspaceProject() throws IOException {
-        // Project contains platform Java dependencies
-        Path projectPath = this.testResources.resolve("workspaces/wp-multiple-roots");
-        System.setProperty(USER_DIR_PROPERTY, projectPath.toString());
-        BuildCommand buildCommand = new BuildCommand(projectPath, printStream, printStream, false);
-        // non-existing bal file
-        new CommandLine(buildCommand);
-        buildCommand.execute();
-        Assert.assertEquals(readOutput().replace("\r", ""), getOutput("wp-multiple-roots.txt"));
-    }
-
-    @Test(description = "Build workspace project containing nested paths")
-    public void testNestedPathWorkspaceProject() throws IOException {
-        // Project contains platform Java dependencies
-        Path projectPath = this.testResources.resolve("workspaces/wp-nested-path");
-        System.setProperty(USER_DIR_PROPERTY, projectPath.toString());
-        BuildCommand buildCommand = new BuildCommand(projectPath, printStream, printStream, false);
-        // non-existing bal file
-        new CommandLine(buildCommand);
-        buildCommand.execute();
-        Assert.assertEquals(readOutput().replace("\r", ""), getOutput("wp-nested-path.txt"));
-    }
-
-    @Test(description = "Build a specific package in a simple workspace project")
-    public void testSimpleWorkspaceProjectBuildSpecificProject() throws IOException {
-        // Project contains platform Java dependencies
-        Path projectRoot = this.testResources.resolve("workspaces/wp-simple");
-        System.setProperty(USER_DIR_PROPERTY, projectRoot.toString());
-        Path projectPath = projectRoot.resolve("hello-app");
-        BuildCommand buildCommand = new BuildCommand(projectPath, printStream, printStream, false);
-        // non-existing bal file
-        new CommandLine(buildCommand);
-        buildCommand.execute();
-        Assert.assertEquals(readOutput().replace("\r", ""), getOutput("wp-simple-hello-app.txt"));
-    }
-
-    @Test(description = "Build a specific package in a multiple root workspace project")
-    public void testMultipleRootProjectBuildSpecificProject() throws IOException {
-        // Project contains platform Java dependencies
-        Path projectRoot = this.testResources.resolve("workspaces");
-        System.setProperty(USER_DIR_PROPERTY, projectRoot.toString());
-        Path projectPath = projectRoot.resolve("wp-multiple-roots/hello-app");
-        BuildCommand buildCommand = new BuildCommand(projectPath, printStream, printStream, false);
-        // non-existing bal file
-        new CommandLine(buildCommand);
-        buildCommand.execute();
-        Assert.assertEquals(readOutput().replace("\r", ""), getOutput("wp-multiple-roots-hello-app.txt"));
-    }
-
-    @Test(description = "Build a specific package in a multiple root workspace project")
-    public void testWorkspaceProjectWithWrongPackagePath() throws IOException {
-        // Project contains platform Java dependencies
-        Path projectPath = this.testResources.resolve("workspaces/wp-wrong-path");
-        System.setProperty(USER_DIR_PROPERTY, projectPath.toString());
-        BuildCommand buildCommand = new BuildCommand(projectPath, printStream, printStream, false);
-        // non-existing bal file
-        new CommandLine(buildCommand);
-        try {
-            buildCommand.execute();
-        } catch (BLauncherException e) {
-            Assert.assertEquals(readOutput().replace("\r", ""), getOutput("wp-wrong-path.txt"));
-        }
->>>>>>> 7e364c50
     }
 }