package io.ballerina.cli.cmd;

import io.ballerina.cli.launcher.BLauncherException;
import io.ballerina.projects.util.BuildToolUtils;
import io.ballerina.projects.util.ProjectUtils;
import org.ballerinalang.test.BCompileUtil;
import org.mockito.MockedStatic;
import org.mockito.Mockito;
import org.testng.Assert;
import org.testng.annotations.AfterClass;
import org.testng.annotations.BeforeClass;
import org.testng.annotations.BeforeGroups;
import org.testng.annotations.Test;
import org.wso2.ballerinalang.util.RepoUtils;
import picocli.CommandLine;

import java.io.IOException;
import java.net.URI;
import java.net.URISyntaxException;
import java.nio.file.Files;
import java.nio.file.Path;
import java.nio.file.Paths;
import java.util.List;
import java.util.Objects;

import static io.ballerina.cli.cmd.CommandOutputUtils.assertTomlFilesEquals;
import static io.ballerina.cli.cmd.CommandOutputUtils.getOutput;
import static io.ballerina.cli.cmd.CommandOutputUtils.replaceDependenciesTomlContent;
import static io.ballerina.projects.util.ProjectConstants.DEPENDENCIES_TOML;
import static io.ballerina.projects.util.ProjectConstants.DIST_CACHE_DIRECTORY;
import static io.ballerina.projects.util.ProjectConstants.RESOURCE_DIR_NAME;
import static io.ballerina.projects.util.ProjectConstants.USER_DIR;
import static io.ballerina.projects.util.ProjectConstants.USER_DIR_PROPERTY;

/**
 * Pack command tests.
 *
 * @since 2.0.0
 */
public class PackCommandTest extends BaseCommandTest {

    private static final String VALID_PROJECT = "validApplicationProject";
    private Path testResources;

    static Path logFile = Paths.get("./src/test/resources/compiler_plugin_tests/" +
            "log_creator_combined_plugin/compiler-plugin.txt");

    @BeforeClass
    public void setup() throws IOException {
        super.setup();
        try {
            this.testResources = super.tmpDir.resolve("build-test-resources");
            URI testResourcesURI = Objects.requireNonNull(getClass().getClassLoader().getResource("test-resources"))
                    .toURI();
            Path testResourcesPath = Paths.get(testResourcesURI);
            Files.walkFileTree(testResourcesPath,
                    new BuildCommandTest.Copy(testResourcesPath, this.testResources));

            // Copy the compiler plugin jars to the test resources directory
            Path compilerPluginJarsPath = Paths.get("build", "compiler-plugin-jars");
            Files.walkFileTree(compilerPluginJarsPath,
                    new BuildCommandTest.Copy(compilerPluginJarsPath,
                            this.testResources.resolve("compiler-plugin-jars")));
        } catch (URISyntaxException e) {
            Assert.fail("error loading resources");
        }
        Files.createDirectories(logFile.getParent());
        Files.writeString(logFile, "");
    }

    @Test(description = "Test package command")
    public void testPackCommand() throws IOException {
        Path projectPath = this.testResources.resolve(VALID_PROJECT);
        System.setProperty(USER_DIR, projectPath.toString());

        PackCommand packCommand = new PackCommand(projectPath, printStream, printStream, false, true);
        new CommandLine(packCommand).parseArgs();
        packCommand.execute();
        String buildLog = readOutput(true);

        Assert.assertEquals(buildLog.replace("\r", ""), getOutput("compile-bal-project.txt"));
        Assert.assertTrue(
                projectPath.resolve("target").resolve("bala").resolve("foo-winery-any-0.1.0.bala").toFile().exists());
    }

    @Test(description = "Pack a library package")
    public void testPackProject() throws IOException {
        Path projectPath = this.testResources.resolve("validLibraryProject");
        System.setProperty(USER_DIR, projectPath.toString());

        PackCommand packCommand = new PackCommand(projectPath, printStream, printStream, false, true);
        new CommandLine(packCommand).parseArgs();
        packCommand.execute();
        String buildLog = readOutput(true);

        Assert.assertEquals(buildLog.replace("\r", ""),
                getOutput("compile-bal-project.txt"));
        Assert.assertTrue(
                projectPath.resolve("target").resolve("bala").resolve("foo-winery-any-0.1.0.bala").toFile().exists());
        Assert.assertTrue(projectPath.resolve("target").resolve("cache").resolve("foo")
                .resolve("winery").resolve("0.1.0").resolve("java17")
                .resolve("foo-winery-0.1.0.jar").toFile().exists());
    }

    @Test(description = "Pack a ballerina project with the engagement of all type of compiler plugins")
    public void testRunBalProjectWithAllCompilerPlugins() throws IOException {
        Path compilerPluginPath = Paths.get("./src/test/resources/test-resources/compiler-plugins");
        BCompileUtil.compileAndCacheBala(compilerPluginPath.resolve("log_creator_pkg_provided_code_analyzer_im")
                        .toAbsolutePath().toString());
        BCompileUtil.compileAndCacheBala(compilerPluginPath.resolve("log_creator_pkg_provided_code_generator_im")
                .toAbsolutePath().toString());
        BCompileUtil.compileAndCacheBala(compilerPluginPath.resolve("log_creator_pkg_provided_code_modifier_im")
                .toAbsolutePath().toString());

        Path projectPath = this.testResources.resolve("compiler-plugins").resolve("log_creator_combined_plugin");
        System.setProperty(USER_DIR, projectPath.toString());
        PackCommand packCommand = new PackCommand(projectPath, printStream, printStream, false, true);
        new CommandLine(packCommand).parseArgs();
        packCommand.execute();
        String logFileContent =  Files.readString(logFile);
        Assert.assertTrue(logFileContent.contains("pkg-provided-syntax-node-analysis-analyzer"),
                "Package provided syntax node analysis from code analyzer has failed to run");
        Assert.assertTrue(logFileContent.contains("in-built-syntax-node-analysis-analyzer"),
                "In-Built syntax node analysis from code analyzer has failed to run");
        Assert.assertTrue(logFileContent.contains("pkg-provided-source-analyzer"),
                "Package provided source analyzer from code analyzer has failed to run");
        Assert.assertTrue(logFileContent.contains("in-built-source-analyzer"),
                "In-Built source analyzer from code analyzer has failed to run");
        Assert.assertTrue(logFileContent.contains("pkg-provided-syntax-node-analysis-generator"),
                "Package provided syntax node analysis from code generator has failed to run");
        Assert.assertTrue(logFileContent.contains("in-built-syntax-node-analysis-generator"),
                "In-Built syntax node analysis from code generator has failed to run");
        Assert.assertTrue(logFileContent.contains("pkg-provided-source-generator"),
                "Package provided source generator from code generator has failed to run");
        Assert.assertTrue(logFileContent.contains("in-built-source-generator"),
                "In-Built source generator from code generator has failed to run");
        Assert.assertTrue(logFileContent.contains("in-built-syntax-node-analysis-modifier"),
                "In-Built syntax node analysis from code modifier has failed to run");
        Assert.assertTrue(logFileContent.contains("in-built-source-modifier"),
                "In-Built source modifier from code modifier has failed to run");
        Assert.assertTrue(logFileContent.contains("pkg-provided-syntax-node-analysis-modifier"),
                "Package provided syntax node analysis from code modifier has failed to run");
        Assert.assertTrue(logFileContent.contains("pkg-provided-source-modifier"),
                "Package provided source modifier from code modifier has failed to run");
    }

    @Test(description = "Pack an application package")
    public void testPackApplicationPackage() {
        Path projectPath = this.testResources.resolve("validApplicationProject");
        System.setProperty(USER_DIR, projectPath.toString());
        PackCommand packCommand = new PackCommand(projectPath, printStream, printStream, false, true);
        new CommandLine(packCommand).parseArgs();
        try {
            packCommand.execute();
        } catch (BLauncherException e) {
            Assert.assertTrue(e.getDetailedMessages().get(0)
                    .contains("'package' information not found in Ballerina.toml"));
        }
    }

    @Test(description = "Pack a Standalone Ballerina file")
    public void testPackStandaloneFile() throws IOException {
        Path projectPath = this.testResources.resolve("valid-bal-file").resolve("hello_world.bal");
        System.setProperty(USER_DIR, this.testResources.resolve("valid-bal-file").toString());
        PackCommand packCommand = new PackCommand(projectPath, printStream, printStream, false, true);
        new CommandLine(packCommand).parseArgs();
        packCommand.execute();
        String buildLog = readOutput(true);
        Assert.assertTrue(buildLog.contains(" bal pack can only be used with a Ballerina package."));
    }

    @Test(description = "Pack a package with platform libs")
    public void testPackageWithPlatformLibs() throws IOException {
        Path projectPath = this.testResources.resolve("validGraalvmCompatibleProjectWithPlatformLibs");
        System.setProperty(USER_DIR, projectPath.toString());
        PackCommand packCommand = new PackCommand(projectPath, printStream, printStream, false, true);
        new CommandLine(packCommand).parseArgs();
        packCommand.execute();
        String buildLog = readOutput(true);

        Assert.assertEquals(buildLog.replace("\r", ""),
                getOutput("build-project-with-platform-libs.txt"));
        Assert.assertTrue(projectPath.resolve("target").resolve("bala").resolve("sameera-myproject-java17-0.1.0.bala")
                .toFile().exists());
    }

    @Test(description = "Pack a package with java11 platform libs")
    public void testPackageWithJava11PlatformLibs() throws IOException {
        Path projectPath = this.testResources.resolve("projectWithJava11PlatformLibs");
        System.setProperty(USER_DIR, projectPath.toString());
        PackCommand packCommand = new PackCommand(projectPath, printStream, printStream, false, true);
        new CommandLine(packCommand).parseArgs();
        packCommand.execute();
        String buildLog = readOutput(true);

        Assert.assertEquals(buildLog.replace("\r", ""),
                getOutput("build-project-with-platform-libs.txt"));
        Path balaDirPath = projectPath.resolve("target").resolve("bala");
        Assert.assertTrue(balaDirPath.resolve("sameera-myproject-java17-0.1.0.bala")
                .toFile().exists());

        Path balaDestPath = balaDirPath.resolve("extracted");
        ProjectUtils.extractBala(balaDirPath.resolve("sameera-myproject-java17-0.1.0.bala"), balaDestPath);
        Assert.assertTrue(balaDestPath.resolve("platform").resolve("java17").resolve("one-1.0.0.jar")
                .toFile().exists());
    }

    @Test(description = "Pack a package with java11 and java17 platform libs")
    public void testPackageWithJava11andJava17PlatformLibs() throws IOException {
        Path projectPath = this.testResources.resolve("projectWithJava11and17PlatformLibs");
        System.setProperty(USER_DIR, projectPath.toString());
        PackCommand packCommand = new PackCommand(projectPath, printStream, printStream, false, true);
        new CommandLine(packCommand).parseArgs();
        packCommand.execute();
        String buildLog = readOutput(true);

        Assert.assertEquals(buildLog.replace("\r", ""),
                getOutput("build-project-with-platform-libs.txt"));
        Path balaDirPath = projectPath.resolve("target").resolve("bala");
        Assert.assertTrue(balaDirPath.resolve("sameera-myproject-java17-0.1.0.bala")
                .toFile().exists());

        Path balaDestPath = balaDirPath.resolve("extracted");
        ProjectUtils.extractBala(balaDirPath.resolve("sameera-myproject-java17-0.1.0.bala"), balaDestPath);
        Assert.assertTrue(balaDestPath.resolve("platform").resolve("java17").resolve("one-1.0.0.jar")
                .toFile().exists());
        Assert.assertTrue(balaDestPath.resolve("platform").resolve("java17").resolve("two-2.0.0.jar")
                .toFile().exists());
    }

    @Test(description = "Pack a package with testOnly platform libs")
    public void testPackageWithTestOnlyPlatformLibs() throws IOException {
        Path projectPath = this.testResources.resolve("projectWithTestOnlyPlatformLibs");
        System.setProperty(USER_DIR, projectPath.toString());
        PackCommand packCommand = new PackCommand(projectPath, printStream, printStream, false, true);
        new CommandLine(packCommand).parseArgs();
        packCommand.execute();
        String buildLog = readOutput(true);

        Assert.assertEquals(buildLog.replace("\r", ""),
                getOutput("pack-project-with-test-only-platform-libs.txt"));
        Assert.assertTrue(projectPath.resolve("target").resolve("bala").resolve("sameera-myproject-any-0.1.0.bala")
                .toFile().exists());
    }

    @Test(description = "Pack a package with ballerina/java imports only in tests")
    public void testPackageWithTestOnlyJavaImports() throws IOException {
        Path projectPath = this.testResources.resolve("projectWithTestOnlyJavaImports");
        System.setProperty(USER_DIR, projectPath.toString());
        PackCommand packCommand = new PackCommand(projectPath, printStream, printStream, false, true);
        new CommandLine(packCommand).parseArgs();
        packCommand.execute();
        String buildLog = readOutput(true);

        Assert.assertEquals(buildLog.replace("\r", ""),
                getOutput("pack-project-with-test-only-platform-libs.txt"));
        Assert.assertTrue(projectPath.resolve("target").resolve("bala").resolve("sameera-myproject-any-0.1.0.bala")
                .toFile().exists());
    }

    @Test(description = "Pack a project with a build tool execution")
    public void testPackProjectWithBuildTool() throws IOException {
        Path projectPath = this.testResources.resolve("proper-build-tool");
        System.setProperty(USER_DIR_PROPERTY, projectPath.toString());
        PackCommand packCommand = new PackCommand(projectPath, printStream, printStream, false, true);
        new CommandLine(packCommand).parseArgs();
        packCommand.execute();
        String buildLog = readOutput(true);
        Assert.assertEquals(buildLog.replace("\r", "").replace("\\", "/"),
                getOutput("pack-project-with-build-tool.txt"));
        Assert.assertTrue(projectPath.resolve("target").resolve("bala").resolve("foo-winery-any-0.1.0.bala")
                .toFile().exists());
    }

    @Test(description = "Pack a package with an empty Dependencies.toml")
    public void testPackageWithEmptyDependenciesToml() throws IOException {
        Path projectPath = this.testResources.resolve("validProjectWithDependenciesToml");
        System.setProperty(USER_DIR, projectPath.toString());
        PackCommand packCommand = new PackCommand(projectPath, printStream, printStream, false, true);
        new CommandLine(packCommand).parseArgs();
        packCommand.execute();
        String buildLog = readOutput(true);

        Assert.assertEquals(buildLog.replace("\r", ""),
                getOutput("build-project-with-dependencies-toml.txt"));
        Assert.assertTrue(projectPath.resolve("target").resolve("bala").resolve("foo-winery-any-0.1.0.bala")
                .toFile().exists());
        // `Dependencies.toml` file should not get deleted
        Assert.assertTrue(projectPath.resolve(DEPENDENCIES_TOML).toFile().exists());
        // `dependencies-toml-version` should exists in `Dependencies.toml`
        assertTomlFilesEquals(projectPath.resolve(DEPENDENCIES_TOML),
                projectPath.resolve("resources").resolve("expectedDependencies.toml"));
    }

    @Test(description = "Pack a package without root package in Dependencies.toml")
    public void testPackageWithoutRootPackageInDependenciesToml() throws IOException {
        Path projectPath = this.testResources.resolve("validProjectWoRootPkgInDepsToml");
        System.setProperty(USER_DIR, projectPath.toString());
        PackCommand packCommand = new PackCommand(projectPath, printStream, printStream, false, true);
        new CommandLine(packCommand).parseArgs();
        packCommand.execute();
        String buildLog = readOutput(true);

        Assert.assertEquals(buildLog.replace("\r", ""),
                getOutput("build-project-wo-root-pkg-in-deps-toml.txt"));
        Assert.assertTrue(projectPath.resolve("target").resolve("bala").resolve("foo-winery-java17-0.1.0.bala")
                .toFile().exists());

        assertTomlFilesEquals(projectPath.resolve(DEPENDENCIES_TOML),
                projectPath.resolve(RESOURCE_DIR_NAME).resolve("expectedDependencies.toml"));
    }

    @Test(description = "Pack an empty package with compiler plugin")
    public void testPackEmptyProjectWithCompilerPlugin() throws IOException {
        Path projectPath = this.testResources.resolve("emptyProjectWithCompilerPlugin");
        System.setProperty(USER_DIR, projectPath.toString());

        PackCommand packCommand = new PackCommand(projectPath, printStream, printStream, false, true);
        new CommandLine(packCommand).parseArgs();
        packCommand.execute();
        String buildLog = readOutput(true);

        Assert.assertTrue(projectPath.resolve("target").resolve("bala")
                .resolve("wso2-emptyProjWithCompilerPlugin-java17-0.1.0.bala").toFile().exists());
        Assert.assertEquals(buildLog.replace("\r", ""),
                getOutput("compile-empty-project-with-compiler-plugin.txt"));
    }

    @Test(description = "Pack an empty package with compiler plugin")
    public void testPackEmptyProjectWithBuildTools() throws IOException {
        Path testDistCacheDirectory = Paths.get("build").toAbsolutePath().resolve(DIST_CACHE_DIRECTORY);
        BCompileUtil.compileAndCacheBala(testResources.resolve("buildToolResources").resolve("tools")
                .resolve("ballerina-generate-file").toString(), testDistCacheDirectory);
        Path projectPath = this.testResources.resolve("emptyProjectWithBuildTool");
        replaceDependenciesTomlContent(projectPath, "**INSERT_DISTRIBUTION_VERSION_HERE**",
                RepoUtils.getBallerinaShortVersion());
        System.setProperty(USER_DIR, projectPath.toString());
        try (MockedStatic<BuildToolUtils> repoUtils = Mockito.mockStatic(
                BuildToolUtils.class, Mockito.CALLS_REAL_METHODS)) {
            repoUtils.when(BuildToolUtils::getCentralBalaDirPath).thenReturn(testDistCacheDirectory.resolve("bala"));
            PackCommand packCommand = new PackCommand(projectPath, printStream, printStream, false, true);
            new CommandLine(packCommand).parseArgs();
            packCommand.execute();
        }
        String buildLog = readOutput(true);
        Assert.assertEquals(buildLog.replace("\r", "").replace("\\", "/"),
                getOutput("pack-empty-project-with-build-tools.txt"));
    }

    @Test(description = "Pack an empty package as a tool")
    public void testPackEmptyProjectWithTool() throws IOException {
        Path projectPath = this.testResources.resolve("emptyProjectWithTool");
        System.setProperty(USER_DIR, projectPath.toString());

        PackCommand packCommand = new PackCommand(projectPath, printStream, printStream, false, true);
        new CommandLine(packCommand).parseArgs();
        packCommand.execute();
        String buildLog = readOutput(true);

        Assert.assertTrue(projectPath.resolve("target").resolve("bala")
                .resolve("wso2-emptyProjWithTool-java17-0.1.0.bala").toFile().exists());
        Assert.assertEquals(buildLog.replace("\r", ""),
                getOutput("compile-empty-project-with-tool.txt"));
    }

    @Test(description = "Pack an empty package with tests only")
    public void testPackEmptyProjectWithTestsOnly() {
        Path projectPath = this.testResources.resolve("emptyProjectWithTestsOnly");
        System.setProperty(USER_DIR, projectPath.toString());

        PackCommand packCommand = new PackCommand(projectPath, printStream, printStream, false, true);
        new CommandLine(packCommand).parseArgs();
        packCommand.execute();

        Assert.assertTrue(projectPath.resolve("target").resolve("bala")
                .resolve("wso2-emptyProjWithTestsOnly-any-0.1.0.bala").toFile().exists());
    }

    @Test(description = "Pack an empty package with Non Default modules")
    public void testPackEmptyProjectWithNonDefaultModules() {
        Path projectPath = this.testResources.resolve("emptyProjectWithNonDefaultModules");
        System.setProperty(USER_DIR, projectPath.toString());

        PackCommand packCommand = new PackCommand(projectPath, printStream, printStream, false, true);
        new CommandLine(packCommand).parseArgs();
        packCommand.execute();

        Assert.assertTrue(projectPath.resolve("target").resolve("bala")
                .resolve("wso2-emptyProjWithNonDefaultModules-any-0.1.0.bala").toFile().exists());
    }

    @Test(description = "Pack an empty package with Non Default modules with Tests only")
    public void testPackEmptyProjectWithNonDefaultModulesTestOnly() {
        Path projectPath = this.testResources.resolve("emptyProjectWithNonDefaultModulesTestOnly");
        System.setProperty(USER_DIR, projectPath.toString());

        PackCommand packCommand = new PackCommand(projectPath, printStream, printStream, false, true);
        new CommandLine(packCommand).parseArgs();
        packCommand.execute();

        Assert.assertTrue(projectPath.resolve("target").resolve("bala")
                .resolve("wso2-emptyProjWithNonDefaultModulesTestOnly-any-0.1.0.bala").toFile().exists());
    }

    @Test(description = "Pack an empty package with empty Non Default")
    public void testPackEmptyNonDefaultModule() throws IOException {
        Path projectPath = this.testResources.resolve("emptyNonDefaultModule");
        System.setProperty(USER_DIR, projectPath.toString());

        PackCommand packCommand = new PackCommand(projectPath, printStream, printStream, false, true);
        new CommandLine(packCommand).parseArgs();
        try {
            packCommand.execute();
        } catch (BLauncherException e) {
            List<String> messages = e.getMessages();
            Assert.assertEquals(messages.size(), 1);
            Assert.assertEquals(messages.get(0), getOutput("build-empty-nondefault-module.txt"));
        }
        Assert.assertFalse(projectPath.resolve("target").resolve("bala")
                .resolve("wso2-emptyNonDefaultModule-any-0.1.0.bala").toFile().exists());
    }

    @Test(description = "Tests packing with a custom dir")
    public void testCustomTargetDir() throws IOException {
        Path projectPath = this.testResources.resolve(VALID_PROJECT);
        Path customTargetDir = projectPath.resolve("customTargetDir");
        System.setProperty(USER_DIR, projectPath.toString());

        PackCommand packCommand = new PackCommand(projectPath, printStream, printStream, false, true,
                customTargetDir);
        new CommandLine(packCommand).parseArgs();
        packCommand.execute();
        String buildLog = readOutput(true);

        Assert.assertEquals(buildLog.replace("\r", ""),
                getOutput("pack-bal-project-custom-dir.txt"));
        Assert.assertFalse(Files.exists(customTargetDir.resolve("bin")));
        Assert.assertTrue(Files.exists(customTargetDir.resolve("cache")));
        Assert.assertTrue(Files.exists(customTargetDir.resolve("build")));
        Assert.assertTrue(Files.exists(customTargetDir.resolve("bala")));
        Assert.assertTrue(customTargetDir.resolve("bala").resolve("foo-winery-any-0.1.0.bala").toFile().exists());
    }

    @Test(description = "Tests packing with a custom dir")
    public void testCustomTargetDirWithRelativePath() throws IOException {
        Path projectPath = this.testResources.resolve(VALID_PROJECT);
        Path customTargetDir = projectPath.resolve("./customTargetDir");
        System.setProperty(USER_DIR, projectPath.toString());

        PackCommand packCommand = new PackCommand(projectPath, printStream, printStream, false, true,
                customTargetDir);
        new CommandLine(packCommand).parseArgs();
        packCommand.execute();
        String buildLog = readOutput(true);

        Assert.assertEquals(buildLog.replace("\r", ""),
                getOutput("pack-bal-project-custom-dir.txt"));
        Assert.assertFalse(Files.exists(customTargetDir.resolve("bin")));
        Assert.assertTrue(Files.exists(customTargetDir.resolve("cache")));
        Assert.assertTrue(Files.exists(customTargetDir.resolve("build")));
        Assert.assertTrue(Files.exists(customTargetDir.resolve("bala")));
        Assert.assertTrue(customTargetDir.resolve("bala").resolve("foo-winery-any-0.1.0.bala").toFile().exists());
    }

    @Test(description = "Pack an empty package")
    public void testPackEmptyPackage() throws IOException {
        Path projectPath = this.testResources.resolve("emptyPackage");
        System.setProperty(USER_DIR, projectPath.toString());

        PackCommand packCommand = new PackCommand(projectPath, printStream, printStream, false, true);
        new CommandLine(packCommand).parseArgs();
        try {
            packCommand.execute();
        } catch (BLauncherException e) {
            List<String> messages = e.getMessages();
            Assert.assertEquals(messages.size(), 1);
            Assert.assertEquals(messages.get(0), getOutput("pack-empty-package.txt"));
        }
    }

    @Test(description = "Pack an empty package with compiler plugin")
    public void testPackEmptyPackageWithCompilerPlugin() throws IOException {
        Path projectPath = this.testResources.resolve("emptyPackageWithCompilerPlugin");
        replaceDependenciesTomlContent(
                projectPath, "**INSERT_DISTRIBUTION_VERSION_HERE**", RepoUtils.getBallerinaShortVersion());
        System.setProperty(USER_DIR, projectPath.toString());

        PackCommand packCommand = new PackCommand(projectPath, printStream, printStream, false, true);
        new CommandLine(packCommand).parseArgs();
        packCommand.execute();

        String buildLog = readOutput(true);
        Assert.assertEquals(buildLog.replace("\r", ""),
                getOutput("pack-empty-package-with-compiler-plugin.txt"));
    }

    @BeforeGroups("packWithCompilerPlugin")
    private void buildAndCacheCompilerPluginPackage() {
        Path compilerPluginPath = this.testResources.resolve("compiler-plugins")
                .resolve("package_comp_plugin_code_modify_add_function");
        BCompileUtil.compileAndCacheBala(compilerPluginPath.toString());
    }

    @Test(description = "Pack a non template package with a compiler plugin dependency",
            groups = {"packWithCompilerPlugin"})
    public void testPackNonTemplatePackageWithACompilerPackageDependency() throws IOException {

        // BALA should contain the source documents modified by the compiler plugin
        Path projectPath = this.testResources.resolve("projects-using-compiler-plugins")
                .resolve("package_plugin_code_modify_user_not_template");
        System.setProperty(USER_DIR, projectPath.toString());

        PackCommand packCommand = new PackCommand(projectPath, printStream, printStream, false, true);
        new CommandLine(packCommand).parseArgs();
        packCommand.execute();

        Path balaDirPath = projectPath.resolve("target").resolve("bala");
        Path balaFilePath = balaDirPath.resolve("samjs-package_plugin_code_modify_user_not_template-any-0.1.0.bala");
        Assert.assertTrue(balaFilePath.toFile().exists());

        Path balaDestPath = balaDirPath.resolve("extracted");
        ProjectUtils.extractBala(balaFilePath, balaDestPath);
        String mainBalContent = Files.readString(balaDestPath.resolve("modules")
                .resolve("package_plugin_code_modify_user_not_template").resolve("main.bal"));
        Assert.assertTrue(mainBalContent.contains("public function newFunctionByCodeModifiermain(string params) " +
                "returns error? {\n}"));
    }

    @Test(description = "Pack a template package with a compiler plugin dependency",
            groups = {"packWithCompilerPlugin"})
    public void testPackTemplatePackageWithACompilerPackageDependency() throws IOException {

        // BALA should contain the original source documents and not documents modified by the compiler plugin
        Path projectPath = this.testResources.resolve("projects-using-compiler-plugins")
                .resolve("package_plugin_code_modify_user_template");
        System.setProperty(USER_DIR, projectPath.toString());

        PackCommand packCommand = new PackCommand(projectPath, printStream, printStream, false, true);
        new CommandLine(packCommand).parseArgs();
        packCommand.execute();

        Path balaDirPath = projectPath.resolve("target").resolve("bala");
        Path balaFilePath = balaDirPath.resolve("samjs-package_plugin_code_modify_user_template-any-0.1.0.bala");
        Assert.assertTrue(balaFilePath.toFile().exists());

        Path balaDestPath = balaDirPath.resolve("extracted");
        ProjectUtils.extractBala(balaFilePath, balaDestPath);
        String mainBalContent = Files.readString(balaDestPath.resolve("modules")
                .resolve("package_plugin_code_modify_user_template").resolve("main.bal"));
        Assert.assertFalse(mainBalContent.contains("public function newFunctionByCodeModifiermain(string params) " +
                "returns error? {\n}"));
    }

    @Test(description = "Pack a library package with platform libraries")
    public void testPackProjectWithPlatformLibs() throws IOException {
        Path projectPath = this.testResources.resolve("validProjectWithPlatformLibs1");
        System.setProperty(USER_DIR, projectPath.toString());

        PackCommand packCommand = new PackCommand(projectPath, printStream, printStream, false, true);
        new CommandLine(packCommand).parseArgs();
        packCommand.execute();
        String buildLog = readOutput(true);
<<<<<<< HEAD
        Assert.assertEquals(buildLog.replaceAll("\r", ""), getOutput("pack-project-with-platform-libs.txt"));
        Path balaDirPath = projectPath.resolve("target").resolve("bala");
        Path balaFilePath = balaDirPath.resolve("sameera-myproject-java17-0.1.0.bala");
        Path balaDestPath = balaDirPath.resolve("extracted");
        ProjectUtils.extractBala(balaFilePath, balaDestPath);
        String packageJsonContent = Files.readString(balaDestPath.resolve("package.json"));
        Assert.assertFalse(packageJsonContent.contains("\"graalvmCompatible\""));
    }

    @Test(description = "Pack with graalvm compatible single dependency.")
    public void testPackProjectWithPlatformLibsGraal1() throws IOException {
        Path projectPath = this.testResources.resolve("validProjectWithPlatformLibsGraal1");
        System.setProperty(USER_DIR, projectPath.toString());

        PackCommand packCommand = new PackCommand(projectPath, printStream, printStream, false, true);
        new CommandLine(packCommand).parseArgs();
        packCommand.execute();
        String buildLog = readOutput(true);
        Assert.assertEquals(buildLog.replaceAll("\r", ""), getOutput("pack-project-with-platform-libs-graal1.txt"));
        Path balaDirPath = projectPath.resolve("target").resolve("bala");
        Path balaFilePath = balaDirPath.resolve("sameera-myproject-java17-0.1.0.bala");
        Path balaDestPath = balaDirPath.resolve("extracted");
        ProjectUtils.extractBala(balaFilePath, balaDestPath);
        String packageJsonContent = Files.readString(balaDestPath.resolve("package.json"));
        Assert.assertTrue(packageJsonContent.contains("\"graalvmCompatible\": true"));
    }

    @Test(description = "Pack with non-graalvm compatible single dependency")
    public void testPackProjectWithPlatformLibsGraal2() throws IOException {
        Path projectPath = this.testResources.resolve("validProjectWithPlatformLibsGraal2");
        System.setProperty(USER_DIR, projectPath.toString());

        PackCommand packCommand = new PackCommand(projectPath, printStream, printStream, false, true);
        new CommandLine(packCommand).parseArgs();
        packCommand.execute();
        String buildLog = readOutput(true);
        Assert.assertEquals(buildLog.replaceAll("\r", ""), getOutput("pack-project-with-platform-libs-graal2.txt"));
        Path balaDirPath = projectPath.resolve("target").resolve("bala");
        Path balaFilePath = balaDirPath.resolve("sameera-myproject-java17-0.1.0.bala");
        Path balaDestPath = balaDirPath.resolve("extracted");
        ProjectUtils.extractBala(balaFilePath, balaDestPath);
        String packageJsonContent = Files.readString(balaDestPath.resolve("package.json"));
        Assert.assertTrue(packageJsonContent.contains("\"graalvmCompatible\": false"));
    }

    @Test(description = "Pack with a non-graalvm compatible dependency, a graalvm compatible dependency, dependency " +
            "with unspecified attribute")
    public void testPackProjectWithPlatformLibsGraal3() throws IOException {
        Path projectPath = this.testResources.resolve("validProjectWithPlatformLibsGraal3");
        System.setProperty(USER_DIR, projectPath.toString());

        PackCommand packCommand = new PackCommand(projectPath, printStream, printStream, false, true);
        new CommandLine(packCommand).parseArgs();
        packCommand.execute();
        String buildLog = readOutput(true);
        Assert.assertEquals(buildLog.replaceAll("\r", ""), getOutput("pack-project-with-platform-libs-graal3.txt"));
        Path balaDirPath = projectPath.resolve("target").resolve("bala");
        Path balaFilePath = balaDirPath.resolve("sameera-myproject-java17-0.1.0.bala");
        Path balaDestPath = balaDirPath.resolve("extracted");
        ProjectUtils.extractBala(balaFilePath, balaDestPath);
        String packageJsonContent = Files.readString(balaDestPath.resolve("package.json"));
        Assert.assertTrue(packageJsonContent.contains("\"graalvmCompatible\": false"));
    }

    @Test(description = "Pack with a a graalvm compatible dependency, dependency with unspecified attribute")
    public void testPackProjectWithPlatformLibsGraal4() throws IOException {
        Path projectPath = this.testResources.resolve("validProjectWithPlatformLibsGraal4");
        System.setProperty(USER_DIR, projectPath.toString());

        PackCommand packCommand = new PackCommand(projectPath, printStream, printStream, false, true);
        new CommandLine(packCommand).parseArgs();
        packCommand.execute();
        String buildLog = readOutput(true);
        Assert.assertEquals(buildLog.replaceAll("\r", ""), getOutput("pack-project-with-platform-libs-graal4.txt"));
        Path balaDirPath = projectPath.resolve("target").resolve("bala");
        Path balaFilePath = balaDirPath.resolve("sameera-myproject-java17-0.1.0.bala");
        Path balaDestPath = balaDirPath.resolve("extracted");
        ProjectUtils.extractBala(balaFilePath, balaDestPath);
        String packageJsonContent = Files.readString(balaDestPath.resolve("package.json"));
        Assert.assertFalse(packageJsonContent.contains("\"graalvmCompatible\""));
    }

    @Test(description = "Pack with a non-graalvm compatible dependency, 'graalvmCompatible=true' attribute set at " +
            "the platform")
    public void testPackProjectWithPlatformLibsGraal5() throws IOException {
        Path projectPath = this.testResources.resolve("validProjectWithPlatformLibsGraal5");
        System.setProperty(USER_DIR, projectPath.toString());

        PackCommand packCommand = new PackCommand(projectPath, printStream, printStream, false, true);
        new CommandLine(packCommand).parseArgs();
        packCommand.execute();
        String buildLog = readOutput(true);
        Assert.assertEquals(buildLog.replaceAll("\r", ""), getOutput("pack-project-with-platform-libs-graal5.txt"));
        Path balaDirPath = projectPath.resolve("target").resolve("bala");
        Path balaFilePath = balaDirPath.resolve("sameera-myproject-java17-0.1.0.bala");
        Path balaDestPath = balaDirPath.resolve("extracted");
        ProjectUtils.extractBala(balaFilePath, balaDestPath);
        String packageJsonContent = Files.readString(balaDestPath.resolve("package.json"));
        Assert.assertTrue(packageJsonContent.contains("\"graalvmCompatible\": true"));
    }

    @Test(description = "Pack with a graalvm compatible dependency, 'graalvmCompatible=false' attribute set at " +
            "the platform")
    public void testPackProjectWithPlatformLibsGraal6() throws IOException {
        Path projectPath = this.testResources.resolve("validProjectWithPlatformLibsGraal6");
        System.setProperty(USER_DIR, projectPath.toString());

        PackCommand packCommand = new PackCommand(projectPath, printStream, printStream, false, true);
        new CommandLine(packCommand).parseArgs();
        packCommand.execute();
        String buildLog = readOutput(true);
        Assert.assertEquals(buildLog.replaceAll("\r", ""), getOutput("pack-project-with-platform-libs-graal6.txt"));
        Path balaDirPath = projectPath.resolve("target").resolve("bala");
        Path balaFilePath = balaDirPath.resolve("sameera-myproject-java17-0.1.0.bala");
        Path balaDestPath = balaDirPath.resolve("extracted");
        ProjectUtils.extractBala(balaFilePath, balaDestPath);
        String packageJsonContent = Files.readString(balaDestPath.resolve("package.json"));
        Assert.assertTrue(packageJsonContent.contains("\"graalvmCompatible\": false"));
    }

    @Test(description = "Pack with a graalvm compatible dependency, dependency with unspecified attribute with " +
            "different java platforms")
    public void testPackProjectWithPlatformLibsGraal7() throws IOException {
        Path projectPath = this.testResources.resolve("validProjectWithPlatformLibsGraal7");
        System.setProperty(USER_DIR, projectPath.toString());

        PackCommand packCommand = new PackCommand(projectPath, printStream, printStream, false, true);
        new CommandLine(packCommand).parseArgs();
        packCommand.execute();
        String buildLog = readOutput(true);
        Assert.assertEquals(buildLog.replaceAll("\r", ""), getOutput("pack-project-with-platform-libs-graal7.txt"));
        Path balaDirPath = projectPath.resolve("target").resolve("bala");
        Path balaFilePath = balaDirPath.resolve("sameera-myproject-java17-0.1.0.bala");
        Path balaDestPath = balaDirPath.resolve("extracted");
        ProjectUtils.extractBala(balaFilePath, balaDestPath);
        String packageJsonContent = Files.readString(balaDestPath.resolve("package.json"));
        Assert.assertTrue(packageJsonContent.contains("\"graalvmCompatible\": false"));
=======
        Assert.assertEquals(buildLog.replace("\r", ""), getOutput("pack-project-with-platform-libs.txt"));
>>>>>>> 4052bf6b
    }

    @AfterClass
    public void cleanUp() throws IOException {
        Files.deleteIfExists(logFile);
        Files.deleteIfExists(logFile.getParent());
        Files.deleteIfExists(logFile.getParent().getParent());
    }
}<|MERGE_RESOLUTION|>--- conflicted
+++ resolved
@@ -106,7 +106,7 @@
     public void testRunBalProjectWithAllCompilerPlugins() throws IOException {
         Path compilerPluginPath = Paths.get("./src/test/resources/test-resources/compiler-plugins");
         BCompileUtil.compileAndCacheBala(compilerPluginPath.resolve("log_creator_pkg_provided_code_analyzer_im")
-                        .toAbsolutePath().toString());
+                .toAbsolutePath().toString());
         BCompileUtil.compileAndCacheBala(compilerPluginPath.resolve("log_creator_pkg_provided_code_generator_im")
                 .toAbsolutePath().toString());
         BCompileUtil.compileAndCacheBala(compilerPluginPath.resolve("log_creator_pkg_provided_code_modifier_im")
@@ -560,8 +560,7 @@
         new CommandLine(packCommand).parseArgs();
         packCommand.execute();
         String buildLog = readOutput(true);
-<<<<<<< HEAD
-        Assert.assertEquals(buildLog.replaceAll("\r", ""), getOutput("pack-project-with-platform-libs.txt"));
+        Assert.assertEquals(buildLog.replace("\r", ""), getOutput("pack-project-with-platform-libs.txt"));
         Path balaDirPath = projectPath.resolve("target").resolve("bala");
         Path balaFilePath = balaDirPath.resolve("sameera-myproject-java17-0.1.0.bala");
         Path balaDestPath = balaDirPath.resolve("extracted");
@@ -579,7 +578,7 @@
         new CommandLine(packCommand).parseArgs();
         packCommand.execute();
         String buildLog = readOutput(true);
-        Assert.assertEquals(buildLog.replaceAll("\r", ""), getOutput("pack-project-with-platform-libs-graal1.txt"));
+        Assert.assertEquals(buildLog.replace("\r", ""), getOutput("pack-project-with-platform-libs-graal1.txt"));
         Path balaDirPath = projectPath.resolve("target").resolve("bala");
         Path balaFilePath = balaDirPath.resolve("sameera-myproject-java17-0.1.0.bala");
         Path balaDestPath = balaDirPath.resolve("extracted");
@@ -597,7 +596,7 @@
         new CommandLine(packCommand).parseArgs();
         packCommand.execute();
         String buildLog = readOutput(true);
-        Assert.assertEquals(buildLog.replaceAll("\r", ""), getOutput("pack-project-with-platform-libs-graal2.txt"));
+        Assert.assertEquals(buildLog.replace("\r", ""), getOutput("pack-project-with-platform-libs-graal2.txt"));
         Path balaDirPath = projectPath.resolve("target").resolve("bala");
         Path balaFilePath = balaDirPath.resolve("sameera-myproject-java17-0.1.0.bala");
         Path balaDestPath = balaDirPath.resolve("extracted");
@@ -616,7 +615,7 @@
         new CommandLine(packCommand).parseArgs();
         packCommand.execute();
         String buildLog = readOutput(true);
-        Assert.assertEquals(buildLog.replaceAll("\r", ""), getOutput("pack-project-with-platform-libs-graal3.txt"));
+        Assert.assertEquals(buildLog.replace("\r", ""), getOutput("pack-project-with-platform-libs-graal3.txt"));
         Path balaDirPath = projectPath.resolve("target").resolve("bala");
         Path balaFilePath = balaDirPath.resolve("sameera-myproject-java17-0.1.0.bala");
         Path balaDestPath = balaDirPath.resolve("extracted");
@@ -634,7 +633,7 @@
         new CommandLine(packCommand).parseArgs();
         packCommand.execute();
         String buildLog = readOutput(true);
-        Assert.assertEquals(buildLog.replaceAll("\r", ""), getOutput("pack-project-with-platform-libs-graal4.txt"));
+        Assert.assertEquals(buildLog.replace("\r", ""), getOutput("pack-project-with-platform-libs-graal4.txt"));
         Path balaDirPath = projectPath.resolve("target").resolve("bala");
         Path balaFilePath = balaDirPath.resolve("sameera-myproject-java17-0.1.0.bala");
         Path balaDestPath = balaDirPath.resolve("extracted");
@@ -653,7 +652,7 @@
         new CommandLine(packCommand).parseArgs();
         packCommand.execute();
         String buildLog = readOutput(true);
-        Assert.assertEquals(buildLog.replaceAll("\r", ""), getOutput("pack-project-with-platform-libs-graal5.txt"));
+        Assert.assertEquals(buildLog.replace("\r", ""), getOutput("pack-project-with-platform-libs-graal5.txt"));
         Path balaDirPath = projectPath.resolve("target").resolve("bala");
         Path balaFilePath = balaDirPath.resolve("sameera-myproject-java17-0.1.0.bala");
         Path balaDestPath = balaDirPath.resolve("extracted");
@@ -672,7 +671,7 @@
         new CommandLine(packCommand).parseArgs();
         packCommand.execute();
         String buildLog = readOutput(true);
-        Assert.assertEquals(buildLog.replaceAll("\r", ""), getOutput("pack-project-with-platform-libs-graal6.txt"));
+        Assert.assertEquals(buildLog.replace("\r", ""), getOutput("pack-project-with-platform-libs-graal6.txt"));
         Path balaDirPath = projectPath.resolve("target").resolve("bala");
         Path balaFilePath = balaDirPath.resolve("sameera-myproject-java17-0.1.0.bala");
         Path balaDestPath = balaDirPath.resolve("extracted");
@@ -691,16 +690,13 @@
         new CommandLine(packCommand).parseArgs();
         packCommand.execute();
         String buildLog = readOutput(true);
-        Assert.assertEquals(buildLog.replaceAll("\r", ""), getOutput("pack-project-with-platform-libs-graal7.txt"));
+        Assert.assertEquals(buildLog.replace("\r", ""), getOutput("pack-project-with-platform-libs-graal7.txt"));
         Path balaDirPath = projectPath.resolve("target").resolve("bala");
         Path balaFilePath = balaDirPath.resolve("sameera-myproject-java17-0.1.0.bala");
         Path balaDestPath = balaDirPath.resolve("extracted");
         ProjectUtils.extractBala(balaFilePath, balaDestPath);
         String packageJsonContent = Files.readString(balaDestPath.resolve("package.json"));
         Assert.assertTrue(packageJsonContent.contains("\"graalvmCompatible\": false"));
-=======
-        Assert.assertEquals(buildLog.replace("\r", ""), getOutput("pack-project-with-platform-libs.txt"));
->>>>>>> 4052bf6b
     }
 
     @AfterClass
