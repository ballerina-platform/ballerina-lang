--- conflicted
+++ resolved
@@ -2,7 +2,6 @@
 
 import io.ballerina.cli.launcher.BLauncherException;
 import io.ballerina.cli.launcher.RuntimePanicException;
-import io.ballerina.projects.JvmTarget;
 import io.ballerina.projects.ProjectEnvironmentBuilder;
 import io.ballerina.projects.environment.Environment;
 import io.ballerina.projects.environment.EnvironmentBuilder;
@@ -284,21 +283,10 @@
         RunCommand runCommand = new RunCommand(projectPath, printStream, false, customTargetDir);
         runCommand.execute();
         Assert.assertTrue(Files.exists(customTargetDir.resolve("cache")));
-<<<<<<< HEAD
-        Assert.assertTrue(Files.exists(customTargetDir.resolve("cache").resolve("wso2").resolve("foo").resolve("0.1" +
-                ".0")));
-        Assert.assertTrue(Files.exists(customTargetDir.resolve("cache").resolve("wso2").resolve("foo").resolve("0.1" +
-                ".0")));
-        if (!(Files.exists(customTargetDir.resolve("cache").resolve("wso2").resolve("foo").resolve("0.1.0")
-                .resolve(JvmTarget.JAVA_21.code()).resolve("wso2-foo-0.1.0.jar"))
-                || Files.exists(customTargetDir.resolve("cache").resolve("wso2").resolve("foo").resolve("0.1.0")
-                .resolve("any").resolve("wso2-foo-0.1.0.jar")))) {
-=======
         Assert.assertTrue(Files.exists(customTargetDir.resolve("cache/wso2/foo/0.1.0")));
         Assert.assertTrue(Files.exists(customTargetDir.resolve("cache/wso2/foo/0.1.0")));
-        if (!(Files.exists(customTargetDir.resolve("cache/wso2/foo/0.1.0/java17/wso2-foo-0.1.0.jar")) ||
+        if (!(Files.exists(customTargetDir.resolve("cache/wso2/foo/0.1.0/java21/wso2-foo-0.1.0.jar")) ||
                 Files.exists(customTargetDir.resolve("cache/wso2/foo/0.1.0/any/wso2-foo-0.1.0.jar")))) {
->>>>>>> 5c9cc32c
             Assert.fail("Run command with custom target dir failed");
         }
     }
@@ -379,14 +367,8 @@
         String buildLog = readOutput(true).replaceAll("\r", "").strip();
 
         Assert.assertEquals(buildLog, getOutput("run-project-with-dump-graph.txt"));
-<<<<<<< HEAD
-        Assert.assertTrue(projectPath.resolve("target").resolve("cache").resolve("foo")
-                .resolve("package_a").resolve("0.1.0").resolve(JvmTarget.JAVA_21.code())
-                .resolve("foo-package_a-0.1.0.jar").toFile().exists());
-=======
-        Assert.assertTrue(projectPath.resolve("target/cache/foo/package_a/0.1.0/java17/foo-package_a-0.1.0.jar")
+        Assert.assertTrue(projectPath.resolve("target/cache/foo/package_a/0.1.0/java21/foo-package_a-0.1.0.jar")
                 .toFile().exists());
->>>>>>> 5c9cc32c
 
         ProjectUtils.deleteDirectory(projectPath.resolve("target"));
     }
@@ -408,15 +390,8 @@
         String buildLog = readOutput(true).replaceAll("\r", "").strip();
 
         Assert.assertEquals(buildLog, getOutput("run-project-with-dump-raw-graphs.txt"));
-<<<<<<< HEAD
-        Assert.assertTrue(projectPath.resolve("target").resolve("cache").resolve("foo")
-                .resolve("package_a").resolve("0.1.0").resolve(JvmTarget.JAVA_21.code())
-                .resolve("foo-package_a-0.1.0.jar").toFile().exists());
-=======
-        Assert.assertTrue(projectPath.resolve("target/cache/foo/package_a/0.1.0/java17/foo-package_a-0.1.0.jar")
+        Assert.assertTrue(projectPath.resolve("target/cache/foo/package_a/0.1.0/java21/foo-package_a-0.1.0.jar")
                 .toFile().exists());
->>>>>>> 5c9cc32c
-
         ProjectUtils.deleteDirectory(projectPath.resolve("target"));
     }
 
