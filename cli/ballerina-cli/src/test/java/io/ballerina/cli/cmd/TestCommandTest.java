/*
 *  Copyright (c) 2019, WSO2 Inc. (http://www.wso2.org) All Rights Reserved.
 *
 *  WSO2 Inc. licenses this file to you under the Apache License,
 *  Version 2.0 (the "License"); you may not use this file except
 *  in compliance with the License.
 *  You may obtain a copy of the License at
 *
 *    http://www.apache.org/licenses/LICENSE-2.0
 *
 *  Unless required by applicable law or agreed to in writing,
 *  software distributed under the License is distributed on an
 *  "AS IS" BASIS, WITHOUT WARRANTIES OR CONDITIONS OF ANY
 *  KIND, either express or implied.  See the License for the
 *  specific language governing permissions and limitations
 *  under the License.
 */

package io.ballerina.cli.cmd;

import io.ballerina.cli.launcher.BLauncherException;
import io.ballerina.cli.utils.TestUtils;
import io.ballerina.projects.ProjectEnvironmentBuilder;
import io.ballerina.projects.environment.Environment;
import io.ballerina.projects.environment.EnvironmentBuilder;
import io.ballerina.projects.internal.model.BuildJson;
import io.ballerina.projects.util.ProjectConstants;
import io.ballerina.projects.util.ProjectUtils;
import org.apache.commons.codec.digest.DigestUtils;
import org.apache.commons.io.filefilter.WildcardFileFilter;
import org.ballerinalang.test.BCompileUtil;
import org.ballerinalang.test.runtime.util.TesterinaConstants;
import org.mockito.MockedStatic;
import org.mockito.Mockito;
import org.testng.Assert;
import org.testng.SkipException;
import org.testng.annotations.BeforeClass;
import org.testng.annotations.Test;
import org.wso2.ballerinalang.util.RepoUtils;
import picocli.CommandLine;

import java.io.BufferedReader;
import java.io.File;
import java.io.FileFilter;
import java.io.IOException;
import java.io.InputStreamReader;
import java.net.URI;
import java.net.URISyntaxException;
import java.nio.file.FileVisitResult;
import java.nio.file.Files;
import java.nio.file.Path;
import java.nio.file.SimpleFileVisitor;
import java.nio.file.StandardCopyOption;
import java.nio.file.attribute.BasicFileAttributes;
import java.util.ArrayList;
import java.util.Arrays;
import java.util.List;
import java.util.Objects;
import java.util.stream.Stream;

import static io.ballerina.cli.cmd.CommandOutputUtils.getOutput;
import static io.ballerina.cli.cmd.CommandOutputUtils.readFileAsString;
import static io.ballerina.cli.cmd.CommandOutputUtils.replaceDependenciesTomlContent;
import static io.ballerina.cli.cmd.CommandUtil.USER_HOME;
import static io.ballerina.cli.utils.OsUtils.isWindows;
import static io.ballerina.projects.util.ProjectConstants.BUILD_FILE;
import static io.ballerina.projects.util.ProjectConstants.DEPENDENCIES_TOML;
import static io.ballerina.projects.util.ProjectConstants.DIST_CACHE_DIRECTORY;
import static io.ballerina.projects.util.ProjectConstants.RESOURCE_DIR_NAME;
import static io.ballerina.projects.util.ProjectConstants.TARGET_DIR_NAME;
import static io.ballerina.projects.util.ProjectConstants.TEST_RUNTIME_MAIN_ARGS_FILE;
import static io.ballerina.projects.util.ProjectConstants.USER_DIR_PROPERTY;
import static io.ballerina.projects.util.ProjectUtils.deleteDirectory;
import static io.ballerina.projects.util.ProjectUtils.readBuildJson;

/**
 * Test command tests.
 *
 * @since 2.0.0
 */
public class TestCommandTest extends BaseCommandTest {
    private Path testResources;
    private Path testDistCacheDirectory;
    ProjectEnvironmentBuilder projectEnvironmentBuilder;

    @Override
    @BeforeClass
    public void setup() throws IOException {
        super.setup();
        try {
            this.testResources = super.tmpDir.resolve("test-cmd-test-resources");
            Path testBuildDirectory = Path.of("build").toAbsolutePath();
            this.testDistCacheDirectory = testBuildDirectory.resolve(DIST_CACHE_DIRECTORY);
            Path customUserHome = Path.of("build/user-home");
            Environment environment = EnvironmentBuilder.getBuilder().setUserHome(customUserHome).build();
            projectEnvironmentBuilder = ProjectEnvironmentBuilder.getBuilder(environment);
            URI testResourcesURI = Objects.requireNonNull(
                    getClass().getClassLoader().getResource("test-resources")).toURI();
            Files.walkFileTree(Path.of(testResourcesURI), new TestCommandTest.Copy(Path.of(testResourcesURI),
                    this.testResources));
        } catch (URISyntaxException e) {
            Assert.fail("error loading resources");
        }
    }

    @Test(description = "Test a valid ballerina file", dataProvider = "optimizeDependencyCompilation")
    public void testTestBalFile(Boolean optimizeDependencyCompilation) {
        Path validBalFilePath = this.testResources.resolve("valid-test-bal-file/sample_tests.bal");

        System.setProperty(ProjectConstants.USER_DIR, this.testResources.resolve("valid-test-bal-file").toString());
        // set valid source root
        TestCommand testCommand = new TestCommand(validBalFilePath, false, optimizeDependencyCompilation);
        // name of the file as argument
        new CommandLine(testCommand).parseArgs(validBalFilePath.toString());
        testCommand.execute();
    }

    @Test(description = "Test a valid ballerina file with periods in the file name")
    public void testTestBalFileWithPeriods() {
        Path validBalFilePath = this.testResources.resolve("valid-test-bal-file/sample.tests.bal");

        System.setProperty(ProjectConstants.USER_DIR, this.testResources.resolve("valid-test-bal-file").toString());
        // set valid source root
        TestCommand testCommand = new TestCommand(validBalFilePath, false);
        // name of the file as argument
        new CommandLine(testCommand).parseArgs(validBalFilePath.toString());
        testCommand.execute();
    }

    @Test(description = "Test non .bal file")
    public void testNonBalFileTest() throws IOException {
        Path nonBalFilePath = this.testResources.resolve("non-bal-file/hello_world.txt");
        TestCommand testCommand = new TestCommand(nonBalFilePath, printStream, printStream, false);
        new CommandLine(testCommand).parseArgs(nonBalFilePath.toString());
        testCommand.execute();

        String buildLog = readOutput(true);
        Assert.assertTrue(buildLog.replace("\r", "")
                .contains("invalid package path: " + nonBalFilePath +
                        ". Please provide a valid Ballerina package, workspace or a standalone file."), buildLog);
    }

    @Test(description = "Test non existing bal file")
    public void testNonExistingBalFile() throws IOException {
        // valid source root path
        Path balFilePath = this.testResources.resolve("valid-non-bal-file/xyz.bal");
        TestCommand testCommand = new TestCommand(balFilePath, printStream, printStream, false);
        new CommandLine(testCommand).parseArgs(balFilePath.toString());
        testCommand.execute();
        String buildLog = readOutput(true);
        Assert.assertTrue(buildLog.replace("\r", "")
                .contains("invalid package path: " + balFilePath +
                        ". Please provide a valid Ballerina package, workspace or a standalone file."), buildLog);

    }

    @Test(description = "Test bal file containing syntax error")
    public void testBalFileWithSyntaxError() {
        // valid source root path
        Path balFilePath = this.testResources.resolve("bal-file-with-syntax-error/sample_tests.bal");
        TestCommand testCommand = new TestCommand(balFilePath, printStream, printStream, false);
        new CommandLine(testCommand).parseArgs(balFilePath.toString());
        try {
            testCommand.execute();
        } catch (BLauncherException e) {
            Assert.assertTrue(e.getDetailedMessages().get(0).contains("compilation contains errors"));
        }
    }

    @Test(description = "Test a valid ballerina project")
    public void testBuildProjectWithTests() throws IOException {
        Path projectPath = this.testResources.resolve("validProjectWithTests");
        System.setProperty(ProjectConstants.USER_DIR, projectPath.toString());
        TestCommand testCommand = new TestCommand(projectPath, printStream, printStream, false);
        new CommandLine(testCommand).parseArgs();
        testCommand.execute();
        String buildLog = readOutput(true);
        Assert.assertEquals(buildLog.replace("\r", ""), getOutput("test-project.txt"));
    }

    @Test(description = "Build a valid ballerina project")
    public void testBuildMultiModuleProject() {
        Path projectPath = this.testResources.resolve("validMultiModuleProjectWithTests");
        System.setProperty(ProjectConstants.USER_DIR, projectPath.toString());
        TestCommand testCommand = new TestCommand(projectPath, printStream, printStream, false);
        new CommandLine(testCommand).parseArgs();
        testCommand.execute();
    }

    @Test(description = "Test a valid ballerina project from a different directory")
    public void testTestBalProjectFromADifferentDirectory() throws IOException {
        Path projectPath = this.testResources.resolve("validProjectWithTests");
        TestCommand buildCommand = new TestCommand(projectPath, printStream, printStream, false);
        new CommandLine(buildCommand).parseArgs(projectPath.toString());
        buildCommand.execute();
        String buildLog = readOutput(true);
        Assert.assertEquals(buildLog.replace("\r", ""), getOutput("test-project.txt"));
    }

    @Test(description = "Test a project with a build tool execution")
    public void testTestProjectWithBuildTool() throws IOException {
        Path projectPath = this.testResources.resolve("proper-build-tool-with-tests");
        System.setProperty(USER_DIR_PROPERTY, projectPath.toString());
        TestCommand testCommand = new TestCommand(projectPath, printStream, printStream, false);
        new CommandLine(testCommand).parseArgs();
        testCommand.execute();
        String buildLog = readOutput(true);
        Assert.assertEquals(buildLog.replace("\r", ""),
                getOutput("test-project-with-build-tool.txt"));
    }

    @Test(description = "Test the heap dump generation for a project with an OOM error")
    public void testHeapDumpGenerationForOOM() {
        Path projectPath = this.testResources.resolve("oom-project");
        System.setProperty(ProjectConstants.USER_DIR, projectPath.toString());
        TestCommand testCommand = new TestCommand(projectPath, printStream, printStream, false);
        new CommandLine(testCommand).parseArgs();

        try {
            testCommand.execute();
        } catch (BLauncherException e) {
            File projectDir = new File(projectPath.toString());
            FileFilter fileFilter = WildcardFileFilter.builder().setWildcards("java_pid*.hprof").get();
            Assert.assertTrue(Objects.requireNonNull(projectDir.listFiles(fileFilter)).length > 0);
        }
    }

    @Test(description = "Check test command is preserving bin jar in target directory")
    public void testTestCommandPreservingBinJarInTargetDir() throws IOException {
        Path projectPath = this.testResources.resolve("validMultiModuleProjectWithTests");
        System.setProperty(ProjectConstants.USER_DIR, projectPath.toString());
        // build the project
        BuildCommand buildCommand = new BuildCommand(projectPath, printStream, printStream, false , false);
        new CommandLine(buildCommand).parseArgs();
        buildCommand.execute();
        Assert.assertTrue(projectPath.resolve("target/bin/winery.jar").toFile().exists());
        String md5BinJar = DigestUtils.md5Hex(Files.newInputStream(projectPath.resolve("target/bin/winery.jar")));

        // Run tests
        TestCommand testCommand = new TestCommand(projectPath, printStream, printStream, false);
        new CommandLine(testCommand).parseArgs();
        testCommand.execute();
        Assert.assertTrue(projectPath.resolve("target/bin/winery.jar").toFile().exists());
        Assert.assertEquals(md5BinJar, DigestUtils.md5Hex(
                Files.newInputStream(projectPath.resolve("target/bin/winery.jar"))));
        Assert.assertTrue(projectPath.resolve("target/cache/foo/winery/0.1.0/java21/foo-winery-0.1.0.jar")
                .toFile().exists());
        Assert.assertTrue(projectPath.resolve("target/cache/foo/winery/0.1.0/java21/foo-winery-0.1.0-testable.jar")
                .toFile().exists());
    }

    @Test(description = "Test a ballerina project with an invalid argument for --coverage-format",
            dataProvider = "optimizeDependencyCompilation")
    public void testUnsupportedCoverageFormat(Boolean optimizeDependencyCompilation) throws IOException {
        Path projectPath = this.testResources.resolve("validProjectWithTests");
        TestCommand testCommand = new TestCommand(
                projectPath, printStream, printStream, false, false, true, "html",
                optimizeDependencyCompilation);

        new CommandLine(testCommand).parseArgs();
        testCommand.execute();
        String buildLog = readOutput(true);
        Assert.assertTrue(buildLog.contains("unsupported coverage report format 'html' found. Only 'xml' format is " +
                "supported."));
    }

    @Test (description = "Test a ballerina project with a custom value for --target-dir")
    public void testCustomTargetDirWithTestCmd() {
        Path projectPath = this.testResources.resolve("validProjectWithTests");
        Path customTargetDir = projectPath.resolve("customTargetDir3");
        System.setProperty("user.dir", projectPath.toString());

        TestCommand testCommand = new TestCommand(
                projectPath, printStream, printStream, false, true,
                customTargetDir);
        new CommandLine(testCommand).parseArgs();
        testCommand.execute();

        Assert.assertFalse(Files.exists(customTargetDir.resolve("bin")));
        Assert.assertTrue(Files.exists(customTargetDir.resolve("cache")));
        Assert.assertTrue(Files.exists(customTargetDir.resolve("cache/tests_cache/test_suit.json")));
        Assert.assertTrue(Files.exists(customTargetDir.resolve("build")));
        Assert.assertTrue(Files.exists(customTargetDir.resolve("report")));
        Assert.assertTrue(Files.exists(customTargetDir.resolve("report/test_results.json")));
        Assert.assertTrue(Files.exists(customTargetDir.resolve("rerun_test.json")));
        Assert.assertTrue(Files.exists(customTargetDir.resolve("cache/tests_cache/test_suit.json")));
    }

    @Test(description = "Test a ballerina project with --test-report", dataProvider = "optimizeDependencyCompilation")
    public void testTestWithReport(Boolean optimizeDependencyCompilation) {
        Path projectPath = this.testResources.resolve("validProjectWithTests");
        TestCommand testCommand = new TestCommand(
                projectPath, printStream, printStream, false, true, false, null, optimizeDependencyCompilation);
        new CommandLine(testCommand).parseArgs();
        try (MockedStatic<TestUtils> testUtilsMockedStatic = Mockito.mockStatic(
                TestUtils.class, Mockito.CALLS_REAL_METHODS)) {
            testUtilsMockedStatic.when(TestUtils::getReportToolsPath)
                    .thenReturn(projectPath.resolve("resources/coverage/report.zip"));
            testCommand.execute();
        }
        Path reportDir = projectPath.resolve("target/report");

        Assert.assertTrue(Files.exists(reportDir));
        Assert.assertTrue(Files.exists(reportDir.resolve("favicon.ico")));
        Assert.assertTrue(Files.exists(reportDir.resolve("index.html")));
        Assert.assertTrue(Files.exists(reportDir.resolve("test_results.json")));
        Assert.assertTrue(Files.exists(reportDir.resolve("manifest.json")));
        Assert.assertTrue(Files.exists(reportDir.resolve("static/css/2.d5162072.chunk.css")));
        Assert.assertTrue(Files.exists(reportDir.resolve("static/css/main.15691da7.chunk.css")));
        Assert.assertTrue(Files.exists(reportDir.resolve("static/js/2.bc541f30.chunk.js")));
        Assert.assertTrue(Files.exists(reportDir.resolve("static/js/main.ea323a3b.chunk.js")));
    }

    @Test(description = "tests bal test command with sticky flag")
    public void testBalTestWithStickyFlag() throws IOException {
        if (isWindows()) {
            throw new SkipException("Currently failing on Windows");
        }
        // Cache package pkg_a 1.0.0
        Path balTestWithStickyFlagPath = testResources.resolve("balTestWithStickyFlag");
        BCompileUtil.compileAndCacheBala(balTestWithStickyFlagPath.resolve("pkg_a_100"),
                testDistCacheDirectory, projectEnvironmentBuilder);

        Path projectPath = balTestWithStickyFlagPath.resolve("project_b_100");
        System.setProperty("user.dir", projectPath.toString());

        // Run bal test command
        TestCommand firstTestCommand = new TestCommand(projectPath, printStream, printStream, false);
        new CommandLine(firstTestCommand).parseArgs();
        firstTestCommand.execute();
        String buildLog = readOutput(true);
        Assert.assertEquals(buildLog.replace("\r", ""), getOutput("bal-test-project.txt"));
        Assert.assertTrue(projectPath.resolve(DEPENDENCIES_TOML).toFile().exists());
        Assert.assertEquals(readFileAsString(projectPath.resolve(DEPENDENCIES_TOML)).trim(),
                readFileAsString(projectPath.resolve(RESOURCE_DIR_NAME).resolve("expectedDeps.toml"))
                        .trim().replace("INSERT_VERSION_HERE", RepoUtils.getBallerinaShortVersion()));

        // remove build file
        Files.deleteIfExists(projectPath.resolve(TARGET_DIR_NAME).resolve(BUILD_FILE));

        // Cache package pkg_a 2.0.0
        BCompileUtil.compileAndCacheBala(balTestWithStickyFlagPath.resolve("pkg_a_200"),
                testDistCacheDirectory, projectEnvironmentBuilder);

        // Run bal test command with sticky flag
        TestCommand secondTestCommand = new TestCommand(projectPath, printStream, printStream, false);
        new CommandLine(secondTestCommand).parseArgs("--sticky");
        secondTestCommand.execute();
        String secondBuildLog = readOutput(true);
        Assert.assertEquals(secondBuildLog.replace("\r", ""), getOutput("bal-test-project.txt"));
        Assert.assertTrue(projectPath.resolve(DEPENDENCIES_TOML).toFile().exists());
        Assert.assertEquals(readFileAsString(projectPath.resolve(DEPENDENCIES_TOML)).trim(),
                readFileAsString(projectPath.resolve(RESOURCE_DIR_NAME).resolve("expectedDeps.toml"))
                        .trim().replace("INSERT_VERSION_HERE", RepoUtils.getBallerinaShortVersion()));
    }

    @Test(description = "Test a ballerina project with the flag dump-graph")
    public void testTestBalProjectWithDumpGraphFlag() throws IOException {
        Path dumpGraphResourcePath = this.testResources.resolve("projectsForDumpGraph");
        BCompileUtil.compileAndCacheBala(dumpGraphResourcePath.resolve("package_c"), testDistCacheDirectory,
                projectEnvironmentBuilder);
        BCompileUtil.compileAndCacheBala(dumpGraphResourcePath.resolve("package_b"), testDistCacheDirectory,
                projectEnvironmentBuilder);

        Path projectPath = dumpGraphResourcePath.resolve("package_a");
        System.setProperty("user.dir", projectPath.toString());

        TestCommand testCommand = new TestCommand(projectPath, printStream, printStream, false);
        new CommandLine(testCommand).parseArgs("--dump-graph");
        testCommand.execute();
        String buildLog = readOutput(true).replace("\r", "").strip();

        Assert.assertEquals(buildLog, getOutput("test-project-with-dump-graph.txt"));
        Assert.assertTrue(projectPath.resolve("target/cache/foo/package_a/0.1.0/java21/foo-package_a-0.1.0.jar")
                .toFile().exists());

        ProjectUtils.deleteDirectory(projectPath.resolve("target"));
    }

    @Test(description = "Test a ballerina project with the flag dump-raw-graphs")
    public void testTestBalProjectWithDumpRawGraphsFlag() throws IOException {
        if (isWindows()) {
            throw new SkipException("Currently failing on Windows");
        }
        Path dumpGraphResourcePath = this.testResources.resolve("projectsForDumpGraph");
        BCompileUtil.compileAndCacheBala(dumpGraphResourcePath.resolve("package_c"), testDistCacheDirectory,
                projectEnvironmentBuilder);
        BCompileUtil.compileAndCacheBala(dumpGraphResourcePath.resolve("package_b"), testDistCacheDirectory,
                projectEnvironmentBuilder);

        Path projectPath = dumpGraphResourcePath.resolve("package_a");
        System.setProperty("user.dir", projectPath.toString());

        TestCommand testCommand = new TestCommand(projectPath, printStream, printStream, false);
        new CommandLine(testCommand).parseArgs("--dump-raw-graphs");
        testCommand.execute();
        String buildLog = readOutput(true).replace("\r", "").replace("\\", "/").strip();

        Assert.assertEquals(buildLog, getOutput("test-project-with-dump-raw-graphs.txt"));
        Assert.assertTrue(projectPath.resolve("target/cache/foo/package_a/0.1.0/java21/foo-package_a-0.1.0.jar")
                .toFile().exists());
        ProjectUtils.deleteDirectory(projectPath.resolve("target"));
    }

    @Test(description = "Test an empty package")
    public void testTestEmptyPackage() throws IOException {
        Path projectPath = this.testResources.resolve("emptyPackage");
        System.setProperty("user.dir", projectPath.toString());

        TestCommand testCommand = new TestCommand(projectPath, printStream, printStream, false);
        new CommandLine(testCommand).parseArgs();
        try {
            testCommand.execute();
        } catch (BLauncherException e) {
            List<String> messages = e.getMessages();
            Assert.assertEquals(messages.size(), 1);
            Assert.assertEquals(messages.get(0), getOutput("build-empty-package.txt"));
        }
    }

    @Test(description = "Test an empty project with build tools")
    public void testTestEmptyProjectWithBuildTools() throws IOException {
        Path projectPath = this.testResources.resolve("emptyProjectWithBuildTool");
        replaceDependenciesTomlContent(projectPath, "**INSERT_DISTRIBUTION_VERSION_HERE**",
                RepoUtils.getBallerinaShortVersion());
        System.setProperty("user.dir", projectPath.toString());
        TestCommand testCommand = new TestCommand(projectPath, printStream, printStream, false);
        new CommandLine(testCommand).parseArgs();
        testCommand.execute();
        String buildLog = readOutput(true);
        Assert.assertEquals(buildLog.replace("\r", ""), getOutput("test-empty-project-with-build-tools.txt"));
    }

    @Test(description = "Test --cloud=k8s flag with a project with tests")
    public void testTestWithCloudK8s() throws IOException {
        Path projectPath = this.testResources.resolve("validProjectWithTests");
        ProjectUtils.deleteDirectory(projectPath.resolve("target"));
        System.setProperty(ProjectConstants.USER_DIR, projectPath.toString());
        Path mockedLocalRepo = this.testResources.resolve("mocked-local-repo");
        System.setProperty(USER_HOME, mockedLocalRepo.toString());
        TestCommand testCommand = new TestCommand(projectPath, printStream, printStream, false);
        new CommandLine(testCommand).parseArgs("--cloud=k8s");
        testCommand.execute();

        String buildLog = readOutput(true);
        Assert.assertEquals(buildLog.replace("\r", ""), getOutput("test-project.txt"));

        Path targetDir = projectPath.resolve("target");
        Path testableJar = targetDir.resolve("bin/tests/winery-testable.jar");
        Assert.assertFalse(Files.exists(testableJar));
        Path mainArgsFile = testableJar.getParent().resolve(TEST_RUNTIME_MAIN_ARGS_FILE);
        Assert.assertFalse(Files.exists(mainArgsFile));
    }

    @Test(description = "Test the emission of testable fat jar for a project with tests",
            dependsOnMethods = "testTestWithCloudK8s")
    public void testTestableFatJarEmission() {
        Path projectPath = this.testResources.resolve("validProjectWithTests");
        System.setProperty(ProjectConstants.USER_DIR, projectPath.toString());

        Path mockedLocalRepo = this.testResources.resolve("mocked-local-repo");
        System.setProperty(USER_HOME, mockedLocalRepo.toString());

        TestCommand testCommand = new TestCommand(projectPath, printStream, printStream, false);
        new CommandLine(testCommand).parseArgs("--cloud=docker");
        testCommand.execute();
        Path targetDir = projectPath.resolve("target");
        Path testableJar = targetDir.resolve("bin/tests/winery-testable.jar");
        Assert.assertTrue(Files.exists(testableJar));
        Path mainArgsFile = testableJar.getParent().resolve(TEST_RUNTIME_MAIN_ARGS_FILE);
        Assert.assertTrue(Files.exists(mainArgsFile));
    }

    @Test(description = "Test the correct execution of the generated testable fat jar",
            dependsOnMethods = "testTestableFatJarEmission")
    public void testTestableFatJarExecution() throws IOException {
        if (isWindows()) {
            throw new SkipException("Currently failing on Windows");
        }
        Path projectPath = this.testResources.resolve("validProjectWithTests");
        Path testableJar = projectPath.resolve("target/bin/tests/winery-testable.jar");
        Path mainArgsFile = testableJar.getParent().resolve(TEST_RUNTIME_MAIN_ARGS_FILE);

        // Read the main args from the file (line separated)
        List<String> mainArgs = Files.readAllLines(mainArgsFile);
        mainArgs.set(TesterinaConstants.RunTimeArgs.IS_FAT_JAR_EXECUTION, "true");
        mainArgs.set(TesterinaConstants.RunTimeArgs.TEST_SUITE_JSON_PATH, TestUtils.getJsonFilePathInFatJar("/"));
        mainArgs.set(TesterinaConstants.RunTimeArgs.TARGET_DIR, projectPath.resolve("target").toString());

        List<String> pbArgs = new ArrayList<>(TestUtils.getInitialCmdArgs(null, null));
        pbArgs.add("-jar");
        pbArgs.add(testableJar.toString());
        pbArgs.addAll(mainArgs);

        ProcessBuilder processBuilder = new ProcessBuilder(pbArgs).redirectErrorStream(true);
        Process process = processBuilder.start();
        StringBuilder output = new StringBuilder();
        int exitCode = -1;
        try {
            try (BufferedReader br = new BufferedReader(new InputStreamReader(process.getInputStream()))) {
                br.lines().forEach(line -> output.append(line).append("\n"));
            }
            exitCode = process.waitFor();
        } catch (InterruptedException e) {
            Thread.currentThread().interrupt();
        }
        Assert.assertEquals(exitCode, 0);
        Assert.assertTrue(output.toString().contains("[pass] testRunMain"));
    }

    @Test(description = "Test the emission of testable fat jar for a project with mocks")
    public void testEmissionOfTestableFatJarForProjectWithMocking() throws IOException {
        Path projectPath = this.testResources.resolve("projectWithMocks");
        System.setProperty(ProjectConstants.USER_DIR, projectPath.toString());

        Path mockedLocalRepo = this.testResources.resolve("mocked-local-repo");
        System.setProperty(USER_HOME, mockedLocalRepo.toString());

        TestCommand testCommand = new TestCommand(projectPath, printStream, printStream, false);
        new CommandLine(testCommand).parseArgs("--cloud=docker");
        testCommand.execute();
        Path targetDir = projectPath.resolve("target");
        Path testableJar = targetDir.resolve("bin/tests/projectWithMocks-testable.jar");
        Assert.assertTrue(Files.exists(testableJar));
        Path mainArgsFile = testableJar.getParent().resolve(TEST_RUNTIME_MAIN_ARGS_FILE);
        Assert.assertTrue(Files.exists(mainArgsFile));
        //should exist only one testable jar
        try (Stream<Path> testableJars = Files.list(testableJar.getParent())) {
            Assert.assertEquals(testableJars.filter(path -> path.toString().endsWith(".jar"))
                    .map(Path::toFile).toList().size(), 1);
        }
    }

    @Test(description = "Test the execution of testable fat jar for a project with tests and mocks",
            dependsOnMethods = "testEmissionOfTestableFatJarForProjectWithMocking")
    public void testExecutionOfTestableFatJarForProjectWithMocking() throws IOException {
        if (isWindows()) {
            throw new SkipException("Currently failing on Windows");
        }
        Path projectPath = this.testResources.resolve("projectWithMocks");
        Path testableJar = projectPath.resolve("target/bin/tests/projectWithMocks-testable.jar");
        Path mainArgsFile = testableJar.getParent().resolve(TEST_RUNTIME_MAIN_ARGS_FILE);

        // Read the main args from the file (line separated)
        List<String> mainArgs = Files.readAllLines(mainArgsFile);
        mainArgs.set(TesterinaConstants.RunTimeArgs.IS_FAT_JAR_EXECUTION, "true");
        mainArgs.set(TesterinaConstants.RunTimeArgs.TEST_SUITE_JSON_PATH, TestUtils.getJsonFilePathInFatJar("/"));
        mainArgs.set(TesterinaConstants.RunTimeArgs.TARGET_DIR, projectPath.resolve("target").toString());

        List<String> pbArgs = new ArrayList<>(TestUtils.getInitialCmdArgs(null, null));
        pbArgs.add("-jar");
        pbArgs.add(testableJar.toString());
        pbArgs.addAll(mainArgs);

        ProcessBuilder processBuilder = new ProcessBuilder(pbArgs).redirectErrorStream(true);
        Process process = processBuilder.start();
        StringBuilder output = new StringBuilder();
        int exitCode = -1;
        try {
            try (BufferedReader br = new BufferedReader(new InputStreamReader(process.getInputStream()))) {
                br.lines().forEach(line -> output.append(line).append("\n"));
            }
            exitCode = process.waitFor();
        } catch (InterruptedException e) {
            Thread.currentThread().interrupt();
        }
        Assert.assertEquals(exitCode, 0);
        Assert.assertTrue(output.toString().contains("[pass] testMockedIntSub"));
        Assert.assertTrue(output.toString().contains("[pass] testMockedIntAdd"));
        Assert.assertTrue(output.toString().contains("[pass] testRealIntSub"));
    }

    @Test(description = "Test the emission of a single fat jar when both cloud and graalvm flags are enabled")
    public void testEmissionOfSingleFatJarForCloudAndGraalVM() throws IOException {
        Path projectPath = this.testResources.resolve("validProjectWithTests");
        System.setProperty(ProjectConstants.USER_DIR, projectPath.toString());

        Path mockedLocalRepo = this.testResources.resolve("mocked-local-repo");
        System.setProperty(USER_HOME, mockedLocalRepo.toString());

        TestCommand testCommand = new TestCommand(projectPath, printStream, printStream, false);
        new CommandLine(testCommand).parseArgs("--cloud=docker", "--graalvm");
        testCommand.execute();
        Path targetDir = projectPath.resolve("target");
        Path testableJar = targetDir.resolve("bin/tests/winery-testable.jar");
        Assert.assertTrue(Files.exists(testableJar));
        Path mainArgsFile = testableJar.getParent().resolve(TEST_RUNTIME_MAIN_ARGS_FILE);
        Assert.assertTrue(Files.exists(mainArgsFile));
        //should exist only one testable jar
        try (Stream<Path> testableJars = Files.list(testableJar.getParent())) {
            Assert.assertEquals(testableJars.filter(path -> path.toString().endsWith(".jar"))
                    .map(Path::toFile).toList().size(), 1);
        }
    }

    @Test(description = "Test the emission of multiple testable fat jars for a project with mocks when " +
            "both cloud and graalvm flags are enabled", priority = 1)
    public void testEmissionOfMultipleFatJarsForProjectWithMockingForCloudAndGraalVM() throws IOException {
        Path projectPath = this.testResources.resolve("projectWithMocks");
        System.setProperty(ProjectConstants.USER_DIR, projectPath.toString());

        Path mockedLocalRepo = this.testResources.resolve("mocked-local-repo");
        System.setProperty(USER_HOME, mockedLocalRepo.toString());

        TestCommand testCommand = new TestCommand(projectPath, printStream, printStream, false);
        new CommandLine(testCommand).parseArgs("--cloud=docker", "--graalvm");
        testCommand.execute();
        Path targetDir = projectPath.resolve("target");
        Path mainArgsFile = targetDir.resolve("bin/tests").resolve(TEST_RUNTIME_MAIN_ARGS_FILE);
        Assert.assertTrue(Files.exists(mainArgsFile));
        //should exist only one testable jar
        try (Stream<Path> files = Files.list(mainArgsFile.getParent())) {
            List<File> testableJars = files.filter(path -> path.toString().endsWith(".jar"))
                    .map(Path::toFile).toList();
            Assert.assertEquals(testableJars.size(), 2);   //2 because default module and 1 sub module
            List<String> jarFileNames = Arrays.asList("projectWithMocks-testable.jar",
                    "projectWithMocks.mod1-testable.jar");
            for (File testableJar : testableJars) {
                Assert.assertTrue(jarFileNames.contains(testableJar.getName()));
            }
        }
    }

    @Test(description = "Test the execution of multiple testable fat jars for a project with tests and mocks",
            dependsOnMethods = "testEmissionOfMultipleFatJarsForProjectWithMockingForCloudAndGraalVM", priority = 1)
    public void testExecutionOfMultipleTestableFatJarsForProjectWithTestsAndMocks() throws IOException {
        if (isWindows()) {
            throw new SkipException("Currently failing on Windows");
        }
        Path projectPath = this.testResources.resolve("projectWithMocks");
        Path mainArgsFile = projectPath.resolve("target/bin/tests").resolve(TEST_RUNTIME_MAIN_ARGS_FILE);

        // Read the main args from the file (line separated)
        List<String> mainArgs = Files.readAllLines(mainArgsFile);
        mainArgs.set(TesterinaConstants.RunTimeArgs.IS_FAT_JAR_EXECUTION, "true");
        mainArgs.set(TesterinaConstants.RunTimeArgs.TEST_SUITE_JSON_PATH, TestUtils.getJsonFilePathInFatJar("/"));
        mainArgs.set(TesterinaConstants.RunTimeArgs.TARGET_DIR, projectPath.resolve("target").toString());

        try (Stream<Path> files = Files.list(mainArgsFile.getParent())) {
            List<Path> testableJars = files.filter(path -> path.toString().endsWith(".jar")).toList();
            for (Path testableJar : testableJars) {
                List<String> pbArgs = new ArrayList<>(TestUtils.getInitialCmdArgs(null, null));
                pbArgs.add("-jar");
                pbArgs.add(testableJar.toString());
                pbArgs.addAll(mainArgs);

                ProcessBuilder processBuilder = new ProcessBuilder(pbArgs).redirectErrorStream(true);
                Process process = processBuilder.start();
                StringBuilder output = new StringBuilder();
                int exitCode = -1;
                try {
                    try (BufferedReader br = new BufferedReader(new InputStreamReader(process.getInputStream()))) {
                        br.lines().forEach(line -> output.append(line).append("\n"));
                    }
                    exitCode = process.waitFor();
                } catch (InterruptedException e) {
                    Thread.currentThread().interrupt();
                }
                Assert.assertEquals(exitCode, 0);
                if (testableJar.getFileName().toString().equals("projectWithMocks-testable.jar")) {
                    Assert.assertTrue(output.toString().contains("[pass] testMockedIntAdd"));
                    Assert.assertTrue(output.toString().contains("[pass] testRealIntSub"));
                } else {
                    Assert.assertTrue(output.toString().contains("[pass] testMockedIntSub"));
                }
            }
        }
    }

    @Test(description = "Test the emission of testable fat jar for a single test bal file")
    public void testEmissionOfTestableFatJarForSingleTestBalFile() {
        Path projectPath = this.testResources.resolve("validProjectWithTests")
                .resolve("tests");
        System.setProperty(ProjectConstants.USER_DIR, projectPath.toString());

        Path mockedLocalRepo = this.testResources.resolve("mocked-local-repo");
        System.setProperty(USER_HOME, mockedLocalRepo.toString());

        TestCommand testCommand = new TestCommand(projectPath, printStream, printStream, false);
        new CommandLine(testCommand).parseArgs("--cloud=docker", "main_tests.bal");
        testCommand.execute();
        Path targetDir = projectPath.resolve("target");
        Path testableJar = targetDir.resolve("bin/tests/winery-testable.jar");
        Assert.assertFalse(Files.exists(testableJar));  //should not exist
        Path mainArgsFile = testableJar.getParent().resolve(TEST_RUNTIME_MAIN_ARGS_FILE);
        Assert.assertFalse(Files.exists(mainArgsFile)); //should not exist
    }

    static class Copy extends SimpleFileVisitor<Path> {
        private final Path fromPath;
        private final Path toPath;
        private final StandardCopyOption copyOption;

        public Copy(Path fromPath, Path toPath, StandardCopyOption copyOption) {
            this.fromPath = fromPath;
            this.toPath = toPath;
            this.copyOption = copyOption;
        }

        public Copy(Path fromPath, Path toPath) {
            this(fromPath, toPath, StandardCopyOption.REPLACE_EXISTING);
        }

        @Override
        public FileVisitResult preVisitDirectory(Path dir, BasicFileAttributes attrs)
                throws IOException {

            Path targetPath = toPath.resolve(fromPath.relativize(dir).toString());
            if (!Files.exists(targetPath)) {
                Files.createDirectory(targetPath);
            }
            return FileVisitResult.CONTINUE;
        }

        @Override
        public FileVisitResult visitFile(Path file, BasicFileAttributes attrs)
                throws IOException {

            Files.copy(file, toPath.resolve(fromPath.relativize(file).toString()), copyOption);
            return FileVisitResult.CONTINUE;
        }
    }

    @Test(description = "Test Graalvm incompatible ballerina project")
    public void testGraalVMIncompatibleProject() throws IOException {
        Path projectPath = this.testResources.resolve("validGraalvmCompatibleProject");
        System.setProperty(ProjectConstants.USER_DIR, projectPath.toString());
        TestCommand testCommand = new TestCommand(projectPath, printStream, printStream, false);
        // non existing bal file
        new CommandLine(testCommand).parseArgs("--graalvm");
        try {
            testCommand.execute();
        } catch (BLauncherException e) {
            String buildLog = readOutput(true);
            Assert.assertTrue(buildLog.contains("WARNING: Package is not compatible with GraalVM."));
        }
    }

<<<<<<< HEAD

    @Test(description = "Test a project twice with the same flags and different flags")
    public void testBuildAProjectTwiceWithFlags() throws IOException {
        String[] argsList1 = {
                "--offline",
                "--sticky",
                "--locking-mode=SOFT",
                "--experimental",
                "--optimize-dependency-compilation",
                "--observability-included"
        };

        //Use the same flag that affects jar generation similarly in the consecutive builds
        for (String arg : argsList1) {
            Path projectPath = this.testResources.resolve("buildAProjectTwice");
            deleteDirectory(projectPath.resolve("target"));
            System.setProperty(USER_DIR_PROPERTY, projectPath.toString());
            TestCommand testCommand = new TestCommand(projectPath, printStream, printStream, false);
            new CommandLine(testCommand).parseArgs(arg);

            testCommand.execute();
            String firstBuildLog = readOutput(true);
            testCommand = new TestCommand(projectPath, printStream, printStream, false);
            new CommandLine(testCommand).parseArgs(arg);
            testCommand.execute();
            String secondBuildLog = readOutput(true);
            Assert.assertTrue(firstBuildLog.contains("Compiling source"));
            Assert.assertTrue(secondBuildLog.contains("Compiling source(skipped)"));
        }

        //Use different flags that affect jar generation differently in the consecutive builds
        for (String arg : argsList1) {
            Path projectPath = this.testResources.resolve("buildAProjectTwice");
            deleteDirectory(projectPath.resolve("target"));
            System.setProperty(USER_DIR_PROPERTY, projectPath.toString());
            TestCommand testCommand = new TestCommand(projectPath, printStream, printStream, false);
            new CommandLine(testCommand).parseArgs(arg);
            testCommand.execute();
            String firstBuildLog = readOutput(true);
            testCommand = new TestCommand(projectPath, printStream, printStream, false);
            new CommandLine(testCommand).parseArgs();
            testCommand.execute();
            String secondBuildLog = readOutput(true);
            Assert.assertTrue(firstBuildLog.contains("Compiling source"));
            Assert.assertTrue(secondBuildLog.contains("Compiling source"));
        }

        String[] argsList2 = {
                "--dump-graph",
                "--dump-raw-graphs",
                "--show-dependency-diagnostics",
                "--dump-build-time",
                "--enable-cache"
                //"--disable-syntax-tree-caching" // Enable it after fixing
                // https://github.com/wso2-enterprise/integration-product-management/issues/293
        };

        //Use different flags that doesn't affect jar generation in the consecutive builds
        for (String arg : argsList2) {
            Path projectPath = this.testResources.resolve("buildAProjectTwice");
            deleteDirectory(projectPath.resolve("target"));
            System.setProperty(USER_DIR_PROPERTY, projectPath.toString());
            TestCommand testCommand = new TestCommand(projectPath, printStream, printStream, false);
            new CommandLine(testCommand).parseArgs(arg);
            testCommand.execute();
            String firstBuildLog = readOutput(true);
            testCommand = new TestCommand(projectPath, printStream, printStream, false);
            new CommandLine(testCommand).parseArgs();
            testCommand.execute();
            String secondBuildLog = readOutput(true);
            Assert.assertTrue(firstBuildLog.contains("Compiling source"));
            Assert.assertFalse(firstBuildLog.contains("Compiling source(skipped)"));
            Assert.assertTrue(secondBuildLog.contains("Compiling source(skipped)"));
        }

        for (String arg : argsList2) {
            Path projectPath = this.testResources.resolve("buildAProjectTwice");
            deleteDirectory(projectPath.resolve("target"));
            System.setProperty(USER_DIR_PROPERTY, projectPath.toString());
            TestCommand testCommand = new TestCommand(projectPath, printStream, printStream, false);
            new CommandLine(testCommand).parseArgs();
            testCommand.execute();
            String firstBuildLog = readOutput(true);
            testCommand = new TestCommand(projectPath, printStream, printStream, false);
            new CommandLine(testCommand).parseArgs(arg);
            testCommand.execute();
            String secondBuildLog = readOutput(true);
            Assert.assertTrue(firstBuildLog.contains("Compiling source"));
            Assert.assertTrue(secondBuildLog.contains("Compiling source"));
            Assert.assertFalse(secondBuildLog.contains("Compiling source(skipped)"));
        }

        Path projectPath = this.testResources.resolve("buildAProjectTwice");
        deleteDirectory(projectPath.resolve("target"));
        System.setProperty(USER_DIR_PROPERTY, projectPath.toString());
        TestCommand testCommand = new TestCommand(projectPath, printStream, printStream, false);
        new CommandLine(testCommand).parseArgs();
        testCommand.execute();
        String firstBuildLog = readOutput(true);
        testCommand = new TestCommand(projectPath, printStream, printStream, false);
        new CommandLine(testCommand).parseArgs("--parallel");
        testCommand.execute();
        String secondBuildLog = readOutput(true);
        Assert.assertTrue(firstBuildLog.contains("Compiling source"));
        Assert.assertTrue(secondBuildLog.contains("Compiling source(skipped)"));
        Assert.assertFalse(firstBuildLog.contains("Compiling source(skipped)"));
        testCommand = new TestCommand(projectPath, printStream, printStream, false);
        new CommandLine(testCommand).parseArgs("--list-groups");
        testCommand.execute();
        secondBuildLog = readOutput(true);
        Assert.assertTrue(firstBuildLog.contains("Compiling source"));
        Assert.assertTrue(secondBuildLog.contains("Compiling source(skipped)"));
        Assert.assertFalse(firstBuildLog.contains("Compiling source(skipped)"));
        testCommand = new TestCommand(projectPath, printStream, printStream, false);
        new CommandLine(testCommand).parseArgs("--groups=g1");
        testCommand.execute();
        secondBuildLog = readOutput(true);
        Assert.assertTrue(firstBuildLog.contains("Compiling source"));
        Assert.assertTrue(secondBuildLog.contains("Compiling source(skipped)"));
        Assert.assertFalse(firstBuildLog.contains("Compiling source(skipped)"));
        testCommand = new TestCommand(projectPath, printStream, printStream, false);
        new CommandLine(testCommand).parseArgs("--disable-groups=mod");
        testCommand.execute();
        secondBuildLog = readOutput(true);
        Assert.assertTrue(firstBuildLog.contains("Compiling source"));
        Assert.assertTrue(secondBuildLog.contains("Compiling source(skipped)"));
        Assert.assertFalse(firstBuildLog.contains("Compiling source(skipped)"));
        testCommand = new TestCommand(projectPath, printStream, printStream, false);
        new CommandLine(testCommand).parseArgs("--tests=testfun");
        testCommand.execute();
        secondBuildLog = readOutput(true);
        Assert.assertTrue(firstBuildLog.contains("Compiling source"));
        Assert.assertTrue(secondBuildLog.contains("Compiling source(skipped)"));
        Assert.assertFalse(firstBuildLog.contains("Compiling source(skipped)"));
        testCommand = new TestCommand(projectPath, printStream, printStream, false);
        new CommandLine(testCommand).parseArgs("--rerun-failed");
        testCommand.execute();
        secondBuildLog = readOutput(true);
        Assert.assertTrue(firstBuildLog.contains("Compiling source"));
        Assert.assertTrue(secondBuildLog.contains("Compiling source(skipped)"));
        Assert.assertFalse(firstBuildLog.contains("Compiling source(skipped)"));
        testCommand = new TestCommand(projectPath, printStream, printStream, false);
        new CommandLine(testCommand).parseArgs("--test-report");
        testCommand.execute();
        secondBuildLog = readOutput(true);
        Assert.assertTrue(firstBuildLog.contains("Compiling source"));
        Assert.assertTrue(secondBuildLog.contains("Compiling source(skipped)"));
        Assert.assertFalse(firstBuildLog.contains("Compiling source(skipped)"));
    }

    @Test(description = "Test a project after 24 hours of the last build")
    public void testBuildAProjectTwiceBeforeAfter24Hr() throws IOException {
        Path projectPath = this.testResources.resolve("buildAProjectTwice");
        deleteDirectory(projectPath.resolve("target"));
        System.setProperty(USER_DIR_PROPERTY, projectPath.toString());
        TestCommand testCommand = new TestCommand(projectPath, printStream, printStream, false);
        new CommandLine(testCommand).parseArgs();
        testCommand.execute();
        String firstBuildLog = readOutput(true);

        // Second build within 24 hours
        testCommand = new TestCommand(projectPath, printStream, printStream, false);
        new CommandLine(testCommand).parseArgs();
        testCommand.execute();
        String secondBuildLog = readOutput(true);
        Path buildFilePath = projectPath.resolve("target").resolve("build");
        BuildJson buildJson = readBuildJson(buildFilePath);
        buildJson.setLastUpdateTime(buildJson.lastUpdateTime() - (24 * 60 * 60 * 1000 + 1));
        ProjectUtils.writeBuildFile(buildFilePath, buildJson);
        testCommand = new TestCommand(projectPath, printStream, printStream, false);
        new CommandLine(testCommand).parseArgs();
        testCommand.execute();
        String thirdBuildLog = readOutput(true);
        Assert.assertTrue(firstBuildLog.contains("Compiling source"));
        Assert.assertFalse(firstBuildLog.contains("Compiling source(skipped)"));
        Assert.assertTrue(secondBuildLog.contains("Compiling source(skipped)"));
        Assert.assertTrue(thirdBuildLog.contains("Compiling source"));
        Assert.assertFalse(thirdBuildLog.contains("Compiling source(skipped)"));
    }

    @Test(description = "Test a project with a new file within 24 hours of the last build")
    public void testBuildAProjectWithFileAddition() throws IOException {
        Path projectPath = this.testResources.resolve("buildAProjectTwice");
        deleteDirectory(projectPath.resolve("target"));
        System.setProperty(USER_DIR_PROPERTY, projectPath.toString());
        TestCommand testCommand = new TestCommand(projectPath, printStream, printStream, false);
        new CommandLine(testCommand).parseArgs();
        testCommand.execute();
        String firstBuildLog = readOutput(true);
        Path balFilePath = projectPath.resolve("main2.bal");
        String balContent = "public function main2() {\n}\n";
        Files.writeString(balFilePath, balContent);
        testCommand = new TestCommand(projectPath, printStream, printStream, false);
        new CommandLine(testCommand).parseArgs();
        testCommand.execute();
        String secondBuildLog = readOutput(true);
        Assert.assertTrue(firstBuildLog.contains("Compiling source"));
        Assert.assertTrue(secondBuildLog.contains("Compiling source"));
        Assert.assertFalse(secondBuildLog.contains("Compiling source(skipped)"));
        Assert.assertFalse(firstBuildLog.contains("Compiling source(skipped)"));
    }

    @Test(description = "Test a project with file modification within 24 hours of the last build")
    public void testBuildAProjectWithFileModification() throws IOException {
        Path projectPath = this.testResources.resolve("buildAProjectTwice");
        deleteDirectory(projectPath.resolve("target"));
        System.setProperty(USER_DIR_PROPERTY, projectPath.toString());
        TestCommand testCommand = new TestCommand(projectPath, printStream, printStream, false);
        new CommandLine(testCommand).parseArgs();
        testCommand.execute();
        String firstBuildLog = readOutput(true);
        Path balFilePath = projectPath.resolve("main.bal");
        String balContent = "public function main2() {\n}\n";
        Files.writeString(balFilePath, balContent);
        testCommand = new TestCommand(projectPath, printStream, printStream, false);
        new CommandLine(testCommand).parseArgs();
        testCommand.execute();
        String secondBuildLog = readOutput(true);
        Assert.assertTrue(firstBuildLog.contains("Compiling source"));
        Assert.assertTrue(secondBuildLog.contains("Compiling source"));
        Assert.assertFalse(secondBuildLog.contains("Compiling source(skipped)"));
        Assert.assertFalse(firstBuildLog.contains("Compiling source(skipped)"));
    }

    @Test(description = "Test a project with no content change")
    public void testBuildAProjectWithFileNoContentChange() throws IOException {
        Path projectPath = this.testResources.resolve("buildAProjectTwice");
        deleteDirectory(projectPath.resolve("target"));
        System.setProperty(USER_DIR_PROPERTY, projectPath.toString());
        TestCommand testCommand = new TestCommand(projectPath, printStream, printStream, false);
        new CommandLine(testCommand).parseArgs();
        testCommand.execute();
        String firstBuildLog = readOutput(true);
        Path balFilePath = projectPath.resolve("main.bal");
        String balContent = "public function main() {\n\n}\n";
        Files.writeString(balFilePath, balContent);
        testCommand = new TestCommand(projectPath, printStream, printStream, false);
        new CommandLine(testCommand).parseArgs();
        testCommand.execute();
        String secondBuildLog = readOutput(true);
        Assert.assertTrue(firstBuildLog.contains("Compiling source"));
        Assert.assertTrue(secondBuildLog.contains("Compiling source(skipped)"));
        Assert.assertFalse(firstBuildLog.contains("Compiling source(skipped)"));
=======
    @Test(description = "Execute tests of a workspace")
    public void testWorkspaceProject() throws IOException {
        Path projectPath = this.testResources.resolve("workspaces/wp-with-tests");
        System.setProperty(ProjectConstants.USER_DIR, projectPath.toString());
        TestCommand testCommand = new TestCommand(projectPath, printStream, printStream, false);
        new CommandLine(testCommand);
        testCommand.execute();
        String output = readOutput().replace("\r", "");
        Assert.assertTrue(output.contains(getOutput("wp-with-tests.txt")), output);
    }

    @Test(description = "Execute tests of a specific package in the workspace")
    public void testSpecificPackageInTheWorkspace() throws IOException {
        Path projectRoot = this.testResources.resolve("workspaces/wp-with-tests");
        Path projectPath = projectRoot.resolve("hello-app");
        System.setProperty(ProjectConstants.USER_DIR, projectPath.toString());
        TestCommand testCommand = new TestCommand(projectPath, printStream, printStream, false);
        new CommandLine(testCommand);
        testCommand.execute();
        String output = readOutput().replace("\r", "");
        Assert.assertTrue(output.contains(getOutput("wp-with-tests-hello-app.txt")), output);
    }

    @Test(description = "Execute tests of a specific package in the workspace that has no tests")
    public void testSpecificPackageWithNoTestsInTheWorkspace() throws IOException {
        Path projectRoot = this.testResources.resolve("workspaces/wp-with-tests");
        Path projectPath = projectRoot.resolve("bye");
        System.setProperty(ProjectConstants.USER_DIR, projectPath.toString());
        TestCommand testCommand = new TestCommand(projectPath, printStream, printStream, false);
        new CommandLine(testCommand);
        testCommand.execute();
        String output = readOutput().replace("\r", "");
        Assert.assertTrue(output.contains(getOutput("wp-with-tests-bye.txt")), output);
>>>>>>> 7e364c50
    }
}<|MERGE_RESOLUTION|>--- conflicted
+++ resolved
@@ -736,7 +736,41 @@
         }
     }
 
-<<<<<<< HEAD
+    @Test(description = "Execute tests of a workspace")
+    public void testWorkspaceProject() throws IOException {
+        Path projectPath = this.testResources.resolve("workspaces/wp-with-tests");
+        System.setProperty(ProjectConstants.USER_DIR, projectPath.toString());
+        TestCommand testCommand = new TestCommand(projectPath, printStream, printStream, false);
+        new CommandLine(testCommand);
+        testCommand.execute();
+        String output = readOutput().replace("\r", "");
+        Assert.assertTrue(output.contains(getOutput("wp-with-tests.txt")), output);
+    }
+
+    @Test(description = "Execute tests of a specific package in the workspace")
+    public void testSpecificPackageInTheWorkspace() throws IOException {
+        Path projectRoot = this.testResources.resolve("workspaces/wp-with-tests");
+        Path projectPath = projectRoot.resolve("hello-app");
+        System.setProperty(ProjectConstants.USER_DIR, projectPath.toString());
+        TestCommand testCommand = new TestCommand(projectPath, printStream, printStream, false);
+        new CommandLine(testCommand);
+        testCommand.execute();
+        String output = readOutput().replace("\r", "");
+        Assert.assertTrue(output.contains(getOutput("wp-with-tests-hello-app.txt")), output);
+    }
+
+    @Test(description = "Execute tests of a specific package in the workspace that has no tests")
+    public void testSpecificPackageWithNoTestsInTheWorkspace() throws IOException {
+        Path projectRoot = this.testResources.resolve("workspaces/wp-with-tests");
+        Path projectPath = projectRoot.resolve("bye");
+        System.setProperty(ProjectConstants.USER_DIR, projectPath.toString());
+        TestCommand testCommand = new TestCommand(projectPath, printStream, printStream, false);
+        new CommandLine(testCommand);
+        testCommand.execute();
+        String output = readOutput().replace("\r", "");
+        Assert.assertTrue(output.contains(getOutput("wp-with-tests-bye.txt")), output);
+    }
+
 
     @Test(description = "Test a project twice with the same flags and different flags")
     public void testBuildAProjectTwiceWithFlags() throws IOException {
@@ -980,40 +1014,5 @@
         Assert.assertTrue(firstBuildLog.contains("Compiling source"));
         Assert.assertTrue(secondBuildLog.contains("Compiling source(skipped)"));
         Assert.assertFalse(firstBuildLog.contains("Compiling source(skipped)"));
-=======
-    @Test(description = "Execute tests of a workspace")
-    public void testWorkspaceProject() throws IOException {
-        Path projectPath = this.testResources.resolve("workspaces/wp-with-tests");
-        System.setProperty(ProjectConstants.USER_DIR, projectPath.toString());
-        TestCommand testCommand = new TestCommand(projectPath, printStream, printStream, false);
-        new CommandLine(testCommand);
-        testCommand.execute();
-        String output = readOutput().replace("\r", "");
-        Assert.assertTrue(output.contains(getOutput("wp-with-tests.txt")), output);
-    }
-
-    @Test(description = "Execute tests of a specific package in the workspace")
-    public void testSpecificPackageInTheWorkspace() throws IOException {
-        Path projectRoot = this.testResources.resolve("workspaces/wp-with-tests");
-        Path projectPath = projectRoot.resolve("hello-app");
-        System.setProperty(ProjectConstants.USER_DIR, projectPath.toString());
-        TestCommand testCommand = new TestCommand(projectPath, printStream, printStream, false);
-        new CommandLine(testCommand);
-        testCommand.execute();
-        String output = readOutput().replace("\r", "");
-        Assert.assertTrue(output.contains(getOutput("wp-with-tests-hello-app.txt")), output);
-    }
-
-    @Test(description = "Execute tests of a specific package in the workspace that has no tests")
-    public void testSpecificPackageWithNoTestsInTheWorkspace() throws IOException {
-        Path projectRoot = this.testResources.resolve("workspaces/wp-with-tests");
-        Path projectPath = projectRoot.resolve("bye");
-        System.setProperty(ProjectConstants.USER_DIR, projectPath.toString());
-        TestCommand testCommand = new TestCommand(projectPath, printStream, printStream, false);
-        new CommandLine(testCommand);
-        testCommand.execute();
-        String output = readOutput().replace("\r", "");
-        Assert.assertTrue(output.contains(getOutput("wp-with-tests-bye.txt")), output);
->>>>>>> 7e364c50
     }
 }