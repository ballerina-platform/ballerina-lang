/*
 *  Copyright (c) 2019, WSO2 Inc. (http://www.wso2.org) All Rights Reserved.
 *
 *  WSO2 Inc. licenses this file to you under the Apache License,
 *  Version 2.0 (the "License"); you may not use this file except
 *  in compliance with the License.
 *  You may obtain a copy of the License at
 *
 *    http://www.apache.org/licenses/LICENSE-2.0
 *
 *  Unless required by applicable law or agreed to in writing,
 *  software distributed under the License is distributed on an
 *  "AS IS" BASIS, WITHOUT WARRANTIES OR CONDITIONS OF ANY
 *  KIND, either express or implied.  See the License for the
 *  specific language governing permissions and limitations
 *  under the License.
 */

package io.ballerina.cli.cmd;

import io.ballerina.cli.launcher.BLauncherException;
import io.ballerina.cli.utils.TestUtils;
import io.ballerina.projects.JvmTarget;
import io.ballerina.projects.ProjectEnvironmentBuilder;
import io.ballerina.projects.environment.Environment;
import io.ballerina.projects.environment.EnvironmentBuilder;
import io.ballerina.projects.util.BuildToolUtils;
import io.ballerina.projects.util.ProjectConstants;
import io.ballerina.projects.util.ProjectUtils;
import org.apache.commons.codec.digest.DigestUtils;
import org.apache.commons.io.filefilter.WildcardFileFilter;
import org.ballerinalang.test.BCompileUtil;
import org.ballerinalang.test.runtime.util.TesterinaConstants;
import org.mockito.MockedStatic;
import org.mockito.Mockito;
import org.testng.Assert;
import org.testng.SkipException;
import org.testng.annotations.BeforeClass;
import org.testng.annotations.Test;
import org.wso2.ballerinalang.util.RepoUtils;
import picocli.CommandLine;

import java.io.BufferedReader;
import java.io.File;
import java.io.FileFilter;
import java.io.IOException;
import java.io.InputStreamReader;
import java.net.URI;
import java.net.URISyntaxException;
import java.nio.file.FileVisitResult;
import java.nio.file.Files;
import java.nio.file.Path;
import java.nio.file.SimpleFileVisitor;
import java.nio.file.StandardCopyOption;
import java.nio.file.attribute.BasicFileAttributes;
import java.util.ArrayList;
import java.util.Arrays;
import java.util.List;
import java.util.Objects;
import java.util.stream.Stream;

import static io.ballerina.cli.cmd.CommandOutputUtils.getOutput;
import static io.ballerina.cli.cmd.CommandOutputUtils.readFileAsString;
import static io.ballerina.cli.cmd.CommandOutputUtils.replaceDependenciesTomlContent;
import static io.ballerina.cli.utils.OsUtils.isWindows;
import static io.ballerina.projects.util.ProjectConstants.BUILD_FILE;
import static io.ballerina.projects.util.ProjectConstants.DEPENDENCIES_TOML;
import static io.ballerina.projects.util.ProjectConstants.DIST_CACHE_DIRECTORY;
import static io.ballerina.projects.util.ProjectConstants.RESOURCE_DIR_NAME;
import static io.ballerina.projects.util.ProjectConstants.TARGET_DIR_NAME;
import static io.ballerina.projects.util.ProjectConstants.TEST_RUNTIME_MAIN_ARGS_FILE;
import static io.ballerina.projects.util.ProjectConstants.USER_DIR_PROPERTY;

/**
 * Test command tests.
 *
 * @since 2.0.0
 */
public class TestCommandTest extends BaseCommandTest {
    private Path testResources;
    private Path testDistCacheDirectory;
    ProjectEnvironmentBuilder projectEnvironmentBuilder;

    @Override
    @BeforeClass
    public void setup() throws IOException {
        super.setup();
        try {
            this.testResources = super.tmpDir.resolve("test-cmd-test-resources");
            Path testBuildDirectory = Path.of("build").toAbsolutePath();
            this.testDistCacheDirectory = testBuildDirectory.resolve(DIST_CACHE_DIRECTORY);
            Path customUserHome = Path.of("build/user-home");
            Environment environment = EnvironmentBuilder.getBuilder().setUserHome(customUserHome).build();
            projectEnvironmentBuilder = ProjectEnvironmentBuilder.getBuilder(environment);
            URI testResourcesURI = Objects.requireNonNull(
                    getClass().getClassLoader().getResource("test-resources")).toURI();
            Files.walkFileTree(Path.of(testResourcesURI), new TestCommandTest.Copy(Path.of(testResourcesURI),
                    this.testResources));
        } catch (URISyntaxException e) {
            Assert.fail("error loading resources");
        }
    }

    @Test(description = "Test a valid ballerina file", dataProvider = "optimizeDependencyCompilation")
    public void testTestBalFile(Boolean optimizeDependencyCompilation) {
        Path validBalFilePath = this.testResources.resolve("valid-test-bal-file/sample_tests.bal");

        System.setProperty(ProjectConstants.USER_DIR, this.testResources.resolve("valid-test-bal-file").toString());
        // set valid source root
        TestCommand testCommand = new TestCommand(validBalFilePath, false, optimizeDependencyCompilation);
        // name of the file as argument
        new CommandLine(testCommand).parseArgs(validBalFilePath.toString());
        testCommand.execute();
    }

    @Test(description = "Test a valid ballerina file with periods in the file name")
    public void testTestBalFileWithPeriods() {
        Path validBalFilePath = this.testResources.resolve("valid-test-bal-file/sample.tests.bal");

        System.setProperty(ProjectConstants.USER_DIR, this.testResources.resolve("valid-test-bal-file").toString());
        // set valid source root
        TestCommand testCommand = new TestCommand(validBalFilePath, false);
        // name of the file as argument
        new CommandLine(testCommand).parseArgs(validBalFilePath.toString());
        testCommand.execute();
    }

    @Test(description = "Test non .bal file")
    public void testNonBalFileTest() throws IOException {
        Path nonBalFilePath = this.testResources.resolve("non-bal-file/hello_world.txt");
        TestCommand testCommand = new TestCommand(nonBalFilePath, printStream, printStream, false);
        new CommandLine(testCommand).parseArgs(nonBalFilePath.toString());
        testCommand.execute();

        String buildLog = readOutput(true);
        Assert.assertTrue(buildLog.replace("\r", "")
                .contains("Invalid Ballerina source file(.bal): " + nonBalFilePath));
    }

    @Test(description = "Test non existing bal file")
    public void testNonExistingBalFile() throws IOException {
        // valid source root path
        Path validBalFilePath = this.testResources.resolve("valid-non-bal-file/xyz.bal");
        TestCommand testCommand = new TestCommand(validBalFilePath, printStream, printStream, false);
        new CommandLine(testCommand).parseArgs(validBalFilePath.toString());
        testCommand.execute();
        String buildLog = readOutput(true);
        Assert.assertTrue(buildLog.replace("\r", "")
                .contains("The file does not exist: " + validBalFilePath));

    }

    @Test(description = "Test bal file containing syntax error")
    public void testBalFileWithSyntaxError() {
        // valid source root path
        Path balFilePath = this.testResources.resolve("bal-file-with-syntax-error/sample_tests.bal");
        TestCommand testCommand = new TestCommand(balFilePath, printStream, printStream, false);
        new CommandLine(testCommand).parseArgs(balFilePath.toString());
        try {
            testCommand.execute();
        } catch (BLauncherException e) {
            Assert.assertTrue(e.getDetailedMessages().get(0).contains("compilation contains errors"));
        }
    }

    @Test(description = "Test a valid ballerina project")
    public void testBuildProjectWithTests() throws IOException {
        Path projectPath = this.testResources.resolve("validProjectWithTests");
        System.setProperty(ProjectConstants.USER_DIR, projectPath.toString());
        TestCommand testCommand = new TestCommand(projectPath, printStream, printStream, false);
        new CommandLine(testCommand).parseArgs();
        testCommand.execute();
        String buildLog = readOutput(true);
        Assert.assertEquals(buildLog.replace("\r", ""), getOutput("test-project.txt"));
    }

    @Test(description = "Build a valid ballerina project")
    public void testBuildMultiModuleProject() {
        Path projectPath = this.testResources.resolve("validMultiModuleProjectWithTests");
        System.setProperty(ProjectConstants.USER_DIR, projectPath.toString());
        TestCommand testCommand = new TestCommand(projectPath, printStream, printStream, false);
        new CommandLine(testCommand).parseArgs();
        testCommand.execute();
    }

    @Test(description = "Test a valid ballerina project from a different directory")
    public void testTestBalProjectFromADifferentDirectory() throws IOException {
        Path projectPath = this.testResources.resolve("validProjectWithTests");
        TestCommand buildCommand = new TestCommand(projectPath, printStream, printStream, false);
        new CommandLine(buildCommand).parseArgs(projectPath.toString());
        buildCommand.execute();
        String buildLog = readOutput(true);
        Assert.assertEquals(buildLog.replace("\r", ""), getOutput("test-project.txt"));
    }

    @Test(description = "Test a project with a build tool execution")
    public void testTestProjectWithBuildTool() throws IOException {
        Path projectPath = this.testResources.resolve("proper-build-tool-with-tests");
        System.setProperty(USER_DIR_PROPERTY, projectPath.toString());
        TestCommand testCommand = new TestCommand(projectPath, printStream, printStream, false);
        new CommandLine(testCommand).parseArgs();
        testCommand.execute();
        String buildLog = readOutput(true);
        Assert.assertEquals(buildLog.replace("\r", ""),
                getOutput("test-project-with-build-tool.txt"));
    }

    @Test(description = "Test the heap dump generation for a project with an OOM error")
    public void testHeapDumpGenerationForOOM() {
        Path projectPath = this.testResources.resolve("oom-project");
        System.setProperty(ProjectConstants.USER_DIR, projectPath.toString());
        TestCommand testCommand = new TestCommand(projectPath, printStream, printStream, false);
        new CommandLine(testCommand).parseArgs();

        try {
            testCommand.execute();
        } catch (BLauncherException e) {
            File projectDir = new File(projectPath.toString());
            FileFilter fileFilter = WildcardFileFilter.builder().setWildcards("java_pid*.hprof").get();
            Assert.assertTrue(Objects.requireNonNull(projectDir.listFiles(fileFilter)).length > 0);
        }
    }

    @Test(description = "Check test command is preserving bin jar in target directory")
    public void testTestCommandPreservingBinJarInTargetDir() throws IOException {
        Path projectPath = this.testResources.resolve("validMultiModuleProjectWithTests");
        System.setProperty(ProjectConstants.USER_DIR, projectPath.toString());
        // build the project
        BuildCommand buildCommand = new BuildCommand(projectPath, printStream, printStream, false , false);
        new CommandLine(buildCommand).parseArgs();
        buildCommand.execute();
        Assert.assertTrue(projectPath.resolve("target/bin/winery.jar").toFile().exists());
        String md5BinJar = DigestUtils.md5Hex(Files.newInputStream(projectPath.resolve("target/bin/winery.jar")));

        // Run tests
        TestCommand testCommand = new TestCommand(projectPath, printStream, printStream, false);
        new CommandLine(testCommand).parseArgs();
        testCommand.execute();
        Assert.assertTrue(projectPath.resolve("target/bin/winery.jar").toFile().exists());
        Assert.assertEquals(md5BinJar, DigestUtils.md5Hex(
<<<<<<< HEAD
                Files.newInputStream(projectPath.resolve("target").resolve("bin").resolve("winery.jar"))));
        Assert.assertTrue(projectPath.resolve("target").resolve("cache").resolve("foo")
                .resolve("winery").resolve("0.1.0").resolve(JvmTarget.JAVA_21.code())
                .resolve("foo-winery-0.1.0.jar").toFile().exists());
        Assert.assertTrue(projectPath.resolve("target").resolve("cache").resolve("foo")
                .resolve("winery").resolve("0.1.0").resolve(JvmTarget.JAVA_21.code())
                .resolve("foo-winery-0.1.0-testable.jar").toFile().exists());
=======
                Files.newInputStream(projectPath.resolve("target/bin/winery.jar"))));
        Assert.assertTrue(projectPath.resolve("target/cache/foo/winery/0.1.0/java17/foo-winery-0.1.0.jar")
                .toFile().exists());
        Assert.assertTrue(projectPath.resolve("target/cache/foo/winery/0.1.0/java17/foo-winery-0.1.0-testable.jar")
                .toFile().exists());
>>>>>>> 5c9cc32c
    }

    @Test(description = "Test a ballerina project with an invalid argument for --coverage-format",
            dataProvider = "optimizeDependencyCompilation")
    public void testUnsupportedCoverageFormat(Boolean optimizeDependencyCompilation) throws IOException {
        Path projectPath = this.testResources.resolve("validProjectWithTests");
        TestCommand testCommand = new TestCommand(
                projectPath, printStream, printStream, false, false, true, "html",
                optimizeDependencyCompilation);

        new CommandLine(testCommand).parseArgs();
        testCommand.execute();
        String buildLog = readOutput(true);
        Assert.assertTrue(buildLog.contains("unsupported coverage report format 'html' found. Only 'xml' format is " +
                "supported."));
    }

    @Test (description = "Test a ballerina project with a custom value for --target-dir")
    public void testCustomTargetDirWithTestCmd() {
        Path projectPath = this.testResources.resolve("validProjectWithTests");
        Path customTargetDir = projectPath.resolve("customTargetDir3");
        System.setProperty("user.dir", projectPath.toString());

        TestCommand testCommand = new TestCommand(
                projectPath, printStream, printStream, false, true,
                customTargetDir);
        new CommandLine(testCommand).parseArgs();
        testCommand.execute();

        Assert.assertFalse(Files.exists(customTargetDir.resolve("bin")));
        Assert.assertTrue(Files.exists(customTargetDir.resolve("cache")));
        Assert.assertTrue(Files.exists(customTargetDir.resolve("cache/tests_cache/test_suit.json")));
        Assert.assertTrue(Files.exists(customTargetDir.resolve("build")));
        Assert.assertTrue(Files.exists(customTargetDir.resolve("report")));
        Assert.assertTrue(Files.exists(customTargetDir.resolve("report/test_results.json")));
        Assert.assertTrue(Files.exists(customTargetDir.resolve("rerun_test.json")));
        Assert.assertTrue(Files.exists(customTargetDir.resolve("cache/tests_cache/test_suit.json")));
    }

    @Test(description = "Test a ballerina project with --test-report", dataProvider = "optimizeDependencyCompilation")
    public void testTestWithReport(Boolean optimizeDependencyCompilation) {
        Path projectPath = this.testResources.resolve("validProjectWithTests");
        TestCommand testCommand = new TestCommand(
                projectPath, printStream, printStream, false, true, false, null, optimizeDependencyCompilation);
        new CommandLine(testCommand).parseArgs();
        try (MockedStatic<TestUtils> testUtilsMockedStatic = Mockito.mockStatic(
                TestUtils.class, Mockito.CALLS_REAL_METHODS)) {
            testUtilsMockedStatic.when(TestUtils::getReportToolsPath)
                    .thenReturn(projectPath.resolve("resources/coverage/report.zip"));
            testCommand.execute();
        }
        Path reportDir = projectPath.resolve("target/report");

        Assert.assertTrue(Files.exists(reportDir));
        Assert.assertTrue(Files.exists(reportDir.resolve("favicon.ico")));
        Assert.assertTrue(Files.exists(reportDir.resolve("index.html")));
        Assert.assertTrue(Files.exists(reportDir.resolve("test_results.json")));
        Assert.assertTrue(Files.exists(reportDir.resolve("manifest.json")));
        Assert.assertTrue(Files.exists(reportDir.resolve("static/css/2.d5162072.chunk.css")));
        Assert.assertTrue(Files.exists(reportDir.resolve("static/css/main.15691da7.chunk.css")));
        Assert.assertTrue(Files.exists(reportDir.resolve("static/js/2.bc541f30.chunk.js")));
        Assert.assertTrue(Files.exists(reportDir.resolve("static/js/main.ea323a3b.chunk.js")));
    }

    @Test(description = "tests bal test command with sticky flag")
    public void testBalTestWithStickyFlag() throws IOException {
        if (isWindows()) {
            throw new SkipException("Currently failing on Windows");
        }
        // Cache package pkg_a 1.0.0
        Path balTestWithStickyFlagPath = testResources.resolve("balTestWithStickyFlag");
        BCompileUtil.compileAndCacheBala(balTestWithStickyFlagPath.resolve("pkg_a_100"),
                testDistCacheDirectory, projectEnvironmentBuilder);

        Path projectPath = balTestWithStickyFlagPath.resolve("project_b_100");
        System.setProperty("user.dir", projectPath.toString());

        // Run bal test command
        TestCommand firstTestCommand = new TestCommand(projectPath, printStream, printStream, false);
        new CommandLine(firstTestCommand).parseArgs();
        firstTestCommand.execute();
        String buildLog = readOutput(true);
        Assert.assertEquals(buildLog.replace("\r", ""), getOutput("bal-test-project.txt"));
        Assert.assertTrue(projectPath.resolve(DEPENDENCIES_TOML).toFile().exists());
        Assert.assertEquals(readFileAsString(projectPath.resolve(DEPENDENCIES_TOML)).trim(),
                readFileAsString(projectPath.resolve(RESOURCE_DIR_NAME).resolve("expectedDeps.toml"))
                        .trim().replace("INSERT_VERSION_HERE", RepoUtils.getBallerinaShortVersion()));

        // remove build file
        Files.deleteIfExists(projectPath.resolve(TARGET_DIR_NAME).resolve(BUILD_FILE));

        // Cache package pkg_a 2.0.0
        BCompileUtil.compileAndCacheBala(balTestWithStickyFlagPath.resolve("pkg_a_200"),
                testDistCacheDirectory, projectEnvironmentBuilder);

        // Run bal test command with sticky flag
        TestCommand secondTestCommand = new TestCommand(projectPath, printStream, printStream, false);
        new CommandLine(secondTestCommand).parseArgs("--sticky");
        secondTestCommand.execute();
        String secondBuildLog = readOutput(true);
        Assert.assertEquals(secondBuildLog.replace("\r", ""), getOutput("bal-test-project.txt"));
        Assert.assertTrue(projectPath.resolve(DEPENDENCIES_TOML).toFile().exists());
        Assert.assertEquals(readFileAsString(projectPath.resolve(DEPENDENCIES_TOML)).trim(),
                readFileAsString(projectPath.resolve(RESOURCE_DIR_NAME).resolve("expectedDeps.toml"))
                        .trim().replace("INSERT_VERSION_HERE", RepoUtils.getBallerinaShortVersion()));
    }

    @Test(description = "Test a ballerina project with the flag dump-graph")
    public void testTestBalProjectWithDumpGraphFlag() throws IOException {
        Path dumpGraphResourcePath = this.testResources.resolve("projectsForDumpGraph");
        BCompileUtil.compileAndCacheBala(dumpGraphResourcePath.resolve("package_c"), testDistCacheDirectory,
                projectEnvironmentBuilder);
        BCompileUtil.compileAndCacheBala(dumpGraphResourcePath.resolve("package_b"), testDistCacheDirectory,
                projectEnvironmentBuilder);

        Path projectPath = dumpGraphResourcePath.resolve("package_a");
        System.setProperty("user.dir", projectPath.toString());

        TestCommand testCommand = new TestCommand(projectPath, printStream, printStream, false);
        new CommandLine(testCommand).parseArgs("--dump-graph");
        testCommand.execute();
        String buildLog = readOutput(true).replace("\r", "").strip();

        Assert.assertEquals(buildLog, getOutput("test-project-with-dump-graph.txt"));
<<<<<<< HEAD
        Assert.assertTrue(projectPath.resolve("target").resolve("cache").resolve("foo")
                .resolve("package_a").resolve("0.1.0").resolve(JvmTarget.JAVA_21.code())
                .resolve("foo-package_a-0.1.0.jar").toFile().exists());
=======
        Assert.assertTrue(projectPath.resolve("target/cache/foo/package_a/0.1.0/java17/foo-package_a-0.1.0.jar")
                .toFile().exists());
>>>>>>> 5c9cc32c

        ProjectUtils.deleteDirectory(projectPath.resolve("target"));
    }

    @Test(description = "Test a ballerina project with the flag dump-raw-graphs")
    public void testTestBalProjectWithDumpRawGraphsFlag() throws IOException {
        if (isWindows()) {
            throw new SkipException("Currently failing on Windows");
        }
        Path dumpGraphResourcePath = this.testResources.resolve("projectsForDumpGraph");
        BCompileUtil.compileAndCacheBala(dumpGraphResourcePath.resolve("package_c"), testDistCacheDirectory,
                projectEnvironmentBuilder);
        BCompileUtil.compileAndCacheBala(dumpGraphResourcePath.resolve("package_b"), testDistCacheDirectory,
                projectEnvironmentBuilder);

        Path projectPath = dumpGraphResourcePath.resolve("package_a");
        System.setProperty("user.dir", projectPath.toString());

        TestCommand testCommand = new TestCommand(projectPath, printStream, printStream, false);
        new CommandLine(testCommand).parseArgs("--dump-raw-graphs");
        testCommand.execute();
        String buildLog = readOutput(true).replace("\r", "").replace("\\", "/").strip();

        Assert.assertEquals(buildLog, getOutput("test-project-with-dump-raw-graphs.txt"));
<<<<<<< HEAD
        Assert.assertTrue(projectPath.resolve("target").resolve("cache").resolve("foo")
                .resolve("package_a").resolve("0.1.0").resolve(JvmTarget.JAVA_21.code())
                .resolve("foo-package_a-0.1.0.jar").toFile().exists());
=======
        Assert.assertTrue(projectPath.resolve("target/cache/foo/package_a/0.1.0/java17/foo-package_a-0.1.0.jar")
                .toFile().exists());
>>>>>>> 5c9cc32c

        ProjectUtils.deleteDirectory(projectPath.resolve("target"));
    }

    @Test(description = "Test an empty package")
    public void testTestEmptyPackage() throws IOException {
        Path projectPath = this.testResources.resolve("emptyPackage");
        System.setProperty("user.dir", projectPath.toString());

        TestCommand testCommand = new TestCommand(projectPath, printStream, printStream, false);
        new CommandLine(testCommand).parseArgs();
        try {
            testCommand.execute();
        } catch (BLauncherException e) {
            List<String> messages = e.getMessages();
            Assert.assertEquals(messages.size(), 1);
            Assert.assertEquals(messages.get(0), getOutput("build-empty-package.txt"));
        }
    }

    @Test(description = "Test an empty project with build tools")
    public void testTestEmptyProjectWithBuildTools() throws IOException {
        BCompileUtil.compileAndCacheBala(
                testResources.resolve("buildToolResources/tools/ballerina-generate-file").toString(),
                testDistCacheDirectory, projectEnvironmentBuilder);
        Path projectPath = this.testResources.resolve("emptyProjectWithBuildTool");
        replaceDependenciesTomlContent(projectPath, "**INSERT_DISTRIBUTION_VERSION_HERE**",
                RepoUtils.getBallerinaShortVersion());
        System.setProperty("user.dir", projectPath.toString());
        try (MockedStatic<BuildToolUtils> repoUtils = Mockito.mockStatic(
                BuildToolUtils.class, Mockito.CALLS_REAL_METHODS)) {
            repoUtils.when(BuildToolUtils::getCentralBalaDirPath).thenReturn(testDistCacheDirectory.resolve("bala"));
            TestCommand testCommand = new TestCommand(projectPath, printStream, printStream, false);
            new CommandLine(testCommand).parseArgs();
            testCommand.execute();
        }
        String buildLog = readOutput(true);
        Assert.assertEquals(buildLog.replace("\r", ""), getOutput("test-empty-project-with-build-tools.txt"));
    }

    @Test(description = "Test the emission of testable fat jar for a project with tests")
    public void testTestableFatJarEmission() {
        Path projectPath = this.testResources.resolve("validProjectWithTests");
        System.setProperty(ProjectConstants.USER_DIR, projectPath.toString());

        Path mockedLocalRepo = this.testResources.resolve("mocked-local-repo");
        System.setProperty("user.home", mockedLocalRepo.toString());

        TestCommand testCommand = new TestCommand(projectPath, printStream, printStream, false);
        new CommandLine(testCommand).parseArgs("--cloud=docker");
        testCommand.execute();
        Path targetDir = projectPath.resolve("target");
        Path testableJar = targetDir.resolve("bin/tests/winery-testable.jar");
        Assert.assertTrue(Files.exists(testableJar));
        Path mainArgsFile = testableJar.getParent().resolve(TEST_RUNTIME_MAIN_ARGS_FILE);
        Assert.assertTrue(Files.exists(mainArgsFile));
    }

    @Test(description = "Test the correct execution of the generated testable fat jar",
            dependsOnMethods = "testTestableFatJarEmission")
    public void testTestableFatJarExecution() throws IOException {
        if (isWindows()) {
            throw new SkipException("Currently failing on Windows");
        }
        Path projectPath = this.testResources.resolve("validProjectWithTests");
        Path testableJar = projectPath.resolve("target/bin/tests/winery-testable.jar");
        Path mainArgsFile = testableJar.getParent().resolve(TEST_RUNTIME_MAIN_ARGS_FILE);

        // Read the main args from the file (line separated)
        List<String> mainArgs = Files.readAllLines(mainArgsFile);
        mainArgs.set(TesterinaConstants.RunTimeArgs.IS_FAT_JAR_EXECUTION, "true");
        mainArgs.set(TesterinaConstants.RunTimeArgs.TEST_SUITE_JSON_PATH, TestUtils.getJsonFilePathInFatJar("/"));
        mainArgs.set(TesterinaConstants.RunTimeArgs.TARGET_DIR, projectPath.resolve("target").toString());

        List<String> pbArgs = new ArrayList<>(TestUtils.getInitialCmdArgs(null, null));
        pbArgs.add("-jar");
        pbArgs.add(testableJar.toString());
        pbArgs.addAll(mainArgs);

        ProcessBuilder processBuilder = new ProcessBuilder(pbArgs).redirectErrorStream(true);
        Process process = processBuilder.start();
        StringBuilder output = new StringBuilder();
        int exitCode = -1;
        try {
            try (BufferedReader br = new BufferedReader(new InputStreamReader(process.getInputStream()))) {
                br.lines().forEach(line -> output.append(line).append("\n"));
            }
            exitCode = process.waitFor();
        } catch (InterruptedException e) {
            Thread.currentThread().interrupt();
        }
        Assert.assertEquals(exitCode, 0);
        Assert.assertTrue(output.toString().contains("[pass] testRunMain"));
    }

    @Test(description = "Test the emission of testable fat jar for a project with mocks")
    public void testEmissionOfTestableFatJarForProjectWithMocking() throws IOException {
        Path projectPath = this.testResources.resolve("projectWithMocks");
        System.setProperty(ProjectConstants.USER_DIR, projectPath.toString());

        Path mockedLocalRepo = this.testResources.resolve("mocked-local-repo");
        System.setProperty("user.home", mockedLocalRepo.toString());

        TestCommand testCommand = new TestCommand(projectPath, printStream, printStream, false);
        new CommandLine(testCommand).parseArgs("--cloud=docker");
        testCommand.execute();
        Path targetDir = projectPath.resolve("target");
        Path testableJar = targetDir.resolve("bin/tests/projectWithMocks-testable.jar");
        Assert.assertTrue(Files.exists(testableJar));
        Path mainArgsFile = testableJar.getParent().resolve(TEST_RUNTIME_MAIN_ARGS_FILE);
        Assert.assertTrue(Files.exists(mainArgsFile));
        //should exist only one testable jar
        try (Stream<Path> testableJars = Files.list(testableJar.getParent())) {
            Assert.assertEquals(testableJars.filter(path -> path.toString().endsWith(".jar"))
                                    .map(Path::toFile).toList().size(), 1);
        }
    }

    @Test(description = "Test the execution of testable fat jar for a project with tests and mocks",
            dependsOnMethods = "testEmissionOfTestableFatJarForProjectWithMocking")
    public void testExecutionOfTestableFatJarForProjectWithMocking() throws IOException {
        if (isWindows()) {
            throw new SkipException("Currently failing on Windows");
        }
        Path projectPath = this.testResources.resolve("projectWithMocks");
        Path testableJar = projectPath.resolve("target/bin/tests/projectWithMocks-testable.jar");
        Path mainArgsFile = testableJar.getParent().resolve(TEST_RUNTIME_MAIN_ARGS_FILE);

        // Read the main args from the file (line separated)
        List<String> mainArgs = Files.readAllLines(mainArgsFile);
        mainArgs.set(TesterinaConstants.RunTimeArgs.IS_FAT_JAR_EXECUTION, "true");
        mainArgs.set(TesterinaConstants.RunTimeArgs.TEST_SUITE_JSON_PATH, TestUtils.getJsonFilePathInFatJar("/"));
        mainArgs.set(TesterinaConstants.RunTimeArgs.TARGET_DIR, projectPath.resolve("target").toString());

        List<String> pbArgs = new ArrayList<>(TestUtils.getInitialCmdArgs(null, null));
        pbArgs.add("-jar");
        pbArgs.add(testableJar.toString());
        pbArgs.addAll(mainArgs);

        ProcessBuilder processBuilder = new ProcessBuilder(pbArgs).redirectErrorStream(true);
        Process process = processBuilder.start();
        StringBuilder output = new StringBuilder();
        int exitCode = -1;
        try {
            try (BufferedReader br = new BufferedReader(new InputStreamReader(process.getInputStream()))) {
                br.lines().forEach(line -> output.append(line).append("\n"));
            }
            exitCode = process.waitFor();
        } catch (InterruptedException e) {
            Thread.currentThread().interrupt();
        }
        Assert.assertEquals(exitCode, 0);
        Assert.assertTrue(output.toString().contains("[pass] testMockedIntSub"));
        Assert.assertTrue(output.toString().contains("[pass] testMockedIntAdd"));
        Assert.assertTrue(output.toString().contains("[pass] testRealIntSub"));
    }

    @Test(description = "Test the emission of a single fat jar when both cloud and graalvm flags are enabled")
    public void testEmissionOfSingleFatJarForCloudAndGraalVM() throws IOException {
        Path projectPath = this.testResources.resolve("validProjectWithTests");
        System.setProperty(ProjectConstants.USER_DIR, projectPath.toString());

        Path mockedLocalRepo = this.testResources.resolve("mocked-local-repo");
        System.setProperty("user.home", mockedLocalRepo.toString());

        TestCommand testCommand = new TestCommand(projectPath, printStream, printStream, false);
        new CommandLine(testCommand).parseArgs("--cloud=docker", "--graalvm");
        testCommand.execute();
        Path targetDir = projectPath.resolve("target");
        Path testableJar = targetDir.resolve("bin/tests/winery-testable.jar");
        Assert.assertTrue(Files.exists(testableJar));
        Path mainArgsFile = testableJar.getParent().resolve(TEST_RUNTIME_MAIN_ARGS_FILE);
        Assert.assertTrue(Files.exists(mainArgsFile));
        //should exist only one testable jar
        try (Stream<Path> testableJars = Files.list(testableJar.getParent())) {
            Assert.assertEquals(testableJars.filter(path -> path.toString().endsWith(".jar"))
                                    .map(Path::toFile).toList().size(), 1);
        }
    }

    @Test(description = "Test the emission of multiple testable fat jars for a project with mocks when " +
            "both cloud and graalvm flags are enabled", priority = 1)
    public void testEmissionOfMultipleFatJarsForProjectWithMockingForCloudAndGraalVM() throws IOException {
        Path projectPath = this.testResources.resolve("projectWithMocks");
        System.setProperty(ProjectConstants.USER_DIR, projectPath.toString());

        Path mockedLocalRepo = this.testResources.resolve("mocked-local-repo");
        System.setProperty("user.home", mockedLocalRepo.toString());

        TestCommand testCommand = new TestCommand(projectPath, printStream, printStream, false);
        new CommandLine(testCommand).parseArgs("--cloud=docker", "--graalvm");
        testCommand.execute();
        Path targetDir = projectPath.resolve("target");
        Path mainArgsFile = targetDir.resolve("bin/tests").resolve(TEST_RUNTIME_MAIN_ARGS_FILE);
        Assert.assertTrue(Files.exists(mainArgsFile));
        //should exist only one testable jar
        try (Stream<Path> files = Files.list(mainArgsFile.getParent())) {
            List<File> testableJars = files.filter(path -> path.toString().endsWith(".jar"))
                    .map(Path::toFile).toList();
            Assert.assertEquals(testableJars.size(), 2);   //2 because default module and 1 sub module
            List<String> jarFileNames = Arrays.asList("projectWithMocks-testable.jar",
                    "projectWithMocks.mod1-testable.jar");
            for (File testableJar : testableJars) {
                Assert.assertTrue(jarFileNames.contains(testableJar.getName()));
            }
        }
    }

    @Test(description = "Test the execution of multiple testable fat jars for a project with tests and mocks",
            dependsOnMethods = "testEmissionOfMultipleFatJarsForProjectWithMockingForCloudAndGraalVM", priority = 1)
    public void testExecutionOfMultipleTestableFatJarsForProjectWithTestsAndMocks() throws IOException {
        if (isWindows()) {
            throw new SkipException("Currently failing on Windows");
        }
        Path projectPath = this.testResources.resolve("projectWithMocks");
        Path mainArgsFile = projectPath.resolve("target/bin/tests").resolve(TEST_RUNTIME_MAIN_ARGS_FILE);

        // Read the main args from the file (line separated)
        List<String> mainArgs = Files.readAllLines(mainArgsFile);
        mainArgs.set(TesterinaConstants.RunTimeArgs.IS_FAT_JAR_EXECUTION, "true");
        mainArgs.set(TesterinaConstants.RunTimeArgs.TEST_SUITE_JSON_PATH, TestUtils.getJsonFilePathInFatJar("/"));
        mainArgs.set(TesterinaConstants.RunTimeArgs.TARGET_DIR, projectPath.resolve("target").toString());

        try (Stream<Path> files = Files.list(mainArgsFile.getParent())) {
            List<Path> testableJars = files.filter(path -> path.toString().endsWith(".jar")).toList();
            for (Path testableJar : testableJars) {
                List<String> pbArgs = new ArrayList<>(TestUtils.getInitialCmdArgs(null, null));
                pbArgs.add("-jar");
                pbArgs.add(testableJar.toString());
                pbArgs.addAll(mainArgs);

                ProcessBuilder processBuilder = new ProcessBuilder(pbArgs).redirectErrorStream(true);
                Process process = processBuilder.start();
                StringBuilder output = new StringBuilder();
                int exitCode = -1;
                try {
                    try (BufferedReader br = new BufferedReader(new InputStreamReader(process.getInputStream()))) {
                        br.lines().forEach(line -> output.append(line).append("\n"));
                    }
                    exitCode = process.waitFor();
                } catch (InterruptedException e) {
                    Thread.currentThread().interrupt();
                }
                Assert.assertEquals(exitCode, 0);
                if (testableJar.getFileName().toString().equals("projectWithMocks-testable.jar")) {
                    Assert.assertTrue(output.toString().contains("[pass] testMockedIntAdd"));
                    Assert.assertTrue(output.toString().contains("[pass] testRealIntSub"));
                } else {
                    Assert.assertTrue(output.toString().contains("[pass] testMockedIntSub"));
                }
            }
        }
    }

    @Test(description = "Test the emission of testable fat jar for a single test bal file")
    public void testEmissionOfTestableFatJarForSingleTestBalFile() {
        Path projectPath = this.testResources.resolve("validProjectWithTests")
                .resolve("tests");
        System.setProperty(ProjectConstants.USER_DIR, projectPath.toString());

        Path mockedLocalRepo = this.testResources.resolve("mocked-local-repo");
        System.setProperty("user.home", mockedLocalRepo.toString());

        TestCommand testCommand = new TestCommand(projectPath, printStream, printStream, false);
        new CommandLine(testCommand).parseArgs("--cloud=docker", "main_tests.bal");
        testCommand.execute();
        Path targetDir = projectPath.resolve("target");
        Path testableJar = targetDir.resolve("bin/tests/winery-testable.jar");
        Assert.assertFalse(Files.exists(testableJar));  //should not exist
        Path mainArgsFile = testableJar.getParent().resolve(TEST_RUNTIME_MAIN_ARGS_FILE);
        Assert.assertFalse(Files.exists(mainArgsFile)); //should not exist
    }

    static class Copy extends SimpleFileVisitor<Path> {
        private final Path fromPath;
        private final Path toPath;
        private final StandardCopyOption copyOption;

        public Copy(Path fromPath, Path toPath, StandardCopyOption copyOption) {
            this.fromPath = fromPath;
            this.toPath = toPath;
            this.copyOption = copyOption;
        }

        public Copy(Path fromPath, Path toPath) {
            this(fromPath, toPath, StandardCopyOption.REPLACE_EXISTING);
        }

        @Override
        public FileVisitResult preVisitDirectory(Path dir, BasicFileAttributes attrs)
                throws IOException {

            Path targetPath = toPath.resolve(fromPath.relativize(dir).toString());
            if (!Files.exists(targetPath)) {
                Files.createDirectory(targetPath);
            }
            return FileVisitResult.CONTINUE;
        }

        @Override
        public FileVisitResult visitFile(Path file, BasicFileAttributes attrs)
                throws IOException {

            Files.copy(file, toPath.resolve(fromPath.relativize(file).toString()), copyOption);
            return FileVisitResult.CONTINUE;
        }
    }

    @Test(description = "Test Graalvm incompatible ballerina project")
    public void testGraalVMIncompatibleProject() throws IOException {
        Path projectPath = this.testResources.resolve("validGraalvmCompatibleProject");
        System.setProperty(ProjectConstants.USER_DIR, projectPath.toString());
        TestCommand testCommand = new TestCommand(projectPath, printStream, printStream, false);
        // non existing bal file
        new CommandLine(testCommand).parseArgs("--graalvm");
        try {
            testCommand.execute();
        } catch (BLauncherException e) {
            String buildLog = readOutput(true);
            Assert.assertTrue(buildLog.contains("WARNING: Package is not compatible with GraalVM."));
        }
    }
}<|MERGE_RESOLUTION|>--- conflicted
+++ resolved
@@ -20,7 +20,6 @@
 
 import io.ballerina.cli.launcher.BLauncherException;
 import io.ballerina.cli.utils.TestUtils;
-import io.ballerina.projects.JvmTarget;
 import io.ballerina.projects.ProjectEnvironmentBuilder;
 import io.ballerina.projects.environment.Environment;
 import io.ballerina.projects.environment.EnvironmentBuilder;
@@ -238,21 +237,11 @@
         testCommand.execute();
         Assert.assertTrue(projectPath.resolve("target/bin/winery.jar").toFile().exists());
         Assert.assertEquals(md5BinJar, DigestUtils.md5Hex(
-<<<<<<< HEAD
-                Files.newInputStream(projectPath.resolve("target").resolve("bin").resolve("winery.jar"))));
-        Assert.assertTrue(projectPath.resolve("target").resolve("cache").resolve("foo")
-                .resolve("winery").resolve("0.1.0").resolve(JvmTarget.JAVA_21.code())
-                .resolve("foo-winery-0.1.0.jar").toFile().exists());
-        Assert.assertTrue(projectPath.resolve("target").resolve("cache").resolve("foo")
-                .resolve("winery").resolve("0.1.0").resolve(JvmTarget.JAVA_21.code())
-                .resolve("foo-winery-0.1.0-testable.jar").toFile().exists());
-=======
                 Files.newInputStream(projectPath.resolve("target/bin/winery.jar"))));
-        Assert.assertTrue(projectPath.resolve("target/cache/foo/winery/0.1.0/java17/foo-winery-0.1.0.jar")
+        Assert.assertTrue(projectPath.resolve("target/cache/foo/winery/0.1.0/java21/foo-winery-0.1.0.jar")
                 .toFile().exists());
-        Assert.assertTrue(projectPath.resolve("target/cache/foo/winery/0.1.0/java17/foo-winery-0.1.0-testable.jar")
+        Assert.assertTrue(projectPath.resolve("target/cache/foo/winery/0.1.0/java21/foo-winery-0.1.0-testable.jar")
                 .toFile().exists());
->>>>>>> 5c9cc32c
     }
 
     @Test(description = "Test a ballerina project with an invalid argument for --coverage-format",
@@ -377,14 +366,8 @@
         String buildLog = readOutput(true).replace("\r", "").strip();
 
         Assert.assertEquals(buildLog, getOutput("test-project-with-dump-graph.txt"));
-<<<<<<< HEAD
-        Assert.assertTrue(projectPath.resolve("target").resolve("cache").resolve("foo")
-                .resolve("package_a").resolve("0.1.0").resolve(JvmTarget.JAVA_21.code())
-                .resolve("foo-package_a-0.1.0.jar").toFile().exists());
-=======
-        Assert.assertTrue(projectPath.resolve("target/cache/foo/package_a/0.1.0/java17/foo-package_a-0.1.0.jar")
+        Assert.assertTrue(projectPath.resolve("target/cache/foo/package_a/0.1.0/java21/foo-package_a-0.1.0.jar")
                 .toFile().exists());
->>>>>>> 5c9cc32c
 
         ProjectUtils.deleteDirectory(projectPath.resolve("target"));
     }
@@ -409,15 +392,8 @@
         String buildLog = readOutput(true).replace("\r", "").replace("\\", "/").strip();
 
         Assert.assertEquals(buildLog, getOutput("test-project-with-dump-raw-graphs.txt"));
-<<<<<<< HEAD
-        Assert.assertTrue(projectPath.resolve("target").resolve("cache").resolve("foo")
-                .resolve("package_a").resolve("0.1.0").resolve(JvmTarget.JAVA_21.code())
-                .resolve("foo-package_a-0.1.0.jar").toFile().exists());
-=======
-        Assert.assertTrue(projectPath.resolve("target/cache/foo/package_a/0.1.0/java17/foo-package_a-0.1.0.jar")
+        Assert.assertTrue(projectPath.resolve("target/cache/foo/package_a/0.1.0/java21/foo-package_a-0.1.0.jar")
                 .toFile().exists());
->>>>>>> 5c9cc32c
-
         ProjectUtils.deleteDirectory(projectPath.resolve("target"));
     }
 
