--- conflicted
+++ resolved
@@ -627,7 +627,6 @@
         mainArgs.set(TesterinaConstants.RunTimeArgs.TEST_SUITE_JSON_PATH, TestUtils.getJsonFilePathInFatJar("/"));
         mainArgs.set(TesterinaConstants.RunTimeArgs.TARGET_DIR, projectPath.resolve("target").toString());
 
-<<<<<<< HEAD
         try (var files = Files.list(mainArgsFile.getParent())) {
             List<Path> testableJars = files.filter(path -> path.toString().endsWith(".jar")).toList();
             for (Path testableJar : testableJars) {
@@ -635,7 +634,7 @@
                 pbArgs.add("-jar");
                 pbArgs.add(testableJar.toString());
                 pbArgs.addAll(mainArgs);
-                
+
                 ProcessBuilder processBuilder = new ProcessBuilder(pbArgs).redirectErrorStream(true);
                 Process process = processBuilder.start();
                 StringBuilder output = new StringBuilder();
@@ -654,24 +653,6 @@
                     Assert.assertTrue(output.toString().contains("[pass] testRealIntSub"));
                 } else {
                     Assert.assertTrue(output.toString().contains("[pass] testMockedIntSub"));
-=======
-        List<Path> testableJars = Files.list(mainArgsFile.getParent()).filter(path -> path.toString().endsWith(".jar"))
-                .toList();
-        for (Path testableJar : testableJars) {
-            List<String> pbArgs = new ArrayList<>();
-            pbArgs.addAll(TestUtils.getInitialCmdArgs(null, null));
-            pbArgs.add("-jar");
-            pbArgs.add(testableJar.toString());
-            pbArgs.addAll(mainArgs);
-
-            ProcessBuilder processBuilder = new ProcessBuilder(pbArgs).redirectErrorStream(true);
-            Process process = processBuilder.start();
-            StringBuilder output = new StringBuilder();
-            int exitCode = -1;
-            try {
-                try (BufferedReader br = new BufferedReader(new InputStreamReader(process.getInputStream()))) {
-                    br.lines().forEach(line -> output.append(line).append("\n"));
->>>>>>> 8e81723d
                 }
             }
         }
