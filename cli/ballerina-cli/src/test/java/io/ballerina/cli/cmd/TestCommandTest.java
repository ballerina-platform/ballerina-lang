--- conflicted
+++ resolved
@@ -183,11 +183,7 @@
         Path projectPath = this.testResources.resolve("validMultiModuleProjectWithTests");
         System.setProperty(ProjectConstants.USER_DIR, projectPath.toString());
         // build the project
-<<<<<<< HEAD
-        BuildCommand buildCommand = new BuildCommand(projectPath, printStream, printStream, false);
-=======
         BuildCommand buildCommand = new BuildCommand(projectPath, printStream, printStream, true , false);
->>>>>>> a76fc84f
         new CommandLine(buildCommand).parse();
         buildCommand.execute();
         Assert.assertTrue(projectPath.resolve("target").resolve("bin").resolve("winery.jar").toFile().exists());
