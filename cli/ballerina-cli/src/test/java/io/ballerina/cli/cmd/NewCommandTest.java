/*
 * Copyright (c) 2020, WSO2 Inc. (http://www.wso2.org) All Rights Reserved.
 *
 * WSO2 Inc. licenses this file to you under the Apache License,
 * Version 2.0 (the "License"); you may not use this file except
 * in compliance with the License.
 * You may obtain a copy of the License at
 *
 *   http://www.apache.org/licenses/LICENSE-2.0
 *
 * Unless required by applicable law or agreed to in writing,
 * software distributed under the License is distributed on an
 * "AS IS" BASIS, WITHOUT WARRANTIES OR CONDITIONS OF ANY
 * KIND, either express or implied.  See the License for the
 * specific language governing permissions and limitations
 * under the License.
 */

package io.ballerina.cli.cmd;

import io.ballerina.projects.util.ProjectConstants;
import org.testng.Assert;
import org.testng.annotations.BeforeClass;
import org.testng.annotations.DataProvider;
import org.testng.annotations.Test;
import org.wso2.ballerinalang.util.RepoUtils;
import picocli.CommandLine;

import java.io.IOException;
import java.net.URI;
import java.net.URISyntaxException;
import java.nio.charset.StandardCharsets;
import java.nio.file.FileVisitResult;
import java.nio.file.Files;
import java.nio.file.Path;
import java.nio.file.Paths;
import java.nio.file.SimpleFileVisitor;
import java.nio.file.StandardCopyOption;
import java.nio.file.attribute.BasicFileAttributes;
import java.util.Objects;


/**
 * Test cases for bal new command.
 *
 * @since 2.0.0
 */
public class NewCommandTest extends BaseCommandTest {
    private Path testResources;
    private Path centralCache;
    private Path homeCache;

    @DataProvider(name = "invalidProjectNames")
    public Object[][] provideInvalidProjectNames() {
        return new Object[][] {
                { "hello-app" },
                { "my$project" }
        };
    }

    @BeforeClass
    public void setup() throws IOException {
        super.setup();
        try {
            this.testResources = super.tmpDir.resolve("build-test-resources");
            URI testResourcesURI = Objects.requireNonNull(
                    getClass().getClassLoader().getResource("test-resources")).toURI();
            Files.walkFileTree(Paths.get(testResourcesURI), new Copy(Paths.get(testResourcesURI),
                    this.testResources));
        } catch (URISyntaxException e) {
            Assert.fail("error loading resources");
        }
        homeCache = Paths.get("build", "userHome");
        Path centralCache = homeCache.resolve("repositories/central.ballerina.io").resolve("bala");
        Files.createDirectories(centralCache);

        Path centralPackagePath = this.testResources.resolve("balacache-template");
        Files.copy(centralPackagePath, centralCache.resolve("admin"), StandardCopyOption.REPLACE_EXISTING);
    }

    @Test(description = "Create a new project")
    public void testNewCommand() throws IOException {
        String[] args = {"project_name"};
        NewCommand newCommand = new NewCommand(tmpDir, printStream, false);
        new CommandLine(newCommand).parse(args);
        newCommand.execute();
        // Check with spec
        // project_name/
        // - Ballerina.toml
        // - main.bal

        Path packageDir = tmpDir.resolve("project_name");
        Assert.assertTrue(Files.exists(packageDir));
        Assert.assertTrue(Files.exists(packageDir.resolve(ProjectConstants.BALLERINA_TOML)));
        String tomlContent = Files.readString(
                packageDir.resolve(ProjectConstants.BALLERINA_TOML), StandardCharsets.UTF_8);
        String expectedContent = "[package]\n" +
                "distribution = \"" + RepoUtils.getBallerinaShortVersion() + "\"\n\n" +
                "[build-options]\n" +
                "observabilityIncluded = true\n";
        Assert.assertTrue(tomlContent.contains(expectedContent));

        Assert.assertTrue(Files.exists(packageDir.resolve("main.bal")));
        Assert.assertFalse(Files.exists(packageDir.resolve(ProjectConstants.PACKAGE_MD_FILE_NAME)));
        Assert.assertTrue(readOutput().contains("Created new Ballerina package"));

        Assert.assertTrue(Files.exists(packageDir.resolve(".devcontainer.json")));
        String devcontainerContent = Files.readString(packageDir.resolve(".devcontainer.json"));
        Assert.assertTrue(devcontainerContent.contains(RepoUtils.getBallerinaVersion()));
    }

    @Test(description = "Test new command with main template")
    public void testNewCommandWithMain() throws IOException {
        String[] args = {"main_sample", "-t", "main"};
        NewCommand newCommand = new NewCommand(tmpDir, printStream, false);
        new CommandLine(newCommand).parse(args);
        newCommand.execute();
        // Check with spec
        // project_name/
        // - Ballerina.toml
        // - Package.md
        // - main.bal
        // - tests
        //      - main_test.bal

        Path packageDir = tmpDir.resolve("main_sample");
        Assert.assertTrue(Files.exists(packageDir));
        Assert.assertTrue(Files.exists(packageDir.resolve(ProjectConstants.BALLERINA_TOML)));
        String tomlContent = Files.readString(
                packageDir.resolve(ProjectConstants.BALLERINA_TOML), StandardCharsets.UTF_8);
        String expectedContent = "[package]\n" +
                "distribution = \"" + RepoUtils.getBallerinaShortVersion() + "\"\n\n" +
                "[build-options]\n" +
                "observabilityIncluded = true\n";
        Assert.assertTrue(tomlContent.contains(expectedContent));

        Assert.assertTrue(Files.exists(packageDir.resolve("main.bal")));
        Assert.assertTrue(Files.notExists(packageDir.resolve(ProjectConstants.PACKAGE_MD_FILE_NAME)));
        Assert.assertTrue(Files.exists(packageDir.resolve(ProjectConstants.TEST_DIR_NAME)));
        Path resourcePath = packageDir.resolve(ProjectConstants.RESOURCE_DIR_NAME);
        Assert.assertFalse(Files.exists(resourcePath));

        Assert.assertTrue(readOutput().contains("Created new Ballerina package"));
    }

    @Test(description = "Test new command with service template")
    public void testNewCommandWithService() throws IOException {
        // Test if no arguments was passed in
        String[] args = {"service_sample", "-t", "service"};
        NewCommand newCommand = new NewCommand(tmpDir, printStream, false);
        new CommandLine(newCommand).parseArgs(args);
        newCommand.execute();
        // Check with spec
        // project_name/
        // - Ballerina.toml
        // - Package.md
        // - service.bal
        // - tests
        //      - service_test.bal
        // - .gitignore       <- git ignore file

        Path packageDir = tmpDir.resolve("service_sample");
        Assert.assertTrue(Files.exists(packageDir));
        Assert.assertTrue(Files.isDirectory(packageDir));
        Assert.assertTrue(Files.exists(packageDir.resolve(ProjectConstants.BALLERINA_TOML)));
        String tomlContent = Files.readString(
                packageDir.resolve(ProjectConstants.BALLERINA_TOML), StandardCharsets.UTF_8);
        String expectedContent = "[build-options]\n" +
                "observabilityIncluded = true\n";
        Assert.assertTrue(tomlContent.contains(expectedContent));

        Assert.assertTrue(Files.exists(packageDir.resolve("service.bal")));
        Assert.assertTrue(Files.notExists(packageDir.resolve(ProjectConstants.PACKAGE_MD_FILE_NAME)));
        Assert.assertTrue(Files.exists(packageDir.resolve(ProjectConstants.TEST_DIR_NAME)));
        Path resourcePath = packageDir.resolve(ProjectConstants.RESOURCE_DIR_NAME);
        Assert.assertFalse(Files.exists(resourcePath));

        Assert.assertTrue(readOutput().contains("Created new Ballerina package"));
    }

    @Test(description = "Test new command with lib template")
    public void testNewCommandWithLib() throws IOException {
        // Test if no arguments was passed in
        String[] args = {"lib_sample", "-t", "lib"};
        NewCommand newCommand = new NewCommand(tmpDir, printStream, false);
        new CommandLine(newCommand).parseArgs(args);
        newCommand.execute();
        // Check with spec
        // project_name/
        // - Ballerina.toml
        // - Package.md
        // - Module.md
        // - lib.bal
        // - resources
        // - tests
        //      - lib_test.bal
        // - .gitignore       <- git ignore file

        Path packageDir = tmpDir.resolve("lib_sample");
        Assert.assertTrue(Files.exists(packageDir));
        Assert.assertTrue(Files.isDirectory(packageDir));
        Assert.assertTrue(Files.exists(packageDir.resolve(ProjectConstants.BALLERINA_TOML)));

        String tomlContent = Files.readString(
                packageDir.resolve(ProjectConstants.BALLERINA_TOML), StandardCharsets.UTF_8);

        String expectedTomlContent = "[package]\n" +
                "org = \"" + System.getProperty("user.name").replaceAll("[^a-zA-Z0-9_]", "_") + "\"\n" +
                "name = \"lib_sample\"\n" +
                "version = \"0.1.0\"\n" +
                "distribution = \"" + RepoUtils.getBallerinaShortVersion() + "\"" +
                "\n";
        Assert.assertTrue(tomlContent.contains(expectedTomlContent));
        Assert.assertTrue(Files.exists(packageDir.resolve(ProjectConstants.PACKAGE_MD_FILE_NAME)));
        Assert.assertTrue(Files.exists(packageDir.resolve("lib_sample.bal")));
        Assert.assertTrue(Files.exists(packageDir.resolve(ProjectConstants.TEST_DIR_NAME)));
        Assert.assertTrue(Files.exists(packageDir.resolve(ProjectConstants.RESOURCE_DIR_NAME)));

        Assert.assertTrue(readOutput().contains("Created new Ballerina package"));
    }

    @Test(description = "Test new command with invalid project name", dataProvider = "invalidProjectNames")
    public void testNewCommandWithInvalidProjectName(String projectName) throws IOException {
        // Test if no arguments was passed in
        String[] args = { projectName };
        NewCommand newCommand = new NewCommand(tmpDir, printStream, false);
        new CommandLine(newCommand).parseArgs(args);
        newCommand.execute();
        Path packageDir = tmpDir.resolve(projectName);
        Assert.assertTrue(Files.exists(packageDir));
        Assert.assertTrue(Files.exists(packageDir.resolve(ProjectConstants.BALLERINA_TOML)));
        Assert.assertTrue(Files.exists(packageDir.resolve("main.bal")));
        Assert.assertTrue(readOutput().contains("unallowed characters in the project name were replaced by " +
                "underscores when deriving the package name. Edit the Ballerina.toml to change it."));
    }

    @Test(description = "Test new command with invalid template")
    public void testNewCommandWithInvalidTemplate() throws IOException {
        // Test if no arguments was passed in
        String[] args = {"myproject", "-t", "invalid"};
        NewCommand newCommand = new NewCommand(tmpDir, printStream, false);
        new CommandLine(newCommand).parseArgs(args);
        newCommand.execute();
        Assert.assertTrue(readOutput().contains("invalid package name provided"));
    }

    @Test(description = "Test new command with central template in the local cache")
    public void testNewCommandWithTemplateInLocalCache() throws IOException {
        // Test if no arguments was passed in
        String templateArg = "admin/Sample:0.1.5";
        String[] args = {"sample_pull_local", "-t", templateArg};
        NewCommand newCommand = new NewCommand(tmpDir, printStream, false, homeCache);
        new CommandLine(newCommand).parseArgs(args);
        newCommand.execute();

        Path packageDir = tmpDir.resolve("sample_pull_local");
        Assert.assertTrue(Files.exists(packageDir));

        Assert.assertTrue(Files.exists(packageDir.resolve(ProjectConstants.BALLERINA_TOML)));
        String tomlContent = Files.readString(
                packageDir.resolve(ProjectConstants.BALLERINA_TOML), StandardCharsets.UTF_8);
<<<<<<< HEAD
        String[] templateSplit = templateArg.split("/");
=======
>>>>>>> 53c3c675
        String expectedTomlContent = "[package]\n" +
                "org = \"admin\"\n" +
                "name = \"Sample\"\n" +
                "version = \"0.1.5\"\n" +
                "export = [\"Sample\"]\n" +
                "ballerina_version = \"slbeta4\"\n" +
                "implementation_vendor = \"WSO2\"\n" +
                "language_spec_version = \"2021R1\"\n" +
                "template = true";
        Assert.assertTrue(tomlContent.contains(expectedTomlContent));

        Assert.assertTrue(Files.exists(packageDir.resolve(ProjectConstants.PACKAGE_MD_FILE_NAME)));

        Assert.assertTrue(readOutput().contains("Created new Ballerina package"));
    }

    @Test(description = "Test new command by pulling a central template without specifying version")
    public void testNewCommandWithTemplateCentralPullWithoutVersion() throws IOException {
        // Test if no arguments was passed in
        String templateArg = "parkavik/Sample";
        String[] args = {"sample_pull_WO_Module_Version", "-t", templateArg};
        NewCommand newCommand = new NewCommand(tmpDir, printStream, false);
        new CommandLine(newCommand).parseArgs(args);
        newCommand.execute();

        Path packageDir = tmpDir.resolve("sample_pull_WO_Module_Version");
        Assert.assertTrue(Files.exists(packageDir));

        Assert.assertTrue(Files.exists(packageDir.resolve(ProjectConstants.BALLERINA_TOML)));
        String tomlContent = Files.readString(
                packageDir.resolve(ProjectConstants.BALLERINA_TOML), StandardCharsets.UTF_8);
        String expectedTomlContent = "[package]\n" +
                "org = \"parkavik\"\n" +
                "name = \"Sample\"\n" +
                "version = \"1.0.1\"\n" +
                "export = [\"Sample\"]\n" +
                "ballerina_version = \"slbeta4\"\n" +
                "implementation_vendor = \"WSO2\"\n" +
                "language_spec_version = \"2021R1\"\n" +
                "template = true";
        Assert.assertTrue(tomlContent.contains(expectedTomlContent));

        Assert.assertTrue(Files.exists(packageDir.resolve(ProjectConstants.PACKAGE_MD_FILE_NAME)));

        Assert.assertTrue(readOutput().contains("Created new Ballerina package"));
    }

    @Test(description = "Test new command by pulling a central template with specifying version")
    public void testNewCommandWithTemplateCentralPullWithVersion() throws IOException {
        // Test if no arguments was passed in
        String templateArg = "parkavik/Sample:1.0.0";
        String[] args = {"sample_pull", "-t", templateArg};
        NewCommand newCommand = new NewCommand(tmpDir, printStream, false);
        new CommandLine(newCommand).parseArgs(args);
        newCommand.execute();

        Path packageDir = tmpDir.resolve("sample_pull");
        Assert.assertTrue(Files.exists(packageDir));

        Assert.assertTrue(Files.exists(packageDir.resolve(ProjectConstants.BALLERINA_TOML)));
        String tomlContent = Files.readString(
                packageDir.resolve(ProjectConstants.BALLERINA_TOML), StandardCharsets.UTF_8);
        String expectedTomlContent = "[package]\n" +
                "org = \"parkavik\"\n" +
                "name = \"Sample\"\n" +
                "version = \"1.0.0\"\n" +
                "export = [\"Sample\"]\n" +
                "ballerina_version = \"slbeta4\"\n" +
                "implementation_vendor = \"WSO2\"\n" +
                "language_spec_version = \"2021R1\"\n" +
                "template = true";
        Assert.assertTrue(tomlContent.contains(expectedTomlContent));

        Assert.assertTrue(Files.exists(packageDir.resolve(ProjectConstants.PACKAGE_MD_FILE_NAME)));

        Assert.assertTrue(readOutput().contains("Created new Ballerina package"));
    }

    @Test(description = "Test new command by pulling a central template without specifying version")
    public void testNewCommandWithTemplateUntagged() throws IOException {
        // Test if no arguments was passed in
        String templateArg = "ballerinax/twitter";
        String[] args = {"sample_pull_twitter", "-t", templateArg};
        NewCommand newCommand = new NewCommand(tmpDir, printStream, false);
        new CommandLine(newCommand).parseArgs(args);
        newCommand.execute();

<<<<<<< HEAD
        Assert.assertTrue(readOutput().contains("Unable to create the package with the provided module"));
=======
        Assert.assertTrue(readOutput().contains("unable to create the package: specified package is not a template"));
    }

    @Test(description = "Test new command by pulling a central template with platform libs")
    public void testNewCommandCentralPullWithPlatformDependencies() throws IOException {
        // Test if no arguments was passed in
        String templateArg = "admin/lib_project:0.1.0";
        String[] args = {"sample_pull_libs", "-t", templateArg};
        NewCommand newCommand = new NewCommand(tmpDir, printStream, false);
        new CommandLine(newCommand).parseArgs(args);
        newCommand.execute();

        Path packageDir = tmpDir.resolve("sample_pull_libs");
        Assert.assertTrue(Files.exists(packageDir));

        Assert.assertTrue(Files.exists(packageDir.resolve(ProjectConstants.BALLERINA_TOML)));
        String tomlContent = Files.readString(
                packageDir.resolve(ProjectConstants.BALLERINA_TOML), StandardCharsets.UTF_8);

        String expectedTomlPkgContent = "[package]\n" +
                "org = \"admin\"\n" +
                "name = \"lib_project\"\n" +
                "version = \"0.1.0\"\n" +
                "export = [\"lib_project\"]\n" +
                "ballerina_version = \"slbeta4\"\n" +
                "implementation_vendor = \"WSO2\"\n" +
                "language_spec_version = \"2021R1\"\n" +
                "template = true";
        String expectedTomlLibContent =
                "artifactId = \"snakeyaml\"\n" +
                "groupId = \"org.yaml\"\n" +
                "version = \"1.9\"";

        Assert.assertTrue(tomlContent.contains(expectedTomlPkgContent));
        Assert.assertTrue(tomlContent.contains(expectedTomlLibContent));

        Assert.assertTrue(Files.exists(packageDir.resolve(ProjectConstants.PACKAGE_MD_FILE_NAME)));

        Assert.assertTrue(readOutput().contains("Created new Ballerina package"));
>>>>>>> 53c3c675
    }

    @Test(description = "Test new command without arguments")
    public void testNewCommandNoArgs() throws IOException {
        // Test if no arguments was passed in
        String[] args = {};
        NewCommand newCommand = new NewCommand(tmpDir, printStream, false);
        new CommandLine(newCommand).parse(args);
        newCommand.execute();

        Assert.assertTrue(readOutput().contains("project name is not provided"));
    }

    @Test(description = "Test new command with multiple arguments")
    public void testNewCommandMultipleArgs() throws IOException {
        // Test if no arguments was passed in
        String[] args = {"sample2", "sample3"};
        NewCommand newCommand = new NewCommand(tmpDir, printStream, false);
        new CommandLine(newCommand).parse(args);
        newCommand.execute();

        Assert.assertTrue(readOutput().contains("too many arguments"));
    }

    @Test(description = "Test new command with argument and a help")
    public void testNewCommandArgAndHelp() throws IOException {
        // Test if no arguments was passed in
        String[] args = {"sample2", "--help"};
        NewCommand newCommand = new NewCommand(tmpDir, printStream, false);
        new CommandLine(newCommand).parse(args);
        newCommand.execute();

        Assert.assertTrue(readOutput().contains("ballerina-new - Create a new Ballerina package"));
    }

    @Test(description = "Test new command with help flag")
    public void testNewCommandWithHelp() throws IOException {
        // Test if no arguments was passed in
        String[] args = {"-h"};
        NewCommand newCommand = new NewCommand(tmpDir, printStream, false);
        new CommandLine(newCommand).parse(args);
        newCommand.execute();

        Assert.assertTrue(readOutput().contains("ballerina-new - Create a new Ballerina package"));
    }

    @Test(description = "Test if directory already exists")
    public void testNewCommandDirectoryExist() throws IOException {
        // Test if no arguments was passed in
        Files.createDirectory(tmpDir.resolve("exist"));
        String[] args = {"exist"};
        NewCommand newCommand = new NewCommand(tmpDir, printStream, false);
        new CommandLine(newCommand).parse(args);
        newCommand.execute();

        Assert.assertTrue(readOutput().contains("destination '"
                + tmpDir.resolve("exist").toString()
                + "' already exists"));
    }

    @Test(description = "Test if creating inside a ballerina project")
    public void testNewCommandInsideProject() throws IOException {
        // Test if no arguments was passed in
        String[] args = {"parent"};
        NewCommand newCommand = new NewCommand(tmpDir, printStream, false);
        new CommandLine(newCommand).parse(args);
        newCommand.execute();
        readOutput(true);

        Assert.assertTrue(Files.isDirectory(tmpDir.resolve("parent")));

        String[] args2 = {"subdir"};
        newCommand = new NewCommand(tmpDir.resolve("parent").resolve("sub_dir"), printStream, false);
        new CommandLine(newCommand).parse(args2);
        newCommand.execute();

        Assert.assertFalse(readOutput().contains("directory is already a ballerina project."));
        Assert.assertFalse(Files.isDirectory(tmpDir.resolve("parent").resolve("sub_dir").resolve("subdir")));
    }

    @Test(description = "Test if creating within a ballerina project", dependsOnMethods = "testNewCommandInsideProject")
    public void testNewCommandWithinProject() throws IOException {
        // Test if no arguments was passed in
        Path projectPath = tmpDir.resolve("parent").resolve("sub-dir");
        Files.createDirectory(projectPath);
        String[] args = {"sample"};
        NewCommand newCommand = new NewCommand(projectPath, printStream, false);
        new CommandLine(newCommand).parse(args);
        newCommand.execute();

        Assert.assertFalse(readOutput().contains("directory is already within a ballerina project."));
        Assert.assertFalse(Files.isDirectory(tmpDir.resolve("parent").resolve("sub_dir").resolve("sample")));
    }

<<<<<<< HEAD
=======
    @DataProvider(name = "invalidPackageNames")
    public Object[][] provideInvalidPackageNames() {
        String longPkgName = "thisIsVeryLongPackageJustUsingItForTesting"
                + "thisIsVeryLongPackageJustUsingItForTesting"
                + "thisIsVeryLongPackageJustUsingItForTesting"
                + "thisIsVeryLongPackageJustUsingItForTesting"
                + "thisIsVeryLongPackageJustUsingItForTesting"
                + "thisIsVeryLongPackageJustUsingItForTesting"
                + "thisIsVeryLongPackageJustUsingItForTesting";
        return new Object[][] {
                { "_my_package", "Package name cannot have initial underscore characters." },
                { "my_package_", "Package name cannot have trailing underscore characters." },
                { "my__package", "Package name cannot have consecutive underscore characters." },
                { longPkgName, "Maximum length of package name is 256 characters." }
        };
    }

    @Test(description = "Test new command with invalid package names", dataProvider = "invalidPackageNames")
    public void testNewCommandWithInvalidPackageNames(String packageName, String errMessage) throws IOException {
        String[] args = { packageName };
        NewCommand newCommand = new NewCommand(tmpDir, printStream, false);
        new CommandLine(newCommand).parse(args);
        newCommand.execute();

        Assert.assertTrue(readOutput().contains("invalid package name : '" + packageName + "' :\n" + errMessage));
    }
>>>>>>> 53c3c675
    static class Copy extends SimpleFileVisitor<Path> {
        private Path fromPath;
        private Path toPath;
        private StandardCopyOption copyOption;


        public Copy(Path fromPath, Path toPath, StandardCopyOption copyOption) {
            this.fromPath = fromPath;
            this.toPath = toPath;
            this.copyOption = copyOption;
        }

        public Copy(Path fromPath, Path toPath) {
            this(fromPath, toPath, StandardCopyOption.REPLACE_EXISTING);
        }

        @Override
        public FileVisitResult preVisitDirectory(Path dir, BasicFileAttributes attrs)
                throws IOException {

            Path targetPath = toPath.resolve(fromPath.relativize(dir).toString());
            if (!Files.exists(targetPath)) {
                Files.createDirectory(targetPath);
            }
            return FileVisitResult.CONTINUE;
        }

        @Override
        public FileVisitResult visitFile(Path file, BasicFileAttributes attrs)
                throws IOException {

            Files.copy(file, toPath.resolve(fromPath.relativize(file).toString()), copyOption);
            return FileVisitResult.CONTINUE;
        }
    }

    // Test if a path given to new command
}<|MERGE_RESOLUTION|>--- conflicted
+++ resolved
@@ -259,10 +259,6 @@
         Assert.assertTrue(Files.exists(packageDir.resolve(ProjectConstants.BALLERINA_TOML)));
         String tomlContent = Files.readString(
                 packageDir.resolve(ProjectConstants.BALLERINA_TOML), StandardCharsets.UTF_8);
-<<<<<<< HEAD
-        String[] templateSplit = templateArg.split("/");
-=======
->>>>>>> 53c3c675
         String expectedTomlContent = "[package]\n" +
                 "org = \"admin\"\n" +
                 "name = \"Sample\"\n" +
@@ -350,9 +346,6 @@
         new CommandLine(newCommand).parseArgs(args);
         newCommand.execute();
 
-<<<<<<< HEAD
-        Assert.assertTrue(readOutput().contains("Unable to create the package with the provided module"));
-=======
         Assert.assertTrue(readOutput().contains("unable to create the package: specified package is not a template"));
     }
 
@@ -392,7 +385,6 @@
         Assert.assertTrue(Files.exists(packageDir.resolve(ProjectConstants.PACKAGE_MD_FILE_NAME)));
 
         Assert.assertTrue(readOutput().contains("Created new Ballerina package"));
->>>>>>> 53c3c675
     }
 
     @Test(description = "Test new command without arguments")
@@ -487,8 +479,6 @@
         Assert.assertFalse(Files.isDirectory(tmpDir.resolve("parent").resolve("sub_dir").resolve("sample")));
     }
 
-<<<<<<< HEAD
-=======
     @DataProvider(name = "invalidPackageNames")
     public Object[][] provideInvalidPackageNames() {
         String longPkgName = "thisIsVeryLongPackageJustUsingItForTesting"
@@ -515,7 +505,6 @@
 
         Assert.assertTrue(readOutput().contains("invalid package name : '" + packageName + "' :\n" + errMessage));
     }
->>>>>>> 53c3c675
     static class Copy extends SimpleFileVisitor<Path> {
         private Path fromPath;
         private Path toPath;
