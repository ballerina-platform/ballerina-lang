--- conflicted
+++ resolved
@@ -125,11 +125,4 @@
         ]
         classpath = files()
     }
-}
-
-<<<<<<< HEAD
-tasks.compileJava.dependsOn(':testerina:testerina-core:copyInteropImports')
-tasks.createJavadoc.dependsOn(':testerina:testerina-core:copyInteropImports')
-=======
-tasks.compileJava.dependsOn(':testerina:testerina-core:copyInteropImports')
->>>>>>> d06ea1b4
+}