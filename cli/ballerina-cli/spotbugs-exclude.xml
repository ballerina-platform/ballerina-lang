--- conflicted
+++ resolved
@@ -80,16 +80,16 @@
         <Bug pattern="RCN_REDUNDANT_NULLCHECK_WOULD_HAVE_BEEN_A_NPE" />
     </Match>
     <Match>
-<<<<<<< HEAD
+        <Class name="io.ballerina.cli.cmd.CommandUtil" />
+        <Method name="checkTemplateFilesExists" />
+        <Bug pattern="NP_NULL_ON_SOME_PATH_FROM_RETURN_VALUE" />
+    </Match>
+    <Match>
         <Class name="io.ballerina.cli.cmd.ToolCommand" />
         <Bug pattern="RCN_REDUNDANT_NULLCHECK_WOULD_HAVE_BEEN_A_NPE" />
     </Match>
     <Match>
         <Class name="io.ballerina.cli.cmd.ToolCommand" />
-=======
-        <Class name="io.ballerina.cli.cmd.CommandUtil" />
-        <Method name="checkTemplateFilesExists" />
->>>>>>> 4126c51c
         <Bug pattern="NP_NULL_ON_SOME_PATH_FROM_RETURN_VALUE" />
     </Match>
 </FindBugsFilter>