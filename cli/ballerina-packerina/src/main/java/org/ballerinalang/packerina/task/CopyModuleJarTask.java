/*
 * Copyright (c) 2019, WSO2 Inc. (http://www.wso2.org) All Rights Reserved.
 *
 * WSO2 Inc. licenses this file to you under the Apache License,
 * Version 2.0 (the "License"); you may not use this file except
 * in compliance with the License.
 * You may obtain a copy of the License at
 *
 *   http://www.apache.org/licenses/LICENSE-2.0
 *
 * Unless required by applicable law or agreed to in writing,
 * software distributed under the License is distributed on an
 * "AS IS" BASIS, WITHOUT WARRANTIES OR CONDITIONS OF ANY
 * KIND, either express or implied.  See the License for the
 * specific language governing permissions and limitations
 * under the License.
 */

package org.ballerinalang.packerina.task;

import org.ballerinalang.model.elements.PackageID;
import org.ballerinalang.packerina.buildcontext.BuildContext;
import org.ballerinalang.packerina.buildcontext.BuildContextField;
import org.ballerinalang.packerina.model.ExecutableJar;
import org.wso2.ballerinalang.compiler.semantics.model.symbols.BPackageSymbol;
import org.wso2.ballerinalang.compiler.tree.BLangPackage;
import org.wso2.ballerinalang.compiler.util.ProjectDirs;

import java.nio.file.Files;
import java.nio.file.Path;
import java.nio.file.Paths;
import java.util.HashMap;
import java.util.HashSet;
import java.util.List;
import java.util.Map;

import static org.wso2.ballerinalang.compiler.util.ProjectDirConstants.BLANG_COMPILED_JAR_EXT;

/**
 * Copy module jars to target/tmp.
 */
public class CopyModuleJarTask implements Task {

    private boolean skipCopyLibsFromDist;

    private boolean skipTests;

    public CopyModuleJarTask(boolean skipCopyLibsFromDist, boolean skipTests) {

        this.skipCopyLibsFromDist = skipCopyLibsFromDist;
        this.skipTests = skipTests;
    }

    @Override
    public void execute(BuildContext buildContext) {

        Path sourceRootPath = buildContext.get(BuildContextField.SOURCE_ROOT);
        String balHomePath = buildContext.get(BuildContextField.HOME_REPO).toString();

        // Copy module jar
        List<BLangPackage> moduleBirMap = buildContext.getModules();
        // Copy imported jars.
        copyImportedJars(buildContext, moduleBirMap, sourceRootPath, balHomePath);
    }

    private void copyImportedJars(BuildContext buildContext, List<BLangPackage> moduleBirMap, Path sourceRootPath,
                                  String balHomePath) {
        // Imported jar
        Map<PackageID, Path> alreadyImportedMap = new HashMap<>();
        for (BLangPackage pkg : moduleBirMap) {
            ExecutableJar executableJar = buildContext.moduleDependencyPathMap.get(pkg.packageID);
            copyImportedJars(pkg.symbol.imports, buildContext, sourceRootPath, balHomePath,
                    executableJar.moduleLibs, alreadyImportedMap);
            if (skipTests || !pkg.hasTestablePackage()) {
                continue;
            }
            // Copy module jars imported by testable package
            for (BLangPackage testPkg : pkg.getTestablePkgs()) {
                copyImportedJars(testPkg.symbol.imports, buildContext, sourceRootPath, balHomePath,
                        executableJar.testLibs, alreadyImportedMap);
            }
        }
    }

    private void copyImportedJars(List<BPackageSymbol> imports, BuildContext buildContext,
                                  Path sourceRootPath, String balHomePath, HashSet<Path> moduleDependencyList,
                                  Map<PackageID, Path> alreadyImportedMap) {

        for (BPackageSymbol importSymbol : imports) {
            PackageID pkgId = importSymbol.pkgID;
            Path importedPath = alreadyImportedMap.get(pkgId);
            if (importedPath != null) {
                moduleDependencyList.add(importedPath);
            } else {
                copyImportedJar(buildContext, importSymbol, sourceRootPath, balHomePath,
                        moduleDependencyList, alreadyImportedMap);
            }
            copyImportedJars(importSymbol.imports, buildContext, sourceRootPath, balHomePath, moduleDependencyList,
                    alreadyImportedMap);
        }
    }

    private void copyImportedJar(BuildContext buildContext, BPackageSymbol importz,
                                 Path project, String balHomePath, HashSet<Path> moduleDependencyList,
                                 Map<PackageID, Path> alreadyImportedMap) {

        PackageID id = importz.pkgID;
        String moduleJarName = id.orgName.value + "-" + id.name.value + "-" + id.version.value +
                BLANG_COMPILED_JAR_EXT;
        // Get the jar paths
        Path importJar;
        // Look if it is a project module.
        if (ProjectDirs.isModuleExist(project, id.name.value) || buildContext.getImportPathDependency(id).isPresent()) {
            // If so fetch from project balo cache
            importJar = buildContext.getJarPathFromTargetCache(id);
        } else {
            // If not fetch from home balo cache.
            importJar = buildContext.getJarPathFromHomeCache(id);
        }

        // If jar cannot be found in cache, read from distribution.
        if (importJar == null || !Files.exists(importJar)) {
            if (skipCopyLibsFromDist) {
                return;
            }
            importJar = Paths.get(balHomePath, "bre", "lib", moduleJarName);

            // todo following is a temporarty fix the proper fix is to version jars inside distribution.
            if (Files.notExists(importJar)) {
<<<<<<< HEAD
                importJar = Paths.get(balHomePath, "bre", "lib", id.orgName.value + "." + id.name.value +
                        BLANG_COMPILED_JAR_EXT);
=======
                importJar = Paths.get(balHomePath, "bre", "lib", id.orgName.value + "-" +
                        id.name.value + "-" + id.version.value + BLANG_COMPILED_JAR_EXT);
>>>>>>> ba502006
            }
        }
        moduleDependencyList.add(importJar);
        alreadyImportedMap.put(importz.pkgID, importJar);
    }
}<|MERGE_RESOLUTION|>--- conflicted
+++ resolved
@@ -127,13 +127,8 @@
 
             // todo following is a temporarty fix the proper fix is to version jars inside distribution.
             if (Files.notExists(importJar)) {
-<<<<<<< HEAD
-                importJar = Paths.get(balHomePath, "bre", "lib", id.orgName.value + "." + id.name.value +
-                        BLANG_COMPILED_JAR_EXT);
-=======
                 importJar = Paths.get(balHomePath, "bre", "lib", id.orgName.value + "-" +
                         id.name.value + "-" + id.version.value + BLANG_COMPILED_JAR_EXT);
->>>>>>> ba502006
             }
         }
         moduleDependencyList.add(importJar);
