--- conflicted
+++ resolved
@@ -106,13 +106,9 @@
                     // get the jar path of the module.
                     Path testJarOutput = buildContext.getTestJarPathFromTargetCache(testPkg.packageID);
                     if (!Files.exists(testJarOutput)) {
-<<<<<<< HEAD
-                        jarFileWriter.write(testPkg, testJarOutput);
-=======
                         HashSet<Path> testLibs = new HashSet<>(moduleDependencies);
                         testLibs.addAll(buildContext.moduleDependencyPathMap.get(packageID).testLibs);
-                        backendDriver.execute(testPkg.symbol.bir, dumpBir, testJarOutput, testLibs);
->>>>>>> 55b84b36
+                        jarFileWriter.write(testPkg, testJarOutput);
                         alreadyImportedModuleSet.add(testPkg.packageID);
                     }
                 }
