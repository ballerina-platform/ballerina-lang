--- conflicted
+++ resolved
@@ -296,13 +296,8 @@
             Path entryBir = projectBIRcache.resolve(moduleFragment)
                     .resolve(bpackage.packageID.name.value + ProjectDirConstants.BLANG_COMPILED_PKG_BIR_EXT);
             Path jarOutput = projectJARcache.resolve(moduleFragment)
-<<<<<<< HEAD
-                    .resolve(bpackage.packageID.name.value + BLANG_COMPILED_JAR_EXT);
-            BootstrapRunner.generateJarBinary(entryBir.toString(), jarOutput.toString(), false,
-=======
                     .resolve(bpackage.packageID.name.value + ProjectDirConstants.BLANG_COMPILED_JAR_EXT);
             BootstrapRunner.generateJarBinary(entryBir.toString(), jarOutput.toString(), dumpBir,
->>>>>>> 0d486358
                     projectBIRcache.toString(), homeBIRCache.toString(), systemBIRCache.toString());
         }
     }
