/*
*  Copyright (c) 2018, WSO2 Inc. (http://www.wso2.org) All Rights Reserved.
*
*  WSO2 Inc. licenses this file to you under the Apache License,
*  Version 2.0 (the "License"); you may not use this file except
*  in compliance with the License.
*  You may obtain a copy of the License at
*
*    http://www.apache.org/licenses/LICENSE-2.0
*
*  Unless required by applicable law or agreed to in writing,
*  software distributed under the License is distributed on an
*  "AS IS" BASIS, WITHOUT WARRANTIES OR CONDITIONS OF ANY
*  KIND, either express or implied.  See the License for the
*  specific language governing permissions and limitations
*  under the License.
*/
package org.ballerinalang.packerina.cmd;

import org.ballerinalang.packerina.PushUtils;
import org.ballerinalang.tool.BLauncherCmd;
import org.ballerinalang.tool.LauncherUtils;
import org.wso2.ballerinalang.compiler.util.ProjectDirs;
import picocli.CommandLine;

import java.io.PrintStream;
import java.nio.file.Path;
import java.nio.file.Paths;
import java.util.List;

import static org.ballerinalang.jvm.runtime.RuntimeConstants.SYSTEM_PROP_BAL_DEBUG;
import static org.ballerinalang.packerina.cmd.Constants.PUSH_COMMAND;

/**
 * This class represents the "ballerina push" command.
 *
 * @since 0.964
 */
@CommandLine.Command(name = PUSH_COMMAND, description = "Push modules and binaries available locally to "
        + "Ballerina Central")
public class PushCommand implements BLauncherCmd {
    private static PrintStream outStream = System.err;

    @CommandLine.Parameters
    private List<String> argList;

    @CommandLine.Option(names = {"--help", "-h"}, hidden = true)
    private boolean helpFlag;

    @CommandLine.Option(names = "--debug", hidden = true)
    private String debugPort;

    @CommandLine.Option(names = "--repository", hidden = true)
    private String repositoryHome;

    @CommandLine.Option(names = {"--skip-source-check"}, description = "skip checking if the source has been changed.")
    private boolean skipSourceCheck;

    @CommandLine.Option(names = "--experimental", description = "enable experimental language features.")
    private boolean experimentalFlag;
    
    private Path userDir;
    private PrintStream errStream;
    
    public PushCommand() {
        userDir = Paths.get(System.getProperty("user.dir"));
        errStream = System.err;
    }
    
    public PushCommand(Path userDir, PrintStream errStream) {
        this.userDir = userDir;
        this.errStream = errStream;
    }
    
    @Override
    public void execute() {
        if (helpFlag) {
            String commandUsageInfo = BLauncherCmd.getCommandUsageInfo(PUSH_COMMAND);
            outStream.println(commandUsageInfo);
            return;
        }
    
        // Get source root path.
        Path sourceRootPath = userDir;
    
        // Push command only works inside a project
        if (!ProjectDirs.isProject(sourceRootPath)) {
            Path findRoot = ProjectDirs.findProjectRoot(sourceRootPath);
            if (null == findRoot) {
                CommandUtil.printError(errStream,
                        "push command can be only run from inside a Ballerina project.",
                        null,
                        false);
                return;
            }
            sourceRootPath = findRoot;
        }

        // Enable remote debugging
        if (null != debugPort) {
            System.setProperty(SYSTEM_PROP_BAL_DEBUG, debugPort);
        }

        if (argList == null || argList.size() == 0) {
            boolean allModulesPushedSuccessfully = PushUtils.pushAllPackages(sourceRootPath);
            if (!allModulesPushedSuccessfully) {
                // Exit status, zero for OK, non-zero for error
                Runtime.getRuntime().exit(1);
            }
        } else if (argList.size() == 1) {
            String packageName = argList.get(0);
            boolean modulePushedSuccessfully = PushUtils.pushPackages(packageName, sourceRootPath);
            if (!modulePushedSuccessfully) {
                // Exit status, zero for OK, non-zero for error
                Runtime.getRuntime().exit(1);
            }
        } else {
            throw LauncherUtils.createUsageExceptionWithHelp("too many arguments.");
        }
        // Exit status, zero for OK, non-zero for error
        Runtime.getRuntime().exit(0);
    }

    @Override
    public String getName() {
        return PUSH_COMMAND;
    }

    @Override
    public void printLongDesc(StringBuilder out) {
<<<<<<< HEAD
        out.append("push modules to the Ballerina Central repository.");
=======
        out.append("push modules to the Ballerina central repository.");
>>>>>>> d19e7fd8
    }

    @Override
    public void printUsage(StringBuilder out) {
        out.append("  ballerina push <module-name> \n");
    }

    @Override
    public void setParentCmdParser(CommandLine parentCmdParser) {
    }
}<|MERGE_RESOLUTION|>--- conflicted
+++ resolved
@@ -128,11 +128,7 @@
 
     @Override
     public void printLongDesc(StringBuilder out) {
-<<<<<<< HEAD
-        out.append("push modules to the Ballerina Central repository.");
-=======
         out.append("push modules to the Ballerina central repository.");
->>>>>>> d19e7fd8
     }
 
     @Override
