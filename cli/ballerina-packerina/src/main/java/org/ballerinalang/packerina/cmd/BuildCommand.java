/*
 *  Copyright (c) 2017, WSO2 Inc. (http://www.wso2.org) All Rights Reserved.
 *
 *  WSO2 Inc. licenses this file to you under the Apache License,
 *  Version 2.0 (the "License"); you may not use this file except
 *  in compliance with the License.
 *  You may obtain a copy of the License at
 *
 *    http://www.apache.org/licenses/LICENSE-2.0
 *
 *  Unless required by applicable law or agreed to in writing,
 *  software distributed under the License is distributed on an
 *  "AS IS" BASIS, WITHOUT WARRANTIES OR CONDITIONS OF ANY
 *  KIND, either express or implied.  See the License for the
 *  specific language governing permissions and limitations
 *  under the License.
 */
package org.ballerinalang.packerina.cmd;

import org.ballerinalang.compiler.CompilerPhase;
import org.ballerinalang.packerina.TaskExecutor;
import org.ballerinalang.packerina.buildcontext.BuildContext;
import org.ballerinalang.packerina.buildcontext.BuildContextField;
import org.ballerinalang.packerina.task.CleanTargetDirTask;
import org.ballerinalang.packerina.task.CompileTask;
import org.ballerinalang.packerina.task.CopyExecutableTask;
<<<<<<< HEAD
=======
import org.ballerinalang.packerina.task.CopyModuleJarTask;
import org.ballerinalang.packerina.task.CopyNativeLibTask;
>>>>>>> 27386acb
import org.ballerinalang.packerina.task.CreateBaloTask;
import org.ballerinalang.packerina.task.CreateBirTask;
import org.ballerinalang.packerina.task.CreateDocsTask;
import org.ballerinalang.packerina.task.CreateExecutableTask;
import org.ballerinalang.packerina.task.CreateJarTask;
import org.ballerinalang.packerina.task.CreateLockFileTask;
import org.ballerinalang.packerina.task.CreateTargetDirTask;
import org.ballerinalang.packerina.task.PrintExecutablePathTask;
import org.ballerinalang.packerina.task.RunCompilerPluginTask;
import org.ballerinalang.packerina.task.RunTestsTask;
import org.ballerinalang.tool.BLauncherCmd;
import org.ballerinalang.tool.LauncherUtils;
import org.ballerinalang.util.BLangConstants;
import org.wso2.ballerinalang.compiler.util.CompilerContext;
import org.wso2.ballerinalang.compiler.util.CompilerOptions;
import org.wso2.ballerinalang.compiler.util.ProjectDirConstants;
import org.wso2.ballerinalang.compiler.util.ProjectDirs;
import org.wso2.ballerinalang.util.RepoUtils;
import picocli.CommandLine;

import java.io.IOException;
import java.io.PrintStream;
import java.nio.file.Files;
import java.nio.file.Path;
import java.nio.file.Paths;
import java.util.List;

import static org.ballerinalang.compiler.CompilerOptionName.COMPILER_PHASE;
import static org.ballerinalang.compiler.CompilerOptionName.EXPERIMENTAL_FEATURES_ENABLED;
import static org.ballerinalang.compiler.CompilerOptionName.LOCK_ENABLED;
import static org.ballerinalang.compiler.CompilerOptionName.OFFLINE;
import static org.ballerinalang.compiler.CompilerOptionName.PROJECT_DIR;
import static org.ballerinalang.compiler.CompilerOptionName.SIDDHI_RUNTIME_ENABLED;
import static org.ballerinalang.compiler.CompilerOptionName.SKIP_TESTS;
import static org.ballerinalang.compiler.CompilerOptionName.TEST_ENABLED;
import static org.ballerinalang.packerina.cmd.Constants.BUILD_COMMAND;

/**
 * This class represents the "ballerina build" command.
 *
 * @since 0.90
 */
@CommandLine.Command(name = BUILD_COMMAND, description = "build the Ballerina source")
public class BuildCommand implements BLauncherCmd {
    
    private Path userDir;
    private final PrintStream outStream;
    private final PrintStream errStream;
    private boolean exitWhenFinish;

    public BuildCommand() {
        userDir = Paths.get(System.getProperty("user.dir"));
        outStream = System.out;
        errStream = System.err;
        exitWhenFinish = true;
    }

    public BuildCommand(Path userDir, PrintStream outStream, PrintStream errStream, boolean exitWhenFinish) {
        this.userDir = userDir;
        this.outStream = outStream;
        this.errStream = errStream;
        this.exitWhenFinish = exitWhenFinish;
    }

    @CommandLine.Option(names = {"-o"}, description = "write output to the given file")
    private String outputFileName;

    @CommandLine.Option(names = {"--offline"})
    private boolean offline;

    @CommandLine.Option(names = {"--lockEnabled"})
    private boolean lockEnabled;

    @CommandLine.Option(names = {"--skip-tests"})
    private boolean skipTests;

    @CommandLine.Parameters
    private List<String> argList;

    @CommandLine.Option(names = {"--native"}, hidden = true,
            description = "compile Ballerina program to a native binary")
    private boolean nativeBinary;

    @CommandLine.Option(names = "--dump-bir", hidden = true)
    private boolean dumpBIR;

    @CommandLine.Option(names = "--dump-llvm-ir", hidden = true)
    private boolean dumpLLVMIR;

    @CommandLine.Option(names = {"--help", "-h"}, hidden = true)
    private boolean helpFlag;

    @CommandLine.Option(names = "--experimental", description = "enable experimental language features")
    private boolean experimentalFlag;

    @CommandLine.Option(names = {"--config"}, description = "path to the configuration file")
    private String configFilePath;

    @CommandLine.Option(names = "--siddhi-runtime", description = "enable siddhi runtime for stream processing")
    private boolean siddhiRuntimeFlag;

    public void execute() {
        if (helpFlag) {
            String commandUsageInfo = BLauncherCmd.getCommandUsageInfo(BUILD_COMMAND);
            errStream.println(commandUsageInfo);
            return;
        }

        if (argList != null && argList.size() > 1) {
            CommandUtil.printError(errStream,
                    "too many arguments.",
                    "ballerina compile [<module-name>]",
                    true);
        }

        // Get source root path.
        Path sourceRootPath = userDir;
    
        if (nativeBinary) {
            genNativeBinary(sourceRootPath, argList);
        } else if (argList == null || argList.size() == 0) {
            // to build all modules of a project
            if (!ProjectDirs.isProject(sourceRootPath)) {
                Path findRoot = ProjectDirs.findProjectRoot(sourceRootPath);
                if (null == findRoot) {
                    CommandUtil.printError(errStream,
                            "Please provide a Ballerina file as a " +
                                    "input or run build command inside a project",
                            "ballerina build [<filename.bal>]",
                            false);
                    return;
                }
                sourceRootPath = findRoot;
            }
    
            CompilerContext context = new CompilerContext();
            CompilerOptions options = CompilerOptions.getInstance(context);
            options.put(PROJECT_DIR, sourceRootPath.toString());
            options.put(OFFLINE, Boolean.toString(offline));
            options.put(COMPILER_PHASE, CompilerPhase.BIR_GEN.toString());
            options.put(LOCK_ENABLED, Boolean.toString(lockEnabled));
            options.put(SKIP_TESTS, Boolean.toString(skipTests));
            options.put(TEST_ENABLED, "true");
            options.put(EXPERIMENTAL_FEATURES_ENABLED, Boolean.toString(experimentalFlag));
            options.put(SIDDHI_RUNTIME_ENABLED, Boolean.toString(siddhiRuntimeFlag));
            
            BuildContext buildContext = new BuildContext(sourceRootPath);
            buildContext.setOut(outStream);
            buildContext.setOut(errStream);
            buildContext.put(BuildContextField.COMPILER_CONTEXT, context);
            
            TaskExecutor taskExecutor = new TaskExecutor.TaskBuilder()
                    .addTask(new CleanTargetDirTask())
                    .addTask(new CreateTargetDirTask())
                    .addTask(new CompileTask())
                    .addTask(new CreateBaloTask())
                    .addTask(new CreateBirTask())
<<<<<<< HEAD
                    .addTask(new CreateJarTask())
=======
                    .addTask(new CopyNativeLibTask())
                    .addTask(new CreateJarTask())
                    .addTask(new CopyModuleJarTask())
>>>>>>> 27386acb
                    .addTask(new RunTestsTask(), this.skipTests)
                    .addTask(new CreateExecutableTask())
                    .addTask(new PrintExecutablePathTask())
                    .addTask(new CreateLockFileTask())
                    .addTask(new CreateDocsTask())
                    .addTask(new RunCompilerPluginTask())
                    .build();
    
            taskExecutor.executeTasks(buildContext);
        } else {
            CompilerContext context = new CompilerContext();
            CompilerOptions options = CompilerOptions.getInstance(context);
            options.put(PROJECT_DIR, sourceRootPath.toString());
            options.put(OFFLINE, Boolean.toString(offline));
            options.put(COMPILER_PHASE, CompilerPhase.BIR_GEN.toString());
            options.put(LOCK_ENABLED, Boolean.toString(lockEnabled));
            options.put(SKIP_TESTS, Boolean.toString(skipTests));
            options.put(TEST_ENABLED, "true");
            options.put(EXPERIMENTAL_FEATURES_ENABLED, Boolean.toString(experimentalFlag));
            options.put(SIDDHI_RUNTIME_ENABLED, Boolean.toString(siddhiRuntimeFlag));
    
            // remove the hyphen of the module folder if it exists
            String pkgOrSourceFileNameAsString = argList.get(0);
            if (pkgOrSourceFileNameAsString.endsWith("/")) {
                pkgOrSourceFileNameAsString = pkgOrSourceFileNameAsString.substring(0,
                        pkgOrSourceFileNameAsString.length() - 1);
            }
            
            // normalize the source path to remove './' or '.\' characters that can appear before the name
            Path pkgOrSourceFileName = Paths.get(pkgOrSourceFileNameAsString).normalize();
            
            // get the absolute path for the source. source can be a module or a bal file.
            Path sourceFullPath = RepoUtils.isBallerinaProject(sourceRootPath) ?
                                  sourceRootPath.resolve(ProjectDirConstants.SOURCE_DIR_NAME)
                                          .resolve(pkgOrSourceFileName).toAbsolutePath() :
                                  sourceRootPath.resolve(pkgOrSourceFileName).toAbsolutePath();
            
            // check if source exists or not
            if (Files.notExists(sourceFullPath)) {
                throw LauncherUtils.createLauncherException("the given module or source file does not exist.");
            }
            
            if (Files.isRegularFile(sourceFullPath) &&
                pkgOrSourceFileName.toString().endsWith(BLangConstants.BLANG_SRC_FILE_SUFFIX) &&
                !RepoUtils.isBallerinaProject(sourceRootPath)) {
                
                // if its a single bal file
                Path executableFilePath = sourceRootPath;
                if (outputFileName != null && !outputFileName.isEmpty()) {
                    if (Files.isDirectory(Paths.get(outputFileName)) &&
                        outputFileName.endsWith(BLangConstants.BLANG_SRC_FILE_SUFFIX)) {
                        throw LauncherUtils.createLauncherException("invalid output path, it should be a file with" +
                                                                    " a \'" + BLangConstants.BLANG_SRC_FILE_SUFFIX +
                                                                    "\' extension.");
                    }
    
                    if (!executableFilePath.isAbsolute()) {
                        // this 'if' is to avoid spot bugs
                        Path executableFileName = executableFilePath.getFileName();
                        if (null != executableFileName) {
                            executableFilePath = sourceRootPath.resolve(executableFileName.toString());
                        }
                    }
                }
    
                try {
                    // TODO: use a files system
                    Path tempTarget = Files.createTempDirectory(pkgOrSourceFileNameAsString);
                    BuildContext buildContext = new BuildContext(sourceRootPath, tempTarget, sourceFullPath);
                    buildContext.setOut(outStream);
                    buildContext.setOut(errStream);
                    buildContext.put(BuildContextField.COMPILER_CONTEXT, context);
        
                    TaskExecutor taskExecutor = new TaskExecutor.TaskBuilder()
                            .addTask(new CreateTargetDirTask())
                            .addTask(new CompileTask())
                            .addTask(new CreateBirTask())
                            .addTask(new CreateJarTask())
<<<<<<< HEAD
=======
                            .addTask(new CopyModuleJarTask())
>>>>>>> 27386acb
                            .addTask(new CreateExecutableTask())
                            .addTask(new CopyExecutableTask(executableFilePath))
                            .addTask(new PrintExecutablePathTask())
                            .addTask(new RunCompilerPluginTask())
                            .build();
        
                    taskExecutor.executeTasks(buildContext);
                } catch (IOException e) {
                    throw LauncherUtils.createLauncherException("error occurred when creating build artifacts.");
                }
            } else if (Files.isDirectory(sourceFullPath)) {
                // if its a module
                // Checks if the source is a module and if its inside a project (with a Ballerina.toml folder)
                if (!RepoUtils.isBallerinaProject(sourceRootPath)) {
                    throw LauncherUtils.createLauncherException("you are trying to build a module that is not inside " +
                                                                "a project. Run `ballerina new` from " +
                                                                sourceRootPath + " to initialize it as a " +
                                                                "project and then build the module.");
                }
                
                BuildContext buildContext = new BuildContext(sourceRootPath, pkgOrSourceFileName);
                buildContext.setOut(outStream);
                buildContext.setOut(errStream);
                buildContext.put(BuildContextField.COMPILER_CONTEXT, context);
    
                TaskExecutor taskExecutor = new TaskExecutor.TaskBuilder()
                        .addTask(new CleanTargetDirTask())
                        .addTask(new CreateTargetDirTask())
                        .addTask(new CompileTask())
                        .addTask(new CreateBaloTask())
                        .addTask(new CreateBirTask())
<<<<<<< HEAD
                        .addTask(new CreateJarTask())
=======
                        .addTask(new CopyNativeLibTask())
                        .addTask(new CreateJarTask())
                        .addTask(new CopyModuleJarTask())
>>>>>>> 27386acb
                        .addTask(new RunTestsTask(), this.skipTests)
                        .addTask(new CreateExecutableTask())
                        .addTask(new PrintExecutablePathTask())
                        .addTask(new CreateLockFileTask())
                        .addTask(new CreateDocsTask())
                        .addTask(new RunCompilerPluginTask())
                        .build();
    
                taskExecutor.executeTasks(buildContext);
            } else {
                // Invalid source file provided
                throw LauncherUtils.createLauncherException("invalid ballerina source path, it should either be a " +
                                                            "directory or a file  with a \'"
                                                            + BLangConstants.BLANG_SRC_FILE_SUFFIX + "\' extension");
            }
        }
        if (exitWhenFinish) {
            Runtime.getRuntime().exit(0);
        }
    }

    @Override
    public String getName() {
        return BUILD_COMMAND;
    }

    @Override
    public void printLongDesc(StringBuilder out) {
        out.append("Compiles Ballerina sources and writes the output to a file. \n");
        out.append("\n");
        out.append("By default, output filename is the last part of module name \n");
        out.append("or the filename (minus the extension) with the extension \".balx\". \n");
        out.append("\n");
        out.append("If the output file is specified with the -o flag, the output \n");
        out.append("will be written to that file. \n");
    }

    @Override
    public void printUsage(StringBuilder out) {
        out.append("  ballerina build <balfile | module-name> [-o output] \n");
    }

    @Override
    public void setParentCmdParser(CommandLine parentCmdParser) {
    }

    private void genNativeBinary(Path projectDirPath, List<String> argList) {
        throw LauncherUtils.createLauncherException("llvm native generation is not supported");
    }
}<|MERGE_RESOLUTION|>--- conflicted
+++ resolved
@@ -24,11 +24,8 @@
 import org.ballerinalang.packerina.task.CleanTargetDirTask;
 import org.ballerinalang.packerina.task.CompileTask;
 import org.ballerinalang.packerina.task.CopyExecutableTask;
-<<<<<<< HEAD
-=======
 import org.ballerinalang.packerina.task.CopyModuleJarTask;
 import org.ballerinalang.packerina.task.CopyNativeLibTask;
->>>>>>> 27386acb
 import org.ballerinalang.packerina.task.CreateBaloTask;
 import org.ballerinalang.packerina.task.CreateBirTask;
 import org.ballerinalang.packerina.task.CreateDocsTask;
@@ -186,13 +183,9 @@
                     .addTask(new CompileTask())
                     .addTask(new CreateBaloTask())
                     .addTask(new CreateBirTask())
-<<<<<<< HEAD
-                    .addTask(new CreateJarTask())
-=======
                     .addTask(new CopyNativeLibTask())
                     .addTask(new CreateJarTask())
                     .addTask(new CopyModuleJarTask())
->>>>>>> 27386acb
                     .addTask(new RunTestsTask(), this.skipTests)
                     .addTask(new CreateExecutableTask())
                     .addTask(new PrintExecutablePathTask())
@@ -271,10 +264,7 @@
                             .addTask(new CompileTask())
                             .addTask(new CreateBirTask())
                             .addTask(new CreateJarTask())
-<<<<<<< HEAD
-=======
                             .addTask(new CopyModuleJarTask())
->>>>>>> 27386acb
                             .addTask(new CreateExecutableTask())
                             .addTask(new CopyExecutableTask(executableFilePath))
                             .addTask(new PrintExecutablePathTask())
@@ -306,13 +296,9 @@
                         .addTask(new CompileTask())
                         .addTask(new CreateBaloTask())
                         .addTask(new CreateBirTask())
-<<<<<<< HEAD
-                        .addTask(new CreateJarTask())
-=======
                         .addTask(new CopyNativeLibTask())
                         .addTask(new CreateJarTask())
                         .addTask(new CopyModuleJarTask())
->>>>>>> 27386acb
                         .addTask(new RunTestsTask(), this.skipTests)
                         .addTask(new CreateExecutableTask())
                         .addTask(new PrintExecutablePathTask())
