/*
 * Copyright (c) 2019, WSO2 Inc. (http://www.wso2.org) All Rights Reserved.
 *
 * WSO2 Inc. licenses this file to you under the Apache License,
 * Version 2.0 (the "License"); you may not use this file except
 * in compliance with the License.
 * You may obtain a copy of the License at
 *
 *   http://www.apache.org/licenses/LICENSE-2.0
 *
 * Unless required by applicable law or agreed to in writing,
 * software distributed under the License is distributed on an
 * "AS IS" BASIS, WITHOUT WARRANTIES OR CONDITIONS OF ANY
 * KIND, either express or implied.  See the License for the
 * specific language governing permissions and limitations
 * under the License.
 */

package org.ballerinalang.packerina.task;

import org.ballerinalang.model.elements.PackageID;
import org.ballerinalang.packerina.buildcontext.BuildContext;
import org.ballerinalang.packerina.buildcontext.BuildContextField;
import org.ballerinalang.packerina.writer.BirFileWriter;
import org.wso2.ballerinalang.compiler.semantics.model.symbols.BPackageSymbol;
import org.wso2.ballerinalang.compiler.tree.BLangPackage;
import org.wso2.ballerinalang.compiler.util.CompilerContext;
import org.wso2.ballerinalang.compiler.util.ProjectDirs;

import java.nio.file.Files;
import java.nio.file.Path;
import java.util.List;

/**
 * Task for creating bir.
 */
public class CreateBirTask implements Task {
    @Override
    public void execute(BuildContext buildContext) {
        CompilerContext context = buildContext.get(BuildContextField.COMPILER_CONTEXT);
        Path sourceRootPath = buildContext.get(BuildContextField.SOURCE_ROOT);

        // generate bir for modules
        BirFileWriter birFileWriter = BirFileWriter.getInstance(context);
        List<BLangPackage> modules = buildContext.getModules();
        for (BLangPackage module : modules) {
            birFileWriter.write(module, buildContext.getBirPathFromTargetCache(module.packageID));
            // If the module has a testable package we will create the bir beside it
            if (module.testablePkgs.size() > 0) {
                birFileWriter.write(module.testablePkgs.get(0),
                        buildContext.getTestBirPathFromTargetCache(module.packageID));
            }
            writeImportBir(buildContext, module.symbol.imports, sourceRootPath, birFileWriter);
        }
    }

    private void writeImportBir(BuildContext buildContext, List<BPackageSymbol> importz, Path project,
                                BirFileWriter birWriter) {
        for (BPackageSymbol bPackageSymbol : importz) {
            // Get the jar paths
            PackageID id = bPackageSymbol.pkgID;
            // Skip ballerina and ballerinax
            if (id.orgName.value.equals("ballerina") || id.orgName.value.equals("ballerinax")) {
                continue;
            }
<<<<<<< HEAD

=======
    
            Path importBir;
>>>>>>> bde05e91
            // Look if it is a project module.
            if (ProjectDirs.isModuleExist(project, id.name.value) ||
                    buildContext.getImportPathDependency(id).isPresent()) {
                // If so fetch from project bir cache
                importBir = buildContext.getBirPathFromTargetCache(id);
                birWriter.writeBIRToPath(bPackageSymbol.birPackageFile, id, importBir);
            } else {
                // If not fetch from home bir cache.
                importBir = buildContext.getBirPathFromHomeCache(id);
                // Write only if bir does not exists. No need to overwrite.
                if (Files.notExists(importBir)) {
                    birWriter.writeBIRToPath(bPackageSymbol.birPackageFile, id, importBir);
                }
            }
<<<<<<< HEAD
            birWriter.writeBIRToPath(bPackageSymbol.birPackageFile, id, importBir);

=======
    
>>>>>>> bde05e91
            // write child import bir(s)
            writeImportBir(buildContext, bPackageSymbol.imports, project, birWriter);
        }
    }
}<|MERGE_RESOLUTION|>--- conflicted
+++ resolved
@@ -63,12 +63,8 @@
             if (id.orgName.value.equals("ballerina") || id.orgName.value.equals("ballerinax")) {
                 continue;
             }
-<<<<<<< HEAD
-
-=======
     
             Path importBir;
->>>>>>> bde05e91
             // Look if it is a project module.
             if (ProjectDirs.isModuleExist(project, id.name.value) ||
                     buildContext.getImportPathDependency(id).isPresent()) {
@@ -83,12 +79,7 @@
                     birWriter.writeBIRToPath(bPackageSymbol.birPackageFile, id, importBir);
                 }
             }
-<<<<<<< HEAD
-            birWriter.writeBIRToPath(bPackageSymbol.birPackageFile, id, importBir);
-
-=======
     
->>>>>>> bde05e91
             // write child import bir(s)
             writeImportBir(buildContext, bPackageSymbol.imports, project, birWriter);
         }
