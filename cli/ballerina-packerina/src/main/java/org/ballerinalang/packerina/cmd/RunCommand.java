/*
 * Copyright (c) 2019, WSO2 Inc. (http://www.wso2.org) All Rights Reserved.
 *
 * WSO2 Inc. licenses this file to you under the Apache License,
 * Version 2.0 (the "License"); you may not use this file except
 * in compliance with the License.
 * You may obtain a copy of the License at
 *
 *   http://www.apache.org/licenses/LICENSE-2.0
 *
 * Unless required by applicable law or agreed to in writing,
 * software distributed under the License is distributed on an
 * "AS IS" BASIS, WITHOUT WARRANTIES OR CONDITIONS OF ANY
 * KIND, either express or implied.  See the License for the
 * specific language governing permissions and limitations
 * under the License.
 */

package org.ballerinalang.packerina.cmd;

import org.ballerinalang.compiler.CompilerPhase;
import org.ballerinalang.compiler.JarResolver;
import org.ballerinalang.jvm.util.BLangConstants;
import org.ballerinalang.packerina.JarResolverImpl;
import org.ballerinalang.packerina.TaskExecutor;
import org.ballerinalang.packerina.buildcontext.BuildContext;
import org.ballerinalang.packerina.buildcontext.BuildContextField;
import org.ballerinalang.packerina.task.CleanTargetDirTask;
import org.ballerinalang.packerina.task.CompileTask;
import org.ballerinalang.packerina.task.CopyChoreoExtensionTask;
import org.ballerinalang.packerina.task.CopyModuleJarTask;
import org.ballerinalang.packerina.task.CopyNativeLibTask;
import org.ballerinalang.packerina.task.CopyObservabilitySymbolsTask;
import org.ballerinalang.packerina.task.CopyResourcesTask;
import org.ballerinalang.packerina.task.CreateBaloTask;
import org.ballerinalang.packerina.task.CreateBirTask;
import org.ballerinalang.packerina.task.CreateJarTask;
import org.ballerinalang.packerina.task.CreateTargetDirTask;
import org.ballerinalang.packerina.task.PrintExecutablePathTask;
import org.ballerinalang.packerina.task.PrintRunningExecutableTask;
import org.ballerinalang.packerina.task.ResolveMavenDependenciesTask;
import org.ballerinalang.packerina.task.RunExecutableTask;
import org.ballerinalang.toml.model.Manifest;
import org.ballerinalang.toml.parser.ManifestProcessor;
import org.ballerinalang.tool.BLauncherCmd;
import org.ballerinalang.tool.BallerinaCliCommands;
import org.ballerinalang.tool.LauncherUtils;
import org.wso2.ballerinalang.compiler.util.CompilerContext;
import org.wso2.ballerinalang.compiler.util.CompilerOptions;
import org.wso2.ballerinalang.compiler.util.ProjectDirConstants;
import org.wso2.ballerinalang.util.RepoUtils;
import picocli.CommandLine;

import java.io.IOException;
import java.io.PrintStream;
import java.nio.file.Files;
import java.nio.file.Path;
import java.nio.file.Paths;
import java.util.Arrays;
import java.util.List;

import static org.ballerinalang.compiler.CompilerOptionName.COMPILER_PHASE;
import static org.ballerinalang.compiler.CompilerOptionName.DUMP_BIR;
import static org.ballerinalang.compiler.CompilerOptionName.EXPERIMENTAL_FEATURES_ENABLED;
import static org.ballerinalang.compiler.CompilerOptionName.LOCK_ENABLED;
import static org.ballerinalang.compiler.CompilerOptionName.NEW_PARSER_ENABLED;
import static org.ballerinalang.compiler.CompilerOptionName.OFFLINE;
import static org.ballerinalang.compiler.CompilerOptionName.PROJECT_DIR;
import static org.ballerinalang.compiler.CompilerOptionName.SKIP_TESTS;
import static org.ballerinalang.compiler.CompilerOptionName.TEST_ENABLED;
import static org.ballerinalang.jvm.runtime.RuntimeConstants.SYSTEM_PROP_BAL_DEBUG;
import static org.ballerinalang.packerina.buildcontext.sourcecontext.SourceType.SINGLE_BAL_FILE;
import static org.wso2.ballerinalang.compiler.util.ProjectDirConstants.BLANG_COMPILED_JAR_EXT;

/**
 * This class represents the "run" command and it holds arguments and flags specified by the user.
 *
 * @since 1.0.0
 */
@CommandLine.Command(name = "run", description = "Build and execute a Ballerina program.")
public class RunCommand implements BLauncherCmd {

    private final PrintStream outStream;
    private final PrintStream errStream;

    @CommandLine.Parameters(description = "Program arguments")
    private List<String> argList;

    @CommandLine.Option(names = {"--sourceroot"},
            description = "Path to the directory containing source files and modules")
    private String sourceRoot;

    @CommandLine.Option(names = {"--help", "-h", "?"}, hidden = true)
    private boolean helpFlag;

    @CommandLine.Option(names = {"--offline"}, description = "Builds offline without downloading dependencies and " +
            "then run.")
    private boolean offline;

    @CommandLine.Option(names = "--debug", hidden = true)
    private String debugPort;

    @CommandLine.Option(names = {"--native"}, hidden = true,
            description = "Compile Ballerina program to a native binary")
    private boolean nativeBinary;

    @CommandLine.Option(names = "--dump-llvm-ir", hidden = true)
    private boolean dumpLLVMIR;

    @CommandLine.Option(names = "--no-optimize-llvm", hidden = true)
    private boolean noOptimizeLLVM;

    @CommandLine.Option(names = "--dump-bir", hidden = true)
    private boolean dumpBIR;

    @CommandLine.Option(names = "--experimental", description = "Enable experimental language features.")
    private boolean experimentalFlag;

    @CommandLine.Option(names = "--old-parser", description = "Enable new parser.", hidden = true)
    private boolean useOldParser;

    @CommandLine.Option(names = "--observability-included", description = "package observability in the executable " +
            "when run is used with a source file or a module.")
    private boolean observabilityIncluded;

    public RunCommand() {
        this.outStream = System.err;
        this.errStream = System.err;
    }

    public RunCommand(PrintStream outStream, PrintStream errStream) {
        this.outStream = outStream;
        this.errStream = errStream;
    }

    public void execute() {
        if (this.helpFlag) {
            String commandUsageInfo = BLauncherCmd.getCommandUsageInfo(Constants.RUN_COMMAND);
            this.errStream.println(commandUsageInfo);
            return;
        }

        if (this.argList == null || this.argList.size() == 0) {
            CommandUtil.printError(this.errStream,
                    "no ballerina program given.",
                    "ballerina run {<bal-file> | <module-name> | <executable-jar>}",
                    true);

            Runtime.getRuntime().exit(1);
            return;
        }

        // Sets the debug port as a system property, which will be used when setting up debug args before running the
        // executable jar in a separate JVM process.
        if (this.debugPort != null) {
            System.setProperty(SYSTEM_PROP_BAL_DEBUG, this.debugPort);
        }

        // get program args
        String[] programArgs = this.getProgramArgs(this.argList);

        // validation and decide source root and source full path
        Path sourceRootPath = this.sourceRoot == null ? Paths.get(System.getProperty("user.dir")) :
                Paths.get(this.sourceRoot);
        Path sourcePath;
        Path targetPath;

        if (this.argList.get(0).endsWith(BLangConstants.BLANG_SRC_FILE_SUFFIX)) {
            // when a single bal file is provided.
            //// check if path given is an absolute path. update source root accordingly.
            if (Paths.get(this.argList.get(0)).isAbsolute()) {
                sourcePath = Paths.get(this.argList.get(0));
            } else {
                sourcePath = sourceRootPath.resolve(this.argList.get(0));
            }
            sourceRootPath = sourcePath.getParent();

            //// check if the given file exists.
            if (Files.notExists(sourcePath)) {
                CommandUtil.printError(this.errStream,
                        "'" + sourcePath + "' Ballerina file does not exist.",
                        null,
                        false);
                Runtime.getRuntime().exit(1);
                return;
            }

            //// check if the given file is a regular file and not a symlink.
            if (!Files.isRegularFile(sourcePath)) {
                CommandUtil.printError(this.errStream,
                        "'" + sourcePath + "' is not a Ballerina file. check if it is a symlink or a shortcut.",
                        null,
                        false);
                Runtime.getRuntime().exit(1);
                return;
            }

            try {
                targetPath = Files.createTempDirectory("ballerina-run-" + System.nanoTime());
            } catch (IOException e) {
                throw LauncherUtils.createLauncherException("error occurred when creating executable.");
            }
        } else if (Files.exists(
                sourceRootPath.resolve(ProjectDirConstants.SOURCE_DIR_NAME).resolve(this.argList.get(0))) &&
                Files.isDirectory(
                        sourceRootPath.resolve(ProjectDirConstants.SOURCE_DIR_NAME).resolve(this.argList.get(0)))) {

            // when building a ballerina module

            //// check if command executed from project root.
            if (!RepoUtils.isBallerinaProject(sourceRootPath)) {
                CommandUtil.printError(this.errStream,
                        "you are trying to run a module that is not inside a project.",
                        null,
                        false);
                Runtime.getRuntime().exit(1);
                return;
            }

            //// check if module name given is not absolute.
            if (Paths.get(argList.get(0)).isAbsolute()) {
                CommandUtil.printError(this.errStream,
                        "you are trying to run a module by giving the absolute path. you only need give " +
                                "the name of the module.",
                        "ballerina run <module-name>",
                        true);
                Runtime.getRuntime().exit(1);
                return;
            }

            String moduleName = argList.get(0);

            //// remove end forward slash
            if (moduleName.endsWith("/")) {
                moduleName = moduleName.substring(0, moduleName.length() - 1);
            }

            sourcePath = Paths.get(moduleName);

            //// check if module exists.
            if (Files.notExists(sourceRootPath.resolve(ProjectDirConstants.SOURCE_DIR_NAME).resolve(sourcePath))) {
                CommandUtil.printError(this.errStream,
                        "'" + sourcePath + "' module does not exist.",
                        "ballerina run <module-name>",
                        true);
                Runtime.getRuntime().exit(1);
                return;
            }

            targetPath = sourceRootPath.resolve(ProjectDirConstants.TARGET_DIR_NAME);
        } else {
            CommandUtil.printError(this.errStream, "invalid Ballerina source path. It should either be a name" +
                            " of a module in a Ballerina project, a file with a '" +
                            BLangConstants.BLANG_SRC_FILE_SUFFIX + "' extension, or an executable '" +
                            BLANG_COMPILED_JAR_EXT + "' file.",
                    "ballerina run {<bal-file> | <module-name> | <executable-jar>}", true);
            Runtime.getRuntime().exit(1);
            return;
        }

        // normalize paths
        sourceRootPath = sourceRootPath.normalize();
        sourcePath = sourcePath == null ? null : sourcePath.normalize();
        targetPath = targetPath.normalize();

        // create compiler context
        CompilerContext compilerContext = new CompilerContext();
        CompilerOptions options = CompilerOptions.getInstance(compilerContext);
        options.put(PROJECT_DIR, sourceRootPath.toString());
        options.put(OFFLINE, Boolean.toString(this.offline));
        options.put(COMPILER_PHASE, CompilerPhase.CODE_GEN.toString());
        options.put(DUMP_BIR, Boolean.toString(dumpBIR));
        options.put(LOCK_ENABLED, Boolean.toString(true));
        options.put(SKIP_TESTS, Boolean.toString(true));
        options.put(TEST_ENABLED, Boolean.toString(false));
        options.put(EXPERIMENTAL_FEATURES_ENABLED, Boolean.toString(this.experimentalFlag));
        options.put(NEW_PARSER_ENABLED, Boolean.toString(!this.useOldParser));

        // create builder context
        BuildContext buildContext = new BuildContext(sourceRootPath, targetPath, sourcePath, compilerContext);
        JarResolver jarResolver = JarResolverImpl.getInstance(buildContext, false);
        buildContext.put(BuildContextField.JAR_RESOLVER, jarResolver);
        buildContext.setOut(this.outStream);
        buildContext.setErr(this.errStream);

        Manifest manifest = ManifestProcessor.getInstance(compilerContext).getManifest();
        boolean isChoreoExtensionSkipped = !(observabilityIncluded ||
                (manifest.getBuildOptions() != null && manifest.getBuildOptions().isObservabilityIncluded()));

        boolean isSingleFileBuild = buildContext.getSourceType().equals(SINGLE_BAL_FILE);

        TaskExecutor taskExecutor = new TaskExecutor.TaskBuilder()
                .addTask(new CleanTargetDirTask(), isSingleFileBuild)   // clean the target directory(projects only)
                .addTask(new CreateTargetDirTask()) // create target directory.
                .addTask(new ResolveMavenDependenciesTask()) // resolve maven dependencies in Ballerina.toml
                .addTask(new CompileTask()) // compile the modules
<<<<<<< HEAD
                .addTask(new ResolveMavenDependenciesTask(), isSingleFileBuild)
                .addTask(new CreateBaloTask(), isSingleFileBuild)   // create the balos for modules(projects only)
=======
>>>>>>> be58fb10
                .addTask(new CreateBirTask())   // create the bir
                .addTask(new CreateBaloTask(), isSingleFileBuild)   // create the balos for modules(projects only)
                .addTask(new CopyNativeLibTask())    // copy the native libs(projects only)
                .addTask(new CopyChoreoExtensionTask(), isChoreoExtensionSkipped)   // copy the Choreo extension
                .addTask(new CreateJarTask())   // create the jar
                .addTask(new CopyResourcesTask(), isSingleFileBuild)
                .addTask(new CopyObservabilitySymbolsTask(), isSingleFileBuild)
                .addTask(new CopyModuleJarTask(false, true))
                .addTask(new PrintExecutablePathTask(), isSingleFileBuild)   // print the location of the executable
                .addTask(new PrintRunningExecutableTask(!isSingleFileBuild))   // print running executables
                .addTask(new RunExecutableTask(programArgs))
                .build();

        taskExecutor.executeTasks(buildContext);
    }

    /**
     * Get the program args from the passed argument list.
     *
     * @param argList The argument list.
     * @return An array of program args.
     */
    private String[] getProgramArgs(List<String> argList) {
        String[] argsArray = argList.toArray(new String[0]);
        return Arrays.copyOfRange(argsArray, 1, argsArray.length);
    }

    @Override
    public String getName() {
        return BallerinaCliCommands.RUN;
    }

    @Override
    public void printLongDesc(StringBuilder out) {
        out.append("Run command runs a compiled Ballerina program. \n");
        out.append("\n");
        out.append("If a Ballerina source file or a module is given, \n");
        out.append("run command compiles and runs it. \n");
        out.append("\n");
        out.append("By default, 'ballerina run' executes the main function. \n");
        out.append("If the main function is not there, it executes services. \n");
        out.append("\n");
        out.append("If the -s flag is given, 'ballerina run' executes\n");
        out.append("services instead of the main function.\n");
    }

    @Override
    public void printUsage(StringBuilder out) {
        out.append("  ballerina run [--offline]\n" +
                "                [--sourceroot]\n" +
                "                {<balfile> | module-name | executable-jar} [(--key=value)...] "
                + "[--] [args...] \n");
    }

    @Override
    public void setParentCmdParser(CommandLine parentCmdParser) {
    }
}<|MERGE_RESOLUTION|>--- conflicted
+++ resolved
@@ -294,11 +294,6 @@
                 .addTask(new CreateTargetDirTask()) // create target directory.
                 .addTask(new ResolveMavenDependenciesTask()) // resolve maven dependencies in Ballerina.toml
                 .addTask(new CompileTask()) // compile the modules
-<<<<<<< HEAD
-                .addTask(new ResolveMavenDependenciesTask(), isSingleFileBuild)
-                .addTask(new CreateBaloTask(), isSingleFileBuild)   // create the balos for modules(projects only)
-=======
->>>>>>> be58fb10
                 .addTask(new CreateBirTask())   // create the bir
                 .addTask(new CreateBaloTask(), isSingleFileBuild)   // create the balos for modules(projects only)
                 .addTask(new CopyNativeLibTask())    // copy the native libs(projects only)
