--- conflicted
+++ resolved
@@ -98,21 +98,9 @@
     @CommandLine.Option(names = "-e", description = "Ballerina environment parameters.")
     private Map<String, String> runtimeParams = new HashMap<>();
 
-<<<<<<< HEAD
-    @CommandLine.Option(names = "-B", description = "Ballerina VM options.")
-    private Map<String, String> vmOptions = new HashMap<>();
-
-    @CommandLine.Option(names = "--experimental", description = "enable experimental language features.")
-    private boolean experimentalFlag;
-
-    @CommandLine.Option(names = "--siddhiruntime", description = "enable the Siddhi runtime for stream processing.")
-    private boolean siddhiRuntimeFlag;
-
-=======
     @CommandLine.Option(names = "--experimental", description = "Enable experimental language features.")
     private boolean experimentalFlag;
 
->>>>>>> 64c7bf4f
     public RunCommand() {
         this.errStream = System.err;
     }
