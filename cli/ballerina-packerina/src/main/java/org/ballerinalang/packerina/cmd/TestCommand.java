--- conflicted
+++ resolved
@@ -153,13 +153,11 @@
     @CommandLine.Option(names = "--observability-included", description = "package observability in the executable.")
     private boolean observabilityIncluded;
 
-<<<<<<< HEAD
     @CommandLine.Option(names = "--tests", split = ",", description = "Test functions to be executed")
     private List<String> testList;
-=======
+
     @CommandLine.Option(names = "--old-parser", description = "Enable old parser.", hidden = true)
     private boolean useOldParser;
->>>>>>> 3db24722
 
     public void execute() {
         if (this.helpFlag) {
