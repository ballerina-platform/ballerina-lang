/*
 *  Copyright (c) 2019, WSO2 Inc. (http://www.wso2.org) All Rights Reserved.
 *
 *  WSO2 Inc. licenses this file to you under the Apache License,
 *  Version 2.0 (the "License"); you may not use this file except
 *  in compliance with the License.
 *  You may obtain a copy of the License at
 *
 *    http://www.apache.org/licenses/LICENSE-2.0
 *
 *  Unless required by applicable law or agreed to in writing,
 *  software distributed under the License is distributed on an
 *  "AS IS" BASIS, WITHOUT WARRANTIES OR CONDITIONS OF ANY
 *  KIND, either express or implied.  See the License for the
 *  specific language governing permissions and limitations
 *  under the License.
 */
package org.ballerinalang.packerina.cmd;

import org.ballerinalang.compiler.CompilerPhase;
import org.ballerinalang.jvm.launch.LaunchUtils;
import org.ballerinalang.jvm.util.BLangConstants;
import org.ballerinalang.packerina.TaskExecutor;
import org.ballerinalang.packerina.buildcontext.BuildContext;
import org.ballerinalang.packerina.task.CleanTargetDirTask;
import org.ballerinalang.packerina.task.CompileTask;
import org.ballerinalang.packerina.task.CopyModuleJarTask;
import org.ballerinalang.packerina.task.CopyNativeLibTask;
import org.ballerinalang.packerina.task.CopyResourcesTask;
import org.ballerinalang.packerina.task.CreateBaloTask;
import org.ballerinalang.packerina.task.CreateBirTask;
import org.ballerinalang.packerina.task.CreateJarTask;
import org.ballerinalang.packerina.task.CreateTargetDirTask;
import org.ballerinalang.packerina.task.ListTestGroupsTask;
import org.ballerinalang.packerina.task.RunTestsTask;
import org.ballerinalang.tool.BLauncherCmd;
import org.ballerinalang.tool.LauncherUtils;
import org.wso2.ballerinalang.compiler.util.CompilerContext;
import org.wso2.ballerinalang.compiler.util.CompilerOptions;
import org.wso2.ballerinalang.compiler.util.ProjectDirConstants;
import org.wso2.ballerinalang.compiler.util.ProjectDirs;
import org.wso2.ballerinalang.util.RepoUtils;
import picocli.CommandLine;

import java.io.IOException;
import java.io.PrintStream;
import java.nio.file.Files;
import java.nio.file.Path;
import java.nio.file.Paths;
import java.util.HashMap;
import java.util.List;

import static org.ballerinalang.compiler.CompilerOptionName.COMPILER_PHASE;
import static org.ballerinalang.compiler.CompilerOptionName.DUMP_BIR;
import static org.ballerinalang.compiler.CompilerOptionName.EXPERIMENTAL_FEATURES_ENABLED;
import static org.ballerinalang.compiler.CompilerOptionName.LOCK_ENABLED;
import static org.ballerinalang.compiler.CompilerOptionName.OFFLINE;
import static org.ballerinalang.compiler.CompilerOptionName.PROJECT_DIR;
import static org.ballerinalang.compiler.CompilerOptionName.SKIP_TESTS;
import static org.ballerinalang.compiler.CompilerOptionName.TEST_ENABLED;
import static org.ballerinalang.jvm.runtime.RuntimeConstants.SYSTEM_PROP_BAL_DEBUG;
import static org.ballerinalang.packerina.buildcontext.sourcecontext.SourceType.SINGLE_BAL_FILE;
import static org.ballerinalang.packerina.cmd.Constants.TEST_COMMAND;

/**
 * Compile Ballerina modules in to balo.
 *
 * @since 0.992.0
 */
@CommandLine.Command(name = TEST_COMMAND, description = "Test Ballerina modules")
public class TestCommand implements BLauncherCmd {

    private final PrintStream outStream;
    private final PrintStream errStream;
    private Path sourceRootPath;
    private boolean exitWhenFinish;
    private boolean skipCopyLibsFromDist;

    public TestCommand() {
        this.sourceRootPath = Paths.get(System.getProperty("user.dir"));
        this.outStream = System.out;
        this.errStream = System.err;
        this.exitWhenFinish = true;
        this.skipCopyLibsFromDist = false;
    }

    public TestCommand(Path userDir, PrintStream outStream, PrintStream errStream, boolean exitWhenFinish,
                       boolean skipCopyLibsFromDist) {
        this.sourceRootPath = userDir;
        this.outStream = outStream;
        this.errStream = errStream;
        this.exitWhenFinish = exitWhenFinish;
        this.skipCopyLibsFromDist = skipCopyLibsFromDist;
    }

    @CommandLine.Option(names = {"--sourceroot"},
                        description = "Path to the directory containing source files and modules")
    private String sourceRoot;

    @CommandLine.Option(names = {"--all", "-a"}, description = "Build or compile all the modules of the project.")
    private boolean buildAll;

    @CommandLine.Option(names = {"--offline"}, description = "Builds/Compiles offline without downloading " +
            "dependencies.")
    private boolean offline;

    @CommandLine.Option(names = {"--skip-lock"}, description = "Skip using the lock file to resolve dependencies.")
    private boolean skipLock;

    @CommandLine.Parameters
    private List<String> argList;

    @CommandLine.Option(names = {"--native"}, hidden = true,
            description = "Compile Ballerina program to a native binary")
    private boolean nativeBinary;

    @CommandLine.Option(names = "--dump-bir", hidden = true)
    private boolean dumpBIR;

    @CommandLine.Option(names = "--dump-llvm-ir", hidden = true)
    private boolean dumpLLVMIR;

    @CommandLine.Option(names = "--no-optimize-llvm", hidden = true)
    private boolean noOptimizeLLVM;

    @CommandLine.Option(names = {"--help", "-h"}, hidden = true)
    private boolean helpFlag;

    @CommandLine.Option(names = "--experimental", description = "Enable experimental language features.")
    private boolean experimentalFlag;

    @CommandLine.Option(names = "--debug", description = "start in remote debugging mode")
    private String debugPort;

    @CommandLine.Option(names = "--list-groups", description = "list the groups available in the tests")
    private boolean listGroups;

    @CommandLine.Option(names = "--groups", split = ",", description = "test groups to be executed")
    private List<String> groupList;

    @CommandLine.Option(names = "--disable-groups", split = ",", description = "test groups to be disabled")
    private List<String> disableGroupList;

    @CommandLine.Option(names = "--test-report", description = "enable test report generation")
    private boolean testReport;

    @CommandLine.Option(names = "--code-coverage", description = "enable code coverage")
    private boolean coverage;

    public void execute() {
        if (this.helpFlag) {
            String commandUsageInfo = BLauncherCmd.getCommandUsageInfo(TEST_COMMAND);
            this.errStream.println(commandUsageInfo);
            return;
        }
        String[] args;
        if (this.argList == null) {
            args = new String[0];
        } else if (this.buildAll) {
            args = this.argList.toArray(new String[0]);
        } else {
            args = argList.subList(1, argList.size()).toArray(new String[0]);
        }

        // Sets the debug port as a system property, which will be used when setting up debug args before running the
        // executable jar in a separate JVM process.
        if (this.debugPort != null) {
            System.setProperty(SYSTEM_PROP_BAL_DEBUG, this.debugPort);
        }

        String[] userArgs = LaunchUtils.getUserArgs(args, new HashMap<>());
        // check if there are too many arguments.
        if (userArgs.length > 0) {
            CommandUtil.printError(this.errStream,
                    "too many arguments.",
                    "ballerina test [--offline] [--sourceroot <path>] [--experimental] [--skip-lock]\n" +
                           "                      [<module-name> | -a | --all]  [--] [(--key=value)...]",
                    false);

            CommandUtil.exitError(this.exitWhenFinish);
            return;
        }

        // if -a or --all flag is not given, then it is mandatory to give a module name or ballerina file as arg.
        if (!this.buildAll && (this.argList == null || this.argList.size() == 0)) {
            CommandUtil.printError(this.errStream,
                    "'test' command requires a module name or '-a | --all' flag " +
                            "to test all the modules of the project.",
                    "ballerina test <module-name> | -a | --all",
                    false);
            CommandUtil.exitError(this.exitWhenFinish);
            return;
        }

        // validation and decide source root and source full path
        this.sourceRootPath = null != this.sourceRoot ?
                Paths.get(this.sourceRoot).toAbsolutePath() : this.sourceRootPath;
        Path sourcePath = null;
        Path targetPath = this.sourceRootPath.resolve(ProjectDirConstants.TARGET_DIR_NAME);

        if (groupList != null && disableGroupList != null) {
            CommandUtil.printError(this.errStream,
                    "Cannot specify both --groups and --disable-groups flags at the same time",
                    "ballerina test --groups <group1, ...> <module-name> | -a | --all",
                    true);
            CommandUtil.exitError(this.exitWhenFinish);
            return;
        }

        if ((listGroups && disableGroupList != null) || (listGroups && groupList != null)) {
            CommandUtil.printError(this.errStream,
                    "Cannot specify both --list-groups and --disable-groups/--groups flags at the same time",
                    "ballerina test --list-groups <module-name> | -a | --all",
                    true);
            CommandUtil.exitError(this.exitWhenFinish);
            return;
        }

        // when -a or --all flag is provided. check if the command is executed within a ballerina project. update source
        // root path if command executed inside a project.
        if (this.buildAll) {
            //// validate and set source root path
            if (!ProjectDirs.isProject(this.sourceRootPath)) {
                Path findRoot = ProjectDirs.findProjectRoot(this.sourceRootPath);
                if (null == findRoot) {
                    CommandUtil.printError(this.errStream,
                            "you are trying to test a Ballerina project but there is no Ballerina.toml file.",
                            null,
                            false);
                    CommandUtil.exitError(this.exitWhenFinish);
                    return;
                }

                this.sourceRootPath = findRoot;
            }
        } else if (this.argList.get(0).endsWith(BLangConstants.BLANG_SRC_FILE_SUFFIX)) {
            // TODO: remove this once code cov is implemented to support single bal file
            if (coverage) {
                coverage = false;
                this.outStream.println("Code coverage is not yet supported with single bal files. Ignoring the flag " +
                        "and continuing the test run...");
            }
            // when a single bal file is provided
            // Check if path given is an absolute path. Update the root accordingly
            sourcePath = (Paths.get(this.argList.get(0)).isAbsolute()) ?
                    Paths.get(this.argList.get(0)) : sourceRootPath.resolve(this.argList.get(0));
            sourceRootPath = sourcePath.getParent();

            // Check if the command is executed from a ballerina project
            // If function cannot find project root, then its likely not a ballerina project
            if (ProjectDirs.findProjectRoot(this.sourceRootPath) != null) {
                CommandUtil.printError(this.errStream,
                        "you are trying to test a single file within a ballerina project." +
                                " To run tests within a project, the module name must be specified.",
                        "ballerina test <module-name>",
                        false);
                Runtime.getRuntime().exit(1);
                return;
            }

            // Check if the given file exists
            if (Files.notExists(sourcePath)) {
                CommandUtil.printError(this.errStream,
                        "'" + sourcePath + "' Ballerina file does not exist",
                        null,
                        false);
                Runtime.getRuntime().exit(1);
                return;
            }

            // Check if the given file is a regular file and not a symlink
            if (!Files.isRegularFile(sourcePath)) {
                CommandUtil.printError(this.errStream,
                        "'" + sourcePath + "' is not a Ballerina file. check if it is a symlink or shortcut.",
                        null,
                        false);
                Runtime.getRuntime().exit(1);
                return;
            }

            // Create a temp directory for the target path
            try {
                targetPath = Files.createTempDirectory("ballerina-test-" + System.nanoTime());
            } catch (IOException e) {
                throw LauncherUtils.createLauncherException("error occured when creating executable.");
            }
        } else if (Files.exists(
                this.sourceRootPath.resolve(ProjectDirConstants.SOURCE_DIR_NAME).resolve(this.argList.get(0))) &&
                Files.isDirectory(
                        this.sourceRootPath.resolve(ProjectDirConstants.SOURCE_DIR_NAME)
                                .resolve(this.argList.get(0)))) {

            //// check if command executed from project root.
            if (!RepoUtils.isBallerinaProject(this.sourceRootPath)) {
                CommandUtil.printError(this.errStream,
                        "you are trying to test a module that is not inside a project.",
                        null,
                        false);
                CommandUtil.exitError(this.exitWhenFinish);
                return;
            }

            //// check if module name given is not absolute.
            if (Paths.get(argList.get(0)).isAbsolute()) {
                CommandUtil.printError(this.errStream,
                        "you are trying to test a module by giving the absolute path. you only need give " +
                                "the name of the module.",
                        "ballerina test <module-name>",
                        true);
                CommandUtil.exitError(this.exitWhenFinish);
                return;
            }

            String moduleName = argList.get(0);

            //// remove end forward slash
            if (moduleName.endsWith("/")) {
                moduleName = moduleName.substring(0, moduleName.length() - 1);
            }

            sourcePath = Paths.get(moduleName);

            //// check if module exists.
            if (Files.notExists(this.sourceRootPath.resolve(ProjectDirConstants.SOURCE_DIR_NAME).resolve(sourcePath))) {
                CommandUtil.printError(this.errStream,
                        "'" + sourcePath + "' module does not exist.",
                        "ballerina test <module-name>",
                        true);
                CommandUtil.exitError(this.exitWhenFinish);
                return;
            }

        } else {
            CommandUtil.printError(this.errStream,
                    "invalid Ballerina project",
                    "ballerina test  <module-name> | -a | --all",
                    true);
            CommandUtil.exitError(this.exitWhenFinish);
            return;
        }

        // normalize paths
        this.sourceRootPath = this.sourceRootPath.normalize();
        sourcePath = sourcePath == null ? null : sourcePath.normalize();
        targetPath = targetPath.normalize();

        // create compiler context
        CompilerContext compilerContext = new CompilerContext();
        CompilerOptions options = CompilerOptions.getInstance(compilerContext);
        options.put(PROJECT_DIR, this.sourceRootPath.toString());
        options.put(OFFLINE, Boolean.toString(this.offline));
        options.put(COMPILER_PHASE, CompilerPhase.CODE_GEN.toString());
        options.put(DUMP_BIR, Boolean.toString(dumpBIR));
        options.put(LOCK_ENABLED, Boolean.toString(!this.skipLock));
        options.put(TEST_ENABLED, "true");
        options.put(SKIP_TESTS, "false");
        options.put(EXPERIMENTAL_FEATURES_ENABLED, Boolean.toString(this.experimentalFlag));
        // create builder context
        BuildContext buildContext = new BuildContext(this.sourceRootPath, targetPath, sourcePath, compilerContext);
        buildContext.setOut(outStream);
        buildContext.setErr(errStream);

        boolean isSingleFileBuild = buildContext.getSourceType().equals(SINGLE_BAL_FILE);
        // output path is the current directory if -o flag is not given.

        TaskExecutor taskExecutor = new TaskExecutor.TaskBuilder()
                .addTask(new CleanTargetDirTask(), isSingleFileBuild)   // clean the target directory(projects only)
                .addTask(new CreateTargetDirTask()) // create target directory.
                .addTask(new CompileTask(skipCopyLibsFromDist)) // compile the modules
                .addTask(new CreateBaloTask(), isSingleFileBuild || listGroups) // create the balos for modules
                // (projects only)
                .addTask(new CreateBirTask(), listGroups)   // create the bir
<<<<<<< HEAD
                .addTask(new CopyNativeLibTask(skipCopyLibsFromDist), listGroups) // copy the native libs(projects only)
                .addTask(new CreateJarTask(this.skipCopyLibsFromDist), listGroups)  // create the jar
=======
                .addTask(new CopyNativeLibTask(), listGroups) // copy the native libs(projects only)
                // create the jar.
                .addTask(new CreateJarTask(this.dumpBIR, this.skipCopyLibsFromDist), listGroups)
>>>>>>> ba502006
                .addTask(new CopyResourcesTask(), isSingleFileBuild || listGroups)
                .addTask(new CopyModuleJarTask(skipCopyLibsFromDist, false), listGroups)
                // tasks to list groups or execute tests. the 'listGroups' boolean is used to decide whether to
                // skip the task or to execute
                .addTask(new ListTestGroupsTask(), !listGroups) // list the available test groups
                // run tests
                .addTask(new RunTestsTask(testReport, coverage, args, groupList, disableGroupList), listGroups)
                .build();

        taskExecutor.executeTasks(buildContext);

        if (this.exitWhenFinish) {
            Runtime.getRuntime().exit(0);
        }
    }

    @Override
    public String getName() {
        return TEST_COMMAND;
    }

    @Override
    public void printLongDesc(StringBuilder out) {
        out.append("Compiles Ballerina modules and create balo files. \n");
    }

    @Override
    public void printUsage(StringBuilder out) {
        out.append(" ballerina test [--offline] [--sourceroot <path>] [--experimental] [--skip-lock]\n" +
                           "[<module-name> | -a | --all] [--] [(--key=value)...]\n");
    }

    @Override
    public void setParentCmdParser(CommandLine parentCmdParser) {
    }
}<|MERGE_RESOLUTION|>--- conflicted
+++ resolved
@@ -370,14 +370,8 @@
                 .addTask(new CreateBaloTask(), isSingleFileBuild || listGroups) // create the balos for modules
                 // (projects only)
                 .addTask(new CreateBirTask(), listGroups)   // create the bir
-<<<<<<< HEAD
-                .addTask(new CopyNativeLibTask(skipCopyLibsFromDist), listGroups) // copy the native libs(projects only)
+                .addTask(new CopyNativeLibTask(), listGroups) // copy the native libs(projects only)
                 .addTask(new CreateJarTask(this.skipCopyLibsFromDist), listGroups)  // create the jar
-=======
-                .addTask(new CopyNativeLibTask(), listGroups) // copy the native libs(projects only)
-                // create the jar.
-                .addTask(new CreateJarTask(this.dumpBIR, this.skipCopyLibsFromDist), listGroups)
->>>>>>> ba502006
                 .addTask(new CopyResourcesTask(), isSingleFileBuild || listGroups)
                 .addTask(new CopyModuleJarTask(skipCopyLibsFromDist, false), listGroups)
                 // tasks to list groups or execute tests. the 'listGroups' boolean is used to decide whether to
