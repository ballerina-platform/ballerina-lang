--- conflicted
+++ resolved
@@ -366,13 +366,8 @@
         TaskExecutor taskExecutor = new TaskExecutor.TaskBuilder()
                 .addTask(new CleanTargetDirTask(), isSingleFileBuild)   // clean the target directory(projects only)
                 .addTask(new CreateTargetDirTask()) // create target directory.
-<<<<<<< HEAD
-                .addTask(new CompileTask()) // compile the modules
+                .addTask(new CompileTask(skipCopyLibsFromDist)) // compile the modules
                 .addTask(new CreateBaloTask(), isSingleFileBuild || listGroups) // create the .balo files for modules
-=======
-                .addTask(new CompileTask(skipCopyLibsFromDist)) // compile the modules
-                .addTask(new CreateBaloTask(), isSingleFileBuild || listGroups) // create the balos for modules
->>>>>>> 2da6e082
                 // (projects only)
                 .addTask(new CreateBirTask(), listGroups)   // create the bir
                 .addTask(new CopyNativeLibTask(), listGroups) // copy the native libs(projects only)
