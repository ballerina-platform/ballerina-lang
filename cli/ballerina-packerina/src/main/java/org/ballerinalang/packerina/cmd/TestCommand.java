/*
 *  Copyright (c) 2019, WSO2 Inc. (http://www.wso2.org) All Rights Reserved.
 *
 *  WSO2 Inc. licenses this file to you under the Apache License,
 *  Version 2.0 (the "License"); you may not use this file except
 *  in compliance with the License.
 *  You may obtain a copy of the License at
 *
 *    http://www.apache.org/licenses/LICENSE-2.0
 *
 *  Unless required by applicable law or agreed to in writing,
 *  software distributed under the License is distributed on an
 *  "AS IS" BASIS, WITHOUT WARRANTIES OR CONDITIONS OF ANY
 *  KIND, either express or implied.  See the License for the
 *  specific language governing permissions and limitations
 *  under the License.
 */
package org.ballerinalang.packerina.cmd;

import org.ballerinalang.compiler.CompilerPhase;
import org.ballerinalang.jvm.launch.LaunchUtils;
import org.ballerinalang.jvm.util.BLangConstants;
import org.ballerinalang.packerina.TaskExecutor;
import org.ballerinalang.packerina.buildcontext.BuildContext;
import org.ballerinalang.packerina.task.CleanTargetDirTask;
import org.ballerinalang.packerina.task.CompileTask;
import org.ballerinalang.packerina.task.CopyModuleJarTask;
import org.ballerinalang.packerina.task.CopyNativeLibTask;
import org.ballerinalang.packerina.task.CopyResourcesTask;
import org.ballerinalang.packerina.task.CreateBaloTask;
import org.ballerinalang.packerina.task.CreateBirTask;
import org.ballerinalang.packerina.task.CreateJarTask;
import org.ballerinalang.packerina.task.CreateTargetDirTask;
import org.ballerinalang.packerina.task.ListTestGroupsTask;
import org.ballerinalang.packerina.task.RunTestsTask;
import org.ballerinalang.tool.BLauncherCmd;
import org.ballerinalang.tool.LauncherUtils;
import org.wso2.ballerinalang.compiler.util.CompilerContext;
import org.wso2.ballerinalang.compiler.util.CompilerOptions;
import org.wso2.ballerinalang.compiler.util.ProjectDirConstants;
import org.wso2.ballerinalang.compiler.util.ProjectDirs;
import org.wso2.ballerinalang.util.RepoUtils;
import picocli.CommandLine;

import java.io.IOException;
import java.io.PrintStream;
import java.nio.file.Files;
import java.nio.file.Path;
import java.nio.file.Paths;
import java.util.HashMap;
import java.util.List;

import static org.ballerinalang.compiler.CompilerOptionName.COMPILER_PHASE;
import static org.ballerinalang.compiler.CompilerOptionName.EXPERIMENTAL_FEATURES_ENABLED;
import static org.ballerinalang.compiler.CompilerOptionName.LOCK_ENABLED;
import static org.ballerinalang.compiler.CompilerOptionName.OFFLINE;
import static org.ballerinalang.compiler.CompilerOptionName.PROJECT_DIR;
import static org.ballerinalang.compiler.CompilerOptionName.TEST_ENABLED;
import static org.ballerinalang.packerina.buildcontext.sourcecontext.SourceType.SINGLE_BAL_FILE;
import static org.ballerinalang.packerina.cmd.Constants.TEST_COMMAND;

/**
 * Compile Ballerina modules in to balo.
 *
 * @since 0.992.0
 */
@CommandLine.Command(name = TEST_COMMAND, description = "Test Ballerina modules")
public class TestCommand implements BLauncherCmd {

    private final PrintStream outStream;
    private final PrintStream errStream;
    private Path sourceRootPath;
    private boolean exitWhenFinish;
    private boolean skipCopyLibsFromDist;

    public TestCommand() {
        this.sourceRootPath = Paths.get(System.getProperty("user.dir"));
        this.outStream = System.out;
        this.errStream = System.err;
        this.exitWhenFinish = true;
        this.skipCopyLibsFromDist = false;
    }

    public TestCommand(Path userDir, PrintStream outStream, PrintStream errStream, boolean exitWhenFinish,
                       boolean skipCopyLibsFromDist) {
        this.sourceRootPath = userDir;
        this.outStream = outStream;
        this.errStream = errStream;
        this.exitWhenFinish = exitWhenFinish;
        this.skipCopyLibsFromDist = skipCopyLibsFromDist;
    }

    @CommandLine.Option(names = {"--sourceroot"},
                        description = "Path to the directory containing source files and modules")
    private String sourceRoot;

    @CommandLine.Option(names = {"--all", "-a"}, description = "Build or compile all the modules of the project.")
    private boolean buildAll;

    @CommandLine.Option(names = {"--offline"}, description = "Builds/Compiles offline without downloading " +
            "dependencies.")
    private boolean offline;

    @CommandLine.Option(names = {"--skip-lock"}, description = "Skip using the lock file to resolve dependencies.")
    private boolean skipLock;

    @CommandLine.Parameters
    private List<String> argList;

    @CommandLine.Option(names = {"--native"}, hidden = true,
            description = "Compile Ballerina program to a native binary")
    private boolean nativeBinary;

    @CommandLine.Option(names = "--dump-bir", hidden = true)
    private boolean dumpBIR;

    @CommandLine.Option(names = "--dump-llvm-ir", hidden = true)
    private boolean dumpLLVMIR;

    @CommandLine.Option(names = "--no-optimize-llvm", hidden = true)
    private boolean noOptimizeLLVM;

    @CommandLine.Option(names = {"--help", "-h"}, hidden = true)
    private boolean helpFlag;

    @CommandLine.Option(names = "--experimental", description = "Enable experimental language features.")
    private boolean experimentalFlag;

    // --debug flag is handled by ballerina.sh/ballerina.bat. It will launch ballerina with java debug options.
    @CommandLine.Option(names = "--debug", description = "start Ballerina in remote debugging mode")
    private String debugPort;

    @CommandLine.Option(names = "--list-groups", description = "list the groups available in the tests")
    private boolean listGroups;

    @CommandLine.Option(names = "--groups", split = ",", description = "test groups to be executed")
    private List<String> groupList;

    @CommandLine.Option(names = "--disable-groups", split = ",", description = "test groups to be disabled")
    private List<String> disableGroupList;

    public void execute() {
        if (this.helpFlag) {
            String commandUsageInfo = BLauncherCmd.getCommandUsageInfo(TEST_COMMAND);
            this.errStream.println(commandUsageInfo);
            return;
        }
        String[] args;
        if (this.argList == null) {
            args = new String[0];
        } else if (this.buildAll) {
            args = this.argList.toArray(new String[0]);
        } else {
            args = argList.subList(1, argList.size()).toArray(new String[0]);
        }
        String[] userArgs = LaunchUtils.getUserArgs(args, new HashMap<>());

        // check if there are too many arguments.
        if (userArgs.length > 0) {
            CommandUtil.printError(this.errStream,
                    "too many arguments.",
                    "ballerina test [--offline] [--sourceroot <path>] [--experimental] [--skip-lock]\n" +
                           "                      [<module-name> | -a | --all]  [--] [(--key=value)...]",
                    false);

            CommandUtil.exitError(this.exitWhenFinish);
            return;
        }

        // if -a or --all flag is not given, then it is mandatory to give a module name or ballerina file as arg.
        if (!this.buildAll && (this.argList == null || this.argList.size() == 0)) {
            CommandUtil.printError(this.errStream,
                    "'test' command requires a module name or '-a | --all' flag " +
                            "to test all the modules of the project.",
                    "ballerina test <module-name> | -a | --all",
                    false);
            CommandUtil.exitError(this.exitWhenFinish);
            return;
        }

        // validation and decide source root and source full path
        this.sourceRootPath = null != this.sourceRoot ?
                Paths.get(this.sourceRoot).toAbsolutePath() : this.sourceRootPath;
        Path sourcePath = null;
        Path targetPath = this.sourceRootPath.resolve(ProjectDirConstants.TARGET_DIR_NAME);

        if (groupList != null && disableGroupList != null) {
            CommandUtil.printError(this.errStream,
                    "Cannot specify both --groups and --disable-groups flags at the same time",
                    "ballerina test --groups <group1, ...> <module-name> | -a | --all",
                    true);
            CommandUtil.exitError(this.exitWhenFinish);
            return;
        }

        if ((listGroups && disableGroupList != null) || (listGroups && groupList != null)) {
            CommandUtil.printError(this.errStream,
                    "Cannot specify both --list-groups and --disable-groups/--groups flags at the same time",
                    "ballerina test --list-groups <module-name> | -a | --all",
                    true);
            CommandUtil.exitError(this.exitWhenFinish);
            return;
        }

        // when -a or --all flag is provided. check if the command is executed within a ballerina project. update source
        // root path if command executed inside a project.
        if (this.buildAll) {
            //// validate and set source root path
            if (!ProjectDirs.isProject(this.sourceRootPath)) {
                Path findRoot = ProjectDirs.findProjectRoot(this.sourceRootPath);
                if (null == findRoot) {
                    CommandUtil.printError(this.errStream,
                            "you are trying to test a Ballerina project but there is no Ballerina.toml file.",
                            null,
                            false);
                    CommandUtil.exitError(this.exitWhenFinish);
                    return;
                }

                this.sourceRootPath = findRoot;
            }
        } else if (this.argList.get(0).endsWith(BLangConstants.BLANG_SRC_FILE_SUFFIX)) {
            // when a single bal file is provided
            // Check if path given is an absolute path. Update the root accordingly
            sourcePath = (Paths.get(this.argList.get(0)).isAbsolute()) ?
                    Paths.get(this.argList.get(0)) : sourceRootPath.resolve(this.argList.get(0));
            sourceRootPath = sourcePath.getParent();

            // Check if the command is executed from a ballerina project
            // If function cannot find project root, then its likely not a ballerina project
            if (ProjectDirs.findProjectRoot(this.sourceRootPath) != null) {
                CommandUtil.printError(this.errStream,
                        "you are trying to test a single file within a ballerina project." +
                                " To run tests within a project, the module name must be specified.",
                        "ballerina test <module-name>",
                        false);
                Runtime.getRuntime().exit(1);
                return;
            }

            // Check if the given file exists
            if (Files.notExists(sourcePath)) {
                CommandUtil.printError(this.errStream,
                        "'" + sourcePath + "' Ballerina file does not exist",
                        null,
                        false);
                Runtime.getRuntime().exit(1);
                return;
            }

            // Check if the given file is a regular file and not a symlink
            if (!Files.isRegularFile(sourcePath)) {
                CommandUtil.printError(this.errStream,
                        "'" + sourcePath + "' is not a Ballerina file. check if it is a symlink or shortcut.",
                        null,
                        false);
                Runtime.getRuntime().exit(1);
                return;
            }

            // Create a temp directory for the target path
            try {
                targetPath = Files.createTempDirectory("ballerina-test-" + System.nanoTime());
            } catch (IOException e) {
                throw LauncherUtils.createLauncherException("error occured when creating executable.");
            }
        } else if (Files.exists(
                this.sourceRootPath.resolve(ProjectDirConstants.SOURCE_DIR_NAME).resolve(this.argList.get(0))) &&
                Files.isDirectory(
                        this.sourceRootPath.resolve(ProjectDirConstants.SOURCE_DIR_NAME)
                                .resolve(this.argList.get(0)))) {

            //// check if command executed from project root.
            if (!RepoUtils.isBallerinaProject(this.sourceRootPath)) {
                CommandUtil.printError(this.errStream,
                        "you are trying to test a module that is not inside a project.",
                        null,
                        false);
                CommandUtil.exitError(this.exitWhenFinish);
                return;
            }

            //// check if module name given is not absolute.
            if (Paths.get(argList.get(0)).isAbsolute()) {
                CommandUtil.printError(this.errStream,
                        "you are trying to test a module by giving the absolute path. you only need give " +
                                "the name of the module.",
                        "ballerina test <module-name>",
                        true);
                CommandUtil.exitError(this.exitWhenFinish);
                return;
            }

            String moduleName = argList.get(0);

            //// remove end forward slash
            if (moduleName.endsWith("/")) {
                moduleName = moduleName.substring(0, moduleName.length() - 1);
            }

            sourcePath = Paths.get(moduleName);

            //// check if module exists.
            if (Files.notExists(this.sourceRootPath.resolve(ProjectDirConstants.SOURCE_DIR_NAME).resolve(sourcePath))) {
                CommandUtil.printError(this.errStream,
                        "'" + sourcePath + "' module does not exist.",
                        "ballerina test <module-name>",
                        true);
                CommandUtil.exitError(this.exitWhenFinish);
                return;
            }

        } else {
            CommandUtil.printError(this.errStream,
                    "invalid Ballerina project",
                    "ballerina test  <module-name> | -a | --all",
                    true);
            CommandUtil.exitError(this.exitWhenFinish);
            return;
        }

        // normalize paths
        this.sourceRootPath = this.sourceRootPath.normalize();
        sourcePath = sourcePath == null ? null : sourcePath.normalize();
        targetPath = targetPath.normalize();

        // create compiler context
        CompilerContext compilerContext = new CompilerContext();
        CompilerOptions options = CompilerOptions.getInstance(compilerContext);
        options.put(PROJECT_DIR, this.sourceRootPath.toString());
        options.put(OFFLINE, Boolean.toString(this.offline));
        options.put(COMPILER_PHASE, CompilerPhase.BIR_GEN.toString());
        options.put(LOCK_ENABLED, Boolean.toString(!this.skipLock));
        options.put(TEST_ENABLED, "true");
        options.put(EXPERIMENTAL_FEATURES_ENABLED, Boolean.toString(this.experimentalFlag));
        // create builder context
        BuildContext buildContext = new BuildContext(this.sourceRootPath, targetPath, sourcePath, compilerContext);
        buildContext.setOut(outStream);
        buildContext.setErr(errStream);

        boolean isSingleFileBuild = buildContext.getSourceType().equals(SINGLE_BAL_FILE);
        // output path is the current directory if -o flag is not given.

        TaskExecutor taskExecutor = new TaskExecutor.TaskBuilder()
                .addTask(new CleanTargetDirTask(), isSingleFileBuild)   // clean the target directory(projects only)
                .addTask(new CreateTargetDirTask()) // create target directory.
                .addTask(new CompileTask()) // compile the modules
                .addTask(new CreateBaloTask(), isSingleFileBuild || listGroups) // create the balos for modules
                // (projects only)
                .addTask(new CreateBirTask(), listGroups)   // create the bir
                .addTask(new CopyNativeLibTask(skipCopyLibsFromDist), listGroups) // copy the native libs(projects only)
                // create the jar.
<<<<<<< HEAD
                .addTask(new CreateJarTask(this.dumpBIR, this.skipCopyLibsFromDist))
                .addTask(new CopyResourcesTask(), isSingleFileBuild)
                .addTask(new CopyModuleJarTask(skipCopyLibsFromDist))
=======
                .addTask(new CreateJarTask(this.dumpBIR, this.skipCopyLibsFromDist, this.nativeBinary, this.dumpLLVMIR,
                                           this.noOptimizeLLVM), listGroups)
                .addTask(new CopyResourcesTask(), isSingleFileBuild || listGroups)
                .addTask(new CopyModuleJarTask(skipCopyLibsFromDist, false), listGroups)
>>>>>>> f954149e
                // tasks to list groups or execute tests. the 'listGroups' boolean is used to decide whether to
                // skip the task or to execute
                .addTask(new ListTestGroupsTask(), !listGroups) // list the available test groups
                .addTask(new RunTestsTask(args, groupList, disableGroupList), listGroups) // run tests
                .build();

        taskExecutor.executeTasks(buildContext);

        if (this.exitWhenFinish) {
            Runtime.getRuntime().exit(0);
        }
    }

    @Override
    public String getName() {
        return TEST_COMMAND;
    }

    @Override
    public void printLongDesc(StringBuilder out) {
        out.append("Compiles Ballerina modules and create balo files. \n");
    }

    @Override
    public void printUsage(StringBuilder out) {
        out.append(" ballerina test [--offline] [--sourceroot <path>] [--experimental] [--skip-lock]\n" +
                           "[<module-name> | -a | --all] [--] [(--key=value)...]\n");
    }

    @Override
    public void setParentCmdParser(CommandLine parentCmdParser) {
    }
}<|MERGE_RESOLUTION|>--- conflicted
+++ resolved
@@ -350,16 +350,9 @@
                 .addTask(new CreateBirTask(), listGroups)   // create the bir
                 .addTask(new CopyNativeLibTask(skipCopyLibsFromDist), listGroups) // copy the native libs(projects only)
                 // create the jar.
-<<<<<<< HEAD
-                .addTask(new CreateJarTask(this.dumpBIR, this.skipCopyLibsFromDist))
-                .addTask(new CopyResourcesTask(), isSingleFileBuild)
-                .addTask(new CopyModuleJarTask(skipCopyLibsFromDist))
-=======
-                .addTask(new CreateJarTask(this.dumpBIR, this.skipCopyLibsFromDist, this.nativeBinary, this.dumpLLVMIR,
-                                           this.noOptimizeLLVM), listGroups)
+                .addTask(new CreateJarTask(this.dumpBIR, this.skipCopyLibsFromDist), listGroups)
                 .addTask(new CopyResourcesTask(), isSingleFileBuild || listGroups)
                 .addTask(new CopyModuleJarTask(skipCopyLibsFromDist, false), listGroups)
->>>>>>> f954149e
                 // tasks to list groups or execute tests. the 'listGroups' boolean is used to decide whether to
                 // skip the task or to execute
                 .addTask(new ListTestGroupsTask(), !listGroups) // list the available test groups
