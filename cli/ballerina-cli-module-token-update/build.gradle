--- conflicted
+++ resolved
@@ -62,12 +62,9 @@
     baloImplementation project(path: ':ballerina-utils', configuration: 'baloImplementation')
 
     interopImports project(':ballerina-math')
-<<<<<<< HEAD
-    interopImports project(':ballerina-mime')
-=======
     interopImports project(':ballerina-task')
     interopImports project(':ballerina-time')
->>>>>>> 056d7188
+    interopImports project(':ballerina-mime')
 
     implementation project(':ballerina-lang')
     implementation project(':ballerina-runtime')
