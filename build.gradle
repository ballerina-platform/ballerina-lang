plugins {
    id 'base'
    id "com.github.spotbugs" version "${githubSpotbugsVersion}"
    id "com.dorongold.task-tree" version "${dorongoldTaskTreeVersion}"
    id "com.github.johnrengelman.shadow" version "${githubJohnrengelmanShadowVersion}"
    id 'maven-publish'
    id "net.researchgate.release" version "${researchgateReleaseVersion}"
    id 'jacoco'
    id "org.sonarqube" version "${sonarqubeGradlePluginVersion}"
}

apply from: "$rootDir/gradle/repositories.gradle"

allprojects {
    group = project.group
    version = project.version

    tasks.register('printPath') {
        doLast{
            println projectDir
        }
    }
}

subprojects {
    apply plugin: 'maven-publish'
    publishing {
        publications {
            mavenJava(MavenPublication) {
                groupId project.group
                artifactId project.name
                version = project.version
            }
        }
        repositories {
            maven {
                name = "GitHubPackages"
                url = uri("https://maven.pkg.github.com/ballerina-platform/ballerina-lang")
                credentials {
                    username System.getenv("publishUser")
                    password System.getenv("publishPAT")
                }
            }
        }
    }

    release {
        // Disable check snapshots temporarily
        failOnSnapshotDependencies = false
        failOnCommitNeeded = false
        tagTemplate = 'v${version}'
        buildTasks = ['build']
        git {
            // To release from any branch
            requireBranch = null
        }
    }

}

dependencies {
    constraints {
        //implementation 'org.springframework:spring-web:5.0.2.RELEASE'
    }
}

def classFilesArray = []
def execFilesArray = []
def skipDirectories = [
        "ballerina-gradle-plugins", // Gradle plugins
        "jballerina-benchmark-test", // Benchmark test code
        "lib-creator", // Gradle code for generate Bala files
        "semtypes", // Tests are in nBallerina branch
        "test-artifacts",// Tests directories for project api
        "ballerina-lang/tests",// Ballerina Language Tests
        "compiler/ballerina-treegen" // Remove after fixing #43011
]


tasks.register('copyExecFilesAndJavaClassFiles') {
    subprojects.forEach { subproject ->
        fileTree("${subproject.buildDir}/jacoco").matching {
            include "**/*.exec"
        }.each {
            execFilesArray.push(it)
        }
<<<<<<< HEAD
        fileTree("${subproject.buildDir}/classes").matching {
            exclude '**/test/*'
            exclude '**/test-artifacts/**/*'
=======
        // Sources of modules used specifically for tests, gradle plugins are skipped
        boolean skipProject = false
        skipDirectories.forEach { dir ->
            {
                if (subproject.projectDir.path.contains(dir)) {
                    skipProject = true
                    return
                }
            }
        }
        if (skipProject) {
            return
        }
        fileTree("${subproject.buildDir}/classes").matching {
            exclude '**/java/test/**'
            exclude '**/default/**'
>>>>>>> 06594c57
            exclude '**/module-info.class'
        }.each { file ->
            classFilesArray.push(file)
        }
    }
}


tasks.register('copyBallerinaClassFiles') {
    subprojects.forEach { subproject ->
        def ballerinaSourceDirectory = new File("${subproject.buildDir}/ballerina-src")
        if (ballerinaSourceDirectory.exists() && subproject.projectDir.getParentFile().getName() == "langlib") {
            fileTree("${subproject.buildDir}/ballerina-src/target").include("**/*.zip").forEach { zip ->
                def jarFiles = zipTree(zip).matching { include '**/*.jar' }
                jarFiles.forEach { jar ->
                    zipTree(jar).matching {
                        exclude '**/tests/*'
                    }.each { file -> classFilesArray.push(file) }
                }
            }
        }
    }
}

tasks.register('createCodeCoverageReport', JacocoReport) {
    executionData files(execFilesArray)
    additionalClassDirs files(classFilesArray)
    reports {
        xml.required = true
        html.required = true
        xml.destination new File("${rootDir}/.jacoco/reports/jacoco/report.xml")
        html.destination new File("${rootDir}/.jacoco/reports/jacoco/report.html")
    }
    onlyIf = {
        true
    }
}

sonarqube {
  properties {
    property "sonar.projectKey", "ballerina-lang"
    property "sonar.organization", "ballerina-platform"
    property "sonar.host.url", "https://sonarcloud.io"
  }
}

copyBallerinaClassFiles.dependsOn copyExecFilesAndJavaClassFiles 
createCodeCoverageReport.dependsOn copyBallerinaClassFiles<|MERGE_RESOLUTION|>--- conflicted
+++ resolved
@@ -84,11 +84,6 @@
         }.each {
             execFilesArray.push(it)
         }
-<<<<<<< HEAD
-        fileTree("${subproject.buildDir}/classes").matching {
-            exclude '**/test/*'
-            exclude '**/test-artifacts/**/*'
-=======
         // Sources of modules used specifically for tests, gradle plugins are skipped
         boolean skipProject = false
         skipDirectories.forEach { dir ->
@@ -105,7 +100,6 @@
         fileTree("${subproject.buildDir}/classes").matching {
             exclude '**/java/test/**'
             exclude '**/default/**'
->>>>>>> 06594c57
             exclude '**/module-info.class'
         }.each { file ->
             classFilesArray.push(file)
