--- conflicted
+++ resolved
@@ -67,8 +67,8 @@
 def classFilesArray = []
 def execFilesArray = []
 
-<<<<<<< HEAD
-task copyExecFilesAndJavaClassFiles {
+
+tasks.register('copyExecFilesAndJavaClassFiles') {
     subprojects.forEach { subproject ->
         fileTree("${subproject.buildDir}/jacoco").matching {
             include "**/*.exec"
@@ -85,24 +85,8 @@
     }
 }
 
-task copyBallerinaClassFiles {
-=======
-tasks.register('copyExecFilesAndJavaClassFiles') {
-    subprojects.forEach { subproject ->
-        def execFile = new File("${subproject.buildDir}/jacoco/jacoco.exec")
-        if (execFile.exists()) {
-            execFilesArray.push(execFile)
-            fileTree("${subproject.buildDir}/classes").matching {
-                exclude '**/test/*'
-                exclude '**/module-info.class'
-                include '**/*.class'
-            }.each { file -> classFilesArray.push(file) }
-        }
-    }
-}
 
 tasks.register('copyBallerinaClassFiles') {
->>>>>>> a9ca3662
     subprojects.forEach { subproject ->
         def ballerinaSourceDirectory = new File("${subproject.buildDir}/ballerina-src")
         if (ballerinaSourceDirectory.exists() && subproject.projectDir.getParentFile().getName() == "langlib") {
