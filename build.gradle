--- conflicted
+++ resolved
@@ -72,15 +72,8 @@
         "lib-creator", // Gradle code for generate Bala files
         "semtypes", // Tests are in nBallerina branch
         "test-artifacts",// Tests directories for project api
-<<<<<<< HEAD
-        "ballerina-lang/tests",// Ballerina Language Tests
-        "compiler/ballerina-treegen" // Remove after fixing #43011
-]
-
-=======
         "ballerina-lang/tests"// Ballerina Language Tests
 ]
->>>>>>> fd8f0d9b
 
 tasks.register('copyExecFilesAndJavaClassFiles') {
     subprojects.forEach { subproject ->
