<?xml version="1.0" encoding="UTF-8"?>
<!--
 Copyright (c) 2017, WSO2 Inc. (http://www.wso2.org) All Rights Reserved.

 Licensed under the Apache License, Version 2.0 (the "License");
 you may not use this file except in compliance with the License.
 You may obtain a copy of the License at

 http://www.apache.org/licenses/LICENSE-2.0

 Unless required by applicable law or agreed to in writing, software
 distributed under the License is distributed on an "AS IS" BASIS,
 WITHOUT WARRANTIES OR CONDITIONS OF ANY KIND, either express or implied.
 See the License for the specific language governing permissions and
 limitations under the License.
-->
<project xmlns="http://maven.apache.org/POM/4.0.0" xmlns:xsi="http://www.w3.org/2001/XMLSchema-instance" xsi:schemaLocation="http://maven.apache.org/POM/4.0.0 http://maven.apache.org/xsd/maven-4.0.0.xsd">
    <parent>
        <artifactId>org.wso2.carbon.transport.parent</artifactId>
        <groupId>org.wso2.carbon.transport</groupId>
<<<<<<< HEAD
        <version>6.0.17-SNAPSHOT</version>
=======
        <version>6.0.18-SNAPSHOT</version>
>>>>>>> 3c63c34a
        <relativePath>../pom.xml</relativePath>
    </parent>
    <modelVersion>4.0.0</modelVersion>
    <packaging>pom</packaging>
    <artifactId>org.wso2.carbon.transport.feature.parent</artifactId>
    <name>WSO2 Carbon Transport Feature Parent</name>
    <modules>
        <module>connector-framework</module>
        <module>http</module>
        <module>jms</module>
        <module>file</module>
    </modules>
</project><|MERGE_RESOLUTION|>--- conflicted
+++ resolved
@@ -18,11 +18,7 @@
     <parent>
         <artifactId>org.wso2.carbon.transport.parent</artifactId>
         <groupId>org.wso2.carbon.transport</groupId>
-<<<<<<< HEAD
-        <version>6.0.17-SNAPSHOT</version>
-=======
         <version>6.0.18-SNAPSHOT</version>
->>>>>>> 3c63c34a
         <relativePath>../pom.xml</relativePath>
     </parent>
     <modelVersion>4.0.0</modelVersion>
