--- conflicted
+++ resolved
@@ -20,11 +20,7 @@
     <parent>
         <groupId>org.wso2.transport.http</groupId>
         <artifactId>http-parent</artifactId>
-<<<<<<< HEAD
-        <version>6.0.245-SNAPSHOT</version>
-=======
         <version>6.0.250-SNAPSHOT</version>
->>>>>>> 9ed42066
         <relativePath>../../pom.xml</relativePath>
     </parent>
     <modelVersion>4.0.0</modelVersion>
