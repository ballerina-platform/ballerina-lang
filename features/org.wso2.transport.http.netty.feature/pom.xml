<?xml version="1.0" encoding="UTF-8"?>
<!--
  ~ Copyright (c) 2016, WSO2 Inc. (http://www.wso2.org) All Rights Reserved.
  ~
  ~ WSO2 Inc. licenses this file to you under the Apache License,
  ~ Version 2.0 (the "License"); you may not use this file except
  ~ in compliance with the License.
  ~ You may obtain a copy of the License at
  ~
  ~    http://www.apache.org/licenses/LICENSE-2.0
  ~
  ~ Unless required by applicable law or agreed to in writing,
  ~ software distributed under the License is distributed on an
  ~ "AS IS" BASIS, WITHOUT WARRANTIES OR CONDITIONS OF ANY
  ~ KIND, either express or implied.  See the License for the
  ~ specific language governing permissions and limitations
  ~ under the License.
  -->
<project xmlns="http://maven.apache.org/POM/4.0.0" xmlns:xsi="http://www.w3.org/2001/XMLSchema-instance" xsi:schemaLocation="http://maven.apache.org/POM/4.0.0 http://maven.apache.org/xsd/maven-4.0.0.xsd">
    <parent>
        <groupId>org.wso2.transport.http</groupId>
        <artifactId>http-parent</artifactId>
<<<<<<< HEAD
        <version>6.0.124-SNAPSHOT</version>
=======
        <version>6.0.125-SNAPSHOT</version>
>>>>>>> df5c9fae
        <relativePath>../../pom.xml</relativePath>
    </parent>
    <modelVersion>4.0.0</modelVersion>

    <artifactId>org.wso2.transport.http.netty.feature</artifactId>
    <name>WSO2 Transport HTTP Netty Feature</name>
    <packaging>carbon-feature</packaging>

    <dependencies>
        <dependency>
            <groupId>org.wso2.transport.http</groupId>
            <artifactId>org.wso2.transport.http.netty</artifactId>
        </dependency>

        <dependency>
            <groupId>io.netty</groupId>
            <artifactId>netty-common</artifactId>
        </dependency>
        <dependency>
            <groupId>io.netty</groupId>
            <artifactId>netty-buffer</artifactId>
        </dependency>
        <dependency>
            <groupId>io.netty</groupId>
            <artifactId>netty-transport</artifactId>
        </dependency>
        <dependency>
            <groupId>io.netty</groupId>
            <artifactId>netty-handler</artifactId>
        </dependency>
        <dependency>
            <groupId>io.netty</groupId>
            <artifactId>netty-codec</artifactId>
        </dependency>
        <dependency>
            <groupId>io.netty</groupId>
            <artifactId>netty-codec-http</artifactId>
        </dependency>
        <dependency>
            <groupId>io.netty</groupId>
            <artifactId>netty-codec-http2</artifactId>
        </dependency>
        <dependency>
            <groupId>io.netty</groupId>
            <artifactId>netty-resolver</artifactId>
        </dependency>
        <dependency>
            <groupId>commons-pool.wso2</groupId>
            <artifactId>commons-pool</artifactId>
        </dependency>
        <dependency>
            <groupId>javax.websocket</groupId>
            <artifactId>javax.websocket-api</artifactId>
        </dependency>
    </dependencies>
    <build>
        <resources>
            <resource>
                <directory>src/main/resources</directory>
            </resource>
        </resources>

        <plugins>
            <plugin>
                <artifactId>maven-resources-plugin</artifactId>
                <executions>
                    <execution>
                        <id>prefilter-resources</id>
                        <phase>generate-resources</phase>
                        <goals>
                            <goal>copy-resources</goal>
                        </goals>
                        <configuration>
                            <outputDirectory>src/main/resources</outputDirectory>
                            <resources>
                                <resource>
                                    <directory>resources</directory>
                                    <includes>
                                        <include>conf/**</include>
                                        <include>p2.inf</include>
                                    </includes>
                                </resource>
                            </resources>
                        </configuration>
                    </execution>
                </executions>
            </plugin>

            <plugin>
                <groupId>org.wso2.carbon.maven</groupId>
                <artifactId>carbon-feature-plugin</artifactId>
                <version>${carbon.p2.plugin.version}</version>
                <extensions>true</extensions>
                <executions>
                    <execution>
                        <id>1-p2-feature-generation</id>
                        <phase>package</phase>
                        <goals>
                            <goal>generate</goal>
                        </goals>
                        <configuration>
                            <propertyFile>../etc/feature.properties</propertyFile>
                            <adviceFileContents>
                                <advice>
                                    <name>org.eclipse.equinox.p2.type.group</name>
                                    <value>false</value>
                                </advice>
                            </adviceFileContents>
                            <bundles>
                                <bundle>
                                    <symbolicName>io.netty.common</symbolicName>
                                    <version>${netty.version}</version>
                                </bundle>
                                <bundle>
                                    <symbolicName>io.netty.transport</symbolicName>
                                    <version>${netty.version}</version>
                                </bundle>
                                <bundle>
                                    <symbolicName>io.netty.codec</symbolicName>
                                    <version>${netty.version}</version>
                                </bundle>
                                <bundle>
                                    <symbolicName>io.netty.codec-http</symbolicName>
                                    <version>${netty.version}</version>
                                </bundle>
                                <bundle>
                                    <symbolicName>io.netty.handler</symbolicName>
                                    <version>${netty.version}</version>
                                </bundle>
                                <bundle>
                                    <symbolicName>io.netty.buffer</symbolicName>
                                    <version>${netty.version}</version>
                                </bundle>
                                <bundle>
                                    <symbolicName>io.netty.codec-http2</symbolicName>
                                    <version>${netty.version}</version>
                                </bundle>
                                <bundle>
                                    <symbolicName>io.netty.resolver</symbolicName>
                                    <version>${netty.version}</version>
                                </bundle>
                                <bundle>
                                    <symbolicName>commons-pool</symbolicName>
                                    <version>${commons.pool.version}</version>
                                </bundle>
                                <bundle>
                                    <symbolicName>commons-pool</symbolicName>
                                    <version>${commons.pool.version}</version>
                                </bundle>

                                <bundle>
                                    <symbolicName>snakeyaml</symbolicName>
                                    <version>${org.snakeyaml.version}</version>
                                </bundle>
                                <bundle>
                                    <symbolicName>org.wso2.transport.http.netty</symbolicName>
                                    <version>${project.version}</version>
                                </bundle>
                                <bundle>
                                    <symbolicName>javax.websocket-api</symbolicName>
                                    <version>${javax.websocket.version}</version>
                                </bundle>
                            </bundles>
                        </configuration>
                    </execution>
                </executions>
            </plugin>

            <plugin>
                <groupId>org.apache.maven.plugins</groupId>
                <artifactId>maven-antrun-plugin</artifactId>
                <executions>
                    <execution>
                        <id>clean_target</id>
                        <phase>install</phase>
                        <configuration>
                            <target>
                                <delete dir="src/main/resources" />
                                <delete dir="src/main" />
                                <delete dir="src" />
                            </target>
                        </configuration>
                        <goals>
                            <goal>run</goal>
                        </goals>
                    </execution>
                </executions>
            </plugin>
        </plugins>
    </build>

</project><|MERGE_RESOLUTION|>--- conflicted
+++ resolved
@@ -20,11 +20,7 @@
     <parent>
         <groupId>org.wso2.transport.http</groupId>
         <artifactId>http-parent</artifactId>
-<<<<<<< HEAD
-        <version>6.0.124-SNAPSHOT</version>
-=======
         <version>6.0.125-SNAPSHOT</version>
->>>>>>> df5c9fae
         <relativePath>../../pom.xml</relativePath>
     </parent>
     <modelVersion>4.0.0</modelVersion>
