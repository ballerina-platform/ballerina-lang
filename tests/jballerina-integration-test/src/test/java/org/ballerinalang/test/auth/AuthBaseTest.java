--- conflicted
+++ resolved
@@ -36,11 +36,6 @@
 public class AuthBaseTest extends BaseTest {
 
     protected static BServerInstance basicAuthServerInstance;
-<<<<<<< HEAD
-    protected static BServerInstance ldapAuthServerInstance;
-    private static EmbeddedDirectoryServer embeddedDirectoryServer;
-=======
->>>>>>> 0d81f0ff
 
     @BeforeGroups(value = "auth-test", alwaysRun = true)
     public void start() throws Exception {
@@ -48,10 +43,6 @@
                 20009, 20010, 20011};
         int[] jwtAuthRequiredPorts = new int[]{20100, 20101, 20102, 20103, 20104, 20105, 20106, 20107, 20108,
                 20109, 20110, 20111, 20112, 20113, 20114, 20115, 20116, 20117, 20199};
-<<<<<<< HEAD
-        int[] ldapAuthRequiredPorts = new int[]{20300};
-=======
->>>>>>> 0d81f0ff
 
         String keyStore = StringEscapeUtils.escapeJava(
                 Paths.get("src", "test", "resources", "certsAndKeys", "ballerinaKeystore.p12").toAbsolutePath()
@@ -69,26 +60,14 @@
                 "--truststore=" + trustStore};
 
         basicAuthServerInstance = new BServerInstance(balServer);
-<<<<<<< HEAD
-        ldapAuthServerInstance = new BServerInstance(balServer);
 
         basicAuthServerInstance.startServer(basePath, "basic", null, args, basicAuthRequiredPorts);
-        ldapAuthServerInstance.startServer(basePath, "ldap", null, args, ldapAuthRequiredPorts);
-=======
-
-        basicAuthServerInstance.startServer(basePath, "basic", null, args, basicAuthRequiredPorts);
->>>>>>> 0d81f0ff
     }
 
     @AfterGroups(value = "auth-test", alwaysRun = true)
     public void cleanup() throws Exception {
         basicAuthServerInstance.removeAllLeechers();
         basicAuthServerInstance.shutdownServer();
-<<<<<<< HEAD
-        ldapAuthServerInstance.removeAllLeechers();
-        ldapAuthServerInstance.shutdownServer();
-=======
->>>>>>> 0d81f0ff
     }
 
     protected void assertOK(HttpResponse response) {
