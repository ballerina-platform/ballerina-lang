--- conflicted
+++ resolved
@@ -17,15 +17,9 @@
  */
 package org.ballerinalang.test.packaging;
 
-<<<<<<< HEAD
-import io.ballerina.runtime.JSONParser;
-import io.ballerina.runtime.api.StringUtils;
-import io.ballerina.runtime.values.MapValue;
-=======
 import io.ballerina.runtime.api.utils.StringUtils;
 import io.ballerina.runtime.internal.JsonParser;
 import io.ballerina.runtime.internal.values.MapValue;
->>>>>>> dfa1fba9
 import org.awaitility.Duration;
 import org.ballerinalang.cli.module.util.Utils;
 import org.ballerinalang.test.BaseTest;
@@ -109,11 +103,7 @@
         Assert.assertTrue(Files.isDirectory(projectPath.resolve("src").resolve(moduleName)));
     }
 
-<<<<<<< HEAD
-    @Test(description = "Test pushing a package to central", dependsOnMethods = "testCreateProject")
-=======
     @Test(enabled = false, description = "Test pushing a package to central", dependsOnMethods = "testCreateProject")
->>>>>>> dfa1fba9
     public void testPush() throws Exception {
         Path projectPath = tempProjectDirectory.resolve("initProject");
 
@@ -157,11 +147,7 @@
         clientLeecher.waitForText(60000);
     }
 
-<<<<<<< HEAD
-    @Test(description = "Test pulling a package from central", dependsOnMethods = "testPush")
-=======
     @Test(enabled = false, description = "Test pulling a package from central", dependsOnMethods = "testPush")
->>>>>>> dfa1fba9
     public void testPull() {
         String baloFileName = moduleName + "-"
                               + ProgramFileConstants.IMPLEMENTATION_VERSION + "-"
@@ -184,7 +170,7 @@
         Assert.assertTrue(Files.exists(tempHomeDirectory.resolve(baloPath).resolve(baloFileName)));
     }
 
-    @Test(description = "Test searching a package from central", dependsOnMethods = "testPush")
+    @Test(enabled = false, description = "Test searching a package from central", dependsOnMethods = "testPush")
     public void testSearch() throws BallerinaTestException {
         String actualMsg = balClient.runMainAndReadStdOut("search", new String[]{moduleName}, envVariables,
                 balServer.getServerHome(), false);
@@ -199,11 +185,7 @@
         Assert.assertTrue(actualMsg.contains("0.1.0"));
     }
 
-<<<<<<< HEAD
-    @Test(description = "Test pullCount of a package from central", dependsOnMethods = "testPull")
-=======
     @Test(enabled = false, description = "Test pullCount of a package from central", dependsOnMethods = "testPull")
->>>>>>> dfa1fba9
     public void testPullCount() throws IOException {
         initializeSsl();
         String url = RepoUtils.getStagingURL() + "/modules/info/" + orgName + "/" + moduleName + "/*/";
