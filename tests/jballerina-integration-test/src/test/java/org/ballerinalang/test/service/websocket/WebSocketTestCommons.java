/*
 *  Copyright (c) 2018, WSO2 Inc. (http://www.wso2.org) All Rights Reserved.
 *
 *  WSO2 Inc. licenses this file to you under the Apache License,
 *  Version 2.0 (the "License"); you may not use this file except
 *  in compliance with the License.
 *  You may obtain a copy of the License at
 *
 *  http://www.apache.org/licenses/LICENSE-2.0
 *
 *  Unless required by applicable law or agreed to in writing,
 *  software distributed under the License is distributed on an
 *  "AS IS" BASIS, WITHOUT WARRANTIES OR CONDITIONS OF ANY
 *  KIND, either express or implied.  See the License for the
 *  specific language governing permissions and limitations
 *  under the License.
 */

package org.ballerinalang.test.service.websocket;

import org.ballerinalang.test.BaseTest;
import org.ballerinalang.test.context.BServerInstance;
import org.ballerinalang.test.context.BallerinaTestException;
import org.testng.annotations.AfterGroups;
import org.testng.annotations.BeforeGroups;

import java.io.File;

/**
 * Facilitate the common functionality of WebSocket integration tests.
 */
public class WebSocketTestCommons extends BaseTest {
    protected static final int TIMEOUT_IN_SECS = 10;

    protected static BServerInstance serverInstance;

    /**
     * Initializes ans start Ballerina with the websocket services package.
     *
     * @throws BallerinaTestException on Ballerina related issues.
     */
    @BeforeGroups(value = "websocket-test", alwaysRun = true)
    public void start() throws BallerinaTestException {
<<<<<<< HEAD
        int[] requiredPorts = new int[]{
                9076, 9077, 9078, 9079, 9080, 9081, 9082, 9083, 9084, 9085, 9086, 9087, 9088, 9089, 9090, 9091, 9092,
                9093, 9094, 9095, 9096, 9097, 9098, 9099, 9100, 9200, 9201, 9202};
=======
        int[] requiredPorts =
                new int[]{21001, 21002, 21003, 21004, 21005, 21006, 21007, 21008, 21009, 21010, 21011, 21022, 21021,
                        21012, 21013, 21014, 21015, 21016, 21017, 21018, 21019, 21020, 21023, 21024, 21025, 21026};
>>>>>>> 422eff4d
        String balFile = new File("src" + File.separator + "test" + File.separator + "resources" + File.separator +
                                          "websocket").getAbsolutePath();
        serverInstance = new BServerInstance(balServer);
        serverInstance.startServer(balFile, "wsservices", requiredPorts);
    }

    @AfterGroups(value = "websocket-test", alwaysRun = true)
    public void stop() throws Exception {
        serverInstance.removeAllLeechers();
        serverInstance.shutdownServer();
    }
}<|MERGE_RESOLUTION|>--- conflicted
+++ resolved
@@ -41,15 +41,9 @@
      */
     @BeforeGroups(value = "websocket-test", alwaysRun = true)
     public void start() throws BallerinaTestException {
-<<<<<<< HEAD
-        int[] requiredPorts = new int[]{
-                9076, 9077, 9078, 9079, 9080, 9081, 9082, 9083, 9084, 9085, 9086, 9087, 9088, 9089, 9090, 9091, 9092,
-                9093, 9094, 9095, 9096, 9097, 9098, 9099, 9100, 9200, 9201, 9202};
-=======
         int[] requiredPorts =
                 new int[]{21001, 21002, 21003, 21004, 21005, 21006, 21007, 21008, 21009, 21010, 21011, 21022, 21021,
                         21012, 21013, 21014, 21015, 21016, 21017, 21018, 21019, 21020, 21023, 21024, 21025, 21026};
->>>>>>> 422eff4d
         String balFile = new File("src" + File.separator + "test" + File.separator + "resources" + File.separator +
                                           "websocket").getAbsolutePath();
         serverInstance = new BServerInstance(balServer);
