--- conflicted
+++ resolved
@@ -46,11 +46,7 @@
         int[] requiredPorts =
                 new int[]{21001, 21002, 21003, 21004, 21005, 21006, 21007, 21008, 21009, 21010, 21011, 21022, 21021,
                         21012, 21013, 21014, 21015, 21016, 21017, 21018, 21019, 21020, 21023, 21024, 21025, 21026,
-<<<<<<< HEAD
-                        21027, 21028, 21029, 21030, 21031};
-=======
-                        21027};
->>>>>>> cd208e18
+                        21027, 21028, 21029, 21030, 21031, 21032, 21033};
         String balFile = new File("src" + File.separator + "test" + File.separator + "resources" + File.separator +
                                           "websocket").getAbsolutePath();
         String keyStore = StringEscapeUtils.escapeJava(
