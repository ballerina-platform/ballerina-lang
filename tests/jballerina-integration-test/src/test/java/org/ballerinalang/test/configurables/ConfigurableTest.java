/*
 *  Copyright (c) 2020, WSO2 Inc. (http://www.wso2.org) All Rights Reserved.
 *
 *  WSO2 Inc. licenses this file to you under the Apache License,
 *  Version 2.0 (the "License"); you may not use this file except
 *  in compliance with the License.
 *  You may obtain a copy of the License at
 *
 *    http://www.apache.org/licenses/LICENSE-2.0
 *
 *  Unless required by applicable law or agreed to in writing,
 *  software distributed under the License is distributed on an
 *  "AS IS" BASIS, WITHOUT WARRANTIES OR CONDITIONS OF ANY
 *  KIND, either express or implied.  See the License for the
 *  specific language governing permissions and limitations
 *  under the License.
 */

package org.ballerinalang.test.configurables;

import org.ballerinalang.test.BaseTest;
import org.ballerinalang.test.context.BMainInstance;
import org.ballerinalang.test.context.BallerinaTestException;
import org.ballerinalang.test.context.LogLeecher;
import org.ballerinalang.test.packaging.PackerinaTestUtils;
import org.testng.annotations.BeforeClass;
import org.testng.annotations.DataProvider;
import org.testng.annotations.Test;

import java.io.File;
import java.nio.file.Paths;
import java.util.Map;

import static io.ballerina.runtime.internal.configurable.providers.toml.TomlConstants.CONFIG_DATA_ENV_VARIABLE;
import static io.ballerina.runtime.internal.configurable.providers.toml.TomlConstants.CONFIG_FILES_ENV_VARIABLE;
import static io.ballerina.runtime.internal.configurable.providers.toml.TomlConstants.ENV_VAR_PREFIX;
import static org.ballerinalang.test.context.LogLeecher.LeecherType.ERROR;

/**
 * Test cases for checking configurable variables in Ballerina.
 */
public class ConfigurableTest extends BaseTest {

    private static final String testFileLocation = Paths.get("src", "test", "resources", "configurables")
            .toAbsolutePath().toString();
    private BMainInstance bMainInstance;
    private final String testsPassed = "Tests passed";

    @BeforeClass
    public void setup() throws BallerinaTestException {
        bMainInstance = new BMainInstance(balServer);
        // Build and push config Lib project.
<<<<<<< HEAD
        compilePackageAndPushToLocal(Paths.get(testFileLocation, "configLibProject").toString(), "testOrg-configLib" +
                "-java21-0.1.0");
    }

    private void compilePackageAndPushToLocal(String packagPath, String balaFileName) throws BallerinaTestException {
        LogLeecher buildLeecher = new LogLeecher("target/bala/" + balaFileName + ".bala");
        LogLeecher pushLeecher = new LogLeecher("Successfully pushed target/bala/" + balaFileName + ".bala to " +
                                                        "'local' repository.");
        bMainInstance.runMain("pack", new String[]{}, null, null, new LogLeecher[]{buildLeecher},
                              packagPath);
        buildLeecher.waitForText(5000);
        bMainInstance.runMain("push", new String[]{"--repository=local"}, null, null, new LogLeecher[]{pushLeecher},
                              packagPath);
        pushLeecher.waitForText(5000);
=======
        bMainInstance.compilePackageAndPushToLocal(Paths.get(testFileLocation, "configLibProject").toString(),
                "testOrg-configLib-java17-0.1.0");
>>>>>>> dab12c8a
    }

    @Test
    public void testConfigurableBalRun() throws BallerinaTestException {
        // bal run package with configurables
        LogLeecher logLeecher1 = new LogLeecher(testsPassed);
        bMainInstance.runMain("run", new String[]{"main"}, null, new String[]{},
                              new LogLeecher[]{logLeecher1}, testFileLocation + "/configurableProject");
        logLeecher1.waitForText(5000);

        // bal run single bal file with configurables
        LogLeecher logLeecher2 = new LogLeecher(testsPassed);
        bMainInstance.runMain("run", new String[]{testFileLocation + "/SingleBalFile/configTest.bal"}, null,
                new String[]{}, new LogLeecher[]{logLeecher2}, testFileLocation + "/SingleBalFile");
        logLeecher2.waitForText(5000);
    }

    @Test
    public void testConfigurableVariablesWithCliArgs() throws BallerinaTestException {
        LogLeecher logLeecher = new LogLeecher(testsPassed);
        bMainInstance.runMain(testFileLocation + "/configurableSimpleProject", "main", null,
                              new String[]{"-CintVar=42", "-CbyteVar=22", "-CstringVar=waru=na", "-CbooleanVar=true",
                                      "-CxmlVar=<book>The Lost World</book>", "-CtestOrg.main.floatVar=3.5",
                                      "-Cmain.decimalVar=24.87", "-Cmain.color=RED", "-Cmain.countryCode=Sri Lanka",
                                      "-Cfiles=pqr-1.toml", "-Cdata=intVar=bbb"},
                              null, null, new LogLeecher[]{logLeecher});
        logLeecher.waitForText(5000);
    }

    @Test
    public void testConfigurableVariablesWithEnvVars() throws BallerinaTestException {
        Map<String, String> envVariables = Map.ofEntries(
                Map.entry(ENV_VAR_PREFIX + "INTVAR", "42"),
                Map.entry(ENV_VAR_PREFIX + "BYTEVAR", "22"),
                Map.entry(ENV_VAR_PREFIX + "STRINGVAR", "waru=na"),
                Map.entry(ENV_VAR_PREFIX + "BOOLEANVAR", "true"),
                Map.entry(ENV_VAR_PREFIX + "XMLVAR", "<book>The Lost World</book>"),
                Map.entry(ENV_VAR_PREFIX + "TESTORG_MAIN_FLOATVAR", "3.5"),
                Map.entry(ENV_VAR_PREFIX + "MAIN_DECIMALVAR", "24.87"),
                Map.entry(ENV_VAR_PREFIX + "MAIN_COLOR", "RED"),
                Map.entry(ENV_VAR_PREFIX + "MAIN_COUNTRYCODE", "Sri Lanka"),
                Map.entry(ENV_VAR_PREFIX + "FILES", "pqr-1.toml"),
                Map.entry(ENV_VAR_PREFIX + "DATA", "intVar=bbb")
        );
        executeBalCommand("/configurableSimpleProject", "main",
                addEnvironmentVariables(envVariables));
    }

    @Test
    public void testConfigurableWithJavaJarRun() throws BallerinaTestException {
        executeBalCommand("/configurableProject", "main", null);
    }

    @Test
    public void testBallerinaTestAPIWithConfigurableVariables() throws BallerinaTestException {
        LogLeecher testLog1 = new LogLeecher("5 passing");
        LogLeecher testLog2 = new LogLeecher("4 passing");
        bMainInstance.runMain("test", new String[]{"configPkg"}, null, new String[]{},
                              new LogLeecher[]{testLog1, testLog2}, testFileLocation + "/testProject");
        testLog1.waitForText(5000);
        testLog2.waitForText(5000);

        // Testing `bal test` command error log for configurables
        String errorMsg = "error: [Config.toml:(3:1,3:22)] configurable variable 'invalidMap' is expected to be of " +
                "type 'map<string> & readonly', but found 'string'";
        String errorLocationMsg = "\tat testOrg/configPkg:0.1.0(tests/main_test.bal:19)";
        LogLeecher errorLog = new LogLeecher(errorMsg, ERROR);
        LogLeecher errorLocationLog = new LogLeecher(errorLocationMsg, ERROR);
        bMainInstance.runMain("test", new String[]{"configPkg"}, null, new String[]{},
                              new LogLeecher[]{errorLog, errorLocationLog}, testFileLocation + "/testErrorProject");
        errorLog.waitForText(5000);
    }

    @Test
    public void testConfigurableModuleStructureWithTestAPI() throws BallerinaTestException {
        LogLeecher testLog1 = new LogLeecher("5 passing");
        LogLeecher testLog2 = new LogLeecher("4 passing");
        bMainInstance.runMain("test", new String[]{"configPkg"}, null, new String[]{},
                new LogLeecher[]{testLog1, testLog2}, testFileLocation + "/testModuleStructureProject");
        testLog1.waitForText(5000);
        testLog2.waitForText(5000);
    }

    @Test
    public void testFileEnvVariableBasedConfigurable() throws BallerinaTestException {

        // test config file location through `BAL_CONFIG_FILES` env variable
        String configFilePaths = Paths.get(testFileLocation, "config_files", "Config-A.toml") +
                File.pathSeparator + Paths.get(testFileLocation, "config_files", "Config-B.toml");
        executeBalCommand("", "envVarPkg",
                addEnvironmentVariables(Map.ofEntries(Map.entry(CONFIG_FILES_ENV_VARIABLE, configFilePaths))));
    }

    @Test
    public void testDataEnvVariableBasedConfigurableNegative() throws BallerinaTestException {
        LogLeecher errorLeecher1 = new LogLeecher("warning: invalid TOML file :", ERROR);
        LogLeecher errorLeecher2 = new LogLeecher("[BAL_CONFIG_DATA:(1:11,1:12)] missing new line", ERROR);
        LogLeecher errorLeecher3 = new LogLeecher("[BAL_CONFIG_DATA:(1:22,1:24)] missing new line", ERROR);
        LogLeecher errorLeecher4 = new LogLeecher("[BAL_CONFIG_DATA:(1:36,1:39)] missing new line", ERROR);
        LogLeecher errorLeecher5 = new LogLeecher("[BAL_CONFIG_DATA:(1:52,1:57)] missing new line", ERROR);
        LogLeecher errorLeecher6 = new LogLeecher("[BAL_CONFIG_DATA:(1:71,1:75)] missing new line", ERROR);
        LogLeecher errorLeecher7 = new LogLeecher("[BAL_CONFIG_DATA:(1:89,1:94)] missing new line", ERROR);
        LogLeecher errorLeecher8 = new LogLeecher("[BAL_CONFIG_DATA:(1:104,1:111)] missing new line", ERROR);
        LogLeecher errorLeecher9 = new LogLeecher("error: value not provided for required configurable variable" +
                " 'stringVar'", ERROR);
        LogLeecher errorLeecher10 = new LogLeecher("error: value not provided for required configurable variable" +
                " 'booleanVar'", ERROR);
        LogLeecher errorLeecher11 = new LogLeecher("error: value not provided for required configurable variable" +
                " 'intArr'", ERROR);
        LogLeecher errorLeecher12 = new LogLeecher("error: value not provided for required configurable variable" +
                " 'decimalArr'", ERROR);
        // test configuration through `BAL_CONFIG_DATA` env variable
        String configData = "[envVarPkg] intVar = 42 floatVar = 3.5 stringVar = \"abc\" booleanVar = true " +
                "decimalVar = 24.87 intArr = [1,2,3] floatArr = [9.0, 5.6]";
        bMainInstance.runMain(testFileLocation, "envVarPkg", null, new String[]{},
                addEnvironmentVariables(Map.ofEntries(Map.entry(CONFIG_DATA_ENV_VARIABLE, configData))), null,
                new LogLeecher[]{errorLeecher1, errorLeecher2, errorLeecher3, errorLeecher4, errorLeecher5,
                        errorLeecher6, errorLeecher7, errorLeecher8, errorLeecher9, errorLeecher10,
                        errorLeecher11, errorLeecher12});
        errorLeecher1.waitForText(5000);
        errorLeecher2.waitForText(5000);
        errorLeecher3.waitForText(5000);
        errorLeecher4.waitForText(5000);
        errorLeecher5.waitForText(5000);
        errorLeecher6.waitForText(5000);
        errorLeecher7.waitForText(5000);
        errorLeecher8.waitForText(5000);
        errorLeecher9.waitForText(5000);
        errorLeecher10.waitForText(5000);
        errorLeecher11.waitForText(5000);
        errorLeecher12.waitForText(5000);
    }

    @Test
    public void testDataEnvVariableBasedConfigurableWithNewLine() throws BallerinaTestException {
        String configData = """
                [envVarPkg]
                intVar = 42
                floatVar = 3.5
                stringVar = "abc"
                booleanVar = true
                decimalVar = 24.87
                intArr = [1,2,3]
                floatArr = [9.0, 5.6]
                stringArr = ["red", "yellow", "green"]
                booleanArr = [true, false,false, true]
                decimalArr = [8.9, 4.5, 6.2]""";
        executeBalCommand("", "envVarPkg",
                addEnvironmentVariables(Map.ofEntries(Map.entry(CONFIG_DATA_ENV_VARIABLE, configData))));

        configData = "[envVarPkg]\\nintVar = 42\\nfloatVar = 3.5\\nstringVar = \"abc\"\\nbooleanVar = true\\n" +
                "decimalVar = 24.87\\nintArr = [1,2,3]\\nfloatArr = [9.0, 5.6]\\n" +
                "stringArr = [\"red\", \"yellow\", \"green\"]\\nbooleanArr = [true, false,false, true]\\n" +
                "decimalArr = [8.9, 4.5, 6.2]";
        executeBalCommand("", "envVarPkg",
                addEnvironmentVariables(Map.ofEntries(Map.entry(CONFIG_DATA_ENV_VARIABLE, configData))));

        configData = "[envVarPkg]\\n\\rintVar = 42\\n\\rfloatVar = 3.5\\n\\rstringVar = \"abc\"\\n\\r" +
                "booleanVar = true\\n\\rdecimalVar = 24.87\\n\\rintArr = [1,2,3]\\n\\r" +
                "floatArr = [9.0, 5.6]\\n\\rstringArr = [\"red\", \"yellow\", \"green\"]\\n\\r" +
                "booleanArr = [true, false,false, true]\\n\\rdecimalArr = [8.9, 4.5, 6.2]";
        executeBalCommand("", "envVarPkg",
                addEnvironmentVariables(Map.ofEntries(Map.entry(CONFIG_DATA_ENV_VARIABLE, configData))));
    }

    @Test
    public void testConfigOverriding() throws BallerinaTestException {
        // Check multiple cases of TOML values getting overridden
        String configFilePath1 =  Paths.get(testFileLocation, "config_files", "Config.toml").toString();
        String configFilePath2 =  Paths.get(testFileLocation, "config_files", "Config-override.toml").toString();


        // test config file overriding another config file
        Map<String, String> envVarMap = Map.ofEntries(
                Map.entry(CONFIG_FILES_ENV_VARIABLE, configFilePath1 + File.pathSeparator + configFilePath2));
        executeBalCommand("", "envVarPkg", addEnvironmentVariables(envVarMap));

        // test config file overriding config content
        String configData = "[envVarPkg] " +
                "booleanVar = false " +
                "decimalVar = 12.34 " +
                "floatVar = 23.1 " +
                "intVar = 22 " +
                "stringVar = \"this should get overridden\" " +
                "booleanArr = [true, false, false, true] " +
                "decimalArr = [9.1, 8.2, 7.3] " +
                "floatArr = [1.9, 2.8, 3.7] " +
                "intArr = [1, 9, 2, 8] " +
                "stringArr = [\"this\", \"should\", \"get\", \"overridden\"]";
        envVarMap = Map.ofEntries(
                Map.entry(CONFIG_FILES_ENV_VARIABLE, configFilePath1),
                Map.entry(CONFIG_DATA_ENV_VARIABLE, configData));
        executeBalCommand("", "envVarPkg", addEnvironmentVariables(envVarMap));

        // test configuration using default path
        executeBalCommand("", "envVarPkg", null);
    }

    @Test
    public void testRecordValueWithModuleClash() throws BallerinaTestException {
        executeBalCommand("/recordModuleProject", "main", null);
    }

    @Test()
    public void testConfigurableUnionTypes() throws BallerinaTestException {
        executeBalCommand("/configUnionTypesProject", "configUnionTypes", null);
    }

    @Test
    public void testMultipleTomlModuleSections() throws BallerinaTestException {
        executeBalCommand("/multipleTomlModuleSectionsProject", "test_module", null);
    }

    /** Negative test cases. */

    @Test
    public void testConfigurableVariablesWithInvalidCliArgs() throws BallerinaTestException {
        LogLeecher errorLeecher1 = new LogLeecher("error: [intVar=waruna] configurable variable 'intVar' is expected " +
                                                          "to be of type 'int', but found 'waruna'", ERROR);
        LogLeecher errorLeecher2 = new LogLeecher("error: [byteVar=2200] value provided for byte variable 'byteVar' " +
                                                          "is out of range. Expected range is (0-255), found '2200'",
                                                  ERROR);
        LogLeecher errorLeecher3 = new LogLeecher("error: [testOrg.main.floatVar=eee] configurable variable " +
                                                          "'floatVar' is expected to be of type 'float', but found " +
                                                          "'eee'", ERROR);
        LogLeecher errorLeecher4 = new LogLeecher("error: value not provided for required configurable variable " +
                                                          "'stringVar'", ERROR);
        LogLeecher errorLeecher5 = new LogLeecher("error: [xmlVar=123<?????] configurable variable 'xmlVar' is " +
                                                          "expected to be of type 'xml<((lang.xml:Element|lang" +
                                                          ".xml:Comment|lang.xml:ProcessingInstruction|lang.xml:Text)" +
                                                          " & readonly)>', but found '123<?????", ERROR);

        bMainInstance.runMain("run", new String[]{"main", "--", "-CintVar=waruna", "-CbyteVar=2200", "-CbooleanVar" +
                "=true", "-CxmlVar=123<?????", "-CtestOrg.main.floatVar=eee",
                "-Cmain.decimalVar=24.87", "-Cfiles=pqr-1.toml", "-Cdata=intVar=bbb"}, null, new String[]{},
                new LogLeecher[]{errorLeecher1, errorLeecher2, errorLeecher3, errorLeecher4, errorLeecher5},
                testFileLocation + "/configurableSimpleProject");
        errorLeecher1.waitForText(5000);
        errorLeecher2.waitForText(5000);
        errorLeecher3.waitForText(5000);
        errorLeecher4.waitForText(5000);
        errorLeecher5.waitForText(5000);
    }

    @Test
    public void testMapVariableAndModuleAmbiguitySubModule() throws BallerinaTestException {
        LogLeecher errorLog = new LogLeecher("[subModuleClash.bal:(19:26,19:30)] configurable variable name 'test' " +
                "creates an ambiguity with module 'testOrg/subModuleClash.test:0.1.0'", ERROR);
        bMainInstance.runMain("pack", new String[]{}, null, new String[]{},
                new LogLeecher[]{errorLog},
                Paths.get(testFileLocation, "testAmbiguousCases", "subModuleClash").toString());
        errorLog.waitForText(5000);
    }

    @Test
    public void testMapVariableAndModuleAmbiguityImportedModule() throws BallerinaTestException {
        String projectPath = Paths.get(testFileLocation, "testAmbiguousCases").toString();
        LogLeecher errorLog = new LogLeecher("[main.bal:(19:26,19:30)] configurable variable name 'test' creates an " +
                "ambiguity with module 'testOrg/test:0.1.0'", ERROR);
        bMainInstance.compilePackageAndPushToLocal(Paths.get(projectPath, "importedModuleClash", "test").toString(),
                "testOrg-test-any-0.1.0");
        bMainInstance.runMain("pack", new String[]{"main"}, null, new String[]{},
                new LogLeecher[]{errorLog}, projectPath + "/importedModuleClash");
        errorLog.waitForText(5000);
    }

    @Test
    public void testMapVariableAndModuleAmbiguityMultipleSubModule() throws BallerinaTestException {
        LogLeecher errorLog = new LogLeecher("[mod1.bal:(17:26,17:30)] configurable variable name 'test' creates an " +
                "ambiguity with module 'testOrg/multipleSubModuleClash.mod1.test:0.1.0'", ERROR);
        bMainInstance.runMain("pack", new String[]{}, null, new String[]{},
                new LogLeecher[]{errorLog},
                Paths.get(testFileLocation, "testAmbiguousCases", "multipleSubModuleClash").toString());
        errorLog.waitForText(5000);
    }

    @Test
    public void testConfigurableVariablesWithInvalidEnvVars() throws BallerinaTestException {
        LogLeecher errorLeecher1 = new LogLeecher("error: [BAL_CONFIG_VAR_INTVAR=hinduja] configurable variable " +
                                        "'intVar' is expected to be of type 'int', but found 'hinduja'", ERROR);
        LogLeecher errorLeecher2 = new LogLeecher("error: [BAL_CONFIG_VAR_BYTEVAR=2200] value provided for byte " +
                                                  "variable 'byteVar' is out of range. Expected range is (0-255), " +
                                                  "found '2200'", ERROR);
        LogLeecher errorLeecher3 = new LogLeecher("error: [BAL_CONFIG_VAR_TESTORG_MAIN_FLOATVAR=eee] configurable " +
                                                  "variable 'floatVar' is expected to be of type 'float', but found " +
                                                  "'eee'", ERROR);
        LogLeecher errorLeecher4 = new LogLeecher("error: value not provided for required configurable variable " +
                                                  "'stringVar'", ERROR);
        LogLeecher errorLeecher5 = new LogLeecher("error: [BAL_CONFIG_VAR_XMLVAR=123<?????] configurable variable " +
                                                  "'xmlVar' is expected to be of type 'xml<((lang.xml:Element|lang" +
                                                  ".xml:Comment|lang.xml:ProcessingInstruction|lang.xml:Text)" +
                                                  " & readonly)>', but found '123<?????", ERROR);
        Map<String, String> envVariables = Map.ofEntries(
                Map.entry(ENV_VAR_PREFIX + "INTVAR", "hinduja"),
                Map.entry(ENV_VAR_PREFIX + "BYTEVAR", "2200"),
                Map.entry(ENV_VAR_PREFIX + "BOOLEANVAR", "true"),
                Map.entry(ENV_VAR_PREFIX + "XMLVAR", "123<?????"),
                Map.entry(ENV_VAR_PREFIX + "TESTORG_MAIN_FLOATVAR", "eee"),
                Map.entry(ENV_VAR_PREFIX + "MAIN_DECIMALVAR", "24.87"),
                Map.entry(ENV_VAR_PREFIX + "FILES", "pqr-1.toml"),
                Map.entry(ENV_VAR_PREFIX + "DATA", "intVar=bbb")
        );

        bMainInstance.runMain("run", new String[]{"main"}, addEnvironmentVariables(envVariables),
                new String[]{}, new LogLeecher[]{errorLeecher1, errorLeecher2, errorLeecher3, errorLeecher4,
                        errorLeecher5}, testFileLocation + "/configurableSimpleProject");
        errorLeecher1.waitForText(5000);
        errorLeecher2.waitForText(5000);
        errorLeecher3.waitForText(5000);
        errorLeecher4.waitForText(5000);
        errorLeecher5.waitForText(5000);
    }

    private void executeBalCommand(String projectPath, String packageName,
                                   Map<String, String> envProperties) throws BallerinaTestException {
        LogLeecher logLeecher = new LogLeecher(testsPassed);
        bMainInstance.runMain(testFileLocation + projectPath, packageName, null, new String[]{}, envProperties, null,
                new LogLeecher[]{logLeecher});
        logLeecher.waitForText(5000);
    }

    @Test(dataProvider = "structured-project-provider")
    public void testStructuredTypeConfigurable(String packageName, String configFile) throws BallerinaTestException {
        executeBalCommand("/configStructuredTypesProject", packageName,
                addEnvironmentVariables(Map.ofEntries(Map.entry(CONFIG_FILES_ENV_VARIABLE, configFile))));
    }

    @DataProvider(name = "structured-project-provider")
    public Object[] structuredDataProvider() {
        return new String[][]{
                {"configRecordType", "Config_records.toml"},
                {"configOpenRecord", "Config_open_records.toml"},
                {"defaultValuesRecord", "Config_default_values.toml"},
                {"configRecordArray", "Config_record_arrays.toml"},
                {"configTableType", "Config_tables.toml"},
                {"configMapType", "Config_maps.toml"},
                {"configComplexXml", "Config_xml.toml"},
                {"configTupleType", "Config_tuples.toml"},
                {"configTableArray", "Config_table_arrays.toml"},
                {"configRecordType", "Config_records_inline.toml"},
                {"configOpenRecord", "Config_open_records_inline.toml"},
                {"defaultValuesRecord", "Config_default_values_inline.toml"},
                {"configRecordArray", "Config_record_arrays_inline.toml"},
                {"configTableType", "Config_tables_inline.toml"},
                {"configMapType", "Config_maps_inline.toml"},
                {"configComplexXml", "Config_xml_inline.toml"},
                {"configTupleType", "Config_tuples_inline.toml"},

        };
    }

    @Test
    public void testLargeNoOfConfigVariables() throws BallerinaTestException {
        executeBalCommand("/largeProject", "main", null);
    }

    @Test
    public void testModuleAmbiguityWithModuleNameAsBallerina() throws BallerinaTestException {
        LogLeecher errorLog = new LogLeecher("error: [Config.toml:(1:1,1:13)] the module name 'ballerina' clashes " +
                "with an imported organization name. Please provide the module name as '[ballerina.ballerina]'", ERROR);
        bMainInstance.runMain("run", new String[]{}, null, new String[]{},
                new LogLeecher[]{errorLog},
                Paths.get(testFileLocation, "testAmbiguousCases", "moduleNamedBallerina").toString());
        errorLog.waitForText(5000);
    }

    /**
     * Get environment variables and add config file path, data as an env variable.
     *
     * @return env directory variable array
     */
    private Map<String, String> addEnvironmentVariables(Map<String, String> pathVariables) {
        Map<String, String> envVariables = PackerinaTestUtils.getEnvVariables();
        envVariables.putAll(pathVariables);
        return envVariables;
    }
}<|MERGE_RESOLUTION|>--- conflicted
+++ resolved
@@ -50,25 +50,8 @@
     public void setup() throws BallerinaTestException {
         bMainInstance = new BMainInstance(balServer);
         // Build and push config Lib project.
-<<<<<<< HEAD
-        compilePackageAndPushToLocal(Paths.get(testFileLocation, "configLibProject").toString(), "testOrg-configLib" +
-                "-java21-0.1.0");
-    }
-
-    private void compilePackageAndPushToLocal(String packagPath, String balaFileName) throws BallerinaTestException {
-        LogLeecher buildLeecher = new LogLeecher("target/bala/" + balaFileName + ".bala");
-        LogLeecher pushLeecher = new LogLeecher("Successfully pushed target/bala/" + balaFileName + ".bala to " +
-                                                        "'local' repository.");
-        bMainInstance.runMain("pack", new String[]{}, null, null, new LogLeecher[]{buildLeecher},
-                              packagPath);
-        buildLeecher.waitForText(5000);
-        bMainInstance.runMain("push", new String[]{"--repository=local"}, null, null, new LogLeecher[]{pushLeecher},
-                              packagPath);
-        pushLeecher.waitForText(5000);
-=======
         bMainInstance.compilePackageAndPushToLocal(Paths.get(testFileLocation, "configLibProject").toString(),
-                "testOrg-configLib-java17-0.1.0");
->>>>>>> dab12c8a
+                "testOrg-configLib-java21-0.1.0");
     }
 
     @Test
