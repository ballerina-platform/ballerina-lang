--- conflicted
+++ resolved
@@ -48,33 +48,28 @@
         final String span4Position = FILE_NAME + ":24:15";
         final String span5Position = FILE_NAME + ":32:21";
         final String span6Position = FILE_NAME + ":38:16";
-<<<<<<< HEAD
-        final String moduleID = "intg_tests/tracing_tests:0.0.1";
-        final List<BMockSpan.BMockSpanEvent> expectedCheckpoints = Arrays.asList(
-                new BMockSpan.BMockSpanEvent(moduleID, FILE_NAME + ":20:5"),
-                new BMockSpan.BMockSpanEvent(moduleID, FILE_NAME + ":22:13"),
-                new BMockSpan.BMockSpanEvent(moduleID, FILE_NAME + ":25:23"),
-                new BMockSpan.BMockSpanEvent(moduleID, FILE_NAME + ":32:16"),
-                new BMockSpan.BMockSpanEvent(moduleID, FILE_NAME + ":32:21"),
-                new BMockSpan.BMockSpanEvent(moduleID, FILE_NAME + ":33:11"),
-                new BMockSpan.BMockSpanEvent(moduleID, FILE_NAME + ":38:16"),
-                new BMockSpan.BMockSpanEvent(moduleID, FILE_NAME + ":39:11"),
-                new BMockSpan.BMockSpanEvent(moduleID, FILE_NAME + ":53:33"),
-                new BMockSpan.BMockSpanEvent(moduleID, FILE_NAME + ":53:33"),
-                new BMockSpan.BMockSpanEvent(moduleID, FILE_NAME + ":54:31"),
-                new BMockSpan.BMockSpanEvent(moduleID, FILE_NAME + ":55:5"),
-                new BMockSpan.BMockSpanEvent(moduleID, FILE_NAME + ":55:5"),
-                new BMockSpan.BMockSpanEvent(moduleID, FILE_NAME + ":56:11"),
-                new BMockSpan.BMockSpanEvent(moduleID, FILE_NAME + ":56:5"),
-                new BMockSpan.BMockSpanEvent(moduleID, FILE_NAME + ":56:5"),
-                new BMockSpan.BMockSpanEvent(moduleID, FILE_NAME + ":57:1"),
-                new BMockSpan.BMockSpanEvent(moduleID, FILE_NAME + ":29:9")
-        );
-=======
         final String entryPointFunctionModule = "intg_tests/tracing_tests:0.0.1";
         final String entryPointFunctionPosition = "01_main_function.bal:19:1";
->>>>>>> 0013610f
-
+        final List<BMockSpan.BMockSpanEvent> expectedCheckpoints = Arrays.asList(
+                new BMockSpan.BMockSpanEvent(entryPointFunctionModule, FILE_NAME + ":20:5"),
+                new BMockSpan.BMockSpanEvent(entryPointFunctionModule, FILE_NAME + ":22:13"),
+                new BMockSpan.BMockSpanEvent(entryPointFunctionModule, FILE_NAME + ":25:23"),
+                new BMockSpan.BMockSpanEvent(entryPointFunctionModule, FILE_NAME + ":32:16"),
+                new BMockSpan.BMockSpanEvent(entryPointFunctionModule, FILE_NAME + ":32:21"),
+                new BMockSpan.BMockSpanEvent(entryPointFunctionModule, FILE_NAME + ":33:11"),
+                new BMockSpan.BMockSpanEvent(entryPointFunctionModule, FILE_NAME + ":38:16"),
+                new BMockSpan.BMockSpanEvent(entryPointFunctionModule, FILE_NAME + ":39:11"),
+                new BMockSpan.BMockSpanEvent(entryPointFunctionModule, FILE_NAME + ":53:33"),
+                new BMockSpan.BMockSpanEvent(entryPointFunctionModule, FILE_NAME + ":53:33"),
+                new BMockSpan.BMockSpanEvent(entryPointFunctionModule, FILE_NAME + ":54:31"),
+                new BMockSpan.BMockSpanEvent(entryPointFunctionModule, FILE_NAME + ":55:5"),
+                new BMockSpan.BMockSpanEvent(entryPointFunctionModule, FILE_NAME + ":55:5"),
+                new BMockSpan.BMockSpanEvent(entryPointFunctionModule, FILE_NAME + ":56:11"),
+                new BMockSpan.BMockSpanEvent(entryPointFunctionModule, FILE_NAME + ":56:5"),
+                new BMockSpan.BMockSpanEvent(entryPointFunctionModule, FILE_NAME + ":56:5"),
+                new BMockSpan.BMockSpanEvent(entryPointFunctionModule, FILE_NAME + ":57:1"),
+                new BMockSpan.BMockSpanEvent(entryPointFunctionModule, FILE_NAME + ":29:9")
+        );
         List<BMockSpan> spans = this.getFinishedSpans("Unknown Service");
         Assert.assertEquals(spans.stream()
                         .map(span -> span.getTags().get("src.position"))
