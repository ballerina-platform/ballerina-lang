// Copyright (c) 2019 WSO2 Inc. (http://www.wso2.org) All Rights Reserved.
//
// WSO2 Inc. licenses this file to you under the Apache License,
// Version 2.0 (the "License"); you may not use this file except
// in compliance with the License.
// You may obtain a copy of the License at
//
// http://www.apache.org/licenses/LICENSE-2.0
//
// Unless required by applicable law or agreed to in writing,
// software distributed under the License is distributed on an
// "AS IS" BASIS, WITHOUT WARRANTIES OR CONDITIONS OF ANY
// KIND, either express or implied.  See the License for the
// specific language governing permissions and limitations
// under the License.

import ballerina/http;
import ballerina/log;

http:Client h2Client = new ("http://localhost:9107", {
    httpVersion: "2.0",
    http2Settings: {
        http2PriorKnowledge: true
    }
});

@http:ServiceConfig {
    basePath: "/test"
}
service helloWorld on new http:Listener(9107, {httpVersion: "2.0"}) {
    @http:ResourceConfig {
        path: "/hello"
    }
    resource function abnormalResource(http:Caller caller, http:Request request) {
        var result = caller->continue();
        handleError(result);
        http:Response res = new;
        var payload = request.getTextPayload();
        if (payload is string) {
            res.statusCode = 200;
            res.setPayload(<@untainted string>payload);
            var result1 = caller->respond(res);
            handleError(result1);
        } else {
            res.statusCode = 500;
<<<<<<< HEAD
            res.setPayload(<@untainted string>payload.detail()?.message);
=======
            res.setPayload(<@untainted> payload.message());
>>>>>>> 72368cfd
            var result1 = caller->respond(res);
            handleError(result1);
        }
    }

    @http:ResourceConfig {
        methods: ["GET"],
        path: "/initial"
    }
    resource function test100Continue(http:Caller caller, http:Request req) {
        var response = h2Client->post("/test/hello", "100 continue response should be ignored by this client");
        if (response is http:Response) {
            checkpanic caller->respond(<@untainted>response);
        } else {
            checkpanic caller->respond("Error sending client request");
        }
    }
}

function handleError(error? result) {
    if (result is error) {
        log:printError(result.message(), result);
    }
}<|MERGE_RESOLUTION|>--- conflicted
+++ resolved
@@ -43,11 +43,7 @@
             handleError(result1);
         } else {
             res.statusCode = 500;
-<<<<<<< HEAD
-            res.setPayload(<@untainted string>payload.detail()?.message);
-=======
             res.setPayload(<@untainted> payload.message());
->>>>>>> 72368cfd
             var result1 = caller->respond(res);
             handleError(result1);
         }
