// Copyright (c) 2018 WSO2 Inc. (http://www.wso2.org) All Rights Reserved.
//
// WSO2 Inc. licenses this file to you under the Apache License,
// Version 2.0 (the "License"); you may not use this file except
// in compliance with the License.
// You may obtain a copy of the License at
//
// http://www.apache.org/licenses/LICENSE-2.0
//
// Unless required by applicable law or agreed to in writing,
// software distributed under the License is distributed on an
// "AS IS" BASIS, WITHOUT WARRANTIES OR CONDITIONS OF ANY
// KIND, either express or implied.  See the License for the
// specific language governing permissions and limitations
// under the License.

import ballerina/http;
import ballerina/io;
import ballerina/socket;

listener http:Listener echoEP = new(58291);

@http:ServiceConfig { basePath: "/echo" }
service echo on echoEP {

    @http:ResourceConfig {
        methods: ["POST"],
        path: "/"
    }
    resource function echo1(http:Caller caller, http:Request req) {
        socket:Client socketClient = new({ host: "localhost", port: 54387, callbackService: ClientService });
        var payload = req.getTextPayload();
        http:Response resp = new;
        if (payload is string) {
            byte[] payloadByte = payload.toByteArray("UTF-8");
            var writeResult = socketClient->write(payloadByte);
            if (writeResult is int) {
                io:println("Number of bytes written: ", writeResult);
                checkpanic caller->accepted();
            } else {
                io:println("Write error!!!");
                error writeError = writeResult;
                string errMsg = <string>writeError.detail()["message"];
                resp.statusCode = 500;
                resp.setPayload(errMsg);
                var responseError = caller->respond(resp);
                if (responseError is error) {
<<<<<<< HEAD
                    io:println("Error sending response: ", responseError.detail()["message"]);
                }
            }
        } else {
            string errMsg = <string>payload.detail()["message"];
=======
                    error err = responseError;
                    io:println("Error sending response: ", err.detail().message);
                }
            }
        } else {
            error err = payload;
            string errMsg = <string>err.detail().message;
>>>>>>> 25bf6627
            resp.statusCode = 500;
            resp.setPayload(<@untainted> errMsg);
            var responseError = caller->respond(resp);
            if (responseError is error) {
<<<<<<< HEAD
                io:println("Error sending response: ", responseError.detail()["message"]);
=======
                error responseErr = responseError;
                io:println("Error sending response: ", responseErr.detail().message);
>>>>>>> 25bf6627
            }
        }
    }
}

service ClientService = service {

    resource function onConnect(socket:Caller caller) {
        io:println("connect: ", caller.remotePort);
    }

    resource function onReadReady(socket:Caller caller) {
        io:println("New content received for callback");
        var result = caller->read();
        if (result is [byte[], int]) {
            var [content, length] = result;
            if (length > 0) {
                var str = <@untainted> getString(content);
                if (str is string) {
                    io:println(<@untainted>str);
                } else {
                    error e = str;
                    io:println(e.detail()["message"]);
                }
                var closeResult = caller->close();
                if (closeResult is error) {
                    error closeResultError = closeResult;
                    io:println(closeResultError.detail()["message"]);
                } else {
                    io:println("Client connection closed successfully.");
                }
            } else {
                io:println("Client close: ", caller.remotePort);
            }
        } else {
            io:println(<error> result);
        }
    }

    resource function onError(socket:Caller caller, error er) {
        error e = er;
        io:println(e.detail()["message"]);
    }
};

function getString(byte[] content) returns @tainted string|io:Error {
    io:ReadableByteChannel byteChannel = check io:createReadableChannel(content);
    io:ReadableCharacterChannel characterChannel = new io:ReadableCharacterChannel(byteChannel, "UTF-8");
    return check characterChannel.read(15);
}<|MERGE_RESOLUTION|>--- conflicted
+++ resolved
@@ -45,31 +45,19 @@
                 resp.setPayload(errMsg);
                 var responseError = caller->respond(resp);
                 if (responseError is error) {
-<<<<<<< HEAD
-                    io:println("Error sending response: ", responseError.detail()["message"]);
-                }
-            }
-        } else {
-            string errMsg = <string>payload.detail()["message"];
-=======
                     error err = responseError;
-                    io:println("Error sending response: ", err.detail().message);
+                    io:println("Error sending response: ", err.detail()["message"]);
                 }
             }
         } else {
             error err = payload;
             string errMsg = <string>err.detail().message;
->>>>>>> 25bf6627
             resp.statusCode = 500;
             resp.setPayload(<@untainted> errMsg);
             var responseError = caller->respond(resp);
             if (responseError is error) {
-<<<<<<< HEAD
-                io:println("Error sending response: ", responseError.detail()["message"]);
-=======
                 error responseErr = responseError;
-                io:println("Error sending response: ", responseErr.detail().message);
->>>>>>> 25bf6627
+                io:println("Error sending response: ", responseErr.detail()["message"]);
             }
         }
     }
@@ -92,7 +80,7 @@
                     io:println(<@untainted>str);
                 } else {
                     error e = str;
-                    io:println(e.detail()["message"]);
+                    io:println(e.detail().message);
                 }
                 var closeResult = caller->close();
                 if (closeResult is error) {
@@ -111,7 +99,7 @@
 
     resource function onError(socket:Caller caller, error er) {
         error e = er;
-        io:println(e.detail()["message"]);
+        io:println(e.detail().message);
     }
 };
 
