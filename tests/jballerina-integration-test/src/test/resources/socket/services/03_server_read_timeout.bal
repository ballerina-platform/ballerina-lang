--- conflicted
+++ resolved
@@ -41,10 +41,6 @@
     }
 
     resource function onError(socket:Caller caller, error er) {
-<<<<<<< HEAD
-        log:printError("Error on timeout server", er);
-=======
         log:printError("Error on timeout server", err = <error> er);
->>>>>>> 0f1799d6
     }
 }