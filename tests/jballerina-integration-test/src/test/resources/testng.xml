<<<<<<< HEAD
<?xml version="1.0" encoding="UTF-8"?>
<!--
 ~ Copyright (c) 2016, WSO2 Inc. (http://www.wso2.org) All Rights Reserved.
 ~
 ~ Licensed under the Apache License, Version 2.0 (the "License");
 ~ you may not use this file except in compliance with the License.
 ~ You may obtain a copy of the License at
 ~
 ~      http://www.apache.org/licenses/LICENSE-2.0
 ~
 ~ Unless required by applicable law or agreed to in writing, software
 ~ distributed under the License is distributed on an "AS IS" BASIS,
 ~ WITHOUT WARRANTIES OR CONDITIONS OF ANY KIND, either express or implied.
 ~ See the License for the specific language governing permissions and
 ~ limitations under the License.
-->

<!DOCTYPE suite SYSTEM "https://testng.org/testng-1.0.dtd" >

<suite name="jBallerina-Test-Suite" time-out="120000">
    <listeners>
        <listener class-name="org.ballerinalang.test.listener.TestExecutionListener"/>
        <listener class-name="org.ballerinalang.test.listener.TestNGListener"/>
        <listener class-name="org.ballerinalang.test.listener.JBallerinaTestInitializer"/>
    </listeners>

    <test name="ballerina-data-streaming-tests">
        <groups>
            <run>
                <exclude name="brokenOnXMLChange"/>
                <exclude name="brokenOnTableRemove"/>
            </run>
        </groups>
        <classes>
            <class name="org.ballerinalang.test.data.streaming.TableDataStreamingTestCase"/>
        </classes>
    </test>

    <test name="ballerina-packerina-tests">
        <parameter name="enableJBallerinaTests" value="true"/>
        <groups>
            <run>
                <exclude name="brokenOnJBallerina"/>
            </run>
        </groups>
        <classes>
            <class name="org.ballerinalang.test.packaging.ModuleExecutionFlowTests"/>
            <class name="org.ballerinalang.test.packaging.MultipleModuleVersionTests"/>
            <class name="org.ballerinalang.test.packaging.MavenTestCase"/>
        </classes>
    </test>

    <test name="ballerina-readonly-intersection-tests">
        <parameter name="enableJBallerinaTests" value="true"/>
        <classes>
            <class name="org.ballerinalang.test.readonly.ReadOnlyIntersectionViaMultipleModulesTest"/>
            <class name="org.ballerinalang.test.readonly.ReadOnlyIntersectionViaMultipleModulesTest2"/>
            <class name="org.ballerinalang.test.readonly.ReadOnlyIntersectionViaMultipleModulesTest3"/>
        </classes>
    </test>

    <test name="ballerina-isolated-tests">
        <parameter name="enableJBallerinaTests" value="true"/>
        <classes>
            <class name="org.ballerinalang.test.isolated.IsolatedInferenceWithTestsTest"/>
        </classes>
    </test>

    <test name="ballerina-type-id-tests">
        <parameter name="enableJBallerinaTests" value="true"/>
        <classes>
            <class name="org.ballerinalang.test.distinct.TypeIdViaDifferentVersionsTest"/>
        </classes>
    </test>

    <test name="ballerina-run-tests" preserve-order="true">
        <parameter name="enableJBallerinaTests" value="true"/>
        <packages>
            <package name="org.ballerinalang.test.run.*"/>
        </packages>
    </test>

    <test name="ballerina-launch-listener-tests">
        <parameter name="enableJBallerinaTests" value="true" />
        <classes>
            <class name="org.ballerinalang.test.listener.LaunchListenerTestCase"/>
        </classes>
    </test>

    <test name="ballerina-testerina-tests">
        <parameter name="enableJBallerinaTests" value="true" />
        <groups>
            <run>
                <exclude name="brokenOnJBallerina"/>
            </run>
        </groups>
        <classes>
            <class name="org.ballerinalang.test.testarina.TestarinaTestCase" />
        </classes>
    </test>

    <test name="ballerina-docerina-tests">
        <parameter name="enableJBallerinaTests" value="true" />
        <classes>
<!--            <class name="org.ballerinalang.test.docerina.BallerinaApiDocsTestCase" />-->
        </classes>
    </test>

    <test name="ballerina-identifier-tests">
        <parameter name="enableJBallerinaTests" value="true" />
        <classes>
            <class name="org.ballerinalang.test.identifier.IdentifierLiteralTest"/>
        </classes>
    </test>

    <test name="ballerina-configurables-tests">
        <parameter name="enableJBallerinaTests" value="true" />
        <classes>
            <class name="org.ballerinalang.test.configurables.ConfigurableTest"/>
        </classes>
    </test>

    <test name="ballerina-bindgen-tests">
        <parameter name="enableJBallerinaTests" value="true" />
        <classes>
            <class name="org.ballerinalang.test.bindgen.BindgenTestCase" />
        </classes>
    </test>
    <test name="ballerina-async-tests">
        <parameter name="enableJBallerinaTests" value="true" />
        <classes>
            <class name="org.ballerinalang.test.async.AsyncFunctionsTest" />
        </classes>
    </test>
    <test name="ballerina-strand-dump-tests">
        <parameter name="enableJBallerinaTests" value="true" />
        <classes>
            <class name="org.ballerinalang.test.troubleshoot.StrandDumpTest" />
        </classes>
    </test>
    <test name="ballerina-semver-validator-tests">
        <parameter name="enableJBallerinaTests" value="true"/>
        <classes>
            <class name="org.ballerinalang.test.semver.SemverValidatorTest"/>
            <class name="org.ballerinalang.test.semver.SemverValidatorNegativeTest"/>
        </classes>
    </test>
    <test name="ballerina-profiler-tests">
        <parameter name="enableJBallerinaTests" value="true" />
        <classes>
            <class name="org.ballerinalang.test.profiler.ProfilerTest"/>
        </classes>
    </test>
    <test name="ballerina-runtime-api-tests">
        <parameter name="enableJBallerinaTests" value="true" />
        <classes>
            <class name="org.ballerinalang.test.runtime.api.RuntimeAPITest"/>
        </classes>
    </test>
    <test name="ballerina-codegen-optimization-tests">
        <parameter name="enableJBallerinaTests" value="true" />
        <classes>
            <class name="org.ballerinalang.test.codegen.optimizer.NativeDependencyOptimizationTests"/>
        </classes>
    </test>
</suite>
=======
<?xml version="1.0" encoding="UTF-8"?>
<!--
 ~ Copyright (c) 2016, WSO2 Inc. (http://www.wso2.org) All Rights Reserved.
 ~
 ~ Licensed under the Apache License, Version 2.0 (the "License");
 ~ you may not use this file except in compliance with the License.
 ~ You may obtain a copy of the License at
 ~
 ~      http://www.apache.org/licenses/LICENSE-2.0
 ~
 ~ Unless required by applicable law or agreed to in writing, software
 ~ distributed under the License is distributed on an "AS IS" BASIS,
 ~ WITHOUT WARRANTIES OR CONDITIONS OF ANY KIND, either express or implied.
 ~ See the License for the specific language governing permissions and
 ~ limitations under the License.
-->

<!DOCTYPE suite SYSTEM "https://testng.org/testng-1.0.dtd" >

<suite name="jBallerina-Test-Suite" time-out="120000">
    <test name="ballerina-packerina-tests">
        <classes>
            <class name="org.ballerinalang.test.packaging.ModuleExecutionFlowTests"/>
            <class name="org.ballerinalang.test.packaging.MultipleModuleVersionTests"/>
            <class name="org.ballerinalang.test.packaging.MavenTestCase"/>
        </classes>
    </test>
    <test name="ballerina-readonly-intersection-tests">
        <classes>
            <class name="org.ballerinalang.test.readonly.ReadOnlyIntersectionViaMultipleModulesTest"/>
            <class name="org.ballerinalang.test.readonly.ReadOnlyIntersectionViaMultipleModulesTest2"/>
            <class name="org.ballerinalang.test.readonly.ReadOnlyIntersectionViaMultipleModulesTest3"/>
        </classes>
    </test>
    <test name="ballerina-isolated-tests">
        <classes>
            <class name="org.ballerinalang.test.isolated.IsolatedInferenceWithTestsTest"/>
        </classes>
    </test>
    <test name="ballerina-type-id-tests">
        <classes>
            <class name="org.ballerinalang.test.distinct.TypeIdViaDifferentVersionsTest"/>
        </classes>
    </test>
    <test name="ballerina-run-tests">
        <packages>
            <package name="org.ballerinalang.test.run.*"/>
        </packages>
    </test>
    <test name="ballerina-testerina-tests">
        <groups>
            <run>
                <exclude name="brokenOnJBallerina"/>
            </run>
        </groups>
        <classes>
            <class name="org.ballerinalang.test.testarina.TestarinaTestCase" />
        </classes>
    </test>
    <test name="ballerina-identifier-tests">
        <classes>
            <class name="org.ballerinalang.test.identifier.IdentifierLiteralTest"/>
        </classes>
    </test>
    <test name="ballerina-configurables-tests">
        <classes>
            <class name="org.ballerinalang.test.configurables.ConfigurableTest"/>
        </classes>
    </test>
    <test name="ballerina-bindgen-tests">
        <classes>
            <class name="org.ballerinalang.test.bindgen.BindgenTestCase" />
        </classes>
    </test>
    <test name="ballerina-async-tests">
        <classes>
            <class name="org.ballerinalang.test.async.AsyncFunctionsTest" />
        </classes>
    </test>
    <test name="ballerina-strand-dump-tests">
        <classes>
            <class name="org.ballerinalang.test.troubleshoot.StrandDumpTest" />
        </classes>
    </test>
    <test name="ballerina-semver-validator-tests">
        <classes>
            <class name="org.ballerinalang.test.semver.SemverValidatorTest"/>
            <class name="org.ballerinalang.test.semver.SemverValidatorNegativeTest"/>
        </classes>
    </test>
    <test name="ballerina-profiler-tests">
        <classes>
            <class name="org.ballerinalang.test.profiler.ProfilerTest"/>
        </classes>
    </test>
    <test name="ballerina-runtime-api-tests">
        <classes>
            <class name="org.ballerinalang.test.runtime.api.RuntimeAPITest"/>
        </classes>
    </test>
</suite>
>>>>>>> f3703364
<|MERGE_RESOLUTION|>--- conflicted
+++ resolved
@@ -1,270 +1,107 @@
-<<<<<<< HEAD
-<?xml version="1.0" encoding="UTF-8"?>
-<!--
- ~ Copyright (c) 2016, WSO2 Inc. (http://www.wso2.org) All Rights Reserved.
- ~
- ~ Licensed under the Apache License, Version 2.0 (the "License");
- ~ you may not use this file except in compliance with the License.
- ~ You may obtain a copy of the License at
- ~
- ~      http://www.apache.org/licenses/LICENSE-2.0
- ~
- ~ Unless required by applicable law or agreed to in writing, software
- ~ distributed under the License is distributed on an "AS IS" BASIS,
- ~ WITHOUT WARRANTIES OR CONDITIONS OF ANY KIND, either express or implied.
- ~ See the License for the specific language governing permissions and
- ~ limitations under the License.
--->
-
-<!DOCTYPE suite SYSTEM "https://testng.org/testng-1.0.dtd" >
-
-<suite name="jBallerina-Test-Suite" time-out="120000">
-    <listeners>
-        <listener class-name="org.ballerinalang.test.listener.TestExecutionListener"/>
-        <listener class-name="org.ballerinalang.test.listener.TestNGListener"/>
-        <listener class-name="org.ballerinalang.test.listener.JBallerinaTestInitializer"/>
-    </listeners>
-
-    <test name="ballerina-data-streaming-tests">
-        <groups>
-            <run>
-                <exclude name="brokenOnXMLChange"/>
-                <exclude name="brokenOnTableRemove"/>
-            </run>
-        </groups>
-        <classes>
-            <class name="org.ballerinalang.test.data.streaming.TableDataStreamingTestCase"/>
-        </classes>
-    </test>
-
-    <test name="ballerina-packerina-tests">
-        <parameter name="enableJBallerinaTests" value="true"/>
-        <groups>
-            <run>
-                <exclude name="brokenOnJBallerina"/>
-            </run>
-        </groups>
-        <classes>
-            <class name="org.ballerinalang.test.packaging.ModuleExecutionFlowTests"/>
-            <class name="org.ballerinalang.test.packaging.MultipleModuleVersionTests"/>
-            <class name="org.ballerinalang.test.packaging.MavenTestCase"/>
-        </classes>
-    </test>
-
-    <test name="ballerina-readonly-intersection-tests">
-        <parameter name="enableJBallerinaTests" value="true"/>
-        <classes>
-            <class name="org.ballerinalang.test.readonly.ReadOnlyIntersectionViaMultipleModulesTest"/>
-            <class name="org.ballerinalang.test.readonly.ReadOnlyIntersectionViaMultipleModulesTest2"/>
-            <class name="org.ballerinalang.test.readonly.ReadOnlyIntersectionViaMultipleModulesTest3"/>
-        </classes>
-    </test>
-
-    <test name="ballerina-isolated-tests">
-        <parameter name="enableJBallerinaTests" value="true"/>
-        <classes>
-            <class name="org.ballerinalang.test.isolated.IsolatedInferenceWithTestsTest"/>
-        </classes>
-    </test>
-
-    <test name="ballerina-type-id-tests">
-        <parameter name="enableJBallerinaTests" value="true"/>
-        <classes>
-            <class name="org.ballerinalang.test.distinct.TypeIdViaDifferentVersionsTest"/>
-        </classes>
-    </test>
-
-    <test name="ballerina-run-tests" preserve-order="true">
-        <parameter name="enableJBallerinaTests" value="true"/>
-        <packages>
-            <package name="org.ballerinalang.test.run.*"/>
-        </packages>
-    </test>
-
-    <test name="ballerina-launch-listener-tests">
-        <parameter name="enableJBallerinaTests" value="true" />
-        <classes>
-            <class name="org.ballerinalang.test.listener.LaunchListenerTestCase"/>
-        </classes>
-    </test>
-
-    <test name="ballerina-testerina-tests">
-        <parameter name="enableJBallerinaTests" value="true" />
-        <groups>
-            <run>
-                <exclude name="brokenOnJBallerina"/>
-            </run>
-        </groups>
-        <classes>
-            <class name="org.ballerinalang.test.testarina.TestarinaTestCase" />
-        </classes>
-    </test>
-
-    <test name="ballerina-docerina-tests">
-        <parameter name="enableJBallerinaTests" value="true" />
-        <classes>
-<!--            <class name="org.ballerinalang.test.docerina.BallerinaApiDocsTestCase" />-->
-        </classes>
-    </test>
-
-    <test name="ballerina-identifier-tests">
-        <parameter name="enableJBallerinaTests" value="true" />
-        <classes>
-            <class name="org.ballerinalang.test.identifier.IdentifierLiteralTest"/>
-        </classes>
-    </test>
-
-    <test name="ballerina-configurables-tests">
-        <parameter name="enableJBallerinaTests" value="true" />
-        <classes>
-            <class name="org.ballerinalang.test.configurables.ConfigurableTest"/>
-        </classes>
-    </test>
-
-    <test name="ballerina-bindgen-tests">
-        <parameter name="enableJBallerinaTests" value="true" />
-        <classes>
-            <class name="org.ballerinalang.test.bindgen.BindgenTestCase" />
-        </classes>
-    </test>
-    <test name="ballerina-async-tests">
-        <parameter name="enableJBallerinaTests" value="true" />
-        <classes>
-            <class name="org.ballerinalang.test.async.AsyncFunctionsTest" />
-        </classes>
-    </test>
-    <test name="ballerina-strand-dump-tests">
-        <parameter name="enableJBallerinaTests" value="true" />
-        <classes>
-            <class name="org.ballerinalang.test.troubleshoot.StrandDumpTest" />
-        </classes>
-    </test>
-    <test name="ballerina-semver-validator-tests">
-        <parameter name="enableJBallerinaTests" value="true"/>
-        <classes>
-            <class name="org.ballerinalang.test.semver.SemverValidatorTest"/>
-            <class name="org.ballerinalang.test.semver.SemverValidatorNegativeTest"/>
-        </classes>
-    </test>
-    <test name="ballerina-profiler-tests">
-        <parameter name="enableJBallerinaTests" value="true" />
-        <classes>
-            <class name="org.ballerinalang.test.profiler.ProfilerTest"/>
-        </classes>
-    </test>
-    <test name="ballerina-runtime-api-tests">
-        <parameter name="enableJBallerinaTests" value="true" />
-        <classes>
-            <class name="org.ballerinalang.test.runtime.api.RuntimeAPITest"/>
-        </classes>
-    </test>
-    <test name="ballerina-codegen-optimization-tests">
-        <parameter name="enableJBallerinaTests" value="true" />
-        <classes>
-            <class name="org.ballerinalang.test.codegen.optimizer.NativeDependencyOptimizationTests"/>
-        </classes>
-    </test>
-</suite>
-=======
-<?xml version="1.0" encoding="UTF-8"?>
-<!--
- ~ Copyright (c) 2016, WSO2 Inc. (http://www.wso2.org) All Rights Reserved.
- ~
- ~ Licensed under the Apache License, Version 2.0 (the "License");
- ~ you may not use this file except in compliance with the License.
- ~ You may obtain a copy of the License at
- ~
- ~      http://www.apache.org/licenses/LICENSE-2.0
- ~
- ~ Unless required by applicable law or agreed to in writing, software
- ~ distributed under the License is distributed on an "AS IS" BASIS,
- ~ WITHOUT WARRANTIES OR CONDITIONS OF ANY KIND, either express or implied.
- ~ See the License for the specific language governing permissions and
- ~ limitations under the License.
--->
-
-<!DOCTYPE suite SYSTEM "https://testng.org/testng-1.0.dtd" >
-
-<suite name="jBallerina-Test-Suite" time-out="120000">
-    <test name="ballerina-packerina-tests">
-        <classes>
-            <class name="org.ballerinalang.test.packaging.ModuleExecutionFlowTests"/>
-            <class name="org.ballerinalang.test.packaging.MultipleModuleVersionTests"/>
-            <class name="org.ballerinalang.test.packaging.MavenTestCase"/>
-        </classes>
-    </test>
-    <test name="ballerina-readonly-intersection-tests">
-        <classes>
-            <class name="org.ballerinalang.test.readonly.ReadOnlyIntersectionViaMultipleModulesTest"/>
-            <class name="org.ballerinalang.test.readonly.ReadOnlyIntersectionViaMultipleModulesTest2"/>
-            <class name="org.ballerinalang.test.readonly.ReadOnlyIntersectionViaMultipleModulesTest3"/>
-        </classes>
-    </test>
-    <test name="ballerina-isolated-tests">
-        <classes>
-            <class name="org.ballerinalang.test.isolated.IsolatedInferenceWithTestsTest"/>
-        </classes>
-    </test>
-    <test name="ballerina-type-id-tests">
-        <classes>
-            <class name="org.ballerinalang.test.distinct.TypeIdViaDifferentVersionsTest"/>
-        </classes>
-    </test>
-    <test name="ballerina-run-tests">
-        <packages>
-            <package name="org.ballerinalang.test.run.*"/>
-        </packages>
-    </test>
-    <test name="ballerina-testerina-tests">
-        <groups>
-            <run>
-                <exclude name="brokenOnJBallerina"/>
-            </run>
-        </groups>
-        <classes>
-            <class name="org.ballerinalang.test.testarina.TestarinaTestCase" />
-        </classes>
-    </test>
-    <test name="ballerina-identifier-tests">
-        <classes>
-            <class name="org.ballerinalang.test.identifier.IdentifierLiteralTest"/>
-        </classes>
-    </test>
-    <test name="ballerina-configurables-tests">
-        <classes>
-            <class name="org.ballerinalang.test.configurables.ConfigurableTest"/>
-        </classes>
-    </test>
-    <test name="ballerina-bindgen-tests">
-        <classes>
-            <class name="org.ballerinalang.test.bindgen.BindgenTestCase" />
-        </classes>
-    </test>
-    <test name="ballerina-async-tests">
-        <classes>
-            <class name="org.ballerinalang.test.async.AsyncFunctionsTest" />
-        </classes>
-    </test>
-    <test name="ballerina-strand-dump-tests">
-        <classes>
-            <class name="org.ballerinalang.test.troubleshoot.StrandDumpTest" />
-        </classes>
-    </test>
-    <test name="ballerina-semver-validator-tests">
-        <classes>
-            <class name="org.ballerinalang.test.semver.SemverValidatorTest"/>
-            <class name="org.ballerinalang.test.semver.SemverValidatorNegativeTest"/>
-        </classes>
-    </test>
-    <test name="ballerina-profiler-tests">
-        <classes>
-            <class name="org.ballerinalang.test.profiler.ProfilerTest"/>
-        </classes>
-    </test>
-    <test name="ballerina-runtime-api-tests">
-        <classes>
-            <class name="org.ballerinalang.test.runtime.api.RuntimeAPITest"/>
-        </classes>
-    </test>
-</suite>
->>>>>>> f3703364
+<?xml version="1.0" encoding="UTF-8"?>
+<!--
+ ~ Copyright (c) 2016, WSO2 Inc. (http://www.wso2.org) All Rights Reserved.
+ ~
+ ~ Licensed under the Apache License, Version 2.0 (the "License");
+ ~ you may not use this file except in compliance with the License.
+ ~ You may obtain a copy of the License at
+ ~
+ ~      http://www.apache.org/licenses/LICENSE-2.0
+ ~
+ ~ Unless required by applicable law or agreed to in writing, software
+ ~ distributed under the License is distributed on an "AS IS" BASIS,
+ ~ WITHOUT WARRANTIES OR CONDITIONS OF ANY KIND, either express or implied.
+ ~ See the License for the specific language governing permissions and
+ ~ limitations under the License.
+-->
+
+<!DOCTYPE suite SYSTEM "https://testng.org/testng-1.0.dtd" >
+
+<suite name="jBallerina-Test-Suite" time-out="120000">
+    <test name="ballerina-packerina-tests">
+        <classes>
+            <class name="org.ballerinalang.test.packaging.ModuleExecutionFlowTests"/>
+            <class name="org.ballerinalang.test.packaging.MultipleModuleVersionTests"/>
+            <class name="org.ballerinalang.test.packaging.MavenTestCase"/>
+        </classes>
+    </test>
+    <test name="ballerina-readonly-intersection-tests">
+        <classes>
+            <class name="org.ballerinalang.test.readonly.ReadOnlyIntersectionViaMultipleModulesTest"/>
+            <class name="org.ballerinalang.test.readonly.ReadOnlyIntersectionViaMultipleModulesTest2"/>
+            <class name="org.ballerinalang.test.readonly.ReadOnlyIntersectionViaMultipleModulesTest3"/>
+        </classes>
+    </test>
+    <test name="ballerina-isolated-tests">
+        <classes>
+            <class name="org.ballerinalang.test.isolated.IsolatedInferenceWithTestsTest"/>
+        </classes>
+    </test>
+    <test name="ballerina-type-id-tests">
+        <classes>
+            <class name="org.ballerinalang.test.distinct.TypeIdViaDifferentVersionsTest"/>
+        </classes>
+    </test>
+    <test name="ballerina-run-tests">
+        <packages>
+            <package name="org.ballerinalang.test.run.*"/>
+        </packages>
+    </test>
+    <test name="ballerina-testerina-tests">
+        <groups>
+            <run>
+                <exclude name="brokenOnJBallerina"/>
+            </run>
+        </groups>
+        <classes>
+            <class name="org.ballerinalang.test.testarina.TestarinaTestCase" />
+        </classes>
+    </test>
+    <test name="ballerina-identifier-tests">
+        <classes>
+            <class name="org.ballerinalang.test.identifier.IdentifierLiteralTest"/>
+        </classes>
+    </test>
+    <test name="ballerina-configurables-tests">
+        <classes>
+            <class name="org.ballerinalang.test.configurables.ConfigurableTest"/>
+        </classes>
+    </test>
+    <test name="ballerina-bindgen-tests">
+        <classes>
+            <class name="org.ballerinalang.test.bindgen.BindgenTestCase" />
+        </classes>
+    </test>
+    <test name="ballerina-async-tests">
+        <classes>
+            <class name="org.ballerinalang.test.async.AsyncFunctionsTest" />
+        </classes>
+    </test>
+    <test name="ballerina-strand-dump-tests">
+        <classes>
+            <class name="org.ballerinalang.test.troubleshoot.StrandDumpTest" />
+        </classes>
+    </test>
+    <test name="ballerina-semver-validator-tests">
+        <classes>
+            <class name="org.ballerinalang.test.semver.SemverValidatorTest"/>
+            <class name="org.ballerinalang.test.semver.SemverValidatorNegativeTest"/>
+        </classes>
+    </test>
+    <test name="ballerina-profiler-tests">
+        <classes>
+            <class name="org.ballerinalang.test.profiler.ProfilerTest"/>
+        </classes>
+    </test>
+    <test name="ballerina-runtime-api-tests">
+        <classes>
+            <class name="org.ballerinalang.test.runtime.api.RuntimeAPITest"/>
+        </classes>
+    </test>
+    <test name="ballerina-codegen-optimization-tests">
+        <parameter name="enableJBallerinaTests" value="true" />
+        <classes>
+            <class name="org.ballerinalang.test.codegen.optimizer.NativeDependencyOptimizationTests"/>
+        </classes>
+    </test>
+</suite>