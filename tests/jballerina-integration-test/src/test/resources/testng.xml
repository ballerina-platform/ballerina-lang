--- conflicted
+++ resolved
@@ -34,39 +34,6 @@
         </groups>
 
         <classes>
-<<<<<<< HEAD
-<!--            <class name="org.ballerinalang.test.service.http.HttpBaseTest"/>-->
-<!--            <class name="org.ballerinalang.test.service.http.configuration.AcceptEncodingHeaderTestCase"/>-->
-<!--            <class name="org.ballerinalang.test.service.http.configuration.RequestLimitsConfigurationTest"/>-->
-<!--            <class name="org.ballerinalang.test.service.http.sample.HttpHeaderTestCases"/>-->
-<!--            <class name="org.ballerinalang.test.service.http.sample.RedirectTestCase"/>-->
-<!--            <class name="org.ballerinalang.test.service.http.sample.RoutingServiceSampleTestCase"/>-->
-<!--            <class name="org.ballerinalang.test.service.http.sample.MutualSSLTestCase"/>-->
-<!--            <class name="org.ballerinalang.test.service.http.sample.MutualSSLWithCerts"/>-->
-<!--            <class name="org.ballerinalang.test.service.http.sample.HTTPVerbsPassthruTestCases"/>-->
-<!--            <class name="org.ballerinalang.test.service.http.sample.HTTPClientActionsTestCase"/>-->
-<!--            <class name="org.ballerinalang.test.service.http.sample.EchoServiceSampleTestCase"/>-->
-<!--            <class name="org.ballerinalang.test.service.http.sample.ExpectContinueTestCase"/>-->
-<!--            <class name="org.ballerinalang.test.service.http.sample.HttpPayloadTestCase"/>-->
-<!--            <class name="org.ballerinalang.test.service.http.sample.ProxyServerTest"/>-->
-<!--            <class name="org.ballerinalang.test.service.http.sample.EcommerceSampleTestCase"/>-->
-<!--            <class name="org.ballerinalang.test.service.http.sample.PassthroughServiceSampleTestCase"/>-->
-<!--            <class name="org.ballerinalang.test.service.http.sample.HttpOptionsTestCase"/>-->
-<!--            <class name="org.ballerinalang.test.service.http.sample.RetrySampleTestCase"/>-->
-<!--            <class name="org.ballerinalang.test.service.http.sample.HelloWorldSampleTestCase"/>-->
-<!--            <class name="org.ballerinalang.test.service.http.sample.ServiceChainingSampleTestCase"/>-->
-<!--            <class name="org.ballerinalang.test.service.http.sample.TestReusabilityOfRequest"/>-->
-<!--            <class name="org.ballerinalang.test.service.http.sample.CompressionTestCase"/>-->
-<!--            <class name="org.ballerinalang.test.service.http.sample.IdleTimeoutResponseTestCase"/>-->
-<!--            <class name="org.ballerinalang.test.service.http.sample.HttpPipeliningTestCase"/>-->
-<!--            <class name="org.ballerinalang.test.service.http.sample.HttpStatusCodeTestCase"/>-->
-<!--            <class name="org.ballerinalang.test.service.http.sample.CipherStrengthSSLTestCase"/>-->
-<!--            <class name="org.ballerinalang.test.service.http.sample.ResourceFunctionReturnTestCase"/>-->
-<!--            <class name="org.ballerinalang.test.service.http.sample.HTTPListenerActionsTestCase"/>-->
-<!--            <class name="org.ballerinalang.test.service.http.sample.MultipleHTTPClientsTestCase"/>-->
-<!--            <class name="org.ballerinalang.test.service.http.sample.HTTPHeaderServerTestCase"/>-->
-<!--            <class name="org.ballerinalang.test.service.http.sample.KeepAliveTestCase"/>-->
-=======
             <class name="org.ballerinalang.test.service.http.HttpBaseTest"/>
             <class name="org.ballerinalang.test.service.http.configuration.AcceptEncodingHeaderTestCase"/>
             <class name="org.ballerinalang.test.service.http.configuration.RequestLimitsConfigurationTest"/>
@@ -99,14 +66,13 @@
             <class name="org.ballerinalang.test.service.http.sample.MultipleHTTPClientsTestCase"/>
             <class name="org.ballerinalang.test.service.http.sample.HTTPHeaderServerTestCase"/>
             <class name="org.ballerinalang.test.service.http.sample.KeepAliveTestCase"/>
->>>>>>> f566a885
         </classes>
     </test>
 
     <test name="ballerina-resiliency-tests" parallel="methods" thread-count="17">
         <parameter name="enableJBallerinaTests" value="true"/>
         <classes>
-<!--            <class name="org.ballerinalang.test.service.resiliency.HttpResiliencyTest"/>-->
+            <class name="org.ballerinalang.test.service.resiliency.HttpResiliencyTest"/>
         </classes>
     </test>
 
@@ -119,14 +85,6 @@
     <test name="ballerina-http2-tests" parallel="false">
         <parameter name="enableJBallerinaTests" value="true"/>
         <classes>
-<<<<<<< HEAD
-<!--            <class name="org.ballerinalang.test.service.http2.Http2BaseTest"/>-->
-<!--            <class name="org.ballerinalang.test.service.http2.Http2PriorKnowledgeTestCase"/>-->
-<!--            <class name="org.ballerinalang.test.service.http2.Http2ServerPushTestCase"/>-->
-<!--            <class name="org.ballerinalang.test.service.http2.Http2ToHttp1FallbackTestCase"/>-->
-<!--            <class name="org.ballerinalang.test.service.http2.RedirectTestCase"/>-->
-<!--            <class name="org.ballerinalang.test.service.http2.Http2GenericScenarioTestCase"/>-->
-=======
             <class name="org.ballerinalang.test.service.http2.Http2BaseTest"/>
             <class name="org.ballerinalang.test.service.http2.Http2PriorKnowledgeTestCase"/>
             <class name="org.ballerinalang.test.service.http2.Http2ServerPushTestCase"/>
@@ -135,7 +93,6 @@
             <class name="org.ballerinalang.test.service.http2.Http2GenericScenarioTestCase"/>
             <class name="org.ballerinalang.test.service.http2.MultipartTestCase"/>
             <class name="org.ballerinalang.test.service.http2.ClientUpgradeWithLargePayload"/>
->>>>>>> f566a885
         </classes>
     </test>
 
@@ -147,30 +104,30 @@
             </run>
         </groups>
         <classes>
-<!--            <class name="org.ballerinalang.test.auth.AuthBaseTest"/>-->
-<!--            <class name="org.ballerinalang.test.auth.AuthnConfigInheritanceTest"/>-->
-<!--            <class name="org.ballerinalang.test.auth.AuthnWithMultipleHandlersTest" />-->
-<!--            <class name="org.ballerinalang.test.auth.AuthnWithoutHTTPAnnotationsTest" />-->
-<!--            <class name="org.ballerinalang.test.auth.AuthzCacheTest" />-->
-<!--            <class name="org.ballerinalang.test.auth.AuthzConfigInheritanceTest"/>-->
-<!--            <class name="org.ballerinalang.test.auth.LdapAuthStoreTest"/>-->
-<!--            <class name="org.ballerinalang.test.auth.OAuth2ConfigTest"/>-->
-<!--            <class name="org.ballerinalang.test.auth.ResourceLevelAuthTest"/>-->
-<!--            <class name="org.ballerinalang.test.auth.ServiceLevelAuthnTest"/>-->
-<!--            <class name="org.ballerinalang.test.auth.TokenPropagationTest"/>-->
-<!--            <class name="org.ballerinalang.test.auth.AuthWithCustomProvidersHandlersTest"/>-->
-<!--            <class name="org.ballerinalang.test.auth.AuthzConfigPatternTest"/>-->
-<!--            <class name="org.ballerinalang.test.auth.AuthnConfigPatternTest"/>-->
-<!--            <class name="org.ballerinalang.test.auth.AuthnWithOAuth2Test"/>-->
+            <class name="org.ballerinalang.test.auth.AuthBaseTest"/>
+            <class name="org.ballerinalang.test.auth.AuthnConfigInheritanceTest"/>
+            <class name="org.ballerinalang.test.auth.AuthnWithMultipleHandlersTest" />
+            <class name="org.ballerinalang.test.auth.AuthnWithoutHTTPAnnotationsTest" />
+            <class name="org.ballerinalang.test.auth.AuthzCacheTest" />
+            <class name="org.ballerinalang.test.auth.AuthzConfigInheritanceTest"/>
+            <class name="org.ballerinalang.test.auth.LdapAuthStoreTest"/>
+            <class name="org.ballerinalang.test.auth.OAuth2ConfigTest"/>
+            <class name="org.ballerinalang.test.auth.ResourceLevelAuthTest"/>
+            <class name="org.ballerinalang.test.auth.ServiceLevelAuthnTest"/>
+            <class name="org.ballerinalang.test.auth.TokenPropagationTest"/>
+            <class name="org.ballerinalang.test.auth.AuthWithCustomProvidersHandlersTest"/>
+            <class name="org.ballerinalang.test.auth.AuthzConfigPatternTest"/>
+            <class name="org.ballerinalang.test.auth.AuthnConfigPatternTest"/>
+            <class name="org.ballerinalang.test.auth.AuthnWithOAuth2Test"/>
         </classes>
     </test>
 
     <test name="ballerina-filter-tests" parallel="false">
         <classes>
-<!--            <class name="org.ballerinalang.test.filter.FilterTestCommons"/>-->
-<!--            <class name="org.ballerinalang.test.filter.MultpleFiltersTestCase"/>-->
-<!--            <class name="org.ballerinalang.test.filter.InvocationContextTestCase"/>-->
-<!--            <class name="org.ballerinalang.test.filter.SingleFilterTestCase"/>-->
+            <class name="org.ballerinalang.test.filter.FilterTestCommons"/>
+            <class name="org.ballerinalang.test.filter.MultpleFiltersTestCase"/>
+            <class name="org.ballerinalang.test.filter.InvocationContextTestCase"/>
+            <class name="org.ballerinalang.test.filter.SingleFilterTestCase"/>
         </classes>
     </test>
 
@@ -191,29 +148,27 @@
         <classes>
             <class name="org.ballerinalang.test.service.websocket.WebSocketTestCommons"/>
             <class name="org.ballerinalang.test.service.websocket.CancelWebSocketUpgradeTest"/>
-<!--            <class name="org.ballerinalang.test.service.websocket.ClientInitializationFailureTest"/>-->
-<!--            <class name="org.ballerinalang.test.service.websocket.ClientServiceTest"/>-->
-<!--            <class name="org.ballerinalang.test.service.websocket.CustomHeaderClientSupportTest"/>-->
-<!--            <class name="org.ballerinalang.test.service.websocket.CustomHeaderServerSupportTest"/>-->
-<!--            <class name="org.ballerinalang.test.service.websocket.OnErrorWebSocketTest"/>-->
-<!--            <class name="org.ballerinalang.test.service.websocket.PingPongSupportTestCase"/>-->
-<!--            <class name="org.ballerinalang.test.service.websocket.ResourceFailureTest"/>-->
-<!--            <class name="org.ballerinalang.test.service.websocket.UpgradeResourceFailureTest"/>-->
-<!--            <class name="org.ballerinalang.test.service.websocket.WebSocketAutoPingPongTest"/>-->
-<!--            <class name="org.ballerinalang.test.service.websocket.WebSocketContinuationAndAggregationTest"/>-->
-<!--            <class name="org.ballerinalang.test.service.websocket.PushAndOnTextResourceTest"/>-->
-<!--            <class name="org.ballerinalang.test.service.websocket.WebSocketQueryAndPathParamSupportTestCase"/>-->
-<!--            <class name="org.ballerinalang.test.service.websocket.WebSocketServiceNotFoundTest"/>-->
-<!--            <class name="org.ballerinalang.test.service.websocket.WebSocketSimpleProxyTest"/>-->
-<!--            <class name="org.ballerinalang.test.service.websocket.WebSocketSslProxyTest"/>-->
-<!--            <class name="org.ballerinalang.test.service.websocket.OnBinaryContinuationTest"/>-->
-<!--            <class name="org.ballerinalang.test.service.websocket.MissingResourcesTest"/>-->
-<!--            <class name="org.ballerinalang.test.service.websocket.ClientCloseTest"/>-->
-<!--            <class name="org.ballerinalang.test.service.websocket.PushTextFailureTest"/>-->
-<!--            <class name="org.ballerinalang.test.service.websocket.IsOpenTest"/>-->
-<!--            <class name="org.ballerinalang.test.service.websocket.SslEchoTest"/>-->
-            <class name="org.ballerinalang.test.service.websocket.FailoverTest"/>
-            <class name="org.ballerinalang.test.service.websocket.RetryTest"/>
+            <class name="org.ballerinalang.test.service.websocket.ClientInitializationFailureTest"/>
+            <class name="org.ballerinalang.test.service.websocket.ClientServiceTest"/>
+            <class name="org.ballerinalang.test.service.websocket.CustomHeaderClientSupportTest"/>
+            <class name="org.ballerinalang.test.service.websocket.CustomHeaderServerSupportTest"/>
+            <class name="org.ballerinalang.test.service.websocket.OnErrorWebSocketTest"/>
+            <class name="org.ballerinalang.test.service.websocket.PingPongSupportTestCase"/>
+            <class name="org.ballerinalang.test.service.websocket.ResourceFailureTest"/>
+            <class name="org.ballerinalang.test.service.websocket.UpgradeResourceFailureTest"/>
+            <class name="org.ballerinalang.test.service.websocket.WebSocketAutoPingPongTest"/>
+            <class name="org.ballerinalang.test.service.websocket.WebSocketContinuationAndAggregationTest"/>
+            <class name="org.ballerinalang.test.service.websocket.PushAndOnTextResourceTest"/>
+            <class name="org.ballerinalang.test.service.websocket.WebSocketQueryAndPathParamSupportTestCase"/>
+            <class name="org.ballerinalang.test.service.websocket.WebSocketServiceNotFoundTest"/>
+            <class name="org.ballerinalang.test.service.websocket.WebSocketSimpleProxyTest"/>
+            <class name="org.ballerinalang.test.service.websocket.WebSocketSslProxyTest"/>
+            <class name="org.ballerinalang.test.service.websocket.OnBinaryContinuationTest"/>
+            <class name="org.ballerinalang.test.service.websocket.MissingResourcesTest"/>
+            <class name="org.ballerinalang.test.service.websocket.ClientCloseTest"/>
+            <class name="org.ballerinalang.test.service.websocket.PushTextFailureTest"/>
+            <class name="org.ballerinalang.test.service.websocket.IsOpenTest"/>
+            <class name="org.ballerinalang.test.service.websocket.SslEchoTest"/>
         </classes>
     </test>
 
@@ -266,60 +221,51 @@
     <test name="ballerina-websub-tests" parallel="false">
         <parameter name="enableJBallerinaTests" value="true"/>
         <classes>
-<!--            <class name="org.ballerinalang.test.service.websub.basic.WebSubBaseTest"/>-->
-<!--            &lt;!&ndash; WebSubServiceExtensionTestCase or any other test which does not have @BeforeClass and belongs to the-->
-<!--                "websub-test" group needs to be the first test to run to ensure @BeforeGroup is executed before-->
-<!--                @BeforeClass in test classes which have @BeforeClass &ndash;&gt;-->
-<!--            <class name="org.ballerinalang.test.service.websub.basic.WebSubServiceExtensionTestCase"/>-->
-<!--            <class name="org.ballerinalang.test.service.websub.basic.WebSubCoreFunctionalityTestCase"/>-->
-<!--            <class name="org.ballerinalang.test.service.websub.basic.WebSubContentTypeSupportTestCase"/>-->
-<!--            <class name="org.ballerinalang.test.service.websub.basic.WebSubDiscoveryWithMultipleSubscribersTestCase"/>-->
-<!--            <class name="org.ballerinalang.test.service.websub.basic.WebSubRedirectionTestCase"/>-->
+            <class name="org.ballerinalang.test.service.websub.basic.WebSubBaseTest"/>
+            <!-- WebSubServiceExtensionTestCase or any other test which does not have @BeforeClass and belongs to the
+                "websub-test" group needs to be the first test to run to ensure @BeforeGroup is executed before
+                @BeforeClass in test classes which have @BeforeClass -->
+            <class name="org.ballerinalang.test.service.websub.basic.WebSubServiceExtensionTestCase"/>
+            <class name="org.ballerinalang.test.service.websub.basic.WebSubCoreFunctionalityTestCase"/>
+            <class name="org.ballerinalang.test.service.websub.basic.WebSubContentTypeSupportTestCase"/>
+            <class name="org.ballerinalang.test.service.websub.basic.WebSubDiscoveryWithMultipleSubscribersTestCase"/>
+            <class name="org.ballerinalang.test.service.websub.basic.WebSubRedirectionTestCase"/>
         </classes>
     </test>
 
     <test name="ballerina-websub-advanced-config-tests" parallel="false">
         <parameter name="enableJBallerinaTests" value="true"/>
         <classes>
-<!--            <class name="org.ballerinalang.test.service.websub.advanced.WebSubAdvancedBaseTest"/>-->
-<!--            &lt;!&ndash; DummyTestCase or any other test which does not have @BeforeClass and belongs to the-->
-<!--                "websub-test" group needs to be the first test to run to ensure @BeforeGroup is executed before-->
-<!--                @BeforeClass in test classes which have @BeforeClass &ndash;&gt;-->
-<!--            <class name="org.ballerinalang.test.service.websub.advanced.WebSubDummyTestCase"/>-->
-<!--            <class name="org.ballerinalang.test.service.websub.advanced.WebSubSecureHubTestCase"/>-->
+            <class name="org.ballerinalang.test.service.websub.advanced.WebSubAdvancedBaseTest"/>
+            <!-- DummyTestCase or any other test which does not have @BeforeClass and belongs to the
+                "websub-test" group needs to be the first test to run to ensure @BeforeGroup is executed before
+                @BeforeClass in test classes which have @BeforeClass -->
+            <class name="org.ballerinalang.test.service.websub.advanced.WebSubDummyTestCase"/>
+            <class name="org.ballerinalang.test.service.websub.advanced.WebSubSecureHubTestCase"/>
             <!--<class name="org.ballerinalang.test.service.websub.advanced.WebSubPersistenceTestCase"/>-->
         </classes>
     </test>
 
     <test name="ballerina-data-streaming-tests" parallel="false">
         <classes>
-<!--            <class name="org.ballerinalang.test.data.streaming.TableDataStreamingTestCase"/>-->
+            <class name="org.ballerinalang.test.data.streaming.TableDataStreamingTestCase"/>
         </classes>
     </test>
     <test name="ballerina-socket-tests" parallel="false">
         <parameter name="enableJBallerinaTests" value="true"/>
         <classes>
-<!--            <class name="org.ballerinalang.test.socket.SocketBaseTest"/>-->
-<!--            <class name="org.ballerinalang.test.socket.SocketClientCallbackServiceTestCase"/>-->
+            <class name="org.ballerinalang.test.socket.SocketBaseTest"/>
+            <class name="org.ballerinalang.test.socket.SocketClientCallbackServiceTestCase"/>
         </classes>
     </test>
 
     <test name="ballerina-observability-tests" parallel="false">
         <parameter name="enableJBallerinaTests" value="true" />
         <classes>
-<<<<<<< HEAD
-<!--            <class name="org.ballerinalang.test.messaging.artemis.ArtemisDummyTestCase"/>-->
-<!--            <class name="org.ballerinalang.test.messaging.artemis.ArtemisTestCommons"/>-->
-<!--            <class name="org.ballerinalang.test.messaging.artemis.MessagePayloadTest"/>-->
-<!--            <class name="org.ballerinalang.test.messaging.artemis.SimpleConsumerTest"/>-->
-<!--            <class name="org.ballerinalang.test.messaging.artemis.LocalTransactionTest"/>-->
-<!--            <class name="org.ballerinalang.test.messaging.artemis.DataBindingTest"/>-->
-=======
             <class
                     name="org.ballerinalang.test.observability.tracing.TracingTestCase" />
             <!--<class-->
             <!--name="org.ballerinalang.test.observability.metrics.MetricsTestCase" />-->
->>>>>>> f566a885
         </classes>
     </test>
 </suite>