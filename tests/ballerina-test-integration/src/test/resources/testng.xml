<?xml version="1.0" encoding="UTF-8"?>
<!--
 ~ Copyright (c) 2016, WSO2 Inc. (http://www.wso2.org) All Rights Reserved.
 ~
 ~ Licensed under the Apache License, Version 2.0 (the "License");
 ~ you may not use this file except in compliance with the License.
 ~ You may obtain a copy of the License at
 ~
 ~      http://www.apache.org/licenses/LICENSE-2.0
 ~
 ~ Unless required by applicable law or agreed to in writing, software
 ~ distributed under the License is distributed on an "AS IS" BASIS,
 ~ WITHOUT WARRANTIES OR CONDITIONS OF ANY KIND, either express or implied.
 ~ See the License for the specific language governing permissions and
 ~ limitations under the License.
-->

<!DOCTYPE suite SYSTEM "http://testng.org/testng-1.0.dtd" >

<suite name="Ballerina-Test-Suite">
    <listeners>
        <listener class-name="org.ballerinalang.test.listener.TestExecutionListener"/>
        <listener class-name="org.ballerinalang.test.listener.TestNGListener"/>
    </listeners>

     <!--Below tests should run sequentially since it will use same port in each test-->
    <test name="ballerina-sample-tests" preserve-order="true" parallel="false">
        <packages>
            <package name="org.ballerinalang.test.service.http.sample"/>
            <!--<package name="org.ballerinalang.test.transaction"/>-->
        </packages>
    </test>

<<<<<<< HEAD
    <test name="ballerina-web-socket-sample-tests" preserve-order="true" parallel="false">
        <classes>
            <class name="org.ballerinalang.test.service.websocket.sample.WebSocketPassThroughTestCase"/>
            <class name="org.ballerinalang.test.service.websocket.sample.WebSocketAutoPingPongTest"/>
        </classes>
    </test>

    <test name="ballerina-sample-grpc-tests" parallel="false">
        <classes>
            <class name="org.ballerinalang.test.service.grpc.sample.GrpcClientTestCase"/>
            <class name="org.ballerinalang.test.service.grpc.sample.GrpcServiceTestCase"/>
            <!--<class name="org.ballerinalang.test.service.grpc.sample.MutualSSLTestCase"/>-->
        </classes>
    </test>
=======
    <!--<test name="ballerina-web-socket-sample-tests" preserve-order="true" parallel="false">-->
        <!--<classes>-->
            <!--<class name="org.ballerinalang.test.service.websocket.sample.WebSocketPassThroughTestCase"/>-->
            <!--<class name="org.ballerinalang.test.service.websocket.sample.WebSocketAutoPingPongTest"/>-->
        <!--</classes>-->
    <!--</test>-->
>>>>>>> 5c64be19
</suite><|MERGE_RESOLUTION|>--- conflicted
+++ resolved
@@ -23,7 +23,7 @@
         <listener class-name="org.ballerinalang.test.listener.TestNGListener"/>
     </listeners>
 
-     <!--Below tests should run sequentially since it will use same port in each test-->
+    <!-- Below tests should run sequentially since it will use same port in each test -->
     <test name="ballerina-sample-tests" preserve-order="true" parallel="false">
         <packages>
             <package name="org.ballerinalang.test.service.http.sample"/>
@@ -31,27 +31,10 @@
         </packages>
     </test>
 
-<<<<<<< HEAD
-    <test name="ballerina-web-socket-sample-tests" preserve-order="true" parallel="false">
-        <classes>
-            <class name="org.ballerinalang.test.service.websocket.sample.WebSocketPassThroughTestCase"/>
-            <class name="org.ballerinalang.test.service.websocket.sample.WebSocketAutoPingPongTest"/>
-        </classes>
-    </test>
-
-    <test name="ballerina-sample-grpc-tests" parallel="false">
-        <classes>
-            <class name="org.ballerinalang.test.service.grpc.sample.GrpcClientTestCase"/>
-            <class name="org.ballerinalang.test.service.grpc.sample.GrpcServiceTestCase"/>
-            <!--<class name="org.ballerinalang.test.service.grpc.sample.MutualSSLTestCase"/>-->
-        </classes>
-    </test>
-=======
     <!--<test name="ballerina-web-socket-sample-tests" preserve-order="true" parallel="false">-->
         <!--<classes>-->
             <!--<class name="org.ballerinalang.test.service.websocket.sample.WebSocketPassThroughTestCase"/>-->
             <!--<class name="org.ballerinalang.test.service.websocket.sample.WebSocketAutoPingPongTest"/>-->
         <!--</classes>-->
     <!--</test>-->
->>>>>>> 5c64be19
 </suite>