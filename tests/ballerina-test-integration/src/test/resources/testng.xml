<?xml version="1.0" encoding="UTF-8"?>
<!--
 ~ Copyright (c) 2016, WSO2 Inc. (http://www.wso2.org) All Rights Reserved.
 ~
 ~ Licensed under the Apache License, Version 2.0 (the "License");
 ~ you may not use this file except in compliance with the License.
 ~ You may obtain a copy of the License at
 ~
 ~      http://www.apache.org/licenses/LICENSE-2.0
 ~
 ~ Unless required by applicable law or agreed to in writing, software
 ~ distributed under the License is distributed on an "AS IS" BASIS,
 ~ WITHOUT WARRANTIES OR CONDITIONS OF ANY KIND, either express or implied.
 ~ See the License for the specific language governing permissions and
 ~ limitations under the License.
-->

<!DOCTYPE suite SYSTEM "http://testng.org/testng-1.0.dtd" >

<suite name="Ballerina-Test-Suite">
    <listeners>
        <listener class-name="org.ballerinalang.test.listener.TestExecutionListener"/>
        <listener class-name="org.ballerinalang.test.listener.TestNGListener"/>
    </listeners>

    <!-- Below tests should run sequentially since it will use same port in each test -->
    <test name="ballerina-sample-tests" preserve-order="true" parallel="false">
        <packages>
            <!--<package name="org.ballerinalang.test.service.http.sample"/>-->
            <!--<package name="org.ballerinalang.test.service.http2"/>-->
            <package name="org.ballerinalang.test.transaction"/>
            <package name="org.ballerinalang.test.filter"/>
        </packages>

        <classes>
            <class name="org.ballerinalang.test.service.http.sample.PassthroughServiceSampleTestCase"/>
            <class name="org.ballerinalang.test.service.http.sample.EchoServiceSampleTestCase"/>
        </classes>
    </test>

    <test name="ballerina-websub-tests" preserve-order="true" parallel="false">
        <packages>
            <package name="org.ballerinalang.test.service.websub"/>
        </packages>
    </test>

    <!--<test name="ballerina-web-socket-sample-tests" preserve-order="true" parallel="false">-->
        <!--<classes>-->
            <!--<class name="org.ballerinalang.test.service.websocket.sample.WebSocketPassThroughTestCase"/>-->
            <!--<class name="org.ballerinalang.test.service.websocket.sample.WebSocketAutoPingPongTest"/>-->
        <!--</classes>-->
    <!--</test>-->
<<<<<<< HEAD

    <test name="ballerina-observability-tests" preserve-order="true" parallel="false">
        <classes>
            <class name="org.ballerinalang.test.observability.tracing.TracingTestCase"/>
        </classes>
    </test>

=======
    <test name="ballerina-grpc-sample-tests" preserve-order="true" parallel="false">
        <classes>
            <class name="org.ballerinalang.test.service.grpc.sample.GrpcClientTestCase"/>
            <class name="org.ballerinalang.test.service.grpc.sample.GrpcServiceTestCase"/>
        </classes>
    </test>
>>>>>>> 310d8a55
</suite><|MERGE_RESOLUTION|>--- conflicted
+++ resolved
@@ -50,7 +50,12 @@
             <!--<class name="org.ballerinalang.test.service.websocket.sample.WebSocketAutoPingPongTest"/>-->
         <!--</classes>-->
     <!--</test>-->
-<<<<<<< HEAD
+    <test name="ballerina-grpc-sample-tests" preserve-order="true" parallel="false">
+        <classes>
+            <class name="org.ballerinalang.test.service.grpc.sample.GrpcClientTestCase"/>
+            <class name="org.ballerinalang.test.service.grpc.sample.GrpcServiceTestCase"/>
+        </classes>
+    </test>
 
     <test name="ballerina-observability-tests" preserve-order="true" parallel="false">
         <classes>
@@ -58,12 +63,4 @@
         </classes>
     </test>
 
-=======
-    <test name="ballerina-grpc-sample-tests" preserve-order="true" parallel="false">
-        <classes>
-            <class name="org.ballerinalang.test.service.grpc.sample.GrpcClientTestCase"/>
-            <class name="org.ballerinalang.test.service.grpc.sample.GrpcServiceTestCase"/>
-        </classes>
-    </test>
->>>>>>> 310d8a55
 </suite>