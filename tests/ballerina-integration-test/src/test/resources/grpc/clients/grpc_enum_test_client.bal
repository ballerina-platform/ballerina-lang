// Copyright (c) 2018 WSO2 Inc. (http://www.wso2.org) All Rights Reserved.
//
// WSO2 Inc. licenses this file to you under the Apache License,
// Version 2.0 (the "License"); you may not use this file except
// in compliance with the License.
// You may obtain a copy of the License at
//
// http://www.apache.org/licenses/LICENSE-2.0
//
// Unless required by applicable law or agreed to in writing,
// software distributed under the License is distributed on an
// "AS IS" BASIS, WITHOUT WARRANTIES OR CONDITIONS OF ANY
// KIND, either express or implied.  See the License for the
// specific language governing permissions and limitations
// under the License.
import ballerina/grpc;

function testEnum() returns (string) {
    endpoint testEnumServiceBlockingClient blockingEp = new ({
        url:"http://localhost:8555"
    });

    orderInfo orderReq = { id:"100500", mode:r };
    var addResponse = blockingEp->testEnum(orderReq);
    if (addResponse is error) {
        return "Error from Connector: " + addResponse.reason();
    } else {
        string result = "";
        (result, _) = addResponse;
        return result;
    }
}

public type testEnumServiceBlockingClient client object {
    public grpc:Client grpcClient = new;

    function __init(grpc:ClientEndpointConfig config) {
        // initialize client endpoint.
        grpc:Client c = new;
        c.init(config);
        error? result = c.initStub("blocking", DESCRIPTOR_KEY, descriptorMap);
        if (result is error) {
            panic result;
        } else {
            self.grpcClient = c;
        }
    }

    remote function testEnum (orderInfo req, grpc:Headers? headers = ()) returns ((string, grpc:Headers)|error) {
        var unionResp = check self.grpcClient->blockingExecute("grpcservices.testEnumService/testEnum", req, headers = headers);
        grpc:Headers resHeaders = new;
        any result = ();
        (result, resHeaders) = unionResp;
        return (<string>result, resHeaders);
    }
};

public type testEnumServiceClient client object {
    public grpc:Client grpcClient = new;

    function __init(grpc:ClientEndpointConfig config) {
        // initialize client endpoint.
        grpc:Client c = new;
        c.init(config);
        error? result = c.initStub("non-blocking", DESCRIPTOR_KEY, descriptorMap);
        if (result is error) {
            panic result;
        } else {
            self.grpcClient = c;
        }
    }

<<<<<<< HEAD
    remote function testEnum (orderInfo req, typedesc listener, grpc:Headers? headers = ()) returns (error?) {
        return self.grpcClient->nonBlockingExecute("grpcservices.testEnumService/testEnum", req, listener, headers = headers);
=======
    remote function testEnum (orderInfo req, typedesc msgListener, grpc:Headers? headers = ()) returns (error?) {
        return self.grpcClient->nonBlockingExecute("grpcservices.testEnumService/testEnum", req, msgListener, headers = headers);
>>>>>>> b1ed6e6a
    }
};


type orderInfo record {
    string id = "";
    Mode mode = r;

};

public type Mode r;

public const r = "r";

const string DESCRIPTOR_KEY = "testEnumService.proto";
map descriptorMap = {
    "testEnumService.proto":"0A1574657374456E756D536572766963652E70726F746F120C6772706373657276696365731A1E676F6F676C652F70726F746F6275662F77726170706572732E70726F746F22430A096F72646572496E666F120E0A0269641801200128095202696412260A046D6F646518022001280E32122E6772706373657276696365732E4D6F646552046D6F64652A0D0A044D6F646512050A0172100032540A0F74657374456E756D5365727669636512410A0874657374456E756D12172E6772706373657276696365732E6F72646572496E666F1A1C2E676F6F676C652E70726F746F6275662E537472696E6756616C7565620670726F746F33",
    "google/protobuf/wrappers.proto":"0A0E77726170706572732E70726F746F120F676F6F676C652E70726F746F62756622230A0B446F75626C6556616C756512140A0576616C7565180120012801520576616C756522220A0A466C6F617456616C756512140A0576616C7565180120012802520576616C756522220A0A496E74363456616C756512140A0576616C7565180120012803520576616C756522230A0B55496E74363456616C756512140A0576616C7565180120012804520576616C756522220A0A496E74333256616C756512140A0576616C7565180120012805520576616C756522230A0B55496E74333256616C756512140A0576616C756518012001280D520576616C756522210A09426F6F6C56616C756512140A0576616C7565180120012808520576616C756522230A0B537472696E6756616C756512140A0576616C7565180120012809520576616C756522220A0A427974657356616C756512140A0576616C756518012001280C520576616C756542570A13636F6D2E676F6F676C652E70726F746F627566420D577261707065727350726F746F50015A057479706573F80101A20203475042AA021E476F6F676C652E50726F746F6275662E57656C6C4B6E6F776E5479706573620670726F746F33"

};<|MERGE_RESOLUTION|>--- conflicted
+++ resolved
@@ -70,13 +70,8 @@
         }
     }
 
-<<<<<<< HEAD
-    remote function testEnum (orderInfo req, typedesc listener, grpc:Headers? headers = ()) returns (error?) {
-        return self.grpcClient->nonBlockingExecute("grpcservices.testEnumService/testEnum", req, listener, headers = headers);
-=======
     remote function testEnum (orderInfo req, typedesc msgListener, grpc:Headers? headers = ()) returns (error?) {
         return self.grpcClient->nonBlockingExecute("grpcservices.testEnumService/testEnum", req, msgListener, headers = headers);
->>>>>>> b1ed6e6a
     }
 };
 
