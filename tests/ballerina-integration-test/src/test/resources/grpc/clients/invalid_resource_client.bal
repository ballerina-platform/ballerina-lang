// Copyright (c) 2018 WSO2 Inc. (http://www.wso2.org) All Rights Reserved.
//
// WSO2 Inc. licenses this file to you under the Apache License,
// Version 2.0 (the "License"); you may not use this file except
// in compliance with the License.
// You may obtain a copy of the License at
//
// http://www.apache.org/licenses/LICENSE-2.0
//
// Unless required by applicable law or agreed to in writing,
// software distributed under the License is distributed on an
// "AS IS" BASIS, WITHOUT WARRANTIES OR CONDITIONS OF ANY
// KIND, either express or implied.  See the License for the
// specific language governing permissions and limitations
// under the License.
import ballerina/grpc;
import ballerina/io;

HelloWorldBlockingClient helloWorldBlockingEp = new ({
    url:"http://localhost:9098"
});

function testInvalidRemoteMethod(string name) returns (string) {
    (string, grpc:Headers)|error unionResp = helloWorldBlockingEp->hello(name);
    if (unionResp is error) {
        io:println("Error from Connector: " + unionResp.reason());
        return "Error from Connector: " + unionResp.reason();
    } else {
        io:println("Client Got Response : ");
        string result = "";
        (result, _) = unionResp;
        io:println(result);
        return "Client got response: " + result;
    }
}

function testInvalidInputParameter(int age) returns (int) {
    (int, grpc:Headers)|error unionResp = helloWorldBlockingEp->testInt(age);
    if (unionResp is error) {
        io:println("Error from Connector: " + unionResp.reason());
        return -1;
    } else {
        io:println("Client got response : ");
        int result = 0;
        (result, _) = unionResp;
        io:println(result);
        return result;
    }
}

function testInvalidOutputResponse(float salary) returns (float|string) {
    (float, grpc:Headers)|error unionResp = helloWorldBlockingEp->testFloat(salary);
    if (unionResp is error) {
        string message = "Error from Connector: " + unionResp.reason();
        io:println(message);
        return message;
    } else {
        io:println("Client got response : ");
        float result = 0.0;
        (result, _) = unionResp;
        io:println(result);
        return result;
    }
}

function testNonExistenceRemoteMethod(boolean isAvailable) returns (boolean|string) {
    (boolean, grpc:Headers)|error unionResp = helloWorldBlockingEp->testBoolean(isAvailable);
    if (unionResp is error) {
        string message = "Error from Connector: " + unionResp.reason();
        io:println(message);
        return message;
    } else {
        io:println("Client got response : ");
        boolean result = false;
        (result, _) = unionResp;
        io:println(result);
        return result;
    }
}

public type HelloWorldBlockingClient client object {

    private grpc:Client grpcClient = new;

    function __init(grpc:ClientEndpointConfig config) {
        // initialize client endpoint.
        grpc:Client c = new;
        c.init(config);
        error? result = c.initStub("blocking", DESCRIPTOR_KEY, descriptorMap);
        if (result is error) {
            panic result;
        } else {
            self.grpcClient = c;
        }
    }

    remote function hello(string req, grpc:Headers? headers = ()) returns ((string, grpc:Headers)|error) {
        var unionResp = check self.grpcClient->blockingExecute("grpcservices.HelloWorld98/hello1", req, headers = headers);
        any result = ();
        grpc:Headers resHeaders = new;
        (result, resHeaders) = unionResp;
        return (<string>result, resHeaders);
    }

    remote function testInt(int req, grpc:Headers? headers = ()) returns ((int, grpc:Headers)|error) {
        var unionResp = check self.grpcClient->blockingExecute("grpcservices.HelloWorld98/testInt", req, headers = headers);
        any result = ();
        grpc:Headers resHeaders = new;
        (result, resHeaders) = unionResp;
        return (check <int>result, resHeaders);
    }

    remote function testFloat(float req, grpc:Headers? headers = ()) returns ((float, grpc:Headers)|error) {
        var unionResp = check self.grpcClient->blockingExecute("grpcservices.HelloWorld98/testFloat", req, headers = headers);
        any result = ();
        grpc:Headers resHeaders = new;
        (result, resHeaders) = unionResp;
        return (check <float>result, resHeaders);
    }

    remote function testBoolean(boolean req, grpc:Headers? headers = ()) returns ((boolean, grpc:Headers)|error) {
        var unionResp = check self.grpcClient->blockingExecute("grpcservices.HelloWorld98/testBoolean", req, headers = headers);
        any result = ();
        grpc:Headers resHeaders = new;
        (result, resHeaders) = unionResp;
        return (check <boolean>result, resHeaders);
    }
};

public type helloWorldClient client object {

    private grpc:Client grpcClient = new;

    function __init(grpc:ClientEndpointConfig config) {
        // initialize client endpoint.
        grpc:Client c = new;
        c.init(config);
        error? result = c.initStub("non-blocking", DESCRIPTOR_KEY, descriptorMap);
        if (result is error) {
            panic result;
        } else {
            self.grpcClient = c;
        }
    }

<<<<<<< HEAD
    remote function hello(string req, typedesc listener, grpc:Headers? headers = ()) returns (error?) {
        return self.grpcClient->nonBlockingExecute("grpcservices.HelloWorld98/hello", req, listener, headers = headers);
    }

    remote function testInt(int req, typedesc listener, grpc:Headers? headers = ()) returns (error?) {
        return self.grpcClient->nonBlockingExecute("grpcservices.HelloWorld98/testInt", req, listener, headers = headers);
    }

    remote function testFloat(float req, typedesc listener, grpc:Headers? headers = ()) returns (error?) {
        return self.grpcClient->nonBlockingExecute("grpcservices.HelloWorld98/testFloat", req, listener, headers = headers);
    }

    remote function testBoolean(boolean req, typedesc listener, grpc:Headers? headers = ()) returns (error?) {
        return self.grpcClient->nonBlockingExecute("grpcservices.HelloWorld98/testBoolean", req, listener, headers = headers);
=======
    remote function hello(string req, typedesc msgListener, grpc:Headers? headers = ()) returns (error?) {
        return self.grpcClient->nonBlockingExecute("grpcservices.HelloWorld98/hello", req, msgListener, headers = headers);
    }

    remote function testInt(int req, typedesc msgListener, grpc:Headers? headers = ()) returns (error?) {
        return self.grpcClient->nonBlockingExecute("grpcservices.HelloWorld98/testInt", req, msgListener, headers = headers);
    }

    remote function testFloat(float req, typedesc msgListener, grpc:Headers? headers = ()) returns (error?) {
        return self.grpcClient->nonBlockingExecute("grpcservices.HelloWorld98/testFloat", req, msgListener, headers = headers);
    }

    remote function testBoolean(boolean req, typedesc msgListener, grpc:Headers? headers = ()) returns (error?) {
        return self.grpcClient->nonBlockingExecute("grpcservices.HelloWorld98/testBoolean", req, msgListener, headers = headers);
>>>>>>> b1ed6e6a
    }
};

const string DESCRIPTOR_KEY = "HelloWorld98.proto";
map descriptorMap =
{
    "HelloWorld98.proto":"0A1248656C6C6F576F726C6439382E70726F746F120C6772706373657276696365731A1E676F6F676C652F70726F746F6275662F77726170706572732E70726F746F32E1010A0C48656C6C6F576F726C64393812430A0568656C6C6F121C2E676F6F676C652E70726F746F6275662E537472696E6756616C75651A1C2E676F6F676C652E70726F746F6275662E537472696E6756616C756512440A0774657374496E74121C2E676F6F676C652E70726F746F6275662E537472696E6756616C75651A1B2E676F6F676C652E70726F746F6275662E496E74363456616C756512460A0974657374466C6F6174121B2E676F6F676C652E70726F746F6275662E466C6F617456616C75651A1C2E676F6F676C652E70726F746F6275662E537472696E6756616C7565620670726F746F33",

    "google/protobuf/wrappers.proto":
    "0A1E676F6F676C652F70726F746F6275662F77726170706572732E70726F746F120F676F6F676C652E70726F746F627566221C0A0B446F75626C6556616C7565120D0A0576616C7565180120012801221B0A0A466C6F617456616C7565120D0A0576616C7565180120012802221B0A0A496E74363456616C7565120D0A0576616C7565180120012803221C0A0B55496E74363456616C7565120D0A0576616C7565180120012804221B0A0A496E74333256616C7565120D0A0576616C7565180120012805221C0A0B55496E74333256616C7565120D0A0576616C756518012001280D221A0A09426F6F6C56616C7565120D0A0576616C7565180120012808221C0A0B537472696E6756616C7565120D0A0576616C7565180120012809221B0A0A427974657356616C7565120D0A0576616C756518012001280C427C0A13636F6D2E676F6F676C652E70726F746F627566420D577261707065727350726F746F50015A2A6769746875622E636F6D2F676F6C616E672F70726F746F6275662F7074797065732F7772617070657273F80101A20203475042AA021E476F6F676C652E50726F746F6275662E57656C6C4B6E6F776E5479706573620670726F746F33"
    ,

    "google/protobuf/empty.proto":
    "0A1B676F6F676C652F70726F746F6275662F656D7074792E70726F746F120F676F6F676C652E70726F746F62756622070A05456D70747942760A13636F6D2E676F6F676C652E70726F746F627566420A456D70747950726F746F50015A276769746875622E636F6D2F676F6C616E672F70726F746F6275662F7074797065732F656D707479F80101A20203475042AA021E476F6F676C652E50726F746F6275662E57656C6C4B6E6F776E5479706573620670726F746F33"

};

type Request record {
    string name = "";
    string message = "";
    int age = 0;
};

type Response record {
    string resp = "";
};<|MERGE_RESOLUTION|>--- conflicted
+++ resolved
@@ -143,22 +143,6 @@
         }
     }
 
-<<<<<<< HEAD
-    remote function hello(string req, typedesc listener, grpc:Headers? headers = ()) returns (error?) {
-        return self.grpcClient->nonBlockingExecute("grpcservices.HelloWorld98/hello", req, listener, headers = headers);
-    }
-
-    remote function testInt(int req, typedesc listener, grpc:Headers? headers = ()) returns (error?) {
-        return self.grpcClient->nonBlockingExecute("grpcservices.HelloWorld98/testInt", req, listener, headers = headers);
-    }
-
-    remote function testFloat(float req, typedesc listener, grpc:Headers? headers = ()) returns (error?) {
-        return self.grpcClient->nonBlockingExecute("grpcservices.HelloWorld98/testFloat", req, listener, headers = headers);
-    }
-
-    remote function testBoolean(boolean req, typedesc listener, grpc:Headers? headers = ()) returns (error?) {
-        return self.grpcClient->nonBlockingExecute("grpcservices.HelloWorld98/testBoolean", req, listener, headers = headers);
-=======
     remote function hello(string req, typedesc msgListener, grpc:Headers? headers = ()) returns (error?) {
         return self.grpcClient->nonBlockingExecute("grpcservices.HelloWorld98/hello", req, msgListener, headers = headers);
     }
@@ -173,7 +157,6 @@
 
     remote function testBoolean(boolean req, typedesc msgListener, grpc:Headers? headers = ()) returns (error?) {
         return self.grpcClient->nonBlockingExecute("grpcservices.HelloWorld98/testBoolean", req, msgListener, headers = headers);
->>>>>>> b1ed6e6a
     }
 };
 
