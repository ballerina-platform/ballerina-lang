// Copyright (c) 2018 WSO2 Inc. (http://www.wso2.org) All Rights Reserved.
//
// WSO2 Inc. licenses this file to you under the Apache License,
// Version 2.0 (the "License"); you may not use this file except
// in compliance with the License.
// You may obtain a copy of the License at
//
// http://www.apache.org/licenses/LICENSE-2.0
//
// Unless required by applicable law or agreed to in writing,
// software distributed under the License is distributed on an
// "AS IS" BASIS, WITHOUT WARRANTIES OR CONDITIONS OF ANY
// KIND, either express or implied.  See the License for the
// specific language governing permissions and limitations
// under the License.
import ballerina/grpc;
import ballerina/io;

function testUnarySecuredBlocking() returns (string) {
    HelloWorldBlockingClient helloWorldBlockingEp = new ({
        url:"https://localhost:8085",
        secureSocket:{
            trustStore:{
                path:"${ballerina.home}/bre/security/ballerinaTruststore.p12",
                password:"ballerina"
            },
            keyStore: {
                path: "${ballerina.home}/bre/security/ballerinaKeystore.p12",
                password: "ballerina"
            },
            protocol: {
                name: "TLSv1.2",
                versions: ["TLSv1.2","TLSv1.1"]
            },
            ciphers:["TLS_ECDHE_RSA_WITH_AES_128_CBC_SHA"],
            certValidation : {
                enable: false
            },
            ocspStapling : false
        }
    });

    (string, grpc:Headers)|error unionResp = helloWorldBlockingEp->hello("WSO2");
    if (unionResp is error) {
        io:println("Error from Connector: " + unionResp.reason());
        return "Error from Connector: " + unionResp.reason();
    } else {
        string result;
        (result, _) = unionResp;
        io:println("Client Got Response : ");
        io:println(result);
        return result;
    }
}

public type HelloWorldBlockingClient client object {

    public grpc:Client grpcClient = new;

    function __init(grpc:ClientEndpointConfig config) {
        // initialize client endpoint.
        grpc:Client c = new;
        c.init(config);
        error? result = c.initStub("blocking", DESCRIPTOR_KEY, descriptorMap);
        if (result is error) {
            panic result;
        } else {
            self.grpcClient = c;
        }
    }

    remote function hello(string req, grpc:Headers? headers = ()) returns ((string, grpc:Headers)|error) {
        var unionResp = check self.grpcClient->blockingExecute("grpcservices.HelloWorld85/hello", req, headers = headers);
        any result = ();
        grpc:Headers resHeaders = new;
        (result, resHeaders) = unionResp;
        return (<string>result, resHeaders);
    }
};

public type HelloWorldClient client object {

    public grpc:Client grpcClient = new;
<<<<<<< HEAD
    public HelloWorldStub stub = new;
=======
>>>>>>> b1ed6e6a

    function __init(grpc:ClientEndpointConfig config) {
        // initialize client endpoint.
        grpc:Client c = new;
        c.init(config);
<<<<<<< HEAD
        error? result = navStub.initStub("non-blocking", DESCRIPTOR_KEY, descriptorMap);
=======
        error? result = c.initStub("non-blocking", DESCRIPTOR_KEY, descriptorMap);
>>>>>>> b1ed6e6a
        if (result is error) {
            panic result;
        } else {
            self.grpcClient = c;
        }
    }

<<<<<<< HEAD
    remote function hello(string req, typedesc listener, grpc:Headers? headers = ()) returns (error|()) {
        return self.grpcClient->nonBlockingExecute("grpcservices.HelloWorld85/hello", req, listener, headers = headers);
=======
    remote function hello(string req, typedesc msgListener, grpc:Headers? headers = ()) returns (error|()) {
        return self.grpcClient->nonBlockingExecute("grpcservices.HelloWorld85/hello", req, msgListener, headers = headers);
>>>>>>> b1ed6e6a
    }
};


const string DESCRIPTOR_KEY = "HelloWorld85.proto";
map descriptorMap =
{
    "HelloWorld85.proto":"0A1248656C6C6F576F726C6438352E70726F746F120C6772706373657276696365731A1E676F6F676C652F70726F746F6275662F77726170706572732E70726F746F32530A0C48656C6C6F576F726C64383512430A0568656C6C6F121C2E676F6F676C652E70726F746F6275662E537472696E6756616C75651A1C2E676F6F676C652E70726F746F6275662E537472696E6756616C7565620670726F746F33",
    
    "google/protobuf/wrappers.proto":
    "0A1E676F6F676C652F70726F746F6275662F77726170706572732E70726F746F120F676F6F676C652E70726F746F627566221C0A0B446F75626C6556616C7565120D0A0576616C7565180120012801221B0A0A466C6F617456616C7565120D0A0576616C7565180120012802221B0A0A496E74363456616C7565120D0A0576616C7565180120012803221C0A0B55496E74363456616C7565120D0A0576616C7565180120012804221B0A0A496E74333256616C7565120D0A0576616C7565180120012805221C0A0B55496E74333256616C7565120D0A0576616C756518012001280D221A0A09426F6F6C56616C7565120D0A0576616C7565180120012808221C0A0B537472696E6756616C7565120D0A0576616C7565180120012809221B0A0A427974657356616C7565120D0A0576616C756518012001280C427C0A13636F6D2E676F6F676C652E70726F746F627566420D577261707065727350726F746F50015A2A6769746875622E636F6D2F676F6C616E672F70726F746F6275662F7074797065732F7772617070657273F80101A20203475042AA021E476F6F676C652E50726F746F6275662E57656C6C4B6E6F776E5479706573620670726F746F33"

};<|MERGE_RESOLUTION|>--- conflicted
+++ resolved
@@ -81,20 +81,12 @@
 public type HelloWorldClient client object {
 
     public grpc:Client grpcClient = new;
-<<<<<<< HEAD
-    public HelloWorldStub stub = new;
-=======
->>>>>>> b1ed6e6a
 
     function __init(grpc:ClientEndpointConfig config) {
         // initialize client endpoint.
         grpc:Client c = new;
         c.init(config);
-<<<<<<< HEAD
-        error? result = navStub.initStub("non-blocking", DESCRIPTOR_KEY, descriptorMap);
-=======
         error? result = c.initStub("non-blocking", DESCRIPTOR_KEY, descriptorMap);
->>>>>>> b1ed6e6a
         if (result is error) {
             panic result;
         } else {
@@ -102,13 +94,8 @@
         }
     }
 
-<<<<<<< HEAD
-    remote function hello(string req, typedesc listener, grpc:Headers? headers = ()) returns (error|()) {
-        return self.grpcClient->nonBlockingExecute("grpcservices.HelloWorld85/hello", req, listener, headers = headers);
-=======
     remote function hello(string req, typedesc msgListener, grpc:Headers? headers = ()) returns (error|()) {
         return self.grpcClient->nonBlockingExecute("grpcservices.HelloWorld85/hello", req, msgListener, headers = headers);
->>>>>>> b1ed6e6a
     }
 };
 
