// Copyright (c) 2018 WSO2 Inc. (http://www.wso2.org) All Rights Reserved.
//
// WSO2 Inc. licenses this file to you under the Apache License,
// Version 2.0 (the "License"); you may not use this file except
// in compliance with the License.
// You may obtain a copy of the License at
//
// http://www.apache.org/licenses/LICENSE-2.0
//
// Unless required by applicable law or agreed to in writing,
// software distributed under the License is distributed on an
// "AS IS" BASIS, WITHOUT WARRANTIES OR CONDITIONS OF ANY
// KIND, either express or implied.  See the License for the
// specific language governing permissions and limitations
// under the License.
import ballerina/grpc;
import ballerina/io;
import ballerina/runtime;

int total = 0;
function testUnaryNonBlockingClient() returns int {
    // Client endpoint configuration
    HelloWorldClient helloWorldEp = new ({
        url:"http://localhost:9100"
    });
    // Executing unary non-blocking call registering server message listener.
    error? result = helloWorldEp->hello("WSO2", HelloWorldMessageListener);
    if (result is error) {
        io:println("Error occured while sending event " + result.reason());
        return total;
    } else {
        io:println("Connected successfully");
    }

    int wait = 0;
    while(total < 2) {
        runtime:sleep(1000);
        io:println("msg count: " + total);
        if (wait > 10) {
            break;
        }
        wait += 1;
    }
    io:println("Client got response successfully.");
    io:println("responses count: " + total);
    return total;
}

// Server Message Listener.
service<grpc:Service> HelloWorldMessageListener {

    // Resource registered to receive server messages
    onMessage(string message) {
        io:println("Response received from server: " + message);
        total = total + 1;
    }

    // Resource registered to receive server error messages
    onError(error err) {
        io:println("Error reported from server: " + err.reason());
    }

    // Resource registered to receive server completed message.
    onComplete() {
        io:println("Server Complete Sending Response.");
        total = total + 1;
    }
}

public type HelloWorldBlockingClient client object {

    public grpc:Client grpcClient = new;

    public function init(grpc:ClientEndpointConfig con) {
        // initialize client endpoint.
        grpc:Client c = new;
        c.init(con);
        error? result = c.initStub("blocking", DESCRIPTOR_KEY, descriptorMap);
        if (result is error) {
            panic result;
        } else {
            self.grpcClient = c;
        }
    };

    remote function hello(string req, grpc:Headers? headers = ()) returns ((string, grpc:Headers)|error) {
        var unionResp = check grpcClient->blockingExecute("grpcservices.HelloWorld100/hello", req, headers = headers);
        any result = ();
        grpc:Headers resHeaders = new;
        (result, resHeaders) = unionResp;
        return (<string>result, resHeaders);
    }

    remote function testInt(int req, grpc:Headers? headers = ()) returns ((int, grpc:Headers)|error) {
        var unionResp = check grpcClient->blockingExecute("grpcservices.HelloWorld100/testInt", req, headers = headers);
        any result = ();
        grpc:Headers resHeaders = new;
        (result, resHeaders) = unionResp;
        return (check <int>result, resHeaders);
    }

    remote function testFloat(float req, grpc:Headers? headers = ()) returns ((float, grpc:Headers)|error) {
        var unionResp = check grpcClient->blockingExecute("grpcservices.HelloWorld100/testFloat", req, headers = headers);
        any result = ();
        grpc:Headers resHeaders = new;
        (result, resHeaders) = unionResp;
        return (check <float>result, resHeaders);
    }

    remote function testBoolean(boolean req, grpc:Headers? headers = ()) returns ((boolean, grpc:Headers)|error) {
        var unionResp = check grpcClient->blockingExecute("grpcservices.HelloWorld100/testBoolean", req, headers = headers);
        any result = ();
        grpc:Headers resHeaders = new;
        (result, resHeaders) = unionResp;
        return (check <boolean>result, resHeaders);
    }

    remote function testStruct(Request req, grpc:Headers? headers = ()) returns ((Response, grpc:Headers)|error) {
        var unionResp = check grpcClient->blockingExecute("grpcservices.HelloWorld100/testStruct", req, headers = headers);
        any result = ();
        grpc:Headers resHeaders = new;
        (result, resHeaders) = unionResp;
        return (check <Response>result, resHeaders);
    }
};

public type HelloWorldClient client object {

    public grpc:Client grpcClient = new;

    function __init(grpc:ClientEndpointConfig con) {
        // initialize client endpoint.
        grpc:Client c = new;
        c.init(con);
        error? result = c.initStub("non-blocking", DESCRIPTOR_KEY, descriptorMap);
        if (result is error) {
            panic result;
        } else {
            self.grpcClient = c;
        }
<<<<<<< HEAD
    };

    remote function hello(string req, typedesc listener, grpc:Headers? headers = ()) returns (error?) {
        return grpcClient->nonBlockingExecute("grpcservices.HelloWorld100/hello", req, listener, headers = headers);
    }

    remote function testInt(int req, typedesc listener, grpc:Headers? headers = ()) returns (error?) {
        return grpcClient->nonBlockingExecute("grpcservices.HelloWorld100/testInt", req, listener, headers = headers);
    }

    remote function testFloat(float req, typedesc listener, grpc:Headers? headers = ()) returns (error?) {
        return grpcClient->nonBlockingExecute("grpcservices.HelloWorld100/testFloat", req, listener, headers = headers);
    }

    remote function testBoolean(boolean req, typedesc listener, grpc:Headers? headers = ()) returns (error?) {
        return grpcClient->nonBlockingExecute("grpcservices.HelloWorld100/testBoolean", req, listener, headers = headers);
    }

    remote function testStruct(Request req, typedesc listener, grpc:Headers? headers = ()) returns (error?) {
        return grpcClient->nonBlockingExecute("grpcservices.HelloWorld100/testStruct", req, listener, headers = headers);
=======
    }

    remote function hello(string req, typedesc msgListener, grpc:Headers? headers = ()) returns (error?) {
        return grpcClient->nonBlockingExecute("grpcservices.HelloWorld100/hello", req, msgListener, headers = headers);
    }

    remote function testInt(int req, typedesc msgListener, grpc:Headers? headers = ()) returns (error?) {
        return grpcClient->nonBlockingExecute("grpcservices.HelloWorld100/testInt", req, msgListener, headers = headers);
    }

    remote function testFloat(float req, typedesc msgListener, grpc:Headers? headers = ()) returns (error?) {
        return grpcClient->nonBlockingExecute("grpcservices.HelloWorld100/testFloat", req, msgListener, headers = headers);
    }

    remote function testBoolean(boolean req, typedesc msgListener, grpc:Headers? headers = ()) returns (error?) {
        return grpcClient->nonBlockingExecute("grpcservices.HelloWorld100/testBoolean", req, msgListener, headers = headers);
    }

    remote function testStruct(Request req, typedesc msgListener, grpc:Headers? headers = ()) returns (error?) {
        return grpcClient->nonBlockingExecute("grpcservices.HelloWorld100/testStruct", req, msgListener, headers = headers);
>>>>>>> b1ed6e6a
    }
};
const string DESCRIPTOR_KEY = "HelloWorld100.proto";
map descriptorMap = {
    "HelloWorld100.proto":"0A1348656C6C6F576F726C643130302E70726F746F120C6772706373657276696365731A1E676F6F676C652F70726F746F6275662F77726170706572732E70726F746F1A1B676F6F676C652F70726F746F6275662F656D7074792E70726F746F22490A075265717565737412120A046E616D6518012001280952046E616D6512180A076D65737361676518022001280952076D65737361676512100A036167651803200128035203616765221E0A08526573706F6E736512120A047265737018012001280952047265737032B5030A0D48656C6C6F576F726C6431303012430A0568656C6C6F121C2E676F6F676C652E70726F746F6275662E537472696E6756616C75651A1C2E676F6F676C652E70726F746F6275662E537472696E6756616C756512430A0774657374496E74121B2E676F6F676C652E70726F746F6275662E496E74363456616C75651A1B2E676F6F676C652E70726F746F6275662E496E74363456616C756512450A0974657374466C6F6174121B2E676F6F676C652E70726F746F6275662E466C6F617456616C75651A1B2E676F6F676C652E70726F746F6275662E466C6F617456616C756512450A0B74657374426F6F6C65616E121A2E676F6F676C652E70726F746F6275662E426F6F6C56616C75651A1A2E676F6F676C652E70726F746F6275662E426F6F6C56616C7565123B0A0A7465737453747275637412152E6772706373657276696365732E526571756573741A162E6772706373657276696365732E526573706F6E7365124F0A1774657374526573706F6E7365496E736964654D61746368121C2E676F6F676C652E70726F746F6275662E537472696E6756616C75651A162E6772706373657276696365732E526573706F6E7365620670726F746F33",
    "google/protobuf/wrappers.proto":"0A0E77726170706572732E70726F746F120F676F6F676C652E70726F746F62756622230A0B446F75626C6556616C756512140A0576616C7565180120012801520576616C756522220A0A466C6F617456616C756512140A0576616C7565180120012802520576616C756522220A0A496E74363456616C756512140A0576616C7565180120012803520576616C756522230A0B55496E74363456616C756512140A0576616C7565180120012804520576616C756522220A0A496E74333256616C756512140A0576616C7565180120012805520576616C756522230A0B55496E74333256616C756512140A0576616C756518012001280D520576616C756522210A09426F6F6C56616C756512140A0576616C7565180120012808520576616C756522230A0B537472696E6756616C756512140A0576616C7565180120012809520576616C756522220A0A427974657356616C756512140A0576616C756518012001280C520576616C756542570A13636F6D2E676F6F676C652E70726F746F627566420D577261707065727350726F746F50015A057479706573F80101A20203475042AA021E476F6F676C652E50726F746F6275662E57656C6C4B6E6F776E5479706573620670726F746F33",
    "google/protobuf/empty.proto":"0A0B656D7074792E70726F746F120F676F6F676C652E70726F746F62756622070A05456D70747942540A13636F6D2E676F6F676C652E70726F746F627566420A456D70747950726F746F50015A057479706573F80101A20203475042AA021E476F6F676C652E50726F746F6275662E57656C6C4B6E6F776E5479706573620670726F746F33"

};

type Request record {
    string name = "";
    string message = "";
    int age = 0;
};

type Response record {
    string resp = "";
};<|MERGE_RESOLUTION|>--- conflicted
+++ resolved
@@ -138,28 +138,6 @@
         } else {
             self.grpcClient = c;
         }
-<<<<<<< HEAD
-    };
-
-    remote function hello(string req, typedesc listener, grpc:Headers? headers = ()) returns (error?) {
-        return grpcClient->nonBlockingExecute("grpcservices.HelloWorld100/hello", req, listener, headers = headers);
-    }
-
-    remote function testInt(int req, typedesc listener, grpc:Headers? headers = ()) returns (error?) {
-        return grpcClient->nonBlockingExecute("grpcservices.HelloWorld100/testInt", req, listener, headers = headers);
-    }
-
-    remote function testFloat(float req, typedesc listener, grpc:Headers? headers = ()) returns (error?) {
-        return grpcClient->nonBlockingExecute("grpcservices.HelloWorld100/testFloat", req, listener, headers = headers);
-    }
-
-    remote function testBoolean(boolean req, typedesc listener, grpc:Headers? headers = ()) returns (error?) {
-        return grpcClient->nonBlockingExecute("grpcservices.HelloWorld100/testBoolean", req, listener, headers = headers);
-    }
-
-    remote function testStruct(Request req, typedesc listener, grpc:Headers? headers = ()) returns (error?) {
-        return grpcClient->nonBlockingExecute("grpcservices.HelloWorld100/testStruct", req, listener, headers = headers);
-=======
     }
 
     remote function hello(string req, typedesc msgListener, grpc:Headers? headers = ()) returns (error?) {
@@ -180,7 +158,6 @@
 
     remote function testStruct(Request req, typedesc msgListener, grpc:Headers? headers = ()) returns (error?) {
         return grpcClient->nonBlockingExecute("grpcservices.HelloWorld100/testStruct", req, msgListener, headers = headers);
->>>>>>> b1ed6e6a
     }
 };
 const string DESCRIPTOR_KEY = "HelloWorld100.proto";
