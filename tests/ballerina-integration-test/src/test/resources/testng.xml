<?xml version="1.0" encoding="UTF-8"?>
<!--
 ~ Copyright (c) 2016, WSO2 Inc. (http://www.wso2.org) All Rights Reserved.
 ~
 ~ Licensed under the Apache License, Version 2.0 (the "License");
 ~ you may not use this file except in compliance with the License.
 ~ You may obtain a copy of the License at
 ~
 ~      http://www.apache.org/licenses/LICENSE-2.0
 ~
 ~ Unless required by applicable law or agreed to in writing, software
 ~ distributed under the License is distributed on an "AS IS" BASIS,
 ~ WITHOUT WARRANTIES OR CONDITIONS OF ANY KIND, either express or implied.
 ~ See the License for the specific language governing permissions and
 ~ limitations under the License.
-->

<!DOCTYPE suite SYSTEM "http://testng.org/testng-1.0.dtd" >

<suite name="Ballerina-Test-Suite">
    <listeners>
        <listener class-name="org.ballerinalang.test.listener.TestExecutionListener"/>
        <listener class-name="org.ballerinalang.test.listener.TestNGListener"/>
    </listeners>

    <!-- Below tests should run sequentially since it will use same port in each test -->
    <test name="ballerina-http-tests" parallel="false">
        <groups>
            <run>
                <exclude name="broken"/>
            </run>
        </groups>

        <classes>
            <class name="org.ballerinalang.test.service.http.HttpBaseTest"/>
            <class name="org.ballerinalang.test.service.http.configuration.AcceptEncodingHeaderTestCase"/>
            <class name="org.ballerinalang.test.service.http.sample.HttpHeaderTestCases"/>
            <class name="org.ballerinalang.test.service.http.sample.RedirectTestCase"/>
            <class name="org.ballerinalang.test.service.http.sample.RoutingServiceSampleTestCase"/>
            <class name="org.ballerinalang.test.service.http.sample.MutualSSLTestCase"/>
            <class name="org.ballerinalang.test.service.http.sample.MutualSSLWithCerts"/>
            <class name="org.ballerinalang.test.service.http.sample.HTTPVerbsPassthruTestCases"/>
            <class name="org.ballerinalang.test.service.http.sample.HTTPClientActionsTestCase"/>
            <class name="org.ballerinalang.test.service.http.sample.EchoServiceSampleTestCase"/>
            <class name="org.ballerinalang.test.service.http.sample.ExpectContinueTestCase"/>
            <class name="org.ballerinalang.test.service.http.sample.HttpPayloadTestCase"/>
            <class name="org.ballerinalang.test.service.http.sample.ProxyServerTest"/>
            <class name="org.ballerinalang.test.service.http.sample.EcommerceSampleTestCase"/>
            <class name="org.ballerinalang.test.service.http.sample.PassthroughServiceSampleTestCase"/>
            <class name="org.ballerinalang.test.service.http.sample.HttpOptionsTestCase"/>
            <class name="org.ballerinalang.test.service.http.sample.RetrySampleTestCase"/>
            <class name="org.ballerinalang.test.service.http.sample.HelloWorldSampleTestCase"/>
            <class name="org.ballerinalang.test.service.http.sample.ServiceChainingSampleTestCase"/>
            <class name="org.ballerinalang.test.service.http.sample.TestReusabilityOfRequest"/>
            <class name="org.ballerinalang.test.service.http.sample.CompressionTestCase"/>
            <class name="org.ballerinalang.test.service.http.sample.IdleTimeoutResponseTestCase"/>
            <class name="org.ballerinalang.test.service.http.sample.HttpPipeliningTestCase"/>
            <class name="org.ballerinalang.test.service.http.sample.HttpStatusCodeTestCase"/>
            <class name="org.ballerinalang.test.service.http.sample.CipherStrengthSSLTestCase"/>
            <class name="org.ballerinalang.test.service.http.sample.ResourceFunctionReturnTestCase"/>
            <class name="org.ballerinalang.test.service.http.sample.HTTPListenerActionsTestCase"/>
<<<<<<< HEAD
            <class name="org.ballerinalang.test.service.http.sample.HTTPHeaderServerTestCase"/>
=======
            <class name="org.ballerinalang.test.service.http.sample.MultipleHTTPClientsTestCase"/>
>>>>>>> 558b1831
        </classes>
    </test>

    <test name="ballerina-resiliency-tests" parallel="methods" thread-count="17">
        <classes>
            <class name="org.ballerinalang.test.service.resiliency.HttpResiliencyTest"/>
        </classes>
    </test>

    <test name="ballerina-channel-tests" parallel="false">
        <groups>
            <run>
                <exclude name="broken"/>
            </run>
        </groups>
        <classes>
            <class name="org.ballerinalang.test.channel.ChannelsResourcesTest"/>
        </classes>
    </test>

    <test name="ballerina-future-tests" parallel="false">
        <classes>
            <class name="org.ballerinalang.test.future.CancelledFuturesWithTrxTest"/>
        </classes>
    </test>

    <test name="ballerina-http2-tests" parallel="false">
        <classes>
            <class name="org.ballerinalang.test.service.http2.Http2BaseTest"/>
            <class name="org.ballerinalang.test.service.http2.Http2PriorKnowledgeTestCase"/>
            <class name="org.ballerinalang.test.service.http2.Http2ServerPushTestCase"/>
            <class name="org.ballerinalang.test.service.http2.Http2ToHttp1FallbackTestCase"/>
            <class name="org.ballerinalang.test.service.http2.RedirectTestCase"/>
        </classes>
    </test>

    <test name="ballerina-auth-tests" parallel="false">
        <groups>
            <run>
                <exclude name="broken"/>
            </run>
        </groups>
        <classes>
            <class name="org.ballerinalang.test.auth.AuthBaseTest"/>
            <class name="org.ballerinalang.test.auth.AuthnConfigInheritanceTest"/>
            <class name="org.ballerinalang.test.auth.AuthnWithMultipleHandlersTest" />
            <class name="org.ballerinalang.test.auth.AuthnWithoutHTTPAnnotationsTest" />
            <class name="org.ballerinalang.test.auth.AuthzCacheTest" />
            <class name="org.ballerinalang.test.auth.AuthzConfigInheritanceTest"/>
            <class name="org.ballerinalang.test.auth.LdapAuthStoreTest"/>
            <class name="org.ballerinalang.test.auth.OAuthConfigTest"/>
            <class name="org.ballerinalang.test.auth.ResourceLevelAuthTest"/>
            <class name="org.ballerinalang.test.auth.ServiceLevelAuthnTest"/>
            <class name="org.ballerinalang.test.auth.TokenPropagationTest"/>
            <class name="org.ballerinalang.test.auth.AuthnWithCustomHandlersTest"/>
            <class name="org.ballerinalang.test.auth.AuthzConfigPatternTest"/>
            <class name="org.ballerinalang.test.auth.AuthnConfigPatternTest"/>
        </classes>
    </test>

    <test name="ballerina-filter-tests" parallel="false">
        <classes>
            <class name="org.ballerinalang.test.filter.FilterTestCommons"/>
            <class name="org.ballerinalang.test.filter.MultpleFiltersTestCase"/>
            <class name="org.ballerinalang.test.filter.InvocationContextTestCase"/>
            <class name="org.ballerinalang.test.filter.SingleFilterTestCase"/>
        </classes>
    </test>

    <test name="ballerina-transaction-tests" parallel="false">
        <classes>
             <class name="org.ballerinalang.test.transaction.MicroTransactionTestCase"/>
            <class name="org.ballerinalang.test.transaction.RemoteParticipantTransactionTest"/>
        </classes>
    </test>

    <test name="ballerina-websocket-tests" parallel="false">
        <groups>
            <run>
                <exclude name="broken"/>
            </run>
        </groups>
        <classes>
            <class name="org.ballerinalang.test.service.websocket.WebSocketTestCommons"/>
            <class name="org.ballerinalang.test.service.websocket.CancelWebSocketUpgradeTest"/>
            <class name="org.ballerinalang.test.service.websocket.ClientInitializationFailureTest"/>
            <class name="org.ballerinalang.test.service.websocket.ClientServiceTest"/>
            <class name="org.ballerinalang.test.service.websocket.CustomHeaderClientSupportTest"/>
            <class name="org.ballerinalang.test.service.websocket.CustomHeaderServerSupportTest"/>
            <class name="org.ballerinalang.test.service.websocket.OnErrorWebSocketTest"/>
            <class name="org.ballerinalang.test.service.websocket.PingPongSupportTestCase"/>
            <class name="org.ballerinalang.test.service.websocket.ResourceFailureTest"/>
            <class name="org.ballerinalang.test.service.websocket.UpgradeResourceFailureTest"/>
            <class name="org.ballerinalang.test.service.websocket.WebSocketAutoPingPongTest"/>
            <class name="org.ballerinalang.test.service.websocket.WebSocketContinuationAndAggregationTest"/>
            <class name="org.ballerinalang.test.service.websocket.PushAndOnTextResourceTest"/>
            <class name="org.ballerinalang.test.service.websocket.WebSocketQueryAndPathParamSupportTestCase"/>
            <class name="org.ballerinalang.test.service.websocket.WebSocketServiceNotFoundTest"/>
            <class name="org.ballerinalang.test.service.websocket.WebSocketSimpleProxyTest"/>
            <class name="org.ballerinalang.test.service.websocket.WebSocketSslProxyTest"/>
            <class name="org.ballerinalang.test.service.websocket.OnBinaryContinuationTest"/>
            <class name="org.ballerinalang.test.service.websocket.MissingResourcesTest"/>
            <class name="org.ballerinalang.test.service.websocket.ClientCloseTest"/>
            <class name="org.ballerinalang.test.service.websocket.PushTextFailureTest"/>
            <class name="org.ballerinalang.test.service.websocket.IsOpenTest"/>
            <class name="org.ballerinalang.test.service.websocket.SslEchoTest"/>
        </classes>
    </test>

    <test name="ballerina-grpc-tests" parallel="false">
        <groups>
            <run>
                <exclude name="broken"/>
            </run>
        </groups>
        <classes>
            <class name="org.ballerinalang.test.service.grpc.sample.GrpcBaseTest"/>
            <class name="org.ballerinalang.test.service.grpc.sample.ClientStreamingTestCase"/>
            <class name="org.ballerinalang.test.service.grpc.sample.UnaryBlockingBasicTestCase"/>
            <class name="org.ballerinalang.test.service.grpc.sample.UnaryBlockingArrayValueTestCase"/>
            <class name="org.ballerinalang.test.service.grpc.sample.UnaryBlockingHeaderTestCase"/>
            <class name="org.ballerinalang.test.service.grpc.sample.GrpcMutualSslWithCertsTest"/>
            <class name="org.ballerinalang.test.service.grpc.sample.UnarySecuredBlockingBasicTestCase"/>
            <class name="org.ballerinalang.test.service.grpc.sample.UnaryBlockingNestedStructTestCase"/>
            <class name="org.ballerinalang.test.service.grpc.sample.InvalidServiceMethodTestCase"/>
            <class name="org.ballerinalang.test.service.grpc.sample.UnaryBlockingEmptyValueTestCase"/>
            <class name="org.ballerinalang.test.service.grpc.sample.InvalidMessageTypeTestCase"/>
            <class name="org.ballerinalang.test.service.grpc.sample.ServiceUnavailableTestCase"/>
            <class name="org.ballerinalang.test.service.grpc.sample.ProtoBuilderTestCase"/>
            <class name="org.ballerinalang.test.service.grpc.sample.ServerStreamingTestCase"/>
            <class name="org.ballerinalang.test.service.grpc.sample.ByteArrayTestCase"/>
            <class name="org.ballerinalang.test.service.grpc.sample.UnaryBlockingEnumTestCase"/>
            <class name="org.ballerinalang.test.service.grpc.sample.ErrorServiceTestCase"/>
            <class name="org.ballerinalang.test.service.grpc.sample.BidiStreamingTestCase"/>
            <class name="org.ballerinalang.test.service.grpc.sample.ErrorReturnServiceTestCase"/>
            <class name="org.ballerinalang.test.service.grpc.sample.UnaryBlockingOneofFieldTestCase"/>
            <class name="org.ballerinalang.test.service.grpc.tool.InvalidServiceContractTestCase"/>
            <class name="org.ballerinalang.test.service.grpc.tool.StubGeneratorTestCase"/>
            <class name="org.ballerinalang.test.service.grpc.tool.ProtoMessageTestCase"/>
        </classes>
    </test>

    <test name="ballerina-observability-tests" parallel="false">
        <groups>
            <run>
                <exclude name="broken"/>
            </run>
        </groups>
        <classes>
            <class name="org.ballerinalang.test.observability.tracing.TracingTestCase"/>
            <class name="org.ballerinalang.test.observability.metrics.MetricsTestCase"/>
        </classes>
    </test>

    <test name="ballerina-streaming-tests" parallel="false" enabled="false">
        <classes>
            <class name="org.ballerinalang.test.streaming.StreamsWithinServicesTestCase"/>
        </classes>
    </test>

    <test name="ballerina-security-tests" parallel="false">
        <classes>
            <class name="org.ballerinalang.test.security.HTTPResponseXMLSecurityTestCase"/>
        </classes>
    </test>

    <test name="ballerina-jms-tests" parallel="false">
        <groups>
            <run>
                <exclude name="broken"/>
            </run>
        </groups>
        <classes>
            <class name="org.ballerinalang.test.jms.JmsConnectorTestCase"/>
        </classes>
    </test>

    <test name="ballerina-websub-tests" parallel="false">
        <classes>
            <class name="org.ballerinalang.test.service.websub.basic.WebSubBaseTest"/>
            <!-- WebSubServiceExtensionTestCase or any other test which does not have @BeforeClass and belongs to the
                "websub-test" group needs to be the first test to run to ensure @BeforeGroup is executed before
                @BeforeClass in test classes which have @BeforeClass -->
            <class name="org.ballerinalang.test.service.websub.basic.WebSubServiceExtensionTestCase"/>
            <class name="org.ballerinalang.test.service.websub.basic.WebSubCoreFunctionalityTestCase"/>
            <class name="org.ballerinalang.test.service.websub.basic.WebSubContentTypeSupportTestCase"/>
            <class name="org.ballerinalang.test.service.websub.basic.WebSubDiscoveryWithMultipleSubscribersTestCase"/>
            <class name="org.ballerinalang.test.service.websub.basic.WebSubRedirectionTestCase"/>
        </classes>
    </test>

    <test name="ballerina-websub-advanced-config-tests" parallel="false">
        <classes>
            <class name="org.ballerinalang.test.service.websub.advanced.WebSubAdvancedBaseTest"/>
            <!-- DummyTestCase or any other test which does not have @BeforeClass and belongs to the
                "websub-test" group needs to be the first test to run to ensure @BeforeGroup is executed before
                @BeforeClass in test classes which have @BeforeClass -->
            <class name="org.ballerinalang.test.service.websub.advanced.WebSubDummyTestCase"/>
            <class name="org.ballerinalang.test.service.websub.advanced.WebSubSecureHubTestCase"/>
            <class name="org.ballerinalang.test.service.websub.advanced.WebSubPersistenceTestCase"/>
        </classes>
    </test>

    <test name="ballerina-data-streaming-tests" parallel="false">
        <classes>
            <class name="org.ballerinalang.test.data.streaming.TableToXMLStreamingTestCase"/>
        </classes>
    </test>
    <test name="ballerina-socket-tests" parallel="false">
        <classes>
            <class name="org.ballerinalang.test.socket.SocketBaseTest"/>
            <class name="org.ballerinalang.test.socket.SocketClientCallbackServiceTestCase"/>
        </classes>
    </test>

    <test name="artemis-test" parallel="false">
        <classes>
            <class name="org.ballerinalang.test.messaging.artemis.ArtemisTestCommons"/>
            <class name="org.ballerinalang.test.messaging.artemis.MessagePayloadTest"/>
            <class name="org.ballerinalang.test.messaging.artemis.SimpleConsumerTest"/>
            <class name="org.ballerinalang.test.messaging.artemis.LocalTransactionTest"/>
            <class name="org.ballerinalang.test.messaging.artemis.DataBindingTest"/>
        </classes>
    </test>
</suite><|MERGE_RESOLUTION|>--- conflicted
+++ resolved
@@ -59,11 +59,8 @@
             <class name="org.ballerinalang.test.service.http.sample.CipherStrengthSSLTestCase"/>
             <class name="org.ballerinalang.test.service.http.sample.ResourceFunctionReturnTestCase"/>
             <class name="org.ballerinalang.test.service.http.sample.HTTPListenerActionsTestCase"/>
-<<<<<<< HEAD
+            <class name="org.ballerinalang.test.service.http.sample.MultipleHTTPClientsTestCase"/>
             <class name="org.ballerinalang.test.service.http.sample.HTTPHeaderServerTestCase"/>
-=======
-            <class name="org.ballerinalang.test.service.http.sample.MultipleHTTPClientsTestCase"/>
->>>>>>> 558b1831
         </classes>
     </test>
 
