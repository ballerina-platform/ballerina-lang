<?xml version="1.0" encoding="UTF-8"?>
<!--
 ~ Copyright (c) 2016, WSO2 Inc. (http://www.wso2.org) All Rights Reserved.
 ~
 ~ Licensed under the Apache License, Version 2.0 (the "License");
 ~ you may not use this file except in compliance with the License.
 ~ You may obtain a copy of the License at
 ~
 ~      http://www.apache.org/licenses/LICENSE-2.0
 ~
 ~ Unless required by applicable law or agreed to in writing, software
 ~ distributed under the License is distributed on an "AS IS" BASIS,
 ~ WITHOUT WARRANTIES OR CONDITIONS OF ANY KIND, either express or implied.
 ~ See the License for the specific language governing permissions and
 ~ limitations under the License.
-->

<!DOCTYPE suite SYSTEM "http://testng.org/testng-1.0.dtd" >

<suite name="Ballerina-Test-Suite">
    <listeners>
        <listener class-name="org.ballerinalang.test.listener.TestExecutionListener"/>
        <listener class-name="org.ballerinalang.test.listener.TestNGListener"/>
    </listeners>

    <!-- Below tests should run sequentially since it will use same port in each test -->
    <test name="ballerina-sample-tests" preserve-order="true" parallel="false">
        <groups>
            <run>
                <exclude name="broken"/>
            </run>
        </groups>

        <packages>
            <package name="org.ballerinalang.test.service.http.sample"/>
            <package name="org.ballerinalang.test.service.http2"/>
            <package name="org.ballerinalang.test.service.resiliency"/>
            <package name="org.ballerinalang.test.transaction"/>
            <package name="org.ballerinalang.test.filter"/>
            <package name="org.ballerinalang.test.auth"/>
            <package name="org.ballerinalang.test.securelistener"/>
            <package name="org.ballerinalang.test.service.websocket"/>
            <package name="org.ballerinalang.test.invocationcontext"/>
        </packages>
    </test>

    <test name="ballerina-jms-tests" preserve-order="true" parallel="false">
        <packages>
            <package name="org.ballerinalang.test.jms"/>
        </packages>
    </test>

    <test name="ballerina-websub-tests" preserve-order="true" parallel="false">
        <packages>
            <package name="org.ballerinalang.test.service.websub"/>
        </packages>
    </test>

    <test name="ballerina-grpc-sample-tests" preserve-order="true" parallel="false">
        <classes>
            <class name="org.ballerinalang.test.service.grpc.sample.UnaryBlockingBasicTestCase"/>
            <class name="org.ballerinalang.test.service.grpc.sample.ServerStreamingTestCase"/>
            <class name="org.ballerinalang.test.service.grpc.sample.ClientStreamingTestCase"/>
            <class name="org.ballerinalang.test.service.grpc.sample.UnarySecuredBlockingBasicTestCase"/>
            <class name="org.ballerinalang.test.service.grpc.sample.UnaryBlockingHeaderTestCase"/>
            <class name="org.ballerinalang.test.service.grpc.sample.UnaryBlockingNestedStructTestCase"/>
            <class name="org.ballerinalang.test.service.grpc.sample.UnaryBlockingEmptyValueTestCase"/>
            <class name="org.ballerinalang.test.service.grpc.sample.UnaryBlockingArrayValueTestCase"/>
            <class name="org.ballerinalang.test.service.grpc.sample.ServiceUnavailableTestCase"/>
            <class name="org.ballerinalang.test.service.grpc.sample.InvalidServiceMethodTestCase"/>
            <class name="org.ballerinalang.test.service.grpc.tool.ClientStubGeneratorTestCase" />
            <class name="org.ballerinalang.test.service.grpc.tool.InvalidServiceContractTestCase" />
        </classes>
    </test>

    <test name="ballerina-observability-tests" preserve-order="true" parallel="false">
        <classes>
            <class name="org.ballerinalang.test.observability.tracing.TracingTestCase"/>
            <class name="org.ballerinalang.test.observability.metrics.MetricsTestCase"/>
        </classes>
    </test>

    <test name="ballerina-streaming-tests" preserve-order="true" parallel="false">
        <classes>
            <class name="org.ballerinalang.test.streaming.StreamsWithinServicesTestCase"/>
        </classes>
    </test>

    <test name="ballerina-security-tests" preserve-order="true" parallel="false">
        <classes>
            <class name="org.ballerinalang.test.security.HTTPResponseXMLSecurityTestCase"/>
        </classes>
    </test>
<<<<<<< HEAD
    <test name="ballerina-checkpointing-tests" preserve-order="true" parallel="false">
        <classes>
            <class name="org.ballerinalang.test.checkpointing.InterruptibleServiceTestCase"/>
        </classes>
=======

    <test name="ballerina-data-streaming-tests">
        <packages>
            <package name="org.ballerinalang.test.data.streaming"/>
        </packages>
>>>>>>> 5d01606d
    </test>
</suite><|MERGE_RESOLUTION|>--- conflicted
+++ resolved
@@ -91,17 +91,14 @@
             <class name="org.ballerinalang.test.security.HTTPResponseXMLSecurityTestCase"/>
         </classes>
     </test>
-<<<<<<< HEAD
     <test name="ballerina-checkpointing-tests" preserve-order="true" parallel="false">
         <classes>
             <class name="org.ballerinalang.test.checkpointing.InterruptibleServiceTestCase"/>
         </classes>
-=======
-
+    </test>
     <test name="ballerina-data-streaming-tests">
         <packages>
             <package name="org.ballerinalang.test.data.streaming"/>
         </packages>
->>>>>>> 5d01606d
     </test>
 </suite>