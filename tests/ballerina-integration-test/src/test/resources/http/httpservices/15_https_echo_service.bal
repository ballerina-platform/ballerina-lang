import ballerina/http;

listener http:Listener echoDummyEP = new(9109);

<<<<<<< HEAD
//listener http:Listener echoHttpEP = new(9110);

listener http:Listener echoEP2 = new(9111, config = {
=======
listener http:Listener echoHttpEP = new(9110);

http:ServiceEndpointConfiguration echoEP2Config = {
>>>>>>> bc661d3b
    secureSocket: {
        keyStore: {
            path:"${ballerina.home}/bre/security/ballerinaKeystore.p12",
            password:"ballerina"
        }
    }
});

listener http:Listener echoEP2 = new(9111, config = echoEP2Config);

@http:ServiceConfig {
    basePath:"/echo"
}

service echo2 on echoEP2 {
    @http:ResourceConfig {
        methods:["POST"],
        path:"/"
    }
    resource function echo2(http:Caller caller, http:Request req) {
        http:Response res = new;
        res.setTextPayload("hello world");
        _ = caller->respond(res);
    }
}

@http:ServiceConfig  {
    basePath:"/echoOne"
}
service echoOne1 on echoEP2 {
    @http:ResourceConfig {
        methods:["POST"],
        path:"/abc"
    }
    resource function echoAbc(http:Caller caller, http:Request req) {
        http:Response res = new;
        res.setTextPayload("hello world");
        _ = caller->respond(res);
    }
}

@http:ServiceConfig {
    basePath:"/echoDummy"
}
service echoDummy1 on echoDummyEP {

    @http:ResourceConfig {
        methods:["POST"],
        path:"/"
    }
    resource function echoDummy1(http:Caller caller, http:Request req) {
        http:Response res = new;
        res.setTextPayload("hello world");
        _ = caller->respond(res);
    }
}<|MERGE_RESOLUTION|>--- conflicted
+++ resolved
@@ -2,22 +2,16 @@
 
 listener http:Listener echoDummyEP = new(9109);
 
-<<<<<<< HEAD
-//listener http:Listener echoHttpEP = new(9110);
-
-listener http:Listener echoEP2 = new(9111, config = {
-=======
 listener http:Listener echoHttpEP = new(9110);
 
 http:ServiceEndpointConfiguration echoEP2Config = {
->>>>>>> bc661d3b
     secureSocket: {
         keyStore: {
             path:"${ballerina.home}/bre/security/ballerinaKeystore.p12",
             password:"ballerina"
         }
     }
-});
+};
 
 listener http:Listener echoEP2 = new(9111, config = echoEP2Config);
 
