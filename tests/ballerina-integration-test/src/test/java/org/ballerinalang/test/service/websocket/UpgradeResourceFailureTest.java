--- conflicted
+++ resolved
@@ -29,17 +29,11 @@
 import java.util.concurrent.CountDownLatch;
 import java.util.concurrent.TimeUnit;
 
-import static org.ballerinalang.test.service.websocket.WebSocketIntegrationTest.TIMEOUT_IN_SECS;
-
 /**
  * Test whether upgrade resource failure after handshake causes a close frame to be sent.
  */
-<<<<<<< HEAD
 @Test(groups = "websocket-test")
-public class UpgradeResourceFailureTest {
-=======
 public class UpgradeResourceFailureTest extends WebSocketTestCommons {
->>>>>>> f7445590
 
     private WebSocketTestClient client;
     private static final String URL = "ws://localhost:9097/simple7";
