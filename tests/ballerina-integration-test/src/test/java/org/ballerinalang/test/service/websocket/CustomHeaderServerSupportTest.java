/*
 *  Copyright (c) 2018, WSO2 Inc. (http://www.wso2.org) All Rights Reserved.
 *
 *  WSO2 Inc. licenses this file to you under the Apache License,
 *  Version 2.0 (the "License"); you may not use this file except
 *  in compliance with the License.
 *  You may obtain a copy of the License at
 *
 *  http://www.apache.org/licenses/LICENSE-2.0
 *
 *  Unless required by applicable law or agreed to in writing,
 *  software distributed under the License is distributed on an
 *  "AS IS" BASIS, WITHOUT WARRANTIES OR CONDITIONS OF ANY
 *  KIND, either express or implied.  See the License for the
 *  specific language governing permissions and limitations
 *  under the License.
 */

package org.ballerinalang.test.service.websocket;

import org.ballerinalang.test.util.websocket.client.WebSocketTestClient;
import org.testng.Assert;
import org.testng.annotations.AfterClass;
import org.testng.annotations.BeforeClass;
import org.testng.annotations.Test;

import java.net.URISyntaxException;
import java.util.HashMap;
import java.util.Map;
import java.util.concurrent.CountDownLatch;
import java.util.concurrent.TimeUnit;

import static org.ballerinalang.test.service.websocket.WebSocketIntegrationTest.TIMEOUT_IN_SECS;

/**
 * This Class tests receiving and sending of custom headers by Ballerina WebSocket server.
 */
<<<<<<< HEAD
@Test(groups = "websocket-test")
public class CustomHeaderServerSupportTest {
=======
public class CustomHeaderServerSupportTest extends WebSocketTestCommons {
>>>>>>> f7445590

    private WebSocketTestClient client;
    private static final String URL = "ws://localhost:9093/simple3/custom/header/server";
    private static final String RECEIVED_TEXT = "some-header-value";

    @BeforeClass(description = "Initializes the Ballerina server with the custom_header_server.bal file")
    public void setup() throws InterruptedException, URISyntaxException {
        Map<String, String> map = new HashMap<>();
        map.put("X-some-header", "some-header-value");
        client = new WebSocketTestClient(URL, map);
        client.handshake();
    }

    @Test(description = "Tests custom header sent by the server")
    public void testServerSentCustomHeader() {
        Assert.assertEquals(client.getHeader("X-some-header"), RECEIVED_TEXT);
    }

    @Test(description = "Tests reception of custom header by the server")
    public void testServerReceivedCustomHeader() throws InterruptedException {
        CountDownLatch countDownLatch = new CountDownLatch(1);
        client.setCountDownLatch(countDownLatch);
        client.sendText("custom-headers");
        countDownLatch.await(TIMEOUT_IN_SECS, TimeUnit.SECONDS);
        Assert.assertEquals(client.getTextReceived(), RECEIVED_TEXT);
    }

    @AfterClass(description = "Stops the Ballerina server")
    public void cleanup() throws InterruptedException {
        client.shutDown();
    }
}<|MERGE_RESOLUTION|>--- conflicted
+++ resolved
@@ -30,17 +30,11 @@
 import java.util.concurrent.CountDownLatch;
 import java.util.concurrent.TimeUnit;
 
-import static org.ballerinalang.test.service.websocket.WebSocketIntegrationTest.TIMEOUT_IN_SECS;
-
 /**
  * This Class tests receiving and sending of custom headers by Ballerina WebSocket server.
  */
-<<<<<<< HEAD
 @Test(groups = "websocket-test")
-public class CustomHeaderServerSupportTest {
-=======
 public class CustomHeaderServerSupportTest extends WebSocketTestCommons {
->>>>>>> f7445590
 
     private WebSocketTestClient client;
     private static final String URL = "ws://localhost:9093/simple3/custom/header/server";
