--- conflicted
+++ resolved
@@ -24,10 +24,7 @@
 import org.ballerinalang.test.BaseTest;
 import org.ballerinalang.test.context.BServerInstance;
 import org.ballerinalang.test.context.BallerinaTestException;
-<<<<<<< HEAD
 import org.ballerinalang.test.context.Constant;
-=======
->>>>>>> 79dbf8c1
 import org.ballerinalang.test.util.HttpClientRequest;
 import org.ballerinalang.test.util.HttpResponse;
 import org.testng.Assert;
@@ -46,11 +43,8 @@
  */
 public class InterruptibleServiceTestCase extends BaseTest {
 
-<<<<<<< HEAD
     private final int servicePort = Constant.DEFAULT_HTTP_PORT;
 
-=======
->>>>>>> 79dbf8c1
     private FileStorageProvider fileStorageProvider;
 
     private String balFilePath;
@@ -77,23 +71,16 @@
     public void testCheckpointSuccess() throws IOException, BallerinaTestException {
         BServerInstance ballerinaServer = new BServerInstance(balServer);
         try {
-<<<<<<< HEAD
+
+            //TODO verify port 9090 as required ports
             ballerinaServer.startServer(balFilePath, args);
             HttpResponse response = HttpClientRequest.doGet(ballerinaServer
                     .getServiceURLHttp(servicePort, "s1/r1"));
-=======
-            startServer();
-            HttpResponse response = HttpClientRequest.doGet(serverInstance.getServiceURLHttp("s1/r1"));
->>>>>>> 79dbf8c1
             Assert.assertNotNull(response);
             Awaitility.await().atMost(5, TimeUnit.SECONDS)
                       .until(() -> fileStorageProvider.getAllSerializedStates().size() > 0);
         } finally {
-<<<<<<< HEAD
             ballerinaServer.killServer();
-=======
-            serverInstance.stopServer();
->>>>>>> 79dbf8c1
         }
         List<String> allSerializedStates = fileStorageProvider.getAllSerializedStates();
         Assert.assertEquals(allSerializedStates.size(), 1,
@@ -105,25 +92,15 @@
     public void testCheckpointResumeSuccess() throws BallerinaTestException {
         BServerInstance ballerinaServer = new BServerInstance(balServer);
         try {
+            //TODO verify port 9090 as required ports
             ballerinaServer.startServer(balFilePath, args);
             Awaitility.await().atMost(20, TimeUnit.SECONDS)
                       .until(() -> fileStorageProvider.getAllSerializedStates().size() == 0);
         } finally {
-<<<<<<< HEAD
             ballerinaServer.shutdownServer();
-=======
-            serverInstance.stopServer();
->>>>>>> 79dbf8c1
         }
         List<String> allSerializedStates = fileStorageProvider.getAllSerializedStates();
         Assert.assertEquals(allSerializedStates.size(), 0,
                             "Server has not been resumed the checkpoint and complete it.");
     }
-<<<<<<< HEAD
-=======
-
-    private void startServer() throws BallerinaTestException {
-        serverInstance.startBallerinaServer(balFilePath, args, 9090);
-    }
->>>>>>> 79dbf8c1
 }