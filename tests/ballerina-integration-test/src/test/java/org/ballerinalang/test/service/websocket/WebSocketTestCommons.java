--- conflicted
+++ resolved
@@ -43,15 +43,10 @@
     @BeforeGroups(value = "websocket-test", alwaysRun = true)
     public void start() throws BallerinaTestException {
         int[] requiredPorts = new int[]{
-<<<<<<< HEAD
-                9079, 9080, 9081, 9082, 9083, 9084, 9085, 9086, 9087, 9088, 9089, 9090, 9091, 9092, 9093, 9094, 9095,
-                9096, 9097, 9098, 9099, 9100, 9200};
-=======
-                9078, 9079, 9081, 9082, 9083, 9084, 9085, 9086, 9087, 9088, 9089, 9090, 9091, 9092, 9093, 9094, 9095,
-                9096, 9097, 9098, 9099, 9100};
->>>>>>> 821e0899
+                9078, 9079, 9080, 9081, 9082, 9083, 9084, 9085, 9086, 9087, 9088, 9089, 9090, 9091, 9092, 9093, 9094,
+                9095, 9096, 9097, 9098, 9099, 9100, 9200};
         String balFile = new File("src" + File.separator + "test" + File.separator + "resources" + File.separator +
-                                          "websocket").getAbsolutePath();
+                "websocket").getAbsolutePath();
         serverInstance = new BServerInstance(balServer);
         serverInstance.startServer(balFile, "wsservices", requiredPorts);
     }
