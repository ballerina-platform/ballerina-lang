--- conflicted
+++ resolved
@@ -71,18 +71,13 @@
 
 
     @BeforeClass
-<<<<<<< HEAD
-    public void setup() throws BallerinaTestException, InterruptedException {
-        String[] publisherArgs = {"-e b7a.websub.hub.port=9191", "-e b7a.websub.hub.remotepublish=true",
-                "-e test.hub.url=" + hubUrl, new File("src" + File.separator + "test" + File.separator + "resources"
-            + File.separator + "websub" + File.separator + "websub_test_publisher.bal").getAbsolutePath()};
-        ballerinaWebSubPublisher = ServerInstance.initBallerinaServer();
-=======
     public void setup() throws BallerinaTestException {
-        String[] publisherArgs = {new File("src" + File.separator + "test" + File.separator + "resources"
-                + File.separator + "websub" + File.separator + "websub_test_publisher.bal").getAbsolutePath(),
-                "-e b7a.websub.hub.port=9191", "-e b7a.websub.hub.remotepublish=true", "-e test.hub.url=" + hubUrl};
->>>>>>> 8fa5b3a0
+        String[] publisherArgs = {"-e b7a.websub.hub.port=9191",
+                                  "-e b7a.websub.hub.remotepublish=true",
+                                  "-e test.hub.url=" + hubUrl,
+                                  new File("src" + File.separator + "test"
+                                    + File.separator + "resources" + File.separator + "websub" + File.separator
+                                    + "websub_test_publisher.bal").getAbsolutePath()};
 
         String subscriberBal = new File("src" + File.separator + "test" + File.separator + "resources"
                 + File.separator + "websub" + File.separator + "websub_test_subscriber.bal").getAbsolutePath();
