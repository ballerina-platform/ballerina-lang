--- conflicted
+++ resolved
@@ -43,10 +43,10 @@
 
     @BeforeClass(alwaysRun = true)
     public void setup() throws Exception {
+        //TODO check port 9090 as required ports - rajith
         String relativePath = new File("src" + File.separator + "test" + File.separator + "resources"
                 + File.separator + "streaming" + File.separator +
                 "streams-within-services.bal").getAbsolutePath();
-<<<<<<< HEAD
         serverInstance = new BServerInstance(balServer);
         serverInstance.startServer(relativePath);
     }
@@ -55,9 +55,6 @@
     private void cleanup() throws Exception {
         serverInstance.removeAllLeechers();
         serverInstance.shutdownServer();
-=======
-        serverInstance.startBallerinaServer(relativePath, 9090);
->>>>>>> 79dbf8c1
     }
 
     @Test(description = "Test the service with sample streaming rules")
