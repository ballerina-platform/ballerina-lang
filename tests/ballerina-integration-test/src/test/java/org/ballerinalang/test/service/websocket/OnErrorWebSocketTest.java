--- conflicted
+++ resolved
@@ -19,7 +19,6 @@
 package org.ballerinalang.test.service.websocket;
 
 import io.netty.handler.codec.http.websocketx.CloseWebSocketFrame;
-import org.ballerinalang.test.BaseTest;
 import org.ballerinalang.test.context.BallerinaTestException;
 import org.ballerinalang.test.context.LogLeecher;
 import org.ballerinalang.test.util.websocket.client.WebSocketTestClient;
@@ -32,24 +31,18 @@
 import java.util.concurrent.CountDownLatch;
 import java.util.concurrent.TimeUnit;
 
-import static org.ballerinalang.test.service.websocket.WebSocketIntegrationTest.TIMEOUT_IN_SECS;
-
 /**
  * Test whether the errors are received correctly to the onError resource in WebSocket server.
  */
-<<<<<<< HEAD
 @Test(groups = "websocket-test")
-public class OnErrorWebSocketTest extends BaseTest {
-=======
 public class OnErrorWebSocketTest extends WebSocketTestCommons {
->>>>>>> f7445590
 
     private WebSocketTestClient client;
     private static final String URL = "ws://localhost:9094/error/ws";
     private LogLeecher logLeecher;
 
     @BeforeClass(description = "Initializes the Ballerina server with the error_log_service.bal file")
-    public void setup() throws InterruptedException, BallerinaTestException, URISyntaxException {
+    public void setup() throws InterruptedException, URISyntaxException {
         String expectingErrorLog = "error occurred: received continuation data frame outside fragmented message";
         logLeecher = new LogLeecher(expectingErrorLog);
         serverInstance.addLogLeecher(logLeecher);
@@ -74,7 +67,7 @@
     }
 
     @AfterClass(description = "Stops the Ballerina server")
-    public void cleanup() throws BallerinaTestException, InterruptedException {
+    public void cleanup() throws InterruptedException {
         client.shutDown();
     }
 }