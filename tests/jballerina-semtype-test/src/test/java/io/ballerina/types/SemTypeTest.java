/*
 *  Copyright (c) 2021, WSO2 Inc. (http://www.wso2.org) All Rights Reserved.
 *
 *  WSO2 Inc. licenses this file to you under the Apache License,
 *  Version 2.0 (the "License"); you may not use this file except
 *  in compliance with the License.
 *  You may obtain a copy of the License at
 *
 *    http://www.apache.org/licenses/LICENSE-2.0
 *
 *  Unless required by applicable law or agreed to in writing,
 *  software distributed under the License is distributed on an
 *  "AS IS" BASIS, WITHOUT WARRANTIES OR CONDITIONS OF ANY
 *  KIND, either express or implied.  See the License for the
 *  specific language governing permissions and limitations
 *  under the License.
 */
package io.ballerina.types;

import io.ballerina.runtime.api.utils.StringUtils;
import io.ballerina.runtime.internal.ValueComparisonUtils;
import org.ballerinalang.test.BCompileUtil;
import org.testng.Assert;
import org.testng.annotations.DataProvider;
import org.testng.annotations.Test;
import org.wso2.ballerinalang.compiler.tree.BLangPackage;

import java.io.File;
import java.io.IOException;
import java.nio.file.Files;
import java.nio.file.Path;
import java.nio.file.Paths;
import java.util.ArrayList;
import java.util.Arrays;
import java.util.List;
import java.util.Map;
import java.util.StringJoiner;
import java.util.stream.Collectors;
import java.util.stream.Stream;

/**
 * Test semtypes using compiler front-end for parsing.
 *
 * @since 2.0.0
 */
public class SemTypeTest {

    @DataProvider(name = "fileNameProvider")
    public Object[] fileNameProvider() {
        File dataDir = resolvePath("test-src/data").toFile();
        List<String> testFiles = Arrays.stream(dataDir.listFiles())
                .map(File::getAbsolutePath)
                .filter(name -> name.endsWith(".bal"))
                .collect(Collectors.toList());

<<<<<<< HEAD
        //ignore(testFiles, "int-singleton.bal");
        ignore(testFiles, "float-singleton.bal");
=======
        ignore(testFiles, "int-singleton.bal");
        // blocked on https://github.com/ballerina-platform/ballerina-lang/issues/28334 and
        // https://github.com/ballerina-platform/ballerina-lang/issues/32722
>>>>>>> 5c3b3ff4
        ignore(testFiles, "float-singleton2.bal");
        ignore(testFiles, "function.bal");

        //include(testFiles,
        //        "test-src/simple-type/type-test.bal",
        //        "test-src/simple-type/list-type-test.bal",
        //        "test-src/simple-type/map-type-test.bal");

        //return testFiles.toArray(new String[0]);
        return new Object[]{"test-src/data/error2.bal"};
    }

    private void include(List<String> testFiles, String... fileNames) {
        for (int i = 0; i < fileNames.length; i++) {
            testFiles.add(i, fileNames[i]);
        }
    }

    private void ignore(List<String> testFiles, String fileName) {
        int index = -1;
        for (int i = 0; i < testFiles.size(); i++) {
            if (testFiles.get(i).endsWith(fileName)) {
                index = i;
                break;
            }
        }
        if (index != -1) {
            testFiles.remove(index);
        }
    }

    @Test(dataProvider = "fileNameProvider")
    public void initialTest(String fileName) {
        List<String> subtypeRels = getSubtypeRels(fileName);
        List<String> expectedRels = extractSubtypeRelations(fileName);
        // Commented code will get expected content for this test to pass.
        // Useful for taking a diff.
        //String text = toText(subtypeRels);
        Assert.assertEquals(subtypeRels, expectedRels);
    }

    private String toText(List<String> expectedRels) {
        StringJoiner joiner = new StringJoiner("\n// ", "// ", "");
        for (String rel : expectedRels) {
            joiner.add(rel);
        }
        return joiner.toString();
    }

    private List<String> getSubtypeRels(String sourceFilePath) {
        BLangPackage bLangPackage = BCompileUtil.compileSemType(sourceFilePath);
        ensureNoErrors(bLangPackage);

        TypeCheckContext typeCheckContext = TypeCheckContext.from(bLangPackage.semtypeEnv);
        Map<String, SemType> typeMap = bLangPackage.semtypeEnv.geTypeNameSemTypeMap();

        List<TypeRel> subtypeRelations = new ArrayList<>();
        List<String> typeNameList = typeMap.keySet().stream()
                .filter(n -> !n.startsWith("$anon"))
                .sorted(SemTypeTest::ballerinaStringCompare)
                .collect(Collectors.toList());
        int size = typeNameList.size();
        for (int i = 0; i < size; i++) {
            for (int j = i + 1; j < size; j++) {
                String name1 = typeNameList.get(i);
                String name2 = typeNameList.get(j);

                SemType t1 = typeMap.get(name1);
                SemType t2 = typeMap.get(name2);
                if (SemTypes.isSubtype(typeCheckContext, t1, t2)) {
                    subtypeRelations.add(TypeRel.rel(name1, name2));
                }
                if (SemTypes.isSubtype(typeCheckContext, t2, t1)) {
                    subtypeRelations.add(TypeRel.rel(name2, name1));
                }
            }
        }

        return subtypeRelations.stream()
                .map(TypeRel::toString)
                .sorted(SemTypeTest::ballerinaStringCompare)
                .collect(Collectors.toList());
    }

    private void ensureNoErrors(BLangPackage bLangPackage) {
        if (!bLangPackage.getDiagnostics().isEmpty()) {
            Assert.fail(bLangPackage.getDiagnostics().stream()
                    .map(d -> d.toString())
                    .reduce("", (a, b) -> a + "\n" + b));
        }
    }

    private static int ballerinaStringCompare(String o1, String o2) {
        return ValueComparisonUtils.compareValues(StringUtils.fromString(o1), StringUtils.fromString(o2), "");
    }

    List<String> extractSubtypeRelations(String fileName) {
        try {
            Path path = resolvePath(fileName);
            Stream<String> lines = Files.lines(Path.of(path.toString()));
            return lines.filter(s -> s.startsWith("// ") && s.contains("<:"))
                    .map(s -> s.substring(3).strip())
                    .sorted()
                    .collect(Collectors.toList());
        } catch (IOException e) {
            Assert.fail(e.toString());
        }
        return null;
    }

    private Path resolvePath(String fileName) {
        return Paths.get("src/test/resources").resolve(fileName);
    }

    /**
     * Represent subtype relationship.
     *
     * @since 3.0.0
     */
    public static class TypeRel {
        public final String superType;
        public final String subType;

        public TypeRel(String subType, String superType) {
            this.superType = superType;
            this.subType = subType;
        }

        public static TypeRel rel(String sub, String sup) {
            return new TypeRel(sub, sup);
        }

        @Override
        public String toString() {
            return subType + "<:" + superType;
        }
    }
}<|MERGE_RESOLUTION|>--- conflicted
+++ resolved
@@ -53,14 +53,10 @@
                 .filter(name -> name.endsWith(".bal"))
                 .collect(Collectors.toList());
 
-<<<<<<< HEAD
         //ignore(testFiles, "int-singleton.bal");
         ignore(testFiles, "float-singleton.bal");
-=======
-        ignore(testFiles, "int-singleton.bal");
         // blocked on https://github.com/ballerina-platform/ballerina-lang/issues/28334 and
         // https://github.com/ballerina-platform/ballerina-lang/issues/32722
->>>>>>> 5c3b3ff4
         ignore(testFiles, "float-singleton2.bal");
         ignore(testFiles, "function.bal");
 
