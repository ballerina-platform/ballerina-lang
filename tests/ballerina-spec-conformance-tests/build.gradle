--- conflicted
+++ resolved
@@ -49,8 +49,4 @@
 
 configurations {
     testImplementation.exclude group: 'org.slf4j', module: 'slf4j-log4j12'
-<<<<<<< HEAD
-    testImplementation.exclude group: 'org.codehaus.woodstox', module: 'woodstox-core-asl'
-=======
->>>>>>> 4b8f8870
 }