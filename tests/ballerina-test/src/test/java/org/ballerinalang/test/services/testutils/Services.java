--- conflicted
+++ resolved
@@ -19,11 +19,8 @@
 package org.ballerinalang.test.services.testutils;
 
 
-<<<<<<< HEAD
 import org.ballerinalang.connector.api.BLangConnectorSPIUtil;
 import org.ballerinalang.connector.api.ConnectorFuture;
-=======
->>>>>>> 3521a441
 import org.ballerinalang.connector.api.ConnectorUtils;
 import org.ballerinalang.connector.api.Executor;
 import org.ballerinalang.connector.api.Struct;
@@ -48,25 +45,22 @@
  */
 public class Services {
 
-<<<<<<< HEAD
-    public static HTTPCarbonMessage invokeNew(CompileResult compileResult, String pkgName, String endpointName,
-                                              HTTPTestRequest request) {
-//        BallerinaHttpServerConnector httpServerConnector = (BallerinaHttpServerConnector) ConnectorUtils.
-//                getBallerinaServerConnector(compileResult.getProgFile(), HttpConstants.HTTP_PACKAGE_PATH);
-        ProgramFile programFile = compileResult.getProgFile();
-        BStruct connectorEndpoint = BLangConnectorSPIUtil.getPackageEndpoint(programFile, pkgName, endpointName);
-        HTTPServicesRegistry httpServicesRegistry = (HTTPServicesRegistry) connectorEndpoint.getNativeData("HTTP_SERVICE_REGISTRY");
-        TestHttpFutureListener futureListener = new TestHttpFutureListener(request);
-        request.setFutureListener(futureListener);
-        HttpResource resource = HttpDispatcher.findResource(httpServicesRegistry, request);
-=======
     public static HTTPCarbonMessage invokeNew(CompileResult compileResult, HTTPTestRequest request) {
         BallerinaHttpServerConnector httpServerConnector = (BallerinaHttpServerConnector) ConnectorUtils.
                 getBallerinaServerConnector(compileResult.getProgFile(), HttpConstants.HTTP_PACKAGE_PATH);
         TestCallableUnitCallback callback = new TestCallableUnitCallback(request);
         request.setCallback(callback);
         HttpResource resource = HttpDispatcher.findResource(httpServerConnector.getHttpServicesRegistry(), request);
->>>>>>> 3521a441
+//    public static HTTPCarbonMessage invokeNew(CompileResult compileResult, String pkgName, String endpointName,
+//                                              HTTPTestRequest request) {
+////        BallerinaHttpServerConnector httpServerConnector = (BallerinaHttpServerConnector) ConnectorUtils.
+////                getBallerinaServerConnector(compileResult.getProgFile(), HttpConstants.HTTP_PACKAGE_PATH);
+//        ProgramFile programFile = compileResult.getProgFile();
+//        BStruct connectorEndpoint = BLangConnectorSPIUtil.getPackageEndpoint(programFile, pkgName, endpointName);
+//        HTTPServicesRegistry httpServicesRegistry = (HTTPServicesRegistry) connectorEndpoint.getNativeData("HTTP_SERVICE_REGISTRY");
+//        TestHttpFutureListener futureListener = new TestHttpFutureListener(request);
+//        request.setFutureListener(futureListener);
+//        HttpResource resource = HttpDispatcher.findResource(httpServicesRegistry, request);
         if (resource == null) {
             return callback.getResponseMsg();
         }
@@ -78,21 +72,9 @@
             properties = Collections.singletonMap(HttpConstants.SRC_HANDLER, srcHandler);
         }
         BValue[] signatureParams = HttpDispatcher.getSignatureParameters(resource, request);
-<<<<<<< HEAD
-        ConnectorFuture future = Executor.submit(resource.getBalResource(), properties, signatureParams);
-
-//        CallableUnitCallback callback = new HttpCallableUnitCallback(request);
-//        Executor.submit(resource.getBalResource(), callback, properties, signatureParams);
-
-        futureListener.setRequestStruct(signatureParams[0]);
-        future.setConnectorFutureListener(futureListener);
-        futureListener.sync();
-        return futureListener.getResponseMsg();
-=======
         callback.setRequestStruct(signatureParams[0]);
         Executor.submit(resource.getBalResource(), callback, properties, signatureParams);
         callback.sync();
         return callback.getResponseMsg();
->>>>>>> 3521a441
     }
 }