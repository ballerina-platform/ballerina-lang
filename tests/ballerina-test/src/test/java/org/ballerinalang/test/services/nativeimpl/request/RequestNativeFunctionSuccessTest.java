--- conflicted
+++ resolved
@@ -56,7 +56,6 @@
 import java.io.File;
 import java.io.FileWriter;
 import java.io.IOException;
-import java.nio.file.Files;
 import java.nio.file.Path;
 import java.nio.file.Paths;
 import java.util.ArrayList;
@@ -210,19 +209,12 @@
         HTTPTestRequest inRequestMsg = MessageUtils.generateHTTPMessage("", HttpConstants.HTTP_METHOD_GET);
         inRequestMsg.setHeader(HttpHeaderNames.CONTENT_TYPE.toString(), APPLICATION_FORM);
 
-<<<<<<< HEAD
-        BStruct entity = BCompileUtil.createAndGetStruct(result.getProgFile(), protocolPackageMime, entityStruct);
-        BStruct mediaType = BCompileUtil.createAndGetStruct(result.getProgFile(), protocolPackageMime, mediaTypeStruct);
-        BStruct cacheControl = BCompileUtil.createAndGetStruct(result.getProgFile(), protocolPackageHttp,
-                reqCacheControlStruct);
-=======
         BMap<String, BValue> entity =
                 BCompileUtil.createAndGetStruct(result.getProgFile(), protocolPackageMime, entityStruct);
         BMap<String, BValue> mediaType =
                 BCompileUtil.createAndGetStruct(result.getProgFile(), protocolPackageMime, mediaTypeStruct);
         BMap<String, BValue> cacheControl =
                 BCompileUtil.createAndGetStruct(result.getProgFile(), protocolPackageHttp, reqCacheControlStruct);
->>>>>>> f7aa2502
         HttpUtil.populateInboundRequest(inRequest, entity, mediaType, inRequestMsg, result.getProgFile());
 
         BString key = new BString(HttpHeaderNames.CONTENT_TYPE.toString());
@@ -254,19 +246,12 @@
         headers.set("test-header", APPLICATION_FORM);
         headers.add("test-header", TEXT_PLAIN);
 
-<<<<<<< HEAD
-        BStruct entity = BCompileUtil.createAndGetStruct(result.getProgFile(), protocolPackageMime, entityStruct);
-        BStruct mediaType = BCompileUtil.createAndGetStruct(result.getProgFile(), protocolPackageMime, mediaTypeStruct);
-        BStruct cacheControl = BCompileUtil.createAndGetStruct(result.getProgFile(), protocolPackageHttp,
-                reqCacheControlStruct);
-=======
         BMap<String, BValue> entity =
                 BCompileUtil.createAndGetStruct(result.getProgFile(), protocolPackageMime, entityStruct);
         BMap<String, BValue> mediaType =
                 BCompileUtil.createAndGetStruct(result.getProgFile(), protocolPackageMime, mediaTypeStruct);
         BMap<String, BValue> cacheControl =
                 BCompileUtil.createAndGetStruct(result.getProgFile(), protocolPackageHttp, reqCacheControlStruct);
->>>>>>> f7aa2502
         HttpUtil.populateInboundRequest(inRequest, entity, mediaType, inRequestMsg, result.getProgFile());
 
         BString key = new BString("test-header");
