--- conflicted
+++ resolved
@@ -194,8 +194,6 @@
         Assert.assertEquals(contentDisposition.getStringField(DISPOSITION_INDEX),
                 "form-data");
     }
-<<<<<<< HEAD
-=======
 
     @Test(description = "Test whether the encoded body parts can be sent through OutResponse, with a given boundary")
     public void testMultipartsInOutResponse() {
@@ -236,5 +234,4 @@
             log.error("Error occurred while testing mulitpart/mixed encoding", e.getMessage());
         }
     }
->>>>>>> 3efb980e
 }