import ballerina.math;

function testFuncInvocation (int a, int b, int c) returns (int) {
    int x;
    x = 10;
    a = add(a, b);
    a = add(a, c);
    return add(a, x);
}

function add(int x, int y) returns (int) {
    int z;
    z = x  + y;
    return z;
}

function multiply(int x, int y) returns (int) {
    int z;
    z = x * y;
    return z;
}

function funcInvocationWithinFuncInvocation(int a, int b, int c) returns (int){
    int result;

    result = add( add( add(a, c), b), add(b, c) );
    return result + add(a, b) + add(a, b);
}

function testReturnFuncInvocationWithinFuncInvocation(int a, int b) returns (int){
    return add(a, multiply(a, b));
}

function testReturnNativeFuncInvocationWithinNativeFuncInvocation(float x) returns (float) {
    return math:sqrt(math:pow(x, 2));
}

<<<<<<< HEAD
function sum (int a) (@untainted int) {
=======
function sum (int a) returns (@untainted{} int) {
>>>>>>> 09b5be68
    int x;
    if (a > 0) {
        x = sum(a - 1);
        a =  a + x;
    }
    return a;
}

function getPowerOfN (float a, float n) returns (float v) {
    v = math:pow(a, n);
    return;
}<|MERGE_RESOLUTION|>--- conflicted
+++ resolved
@@ -35,11 +35,7 @@
     return math:sqrt(math:pow(x, 2));
 }
 
-<<<<<<< HEAD
 function sum (int a) (@untainted int) {
-=======
-function sum (int a) returns (@untainted{} int) {
->>>>>>> 09b5be68
     int x;
     if (a > 0) {
         x = sum(a - 1);
