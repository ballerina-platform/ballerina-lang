int globalA = 5;

function basicTest() returns (function (int) returns (int)) {
    int methodInt = 8;
    int anotherMethodInt = 3;
    var addFunc = (int funcInt) => (int) {
        return funcInt + methodInt + anotherMethodInt;
    };
    return addFunc;
}

function test1() returns int {
    var foo = basicTest();
    return foo(7);
}

function twoLevelTest() returns (function (int) returns (int)) {
    int methodInt1 = 2;
    var addFunc1 = (int funcInt1) => (int) {
        int methodInt2 = 23;
        var addFunc2 = (int funcInt2) => (int) {
            return funcInt2 + methodInt1 + methodInt2;
        };
        return addFunc2(5) + funcInt1;
    };
    return addFunc1;
}

function test2() returns int {
    var foo = twoLevelTest();
    return foo(6);
}

function threeLevelTest() returns (function (int) returns (int)) {
    int methodInt1 = 2;
    var addFunc1 = (int funcInt1) => (int) {
        int methodInt2 = 23;
        var addFunc2 = (int funcInt2) => (int) {
            int methodInt3 = 7;
            var addFunc3 = (int funcInt3) => (int) {
                return funcInt3 + methodInt1 + methodInt2 + methodInt3;
            };
            return addFunc3(8) + funcInt2;
        };
        return addFunc2(4) + funcInt1;
    };
    return addFunc1;
}

function test3() returns int {
    var foo = threeLevelTest();
    return foo(6);
}

function closureWithIfBlock() returns (function (int) returns (int)) {
    int a = 3;
    var addFunc =  (int b) => (int) {
        int c = 34;
        if (b == 3) {
            int e = 34;
            c = b + e;
        }
        return b + c + a;
    };
    return addFunc;
}

function test4() returns int {
    var foo = closureWithIfBlock();
    return foo(3);
}


function getFunc1(int functionIntX) returns (function (int) returns (function (int) returns (int))) {
    return (int functionIntY) => (function (int) returns (int)) {
        return (int functionIntZ) => (int) {
            return functionIntX + functionIntY + functionIntZ;
        };
    };
}

function test5() returns (int){
    var getFunc2 = getFunc1(1);
    var getFunc3 = getFunc2(5);
    return getFunc3(4);
}

function getIncFunc(int x) returns (function (int) returns (int)) {
    return (int y) => (int) {
        return x + y;
    };
}

function test6() returns (int){
    var incBy1 = getIncFunc(1);
    var incBy5 = getIncFunc(5);
    var incBy10 = getIncFunc(10);

    return (incBy1(100) + incBy5(100) + incBy10(100));
}


function out2ndFunc(int out2ndParam) returns (function (int) returns int) {
    int e = 45;
    int out2ndFuncLocal = 8;
    int f = 45;
    var out1stFunc = (int out1stParam) => (int) {
        var inner1Func = (int inner1Param) => (int) {
                int g = out2ndFuncLocal + out2ndParam;
                int h = out1stParam + inner1Param;
                return g + h;
            };
        return  inner1Func(3);
    };
    return out1stFunc;
}

function test7() returns int {
    var foo = out2ndFunc(4);
    return foo(7);
}

function testMultiLevelFunction() returns (int) {
    var addFunc1 = (int funcInt1) => (int) {
        var addFunc2 = (int funcInt2) => (int) {
            var addFunc3 =  (int methodInt3, int methodInt2, int methodInt1, int funcInt3) => (int) {
                return funcInt3 + methodInt1 + methodInt2 + methodInt3;
            };
            return addFunc3(7, 23, 2, 8) + funcInt2;
        };
        return addFunc2(4) + funcInt1;
    };
    return addFunc1(6);
}

function test8() returns int {
    return testMultiLevelFunction();
}

function globalVarAccessTest() returns (function (int) returns (int)) {
    int methodInt = 8;
    int anotherMethodInt = 3;
    var addFunc = (int funcInt) => (int) {
        return funcInt + methodInt + globalA + anotherMethodInt;
    };
    return addFunc;
}

function test9() returns int {
    var foo = globalVarAccessTest();
    return foo(7);
}

function testDifferentTypeArgs1() returns (function (int, float) returns (int)) {
    int methodInt = 8;
    int anotherMethodInt = 3;
    var addFunc = (int funcInt, float funcFloat) => (int) {
        int f2i = <int>funcFloat;
        return funcInt + methodInt + anotherMethodInt + f2i;
    };
    return addFunc;
}

function test10() returns int {
    var foo = testDifferentTypeArgs1();
    return foo(7, 2.3);
}

function testDifferentTypeArgs2(int functionIntX) returns (function (float) returns (function (boolean) returns (int))) {
    return (float functionFloatY) => (function (boolean) returns (int)) {
        return (boolean functionBoolZ) => (int) {
            if (functionBoolZ) {
                return functionIntX + <int>functionFloatY;
            }
            return functionIntX;
        };
    };
}

function test11() returns int {
    var f1 = testDifferentTypeArgs2(7);
    var f2 = f1(2.6);
    return f2(true);
}


function testDifferentTypeArgs3(int a1, float a2) returns (function (boolean, float) returns (function () returns (int))) {
    return (boolean b1, float b2) => (function () returns (int)) {
        var foo = () => (int) {
            if (b1) {
                return a1 + <int>a2;
            }
            return a1 + <int>b2;
        };
        return foo;
    };
}

function test12() returns int {
    var f1 = testDifferentTypeArgs3(7, 3.2);
    var f2 = f1(true, 2.3);
    return f2();
}

function test13() returns int {
    var f1 = testDifferentTypeArgs3(7, 3.2);
    var f2 = f1(false, 2.3);
    return f2();
}

function getStringFunc1(string functionX) returns (function (string) returns (function (string) returns (string))) {
    return (string functionY) => (function (string) returns (string)) {
        return  (string functionZ) => (string) {
            return functionX + functionY + functionZ;
        };
    };
}

function test14() returns (string){
    var getStringFunc2 = getStringFunc1("Hello");
    var getStringFunc3 = getStringFunc2("Ballerina");
    return getStringFunc3("World!!!");
}

function testWithVarArgs() returns (function (int) returns (int)) {
    int methodInt = 8;
    int anotherMethodInt = 3;
    var addFunc = (int funcInt) => (int) {
        return funcInt + methodInt + anotherMethodInt;
    };
    return addFunc;
}

function test15() returns int {
    var foo = basicTest();
    return foo(7);
}

function testClosureWithTupleTypes((string, float, string) g) returns (function (string, (string, float, string)) returns (string)){
    return (string x, (string, float, string) y) => (string) {
       var (i, j, k) = y;
       var (l, m, n) = g;
       return x + i + j + k + l + m + n;
    };
}

function test16() returns string {
    string a = "Hello";
    float b = 11.1;
    string c = "World !!!";
    var foo = testClosureWithTupleTypes((a, b, c));
    string i = "Ballerina";
    float j = 15.0;
    string k = "Program !!!";
    return foo("Im", (i, j, k));
}

function testClosureWithTupleTypesOrder((string, float, string) g) returns (function ((string, float, string), string) returns (string)){
    string i = "HelloInner";
    float j = 44.8;
    string k = "World Inner!!!";
    var r = (i, j, k);

    return ((string, float, string) y, string x) => (string) {
       var (a, b, c) = g;
       var (d, e, f) = y;
       var (i1, j1, k1) = r;

       return x + a + b + c + d + e + f + i1 + j1 + k1;
    };
}

function test17() returns string {
    string d = "Ballerina";
    float e = 15.0;
    string f = "Program!!!";

    string a = "Hello";
    float b = 11.1;
    string c = "World !!!";

    var foo = testClosureWithTupleTypesOrder((a, b, c));
    return foo((d, e, f), "I'm");
}

function globalVarAccessAndModifyTest() returns (int) {
    int a = 3;
    a = 6;
    globalA = 7;
    var addFunc = (int b) => (int) {
        return b + globalA + a;
    };
    return addFunc(3);
}

function test18() returns int {
    return globalVarAccessAndModifyTest();
}

type Person object {
    public {
        int age = 3,
        string name = "Hello Ballerina";
    }
    private {
        int year = 5;
        string month = "february";
    }

    function getAttachedFn() returns string {
        int b = 4;
        var foo = (float w) => (string) {
           return name + w + "K" + b + self.age;
        };
        return foo(7.4);
    }

    function getAttachedFP() returns function (float) returns (string) {
        int b = 4;
        var foo = (float w) => (string) {
            return w + self.year + b + "Ballerina !!!";
        };
        return foo;
    }

    public function externalAttachedFP() returns (function (float) returns (string));

};

public function Person::externalAttachedFP() returns (function (float) returns (string)) {
     int b = 4;
     var foo = (float w) => (string) {
        string d = w + "T" + b + self.year + self.name + self.age;
        return d;
     };
     return foo;
}


function test19() returns (string) {
    Person p = new;
    return p.getAttachedFn();
}

function test20() returns (string) {
    Person p = new;
    var foo = p.getAttachedFP();
    return foo(7.3);
}

public function test21() returns (string) {
    Person p = new;
    var foo = p.externalAttachedFP();
    return foo(7.3);
}

function testDifferentArgs() returns (function (float) returns (function (float) returns (string))) {
    int outerInt = 4;
    boolean booOuter = false;
    var outerFoo = (float fOut) => (function (float) returns (string)) {
        int innerInt = 7;
        boolean booInner = true;
        var innerFoo = (float fIn) => (string) {
            string str = "Plain";
            if (!booOuter && booInner) {
                str = innerInt + "InnerInt" + outerInt + fOut + "InnerFloat" + fIn + "Ballerina !!!";
            }
            return str;
        };
        return innerFoo;
    };
    return outerFoo;
}

function test22() returns (string) {
    var fooOut = testDifferentArgs();
    var fooIn = fooOut(1.2);
    return fooIn(4.5);
}

function testVariableShadowingInClosure1(int a) returns function (float) returns (string){
    int b = 4;
    float f = 5.6;

    if (a < 10) {
        b = a + b + <int>f;
    }

    var foo = (float f) => (string) {
        if (a > 8) {
            b = a + <int>f + b;
        }
        return "Ballerina" + b;
    };
    return foo;
}


function test23() returns string {
    var foo = testVariableShadowingInClosure1(9);
    string a = foo(3.4);
    return a;
}

function testVariableShadowingInClosure2(int a) returns function (float) returns (function (float, boolean) returns (string)){
    int b = 4;
    float f = 5.6;
    boolean boo = true;

    if (a < 10) {
        b = a + b + <int>f;
    }

    var fooOut = (float f) => (function (float, boolean) returns (string)) {
        if (a > 8) {
            b = a + <int>f + b;
        }
        string s = "Out" + b;

        var fooIn = (float f, boolean boo) => (string) {
            if (a > 8 && !boo) {
                b = a + <int>f + b;
            }
            return s + "In" + b + "Ballerina!!!";
        };
        return fooIn;
    };
    return fooOut;
}


function test24() returns string {
    var foo = testVariableShadowingInClosure2(9);
    var bar = foo(3.4);
    string s = bar(24.6, false);
    return s;
}

function testVariableShadowingInClosure3(int a) returns (function (float) returns (function (float) returns
                                                                        (function (float, boolean) returns (string)))){
    int b = 4;
    float f = 5.6;
    boolean boo = true;

    if (a < 10) {
        b = a + b + <int>f;
    }

    var fooOutMost = (float f) => (function (float) returns (function (float, boolean) returns (string))) {
        if (a > 8) {
            b = a + <int>f + b;
        }
        string sOut = "OutMost" + b;

        var fooOut = (float f) => (function (float, boolean) returns (string)) {
            if (a == 9) {
                b = a + <int>f + b;
            }
            string s = sOut + "Out" + b;

            var fooIn = (float f, boolean boo) => (string) {
                if (a > 8 && !boo) {
                    b = a + <int>f + b;
                }
                return s + "In" + b + "Ballerina!!!";
            };
            return fooIn;
        };
        return fooOut;
    };
    return fooOutMost;
}

function test25() returns string {
    var foo = testVariableShadowingInClosure3(9);
    var bar = foo(3.4);
    var baz = bar(5.7);
    string s = baz(24.6, false);
    return s;
}


function testVariableShadowingInClosure4() returns (function (float) returns (function (float) returns
                                                                        (function (float, boolean) returns (string)))){
    int b = 4;
    int a = 7;
    float f = 5.6;
    boolean boo = true;

    var fooOutMost = (float f) => (function (float) returns (function (float, boolean) returns (string))) {
        string sOut = "OutMost" + b + a;

        var fooOut = (float f) => (function (float, boolean) returns (string)) {
            string s = sOut + "Out" + b + a;

            var fooIn = (float f, boolean boo) => (string) {
                b = a + <int>f + b;
                return s + "In" + b + "Ballerina!!!";
            };
            return fooIn;
        };
        return fooOut;
    };
    return fooOutMost;
}

function test26() returns string {
    var foo = testVariableShadowingInClosure4();
    var bar = foo(3.4);
    var baz = bar(5.7);
    string s = baz(24.6, false);
    return s;
}

function testLocalVarModifyWithinClosureScope() returns (float){
    float fadd = 0;
    float[] fa = [1.1, 2.2, -3.3, 4.4, 5.5];
    fa.foreach((float i) => { fadd = fadd + i;});
    float fsum = fadd;
    return (fsum);
}

<<<<<<< HEAD
function testByteAndBoolean() returns (function (int, byte) returns
                    ((function (byte, int, boolean) returns byte[][]))) {
    boolean boo1 = true;
    return (int a, byte b) => (function (byte, int, boolean) returns byte[][]) {
        boolean boo2 = false;
        return (byte c, int f, boolean booF) => (byte[][]) {
            byte i = <byte> f;
            byte[][] bArr = [];
            if !boo2 {
                bArr[0] = [c, b, 4, i];
            }

            if boo1 {
                bArr[1] = [i, c, 5, b, 3];
            }

            if !booF {
                bArr[2] = [1, 2, 3, c, b];
            }

            return bArr;
        };
    };
}

function test27() returns byte[][] {
    var foo = testByteAndBoolean();
    var bar = foo(34, 7);
    return bar(13, 3, false);
=======
function testMultiLevelBlockStatements1() returns (function () returns (function(int) returns int)) {
    int sum1 = 23;
    var bar = () => (function (int) returns int) {
        float f = 23.7;
        var foo = (int i) => (int) {
            int sum2 = 7;
            if (i < 7) {
                if (i < 6) {
                    if (i < 5) {
                        if (i == 4) {
                            sum1 = sum1 + sum2 + i + <int>f;
                        }
                    }
                }
            }
            return sum1;
        };
        return foo;
    };
    return bar;
}

function testMultiLevelBlockStatements2() returns (function(int[], int[], int[]) returns int) {
    int sum = 23;
    var foo = (int[] i, int[] j, int[] k) => int {
        foreach x in i {
            foreach y in j {
                foreach z in k {
                    sum = sum + x + y + z;
                }
            }
        }
        return sum;
    };

    return foo;
}


function test27() returns (int, int) {
    var foo = testMultiLevelBlockStatements1();
    var baz = foo();
    var bar = testMultiLevelBlockStatements2();
    int[] i = [1,2];
    int[] j = [1,2,3];
    int[] k = [1,2,3,4];
    return (baz(4), bar(i,j,k));
>>>>>>> f1d8a2df
}

<|MERGE_RESOLUTION|>--- conflicted
+++ resolved
@@ -520,7 +520,6 @@
     return (fsum);
 }
 
-<<<<<<< HEAD
 function testByteAndBoolean() returns (function (int, byte) returns
                     ((function (byte, int, boolean) returns byte[][]))) {
     boolean boo1 = true;
@@ -550,7 +549,8 @@
     var foo = testByteAndBoolean();
     var bar = foo(34, 7);
     return bar(13, 3, false);
-=======
+}
+
 function testMultiLevelBlockStatements1() returns (function () returns (function(int) returns int)) {
     int sum1 = 23;
     var bar = () => (function (int) returns int) {
@@ -590,7 +590,7 @@
 }
 
 
-function test27() returns (int, int) {
+function test28() returns (int, int) {
     var foo = testMultiLevelBlockStatements1();
     var baz = foo();
     var bar = testMultiLevelBlockStatements2();
@@ -598,6 +598,5 @@
     int[] j = [1,2,3];
     int[] k = [1,2,3,4];
     return (baz(4), bar(i,j,k));
->>>>>>> f1d8a2df
-}
-
+}
+
