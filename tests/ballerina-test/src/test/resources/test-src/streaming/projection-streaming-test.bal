// Copyright (c) 2018 WSO2 Inc. (http://www.wso2.org) All Rights Reserved.
//
// WSO2 Inc. licenses this file to you under the Apache License,
// Version 2.0 (the "License"); you may not use this file except
// in compliance with the License.
// You may obtain a copy of the License at
//
// http://www.apache.org/licenses/LICENSE-2.0
//
// Unless required by applicable law or agreed to in writing,
// software distributed under the License is distributed on an
// "AS IS" BASIS, WITHOUT WARRANTIES OR CONDITIONS OF ANY
// KIND, either express or implied.  See the License for the
// specific language governing permissions and limitations
// under the License.

<<<<<<< HEAD
import ballerina.io;
import ballerina.runtime;
=======
import ballerina/runtime;
>>>>>>> da32246f

struct Employee {
    string name;
    int age;
    string status;
}

struct Teacher {
    string name;
    int age;
    string status;
    string batch;
    string school;
}

Employee[] globalEmployeeArray = [];
int employeeIndex = 0;
stream<Employee> employeeStream = {};
stream<Teacher> teacherStream = {};

function testProjectionQuery () {

    whenever{
        from teacherStream
        select name, age, status
        => (Employee [] emp) {
                employeeStream.publish(emp);
        }
    }
}

function startProjectionQuery( ) returns (Employee []) {

    testProjectionQuery();

    Teacher t1 = {name:"Raja", age:25, status:"single", batch:"LK2014", school:"Hindu College"};
    Teacher t2 = {name:"Shareek", age:33, status:"single", batch:"LK1998", school:"Thomas College"};
    Teacher t3 = {name:"Nimal", age:45, status:"married", batch:"LK1988", school:"Ananda College"};

    employeeStream.subscribe(printEmployeeNumber);

    teacherStream.publish(t1);
    teacherStream.publish(t2);
    teacherStream.publish(t3);

    runtime:sleepCurrentWorker(1000);

    return globalEmployeeArray;
}

function printEmployeeNumber (Employee e) {
    io:println("printEmployeeName function invoked for Employee event for Employee employee name:" + e.name);
    addToGlobalEmployeeArray(e);
}

function addToGlobalEmployeeArray (Employee e) {
    globalEmployeeArray[employeeIndex] = e;
    employeeIndex = employeeIndex + 1;
}<|MERGE_RESOLUTION|>--- conflicted
+++ resolved
@@ -14,12 +14,8 @@
 // specific language governing permissions and limitations
 // under the License.
 
-<<<<<<< HEAD
-import ballerina.io;
-import ballerina.runtime;
-=======
 import ballerina/runtime;
->>>>>>> da32246f
+import ballerina/io;
 
 struct Employee {
     string name;
