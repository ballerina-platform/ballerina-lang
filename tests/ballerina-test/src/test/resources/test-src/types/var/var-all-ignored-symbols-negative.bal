<<<<<<< HEAD
function testVarDeclarationWithAllIgnoredSymbols () returns int {
=======
function testVarDeclarationWithAllIgnoredSymbols () returns (int) {
>>>>>>> 6da4d878
    string s = "10";
    var _, _ = <int> s;
    return 1;
}<|MERGE_RESOLUTION|>--- conflicted
+++ resolved
@@ -1,8 +1,4 @@
-<<<<<<< HEAD
-function testVarDeclarationWithAllIgnoredSymbols () returns int {
-=======
 function testVarDeclarationWithAllIgnoredSymbols () returns (int) {
->>>>>>> 6da4d878
     string s = "10";
     var _, _ = <int> s;
     return 1;
