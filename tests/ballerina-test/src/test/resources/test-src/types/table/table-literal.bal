--- conflicted
+++ resolved
@@ -138,31 +138,20 @@
 
 function testTableAddInvalid () {
     Company c1 = {id:100, name:"ABC"};
-<<<<<<< HEAD
-    table<Person> dt1 = {};
+
+    table<Person> dt1 = table{};
     _ = dt1.add(c1);
-=======
+}
+
+function testMultipleAccess () returns (int, int, int[], int[]) {
+    Person p1 = {id:1, age:30, salary:300.50, name:"jane", married:true};
+    Person p2 = {id:2, age:20, salary:200.50, name:"martin", married:true};
+    Person p3 = {id:3, age:32, salary:100.50, name:"john", married:false};
+
     table<Person> dt1 = table{};
-    dt1.add(c1);
->>>>>>> ccdd2853
-}
-
-function testMultipleAccess () returns (int, int, int[], int[]) {
-    Person p1 = {id:1, age:30, salary:300.50, name:"jane", married:true};
-    Person p2 = {id:2, age:20, salary:200.50, name:"martin", married:true};
-    Person p3 = {id:3, age:32, salary:100.50, name:"john", married:false};
-
-<<<<<<< HEAD
-    table<Person> dt1 = {};
     _ = dt1.add(p1);
     _ = dt1.add(p2);
     _ = dt1.add(p3);
-=======
-    table<Person> dt1 = table{};
-    dt1.add(p1);
-    dt1.add(p2);
-    dt1.add(p3);
->>>>>>> ccdd2853
 
     int count1 = dt1.count();
     int[] dtdata1;
@@ -189,17 +178,10 @@
     Person p2 = {id:2, age:20, salary:200.50, name:"martin", married:true};
     Person p3 = {id:3, age:32, salary:100.50, name:"john", married:false};
 
-<<<<<<< HEAD
-    table<Person> dt = {};
-    _ = dt.add(p1);
-    _ = dt.add(p2);
-    _ = dt.add(p3);
-=======
-    table<Person> dt = table{};
-    dt.add(p1);
-    dt.add(p2);
-    dt.add(p3);
->>>>>>> ccdd2853
+    table<Person> dt = table{};
+    _ = dt.add(p1);
+    _ = dt.add(p2);
+    _ = dt.add(p3);
 
     string names = "";
 
@@ -215,17 +197,10 @@
     Person p2 = {id:2, age:20, salary:200.50, name:"martin", married:true};
     Person p3 = {id:3, age:32, salary:100.50, name:"john", married:false};
 
-<<<<<<< HEAD
-    table<Person> dt = {};
-    _ = dt.add(p1);
-    _ = dt.add(p2);
-    _ = dt.add(p3);
-=======
-    table<Person> dt = table{};
-    dt.add(p1);
-    dt.add(p2);
-    dt.add(p3);
->>>>>>> ccdd2853
+    table<Person> dt = table{};
+    _ = dt.add(p1);
+    _ = dt.add(p2);
+    _ = dt.add(p3);
 
     var j =? <json>dt;
     return j;
@@ -236,17 +211,10 @@
     Person p2 = {id:2, age:20, salary:200.50, name:"martin", married:true};
     Person p3 = {id:3, age:32, salary:100.50, name:"john", married:false};
 
-<<<<<<< HEAD
-    table<Person> dt = {};
-    _ = dt.add(p1);
-    _ = dt.add(p2);
-    _ = dt.add(p3);
-=======
-    table<Person> dt = table{};
-    dt.add(p1);
-    dt.add(p2);
-    dt.add(p3);
->>>>>>> ccdd2853
+    table<Person> dt = table{};
+    _ = dt.add(p1);
+    _ = dt.add(p2);
+    _ = dt.add(p3);
 
     var x =? <xml>dt;
     return x;
@@ -257,17 +225,10 @@
     Person p2 = {id:2, age:20, salary:200.50, name:"martin", married:true};
     Person p3 = {id:3, age:32, salary:100.50, name:"john", married:false};
 
-<<<<<<< HEAD
-    table<Person> dt = {};
-    _ = dt.add(p1);
-    _ = dt.add(p2);
-    _ = dt.add(p3);
-=======
-    table<Person> dt = table{};
-    dt.add(p1);
-    dt.add(p2);
-    dt.add(p3);
->>>>>>> ccdd2853
+    table<Person> dt = table{};
+    _ = dt.add(p1);
+    _ = dt.add(p2);
+    _ = dt.add(p3);
 
     io:println(dt);
 }
@@ -275,13 +236,8 @@
 function testTableDrop () {
     Person p1 = {id:1, age:30, salary:300.50, name:"jane", married:true};
 
-<<<<<<< HEAD
-    table<Person> dt = {};
-    _ = dt.add(p1);
-=======
-    table<Person> dt = table{};
-    dt.add(p1);
->>>>>>> ccdd2853
+    table<Person> dt = table{};
+    _ = dt.add(p1);
 }
 
 function testTableWithAllDataToJson () returns (json) {
@@ -290,15 +246,9 @@
     TypeTest t1 = {id:1, jsonData:j1, xmlData:x1};
     TypeTest t2 = {id:2, jsonData:j1, xmlData:x1};
 
-<<<<<<< HEAD
-    table<TypeTest> dt1 = {};
+    table<TypeTest> dt1 = table{};
     _ = dt1.add(t1);
     _ = dt1.add(t2);
-=======
-    table<TypeTest> dt1 = table{};
-    dt1.add(t1);
-    dt1.add(t2);
->>>>>>> ccdd2853
 
     var j =? <json>dt1;
     return j;
@@ -310,15 +260,9 @@
     TypeTest t1 = {id:1, jsonData:j1, xmlData:x1};
     TypeTest t2 = {id:2, jsonData:j1, xmlData:x1};
 
-<<<<<<< HEAD
-    table<TypeTest> dt1 = {};
+    table<TypeTest> dt1 = table{};
     _ = dt1.add(t1);
     _ = dt1.add(t2);
-=======
-    table<TypeTest> dt1 = table{};
-    dt1.add(t1);
-    dt1.add(t2);
->>>>>>> ccdd2853
 
     var x =? <xml>dt1;
     return x;
@@ -330,13 +274,8 @@
     xml x1 = xml `<book>The Lost World</book>`;
     TypeTest t1 = {id:1, jsonData:j1, xmlData:x1};
 
-<<<<<<< HEAD
-    table<TypeTest> dt1 = {};
-    _ = dt1.add(t1);
-=======
     table<TypeTest> dt1 = table{};
-    dt1.add(t1);
->>>>>>> ccdd2853
+    _ = dt1.add(t1);
 
     json jData;
     xml xData;
@@ -353,13 +292,8 @@
     blob content = text.toBlob("UTF-8");
     BlobTypeTest t1 = {id:1, blobData:content};
 
-<<<<<<< HEAD
-    table<BlobTypeTest> dt1 = {};
-    _ = dt1.add(t1);
-=======
     table<BlobTypeTest> dt1 = table{};
-    dt1.add(t1);
->>>>>>> ccdd2853
+    _ = dt1.add(t1);
 
     var j =? <json>dt1;
     return j;
@@ -370,13 +304,8 @@
     blob content = text.toBlob("UTF-8");
     BlobTypeTest t1 = {id:1, blobData:content};
 
-<<<<<<< HEAD
-    table<BlobTypeTest> dt1 = {};
-    _ = dt1.add(t1);
-=======
     table<BlobTypeTest> dt1 = table{};
-    dt1.add(t1);
->>>>>>> ccdd2853
+    _ = dt1.add(t1);
 
     var x =? <xml>dt1;
     return x;
@@ -387,13 +316,9 @@
     blob content = text.toBlob("UTF-8");
     BlobTypeTest t1 = {id:1, blobData:content};
 
-<<<<<<< HEAD
-    table<BlobTypeTest> dt1 = {};
-    _ = dt1.add(t1);
-=======
     table<BlobTypeTest> dt1 = table{};
-    dt1.add(t1);
->>>>>>> ccdd2853
+    _ = dt1.add(t1);
+
     blob bData;
     while (dt1.hasNext()) {
         var x =? <BlobTypeTest>dt1.getNext();
@@ -405,13 +330,8 @@
 function testTableWithAnyDataToJson () returns (json) {
     AnyTypeTest t1 = {id:1, anyData:"Sample Text"};
 
-<<<<<<< HEAD
-    table<AnyTypeTest> dt1 = {};
-    _ = dt1.add(t1);
-=======
     table<AnyTypeTest> dt1 = table{};
-    dt1.add(t1);
->>>>>>> ccdd2853
+    _ = dt1.add(t1);
 
     var j =? <json>dt1;
     return j;
@@ -419,13 +339,9 @@
 
 function testStructWithDefaultDataToJson () returns (json) {
     Person p1 = {id:1};
-<<<<<<< HEAD
-    table<Person> dt1 = {};
+
+    table<Person> dt1 = table{};
     _ = dt1.add(p1);
-=======
-    table<Person> dt1 = table{};
-    dt1.add(p1);
->>>>>>> ccdd2853
 
     var j =? <json>dt1;
     return j;
@@ -433,13 +349,9 @@
 
 function testStructWithDefaultDataToXml () returns (xml) {
     Person p1 = {id:1};
-<<<<<<< HEAD
-    table<Person> dt1 = {};
+
+    table<Person> dt1 = table{};
     _ = dt1.add(p1);
-=======
-    table<Person> dt1 = table{};
-    dt1.add(p1);
->>>>>>> ccdd2853
 
     var x =? <xml>dt1;
     return x;
@@ -448,13 +360,9 @@
 
 function testStructWithDefaultDataToStruct () returns (int, float, string, boolean) {
     Person p1 = {id:1};
-<<<<<<< HEAD
-    table<Person> dt1 = {};
+
+    table<Person> dt1 = table{};
     _ = dt1.add(p1);
-=======
-    table<Person> dt1 = table{};
-    dt1.add(p1);
->>>>>>> ccdd2853
 
     int iData;
     float fData;
@@ -486,15 +394,9 @@
     ArraTypeTest t2 = {id:2, intArrData:intArray2, floatArrData:floatArray2, stringArrData:stringArray2,
                           booleanArrData:boolArray2};
 
-<<<<<<< HEAD
-    table<ArraTypeTest> dt1 = {};
+    table<ArraTypeTest> dt1 = table{};
     _ = dt1.add(t1);
     _ = dt1.add(t2);
-=======
-    table<ArraTypeTest> dt1 = table{};
-    dt1.add(t1);
-    dt1.add(t2);
->>>>>>> ccdd2853
 
     var j =? <json>dt1;
     return j;
@@ -515,15 +417,9 @@
     ArraTypeTest t2 = {id:2, intArrData:intArray2, floatArrData:floatArray2, stringArrData:stringArray2,
                           booleanArrData:boolArray2};
 
-<<<<<<< HEAD
-    table<ArraTypeTest> dt1 = {};
+    table<ArraTypeTest> dt1 = table{};
     _ = dt1.add(t1);
     _ = dt1.add(t2);
-=======
-    table<ArraTypeTest> dt1 = table{};
-    dt1.add(t1);
-    dt1.add(t2);
->>>>>>> ccdd2853
 
     var x =? <xml>dt1;
     return x;
@@ -537,13 +433,8 @@
     ArraTypeTest t1 = {id:1, intArrData:intArray, floatArrData:floatArray, stringArrData:stringArray,
                           booleanArrData:boolArray};
 
-<<<<<<< HEAD
-    table<ArraTypeTest> dt1 = {};
-    _ = dt1.add(t1);
-=======
     table<ArraTypeTest> dt1 = table{};
-    dt1.add(t1);
->>>>>>> ccdd2853
+    _ = dt1.add(t1);
 
     int[] intArr;
     float[] floatArr;
@@ -565,17 +456,10 @@
     Person p2 = {id:2, age:20, salary:200.50, name:"martin", married:true};
     Person p3 = {id:3, age:32, salary:100.50, name:"john", married:false};
 
-<<<<<<< HEAD
-    table<Person> dt = {};
-    _ = dt.add(p1);
-    _ = dt.add(p2);
-    _ = dt.add(p3);
-=======
-    table<Person> dt = table{};
-    dt.add(p1);
-    dt.add(p2);
-    dt.add(p3);
->>>>>>> ccdd2853
+    table<Person> dt = table{};
+    _ = dt.add(p1);
+    _ = dt.add(p2);
+    _ = dt.add(p3);
 
     int count =? dt.remove(isBellow35);
     var j =? <json>dt;
@@ -587,17 +471,10 @@
     Person p2 = {id:2, age:20, salary:200.50, name:"martin", married:true};
     Person p3 = {id:3, age:32, salary:100.50, name:"john", married:false};
 
-<<<<<<< HEAD
-    table<Person> dt = {};
-    _ = dt.add(p1);
-    _ = dt.add(p2);
-    _ = dt.add(p3);
-=======
-    table<Person> dt = table{};
-    dt.add(p1);
-    dt.add(p2);
-    dt.add(p3);
->>>>>>> ccdd2853
+    table<Person> dt = table{};
+    _ = dt.add(p1);
+    _ = dt.add(p2);
+    _ = dt.add(p3);
 
     int count =? dt.remove(isJohn);
     var j =? <json>dt;
@@ -609,17 +486,11 @@
     Person p2 = {id:2, age:40, salary:200.50, name:"martin", married:true};
     Person p3 = {id:3, age:42, salary:100.50, name:"john", married:false};
 
-<<<<<<< HEAD
-    table<Person> dt = {};
-    _ = dt.add(p1);
-    _ = dt.add(p2);
-    _ = dt.add(p3);
-=======
-    table<Person> dt = table{};
-    dt.add(p1);
-    dt.add(p2);
-    dt.add(p3);
->>>>>>> ccdd2853
+
+    table<Person> dt = table{};
+    _ = dt.add(p1);
+    _ = dt.add(p2);
+    _ = dt.add(p3);
 
     int count =? dt.remove(isBellow35);
     var j =? <json>dt;
@@ -631,15 +502,10 @@
     Person p2 = {id:2, age:40, salary:200.50, name:"martin", married:true};
     Person p3 = {id:3, age:42, salary:100.50, name:"john", married:false};
 
-<<<<<<< HEAD
-    table<Person> dt = {};
-    _ = dt.add(p1);
-    _ = dt.add(p2);
-=======
-    table<Person> dt = table{};
-    dt.add(p1);
-    dt.add(p2);
->>>>>>> ccdd2853
+
+    table<Person> dt = table{};
+    _ = dt.add(p1);
+    _ = dt.add(p2);
 
     var j1 =? <json>dt;
     string s1 = j1.toString();
