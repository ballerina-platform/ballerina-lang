--- conflicted
+++ resolved
@@ -34,14 +34,8 @@
 Employee[] globalEmployeeArray = [];
 int employeeIndex = 0;
 
-<<<<<<< HEAD
-function testStreamPublishingAndSubscription () (Employee origEmployee, Employee publishedEmployee,
-                                                 Employee newEmployee) {
-    origEmployee = globalEmployee;
-=======
 function testStreamPublishingAndSubscription () returns (Employee, Employee, Employee) {
     Employee origEmployee = globalEmployee;
->>>>>>> d192dffb
     stream<Employee> s1 = {};
     s1.subscribe(assignGlobalEmployee);
     Employee publishedEmployee = { id:1234, name:"Maryam" };
