import ballerina/sql;
import ballerina/jdbc;
import ballerina/time;
import ballerina/io;

type ResultCustomers {
    string FIRSTNAME,
};

type ResultCustomers2 {
    string FIRSTNAME,
    string LASTNAME,
};

type ResultIntType {
    int INT_TYPE,
};

type ResultBlob {
    blob BLOB_TYPE,
};

type ResultDataType {
    int INT_TYPE,
    int LONG_TYPE,
    float FLOAT_TYPE,
    float DOUBLE_TYPE,
};

type ResultCount {
    int COUNTVAL,
};

type ResultArrayType {
    map INT_ARRAY,
    map LONG_ARRAY,
    map DOUBLE_ARRAY,
    map BOOLEAN_ARRAY,
    map STRING_ARRAY,
    map FLOAT_ARRAY,
};

type ResultDates {
    string DATE_TYPE,
    string TIME_TYPE,
    string TIMESTAMP_TYPE,
    string DATETIME_TYPE,
};

type Employee {
    int id,
    string name,
    string address,
};


function testInsertTableData() returns (int) {
    endpoint jdbc:Client testDB {
        url:"jdbc:hsqldb:file:./target/tempdb/TEST_SQL_CONNECTOR",
        username:"SA",
        poolOptions:{maximumPoolSize:1}
    };

    var insertCount = check testDB->update("Insert into Customers (firstName,lastName,registrationID,creditLimit,country)
                                         values ('James', 'Clerk', 2, 5000.75, 'USA')");
    testDB.stop();
    return insertCount;
}

function testCreateTable() returns (int) {
    endpoint jdbc:Client testDB {
        url:"jdbc:hsqldb:file:./target/tempdb/TEST_SQL_CONNECTOR",
        username:"SA",
        poolOptions:{maximumPoolSize:1}
    };

    int returnValue = check testDB->update("CREATE TABLE IF NOT EXISTS Students(studentID int, LastName varchar(255))");
    testDB.stop();
    return returnValue;
}

function testUpdateTableData() returns (int) {
    endpoint jdbc:Client testDB {
        url:"jdbc:hsqldb:file:./target/tempdb/TEST_SQL_CONNECTOR",
        username:"SA",
        poolOptions:{maximumPoolSize:1}
    };

    var updateCount = check testDB->update("Update Customers set country = 'UK' where registrationID = 1");
    testDB.stop();
    return updateCount;
}

function testGeneratedKeyOnInsert() returns (string) {
    endpoint jdbc:Client testDB {
        url:"jdbc:hsqldb:file:./target/tempdb/TEST_SQL_CONNECTOR",
        username:"SA",
        poolOptions:{maximumPoolSize:1}
    };

    string returnVal;

    var x = testDB->updateWithGeneratedKeys("insert into Customers (firstName,lastName,
            registrationID,creditLimit,country) values ('Mary', 'Williams', 3, 5000.75, 'USA')", ());

    match x {
        (int, string[]) y => {
            int a;
            string[] b;
            (a, b) = y;
            returnVal = b[0];
        }
        error err1 => {
            returnVal = err1.message;
        }
    }

    testDB.stop();
    return returnVal;
}

function testGeneratedKeyWithColumn() returns (string) {
    endpoint jdbc:Client testDB {
        url:"jdbc:hsqldb:file:./target/tempdb/TEST_SQL_CONNECTOR",
        username:"SA",
        poolOptions:{maximumPoolSize:1}
    };

    int insertCount;
    string[] generatedID;
    string[] keyColumns = ["CUSTOMERID"];
    string returnVal;
    var x = testDB->updateWithGeneratedKeys("insert into Customers (firstName,lastName,
                               registrationID,creditLimit,country) values ('Kathy', 'Williams', 4, 5000.75, 'USA')",
        keyColumns);
    match x {
        (int, string[]) y => {
            int a;
            string[] b;
            (a, b) = y;
            returnVal = b[0];
        }
        error err1 => {
            returnVal = err1.message;
        }
    }

    testDB.stop();
    return returnVal;
}

function testSelectData() returns (string) {
    endpoint jdbc:Client testDB {
        url:"jdbc:hsqldb:file:./target/tempdb/TEST_SQL_CONNECTOR",
        username:"SA",
        poolOptions:{maximumPoolSize:1}
    };

    table dt = check testDB->select("SELECT  FirstName from Customers where registrationID = 1", ResultCustomers);
    string firstName;

    while (dt.hasNext()) {
        ResultCustomers rs = check <ResultCustomers>dt.getNext();
        firstName = rs.FIRSTNAME;
    }
    testDB.stop();
    return firstName;
}

function testSelectIntFloatData() returns (int, int, float, float) {
    endpoint jdbc:Client testDB {
        url:"jdbc:hsqldb:file:./target/tempdb/TEST_SQL_CONNECTOR",
        username:"SA",
        poolOptions:{maximumPoolSize:1}
    };

    table dt = check testDB->select("SELECT  int_type, long_type, float_type, double_type from DataTypeTable
        where row_id = 1", ResultDataType);
    int int_type;
    int long_type;
    float float_type;
    float double_type;
    while (dt.hasNext()) {
        ResultDataType rs = check <ResultDataType>dt.getNext();
        int_type = rs.INT_TYPE;
        long_type = rs.LONG_TYPE;
        float_type = rs.FLOAT_TYPE;
        double_type = rs.DOUBLE_TYPE;
    }
    testDB.stop();
    return (int_type, long_type, float_type, double_type);
}

function testCallProcedure() returns (string) {
    endpoint jdbc:Client testDB {
        url:"jdbc:hsqldb:file:./target/tempdb/TEST_SQL_CONNECTOR",
        username:"SA",
        poolOptions:{maximumPoolSize:1}
    };

    _ = testDB->call("{call InsertPersonData(100,'James')}", ());
    table dt = check testDB->select("SELECT  FirstName from Customers where registrationID = 100", ResultCustomers);
    string firstName;
    while (dt.hasNext()) {
        ResultCustomers rs = check <ResultCustomers>dt.getNext();
        firstName = rs.FIRSTNAME;
    }
    testDB.stop();
    return firstName;
}

function testCallProcedureWithResultSet() returns (string) {
    endpoint jdbc:Client testDB {
        url:"jdbc:hsqldb:file:./target/tempdb/TEST_SQL_CONNECTOR",
        username:"SA",
        poolOptions:{maximumPoolSize:1}
    };

    table[] dts = check testDB->call("{call SelectPersonData()}", [ResultCustomers]);

    string firstName;
    while (dts[0].hasNext()) {
        ResultCustomers rs = check <ResultCustomers>dts[0].getNext();
        firstName = rs.FIRSTNAME;
    }
    testDB.stop();
    return firstName;
}

function testCallProcedureWithMultipleResultSets() returns (string, string, string) {
    endpoint jdbc:Client testDB {
        url:"jdbc:hsqldb:file:./target/tempdb/TEST_SQL_CONNECTOR",
        username:"SA",
        poolOptions:{maximumPoolSize:1}
    };

    table[] dts = check testDB->call("{call SelectPersonDataMultiple()}", [ResultCustomers, ResultCustomers2]);

    string firstName1;
    string firstName2;
    string lastName;

    while (dts[0].hasNext()) {
        ResultCustomers rs = check <ResultCustomers>dts[0].getNext();
        firstName1 = rs.FIRSTNAME;
    }

    while (dts[1].hasNext()) {
        ResultCustomers2 rs = check <ResultCustomers2>dts[1].getNext();
        firstName2 = rs.FIRSTNAME;
        lastName = rs.LASTNAME;
    }

    testDB.stop();
    return (firstName1, firstName2, lastName);
}

function testQueryParameters() returns (string) {
    endpoint jdbc:Client testDB {
        url:"jdbc:hsqldb:file:./target/tempdb/TEST_SQL_CONNECTOR",
        username:"SA",
        poolOptions:{maximumPoolSize:1}
    };

    table dt = check testDB->select("SELECT  FirstName from Customers where registrationID = ?", ResultCustomers, 1);

    string firstName;

    while (dt.hasNext()) {
        ResultCustomers rs = check <ResultCustomers>dt.getNext();
        firstName = rs.FIRSTNAME;
    }
    testDB.stop();
    return firstName;
}

function testQueryParameters2() returns (string) {
    endpoint jdbc:Client testDB {
        url:"jdbc:hsqldb:file:./target/tempdb/TEST_SQL_CONNECTOR",
        username:"SA",
        poolOptions:{maximumPoolSize:1}
    };

<<<<<<< HEAD
    var dtRet = testDB->select("SELECT  FirstName from Customers where registrationID = ?", ResultCustomers,
        (sql:TYPE_INTEGER, 1));
    table dt = check dtRet;
=======
    sql:Parameter p1 = {sqlType:sql:TYPE_INTEGER, value:1};
    table dt = check testDB->select("SELECT  FirstName from Customers where registrationID = ?", ResultCustomers,
         p1);
>>>>>>> 1f3ac8b1

    string firstName;

    while (dt.hasNext()) {
        ResultCustomers rs = check <ResultCustomers>dt.getNext();
        firstName = rs.FIRSTNAME;
    }
    testDB.stop();
    return firstName;
}

function testInsertTableDataWithParameters() returns (int) {
    endpoint jdbc:Client testDB {
        url:"jdbc:hsqldb:file:./target/tempdb/TEST_SQL_CONNECTOR",
        username:"SA",
        poolOptions:{maximumPoolSize:1}
    };

    string s1 = "Anne";
    sql:Parameter para1 = {sqlType:sql:TYPE_VARCHAR, value:s1, direction:sql:DIRECTION_IN};
    sql:Parameter para2 = {sqlType:sql:TYPE_VARCHAR, value:"James", direction:sql:DIRECTION_IN};
    sql:Parameter para3 = {sqlType:sql:TYPE_INTEGER, value:3, direction:sql:DIRECTION_IN};
    sql:Parameter para4 = {sqlType:sql:TYPE_DOUBLE, value:5000.75, direction:sql:DIRECTION_IN};
    sql:Parameter para5 = {sqlType:sql:TYPE_VARCHAR, value:"UK", direction:sql:DIRECTION_IN};

    int insertCount = check testDB->update("Insert into Customers (firstName,lastName,registrationID,creditLimit,country)
                                     values (?,?,?,?,?)", para1, para2, para3, para4, para5);
    testDB.stop();
    return insertCount;
}

function testInsertTableDataWithParameters2() returns (int) {
    endpoint jdbc:Client testDB {
        url:"jdbc:hsqldb:file:./target/tempdb/TEST_SQL_CONNECTOR",
        username:"SA",
        poolOptions:{maximumPoolSize:1}
    };

    int insertCount = check testDB->update("Insert into Customers (firstName,lastName,registrationID,creditLimit,country)
                                     values (?,?,?,?,?)", "Anne", "James", 3, 5000.75, "UK");

    testDB.stop();
    return insertCount;
}

function testInsertTableDataWithParameters3() returns (int) {
    endpoint jdbc:Client testDB {
        url:"jdbc:hsqldb:file:./target/tempdb/TEST_SQL_CONNECTOR",
        username:"SA",
        poolOptions:{maximumPoolSize:1}
    };

    string s1 = "Anne";
    int insertCount = check testDB->update("Insert into Customers (firstName,lastName,registrationID,creditLimit,country)
                                     values (?,?,?,?,?)", s1, "James", 3, 5000.75, "UK");

    testDB.stop();
    return insertCount;
}

function testArrayofQueryParameters() returns (string) {
    endpoint jdbc:Client testDB {
        url:"jdbc:hsqldb:file:./target/tempdb/TEST_SQL_CONNECTOR",
        username:"SA",
        poolOptions:{maximumPoolSize:1}
    };

    int[] intDataArray = [1, 4343];
    string[] stringDataArray = ["A", "B"];
    float[] doubleArray = [233.4, 433.4];
    sql:Parameter para0 = {sqlType:sql:TYPE_VARCHAR, value:"Johhhn"};
    sql:Parameter para1 = {sqlType:sql:TYPE_INTEGER, value:intDataArray};
    sql:Parameter para2 = {sqlType:sql:TYPE_VARCHAR, value:stringDataArray};
    sql:Parameter para3 = {sqlType:sql:TYPE_DOUBLE, value:doubleArray};

    table dt = check testDB->select("SELECT  FirstName from Customers where FirstName = ? or lastName = 'A' or
        lastName = '\"BB\"' or registrationID in(?) or lastName in(?) or creditLimit in(?)", ResultCustomers,
        para0, para1, para2, para3);

    string firstName;
    while (dt.hasNext()) {
        ResultCustomers rs = check <ResultCustomers>dt.getNext();
        firstName = rs.FIRSTNAME;
    }
    testDB.stop();
    return firstName;
}

function testBoolArrayofQueryParameters() returns (int) {
    endpoint jdbc:Client testDB {
        url:"jdbc:hsqldb:file:./target/tempdb/TEST_SQL_CONNECTOR",
        username:"SA",
        poolOptions:{maximumPoolSize:1}
    };

    boolean accepted1 = false;
    boolean accepted2 = false;
    boolean accepted3 = true;
    boolean[] boolDataArray = [accepted1, accepted2, accepted3];

    table dt1 = check testDB->select("SELECT blob_type from DataTypeTable where row_id = 1", ResultBlob);

    blob blobData;
    while (dt1.hasNext()) {
        ResultBlob rs = check <ResultBlob>dt1.getNext();
        blobData = rs.BLOB_TYPE;
    }
    blob[] blobDataArray = [blobData];

    sql:Parameter para1 = {sqlType:sql:TYPE_BOOLEAN, value:boolDataArray};
    sql:Parameter para2 = {sqlType:sql:TYPE_BLOB, value:blobDataArray};

    table dt = check testDB->select("SELECT  int_type from DataTypeTable where row_id = ? and boolean_type in(?) and
        blob_type in (?)", ResultIntType, 1, para1, para2);

    int value;
    while (dt.hasNext()) {
        ResultIntType rs = check <ResultIntType>dt.getNext();
        value = rs.INT_TYPE;
    }
    testDB.stop();
    return value;
}

function testArrayInParameters() returns (int, map, map, map, map, map, map) {
    endpoint jdbc:Client testDB {
        url:"jdbc:hsqldb:file:./target/tempdb/TEST_SQL_CONNECTOR",
        username:"SA",
        poolOptions:{maximumPoolSize:1}
    };

    int[] intArray = [1];
    int[] longArray = [1503383034226, 1503383034224, 1503383034225];
    float[] floatArray = [245.23, 5559.49, 8796.123];
    float[] doubleArray = [1503383034226.23, 1503383034224.43, 1503383034225.123];
    boolean[] boolArray = [true, false, true];
    string[] stringArray = ["Hello", "Ballerina"];
    sql:Parameter para2 = {sqlType:sql:TYPE_ARRAY, value:intArray};
    sql:Parameter para3 = {sqlType:sql:TYPE_ARRAY, value:longArray};
    sql:Parameter para4 = {sqlType:sql:TYPE_ARRAY, value:floatArray};
    sql:Parameter para5 = {sqlType:sql:TYPE_ARRAY, value:doubleArray};
    sql:Parameter para6 = {sqlType:sql:TYPE_ARRAY, value:boolArray};
    sql:Parameter para7 = {sqlType:sql:TYPE_ARRAY, value:stringArray};

    int insertCount;
    map int_arr;
    map long_arr;
    map double_arr;
    map string_arr;
    map boolean_arr;
    map float_arr;

    insertCount = check testDB->update("INSERT INTO ArrayTypes (row_id, int_array, long_array,
        float_array, double_array, boolean_array, string_array) values (?,?,?,?,?,?,?)", 2, para2, para3, para4,
        para5, para6, para7);

    table dt = check testDB->select("SELECT int_array, long_array, double_array, boolean_array,
        string_array, float_array from ArrayTypes where row_id = 2", ResultArrayType);

    while (dt.hasNext()) {
        ResultArrayType rs = check <ResultArrayType>dt.getNext();
        int_arr = rs.INT_ARRAY;
        long_arr = rs.LONG_ARRAY;
        double_arr = rs.DOUBLE_ARRAY;
        boolean_arr = rs.BOOLEAN_ARRAY;
        string_arr = rs.STRING_ARRAY;
        float_arr = rs.FLOAT_ARRAY;
    }
    testDB.stop();
    return (insertCount, int_arr, long_arr, double_arr, string_arr, boolean_arr, float_arr);
}

function testOutParameters() returns (any, any, any, any, any, any, any, any, any, any, any, any, any, any) {
    endpoint jdbc:Client testDB {
        url:"jdbc:hsqldb:file:./target/tempdb/TEST_SQL_CONNECTOR",
        username:"SA",
        poolOptions:{maximumPoolSize:1}
    };

    sql:Parameter paraID = {sqlType:sql:TYPE_INTEGER, value:"1"};
    sql:Parameter paraInt = {sqlType:sql:TYPE_INTEGER, direction:sql:DIRECTION_OUT};
    sql:Parameter paraLong = {sqlType:sql:TYPE_BIGINT, direction:sql:DIRECTION_OUT};
    sql:Parameter paraFloat = {sqlType:sql:TYPE_FLOAT, direction:sql:DIRECTION_OUT};
    sql:Parameter paraDouble = {sqlType:sql:TYPE_DOUBLE, direction:sql:DIRECTION_OUT};
    sql:Parameter paraBool = {sqlType:sql:TYPE_BOOLEAN, direction:sql:DIRECTION_OUT};
    sql:Parameter paraString = {sqlType:sql:TYPE_VARCHAR, direction:sql:DIRECTION_OUT};
    sql:Parameter paraNumeric = {sqlType:sql:TYPE_NUMERIC, direction:sql:DIRECTION_OUT};
    sql:Parameter paraDecimal = {sqlType:sql:TYPE_DECIMAL, direction:sql:DIRECTION_OUT};
    sql:Parameter paraReal = {sqlType:sql:TYPE_REAL, direction:sql:DIRECTION_OUT};
    sql:Parameter paraTinyInt = {sqlType:sql:TYPE_TINYINT, direction:sql:DIRECTION_OUT};
    sql:Parameter paraSmallInt = {sqlType:sql:TYPE_SMALLINT, direction:sql:DIRECTION_OUT};
    sql:Parameter paraClob = {sqlType:sql:TYPE_CLOB, direction:sql:DIRECTION_OUT};
    sql:Parameter paraBlob = {sqlType:sql:TYPE_BLOB, direction:sql:DIRECTION_OUT};
    sql:Parameter paraBinary = {sqlType:sql:TYPE_BINARY, direction:sql:DIRECTION_OUT};

    _ = testDB->call("{call TestOutParams(?,?,?,?,?,?,?,?,?,?,?,?,?,?,?)}", (),
        paraID, paraInt, paraLong, paraFloat, paraDouble, paraBool, paraString, paraNumeric,
        paraDecimal, paraReal, paraTinyInt, paraSmallInt, paraClob, paraBlob, paraBinary);

    testDB.stop();

    return (paraInt.value, paraLong.value, paraFloat.value, paraDouble.value, paraBool.value, paraString.value,
    paraNumeric.value, paraDecimal.value, paraReal.value, paraTinyInt.value, paraSmallInt.value, paraClob.value,
    paraBlob.value, paraBinary.value);
}

function testNullOutParameters() returns (any, any, any, any, any, any, any, any, any, any, any, any, any, any) {
    endpoint jdbc:Client testDB {
        url:"jdbc:hsqldb:file:./target/tempdb/TEST_SQL_CONNECTOR",
        username:"SA",
        poolOptions:{maximumPoolSize:1}
    };

    sql:Parameter paraID = {sqlType:sql:TYPE_INTEGER, value:"2"};
    sql:Parameter paraInt = {sqlType:sql:TYPE_INTEGER, direction:sql:DIRECTION_OUT};
    sql:Parameter paraLong = {sqlType:sql:TYPE_BIGINT, direction:sql:DIRECTION_OUT};
    sql:Parameter paraFloat = {sqlType:sql:TYPE_FLOAT, direction:sql:DIRECTION_OUT};
    sql:Parameter paraDouble = {sqlType:sql:TYPE_DOUBLE, direction:sql:DIRECTION_OUT};
    sql:Parameter paraBool = {sqlType:sql:TYPE_BOOLEAN, direction:sql:DIRECTION_OUT};
    sql:Parameter paraString = {sqlType:sql:TYPE_VARCHAR, direction:sql:DIRECTION_OUT};
    sql:Parameter paraNumeric = {sqlType:sql:TYPE_NUMERIC, direction:sql:DIRECTION_OUT};
    sql:Parameter paraDecimal = {sqlType:sql:TYPE_DECIMAL, direction:sql:DIRECTION_OUT};
    sql:Parameter paraReal = {sqlType:sql:TYPE_REAL, direction:sql:DIRECTION_OUT};
    sql:Parameter paraTinyInt = {sqlType:sql:TYPE_TINYINT, direction:sql:DIRECTION_OUT};
    sql:Parameter paraSmallInt = {sqlType:sql:TYPE_SMALLINT, direction:sql:DIRECTION_OUT};
    sql:Parameter paraClob = {sqlType:sql:TYPE_CLOB, direction:sql:DIRECTION_OUT};
    sql:Parameter paraBlob = {sqlType:sql:TYPE_BLOB, direction:sql:DIRECTION_OUT};
    sql:Parameter paraBinary = {sqlType:sql:TYPE_BINARY, direction:sql:DIRECTION_OUT};

    _ = testDB->call("{call TestOutParams(?,?,?,?,?,?,?,?,?,?,?,?,?,?,?)}", (),
        paraID, paraInt, paraLong, paraFloat, paraDouble, paraBool, paraString, paraNumeric,
        paraDecimal, paraReal, paraTinyInt, paraSmallInt, paraClob, paraBlob, paraBinary);
    testDB.stop();
    return (paraInt.value, paraLong.value, paraFloat.value, paraDouble.value, paraBool.value, paraString.value,
    paraNumeric.value, paraDecimal.value, paraReal.value, paraTinyInt.value, paraSmallInt.value, paraClob.value,
    paraBlob.value, paraBinary.value);
}

function testINParameters() returns (int) {
    endpoint jdbc:Client testDB {
        url:"jdbc:hsqldb:file:./target/tempdb/TEST_SQL_CONNECTOR",
        username:"SA",
        poolOptions:{maximumPoolSize:1}
    };

    sql:Parameter paraID = {sqlType:sql:TYPE_INTEGER, value:3};
    sql:Parameter paraInt = {sqlType:sql:TYPE_INTEGER, value:1};
    sql:Parameter paraLong = {sqlType:sql:TYPE_BIGINT, value:9223372036854774807};
    sql:Parameter paraFloat = {sqlType:sql:TYPE_FLOAT, value:123.34};
    sql:Parameter paraDouble = {sqlType:sql:TYPE_DOUBLE, value:2139095039};
    sql:Parameter paraBool = {sqlType:sql:TYPE_BOOLEAN, value:true};
    sql:Parameter paraString = {sqlType:sql:TYPE_VARCHAR, value:"Hello"};
    sql:Parameter paraNumeric = {sqlType:sql:TYPE_NUMERIC, value:1234.567};
    sql:Parameter paraDecimal = {sqlType:sql:TYPE_DECIMAL, value:1234.567};
    sql:Parameter paraReal = {sqlType:sql:TYPE_REAL, value:1234.567};
    sql:Parameter paraTinyInt = {sqlType:sql:TYPE_TINYINT, value:1};
    sql:Parameter paraSmallInt = {sqlType:sql:TYPE_SMALLINT, value:5555};
    sql:Parameter paraClob = {sqlType:sql:TYPE_CLOB, value:"very long text"};
    sql:Parameter paraBlob = {sqlType:sql:TYPE_BLOB, value:"YmxvYiBkYXRh"};
    sql:Parameter paraBinary = {sqlType:sql:TYPE_BINARY, value:"d3NvMiBiYWxsZXJpbmEgYmluYXJ5IHRlc3Qu"};

    int insertCount = check testDB->update("INSERT INTO DataTypeTable (row_id,int_type, long_type,
            float_type, double_type, boolean_type, string_type, numeric_type, decimal_type, real_type, tinyint_type,
            smallint_type, clob_type, blob_type, binary_type) VALUES (?,?,?,?,?,?,?,?,?,?,?,?,?,?,?)",
        paraID, paraInt, paraLong, paraFloat, paraDouble, paraBool, paraString, paraNumeric,
        paraDecimal, paraReal, paraTinyInt, paraSmallInt, paraClob, paraBlob, paraBinary);
    testDB.stop();
    return insertCount;
}

function testNullINParameterValues() returns (int) {
    endpoint jdbc:Client testDB {
        url:"jdbc:hsqldb:file:./target/tempdb/TEST_SQL_CONNECTOR",
        username:"SA",
        poolOptions:{maximumPoolSize:1}
    };

    sql:Parameter paraID = {sqlType:sql:TYPE_INTEGER, value:4};
    sql:Parameter paraInt = {sqlType:sql:TYPE_INTEGER, value:()};
    sql:Parameter paraLong = {sqlType:sql:TYPE_BIGINT, value:()};
    sql:Parameter paraFloat = {sqlType:sql:TYPE_FLOAT, value:()};
    sql:Parameter paraDouble = {sqlType:sql:TYPE_DOUBLE, value:()};
    sql:Parameter paraBool = {sqlType:sql:TYPE_BOOLEAN, value:()};
    sql:Parameter paraString = {sqlType:sql:TYPE_VARCHAR, value:()};
    sql:Parameter paraNumeric = {sqlType:sql:TYPE_NUMERIC, value:()};
    sql:Parameter paraDecimal = {sqlType:sql:TYPE_DECIMAL, value:()};
    sql:Parameter paraReal = {sqlType:sql:TYPE_REAL, value:()};
    sql:Parameter paraTinyInt = {sqlType:sql:TYPE_TINYINT, value:()};
    sql:Parameter paraSmallInt = {sqlType:sql:TYPE_SMALLINT, value:()};
    sql:Parameter paraClob = {sqlType:sql:TYPE_CLOB, value:()};
    sql:Parameter paraBlob = {sqlType:sql:TYPE_BLOB, value:()};
    sql:Parameter paraBinary = {sqlType:sql:TYPE_BINARY, value:()};

    int insertCount = check testDB->update("INSERT INTO DataTypeTable (row_id, int_type, long_type,
            float_type, double_type, boolean_type, string_type, numeric_type, decimal_type, real_type, tinyint_type,
            smallint_type, clob_type, blob_type, binary_type) VALUES (?,?,?,?,?,?,?,?,?,?,?,?,?,?,?)",
        paraID, paraInt, paraLong, paraFloat, paraDouble, paraBool, paraString, paraNumeric,
        paraDecimal, paraReal, paraTinyInt, paraSmallInt, paraClob, paraBlob, paraBinary);
    testDB.stop();
    return insertCount;
}

function testINOutParameters() returns (any, any, any, any, any, any, any, any, any, any, any, any, any, any) {
    endpoint jdbc:Client testDB {
        url:"jdbc:hsqldb:file:./target/tempdb/TEST_SQL_CONNECTOR",
        username:"SA",
        poolOptions:{maximumPoolSize:1}
    };

    sql:Parameter paraID = {sqlType:sql:TYPE_INTEGER, value:5};
    sql:Parameter paraInt = {sqlType:sql:TYPE_INTEGER, value:10, direction:sql:DIRECTION_INOUT};
    sql:Parameter paraLong = {sqlType:sql:TYPE_BIGINT, value:"9223372036854774807", direction:sql:DIRECTION_INOUT};
    sql:Parameter paraFloat = {sqlType:sql:TYPE_FLOAT, value:123.34, direction:sql:DIRECTION_INOUT};
    sql:Parameter paraDouble = {sqlType:sql:TYPE_DOUBLE, value:2139095039, direction:sql:DIRECTION_INOUT};
    sql:Parameter paraBool = {sqlType:sql:TYPE_BOOLEAN, value:true, direction:sql:DIRECTION_INOUT};
    sql:Parameter paraString = {sqlType:sql:TYPE_VARCHAR, value:"Hello", direction:sql:DIRECTION_INOUT};
    sql:Parameter paraNumeric = {sqlType:sql:TYPE_NUMERIC, value:1234.567, direction:sql:DIRECTION_INOUT};
    sql:Parameter paraDecimal = {sqlType:sql:TYPE_DECIMAL, value:1234.567, direction:sql:DIRECTION_INOUT};
    sql:Parameter paraReal = {sqlType:sql:TYPE_REAL, value:1234.567, direction:sql:DIRECTION_INOUT};
    sql:Parameter paraTinyInt = {sqlType:sql:TYPE_TINYINT, value:1, direction:sql:DIRECTION_INOUT};
    sql:Parameter paraSmallInt = {sqlType:sql:TYPE_SMALLINT, value:5555, direction:sql:DIRECTION_INOUT};
    sql:Parameter paraClob = {sqlType:sql:TYPE_CLOB, value:"very long text", direction:sql:DIRECTION_INOUT};
    sql:Parameter paraBlob = {sqlType:sql:TYPE_BLOB, value:"YmxvYiBkYXRh", direction:sql:DIRECTION_INOUT};
    sql:Parameter paraBinary = {sqlType:sql:TYPE_BINARY, value:"d3NvMiBiYWxsZXJpbmEgYmluYXJ5IHRlc3Qu", direction:sql:
    DIRECTION_INOUT};

    _ = testDB->call("{call TestINOUTParams(?,?,?,?,?,?,?,?,?,?,?,?,?,?,?)}", (),
        paraID, paraInt, paraLong, paraFloat, paraDouble, paraBool, paraString, paraNumeric,
        paraDecimal, paraReal, paraTinyInt, paraSmallInt, paraClob, paraBlob, paraBinary);
    testDB.stop();
    return (paraInt.value, paraLong.value, paraFloat.value, paraDouble.value, paraBool.value, paraString.value,
    paraNumeric.value, paraDecimal.value, paraReal.value, paraTinyInt.value, paraSmallInt.value, paraClob.value,
    paraBlob.value, paraBinary.value);
}

function testNullINOutParameters() returns (any, any, any, any, any, any, any, any, any, any, any, any, any, any) {
    endpoint jdbc:Client testDB {
        url:"jdbc:hsqldb:file:./target/tempdb/TEST_SQL_CONNECTOR",
        username:"SA",
        poolOptions:{maximumPoolSize:1}
    };

    sql:Parameter paraID = {sqlType:sql:TYPE_INTEGER, value:"6"};
    sql:Parameter paraInt = {sqlType:sql:TYPE_INTEGER, direction:sql:DIRECTION_INOUT};
    sql:Parameter paraLong = {sqlType:sql:TYPE_BIGINT, direction:sql:DIRECTION_INOUT};
    sql:Parameter paraFloat = {sqlType:sql:TYPE_FLOAT, direction:sql:DIRECTION_INOUT};
    sql:Parameter paraDouble = {sqlType:sql:TYPE_DOUBLE, direction:sql:DIRECTION_INOUT};
    sql:Parameter paraBool = {sqlType:sql:TYPE_BOOLEAN, direction:sql:DIRECTION_INOUT};
    sql:Parameter paraString = {sqlType:sql:TYPE_VARCHAR, direction:sql:DIRECTION_INOUT};
    sql:Parameter paraNumeric = {sqlType:sql:TYPE_NUMERIC, direction:sql:DIRECTION_INOUT};
    sql:Parameter paraDecimal = {sqlType:sql:TYPE_DECIMAL, direction:sql:DIRECTION_INOUT};
    sql:Parameter paraReal = {sqlType:sql:TYPE_REAL, direction:sql:DIRECTION_INOUT};
    sql:Parameter paraTinyInt = {sqlType:sql:TYPE_TINYINT, direction:sql:DIRECTION_INOUT};
    sql:Parameter paraSmallInt = {sqlType:sql:TYPE_SMALLINT, direction:sql:DIRECTION_INOUT};
    sql:Parameter paraClob = {sqlType:sql:TYPE_CLOB, direction:sql:DIRECTION_INOUT};
    sql:Parameter paraBlob = {sqlType:sql:TYPE_BLOB, direction:sql:DIRECTION_INOUT};
    sql:Parameter paraBinary = {sqlType:sql:TYPE_BINARY, direction:sql:DIRECTION_INOUT};

    _ = testDB->call("{call TestINOUTParams(?,?,?,?,?,?,?,?,?,?,?,?,?,?,?)}", (),
        paraID, paraInt, paraLong, paraFloat, paraDouble, paraBool, paraString, paraNumeric,
        paraDecimal, paraReal, paraTinyInt, paraSmallInt, paraClob, paraBlob, paraBinary);
    testDB.stop();
    return (paraInt.value, paraLong.value, paraFloat.value, paraDouble.value, paraBool.value, paraString.value,
    paraNumeric.value, paraDecimal.value, paraReal.value, paraTinyInt.value, paraSmallInt.value, paraClob.value,
    paraBlob.value, paraBinary.value);
}

function testEmptySQLType() returns (int) {
    endpoint jdbc:Client testDB {
        url:"jdbc:hsqldb:file:./target/tempdb/TEST_SQL_CONNECTOR",
        username:"SA",
        poolOptions:{maximumPoolSize:1}
    };

    int insertCount = check testDB->update("Insert into Customers (firstName) values (?)", "Anne");

    testDB.stop();
    return insertCount;
}

function testArrayOutParameters() returns (any, any, any, any, any, any) {
    endpoint jdbc:Client testDB {
        url:"jdbc:hsqldb:file:./target/tempdb/TEST_SQL_CONNECTOR",
        username:"SA",
        poolOptions:{maximumPoolSize:1}
    };

    string firstName;
    sql:Parameter para1 = {sqlType:sql:TYPE_ARRAY, direction:sql:DIRECTION_OUT};
    sql:Parameter para2 = {sqlType:sql:TYPE_ARRAY, direction:sql:DIRECTION_OUT};
    sql:Parameter para3 = {sqlType:sql:TYPE_ARRAY, direction:sql:DIRECTION_OUT};
    sql:Parameter para4 = {sqlType:sql:TYPE_ARRAY, direction:sql:DIRECTION_OUT};
    sql:Parameter para5 = {sqlType:sql:TYPE_ARRAY, direction:sql:DIRECTION_OUT};
    sql:Parameter para6 = {sqlType:sql:TYPE_ARRAY, direction:sql:DIRECTION_OUT};
    _ = testDB->call("{call TestArrayOutParams(?,?,?,?,?,?)}", (), para1, para2, para3, para4, para5, para6);
    testDB.stop();
    return (para1.value, para2.value, para3.value, para4.value, para5.value, para6.value);
}

function testArrayInOutParameters() returns (any, any, any, any, any, any, any) {
    endpoint jdbc:Client testDB {
        url:"jdbc:hsqldb:file:./target/tempdb/TEST_SQL_CONNECTOR",
        username:"SA",
        poolOptions:{maximumPoolSize:1}
    };

    sql:Parameter para1 = {sqlType:sql:TYPE_INTEGER, value:3};
    sql:Parameter para2 = {sqlType:sql:TYPE_INTEGER, direction:sql:DIRECTION_OUT};
    sql:Parameter para3 = {sqlType:sql:TYPE_ARRAY, value:"10,20,30", direction:sql:DIRECTION_INOUT};
    sql:Parameter para4 = {sqlType:sql:TYPE_ARRAY, value:"10000000, 20000000, 30000000", direction:sql:DIRECTION_INOUT};
    sql:Parameter para5 = {sqlType:sql:TYPE_ARRAY, value:"2454.23, 55594.49, 87964.123", direction:sql:DIRECTION_INOUT};
    sql:Parameter para6 = {sqlType:sql:TYPE_ARRAY, value:"2454.23, 55594.49, 87964.123", direction:sql:DIRECTION_INOUT};
    sql:Parameter para7 = {sqlType:sql:TYPE_ARRAY, value:"FALSE, FALSE, TRUE", direction:sql:DIRECTION_INOUT};
    sql:Parameter para8 = {sqlType:sql:TYPE_ARRAY, value:"Hello,Ballerina,Lang", direction:sql:DIRECTION_INOUT};

    _ = testDB->call("{call TestArrayInOutParams(?,?,?,?,?,?,?,?)}", (),
        para1, para2, para3, para4, para5, para6, para7, para8);
    testDB.stop();
    return (para2.value, para3.value, para4.value, para5.value, para6.value, para7.value, para8.value);
}

function testBatchUpdate() returns (int[]) {
    endpoint jdbc:Client testDB {
        url:"jdbc:hsqldb:file:./target/tempdb/TEST_SQL_CONNECTOR",
        username:"SA",
        poolOptions:{maximumPoolSize:1}
    };

    //Batch 1
    sql:Parameter para1 = {sqlType:sql:TYPE_VARCHAR, value:"Alex"};
    sql:Parameter para2 = {sqlType:sql:TYPE_VARCHAR, value:"Smith"};
    sql:Parameter para3 = {sqlType:sql:TYPE_INTEGER, value:20};
    sql:Parameter para4 = {sqlType:sql:TYPE_DOUBLE, value:3400.5};
    sql:Parameter para5 = {sqlType:sql:TYPE_VARCHAR, value:"Colombo"};
    sql:Parameter[] parameters1 = [para1, para2, para3, para4, para5];

    //Batch 2
    para1 = {sqlType:sql:TYPE_VARCHAR, value:"Alex"};
    para2 = {sqlType:sql:TYPE_VARCHAR, value:"Smith"};
    para3 = {sqlType:sql:TYPE_INTEGER, value:20};
    para4 = {sqlType:sql:TYPE_DOUBLE, value:3400.5};
    para5 = {sqlType:sql:TYPE_VARCHAR, value:"Colombo"};
    sql:Parameter[] parameters2 = [para1, para2, para3, para4, para5];

    int[] updateCount = check testDB->batchUpdate("Insert into Customers (firstName,lastName,registrationID,creditLimit,country)
                                     values (?,?,?,?,?)", parameters1, parameters2);
    testDB.stop();
    return updateCount;
}

function testBatchUpdateWithFailure() returns (int[], int) {
    endpoint jdbc:Client testDB {
        url:"jdbc:hsqldb:file:./target/tempdb/TEST_SQL_CONNECTOR",
        username:"SA",
        poolOptions:{maximumPoolSize:1}
    };

    //Batch 1
    sql:Parameter para0 = {sqlType:sql:TYPE_INTEGER, value:111};
    sql:Parameter para1 = {sqlType:sql:TYPE_VARCHAR, value:"Alex"};
    sql:Parameter para2 = {sqlType:sql:TYPE_VARCHAR, value:"Smith"};
    sql:Parameter para3 = {sqlType:sql:TYPE_INTEGER, value:20};
    sql:Parameter para4 = {sqlType:sql:TYPE_DOUBLE, value:3400.5};
    sql:Parameter para5 = {sqlType:sql:TYPE_VARCHAR, value:"Colombo"};
    sql:Parameter[] parameters1 = [para0, para1, para2, para3, para4, para5];

    //Batch 2
    para0 = {sqlType:sql:TYPE_INTEGER, value:222};
    para1 = {sqlType:sql:TYPE_VARCHAR, value:"Alex"};
    para2 = {sqlType:sql:TYPE_VARCHAR, value:"Smith"};
    para3 = {sqlType:sql:TYPE_INTEGER, value:20};
    para4 = {sqlType:sql:TYPE_DOUBLE, value:3400.5};
    para5 = {sqlType:sql:TYPE_VARCHAR, value:"Colombo"};
    sql:Parameter[] parameters2 = [para0, para1, para2, para3, para4, para5];

    //Batch 3
    para0 = {sqlType:sql:TYPE_INTEGER, value:222};
    para1 = {sqlType:sql:TYPE_VARCHAR, value:"Alex"};
    para2 = {sqlType:sql:TYPE_VARCHAR, value:"Smith"};
    para3 = {sqlType:sql:TYPE_INTEGER, value:20};
    para4 = {sqlType:sql:TYPE_DOUBLE, value:3400.5};
    para5 = {sqlType:sql:TYPE_VARCHAR, value:"Colombo"};
    sql:Parameter[] parameters3 = [para0, para1, para2, para3, para4, para5];

    //Batch 4
    para0 = {sqlType:sql:TYPE_INTEGER, value:333};
    para1 = {sqlType:sql:TYPE_VARCHAR, value:"Alex"};
    para2 = {sqlType:sql:TYPE_VARCHAR, value:"Smith"};
    para3 = {sqlType:sql:TYPE_INTEGER, value:20};
    para4 = {sqlType:sql:TYPE_DOUBLE, value:3400.5};
    para5 = {sqlType:sql:TYPE_VARCHAR, value:"Colombo"};
    sql:Parameter[] parameters4 = [para0, para1, para2, para3, para4, para5];

    int count;

    int[] updateCount = check testDB->batchUpdate("Insert into Customers (customerId, firstName,lastName,registrationID,creditLimit,
        country) values (?,?,?,?,?,?)", parameters1, parameters2, parameters3, parameters4);
    table dt = check testDB->select("SELECT count(*) as countval from Customers where customerId in (111,222,333)",
        ResultCount);

    while (dt.hasNext()) {
        var rs = check <ResultCount>dt.getNext();
        count = rs.COUNTVAL;
    }

    testDB.stop();
    return (updateCount, count);
}

function testBatchUpdateWithNullParam() returns (int[]) {
    endpoint jdbc:Client testDB {
        url:"jdbc:hsqldb:file:./target/tempdb/TEST_SQL_CONNECTOR",
        username:"SA",
        poolOptions:{maximumPoolSize:1}
    };

    int[] updateCount = check testDB->batchUpdate("Insert into Customers (firstName,lastName,registrationID,creditLimit,country)
                                     values ('Alex','Smith',20,3400.5,'Colombo')");

    testDB.stop();
    return updateCount;
}

function testDateTimeInParameters() returns (int[]) {
    endpoint jdbc:Client testDB {
        url:"jdbc:hsqldb:file:./target/tempdb/TEST_SQL_CONNECTOR",
        username:"SA",
        poolOptions:{maximumPoolSize:1}
    };

    string stmt = "Insert into DateTimeTypes(row_id,date_type,time_type,datetime_type,timestamp_type) values (?,?,?,?,?)";
    int[] returnValues = [];
    sql:Parameter para1 = {sqlType:sql:TYPE_INTEGER, value:100};
    sql:Parameter para2 = {sqlType:sql:TYPE_DATE, value:"2017-01-30-08:01"};
    sql:Parameter para3 = {sqlType:sql:TYPE_TIME, value:"13:27:01.999999+08:33"};
    sql:Parameter para4 = {sqlType:sql:TYPE_TIMESTAMP, value:"2017-01-30T13:27:01.999-08:00"};
    sql:Parameter para5 = {sqlType:sql:TYPE_DATETIME, value:"2017-01-30T13:27:01.999999Z"};

    int insertCount1 = check testDB->update(stmt, para1, para2, para3, para4, para5);

    returnValues[0] = insertCount1;

    para1 = {sqlType:sql:TYPE_INTEGER, value:200};
    para2 = {sqlType:sql:TYPE_DATE, value:"-2017-01-30Z"};
    para3 = {sqlType:sql:TYPE_TIME, value:"13:27:01+08:33"};
    para4 = {sqlType:sql:TYPE_TIMESTAMP, value:"2017-01-30T13:27:01.999"};
    para5 = {sqlType:sql:TYPE_DATETIME, value:"-2017-01-30T13:27:01.999999-08:30"};

    int insertCount2 = check testDB->update(stmt, para1, para2, para3, para4, para5);

    returnValues[1] = insertCount2;

    time:Time timeNow = time:currentTime();
    para1 = {sqlType:sql:TYPE_INTEGER, value:300};
    para2 = {sqlType:sql:TYPE_DATE, value:timeNow};
    para3 = {sqlType:sql:TYPE_TIME, value:timeNow};
    para4 = {sqlType:sql:TYPE_TIMESTAMP, value:timeNow};
    para5 = {sqlType:sql:TYPE_DATETIME, value:timeNow};

    int insertCount3 = check testDB->update(stmt, para1, para2, para3, para4, para5);

    returnValues[2] = insertCount3;

    testDB.stop();
    return returnValues;
}

function testDateTimeNullInValues() returns (string) {
    endpoint jdbc:Client testDB {
        url:"jdbc:hsqldb:file:./target/tempdb/TEST_SQL_CONNECTOR",
        username:"SA",
        poolOptions:{maximumPoolSize:1}
    };

    sql:Parameter para0 = {sqlType:sql:TYPE_INTEGER, value:33};
    sql:Parameter para1 = {sqlType:sql:TYPE_DATE, value:()};
    sql:Parameter para2 = {sqlType:sql:TYPE_TIME, value:()};
    sql:Parameter para3 = {sqlType:sql:TYPE_TIMESTAMP, value:()};
    sql:Parameter para4 = {sqlType:sql:TYPE_DATETIME, value:()};
    sql:Parameter[] parameters = [para0, para1, para2, para3, para4];

    _ = testDB->update("Insert into DateTimeTypes
        (row_id, date_type, time_type, timestamp_type, datetime_type) values (?,?,?,?,?)",
        para0, para1, para2, para3, para4);

    table dt = check testDB->select("SELECT date_type, time_type, timestamp_type, datetime_type
                from DateTimeTypes where row_id = 33", ResultDates);

    string data;

    var j = check <json>dt;
    data = io:sprintf("%j", j);

    testDB.stop();
    return data;
}

function testDateTimeNullOutValues() returns (int) {
    endpoint jdbc:Client testDB {
        url:"jdbc:hsqldb:file:./target/tempdb/TEST_SQL_CONNECTOR",
        username:"SA",
        poolOptions:{maximumPoolSize:1}
    };

    sql:Parameter para1 = {sqlType:sql:TYPE_INTEGER, value:123};
    sql:Parameter para2 = {sqlType:sql:TYPE_DATE, value:()};
    sql:Parameter para3 = {sqlType:sql:TYPE_TIME, value:()};
    sql:Parameter para4 = {sqlType:sql:TYPE_TIMESTAMP, value:()};
    sql:Parameter para5 = {sqlType:sql:TYPE_DATETIME, value:()};

    sql:Parameter para6 = {sqlType:sql:TYPE_DATE, direction:sql:DIRECTION_OUT};
    sql:Parameter para7 = {sqlType:sql:TYPE_TIME, direction:sql:DIRECTION_OUT};
    sql:Parameter para8 = {sqlType:sql:TYPE_TIMESTAMP, direction:sql:DIRECTION_OUT};
    sql:Parameter para9 = {sqlType:sql:TYPE_DATETIME, direction:sql:DIRECTION_OUT};

    _ = testDB->call("{call TestDateTimeOutParams(?,?,?,?,?,?,?,?,?)}", (),
        para1, para2, para3, para4, para5, para6, para7, para8, para9);

    table dt = check testDB->select("SELECT count(*) as countval from DateTimeTypes where row_id = 123", ResultCount);

    int count;
    while (dt.hasNext()) {
        ResultCount rs = check <ResultCount>dt.getNext();
        count = rs.COUNTVAL;
    }
    testDB.stop();
    return count;
}

function testDateTimeNullInOutValues() returns (any, any, any, any) {
    endpoint jdbc:Client testDB {
        url:"jdbc:hsqldb:file:./target/tempdb/TEST_SQL_CONNECTOR",
        username:"SA",
        poolOptions:{maximumPoolSize:1}
    };

    sql:Parameter para1 = {sqlType:sql:TYPE_INTEGER, value:124};
    sql:Parameter para2 = {sqlType:sql:TYPE_DATE, value:null, direction:sql:DIRECTION_INOUT};
    sql:Parameter para3 = {sqlType:sql:TYPE_TIME, value:null, direction:sql:DIRECTION_INOUT};
    sql:Parameter para4 = {sqlType:sql:TYPE_TIMESTAMP, value:null, direction:sql:DIRECTION_INOUT};
    sql:Parameter para5 = {sqlType:sql:TYPE_DATETIME, value:null, direction:sql:DIRECTION_INOUT};

    _ = testDB->call("{call TestDateINOUTParams(?,?,?,?,?)}", (), para1, para2, para3, para4, para5);
    testDB.stop();
    return (para2.value, para3.value, para4.value, para5.value);
}

function testDateTimeOutParams(int time, int date, int timestamp) returns (int) {
    endpoint jdbc:Client testDB {
        url:"jdbc:hsqldb:file:./target/tempdb/TEST_SQL_CONNECTOR",
        username:"SA",
        poolOptions:{maximumPoolSize:1}
    };

    sql:Parameter para1 = {sqlType:sql:TYPE_INTEGER, value:10};
    sql:Parameter para2 = {sqlType:sql:TYPE_DATE, value:date};
    sql:Parameter para3 = {sqlType:sql:TYPE_TIME, value:time};
    sql:Parameter para4 = {sqlType:sql:TYPE_TIMESTAMP, value:timestamp};
    sql:Parameter para5 = {sqlType:sql:TYPE_DATETIME, value:timestamp};

    sql:Parameter para6 = {sqlType:sql:TYPE_DATE, direction:sql:DIRECTION_OUT};
    sql:Parameter para7 = {sqlType:sql:TYPE_TIME, direction:sql:DIRECTION_OUT};
    sql:Parameter para8 = {sqlType:sql:TYPE_TIMESTAMP, direction:sql:DIRECTION_OUT};
    sql:Parameter para9 = {sqlType:sql:TYPE_DATETIME, direction:sql:DIRECTION_OUT};

    sql:Parameter[] parameters = [para1, para2, para3, para4, para5, para6, para7, para8, para9];

    _ = testDB->call("{call TestDateTimeOutParams(?,?,?,?,?,?,?,?,?)}", (),
        para1, para2, para3, para4, para5, para6, para7, para8, para9);

    table dt = check testDB->select("SELECT count(*) as countval from DateTimeTypes where row_id = 10", ResultCount);

    int count;
    while (dt.hasNext()) {
        ResultCount rs = check <ResultCount>dt.getNext();
        count = rs.COUNTVAL;
    }
    testDB.stop();
    return count;
}

function testStructOutParameters() returns (any) {
    endpoint jdbc:Client testDB {
        url:"jdbc:hsqldb:file:./target/tempdb/TEST_SQL_CONNECTOR",
        username:"SA",
        poolOptions:{maximumPoolSize:1}
    };

    sql:Parameter para1 = {sqlType:sql:TYPE_STRUCT, direction:sql:DIRECTION_OUT};
    _ = testDB->call("{call TestStructOut(?)}", (), para1);
    testDB.stop();
    return para1.value;
}

function testComplexTypeRetrieval() returns (string, string, string, string) {
    endpoint jdbc:Client testDB {
        url:"jdbc:hsqldb:file:./target/tempdb/TEST_SQL_CONNECTOR",
        username:"SA",
        poolOptions:{maximumPoolSize:1}
    };

    string s1;
    string s2;
    string s3;
    string s4;

    table dt = check testDB->select("SELECT * from DataTypeTable where row_id = 1", ());
    var x1 = check <xml>dt;
    s1 = io:sprintf("%l", x1);

    dt = check testDB->select("SELECT * from DateTimeTypes where row_id = 1", ());
    var x2 = check <xml>dt;
    s2 = io:sprintf("%l", x2);

    dt = check testDB->select("SELECT * from DataTypeTable where row_id = 1", ());
    var j = check <json>dt;
    s3 = io:sprintf("%j", j);

    dt = check testDB->select("SELECT * from DateTimeTypes where row_id = 1", ());
    j = check <json>dt;
    s4 = io:sprintf("%j", j);

    testDB.stop();
    return (s1, s2, s3, s4);
}

function testSelectLoadToMemory() returns (Employee[], Employee[], Employee[]) {
    endpoint sql:Client testDB {
        url:"hsqldb:file:./target/tempdb/TEST_SQL_CONNECTOR",
        username:"SA",
        poolOptions:{maximumPoolSize:1}
    };

    var temp = testDB->select("SELECT * from employeeItr", Employee, loadToMemory = true);
    table dt = check temp;

    Employee[] employeeArray1;
    Employee[] employeeArray2;
    Employee[] employeeArray3;
    int i = 0;
    while (dt.hasNext()) {
        var rs = check <Employee>dt.getNext();
        Employee e = {id:rs.id, name:rs.name, address:rs.address};
        employeeArray1[i] = e;
        i++;
    }

    i = 0;
    while (dt.hasNext()) {
        var rs = check <Employee>dt.getNext();
        Employee e = {id:rs.id, name:rs.name, address:rs.address};
        employeeArray2[i] = e;
        i++;
    }

    i = 0;
    while (dt.hasNext()) {
        var rs = check <Employee>dt.getNext();
        Employee e = {id:rs.id, name:rs.name, address:rs.address};
        employeeArray3[i] = e;
        i++;
    }

    _ = testDB->close();
    return (employeeArray1, employeeArray2, employeeArray3);
}

function testLoadToMemorySelectAfterTableClose() returns (Employee[], Employee[], error) {
    endpoint sql:Client testDB {
        url:"hsqldb:file:./target/tempdb/TEST_SQL_CONNECTOR",
        username:"SA",
        poolOptions:{maximumPoolSize:1}
    };

    var temp = testDB->select("SELECT * from employeeItr", Employee, loadToMemory = true);
    table dt = check temp;

    Employee[] employeeArray1;
    Employee[] employeeArray2;
    Employee[] employeeArray3;
    int i = 0;
    while (dt.hasNext()) {
        var rs = check <Employee>dt.getNext();
        Employee e = {id:rs.id, name:rs.name, address:rs.address};
        employeeArray1[i] = e;
        i++;
    }
    i = 0;
    while (dt.hasNext()) {
        var rs = check <Employee>dt.getNext();
        Employee e = {id:rs.id, name:rs.name, address:rs.address};
        employeeArray2[i] = e;
        i++;
    }
    dt.close();
    i = 0;
    error e;
    try {
        while (dt.hasNext()) {
            var rs = check <Employee>dt.getNext();
            Employee e = {id:rs.id, name:rs.name, address:rs.address};
            employeeArray3[i] = e;
            i++;
        }}
    catch (error err) {
        e = err;
    }
    _ = testDB->close();
    return (employeeArray1, employeeArray2, e);
}

function testCloseConnectionPool() returns (int) {
    endpoint jdbc:Client testDB {
        url:"jdbc:hsqldb:file:./target/tempdb/TEST_SQL_CONNECTOR",
        username:"SA",
        poolOptions:{maximumPoolSize:1}
    };

    table dt = check testDB->select("SELECT COUNT(*) as countVal FROM INFORMATION_SCHEMA.SYSTEM_SESSIONS", ResultCount);

    int count;
    while (dt.hasNext()) {
        ResultCount rs = check <ResultCount>dt.getNext();
        count = rs.COUNTVAL;
    }
    testDB.stop();
    return count;
}<|MERGE_RESOLUTION|>--- conflicted
+++ resolved
@@ -281,15 +281,9 @@
         poolOptions:{maximumPoolSize:1}
     };
 
-<<<<<<< HEAD
-    var dtRet = testDB->select("SELECT  FirstName from Customers where registrationID = ?", ResultCustomers,
-        (sql:TYPE_INTEGER, 1));
-    table dt = check dtRet;
-=======
     sql:Parameter p1 = {sqlType:sql:TYPE_INTEGER, value:1};
     table dt = check testDB->select("SELECT  FirstName from Customers where registrationID = ?", ResultCustomers,
          p1);
->>>>>>> 1f3ac8b1
 
     string firstName;
 
