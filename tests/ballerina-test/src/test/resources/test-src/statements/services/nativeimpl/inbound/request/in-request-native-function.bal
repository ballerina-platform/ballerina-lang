import ballerina.net.http;
import ballerina.io;
import ballerina.mime;

function testGetContentLength (http:InRequest req) (int) {
    int length = req.getContentLength();
    return length;
}

function testGetHeader (http:InRequest req, string key) (string) {
    return req.getHeader(key);
}

function testGetHeaders (http:InRequest req, string key) (string[]) {
    return req.getHeaders(key);
}

function testGetJsonPayload (http:InRequest req) (json, mime:EntityError) {
    return req.getJsonPayload();
}

function testGetMethod (http:InRequest req) (string) {
    string method = req.method;
    return method;
}

<<<<<<< HEAD
function testGetStringPayload (http:InRequest req) (string) {
    string payload = req.getStringPayload();
    return payload;
=======
function testGetProperty (http:InRequest req, string propertyName) (string) {
    string payload = req.getProperty(propertyName);
    return payload;
}

function testGetStringPayload (http:InRequest req) (string, mime:EntityError) {
    return req.getStringPayload();
>>>>>>> 70596eb1
}

function testGetBinaryPayload (http:InRequest req) (blob, mime:EntityError) {
    return req.getBinaryPayload();
}

function testGetXmlPayload (http:InRequest req) (xml, mime:EntityError) {
    return req.getXmlPayload();
}

@http:configuration {basePath:"/hello"}
service<http> helloServer {

    @http:resourceConfig {
        path:"/getProtocol"
    }
    resource GetProperty (http:Connection conn, http:InRequest req) {
        http:OutResponse res = {};
        string protocol = req.protocol;
        res.setJsonPayload({protocol:protocol});
        _ = conn.respond(res);
    }

    @http:resourceConfig {
        path:"/11"
    }
    resource echo1 (http:Connection conn, http:InRequest req) {
        http:OutResponse res = {};
        string method = req.method;
        res.setStringPayload(method);
        _ = conn.respond(res);
    }

    @http:resourceConfig {
        path:"/12"
    }
    resource echo2 (http:Connection conn, http:InRequest req) {
        http:OutResponse res = {};
        string url = req.rawPath;
        res.setStringPayload(url);
        _ = conn.respond(res);
    }

    @http:resourceConfig {
        path:"/13"
    }
    resource echo3 (http:Connection conn, http:InRequest req) {
        http:OutResponse res = {};
        string url = req.rawPath;
        res.setStringPayload(url);
        _ = conn.respond(res);
    }

    @http:resourceConfig {
        path:"/getContentLength"
    }
    resource GetContentLength (http:Connection conn, http:InRequest req) {
        http:OutResponse res = {};
        int length = req.getContentLength();
        res.setJsonPayload({value:length});
        _ = conn.respond(res);
    }

    @http:resourceConfig {
        path:"/getHeader"
    }
    resource getHeader (http:Connection conn, http:InRequest req) {
        http:OutResponse res = {};
        string header = req.getHeader("content-type");
        res.setJsonPayload({value:header});
        _ = conn.respond(res);
    }

    @http:resourceConfig {
        path:"/getJsonPayload"
    }
    resource GetJsonPayload (http:Connection conn, http:InRequest req) {
        http:OutResponse res = {};
        var value, _ = req.getJsonPayload();
        json lang = value.lang;
        res.setJsonPayload(lang);
        _ = conn.respond(res);
    }

    @http:resourceConfig {
        path:"/GetStringPayload"
    }
    resource GetStringPayload (http:Connection conn, http:InRequest req) {
        http:OutResponse res = {};
        var value, _ = req.getStringPayload();
        res.setStringPayload(value);
        _ = conn.respond(res);
    }

    @http:resourceConfig {
        path:"/GetXmlPayload"
    }
    resource GetXmlPayload (http:Connection conn, http:InRequest req) {
        http:OutResponse res = {};
        var value, _ = req.getXmlPayload();
        string name = value.getTextValue();
        res.setStringPayload(name);
        _ = conn.respond(res);
    }

    @http:resourceConfig {
        path:"/GetBinaryPayload"
    }
    resource GetBinaryPayload (http:Connection conn, http:InRequest req) {
        http:OutResponse res = {};
        var value, _ = req.getBinaryPayload();
        string name = value.toString("UTF-8");
        res.setStringPayload(name);
        _ = conn.respond(res);
    }

    @http:resourceConfig {
        path:"/GetByteChannel"
    }
    resource GetByteChannel (http:Connection conn, http:InRequest req) {
        http:OutResponse res = {};
        var byteChannel, _ = req.getByteChannel();
        res.setByteChannel(byteChannel);
        _ = conn.respond(res);
    }
}<|MERGE_RESOLUTION|>--- conflicted
+++ resolved
@@ -1,5 +1,20 @@
+// Copyright (c) 2017 WSO2 Inc. (http://www.wso2.org) All Rights Reserved.
+//
+// WSO2 Inc. licenses this file to you under the Apache License,
+// Version 2.0 (the "License"); you may not use this file except
+// in compliance with the License.
+// You may obtain a copy of the License at
+//
+// http://www.apache.org/licenses/LICENSE-2.0
+//
+// Unless required by applicable law or agreed to in writing,
+// software distributed under the License is distributed on an
+// "AS IS" BASIS, WITHOUT WARRANTIES OR CONDITIONS OF ANY
+// KIND, either express or implied.  See the License for the
+// specific language governing permissions and limitations
+// under the License.
+
 import ballerina.net.http;
-import ballerina.io;
 import ballerina.mime;
 
 function testGetContentLength (http:InRequest req) (int) {
@@ -24,19 +39,8 @@
     return method;
 }
 
-<<<<<<< HEAD
-function testGetStringPayload (http:InRequest req) (string) {
-    string payload = req.getStringPayload();
-    return payload;
-=======
-function testGetProperty (http:InRequest req, string propertyName) (string) {
-    string payload = req.getProperty(propertyName);
-    return payload;
-}
-
 function testGetStringPayload (http:InRequest req) (string, mime:EntityError) {
     return req.getStringPayload();
->>>>>>> 70596eb1
 }
 
 function testGetBinaryPayload (http:InRequest req) (blob, mime:EntityError) {
@@ -53,7 +57,7 @@
     @http:resourceConfig {
         path:"/getProtocol"
     }
-    resource GetProperty (http:Connection conn, http:InRequest req) {
+    resource GetProtocol (http:Connection conn, http:InRequest req) {
         http:OutResponse res = {};
         string protocol = req.protocol;
         res.setJsonPayload({protocol:protocol});
