--- conflicted
+++ resolved
@@ -1,3 +1,19 @@
+// Copyright (c) 2017 WSO2 Inc. (http://www.wso2.org) All Rights Reserved.
+//
+// WSO2 Inc. licenses this file to you under the Apache License,
+// Version 2.0 (the "License"); you may not use this file except
+// in compliance with the License.
+// You may obtain a copy of the License at
+//
+// http://www.apache.org/licenses/LICENSE-2.0
+//
+// Unless required by applicable law or agreed to in writing,
+// software distributed under the License is distributed on an
+// "AS IS" BASIS, WITHOUT WARRANTIES OR CONDITIONS OF ANY
+// KIND, either express or implied.  See the License for the
+// specific language governing permissions and limitations
+// under the License.
+
 import ballerina.net.http;
 
 import ballerina.mime;
@@ -27,19 +43,8 @@
     return req.getJsonPayload();
 }
 
-<<<<<<< HEAD
-function testGetStringPayload (http:InRequest req) (string) {
-    string payload = req.getStringPayload();
-    return payload;
-=======
-function testGetProperty (http:InRequest req, string propertyName) (string) {
-    string payload = req.getProperty(propertyName);
-    return payload;
-}
-
 function testGetStringPayload (http:InRequest req) (string, mime:EntityError) {
     return req.getStringPayload();
->>>>>>> 70596eb1
 }
 
 function testGetBinaryPayload (http:OutRequest req) (blob, mime:EntityError) {
