<<<<<<< HEAD
/*
 *  Copyright (c) 2018, WSO2 Inc. (http://www.wso2.org) All Rights Reserved.
 *
 *  WSO2 Inc. licenses this file to you under the Apache License,
 *  Version 2.0 (the "License"); you may not use this file except
 *  in compliance with the License.
 *  You may obtain a copy of the License at
 *
 *    http://www.apache.org/licenses/LICENSE-2.0
 *
 *  Unless required by applicable law or agreed to in writing,
 *  software distributed under the License is distributed on an
 *  "AS IS" BASIS, WITHOUT WARRANTIES OR CONDITIONS OF ANY
 *  KIND, either express or implied.  See the License for the
 *  specific language governing permissions and limitations
 *  under the License.
 */
package io.ballerina.test.compiler.plugins;

import org.ballerinalang.test.balo.BaloCreator;
import org.ballerinalang.test.util.BAssertUtil;
import org.ballerinalang.test.util.BCompileUtil;
import org.ballerinalang.test.util.CompileResult;
import org.testng.Assert;
import org.testng.annotations.BeforeClass;
import org.testng.annotations.Test;

import java.util.ArrayList;
import java.util.List;
import java.util.Map;
import java.util.Set;

/**
 * This class tests the compiler plugin implementation.
 */
public class CompilerPluginTest {

    private CompileResult compileResult;

    @BeforeClass
    public void setup() {
        BaloCreator.cleanCacheDirectories();
        BaloCreator.createAndSetupBalo("test-src/test-project", "testorg", "functions");
        BaloCreator.createAndSetupBalo("test-src/test-project", "testorg", "services");
        BaloCreator.createAndSetupBalo("test-src/test-project", "testorg", "types");
        compileResult = BCompileUtil.compile("test-src/compiler_plugin_test.bal");
    }

    @Test(description = "Test compiler plugin")
    public void testCompilerPlugin() {

        Assert.assertEquals(compileResult.getErrorCount(), 0, "There are compilation errors");
        Assert.assertEquals(compileResult.getWarnCount(), 1);
        BAssertUtil.validateWarning(compileResult, 0, "compiler plugin crashed", 6, 1);

        Map<TestEvent.Kind, Set<TestEvent>> allEvents = TestCompilerPlugin.testEventMap;
        Map<TestEvent.Kind, Set<TestEvent>> funcEvents = FunctionsTestCompilerPlugin.testEventMap;

        Assert.assertEquals(allEvents.size(), 7,
                "All the process methods haven't been invoked by the compiler plugin");

        assertData(TestEvent.Kind.PLUGIN_START,
                allEvents,
                new ArrayList<TestEvent>() {{
                    add(new TestEvent(TestEvent.Kind.PLUGIN_START, "testOrg/functions:1.0.0", 1));
                    add(new TestEvent(TestEvent.Kind.PLUGIN_START, "testOrg/services:1.0.0", 1));
                    add(new TestEvent(TestEvent.Kind.PLUGIN_START, "testOrg/types:1.0.0", 1));
                    add(new TestEvent(TestEvent.Kind.PLUGIN_START, ".", 1));
                }});

        assertData(TestEvent.Kind.PLUGIN_COMPLETE,
                allEvents,
                new ArrayList<TestEvent>() {{
                    add(new TestEvent(TestEvent.Kind.PLUGIN_COMPLETE, "testOrg/functions:1.0.0", 1));
                    add(new TestEvent(TestEvent.Kind.PLUGIN_COMPLETE, "testOrg/services:1.0.0", 1));
                    add(new TestEvent(TestEvent.Kind.PLUGIN_COMPLETE, "testOrg/types:1.0.0", 1));
                    add(new TestEvent(TestEvent.Kind.PLUGIN_COMPLETE, ".", 1));
                }});

        // Test service events
        assertData(TestEvent.Kind.SERVICE_ANN,
                allEvents,
                new ArrayList<TestEvent>() {{
                    add(new TestEvent(TestEvent.Kind.SERVICE_ANN, "routerService", 1));
                }});

        // Test struct events
        assertData(TestEvent.Kind.TYPEDEF_ANN,
                allEvents,
                new ArrayList<TestEvent>() {{
                    add(new TestEvent(TestEvent.Kind.TYPEDEF_ANN, "RouteConfig", 1));
                    add(new TestEvent(TestEvent.Kind.TYPEDEF_ANN, "Employee", 1));
                }});

        // Test class events
        assertData(TestEvent.Kind.CLASSDEF_ANN,
                allEvents,
                new ArrayList<TestEvent>() {{
                    add(new TestEvent(TestEvent.Kind.CLASSDEF_ANN, "routeCon", 1));
                }});

        // Test function events
        assertData(TestEvent.Kind.FUNC_ANN,
                allEvents,
                new ArrayList<TestEvent>() {{
                    add(new TestEvent(TestEvent.Kind.FUNC_ANN, "routerFunc", 1));
                }});

        assertData(TestEvent.Kind.FUNC_ANN,
                funcEvents,
                new ArrayList<TestEvent>() {{
                    add(new TestEvent(TestEvent.Kind.FUNC_ANN, "routerFunc", 1));
                }});

    }

    public void assertData(TestEvent.Kind kind,
                           Map<TestEvent.Kind, Set<TestEvent>> eventMap,
                           List<TestEvent> expectedEventList) {
        Set<TestEvent> actualEventSet = eventMap.get(kind);
        Assert.assertNotNull(actualEventSet, "All the " + kind.name + " nodes haven't been processed");
        Assert.assertEquals(actualEventSet.size(), expectedEventList.size(),
                "All the " + kind.name + " nodes haven't been processed");
        expectedEventList.forEach(expectedEvent ->
                Assert.assertEquals(actualEventSet.contains(expectedEvent), true,
                        "The " + kind.name + " '" + expectedEvent.nodeName + "' is not processed")
        );
    }
}
=======
///*
// *  Copyright (c) 2018, WSO2 Inc. (http://www.wso2.org) All Rights Reserved.
// *
// *  WSO2 Inc. licenses this file to you under the Apache License,
// *  Version 2.0 (the "License"); you may not use this file except
// *  in compliance with the License.
// *  You may obtain a copy of the License at
// *
// *    http://www.apache.org/licenses/LICENSE-2.0
// *
// *  Unless required by applicable law or agreed to in writing,
// *  software distributed under the License is distributed on an
// *  "AS IS" BASIS, WITHOUT WARRANTIES OR CONDITIONS OF ANY
// *  KIND, either express or implied.  See the License for the
// *  specific language governing permissions and limitations
// *  under the License.
// */
//package io.ballerina.test.compiler.plugins;
//
//import org.ballerinalang.test.balo.BaloCreator;
//import org.ballerinalang.test.util.BAssertUtil;
//import org.ballerinalang.test.util.BCompileUtil;
//import org.ballerinalang.test.util.CompileResult;
//import org.testng.Assert;
//import org.testng.annotations.BeforeClass;
//import org.testng.annotations.Test;
//
//import java.util.ArrayList;
//import java.util.List;
//import java.util.Map;
//import java.util.Set;
//
///**
// * This class tests the compiler plugin implementation.
// */
//public class CompilerPluginTest {
//
//    private CompileResult compileResult;
//
//    @BeforeClass
//    public void setup() {
//        BaloCreator.cleanCacheDirectories();
//        BaloCreator.createAndSetupBalo("test-src/test-project", "testorg", "functions");
//        BaloCreator.createAndSetupBalo("test-src/test-project", "testorg", "services");
//        BaloCreator.createAndSetupBalo("test-src/test-project", "testorg", "types");
//        compileResult = BCompileUtil.compile("test-src/compiler_plugin_test.bal");
//    }
//
//    @Test(description = "Test compiler plugin")
//    public void testCompilerPlugin() {
//
//        Assert.assertEquals(compileResult.getErrorCount(), 0, "There are compilation errors");
//        Assert.assertEquals(compileResult.getWarnCount(), 1);
//        BAssertUtil.validateWarning(compileResult, 0, "compiler plugin crashed", 6, 1);
//
//        Map<TestEvent.Kind, Set<TestEvent>> allEvents = TestCompilerPlugin.testEventMap;
//        Map<TestEvent.Kind, Set<TestEvent>> funcEvents = FunctionsTestCompilerPlugin.testEventMap;
//
//        Assert.assertEquals(allEvents.size(), 6,
//                "All the process methods haven't been invoked by the compiler plugin");
//
//        assertData(TestEvent.Kind.PLUGIN_START,
//                allEvents,
//                new ArrayList<TestEvent>() {{
//                    add(new TestEvent(TestEvent.Kind.PLUGIN_START, "testOrg/functions:1.0.0", 1));
//                    add(new TestEvent(TestEvent.Kind.PLUGIN_START, "testOrg/services:1.0.0", 1));
//                    add(new TestEvent(TestEvent.Kind.PLUGIN_START, "testOrg/types:1.0.0", 1));
//                    add(new TestEvent(TestEvent.Kind.PLUGIN_START, ".", 1));
//                }});
//
//        assertData(TestEvent.Kind.PLUGIN_COMPLETE,
//                allEvents,
//                new ArrayList<TestEvent>() {{
//                    add(new TestEvent(TestEvent.Kind.PLUGIN_COMPLETE, "testOrg/functions:1.0.0", 1));
//                    add(new TestEvent(TestEvent.Kind.PLUGIN_COMPLETE, "testOrg/services:1.0.0", 1));
//                    add(new TestEvent(TestEvent.Kind.PLUGIN_COMPLETE, "testOrg/types:1.0.0", 1));
//                    add(new TestEvent(TestEvent.Kind.PLUGIN_COMPLETE, ".", 1));
//                }});
//
//        // Test service events
//        assertData(TestEvent.Kind.SERVICE_ANN,
//                allEvents,
//                new ArrayList<TestEvent>() {{
//                    add(new TestEvent(TestEvent.Kind.SERVICE_ANN, "routerService", 1));
//                }});
//
//        // Test struct events
//        assertData(TestEvent.Kind.TYPEDEF_ANN,
//                allEvents,
//                new ArrayList<TestEvent>() {{
//                    add(new TestEvent(TestEvent.Kind.TYPEDEF_ANN, "routeCon", 1));
//                    add(new TestEvent(TestEvent.Kind.TYPEDEF_ANN, "RouteConfig", 1));
//                    add(new TestEvent(TestEvent.Kind.TYPEDEF_ANN, "Employee", 1));
//                }});
//
//        // Test function events
//        assertData(TestEvent.Kind.FUNC_ANN,
//                allEvents,
//                new ArrayList<TestEvent>() {{
//                    add(new TestEvent(TestEvent.Kind.FUNC_ANN, "routerFunc", 1));
//                }});
//
//        assertData(TestEvent.Kind.FUNC_ANN,
//                funcEvents,
//                new ArrayList<TestEvent>() {{
//                    add(new TestEvent(TestEvent.Kind.FUNC_ANN, "routerFunc", 1));
//                }});
//
//    }
//
//    public void assertData(TestEvent.Kind kind,
//                           Map<TestEvent.Kind, Set<TestEvent>> eventMap,
//                           List<TestEvent> expectedEventList) {
//        Set<TestEvent> actualEventSet = eventMap.get(kind);
//        Assert.assertNotNull(actualEventSet, "All the " + kind.name + " nodes haven't been processed");
//        Assert.assertEquals(actualEventSet.size(), expectedEventList.size(),
//                "All the " + kind.name + " nodes haven't been processed");
//        expectedEventList.forEach(expectedEvent ->
//                Assert.assertEquals(actualEventSet.contains(expectedEvent), true,
//                        "The " + kind.name + " '" + expectedEvent.nodeName + "' is not processed")
//        );
//    }
//}
>>>>>>> 92e0b929
<|MERGE_RESOLUTION|>--- conflicted
+++ resolved
@@ -1,134 +1,3 @@
-<<<<<<< HEAD
-/*
- *  Copyright (c) 2018, WSO2 Inc. (http://www.wso2.org) All Rights Reserved.
- *
- *  WSO2 Inc. licenses this file to you under the Apache License,
- *  Version 2.0 (the "License"); you may not use this file except
- *  in compliance with the License.
- *  You may obtain a copy of the License at
- *
- *    http://www.apache.org/licenses/LICENSE-2.0
- *
- *  Unless required by applicable law or agreed to in writing,
- *  software distributed under the License is distributed on an
- *  "AS IS" BASIS, WITHOUT WARRANTIES OR CONDITIONS OF ANY
- *  KIND, either express or implied.  See the License for the
- *  specific language governing permissions and limitations
- *  under the License.
- */
-package io.ballerina.test.compiler.plugins;
-
-import org.ballerinalang.test.balo.BaloCreator;
-import org.ballerinalang.test.util.BAssertUtil;
-import org.ballerinalang.test.util.BCompileUtil;
-import org.ballerinalang.test.util.CompileResult;
-import org.testng.Assert;
-import org.testng.annotations.BeforeClass;
-import org.testng.annotations.Test;
-
-import java.util.ArrayList;
-import java.util.List;
-import java.util.Map;
-import java.util.Set;
-
-/**
- * This class tests the compiler plugin implementation.
- */
-public class CompilerPluginTest {
-
-    private CompileResult compileResult;
-
-    @BeforeClass
-    public void setup() {
-        BaloCreator.cleanCacheDirectories();
-        BaloCreator.createAndSetupBalo("test-src/test-project", "testorg", "functions");
-        BaloCreator.createAndSetupBalo("test-src/test-project", "testorg", "services");
-        BaloCreator.createAndSetupBalo("test-src/test-project", "testorg", "types");
-        compileResult = BCompileUtil.compile("test-src/compiler_plugin_test.bal");
-    }
-
-    @Test(description = "Test compiler plugin")
-    public void testCompilerPlugin() {
-
-        Assert.assertEquals(compileResult.getErrorCount(), 0, "There are compilation errors");
-        Assert.assertEquals(compileResult.getWarnCount(), 1);
-        BAssertUtil.validateWarning(compileResult, 0, "compiler plugin crashed", 6, 1);
-
-        Map<TestEvent.Kind, Set<TestEvent>> allEvents = TestCompilerPlugin.testEventMap;
-        Map<TestEvent.Kind, Set<TestEvent>> funcEvents = FunctionsTestCompilerPlugin.testEventMap;
-
-        Assert.assertEquals(allEvents.size(), 7,
-                "All the process methods haven't been invoked by the compiler plugin");
-
-        assertData(TestEvent.Kind.PLUGIN_START,
-                allEvents,
-                new ArrayList<TestEvent>() {{
-                    add(new TestEvent(TestEvent.Kind.PLUGIN_START, "testOrg/functions:1.0.0", 1));
-                    add(new TestEvent(TestEvent.Kind.PLUGIN_START, "testOrg/services:1.0.0", 1));
-                    add(new TestEvent(TestEvent.Kind.PLUGIN_START, "testOrg/types:1.0.0", 1));
-                    add(new TestEvent(TestEvent.Kind.PLUGIN_START, ".", 1));
-                }});
-
-        assertData(TestEvent.Kind.PLUGIN_COMPLETE,
-                allEvents,
-                new ArrayList<TestEvent>() {{
-                    add(new TestEvent(TestEvent.Kind.PLUGIN_COMPLETE, "testOrg/functions:1.0.0", 1));
-                    add(new TestEvent(TestEvent.Kind.PLUGIN_COMPLETE, "testOrg/services:1.0.0", 1));
-                    add(new TestEvent(TestEvent.Kind.PLUGIN_COMPLETE, "testOrg/types:1.0.0", 1));
-                    add(new TestEvent(TestEvent.Kind.PLUGIN_COMPLETE, ".", 1));
-                }});
-
-        // Test service events
-        assertData(TestEvent.Kind.SERVICE_ANN,
-                allEvents,
-                new ArrayList<TestEvent>() {{
-                    add(new TestEvent(TestEvent.Kind.SERVICE_ANN, "routerService", 1));
-                }});
-
-        // Test struct events
-        assertData(TestEvent.Kind.TYPEDEF_ANN,
-                allEvents,
-                new ArrayList<TestEvent>() {{
-                    add(new TestEvent(TestEvent.Kind.TYPEDEF_ANN, "RouteConfig", 1));
-                    add(new TestEvent(TestEvent.Kind.TYPEDEF_ANN, "Employee", 1));
-                }});
-
-        // Test class events
-        assertData(TestEvent.Kind.CLASSDEF_ANN,
-                allEvents,
-                new ArrayList<TestEvent>() {{
-                    add(new TestEvent(TestEvent.Kind.CLASSDEF_ANN, "routeCon", 1));
-                }});
-
-        // Test function events
-        assertData(TestEvent.Kind.FUNC_ANN,
-                allEvents,
-                new ArrayList<TestEvent>() {{
-                    add(new TestEvent(TestEvent.Kind.FUNC_ANN, "routerFunc", 1));
-                }});
-
-        assertData(TestEvent.Kind.FUNC_ANN,
-                funcEvents,
-                new ArrayList<TestEvent>() {{
-                    add(new TestEvent(TestEvent.Kind.FUNC_ANN, "routerFunc", 1));
-                }});
-
-    }
-
-    public void assertData(TestEvent.Kind kind,
-                           Map<TestEvent.Kind, Set<TestEvent>> eventMap,
-                           List<TestEvent> expectedEventList) {
-        Set<TestEvent> actualEventSet = eventMap.get(kind);
-        Assert.assertNotNull(actualEventSet, "All the " + kind.name + " nodes haven't been processed");
-        Assert.assertEquals(actualEventSet.size(), expectedEventList.size(),
-                "All the " + kind.name + " nodes haven't been processed");
-        expectedEventList.forEach(expectedEvent ->
-                Assert.assertEquals(actualEventSet.contains(expectedEvent), true,
-                        "The " + kind.name + " '" + expectedEvent.nodeName + "' is not processed")
-        );
-    }
-}
-=======
 ///*
 // *  Copyright (c) 2018, WSO2 Inc. (http://www.wso2.org) All Rights Reserved.
 // *
@@ -251,5 +120,4 @@
 //                        "The " + kind.name + " '" + expectedEvent.nodeName + "' is not processed")
 //        );
 //    }
-//}
->>>>>>> 92e0b929
+//}