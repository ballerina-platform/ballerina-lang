--- conflicted
+++ resolved
@@ -62,81 +62,6 @@
  */
 public class SymbolLookupTest {
 
-<<<<<<< HEAD
-    @Test(dataProvider = "PositionProvider1")
-    public void testVarSymbolLookup(int line, int column, int expSymbols, List<String> expSymbolNames) {
-        Project project = BCompileUtil.loadProject("test-src/var_symbol_lookup_test.bal");
-        Package currentPackage = project.currentPackage();
-        ModuleId defaultModuleId = currentPackage.getDefaultModule().moduleId();
-        PackageCompilation packageCompilation = currentPackage.getCompilation();
-        SemanticModel model = packageCompilation.getSemanticModel(defaultModuleId);
-        Document srcFile = getDocumentForSingleSource(project);
-
-        BLangPackage pkg = packageCompilation.defaultModuleBLangPackage();
-        ModuleID moduleID = new BallerinaModuleID(pkg.packageID);
-
-        Map<String, Symbol> symbolsInFile = getSymbolsInFile(model, srcFile, line, column, moduleID);
-
-        assertEquals(symbolsInFile.size(), expSymbols);
-        for (String symName : expSymbolNames) {
-            assertTrue(symbolsInFile.containsKey(symName), "Symbol not found: " + symName);
-        }
-    }
-
-    @DataProvider(name = "PositionProvider1")
-    public Object[][] getPositions() {
-        List<String> moduleLevelSymbols = asList("aString", "anInt", "test", "HELLO", "testLetExp1", "testLetExp2");
-        return new Object[][]{
-                {2, 13, 6, moduleLevelSymbols},
-                {19, 17, 6, moduleLevelSymbols},
-//                {20, 30, 6, moduleLevelSymbols}, // TODO: Feature not yet supported - issue #25607
-                {20, 38, 7, asList("aString", "anInt", "test", "HELLO", "greet")},
-                {21, 0, 7, asList("aString", "anInt", "test", "HELLO", "greet")},
-                // TODO: issue #25607
-//                {22, 59, 8, asList("aString", "anInt", "test", "HELLO", "greet", "name")},
-                {30, 12, 10, getSymbolNames(moduleLevelSymbols, "greet", "a", "x", "greetFn")},
-                {42, 51, 9, getSymbolNames(moduleLevelSymbols, "x", "x1", "x2")},
-                {46, 42, 9, getSymbolNames(moduleLevelSymbols, "y", "x3", "x4")},
-        };
-    }
-
-    @Test(dataProvider = "PositionProvider2")
-    public void testVarSymbolLookupInWorkers(int line, int column, int expSymbols, List<String> expSymbolNames) {
-        Project project = BCompileUtil.loadProject("test-src/symbol_lookup_with_workers_test.bal");
-        Package currentPackage = project.currentPackage();
-        ModuleId defaultModuleId = currentPackage.getDefaultModule().moduleId();
-        PackageCompilation packageCompilation = currentPackage.getCompilation();
-        SemanticModel model = packageCompilation.getSemanticModel(defaultModuleId);
-        Document srcFile = getDocumentForSingleSource(project);
-
-        BLangPackage pkg = packageCompilation.defaultModuleBLangPackage();
-        ModuleID moduleID = new BallerinaModuleID(pkg.packageID);
-
-        Map<String, Symbol> symbolsInFile = getSymbolsInFile(model, srcFile, line, column, moduleID);
-
-        assertEquals(symbolsInFile.size(), expSymbols);
-        for (String symName : expSymbolNames) {
-            assertTrue(symbolsInFile.containsKey(symName), "Symbol not found: " + symName);
-        }
-    }
-
-    @DataProvider(name = "PositionProvider2")
-    public Object[][] getPositionsForWorkers() {
-        List<String> moduleLevelSymbols = asList("aString", "anInt", "workerSendToWorker", "HELLO");
-        return new Object[][]{
-                {19, 50, 6, getSymbolNames(moduleLevelSymbols, "w1", "w2")},
-                {21, 15, 6, getSymbolNames(moduleLevelSymbols, "w1", "w2")},
-                {25, 0, 7, getSymbolNames(moduleLevelSymbols, "w1", "w2", "i")},
-                {23, 14, 7, getSymbolNames(moduleLevelSymbols, "w1", "w2", "i")},
-                {30, 12, 6, getSymbolNames(moduleLevelSymbols, "w1", "w2")},
-                {34, 12, 7, getSymbolNames(moduleLevelSymbols, "w1", "w2", "j")},
-                {39, 22, 7, getSymbolNames(moduleLevelSymbols, "w1", "w2", "ret")},
-                {43, 0, 4, moduleLevelSymbols},
-        };
-    }
-
-=======
->>>>>>> 98251623
     @Test(dataProvider = "PositionProvider3")
     public void testVarSymbolLookupInTypedefs(int line, int column, int expSymbols, List<String> expSymbolNames) {
         Project project = BCompileUtil.loadProject("test-src/symbol_lookup_with_typedefs_test.bal");
