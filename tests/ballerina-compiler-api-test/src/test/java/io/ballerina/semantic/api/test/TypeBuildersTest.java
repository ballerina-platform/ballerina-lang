--- conflicted
+++ resolved
@@ -321,26 +321,18 @@
         TypeBuilder builder = types.builder();
         SingletonTypeSymbol singletonTypeSymbol = builder.SINGLETON_TYPE.withValueSpace(value, valueTypeSymbol).build();
         assertEquals(singletonTypeSymbol.typeKind(), SINGLETON);
-<<<<<<< HEAD
-        assertEquals(singletonTypeSymbol.signature(), value.toString());
-=======
         if (valueTypeSymbol.subtypeOf(types.STRING)) {
             assertEquals(singletonTypeSymbol.signature(), "\"" + value.toString() + "\"");
         } else {
             assertEquals(singletonTypeSymbol.signature(), value.toString());
         }
->>>>>>> f05ee53b
     }
 
     @DataProvider(name = "singletonTypeBuilderProvider")
     private Object[][] getSingletonTypeBuilders() {
         return new Object[][] {
                 {5, types.INT},
-<<<<<<< HEAD
-//                {"abc", types.STRING},
-=======
                 {"abc", types.STRING},
->>>>>>> f05ee53b
                 {1.5, types.FLOAT},
                 {true, types.BOOLEAN},
         };
