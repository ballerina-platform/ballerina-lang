--- conflicted
+++ resolved
@@ -99,11 +99,8 @@
 
         List<String> expFunctions = List.of("abs", "max", "min", "sum", "toHexString", "clone",
                 "cloneReadOnly", "cloneWithType", "isReadOnly", "toString", "toBalString", "toJson",
-<<<<<<< HEAD
-                "toJsonString", "fromJsonWithType", "mergeJson", "ensureType", "range", "last", "count", "first");
-=======
-                "toJsonString", "fromJsonWithType", "mergeJson", "ensureType", "range", "avg");
->>>>>>> 60ebeaec
+                "toJsonString", "fromJsonWithType", "mergeJson", "ensureType", "range", "avg", "last", "count",
+                "first");
 
         assertLangLibList(type.langLibMethods(), expFunctions);
     }
@@ -119,11 +116,7 @@
                 "acos", "atan", "atan2", "sinh", "cosh", "tanh", "toHexString", "toBitsInt",
                 "clone", "cloneReadOnly", "cloneWithType", "isReadOnly", "toString",
                 "toBalString", "toJson", "toJsonString", "fromJsonWithType", "mergeJson",
-<<<<<<< HEAD
-                "ensureType", "sum", "min", "max", "toFixedString", "toExpString", "last", "count", "first");
-=======
-                "ensureType", "sum", "min", "max", "toFixedString", "toExpString", "avg");
->>>>>>> 60ebeaec
+                "ensureType", "sum", "min", "max", "toFixedString", "toExpString", "avg", "last", "count", "first");
 
         assertLangLibList(type.langLibMethods(), expFunctions);
     }
@@ -136,11 +129,8 @@
 
         List<String> expFunctions = List.of("abs", "max", "min", "sum", "round", "floor", "ceiling", "clone",
                 "cloneReadOnly", "cloneWithType", "isReadOnly", "toString", "toBalString", "quantize",
-<<<<<<< HEAD
-                "toJson", "toJsonString", "fromJsonWithType", "mergeJson", "ensureType", "last", "first", "count");
-=======
-                "toJson", "toJsonString", "fromJsonWithType", "mergeJson", "ensureType", "avg");
->>>>>>> 60ebeaec
+                "toJson", "toJsonString", "fromJsonWithType", "mergeJson", "ensureType", "avg", "last", "first",
+                "count");
 
         assertLangLibList(type.langLibMethods(), expFunctions);
     }
@@ -156,11 +146,7 @@
 
         List<String> expFunctions = List.of("abs", "max", "min", "sum", "clone", "cloneReadOnly",
                 "cloneWithType", "isReadOnly", "toString", "toBalString", "toJson", "toJsonString",
-<<<<<<< HEAD
-                "fromJsonWithType", "mergeJson", "ensureType", "toHexString", "range", "last", "count", "first");
-=======
-                "fromJsonWithType", "mergeJson", "ensureType", "toHexString", "range", "avg");
->>>>>>> 60ebeaec
+                "fromJsonWithType", "mergeJson", "ensureType", "toHexString", "range", "avg", "last", "count", "first");
 
         assertLangLibList(typeSymbol.langLibMethods(), expFunctions);
     }
