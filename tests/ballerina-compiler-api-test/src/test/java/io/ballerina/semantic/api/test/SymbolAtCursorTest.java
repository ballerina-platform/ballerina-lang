/*
 * Copyright (c) 2020, WSO2 Inc. (http://www.wso2.org) All Rights Reserved.
 *
 * WSO2 Inc. licenses this file to you under the Apache License,
 * Version 2.0 (the "License"); you may not use this file except
 * in compliance with the License.
 * You may obtain a copy of the License at
 *
 * http://www.apache.org/licenses/LICENSE-2.0
 *
 * Unless required by applicable law or agreed to in writing, software
 * distributed under the License is distributed on an "AS IS" BASIS,
 * WITHOUT WARRANTIES OR CONDITIONS OF ANY KIND, either express or implied.
 * See the License for the specific language governing permissions and
 * limitations under the License.
 */

package io.ballerina.semantic.api.test;

import io.ballerina.compiler.api.SemanticModel;
import io.ballerina.compiler.api.symbols.Symbol;
import io.ballerina.semantic.api.test.util.SemanticAPITestUtils;
import io.ballerina.tools.text.LinePosition;
import org.testng.annotations.DataProvider;
import org.testng.annotations.Test;

import java.util.Optional;

import static org.testng.Assert.assertEquals;
import static org.testng.Assert.assertNull;
import static org.testng.Assert.assertTrue;

/**
 * Test cases for the looking up a symbol of an identifier at a given position.
 *
 * @since 2.0.0
 */
public class SymbolAtCursorTest {

    @Test(dataProvider = "BasicsPosProvider")
    public void testBasics(int line, int column, String expSymbolName) {
        SemanticModel model = SemanticAPITestUtils.getDefaultModulesSemanticModel(
                "test-src/symbol_at_cursor_basic_test.bal");

        Optional<Symbol> symbol = model.symbol("symbol_at_cursor_basic_test.bal", LinePosition.from(line, column));
        symbol.ifPresent(value -> assertEquals(value.name(), expSymbolName));

        if (!symbol.isPresent()) {
            assertNull(expSymbolName);
        }
    }

    @DataProvider(name = "BasicsPosProvider")
    public Object[][] getPositionsForExactLookup() {
        return new Object[][]{
                {16, 6, null},
                {16, 7, "aString"},
                {16, 9, "aString"},
                {16, 14, null},
                {19, 8, null},
                {19, 9, "test"},
                {19, 11, "test"},
                {19, 13, null},
                {26, 11, null},
                {26, 12, "a"},
                {26, 13, null},
                {23, 7, "greet"},
                {40, 7, "Person"},
                {41, 7, "PersonObj"},
                {42, 20, "pObj"},
                {42, 29, "PersonObj.getFullName"},
                {43, 11, "p"},
                {43, 15, "name"},
                {44, 19, "p"},
                {44, 22, "name"},
                {49, 4, null},
                {49, 8, "Person"},
                {49, 14, null},
                {50, 14, "name"},
                {53, 10, "PersonObj"},
                {54, 14, "fname"},
                {55, 14, "lname"},
                {58, 15, "fname"},
                {59, 11, "self"},
                {63, 23, "fname"},
                {63, 41, "lname"},
                {72, 4, "test"},
                {72, 7, "test"},
        };
    }

    @Test(dataProvider = "EnumPosProvider")
    public void testEnum(int line, int column, String expSymbolName) {
        SemanticModel model = SemanticAPITestUtils.getDefaultModulesSemanticModel(
                "test-src/symbol_at_cursor_enum_test.bal");

        Optional<Symbol> symbol = model.symbol("symbol_at_cursor_enum_test.bal", LinePosition.from(line, column));
        symbol.ifPresent(value -> assertEquals(value.name(), expSymbolName));

        if (!symbol.isPresent()) {
            assertNull(expSymbolName);
        }
    }

    @DataProvider(name = "EnumPosProvider")
    public Object[][] getEnumPos() {
        return new Object[][]{
                {17, 6, "RED"},
//                {21, 18, "RED"}, // TODO: issue #25841
                {22, 8, "Colour"},
                {26, 45, "Colour"},
//                {30, 17, "GREEN"}, // TODO: issue #25841
//                {31, 28, "BLUE"}, // TODO: issue #25841
        };
    }

    @Test(dataProvider = "WorkerSymbolPosProvider")
    public void testWorkers(int line, int column, String expSymbolName) {
        SemanticModel model = SemanticAPITestUtils.getDefaultModulesSemanticModel(
                "test-src/symbol_lookup_with_workers_test.bal");

        Optional<Symbol> symbol = model.symbol("symbol_lookup_with_workers_test.bal", LinePosition.from(line, column));
        symbol.ifPresent(value -> assertEquals(value.name(), expSymbolName));

        if (!symbol.isPresent()) {
            assertNull(expSymbolName);
        }
    }

    @DataProvider(name = "WorkerSymbolPosProvider")
    public Object[][] getWorkerPos() {
        return new Object[][]{
                {21, 12, "w1"},
                {23, 12, "w2"},
                {26, 13, "w2"},
                {28, 23, "w2"},
                {34, 14, "w1"},
                {36, 20, "w1"},
                {39, 20, "w2"},
        };
    }
<<<<<<< HEAD
=======

    @Test(dataProvider = "MissingConstructPosProvider")
    public void testMissingConstructs(int line, int column) {
        CompilerContext context = new CompilerContext();
        CompileResult result = compile("test-src/symbol_at_cursor_undefined_constructs_test.bal", context);
        BLangPackage pkg = (BLangPackage) result.getAST();
        BallerinaSemanticModel model = new BallerinaSemanticModel(pkg, context);

        Optional<Symbol> symbol = model.symbol("symbol_at_cursor_undefined_constructs_test.bal",
                                               LinePosition.from(line, column));
        symbol.ifPresent(value -> assertTrue(true, "Unexpected symbol: " + value.name()));
    }

    @DataProvider(name = "MissingConstructPosProvider")
    public Object[][] getMissingConstructsPos() {
        return new Object[][]{
                {20, 3},
                {21, 25},
                {23, 3},
        };
    }

    private CompileResult compile(String path, CompilerContext context) {
        Path sourcePath = Paths.get(path);
        String packageName = sourcePath.getFileName().toString();
        Path sourceRoot = resourceDir.resolve(sourcePath.getParent());
        return BCompileUtil.compileOnJBallerina(context, sourceRoot.toString(), packageName, false, true, false);
    }
>>>>>>> cb8440ed
}<|MERGE_RESOLUTION|>--- conflicted
+++ resolved
@@ -139,8 +139,6 @@
                 {39, 20, "w2"},
         };
     }
-<<<<<<< HEAD
-=======
 
     @Test(dataProvider = "MissingConstructPosProvider")
     public void testMissingConstructs(int line, int column) {
@@ -169,5 +167,4 @@
         Path sourceRoot = resourceDir.resolve(sourcePath.getParent());
         return BCompileUtil.compileOnJBallerina(context, sourceRoot.toString(), packageName, false, true, false);
     }
->>>>>>> cb8440ed
 }