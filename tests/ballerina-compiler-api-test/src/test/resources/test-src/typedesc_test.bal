--- conflicted
+++ resolved
@@ -309,26 +309,6 @@
     readonly & record {| int a; |} e;
 }
 
-<<<<<<< HEAD
-enum enumsForSingletons {
-    RED,
-    GREEN,
-    BLUE
-}
-
-function testSingletonTypes() {
-    5 a;
-    "6" b;
-    "abc" c;
-    1.2 d;
-    3.4f e;
-    0xA f;
-    0xB5ef g;
-    0xA1.B5 h;
-    0xB2.8Fp1 i;
-    "a" j;
-    RED k;
-=======
 type XmlEle xml:Element;
 type New_XmlEle 'xml:Element;
 type XmlEleRef XmlEle;
@@ -360,5 +340,24 @@
     XmlUnionB j3;
     XmlUnionC j4;
     xml<XmlUnionC> j5;
->>>>>>> 6ceabd8a
+}
+
+enum enumsForSingletons {
+    RED,
+    GREEN,
+    BLUE
+}
+
+function testSingletonTypes() {
+    5 a;
+    "6" b;
+    "abc" c;
+    1.2 d;
+    3.4f e;
+    0xA f;
+    0xB5ef g;
+    0xA1.B5 h;
+    0xB2.8Fp1 i;
+    "a" j;
+    RED k;
 }