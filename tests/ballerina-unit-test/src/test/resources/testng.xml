<?xml version="1.0" encoding="UTF-8"?>
<!--
Copyright (c) 2017, WSO2 Inc. (http://www.wso2.org) All Rights Reserved.

WSO2 Inc. licenses this file to you under the Apache License,
Version 2.0 (the "License"); you may not use this file except
in compliance with the License.
You may obtain a copy of the License at

http://www.apache.org/licenses/LICENSE-2.0

Unless required by applicable law or agreed to in writing,
software distributed under the License is distributed on an
"AS IS" BASIS, WITHOUT WARRANTIES OR CONDITIONS OF ANY
KIND, either express or implied.  See the License for the
specific language governing permissions and limitations
under the License.
-->

<!DOCTYPE suite SYSTEM "http://testng.org/testng-1.0.dtd" >

<suite name="ballerina-test-suite">

    <listeners>
        <listener class-name="org.ballerinalang.test.utils.BLogInitializer"/>
        <listener class-name="org.ballerinalang.test.utils.JBallerinaTestInitializer"/>
        <!--<listener class-name="org.ballerinalang.test.utils.TestNGListener"/>-->
    </listeners>

    <!-- Ballerina language Test Cases. -->
    <test name="ballerina-lang-test-suite" preserve-order="true" parallel="false">
        <groups>
            <run>
                <exclude name="HSQLDBNotSupported"/>
                <exclude name="broken"/>
            </run>
        </groups>
        <packages>
            <package name="org.ballerinalang.test.vm.*"/>
            <package name="org.ballerinalang.test.annotations.*"/>
            <package name="org.ballerinalang.test.expressions.*"/>
            <package name="org.ballerinalang.test.documentation.*"/>
            <package name="org.ballerinalang.test.statements.*"/>
            <package name="org.ballerinalang.test.types.*"/>
            <package name="org.ballerinalang.test.typedefs.*"/>
            <package name="org.ballerinalang.test.access.*"/>
            <package name="org.ballerinalang.test.functions.*"/>
            <package name="org.ballerinalang.test.worker.*"/>
            <package name="org.ballerinalang.test.nativeimpl.functions.*"/>
            <package name="org.ballerinalang.test.net.*"/>
            <package name="org.ballerinalang.test.debugger.*"/>
            <package name="org.ballerinalang.test.structs.*"/>
            <package name="org.ballerinalang.test.endpoint.*"/>
            <package name="org.ballerinalang.test.closures.*"/>
            <package name="org.ballerinalang.test.natives.*"/>
            <package name="org.ballerinalang.test.parser.*"/>
            <package name="org.ballerinalang.test.launch.*"/>
            <package name="org.ballerinalang.test.lock.*"/>
            <package name="org.ballerinalang.test.taintchecking.*"/>
            <package name="org.ballerinalang.test.object.*"/>
            <package name="org.ballerinalang.test.record.*"/>
            <package name="org.ballerinalang.test.balo.*" />
            <package name="org.ballerinalang.test.variable.shadowing.*" />
            <package name="org.ballerinalang.test.channels.*" />
            <package name="org.ballerinalang.test.privacy.*" />
            <package name="org.ballerinalang.test.serializer.json.*" />
            <package name="org.ballerinalang.test.dataflow.*" />
            <package name="org.ballerinalang.test.error.*" />
        </packages>

		<!-- TODO: remove once constraint tests are fixed -->
		<classes>
			<class name="org.ballerinalang.test.types.map.BMapValueTest" />
			<class name="org.ballerinalang.test.types.map.MapAccessExprTest" />
			<class name="org.ballerinalang.test.types.map.MapInitializerExprTest" />
		</classes>
    </test>
    <test name="ballerina-main-function-test-suite" preserve-order="true" parallel="false">
        <packages >
            <package name="org.ballerinalang.test.main.function.*"/>
        </packages>
    </test>

<<<<<<< HEAD
    <test name="jballerina-test" parallel="false">
        <parameter name="enableJBallerinaTests" value="true"/>
        <packages>
            <package name="org.ballerinalang.test.jvm.*"/>
            <package name="org.ballerinalang.test.types.integer"/>
        </packages>
    </test>
=======
    <!--<test name="jballerina-test" parallel="false">-->
        <!--<parameter name="enableJBallerinaTests" value="true"/>-->
        <!--<packages>-->
            <!--<package name="org.ballerinalang.test.jvm.*"/>-->
            <!--<package name="org.ballerinalang.test.types.integer"/>-->
        <!--</packages>-->
    <!--</test>-->
>>>>>>> 35a7617b
</suite><|MERGE_RESOLUTION|>--- conflicted
+++ resolved
@@ -81,15 +81,6 @@
         </packages>
     </test>
 
-<<<<<<< HEAD
-    <test name="jballerina-test" parallel="false">
-        <parameter name="enableJBallerinaTests" value="true"/>
-        <packages>
-            <package name="org.ballerinalang.test.jvm.*"/>
-            <package name="org.ballerinalang.test.types.integer"/>
-        </packages>
-    </test>
-=======
     <!--<test name="jballerina-test" parallel="false">-->
         <!--<parameter name="enableJBallerinaTests" value="true"/>-->
         <!--<packages>-->
@@ -97,5 +88,4 @@
             <!--<package name="org.ballerinalang.test.types.integer"/>-->
         <!--</packages>-->
     <!--</test>-->
->>>>>>> 35a7617b
 </suite>