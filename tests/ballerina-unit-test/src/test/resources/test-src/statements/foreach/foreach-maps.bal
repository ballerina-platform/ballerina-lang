string output = "";

function stringConcat(string key, string value){
    output = output + key + ":" + value + " ";
}

function testMapWithArityOne () returns (string) | error {
    map<any> m = {a:"1A", b:"2B", c:"3C", d:"4D"};
    output = "";
    string val;
    foreach var (k, v) in m {
        val = <string> v;
        stringConcat("_", val);
    }
    return output;
}

function testMapWithArityTwo () returns (string) | error {
    map<any> m = {a:"1A", b:"2B", c:"3C", d:"4D"};
    output = "";
    string val;
    foreach var (k, v) in m {
        val = <string> v;
        stringConcat(k, val);
    }
    return output;
}

function testDeleteWhileIteration () returns (string) | error {
    map<any> m = {a:"1A", b:"2B", c:"3C"};
    output = "";
    string val;
<<<<<<< HEAD
    string mval;
    foreach var (k, v) in m {
=======
    string mval = "";
    foreach k, v in m {
>>>>>>> b5fea73d
        val = <string> v;
        if (k == "a") {
            _ = m.remove("c");
        }
        stringConcat(k, val);
        if (m.hasKey(k)){
            mval = m[k] is any ? <string> m[k] : "";
        } else {
            mval = "null";
        }
        stringConcat(k, mval);
    }
    return output;
}

function testAddWhileIteration () returns (string) | error {
    map<any> m = {a:"1A", b:"2B", c:"3C"};
    output = "";
    string val1;
    string val2;
    foreach var (k1, v1) in m {
		val1 = <string> v1;
        stringConcat(k1, val1);
        m[k1 + k1] = val1 + val1;
        foreach var (k2, v2) in m {
            val2 = <string> v2;
            stringConcat(k2, val2);
        }
        output = output + "\n";
    }
    return output;
}<|MERGE_RESOLUTION|>--- conflicted
+++ resolved
@@ -30,13 +30,8 @@
     map<any> m = {a:"1A", b:"2B", c:"3C"};
     output = "";
     string val;
-<<<<<<< HEAD
-    string mval;
+    string mval = "";
     foreach var (k, v) in m {
-=======
-    string mval = "";
-    foreach k, v in m {
->>>>>>> b5fea73d
         val = <string> v;
         if (k == "a") {
             _ = m.remove("c");
