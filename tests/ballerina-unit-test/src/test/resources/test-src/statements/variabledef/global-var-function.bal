int glbVarInt = 800;
string glbVarString = "value";
float glbVarFloat = 99.34323;
any glbVarAny = 88343;

float glbVarFloatChange = 99.0;

float glbVarFloat1 = glbVarFloat;

json glbVarJson = {};

float glbVarFloatLater = 0.0;

function getGlobalVars() returns (int, string, float, any) {
    return (glbVarInt, glbVarString, glbVarFloat, glbVarAny);
}

function accessGlobalVar() returns int | error {
    int value;
<<<<<<< HEAD
    value = check trap <int> glbVarAny;
=======
    value = check trap <int>glbVarAny;
>>>>>>> 8ecab1a2
    return (glbVarInt + value);
}

function changeGlobalVar(int addVal) returns float {
    glbVarFloatChange = 77 + <float> addVal;
    float value = glbVarFloatChange;
    return value;
}

function getGlobalFloatVar() returns float {
    _ = changeGlobalVar(3);
    return glbVarFloatChange;
}

function getGlobalVarFloat1() returns float {
    return glbVarFloat1;
}

function initializeGlobalVarSeparately() returns (json, float) {
    glbVarJson = {"name" : "James", "age": 30};
    glbVarFloatLater = 3432.3423;
    return (glbVarJson, glbVarFloatLater);
}<|MERGE_RESOLUTION|>--- conflicted
+++ resolved
@@ -17,11 +17,7 @@
 
 function accessGlobalVar() returns int | error {
     int value;
-<<<<<<< HEAD
-    value = check trap <int> glbVarAny;
-=======
     value = check trap <int>glbVarAny;
->>>>>>> 8ecab1a2
     return (glbVarInt + value);
 }
 
