--- conflicted
+++ resolved
@@ -206,13 +206,7 @@
             return "x is string: " + x;
         } else {
             int i = x;
-<<<<<<< HEAD
             return "x is int: " + string.convert(i);
-        } else {
-            return "x is int|string";
-=======
-            return "x is int: " + <string> i;
->>>>>>> d1cd005d
         }
     } else if (x is float) {
         float f = x;
