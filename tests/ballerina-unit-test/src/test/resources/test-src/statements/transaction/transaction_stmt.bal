--- conflicted
+++ resolved
@@ -18,21 +18,13 @@
             try {
                 if (i == -1) {
                     error err = error(" err" );
-<<<<<<< HEAD
-                    throw err;
-=======
-                    panic err;
->>>>>>> 87c9f5c8
+                    panic err;
                 } else if (i == 0) {
                     a = a + " abort";
                     abort;
                 } else if (i < -1) {
                     Trxerror err = error(" trxErr", { data: "test" });
-<<<<<<< HEAD
-                    throw err;
-=======
-                    panic err;
->>>>>>> 87c9f5c8
+                    panic err;
                 }
             } catch (TrxError err) {
                 a = a + err.message;
@@ -72,21 +64,13 @@
             try {
                 if (i == -1) {
                     error err = error(" err" );
-<<<<<<< HEAD
-                    throw err;
-=======
-                    panic err;
->>>>>>> 87c9f5c8
+                    panic err;
                 } else if (i == 0) {
                     a = a + " abort";
                     abort;
                 } else if (i < -1) {
                     Trxerror err = error(" trxErr", { data: "test" });
-<<<<<<< HEAD
-                    throw err;
-=======
-                    panic err;
->>>>>>> 87c9f5c8
+                    panic err;
                 }
             } catch (TrxError err) {
                 a = a + err.message;
@@ -110,21 +94,13 @@
                 try {
                     if (i == -1) {
                         error err = error(" err" );
-<<<<<<< HEAD
-                        throw err;
-=======
                         panic err;
->>>>>>> 87c9f5c8
                     } else if (i == 0) {
                         a = a + " abort";
                         abort;
                     } else if (i < -1) {
                         Trxerror err = error(" trxErr", { data: "test" });
-<<<<<<< HEAD
-                        throw err;
-=======
                         panic err;
->>>>>>> 87c9f5c8
                     }
                 } catch (TrxError err) {
                     a = a + err.message;
@@ -151,21 +127,13 @@
                 try {
                     if (i == -1) {
                         error err = error(" err" );
-<<<<<<< HEAD
-                        throw err;
-=======
                         panic err;
->>>>>>> 87c9f5c8
                     } else if (i == 0) {
                         a = a + " abort";
                         abort;
                     } else if (i < -1) {
                         Trxerror err = error(" trxErr", { data: "test" });
-<<<<<<< HEAD
-                        throw err;
-=======
                         panic err;
->>>>>>> 87c9f5c8
                     }
                 } catch (TrxError err) {
                     a = a + err.message;
@@ -194,21 +162,13 @@
             try {
                 if (i == -1) {
                     error err = error(" err" );
-<<<<<<< HEAD
-                    throw err;
-=======
-                    panic err;
->>>>>>> 87c9f5c8
+                    panic err;
                 } else if (i == 0) {
                     a = a + " abort";
                     abort;
                 } else if (i < -1) {
                     Trxerror err = error(" trxErr", { data: "test" });
-<<<<<<< HEAD
-                    throw err;
-=======
-                    panic err;
->>>>>>> 87c9f5c8
+                    panic err;
                 } else {
                     a = a + " success";
                 }
@@ -234,11 +194,7 @@
             try {
                 if (i == -1) {
                     error err = error(" err" );
-<<<<<<< HEAD
-                    throw err;
-=======
-                    panic err;
->>>>>>> 87c9f5c8
+                    panic err;
                 }
             } catch (TrxError err) {
                 a = a + err.message;
@@ -262,11 +218,7 @@
             a = a + " inTrx";
             if (i == 0) {
                 error err = error(" err" );
-<<<<<<< HEAD
-                throw err;
-=======
                 panic err;
->>>>>>> 87c9f5c8
             }
         } onretry {
             a = a + " inFailed";
@@ -286,11 +238,7 @@
             a = a + " inTrx";
             if (i == 0) {
                 error err = error(" err" );
-<<<<<<< HEAD
-                throw err;
-=======
                 panic err;
->>>>>>> 87c9f5c8
             }
         } onretry {
             a = a + " inFailed";
@@ -347,11 +295,7 @@
             a = a + " inFirstTrxBlock";
             if (i == 0) {
                 error err = error(" err" );
-<<<<<<< HEAD
-                throw err;
-=======
                 panic err;
->>>>>>> 87c9f5c8
             }
         } onretry {
             a = a + " inFirstTrxFld";
@@ -376,11 +320,7 @@
             a = a + " inFirstTrxBlock";
             if (i == 0) {
                 error err = error(" err" );
-<<<<<<< HEAD
-                throw err;
-=======
                 panic err;
->>>>>>> 87c9f5c8
             }
         } onretry {
             a = a + " inFirstTrxFld";
