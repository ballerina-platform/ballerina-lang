<<<<<<< HEAD
import ballerina/io;

public type TrxError record {
    string message;
    error? cause;
    string data;
=======
public type TrxErrorData record {
    string message = "";
    error? cause = ();
    string data = "";
>>>>>>> 41088725
    !...
};

public type TrxError error<string, TrxErrorData>;

@final int RETRYCOUNT = 4;
@final int RETRYCOUNT_2 = -4;

string workerTest = "";

function testTransactionStmt() returns (string) {
    string a = "start";
<<<<<<< HEAD
    transaction {
        a = a + " inTrx";
        a = a + " endTrx";
    } onretry {
        a = a + " inFailed";
    }

=======
    var result = trap testTransactionStmtHelper2(a, i);
    if (result is string) {
        a = result;
    } else if (result is error) {
        a = a + <string>result.reason();
    }
>>>>>>> 41088725
    a = a + " end";
    return a;
}

<<<<<<< HEAD
function testTransactionStmtAbort(int i) returns (string) {
    string a = "start";
=======
function testTransactionStmtHelper1(string status, int i) returns string {
    string a = status;
    if (i == -1) {
        error err = error(" err" );
        panic err;
    } else if (i < -1) {
        TrxError err = error(" trxErr", { data: "test" });
        panic err;
    }
    return a;
}

function testTransactionStmtHelper2(string status, int i) returns string {
    string a = status;
>>>>>>> 41088725
    transaction {
        a = a + " inTrx";
        if (i == 0) {
            a = a + " abort";
            abort;
<<<<<<< HEAD
=======
        } else {
            var result = trap testTransactionStmtHelper1(a, i);
            if (result is string) {
                a = result;
            } else if (result is error) {
                a = a + < string > result.reason();
            }
>>>>>>> 41088725
        }
        a = a + " endTrx";
    } onretry {
        a = a + " inFailed";
    }
    return a;
}

function testTransactionStmtFailed(int i) returns (string) {
    string a = "start";
    transaction {
        a = a + " inTrx";
        if (i == -1) {
            error err = error(" err" );
            panic err;
        }
        a = a + " endTrx";
    } onretry {
        a = a + " inFailed";
    }
    a = a + " end";
    return a;
}

function testTransactionStmtTrap(int i) returns (string) {
    string a = "start";
    transaction {
        a = a + " inTrx";
        int|error ret = trap mockError(i);
        if (ret is int) {
            a = a + " int";
        } else {
            a = a + " trxErr";
        }
        a = a + " endTrx";
    } onretry {
        a = a + " inFailed";
    }
    a = a + " end";
    return a;
}

function mockError(int i) returns int {
    if (i == 0) {
        error err = error(" err" );
        panic err;
    }
    return 0;
}

function testOptionalOnretry() returns (string) {
    string a = "start";
    transaction {
        a = a + " inTrx";
        a = a + " endTrx";
    }
    a = a + " end";
    return a;
}

function testOptionalOnretryWithAbort(int i) returns (string) {
    string a = "start";
    transaction {
        a = a + " inTrx";
        if (i == 0) {
            a = a + " abort";
            abort;
        }
        a = a + " endTrx";
    }
    a = a + " end";
    return a;
}

function testOptionalOnretryWithFail(int i) returns (string) {
    string a = "start";
    transaction {
        a = a + " inTrx";
        if (i == 0) {
            error err = error(" err" );
            panic err;
        }
        a = a + " endTrx";
    }
    a = a + " end";
    return a;
}

function testOptionalOnretryWithTrap(int i) returns (string) {
    string a = "start";
    transaction {
        a = a + " inTrx";
        int|error ret = trap mockError(i);
        if (ret is int) {
            a = a + " int";
        } else {
            a = a + " trxErr";
        }
        a = a + " endTrx";
    }
    a = a + " end";
    return a;
}

function testNestedTransaction() returns (string) {
    string a = "start";
    transaction {
        a = a + " inOuterTrx";
        transaction {
            a = a + " inInnerTrx";
            a = a + " endInnerTrx";
        }
        a = a + " endOuterTrx";
    }
    a = a + " end";
    return a;
}

function testNestedTransactionInnerAbort(int i) returns (string) {
    string a = "start";
    transaction {
        a = a + " inOuterTrx";
        transaction {
            a = a + " inInnerTrx";
            if (i == 0) {
                a = a + " abort";
                abort;
            }
            a = a + " endInnerTrx";
        }
        a = a + " endOuterTrx";
    }
    a = a + " end";
    return a;
}

function testNestedTransactionInnerTrap(int i) returns (string) {
    string a = "start";
<<<<<<< HEAD
    transaction {
        a = a + " inOuterTrx";
        transaction {
            a = a + " inInnerTrx";
            int|error ret = trap mockError(i);
            if (ret is int) {
                a = a + " int";
            } else {
                a = a + " trxErr";
            }
            a = a + " endInnerTrx";
        }
        a = a + " endOuterTrx";
=======
    var result = trap testOptionalFailedHelper2(i, a);
    if (result is string) {
        a = result;
    } else if (result is TrxError) {
        a += <string>result.reason();
    }
    a = a + " end";
    return a;
}

function testOptionalFailedHelper1(int i, string status) returns string {
    string a = status;
    if (i == -1) {
        error err = error(" err" );
        panic err;
    } else if (i < -1) {
        TrxError err = error(" trxErr", { data: "test" });
        panic err;
    }
    return a;
}

function testOptionalFailedHelper2(int i, string status) returns string {
    string a = status;
    transaction {
        a = a + " inTrx";
        if (i == 0) {
            a = a + " abort";
            abort;
        } else {
            var result = trap testOptionalFailedHelper1(i, a);
            if (result is string) {
                a = result;
            } else if (result is TrxError) {
                a += <string>result.reason();
            }
        }
        a = a + " endTrx";
>>>>>>> 41088725
    }
    return a;
}

function testNestedTransactionInnerPanic(int i) returns (string) {
    string a = "start";
<<<<<<< HEAD
=======
    var result = trap testNestedTransactionHelper2(i, a);
    if (result is string) {
        a = result;
    } else if (result is TrxError) {
        a += <string>result.reason();
    }
    a = a + " end";
    return a;
}

function testNestedTransactionHelper1(int i, string status) returns string {
    string a = status;
    if (i == -1) {
        error err = error(" err" );
        panic err;
    } else if (i < -1) {
        TrxError err = error(" trxErr", { data: "test" });
        panic err;
    }
    return a;
}

function testNestedTransactionHelper2(int i, string status) returns string {
    string a = status;
>>>>>>> 41088725
    transaction {
        a = a + " inOuterTrx";
        transaction {
            a = a + " inInnerTrx";
            if (i == 0) {
<<<<<<< HEAD
                error err = error(" err" );
                panic err;
=======
                a = a + " abort";
                abort;
            } else {
                var result = trap testNestedTransactionHelper1(i, a);
                if (result is string) {
                    a = result;
                } else if (result is TrxError) {
                    a += <string>result.reason();
                }
>>>>>>> 41088725
            }
            a = a + " endInnerTrx";
        }
        a = a + " endOuterTrx";
    }
    a = a + " ";
    return a;
}

//function testNestedTransaction(int i) returns (string) {
//    string a = "start";
//    try {
//        transaction {
//            a = a + " inOuterTrx";
//            transaction {
//                a = a + " inInnerTrx";
//                try {
//                    if (i == -1) {
//                        error err = error(" err" );
//                        panic err;
//                    } else if (i == 0) {
//                        a = a + " abort";
//                        abort;
//                    } else if (i < -1) {
//                        Trxerror err = error(" trxErr", { data: "test" });
//                        panic err;
//                    }
//                } catch (TrxError err) {
//                    a = a + err.message;
//                }
//                a = a + " endInnerTrx";
//            }
//            a = a + " endOuterTrx";
//        }
//        a = a + " ";
//    } catch (error err) {
//        a = a + err.message;
//    }
//    a = a + " end";
//    return a;
//}

function testNestedTransactionWithFailed(int i) returns (string) {
    string a = "start";
<<<<<<< HEAD
=======
    var result = trap testNestedTransactionWithFailedHelper2(i, a);
    if (result is string) {
        a = result;
    } else if (result is error) {
        a += <string>result.reason();
    }
    a = a + " end";
    return a;
}

function testNestedTransactionWithFailedHelper1(int i, string status) returns string {
    string a = status;
    if (i == -1) {
        error err = error(" err" );
        panic err;
    } else if (i < -1) {
        TrxError err = error(" trxErr", { data: "test" });
        panic err;
    }
    return a;
}

function testNestedTransactionWithFailedHelper2(int i, string status) returns string {
    string a = status;
>>>>>>> 41088725
    transaction with retries = 3 {
        a = a + " inOuterTrx";
        transaction with retries = 2 {
            a = a + " inInnerTrx";
<<<<<<< HEAD
            int|error ret = trap mockError(i);
            if (ret is int) {
                a = a + " int";
            } else {
                a = a + " trxErr";
            }
            a = a + " endInnerTrx";
=======
            if (i == 0) {
                a = a + " abort";
                abort;
            } else {
                var result = trap testNestedTransactionWithFailedHelper1(i, a);
                if (result is string) {
                    a = result;
                } else if (result is TrxError) {
                    a += <string>result.reason();
                }
            }
            a = a + " endInnerTrx";
        } onretry {
            a = a + " innerFailed";
        }
            a = a + " endOuterTrx";
>>>>>>> 41088725
        } onretry {
            a = a + " innerFailed";
        }
<<<<<<< HEAD
        a = a + " endOuterTrx";
    } onretry {
        a = a + " outerFailed";
    }
    a = a + " end";
    return a;
}

function testTransactionStmtAbortAndNonDefaultRetries(int i) returns (string) {
    string a = "start";
    transaction with retries = 4 {
        a = a + " inTrx";
        if (i == 0) {
            a = a + " abort";
            abort;
        }
        a = a + " endTrx";
    } onretry {
        a = a + " inFailed";
    }
    a = a + " end";
=======
    a = a + " ";
>>>>>>> 41088725
    return a;
}

function testTransactionStmtWithFailedAndNonDefaultRetries(int i) returns (string) {
    string a = "start";
<<<<<<< HEAD
    transaction with retries = 4 {
        a = a + " inTrx";
        if (i == 0) {
            error err = error(" err" );
            panic err;
        }
        a = a + " endTrx";
    } onretry {
        a = a + " inFailed";
=======
    var result = trap testTransactionStmtWithFailedAndNonDefaultRetriesHelper1(i, a);
    if (result is string) {
        a = result;
    } else if (result is error) {
        a = a + result.reason();
>>>>>>> 41088725
    }
    a = a + " end";
    return a;
}

<<<<<<< HEAD
function testTransactionStmtWithTrapAndNonDefaultRetries(int i) returns (string) {
    string a = "start";
    transaction with retries = 4 {
        a = a + " inTrx";
        int|error ret = trap mockError(i);
        if (ret is int) {
            a = a + " int";
        } else {
            a = a + " trxErr";
=======
function testTransactionStmtWithFailedAndNonDefaultRetriesHelper1(int i, string status) returns string {
    string a = status;
    transaction with retries = 4 {
        a = a + " inTrx";
        if (i == 0) {
            a = a + " abort";
            abort;
        } else {
            var result = trap testTransactionStmtWithFailedAndNonDefaultRetriesHelper2(i, a);
            if (result is string) {
                a = result;
            } else {
                a = a + result.reason();
            }
>>>>>>> 41088725
        }
        a = a + " endTrx";
    } onretry {
        a = a + " inFailed";
<<<<<<< HEAD
    }
    a = a + " end";
    return a;
}

function testTransactionStmtSuccessAndNonDefaultRetries(int i) returns (string) {
    string a = "start";
    transaction with retries = 4 {
        a = a + " inTrx";
        a = a + " endTrx";
    } onretry {
        a = a + " inFailed";
=======
>>>>>>> 41088725
    }
    return a;
}

function testTransactionStmtWithFailedAndNonDefaultRetriesHelper2(int i, string status) returns string {
    string a = status;
    if (i == -1) {
        error err = error(" err" );
        panic err;
    } else if (i < -1) {
        TrxError err = error(" trxErr", { data: "test" });
        panic err;
    } else {
        a = a + " success";
    }
    return status;
}

function testTransactionStmtWithRetryOff(int i) returns (string) {
    string a = "start";
<<<<<<< HEAD
    transaction with retries = 0 {
        a = a + " inTrx";
        if (i == 0) {
            error err = error(" err" );
            panic err;
        }
        a = a + " endTrx";
    } onretry {
        a = a + " inFailed";
=======
    var result = trap testTransactionStmtWithRetryOffHelper2(i, a);
    if (result is string) {
        a = result;
    } else if (result is error) {
        a += <string>result.reason();
>>>>>>> 41088725
    }
    a = a + " end";
    return a;
}

function testTransactionStmtWithRetryOffHelper1(int i) {
    if (i == -1) {
        error err = error(" err" );
        panic err;
    }
}

function testTransactionStmtWithRetryOffHelper2(int i, string status) returns string {
    string a = status;
    transaction with retries = 0 {
        a = a + " inTrx";
        var result = trap testTransactionStmtWithRetryOffHelper1(i);
        if (result is TrxError) {
            a += <string>result.reason();
        }
        a = a + " endTrx";
    } onretry {
        a = a + " inFailed";
    }
    return a;
}

function testTransactionStmtWithConstRetryFailed() returns (string) {
    string a = "start";
    var result = trap testTransactionStmtWithConstRetryFailedHelper(a);
    if (result is string) {
        a = result;
    } else if (result is error) {
        a += result.reason();
    }
    a = a + " end";
    return a;
}

function testTransactionStmtWithConstRetryFailedHelper(string status) returns string {
    string a = status;
    int i = 0;
    transaction with retries = RETRYCOUNT {
        a = a + " inTrx";
        if (i == 0) {
            error err = error(" err" );
            panic err;
        }
    } onretry {
        a = a + " inFailed";
    }
    return a;
}

//function testTransactionStmtWithConstRetryFailed2() returns (string) {
//    string a = "start ";
//    int i = 0;
//    try {
//        transaction with retries = RETRYCOUNT_2 {
//            a = a + " inTrx";
//            if (i == 0) {
//                error err = { message: " err" };
//                throw err;
//            }
//        } onretry {
//            a = a + " inFailed";
//        }
//    } catch (error err) {
//        a = a + err.message;
//    }
//    a = a + " end";
//    return a;
//}

function testTransactionStmtWithConstRetryFailed2() returns (string) {
    string a = "start ";
    var result = trap testTransactionStmtWithConstRetryFailed2Helper(a);
    if (result is string) {
        a = result;
    } else if (result is error) {
        a = a + result.reason();
    }
    a = a + " end";
    return a;
}

function testTransactionStmtWithConstRetryFailed2Helper(string status) returns string {
    string a = status;
    int i = 0;
    transaction with retries = RETRYCOUNT_2 {
        a = a + " inTrx";
        if (i == 0) {
            error err = error(" err" );
            panic err;
        }
    } onretry {
        a = a + " inFailed";
    }
    return a;
}

function testTransactionStmtWithConstRetrySuccess() returns (string) {
    string a = "start";
<<<<<<< HEAD
    transaction with retries = RETRYCOUNT {
        a = a + " inTrx";
    } onretry {
        a = a + " inFailed";
=======
    var result = trap testTransactionStmtWithConstRetrySuccessHelper(a);
    if (result is string) {
        a = result;
    } else if (result is error) {
        a += result.reason();
>>>>>>> 41088725
    }
    a = a + " end";
    return a;
}

function testTransactionStmtWithConstRetrySuccessHelper(string status) returns string {
    string a = status;
    transaction with retries = RETRYCOUNT {
        a = a + " inTrx";
    } onretry {
        a = a + " inFailed";
    }
    return a;
}

function testMultipleTransactionStmtSuccess() returns (string) {
    string a = "start";
<<<<<<< HEAD
    transaction {
        a = a + " inFirstTrxBlock";
    } onretry {
        a = a + " inFirstTrxFailed";
    }
    a = a + " inFirstTrxEnd";
    transaction {
        a = a + " inSecTrxBlock";
    } onretry {
        a = a + " inSecTrxFailed";
=======
    var result = trap testMultipleTransactionStmtSuccessHelper(a);
    if (result is string) {
        a = result;
    } else if (result is error) {
        a += result.reason();
>>>>>>> 41088725
    }
    a = a + " inFSecTrxEnd";
    a = a + " end";
    return a;
}

function testMultipleTransactionStmtSuccessHelper(string status) returns string {
    string a = status;
    transaction {
        a = a + " inFirstTrxBlock";
    } onretry {
        a = a + " inFirstTrxFailed";
    }
    a = a + " inFirstTrxEnd";
    transaction {
        a = a + " inSecTrxBlock";
    } onretry {
        a = a + " inSecTrxFailed";
    }
    a = a + " inFSecTrxEnd";
    return a;
}

function testMultipleTransactionStmtFailed1() returns (string) {
    string a = "start";
    var result = trap testMultipleTransactionStmtFailed1Helper(a);
    if (result is string) {
        a = result;
    } else if (result is error) {
        a += result.reason();
    }
    a = a + " end";
    return a;
}

function testMultipleTransactionStmtFailed1Helper(string status) returns string {
    string a = status;
    int i = 0;
    transaction with retries = 2 {
        a = a + " inFirstTrxBlock";
        if (i == 0) {
            error err = error(" err" );
            panic err;
        }
    } onretry {
        a = a + " inFirstTrxFld";
<<<<<<< HEAD
    }
    a = a + " inFirstTrxEnd";
    transaction {
        a = a + " inSecTrxBlock";
    }
    a = a + " inSecTrxEnd";
    a = a + " end";
=======
    }
    a = a + " inFirstTrxEnd";
    transaction {
        a = a + " inSecTrxBlock";
    }
    a = a + " inFSecTrxEnd";
>>>>>>> 41088725
    return a;
}

function testMultipleTransactionStmtFailed2() returns (string) {
    string a = "start";
    int i = 0;
<<<<<<< HEAD
    transaction with retries = 2 {
        a = a + " inFirstTrxBlock";
        if (i == 0) {
            error err = error(" err" );
            panic err;
        }
    } onretry {
        a = a + " inFirstTrxFld";
    }
    a = a + " inFirstTrxEnd";

=======
    var result = trap testMultipleTransactionStmtFailed2Helper(a);
    if (result is string) {
        a = result;
    } else if (result is error) {
        a += result.reason();
    }
>>>>>>> 41088725
    transaction {
        a = a + " inSecTrxBlock";
    }
    a = a + " inSecTrxEnd";
    a = a + " end";
    return a;
}

function testMultipleTransactionStmtFailed2Helper(string status) returns string {
    int i = 0;
    string a = status;
    transaction with retries = 2 {
        a = a + " inFirstTrxBlock";
        if (i == 0) {
            error err = error(" err" );
            panic err;
        }
    } onretry {
        a = a + " inFirstTrxFld";
    }
    a = a + " inFirstTrxEnd";
    return a;
}

function testAbort() returns (string) {
    string i = "st";
    transaction {
        i = i + " inOuterTrx";
        transaction {
            i = i + " inInnerTrx";
            abort;
        }
        i = i + " inOuterTrxEnd";
    }
    i = i + " afterOuterTrx";
    return i;
}

function transactionWithBreak() returns (string) {
    int i = 0;
    transaction {
        while (i < 5) {
            i = i + 1;
            if (i == 2) {
                break;
            }
        }
    }
    return "done";
}

function transactionWithContinue() returns (string) {
    int i = 0;
    transaction {
        while (i < 5) {
            i = i + 1;
            if (i == 2) {
                continue;
            }
        }
    }
    return "done";
}

function testTransactionStmtWithFail() returns (string) {
    string a = "start ";
    int i = 0;

    transaction with retries = 4 {
        a = a + " inTrx";
        if (i == 0) {
            retry;
        }
    } onretry {
        a = a + " inFailed";
    }
    a = a + " end";
    return a;
}


function testSimpleNestedTransactionAbort() returns (string) {
    string a = "start ";
    int i = 0;
    transaction with retries = 4 {
        a = a + " inOuterTxstart ";
        transaction {
            a = a + " inInnerTxstart ";
            if (i == 0) {
                a = a + " abortingInnerTxstart ";
                abort;
            }
            a = a + " endInnerTxstart ";
        }
        a = a + " endOuterTxstart";
    }
    return a;
}

function testValidReturn() returns (string) {
    string a = "start ";
    transaction with retries = 4 {
        a = a + " inOuterTxstart ";
        transaction {
            a = a + " inInnerTxstart ";
           // if (i == 0) {
                a = a + testReturn();
            //}
            a = a + " endInnerTx";
        }
        a = a + testReturn();
        a = a + " endOuterTx";
    }
    return a;
}

function testReturn() returns (string) {
    return " foo";
}

function testValidDoneWithinTransaction() returns (string) {
    workerTest = "start ";
    int i = 0;
    transaction {
        workerTest = workerTest + " withinTx";
        testDone();
        workerTest = workerTest + " endTx";
    }
    workerTest = workerTest + " afterTx";
    return workerTest;
}

function testDone() {
    worker w1 {
        workerTest = workerTest + " withinworker";
        int i = 0;
        if (i == 0) {
            workerTest = workerTest + " beforeDone";
            done;
        }
    }
}<|MERGE_RESOLUTION|>--- conflicted
+++ resolved
@@ -1,21 +1,3 @@
-<<<<<<< HEAD
-import ballerina/io;
-
-public type TrxError record {
-    string message;
-    error? cause;
-    string data;
-=======
-public type TrxErrorData record {
-    string message = "";
-    error? cause = ();
-    string data = "";
->>>>>>> 41088725
-    !...
-};
-
-public type TrxError error<string, TrxErrorData>;
-
 @final int RETRYCOUNT = 4;
 @final int RETRYCOUNT_2 = -4;
 
@@ -23,65 +5,30 @@
 
 function testTransactionStmt() returns (string) {
     string a = "start";
-<<<<<<< HEAD
-    transaction {
-        a = a + " inTrx";
-        a = a + " endTrx";
-    } onretry {
-        a = a + " inFailed";
-    }
-
-=======
-    var result = trap testTransactionStmtHelper2(a, i);
-    if (result is string) {
-        a = result;
-    } else if (result is error) {
-        a = a + <string>result.reason();
-    }
->>>>>>> 41088725
-    a = a + " end";
-    return a;
-}
-
-<<<<<<< HEAD
+    transaction {
+        a = a + " inTrx";
+        a = a + " endTrx";
+    } onretry {
+        a = a + " inFailed";
+    }
+
+    a = a + " end";
+    return a;
+}
+
 function testTransactionStmtAbort(int i) returns (string) {
     string a = "start";
-=======
-function testTransactionStmtHelper1(string status, int i) returns string {
-    string a = status;
-    if (i == -1) {
-        error err = error(" err" );
-        panic err;
-    } else if (i < -1) {
-        TrxError err = error(" trxErr", { data: "test" });
-        panic err;
-    }
-    return a;
-}
-
-function testTransactionStmtHelper2(string status, int i) returns string {
-    string a = status;
->>>>>>> 41088725
     transaction {
         a = a + " inTrx";
         if (i == 0) {
             a = a + " abort";
             abort;
-<<<<<<< HEAD
-=======
-        } else {
-            var result = trap testTransactionStmtHelper1(a, i);
-            if (result is string) {
-                a = result;
-            } else if (result is error) {
-                a = a + < string > result.reason();
-            }
->>>>>>> 41088725
-        }
-        a = a + " endTrx";
-    } onretry {
-        a = a + " inFailed";
-    }
+        }
+        a = a + " endTrx";
+    } onretry {
+        a = a + " inFailed";
+    }
+    a = a + " end";
     return a;
 }
 
@@ -215,7 +162,6 @@
 
 function testNestedTransactionInnerTrap(int i) returns (string) {
     string a = "start";
-<<<<<<< HEAD
     transaction {
         a = a + " inOuterTrx";
         transaction {
@@ -229,174 +175,35 @@
             a = a + " endInnerTrx";
         }
         a = a + " endOuterTrx";
-=======
-    var result = trap testOptionalFailedHelper2(i, a);
-    if (result is string) {
-        a = result;
-    } else if (result is TrxError) {
-        a += <string>result.reason();
-    }
-    a = a + " end";
-    return a;
-}
-
-function testOptionalFailedHelper1(int i, string status) returns string {
-    string a = status;
-    if (i == -1) {
-        error err = error(" err" );
-        panic err;
-    } else if (i < -1) {
-        TrxError err = error(" trxErr", { data: "test" });
-        panic err;
-    }
-    return a;
-}
-
-function testOptionalFailedHelper2(int i, string status) returns string {
-    string a = status;
-    transaction {
-        a = a + " inTrx";
-        if (i == 0) {
-            a = a + " abort";
-            abort;
-        } else {
-            var result = trap testOptionalFailedHelper1(i, a);
-            if (result is string) {
-                a = result;
-            } else if (result is TrxError) {
-                a += <string>result.reason();
-            }
-        }
-        a = a + " endTrx";
->>>>>>> 41088725
-    }
+    }
+    a = a + " end";
     return a;
 }
 
 function testNestedTransactionInnerPanic(int i) returns (string) {
     string a = "start";
-<<<<<<< HEAD
-=======
-    var result = trap testNestedTransactionHelper2(i, a);
-    if (result is string) {
-        a = result;
-    } else if (result is TrxError) {
-        a += <string>result.reason();
-    }
-    a = a + " end";
-    return a;
-}
-
-function testNestedTransactionHelper1(int i, string status) returns string {
-    string a = status;
-    if (i == -1) {
-        error err = error(" err" );
-        panic err;
-    } else if (i < -1) {
-        TrxError err = error(" trxErr", { data: "test" });
-        panic err;
-    }
-    return a;
-}
-
-function testNestedTransactionHelper2(int i, string status) returns string {
-    string a = status;
->>>>>>> 41088725
     transaction {
         a = a + " inOuterTrx";
         transaction {
             a = a + " inInnerTrx";
             if (i == 0) {
-<<<<<<< HEAD
                 error err = error(" err" );
                 panic err;
-=======
-                a = a + " abort";
-                abort;
-            } else {
-                var result = trap testNestedTransactionHelper1(i, a);
-                if (result is string) {
-                    a = result;
-                } else if (result is TrxError) {
-                    a += <string>result.reason();
-                }
->>>>>>> 41088725
             }
             a = a + " endInnerTrx";
         }
         a = a + " endOuterTrx";
     }
-    a = a + " ";
-    return a;
-}
-
-//function testNestedTransaction(int i) returns (string) {
-//    string a = "start";
-//    try {
-//        transaction {
-//            a = a + " inOuterTrx";
-//            transaction {
-//                a = a + " inInnerTrx";
-//                try {
-//                    if (i == -1) {
-//                        error err = error(" err" );
-//                        panic err;
-//                    } else if (i == 0) {
-//                        a = a + " abort";
-//                        abort;
-//                    } else if (i < -1) {
-//                        Trxerror err = error(" trxErr", { data: "test" });
-//                        panic err;
-//                    }
-//                } catch (TrxError err) {
-//                    a = a + err.message;
-//                }
-//                a = a + " endInnerTrx";
-//            }
-//            a = a + " endOuterTrx";
-//        }
-//        a = a + " ";
-//    } catch (error err) {
-//        a = a + err.message;
-//    }
-//    a = a + " end";
-//    return a;
-//}
+    a = a + " end";
+    return a;
+}
 
 function testNestedTransactionWithFailed(int i) returns (string) {
     string a = "start";
-<<<<<<< HEAD
-=======
-    var result = trap testNestedTransactionWithFailedHelper2(i, a);
-    if (result is string) {
-        a = result;
-    } else if (result is error) {
-        a += <string>result.reason();
-    }
-    a = a + " end";
-    return a;
-}
-
-function testNestedTransactionWithFailedHelper1(int i, string status) returns string {
-    string a = status;
-    if (i == -1) {
-        error err = error(" err" );
-        panic err;
-    } else if (i < -1) {
-        TrxError err = error(" trxErr", { data: "test" });
-        panic err;
-    }
-    return a;
-}
-
-function testNestedTransactionWithFailedHelper2(int i, string status) returns string {
-    string a = status;
->>>>>>> 41088725
     transaction with retries = 3 {
         a = a + " inOuterTrx";
         transaction with retries = 2 {
             a = a + " inInnerTrx";
-<<<<<<< HEAD
             int|error ret = trap mockError(i);
             if (ret is int) {
                 a = a + " int";
@@ -404,28 +211,9 @@
                 a = a + " trxErr";
             }
             a = a + " endInnerTrx";
-=======
-            if (i == 0) {
-                a = a + " abort";
-                abort;
-            } else {
-                var result = trap testNestedTransactionWithFailedHelper1(i, a);
-                if (result is string) {
-                    a = result;
-                } else if (result is TrxError) {
-                    a += <string>result.reason();
-                }
-            }
-            a = a + " endInnerTrx";
         } onretry {
             a = a + " innerFailed";
         }
-            a = a + " endOuterTrx";
->>>>>>> 41088725
-        } onretry {
-            a = a + " innerFailed";
-        }
-<<<<<<< HEAD
         a = a + " endOuterTrx";
     } onretry {
         a = a + " outerFailed";
@@ -447,37 +235,25 @@
         a = a + " inFailed";
     }
     a = a + " end";
-=======
-    a = a + " ";
->>>>>>> 41088725
     return a;
 }
 
 function testTransactionStmtWithFailedAndNonDefaultRetries(int i) returns (string) {
     string a = "start";
-<<<<<<< HEAD
-    transaction with retries = 4 {
-        a = a + " inTrx";
-        if (i == 0) {
-            error err = error(" err" );
-            panic err;
-        }
-        a = a + " endTrx";
-    } onretry {
-        a = a + " inFailed";
-=======
-    var result = trap testTransactionStmtWithFailedAndNonDefaultRetriesHelper1(i, a);
-    if (result is string) {
-        a = result;
-    } else if (result is error) {
-        a = a + result.reason();
->>>>>>> 41088725
-    }
-    a = a + " end";
-    return a;
-}
-
-<<<<<<< HEAD
+    transaction with retries = 4 {
+        a = a + " inTrx";
+        if (i == 0) {
+            error err = error(" err" );
+            panic err;
+        }
+        a = a + " endTrx";
+    } onretry {
+        a = a + " inFailed";
+    }
+    a = a + " end";
+    return a;
+}
+
 function testTransactionStmtWithTrapAndNonDefaultRetries(int i) returns (string) {
     string a = "start";
     transaction with retries = 4 {
@@ -487,27 +263,10 @@
             a = a + " int";
         } else {
             a = a + " trxErr";
-=======
-function testTransactionStmtWithFailedAndNonDefaultRetriesHelper1(int i, string status) returns string {
-    string a = status;
-    transaction with retries = 4 {
-        a = a + " inTrx";
-        if (i == 0) {
-            a = a + " abort";
-            abort;
-        } else {
-            var result = trap testTransactionStmtWithFailedAndNonDefaultRetriesHelper2(i, a);
-            if (result is string) {
-                a = result;
-            } else {
-                a = a + result.reason();
-            }
->>>>>>> 41088725
-        }
-        a = a + " endTrx";
-    } onretry {
-        a = a + " inFailed";
-<<<<<<< HEAD
+        }
+        a = a + " endTrx";
+    } onretry {
+        a = a + " inFailed";
     }
     a = a + " end";
     return a;
@@ -520,29 +279,13 @@
         a = a + " endTrx";
     } onretry {
         a = a + " inFailed";
-=======
->>>>>>> 41088725
-    }
-    return a;
-}
-
-function testTransactionStmtWithFailedAndNonDefaultRetriesHelper2(int i, string status) returns string {
-    string a = status;
-    if (i == -1) {
-        error err = error(" err" );
-        panic err;
-    } else if (i < -1) {
-        TrxError err = error(" trxErr", { data: "test" });
-        panic err;
-    } else {
-        a = a + " success";
-    }
-    return status;
+    }
+    a = a + " end";
+    return a;
 }
 
 function testTransactionStmtWithRetryOff(int i) returns (string) {
     string a = "start";
-<<<<<<< HEAD
     transaction with retries = 0 {
         a = a + " inTrx";
         if (i == 0) {
@@ -552,54 +295,13 @@
         a = a + " endTrx";
     } onretry {
         a = a + " inFailed";
-=======
-    var result = trap testTransactionStmtWithRetryOffHelper2(i, a);
-    if (result is string) {
-        a = result;
-    } else if (result is error) {
-        a += <string>result.reason();
->>>>>>> 41088725
-    }
-    a = a + " end";
-    return a;
-}
-
-function testTransactionStmtWithRetryOffHelper1(int i) {
-    if (i == -1) {
-        error err = error(" err" );
-        panic err;
-    }
-}
-
-function testTransactionStmtWithRetryOffHelper2(int i, string status) returns string {
-    string a = status;
-    transaction with retries = 0 {
-        a = a + " inTrx";
-        var result = trap testTransactionStmtWithRetryOffHelper1(i);
-        if (result is TrxError) {
-            a += <string>result.reason();
-        }
-        a = a + " endTrx";
-    } onretry {
-        a = a + " inFailed";
-    }
+    }
+    a = a + " end";
     return a;
 }
 
 function testTransactionStmtWithConstRetryFailed() returns (string) {
     string a = "start";
-    var result = trap testTransactionStmtWithConstRetryFailedHelper(a);
-    if (result is string) {
-        a = result;
-    } else if (result is error) {
-        a += result.reason();
-    }
-    a = a + " end";
-    return a;
-}
-
-function testTransactionStmtWithConstRetryFailedHelper(string status) returns string {
-    string a = status;
     int i = 0;
     transaction with retries = RETRYCOUNT {
         a = a + " inTrx";
@@ -610,43 +312,12 @@
     } onretry {
         a = a + " inFailed";
     }
-    return a;
-}
-
-//function testTransactionStmtWithConstRetryFailed2() returns (string) {
-//    string a = "start ";
-//    int i = 0;
-//    try {
-//        transaction with retries = RETRYCOUNT_2 {
-//            a = a + " inTrx";
-//            if (i == 0) {
-//                error err = { message: " err" };
-//                throw err;
-//            }
-//        } onretry {
-//            a = a + " inFailed";
-//        }
-//    } catch (error err) {
-//        a = a + err.message;
-//    }
-//    a = a + " end";
-//    return a;
-//}
+    a = a + " end";
+    return a;
+}
 
 function testTransactionStmtWithConstRetryFailed2() returns (string) {
     string a = "start ";
-    var result = trap testTransactionStmtWithConstRetryFailed2Helper(a);
-    if (result is string) {
-        a = result;
-    } else if (result is error) {
-        a = a + result.reason();
-    }
-    a = a + " end";
-    return a;
-}
-
-function testTransactionStmtWithConstRetryFailed2Helper(string status) returns string {
-    string a = status;
     int i = 0;
     transaction with retries = RETRYCOUNT_2 {
         a = a + " inTrx";
@@ -657,41 +328,23 @@
     } onretry {
         a = a + " inFailed";
     }
+    a = a + " end";
     return a;
 }
 
 function testTransactionStmtWithConstRetrySuccess() returns (string) {
     string a = "start";
-<<<<<<< HEAD
     transaction with retries = RETRYCOUNT {
         a = a + " inTrx";
     } onretry {
         a = a + " inFailed";
-=======
-    var result = trap testTransactionStmtWithConstRetrySuccessHelper(a);
-    if (result is string) {
-        a = result;
-    } else if (result is error) {
-        a += result.reason();
->>>>>>> 41088725
-    }
-    a = a + " end";
-    return a;
-}
-
-function testTransactionStmtWithConstRetrySuccessHelper(string status) returns string {
-    string a = status;
-    transaction with retries = RETRYCOUNT {
-        a = a + " inTrx";
-    } onretry {
-        a = a + " inFailed";
-    }
+    }
+    a = a + " end";
     return a;
 }
 
 function testMultipleTransactionStmtSuccess() returns (string) {
     string a = "start";
-<<<<<<< HEAD
     transaction {
         a = a + " inFirstTrxBlock";
     } onretry {
@@ -702,50 +355,14 @@
         a = a + " inSecTrxBlock";
     } onretry {
         a = a + " inSecTrxFailed";
-=======
-    var result = trap testMultipleTransactionStmtSuccessHelper(a);
-    if (result is string) {
-        a = result;
-    } else if (result is error) {
-        a += result.reason();
->>>>>>> 41088725
     }
     a = a + " inFSecTrxEnd";
     a = a + " end";
     return a;
 }
 
-function testMultipleTransactionStmtSuccessHelper(string status) returns string {
-    string a = status;
-    transaction {
-        a = a + " inFirstTrxBlock";
-    } onretry {
-        a = a + " inFirstTrxFailed";
-    }
-    a = a + " inFirstTrxEnd";
-    transaction {
-        a = a + " inSecTrxBlock";
-    } onretry {
-        a = a + " inSecTrxFailed";
-    }
-    a = a + " inFSecTrxEnd";
-    return a;
-}
-
 function testMultipleTransactionStmtFailed1() returns (string) {
     string a = "start";
-    var result = trap testMultipleTransactionStmtFailed1Helper(a);
-    if (result is string) {
-        a = result;
-    } else if (result is error) {
-        a += result.reason();
-    }
-    a = a + " end";
-    return a;
-}
-
-function testMultipleTransactionStmtFailed1Helper(string status) returns string {
-    string a = status;
     int i = 0;
     transaction with retries = 2 {
         a = a + " inFirstTrxBlock";
@@ -755,7 +372,6 @@
         }
     } onretry {
         a = a + " inFirstTrxFld";
-<<<<<<< HEAD
     }
     a = a + " inFirstTrxEnd";
     transaction {
@@ -763,21 +379,12 @@
     }
     a = a + " inSecTrxEnd";
     a = a + " end";
-=======
-    }
-    a = a + " inFirstTrxEnd";
-    transaction {
-        a = a + " inSecTrxBlock";
-    }
-    a = a + " inFSecTrxEnd";
->>>>>>> 41088725
     return a;
 }
 
 function testMultipleTransactionStmtFailed2() returns (string) {
     string a = "start";
     int i = 0;
-<<<<<<< HEAD
     transaction with retries = 2 {
         a = a + " inFirstTrxBlock";
         if (i == 0) {
@@ -789,35 +396,11 @@
     }
     a = a + " inFirstTrxEnd";
 
-=======
-    var result = trap testMultipleTransactionStmtFailed2Helper(a);
-    if (result is string) {
-        a = result;
-    } else if (result is error) {
-        a += result.reason();
-    }
->>>>>>> 41088725
     transaction {
         a = a + " inSecTrxBlock";
     }
     a = a + " inSecTrxEnd";
     a = a + " end";
-    return a;
-}
-
-function testMultipleTransactionStmtFailed2Helper(string status) returns string {
-    int i = 0;
-    string a = status;
-    transaction with retries = 2 {
-        a = a + " inFirstTrxBlock";
-        if (i == 0) {
-            error err = error(" err" );
-            panic err;
-        }
-    } onretry {
-        a = a + " inFirstTrxFld";
-    }
-    a = a + " inFirstTrxEnd";
     return a;
 }
 
