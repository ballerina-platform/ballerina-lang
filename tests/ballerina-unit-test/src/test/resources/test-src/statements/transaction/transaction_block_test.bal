// Copyright (c) 2018 WSO2 Inc. (http://www.wso2.org) All Rights Reserved.
//
// WSO2 Inc. licenses this file to you under the Apache License,
// Version 2.0 (the "License"); you may not use this file except
// in compliance with the License.
// You may obtain a copy of the License at
//
// http://www.apache.org/licenses/LICENSE-2.0
//
// Unless required by applicable law or agreed to in writing,
// software distributed under the License is distributed on an
// "AS IS" BASIS, WITHOUT WARRANTIES OR CONDITIONS OF ANY
// KIND, either express or implied.  See the License for the
// specific language governing permissions and limitations
// under the License.

<<<<<<< HEAD
import ballerina/io;
public type TrxError record {
=======
public type TrxError record {|
>>>>>>> e65edb2d
    string message;
    error? cause;
    string data;
|};

map<string> logMap = {"log":""};

function testTransactionFailing() returns string|error {
    return trap testTransactionStmtWithCommitedAndAbortedBlocks(2, false);
}

function testTransactionStmtWithCommitedAndAbortedBlocks(int failureCutOff, boolean requestAbort) returns (string) {
    logMap["log"] = "";
    logMap["log"] = <string>logMap["log"] + "start";
    logMap["log"] = <string>logMap["log"] + " fc-" + failureCutOff;
    map<int> count = {"count":0};
    transaction with retries=2 {
        logMap["log"] = <string>logMap["log"]+ " inTrx";
        count["count"] = <int>count["count"] + 1;
        if (<int>count["count"] <= failureCutOff) {
            logMap["log"] = <string>logMap["log"] + " blowUp";
            int bV = blowUp();
        }

        if (requestAbort) {
            logMap["log"] = <string>logMap["log"] + " aborting";
            abort;
        }
        logMap["log"] = <string>logMap["log"] + " endTrx";
    } onretry {
        logMap["log"] = <string>logMap["log"] + " retry";
    } committed {
        logMap["log"] = <string>logMap["log"] + " committed";
    } aborted {
        logMap["log"] = <string>logMap["log"] + " aborted";
    }
   logMap["log"] = (<string>logMap["log"] + " end");
    return <string>logMap["log"];
}

function blowUp()  returns int {
    if (5 == 5) {
        error err = error("TransactionError");
        panic err;
    }
    return 5;
}

function runtimeNestedTransactions(boolean trapError) returns string {
    transaction {
        if (trapError) {
            var res = trap functionWithATransactionStmt();
            if (res is string) {
                logMap["log"] = <string>logMap["log"] + res;
            } else {
                logMap["log"] = <string>logMap["log"] + " trapped[err: " + <string>res.detail().message + "]";
            }
        } else {
            var res = functionWithATransactionStmt();
            logMap["log"] = <string>logMap["log"] + res;
        }
    } onretry {
        logMap["log"] = <string>logMap["log"] + " retry";
    } committed {
        logMap["log"] = <string>logMap["log"] + " outer-committed";
    } aborted {
        logMap["log"] = <string>logMap["log"] + " outer-aborted";
    }
    logMap["log"] = <string>logMap["log"] + " endTrx";
    return <string>logMap["log"] ;
}

function functionWithATransactionStmt() returns string {
    logMap["log"] = <string>logMap["log"] + " in func";
    transaction {
        logMap["log"] = <string>logMap["log"] + " in-trx";
    } onretry {
        logMap["log"] = <string>logMap["log"] + " retry-func-trx";
    } committed {
        logMap["log"] = <string>logMap["log"] + " committed-fun-trx";
    }
    logMap["log"] = <string>logMap["log"] + " after-fun-trx";
    return  <string>logMap["log"];
}


function runtimeNestedTransactionErrorTraped() returns string {
    logMap["log"] = "";
    logMap["log"] = <string>logMap["log"] + runtimeNestedTransactions(true);
    return <string>logMap["log"];
}

function runtimeNestedTransactionsError() returns string {
    logMap["log"] = "";
    var res = trap runtimeNestedTransactions(false);
    if (res is string) {
        logMap["log"] = <string>logMap["log"] + res;
    } else {
        logMap["log"] = <string>logMap["log"] + " [err: " + <string>res.detail().message + "]";
    }
    return <string>logMap["log"];
}

function testAbortStatementWithNoAbortBlock() returns (string) {
    logMap["log"] = "";
    logMap["log"] = <string>logMap["log"] + "start";
    int count = 0;
    transaction with retries=2 {
        logMap["log"] = <string>logMap["log"] + " in-trx";
        abort;
    } onretry {
       logMap["log"] = <string>logMap["log"] + " retry";
    } committed {
        logMap["log"] = <string>logMap["log"] + " committed";
    }
    logMap["log"] = <string>logMap["log"] + " end";
    return <string>logMap["log"];
}

function testAbortStatementWithAbortBlock() returns (string) {
    logMap["log"] = "";
    logMap["log"] = <string>logMap["log"] + "start";
    int count = 0;
    transaction with retries=2 {
        logMap["log"] = <string>logMap["log"] + " in-trx";
        abort;
    } onretry {
        logMap["log"] = <string>logMap["log"] + " retry";
    } committed {
        logMap["log"] = <string>logMap["log"] +  " committed";
    } aborted {
        logMap["log"] = <string>logMap["log"] +  " aborted";
    }
    logMap["log"] = <string>logMap["log"] +  " end";
    return <string>logMap["log"];
}

function testTrxSuccessWithAbortBlock() returns (string) {
    logMap["log"] = "";
    logMap["log"] = <string>logMap["log"] +  "start";
    int count = 0;
    transaction with retries=2 {
        logMap["log"] = <string>logMap["log"] + " in-trx";
    } onretry {
        logMap["log"] = <string>logMap["log"] + " retry";
    } committed {
        logMap["log"] = <string>logMap["log"] + " committed";
    } aborted {
        logMap["log"] = <string>logMap["log"] + " aborted";
    }
    logMap["log"] = <string>logMap["log"] + " end";
    return <string>logMap["log"];
}

function testAbortedCommittedBlockMixedUpCommitted() returns (string) {
    logMap["log"] = "";
    logMap["log"] = <string>logMap["log"] + "start";
    int count = 0;
    transaction with retries=2 {
        logMap["log"] = <string>logMap["log"] + " in-trx";
    } onretry {
        logMap["log"] = <string>logMap["log"] + " retry";
    } aborted {
        logMap["log"] = <string>logMap["log"] + " aborted";
    } committed {
        logMap["log"] = <string>logMap["log"] + " committed";
    }
    logMap["log"] = <string>logMap["log"] + " end";
    return <string>logMap["log"];
}

function testAbortedCommittedBlockMixedUpAborted() returns (string) {
    logMap["log"] = "";
    logMap["log"] = <string>logMap["log"] + "start";
    int count = 0;
    transaction with retries=2 {
        logMap["log"] = <string>logMap["log"] + " in-trx";
        abort;
    } onretry {
        logMap["log"] = <string>logMap["log"] + " retry";
    } aborted {
        logMap["log"] = <string>logMap["log"] + " aborted";
    } committed {
        logMap["log"] = <string>logMap["log"] + " committed";
    }
    logMap["log"] = <string>logMap["log"] + " end";
    return <string>logMap["log"];
}

function testAbortedCommittedBlockMixedUpNoRetryBlockAborted() returns (string) {
    logMap["log"] = "";
    logMap["log"] = <string>logMap["log"] + "start";
    int count = 0;
    transaction with retries=2 {
        logMap["log"] = <string>logMap["log"] + " in-trx";
        abort;
    } aborted {
        logMap["log"] = <string>logMap["log"] + " aborted";
    } committed {
        logMap["log"] = <string>logMap["log"] + " committed";
    }
    logMap["log"] = <string>logMap["log"] + " end";
    return <string>logMap["log"];
}

function testAbortedCommittedBlockMixedUpNoRetryBlockCommitted() returns (string) {
    logMap["log"] = "start";
    int count = 0;
    transaction with retries=2 {
        logMap["log"] = <string>logMap["log"] + " in-trx";
    } aborted {
        logMap["log"] = <string>logMap["log"] + " aborted";
    } committed {
        logMap["log"] = <string>logMap["log"] + " committed";
    }
    logMap["log"] = <string>logMap["log"] + " end";
    return <string>logMap["log"];
}


function multipleTrxSequence(boolean abort1, boolean abort2, boolean fail1, boolean fail2) returns string {
    logMap["log"] = "start";
    int count = 0;
    map<boolean> failed1 = {"fail":false};
    map<boolean> failed2 = {"fail":false};

    transaction with retries=2 {
        logMap["log"] = <string>logMap["log"] + " in-trx-1";
        if (abort1) {
            abort;
        }
        if (fail1 && !<boolean>failed1["fail"]) {
            failed1["fail"] = true;
            error err = error("TransactionError");
            panic err;
        }
    } onretry {
        logMap["log"] = <string>logMap["log"] + " retry-1";
    } committed {
        logMap["log"] = <string>logMap["log"] + " committed-1";
    } aborted {
        logMap["log"] = <string>logMap["log"] + " aborted-1";
    }

    logMap["log"] = <string>logMap["log"] + " end-1";

    transaction with retries=2 {
        logMap["log"] = <string>logMap["log"] + " in-trx-2";
        if (abort2) {
            abort;
        }
        if (fail2 && !<boolean>failed2["fail"]) {
            failed2["fail"] = true;
            error err = error("TransactionError");
            panic err;
        }
    } onretry {
        logMap["log"] = <string>logMap["log"] + " retry-2";
    } committed {
        logMap["log"] = <string>logMap["log"] + " committed-2";
    } aborted {
        logMap["log"] = <string>logMap["log"] + " aborted-2";
    }

    logMap["log"] = <string>logMap["log"] + " end-2";
    return <string>logMap["log"];
}<|MERGE_RESOLUTION|>--- conflicted
+++ resolved
@@ -14,50 +14,43 @@
 // specific language governing permissions and limitations
 // under the License.
 
-<<<<<<< HEAD
-import ballerina/io;
-public type TrxError record {
-=======
 public type TrxError record {|
->>>>>>> e65edb2d
     string message;
     error? cause;
     string data;
 |};
 
-map<string> logMap = {"log":""};
-
 function testTransactionFailing() returns string|error {
     return trap testTransactionStmtWithCommitedAndAbortedBlocks(2, false);
 }
 
 function testTransactionStmtWithCommitedAndAbortedBlocks(int failureCutOff, boolean requestAbort) returns (string) {
-    logMap["log"] = "";
-    logMap["log"] = <string>logMap["log"] + "start";
-    logMap["log"] = <string>logMap["log"] + " fc-" + failureCutOff;
-    map<int> count = {"count":0};
-    transaction with retries=2 {
-        logMap["log"] = <string>logMap["log"]+ " inTrx";
-        count["count"] = <int>count["count"] + 1;
-        if (<int>count["count"] <= failureCutOff) {
-            logMap["log"] = <string>logMap["log"] + " blowUp";
+    string a = "";
+    a = a + "start";
+    a = a + " fc-" + failureCutOff;
+    int count = 0;
+    transaction with retries=2 {
+        a = a + " inTrx";
+        count = count + 1;
+        if (count <= failureCutOff) {
+            a = a + " blowUp";
             int bV = blowUp();
         }
 
         if (requestAbort) {
-            logMap["log"] = <string>logMap["log"] + " aborting";
+            a = a + " aborting";
             abort;
         }
-        logMap["log"] = <string>logMap["log"] + " endTrx";
-    } onretry {
-        logMap["log"] = <string>logMap["log"] + " retry";
-    } committed {
-        logMap["log"] = <string>logMap["log"] + " committed";
-    } aborted {
-        logMap["log"] = <string>logMap["log"] + " aborted";
-    }
-   logMap["log"] = (<string>logMap["log"] + " end");
-    return <string>logMap["log"];
+        a = a + " endTrx";
+    } onretry {
+        a = a + " retry";
+    } committed {
+        a = a + " committed";
+    } aborted {
+        a = a + " aborted";
+    }
+    a = (a + " end");
+    return a;
 }
 
 function blowUp()  returns int {
@@ -73,217 +66,217 @@
         if (trapError) {
             var res = trap functionWithATransactionStmt();
             if (res is string) {
-                logMap["log"] = <string>logMap["log"] + res;
+                ss += res;
             } else {
-                logMap["log"] = <string>logMap["log"] + " trapped[err: " + <string>res.detail().message + "]";
+                ss += " trapped[err: " + <string>res.detail().message + "]";
             }
         } else {
             var res = functionWithATransactionStmt();
-            logMap["log"] = <string>logMap["log"] + res;
-        }
-    } onretry {
-        logMap["log"] = <string>logMap["log"] + " retry";
-    } committed {
-        logMap["log"] = <string>logMap["log"] + " outer-committed";
-    } aborted {
-        logMap["log"] = <string>logMap["log"] + " outer-aborted";
-    }
-    logMap["log"] = <string>logMap["log"] + " endTrx";
-    return <string>logMap["log"] ;
+            ss += res;
+        }
+    } onretry {
+        ss += " retry";
+    } committed {
+        ss += " outer-committed";
+    } aborted {
+        ss += " outer-aborted";
+    }
+    ss += " endTrx";
+    return ss;
 }
 
 function functionWithATransactionStmt() returns string {
-    logMap["log"] = <string>logMap["log"] + " in func";
+    ss = ss + " in func";
     transaction {
-        logMap["log"] = <string>logMap["log"] + " in-trx";
-    } onretry {
-        logMap["log"] = <string>logMap["log"] + " retry-func-trx";
-    } committed {
-        logMap["log"] = <string>logMap["log"] + " committed-fun-trx";
-    }
-    logMap["log"] = <string>logMap["log"] + " after-fun-trx";
-    return  <string>logMap["log"];
-}
-
-
+        ss += " in-trx";
+    } onretry {
+        ss += " retry-func-trx";
+    } committed {
+        ss += " committed-fun-trx";
+    }
+    ss += " after-fun-trx";
+    return ss;
+}
+
+string ss = "";
 function runtimeNestedTransactionErrorTraped() returns string {
-    logMap["log"] = "";
-    logMap["log"] = <string>logMap["log"] + runtimeNestedTransactions(true);
-    return <string>logMap["log"];
+    ss = "";
+    ss += runtimeNestedTransactions(true);
+    return ss;
 }
 
 function runtimeNestedTransactionsError() returns string {
-    logMap["log"] = "";
+    ss = "";
     var res = trap runtimeNestedTransactions(false);
     if (res is string) {
-        logMap["log"] = <string>logMap["log"] + res;
+        ss += res;
     } else {
-        logMap["log"] = <string>logMap["log"] + " [err: " + <string>res.detail().message + "]";
-    }
-    return <string>logMap["log"];
+        ss += " [err: " + <string>res.detail().message + "]";
+    }
+    return ss;
 }
 
 function testAbortStatementWithNoAbortBlock() returns (string) {
-    logMap["log"] = "";
-    logMap["log"] = <string>logMap["log"] + "start";
-    int count = 0;
-    transaction with retries=2 {
-        logMap["log"] = <string>logMap["log"] + " in-trx";
-        abort;
-    } onretry {
-       logMap["log"] = <string>logMap["log"] + " retry";
-    } committed {
-        logMap["log"] = <string>logMap["log"] + " committed";
-    }
-    logMap["log"] = <string>logMap["log"] + " end";
-    return <string>logMap["log"];
+    string a = "";
+    a = a + "start";
+    int count = 0;
+    transaction with retries=2 {
+        a += " in-trx";
+        abort;
+    } onretry {
+        a += " retry";
+    } committed {
+        a += " committed";
+    }
+    a += " end";
+    return a;
 }
 
 function testAbortStatementWithAbortBlock() returns (string) {
-    logMap["log"] = "";
-    logMap["log"] = <string>logMap["log"] + "start";
-    int count = 0;
-    transaction with retries=2 {
-        logMap["log"] = <string>logMap["log"] + " in-trx";
-        abort;
-    } onretry {
-        logMap["log"] = <string>logMap["log"] + " retry";
-    } committed {
-        logMap["log"] = <string>logMap["log"] +  " committed";
-    } aborted {
-        logMap["log"] = <string>logMap["log"] +  " aborted";
-    }
-    logMap["log"] = <string>logMap["log"] +  " end";
-    return <string>logMap["log"];
+    string a = "";
+    a = a + "start";
+    int count = 0;
+    transaction with retries=2 {
+        a += " in-trx";
+        abort;
+    } onretry {
+        a += " retry";
+    } committed {
+        a += " committed";
+    } aborted {
+        a += " aborted";
+    }
+    a += " end";
+    return a;
 }
 
 function testTrxSuccessWithAbortBlock() returns (string) {
-    logMap["log"] = "";
-    logMap["log"] = <string>logMap["log"] +  "start";
-    int count = 0;
-    transaction with retries=2 {
-        logMap["log"] = <string>logMap["log"] + " in-trx";
-    } onretry {
-        logMap["log"] = <string>logMap["log"] + " retry";
-    } committed {
-        logMap["log"] = <string>logMap["log"] + " committed";
-    } aborted {
-        logMap["log"] = <string>logMap["log"] + " aborted";
-    }
-    logMap["log"] = <string>logMap["log"] + " end";
-    return <string>logMap["log"];
+    string a = "";
+    a = a + "start";
+    int count = 0;
+    transaction with retries=2 {
+        a += " in-trx";
+    } onretry {
+        a += " retry";
+    } committed {
+        a += " committed";
+    } aborted {
+        a += " aborted";
+    }
+    a += " end";
+    return a;
 }
 
 function testAbortedCommittedBlockMixedUpCommitted() returns (string) {
-    logMap["log"] = "";
-    logMap["log"] = <string>logMap["log"] + "start";
-    int count = 0;
-    transaction with retries=2 {
-        logMap["log"] = <string>logMap["log"] + " in-trx";
-    } onretry {
-        logMap["log"] = <string>logMap["log"] + " retry";
-    } aborted {
-        logMap["log"] = <string>logMap["log"] + " aborted";
-    } committed {
-        logMap["log"] = <string>logMap["log"] + " committed";
-    }
-    logMap["log"] = <string>logMap["log"] + " end";
-    return <string>logMap["log"];
+    string a = "";
+    a = a + "start";
+    int count = 0;
+    transaction with retries=2 {
+        a += " in-trx";
+    } onretry {
+        a += " retry";
+    } aborted {
+        a += " aborted";
+    } committed {
+        a += " committed";
+    }
+    a += " end";
+    return a;
 }
 
 function testAbortedCommittedBlockMixedUpAborted() returns (string) {
-    logMap["log"] = "";
-    logMap["log"] = <string>logMap["log"] + "start";
-    int count = 0;
-    transaction with retries=2 {
-        logMap["log"] = <string>logMap["log"] + " in-trx";
-        abort;
-    } onretry {
-        logMap["log"] = <string>logMap["log"] + " retry";
-    } aborted {
-        logMap["log"] = <string>logMap["log"] + " aborted";
-    } committed {
-        logMap["log"] = <string>logMap["log"] + " committed";
-    }
-    logMap["log"] = <string>logMap["log"] + " end";
-    return <string>logMap["log"];
+    string a = "";
+    a = a + "start";
+    int count = 0;
+    transaction with retries=2 {
+        a += " in-trx";
+        abort;
+    } onretry {
+        a += " retry";
+    } aborted {
+        a += " aborted";
+    } committed {
+        a += " committed";
+    }
+    a += " end";
+    return a;
 }
 
 function testAbortedCommittedBlockMixedUpNoRetryBlockAborted() returns (string) {
-    logMap["log"] = "";
-    logMap["log"] = <string>logMap["log"] + "start";
-    int count = 0;
-    transaction with retries=2 {
-        logMap["log"] = <string>logMap["log"] + " in-trx";
-        abort;
-    } aborted {
-        logMap["log"] = <string>logMap["log"] + " aborted";
-    } committed {
-        logMap["log"] = <string>logMap["log"] + " committed";
-    }
-    logMap["log"] = <string>logMap["log"] + " end";
-    return <string>logMap["log"];
+    string a = "";
+    a = a + "start";
+    int count = 0;
+    transaction with retries=2 {
+        a += " in-trx";
+        abort;
+    } aborted {
+        a += " aborted";
+    } committed {
+        a += " committed";
+    }
+    a += " end";
+    return a;
 }
 
 function testAbortedCommittedBlockMixedUpNoRetryBlockCommitted() returns (string) {
-    logMap["log"] = "start";
-    int count = 0;
-    transaction with retries=2 {
-        logMap["log"] = <string>logMap["log"] + " in-trx";
-    } aborted {
-        logMap["log"] = <string>logMap["log"] + " aborted";
-    } committed {
-        logMap["log"] = <string>logMap["log"] + " committed";
-    }
-    logMap["log"] = <string>logMap["log"] + " end";
-    return <string>logMap["log"];
+    string a = "";
+    a = a + "start";
+    int count = 0;
+    transaction with retries=2 {
+        a += " in-trx";
+    } aborted {
+        a += " aborted";
+    } committed {
+        a += " committed";
+    }
+    a += " end";
+    return a;
 }
 
 
 function multipleTrxSequence(boolean abort1, boolean abort2, boolean fail1, boolean fail2) returns string {
-    logMap["log"] = "start";
-    int count = 0;
-    map<boolean> failed1 = {"fail":false};
-    map<boolean> failed2 = {"fail":false};
-
-    transaction with retries=2 {
-        logMap["log"] = <string>logMap["log"] + " in-trx-1";
+    string a = "start";
+    int count = 0;
+    boolean failed1 = false;
+    boolean failed2 = false;
+
+    transaction with retries=2 {
+        a += " in-trx-1";
         if (abort1) {
             abort;
         }
-        if (fail1 && !<boolean>failed1["fail"]) {
-            failed1["fail"] = true;
+        if (fail1 && !failed1) {
+            failed1 = true;
             error err = error("TransactionError");
             panic err;
         }
     } onretry {
-        logMap["log"] = <string>logMap["log"] + " retry-1";
-    } committed {
-        logMap["log"] = <string>logMap["log"] + " committed-1";
-    } aborted {
-        logMap["log"] = <string>logMap["log"] + " aborted-1";
-    }
-
-    logMap["log"] = <string>logMap["log"] + " end-1";
-
-    transaction with retries=2 {
-        logMap["log"] = <string>logMap["log"] + " in-trx-2";
+        a += " retry-1";
+    } committed {
+        a += " committed-1";
+    } aborted {
+        a += " aborted-1";
+    }
+
+    a += " end-1";
+
+    transaction with retries=2 {
+        a += " in-trx-2";
         if (abort2) {
             abort;
         }
-        if (fail2 && !<boolean>failed2["fail"]) {
-            failed2["fail"] = true;
+        if (fail2 && !failed2) {
+            failed2 = true;
             error err = error("TransactionError");
             panic err;
         }
     } onretry {
-        logMap["log"] = <string>logMap["log"] + " retry-2";
-    } committed {
-        logMap["log"] = <string>logMap["log"] + " committed-2";
-    } aborted {
-        logMap["log"] = <string>logMap["log"] + " aborted-2";
-    }
-
-    logMap["log"] = <string>logMap["log"] + " end-2";
-    return <string>logMap["log"];
+        a += " retry-2";
+    } committed {
+        a += " committed-2";
+    } aborted {
+        a += " aborted-2";
+    }
+    a += " end-2";
+    return a;
 }