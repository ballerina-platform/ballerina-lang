// Copyright (c) 2018 WSO2 Inc. (http://www.wso2.org) All Rights Reserved.
//
// WSO2 Inc. licenses this file to you under the Apache License,
// Version 2.0 (the "License"); you may not use this file except
// in compliance with the License.
// You may obtain a copy of the License at
//
// http://www.apache.org/licenses/LICENSE-2.0
//
// Unless required by applicable law or agreed to in writing,
// software distributed under the License is distributed on an
// "AS IS" BASIS, WITHOUT WARRANTIES OR CONDITIONS OF ANY
// KIND, either express or implied.  See the License for the
// specific language governing permissions and limitations
// under the License.

import ballerina/runtime;

type Teacher record {
    string name;
    int age;
    string status;
    string school;
};

type Person record {
    string name;
    int age;
    string status;
    string school;
    int count;
};

int index = 0;
stream<Teacher> inputStreamTimeWindowTest2 = new;
stream<Person> outputStreamTimeWindowTest2 = new;
Teacher[] globalEmployeeArray = [];

function startTimeWindowTest2() returns (Teacher[]) {

    Teacher[] teachers = [];
    Teacher t1 = { name: "Mohan", age: 30, status: "single", school: "Hindu College" };
    Teacher t2 = { name: "Raja", age: 45, status: "single", school: "Hindu College" };
    Teacher t3 = { name: "Naveen", age: 35, status: "single", school: "Hindu College" };
    Teacher t4 = { name: "Amal", age: 50, status: "married", school: "Hindu College" };
    Teacher t5 = { name: "Nimal", age: 55, status: "married", school: "Hindu College" };
    Teacher t6 = { name: "Kavindu", age: 55, status: "married", school: "Hindu College" };


    teachers[0] = t1;
    teachers[1] = t2;
    teachers[2] = t3;
    teachers[3] = t4;
    teachers[4] = t5;
    teachers[5] = t6;

    testTimeWindow();

<<<<<<< HEAD
    outputStreamTimeWindowTest2.subscribe(function(Person e) {printTeachers(e);});

=======
    outputStreamTimeWindowTest2.subscribe(printTeachers);
>>>>>>> 05477014
    int i = 0;
    foreach var t in teachers {
        inputStreamTimeWindowTest2.publish(t);
        if (i % 2 == 0) {
            runtime:sleep(1500);
        }
        i += 1;
    }

    int count = 0;
    while(true) {
        runtime:sleep(500);
        count += 1;
        if((globalEmployeeArray.length()) == 6 || count == 10) {
            break;
        }
    }

    return globalEmployeeArray;
}

function testTimeWindow() {

    forever {
        from inputStreamTimeWindowTest2 window timeWindow(1000)
<<<<<<< HEAD
        select inputStreamTimeWindowTest2.name, inputStreamTimeWindowTest2.age, inputStreamTimeWindowTest2.status, inputStreamTimeWindowTest2
        .school, count() as count
=======
        select inputStreamTimeWindowTest2.name, inputStreamTimeWindowTest2.age, inputStreamTimeWindowTest2.status,
            inputStreamTimeWindowTest2.school, count() as count
>>>>>>> 05477014
        group by inputStreamTimeWindowTest2.school
        => (Person [] emp) {
            foreach var e in emp {
                outputStreamTimeWindowTest2.publish(e);
            }
        }
    }
}

function printTeachers(Person e) {
    addToGlobalEmployeeArray(e);
}

function addToGlobalEmployeeArray(Person e) {
    globalEmployeeArray[index] = e;
    index = index + 1;
}<|MERGE_RESOLUTION|>--- conflicted
+++ resolved
@@ -56,12 +56,7 @@
 
     testTimeWindow();
 
-<<<<<<< HEAD
-    outputStreamTimeWindowTest2.subscribe(function(Person e) {printTeachers(e);});
-
-=======
     outputStreamTimeWindowTest2.subscribe(printTeachers);
->>>>>>> 05477014
     int i = 0;
     foreach var t in teachers {
         inputStreamTimeWindowTest2.publish(t);
@@ -87,13 +82,8 @@
 
     forever {
         from inputStreamTimeWindowTest2 window timeWindow(1000)
-<<<<<<< HEAD
-        select inputStreamTimeWindowTest2.name, inputStreamTimeWindowTest2.age, inputStreamTimeWindowTest2.status, inputStreamTimeWindowTest2
-        .school, count() as count
-=======
         select inputStreamTimeWindowTest2.name, inputStreamTimeWindowTest2.age, inputStreamTimeWindowTest2.status,
             inputStreamTimeWindowTest2.school, count() as count
->>>>>>> 05477014
         group by inputStreamTimeWindowTest2.school
         => (Person [] emp) {
             foreach var e in emp {
