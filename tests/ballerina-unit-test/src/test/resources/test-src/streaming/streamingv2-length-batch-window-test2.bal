// Copyright (c) 2018 WSO2 Inc. (http://www.wso2.org) All Rights Reserved.
//
// WSO2 Inc. licenses this file to you under the Apache License,
// Version 2.0 (the "License"); you may not use this file except
// in compliance with the License.
// You may obtain a copy of the License at
//
// http://www.apache.org/licenses/LICENSE-2.0
//
// Unless required by applicable law or agreed to in writing,
// software distributed under the License is distributed on an
// "AS IS" BASIS, WITHOUT WARRANTIES OR CONDITIONS OF ANY
// KIND, either express or implied.  See the License for the
// specific language governing permissions and limitations
// under the License.

import ballerina/runtime;

type Teacher record {
    string name;
    int age;
    string status;
    string school;
};

type TeacherOutput record{
    string name;
    int count;
};

int index = 0;
stream<Teacher> inputStreamLengthbatchTest2 = new;
stream<TeacherOutput > outputStreamLengthBatchTest2 = new;
TeacherOutput[] globalEmployeeArray = [];

function startLengthBatchwindowTest2() returns (TeacherOutput[]) {

    Teacher[] teachers = [];
    Teacher t1 = { name: "Mohan", age: 30, status: "single", school: "Hindu College" };
    Teacher t2 = { name: "Raja", age: 45, status: "single", school: "Hindu College" };
    Teacher t3 = { name: "Naveen", age: 35, status: "single", school: "Hindu College" };
    Teacher t4 = { name: "Amal", age: 50, status: "married", school: "Hindu College" };
    Teacher t5 = { name: "Nimal", age: 55, status: "married", school: "Hindu College" };
    Teacher t6 = { name: "Kavindu", age: 55, status: "married", school: "Hindu College" };

    teachers[0] = t1;
    teachers[1] = t2;
    teachers[2] = t3;
    teachers[3] = t4;
    teachers[4] = t5;
    teachers[5] = t6;

    testLengthBatchwindow();

<<<<<<< HEAD
    outputStreamLengthBatchTest2.subscribe(printTeachers);
    foreach var t in teachers {
=======
    outputStreamLengthBatchTest2.subscribe(function(TeacherOutput e) {printTeachers(e);});
    foreach t in teachers {
>>>>>>> 8aa34cc5
        inputStreamLengthbatchTest2.publish(t);
    }

    int count = 0;
    while(true) {
        runtime:sleep(500);
        count += 1;
        if((globalEmployeeArray.length()) == 3 || count == 10) {
            break;
        }
    }

    return globalEmployeeArray;
}

function testLengthBatchwindow() {

    forever {
        from inputStreamLengthbatchTest2 window lengthBatchWindow([2])
        select inputStreamLengthbatchTest2.name, count() as count
        group by inputStreamLengthbatchTest2.school
        => (TeacherOutput [] emp) {
            foreach var e in emp {
                outputStreamLengthBatchTest2.publish(e);
            }
        }
    }
}

function printTeachers(TeacherOutput e) {
    addToGlobalEmployeeArray(e);
}

function addToGlobalEmployeeArray(TeacherOutput e) {
    globalEmployeeArray[index] = e;
    index = index + 1;
}<|MERGE_RESOLUTION|>--- conflicted
+++ resolved
@@ -52,13 +52,8 @@
 
     testLengthBatchwindow();
 
-<<<<<<< HEAD
-    outputStreamLengthBatchTest2.subscribe(printTeachers);
+    outputStreamLengthBatchTest2.subscribe(function(TeacherOutput e) {printTeachers(e);});
     foreach var t in teachers {
-=======
-    outputStreamLengthBatchTest2.subscribe(function(TeacherOutput e) {printTeachers(e);});
-    foreach t in teachers {
->>>>>>> 8aa34cc5
         inputStreamLengthbatchTest2.publish(t);
     }
 
