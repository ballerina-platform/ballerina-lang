// Copyright (c) 2018 WSO2 Inc. (http://www.wso2.org) All Rights Reserved.
//
// WSO2 Inc. licenses this file to you under the Apache License,
// Version 2.0 (the "License"); you may not use this file except
// in compliance with the License.
// You may obtain a copy of the License at
//
// http://www.apache.org/licenses/LICENSE-2.0
//
// Unless required by applicable law or agreed to in writing,
// software distributed under the License is distributed on an
// "AS IS" BASIS, WITHOUT WARRANTIES OR CONDITIONS OF ANY
// KIND, either express or implied.  See the License for the
// specific language governing permissions and limitations
// under the License.

import ballerina/runtime;

type Teacher record {
    int timestamp;
    string name;
    int age;
    string status;
    string school;
};

type TeacherOutput record{
    int timestamp;
    string name;
    int count;
};

int index = 0;
stream<Teacher> inputStreamExternalTimeBatchTest3 = new;
stream<TeacherOutput > outputStreamExternalTimeBatchTest3 = new;
TeacherOutput[] globalEmployeeArray = [];

function startExternalTimeBatchwindowTest3() returns (TeacherOutput[]) {

    Teacher[] teachers = [];
    Teacher t1 = { timestamp: 1366335804341, name: "Mohan", age: 30, status: "single", school: "Hindu College" };
    Teacher t2 = { timestamp: 1366335804599, name: "Raja", age: 45, status: "single", school: "Hindu College" };
    Teacher t3 = { timestamp: 1366335804600, name: "Naveen", age: 35, status: "single", school: "Hindu College" };
    Teacher t4 = { timestamp: 1366335804607, name: "Amal", age: 50, status: "married", school: "Hindu College" };

    teachers[0] = t1;
    teachers[1] = t2;
    teachers[2] = t3;
    teachers[3] = t4;

    testExternalTimeBatchwindow3();

<<<<<<< HEAD
    outputStreamExternalTimeBatchTest3.subscribe(printTeachers);
    foreach var t in teachers {
=======
    outputStreamExternalTimeBatchTest3.subscribe(function(TeacherOutput e) {printTeachers(e);});
    foreach t in teachers {
>>>>>>> 8aa34cc5
        inputStreamExternalTimeBatchTest3.publish(t);
    }

    int count = 0;
    while(true) {
        runtime:sleep(500);
        count += 1;
        if((globalEmployeeArray.length()) == 1 || count == 10) {
            break;
        }
    }
    return globalEmployeeArray;
}

function testExternalTimeBatchwindow3() {

    forever {
        from inputStreamExternalTimeBatchTest3 window externalTimeBatchWindow(
                                                          [inputStreamExternalTimeBatchTest3.timestamp, 1000, (),3000])
        select inputStreamExternalTimeBatchTest3.timestamp, inputStreamExternalTimeBatchTest3.name, count() as count
        group by inputStreamExternalTimeBatchTest3.school
        => (TeacherOutput [] teachers) {
            foreach var t in teachers {
                outputStreamExternalTimeBatchTest3.publish(t);
            }
        }
    }
}

function printTeachers(TeacherOutput e) {
    addToGlobalEmployeeArray(e);
}

function addToGlobalEmployeeArray(TeacherOutput e) {
    globalEmployeeArray[index] = e;
    index = index + 1;
}<|MERGE_RESOLUTION|>--- conflicted
+++ resolved
@@ -50,13 +50,8 @@
 
     testExternalTimeBatchwindow3();
 
-<<<<<<< HEAD
-    outputStreamExternalTimeBatchTest3.subscribe(printTeachers);
+    outputStreamExternalTimeBatchTest3.subscribe(function(TeacherOutput e) {printTeachers(e);});
     foreach var t in teachers {
-=======
-    outputStreamExternalTimeBatchTest3.subscribe(function(TeacherOutput e) {printTeachers(e);});
-    foreach t in teachers {
->>>>>>> 8aa34cc5
         inputStreamExternalTimeBatchTest3.publish(t);
     }
 
