// Copyright (c) 2018 WSO2 Inc. (http://www.wso2.org) All Rights Reserved.
//
// WSO2 Inc. licenses this file to you under the Apache License,
// Version 2.0 (the "License"); you may not use this file except
// in compliance with the License.
// You may obtain a copy of the License at
//
// http://www.apache.org/licenses/LICENSE-2.0
//
// Unless required by applicable law or agreed to in writing,
// software distributed under the License is distributed on an
// "AS IS" BASIS, WITHOUT WARRANTIES OR CONDITIONS OF ANY
// KIND, either express or implied.  See the License for the
// specific language governing permissions and limitations
// under the License.

import ballerina/runtime;

type Teacher record {
    string name;
    int age;
    string status;
    string batch;
    string school;
};

int index = 0;
stream<Teacher> inputStream;
stream<Teacher> outputStream;
Teacher[] globalEmployeeArray = [];

function startFilterQuery() returns (Teacher[]) {

    Teacher[] teachers = [];
    Teacher t1 = { name: "Raja", age: 25, status: "single", batch: "LK2014", school: "Ananda College" };
    Teacher t2 = { name: "Mohan", age: 45, status: "single", batch: "LK2014", school: "Hindu College" };
    Teacher t3 = { name: "Shareek", age: 50, status: "single", batch: "LK2014", school: "Zahira College" };
    teachers[0] = t1;
    teachers[1] = t2;
    teachers[2] = t3;

    testFilterQuery();

<<<<<<< HEAD
    outputStream.subscribe(printTeachers);
    foreach var t in teachers {
=======
    outputStream.subscribe(function(Teacher e) {printTeachers(e);});
    foreach t in teachers {
>>>>>>> c34e5f65
        inputStream.publish(t);
    }

    int count = 0;
    while(true) {
        runtime:sleep(500);
        count += 1;
        if((globalEmployeeArray.length()) == 2 || count == 10) {
            break;
        }
    }
    return globalEmployeeArray;
}

function testFilterQuery() {

    forever {
        from inputStream where inputStream.age > 25
        select inputStream.name, inputStream.age, inputStream.status, inputStream.batch, inputStream.school
        => (Teacher[] teachers) {
            foreach var t in teachers {
                outputStream.publish(t);
            }
        }
    }
}

function printTeachers(Teacher e) {
    addToGlobalEmployeeArray(e);
}

function addToGlobalEmployeeArray(Teacher e) {
    globalEmployeeArray[index] = e;
    index = index + 1;
}<|MERGE_RESOLUTION|>--- conflicted
+++ resolved
@@ -41,13 +41,8 @@
 
     testFilterQuery();
 
-<<<<<<< HEAD
-    outputStream.subscribe(printTeachers);
+    outputStream.subscribe(function(Teacher e) {printTeachers(e);});
     foreach var t in teachers {
-=======
-    outputStream.subscribe(function(Teacher e) {printTeachers(e);});
-    foreach t in teachers {
->>>>>>> c34e5f65
         inputStream.publish(t);
     }
 
