// Copyright (c) 2018 WSO2 Inc. (http://www.wso2.org) All Rights Reserved.
//
// WSO2 Inc. licenses this file to you under the Apache License,
// Version 2.0 (the "License"); you may not use this file except
// in compliance with the License.
// You may obtain a copy of the License at
//
// http://www.apache.org/licenses/LICENSE-2.0
//
// Unless required by applicable law or agreed to in writing,
// software distributed under the License is distributed on an
// "AS IS" BASIS, WITHOUT WARRANTIES OR CONDITIONS OF ANY
// KIND, either express or implied.  See the License for the
// specific language governing permissions and limitations
// under the License.

import ballerina/runtime;

type Teacher record {
    string name;
    int age;
    string status;
    string school;
};

type TeacherOutput record{
    string name;
    int count;
};

int index = 0;
stream<Teacher> inputStreamTimeBatchTest1 = new;
stream<TeacherOutput > outputStreamTimeBatchTest1 = new;
TeacherOutput[] globalEmployeeArray = [];

function startTimeBatchwindowTest1() returns (TeacherOutput[]) {

    Teacher[] teachers = [];
    Teacher t1 = { name: "Mohan", age: 30, status: "single", school: "Hindu College" };
    Teacher t2 = { name: "Raja", age: 45, status: "single", school: "Hindu College" };

    teachers[0] = t1;
    teachers[1] = t2;

    testTimeBatchwindow();

<<<<<<< HEAD
    outputStreamTimeBatchTest1.subscribe(printTeachers);
    foreach var t in teachers {
=======
    outputStreamTimeBatchTest1.subscribe(function(TeacherOutput e) {printTeachers(e);});
    foreach t in teachers {
>>>>>>> 8aa34cc5
        inputStreamTimeBatchTest1.publish(t);
    }

    int count = 0;
    while(true) {
        runtime:sleep(500);
        count += 1;
        if((globalEmployeeArray.length()) == 1 || count == 10) {
            break;
        }
    }

    return globalEmployeeArray;
}

function testTimeBatchwindow() {

    forever {
        from inputStreamTimeBatchTest1 window timeBatchWindow([1000])
        select inputStreamTimeBatchTest1.name, count() as count
        group by inputStreamTimeBatchTest1.school
        => (TeacherOutput [] emp) {
            foreach var e in emp {
                outputStreamTimeBatchTest1.publish(e);
            }
        }
    }
}

function printTeachers(TeacherOutput e) {
    addToGlobalEmployeeArray(e);
}

function addToGlobalEmployeeArray(TeacherOutput e) {
    globalEmployeeArray[index] = e;
    index = index + 1;
}<|MERGE_RESOLUTION|>--- conflicted
+++ resolved
@@ -44,13 +44,8 @@
 
     testTimeBatchwindow();
 
-<<<<<<< HEAD
-    outputStreamTimeBatchTest1.subscribe(printTeachers);
+    outputStreamTimeBatchTest1.subscribe(function(TeacherOutput e) {printTeachers(e);});
     foreach var t in teachers {
-=======
-    outputStreamTimeBatchTest1.subscribe(function(TeacherOutput e) {printTeachers(e);});
-    foreach t in teachers {
->>>>>>> 8aa34cc5
         inputStreamTimeBatchTest1.publish(t);
     }
 
