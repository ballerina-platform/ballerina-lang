--- conflicted
+++ resolved
@@ -54,13 +54,8 @@
 
     testExternalTimeBatchwindow1();
 
-<<<<<<< HEAD
-    outputStreamExternalTimeBatch1.subscribe(printTeachers);
+    outputStreamExternalTimeBatch1.subscribe(function(TeacherOutput e) {printTeachers(e);});
     foreach var t in teachers {
-=======
-    outputStreamExternalTimeBatch1.subscribe(function(TeacherOutput e) {printTeachers(e);});
-    foreach t in teachers {
->>>>>>> 8aa34cc5
         inputStreamExternalTimeBatchTest1.publish(t);
     }
 
