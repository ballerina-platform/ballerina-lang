--- conflicted
+++ resolved
@@ -16,13 +16,8 @@
 
     worker sampleWorker {
         int r = 120;
-<<<<<<< HEAD
-        int i;
+        int i = 0;
         i = <- w1;
-=======
-        int i = 0;
-        i <- w1;
->>>>>>> 70b17f36
         r = changeMessage(i);
         r -> w1;
     }
