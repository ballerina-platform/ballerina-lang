--- conflicted
+++ resolved
@@ -287,15 +287,9 @@
     m1["one"] = 12;
 }
 
-<<<<<<< HEAD
-function testFrozenInnerMapRemoval() {
+function testFrozenInnerMapRemoval() returns error? {
     map<any> m1 = { one: "1", two: 2 };
     map<any> m2 = { one: "21", two: 22, mapVal: m1 };
-=======
-function testFrozenInnerMapRemoval() returns error? {
-    map m1 = { one: "1", two: 2 };
-    map m2 = { one: "21", two: 22, mapVal: m1 };
->>>>>>> 53370e67
 
     _ = m2.freeze();
     map<any> m3 = check <map> m2.mapVal;
