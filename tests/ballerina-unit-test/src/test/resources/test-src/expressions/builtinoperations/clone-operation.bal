--- conflicted
+++ resolved
@@ -355,11 +355,7 @@
     return (p, q);
 }
 
-<<<<<<< HEAD
-public function cloneNonAnydata() returns (any, any| error) {
-=======
 public function cloneNonAnydata() returns (any, any|error) {
->>>>>>> cbc28bc5
     Employee p = {id: 100, name: "Alex", salary: 300.5};
     (Employee, any) x = (p, Employee);
     ((Employee, any) | error) q = x.clone();
