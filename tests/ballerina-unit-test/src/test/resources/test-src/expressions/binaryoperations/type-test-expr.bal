--- conflicted
+++ resolved
@@ -679,7 +679,60 @@
     return "a is not an Apple";
 }
 
-<<<<<<< HEAD
+function testFiniteTypeAsBroaderType_1() returns boolean {
+    any a = GRAPE;
+    return a is string;
+}
+
+type FRUIT_OR_COUNT "apple"|2|"grape"|10;
+
+function testFiniteTypeAsBroaderType_2() returns (boolean, boolean) {
+    FRUIT_OR_COUNT fc1 = GRAPE;
+    FRUIT_OR_COUNT fc2 = 10;
+
+    return (fc1 is string, fc2 is int);
+}
+
+type FooBarOneBoolean "foo"|"bar"|1|boolean;
+type FooBarBaz "foo"|"bar"|"baz";
+type IntTwo int|2.0;
+
+function testFiniteTypeAsFiniteTypeTrue() returns (boolean, boolean) {
+    FooBarOneBoolean f1 = "foo";
+    FooBarOneBoolean f2 = 1;
+
+    return (f1 is FooBarBaz, f2 is IntTwo);
+}
+
+function testFiniteTypeAsFiniteTypeFalse() returns (boolean, boolean) {
+    FooBarOneBoolean f1 = "foo";
+    FooBarOneBoolean f2 = 1;
+
+    return (f1 is IntTwo, f2 is FooBarBaz);
+}
+
+function testIntersectingUnionTrue() returns (boolean, boolean) {
+    string|int|typedesc x = 1;
+    return (x is int|boolean, x is json);
+}
+
+function testIntersectingUnionFalse() returns (boolean, boolean) {
+    string|int|typedesc x = int;
+    return (x is int|boolean, x is anydata);
+}
+
+function testValueTypeAsFiniteTypeTrue() returns (boolean, boolean) {
+    string s = "orange";
+    float f = 2.0;
+    return (s is Fruit, f is IntTwo);
+}
+
+function testValueTypeAsFiniteTypeFalse() returns (boolean, boolean) {
+    string s = "mango";
+    float f = 12.0;
+    return (s is Fruit, f is IntTwo);
+}
+
 const ERR_REASON = "error reason";
 const ERR_REASON_TWO = "error reason two";
 
@@ -707,58 +760,4 @@
     MyError e = error(ERR_REASON, { message: "detail message" });
     any|error f = e;
     return (f is MyError, f is error, f is MyErrorTwo);
-=======
-function testFiniteTypeAsBroaderType_1() returns boolean {
-    any a = GRAPE;
-    return a is string;
-}
-
-type FRUIT_OR_COUNT "apple"|2|"grape"|10;
-
-function testFiniteTypeAsBroaderType_2() returns (boolean, boolean) {
-    FRUIT_OR_COUNT fc1 = GRAPE;
-    FRUIT_OR_COUNT fc2 = 10;
-
-    return (fc1 is string, fc2 is int);
-}
-
-type FooBarOneBoolean "foo"|"bar"|1|boolean;
-type FooBarBaz "foo"|"bar"|"baz";
-type IntTwo int|2.0;
-
-function testFiniteTypeAsFiniteTypeTrue() returns (boolean, boolean) {
-    FooBarOneBoolean f1 = "foo";
-    FooBarOneBoolean f2 = 1;
-
-    return (f1 is FooBarBaz, f2 is IntTwo);
-}
-
-function testFiniteTypeAsFiniteTypeFalse() returns (boolean, boolean) {
-    FooBarOneBoolean f1 = "foo";
-    FooBarOneBoolean f2 = 1;
-
-    return (f1 is IntTwo, f2 is FooBarBaz);
-}
-
-function testIntersectingUnionTrue() returns (boolean, boolean) {
-    string|int|typedesc x = 1;
-    return (x is int|boolean, x is json);
-}
-
-function testIntersectingUnionFalse() returns (boolean, boolean) {
-    string|int|typedesc x = int;
-    return (x is int|boolean, x is anydata);
-}
-
-function testValueTypeAsFiniteTypeTrue() returns (boolean, boolean) {
-    string s = "orange";
-    float f = 2.0;
-    return (s is Fruit, f is IntTwo);
-}
-
-function testValueTypeAsFiniteTypeFalse() returns (boolean, boolean) {
-    string s = "mango";
-    float f = 12.0;
-    return (s is Fruit, f is IntTwo);
->>>>>>> b2b07a0e
 }