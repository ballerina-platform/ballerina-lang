// Copyright (c) 2018 WSO2 Inc. (http://www.wso2.org) All Rights Reserved.
//
// WSO2 Inc. licenses this file to you under the Apache License,
// Version 2.0 (the "License"); you may not use this file except
// in compliance with the License.
// You may obtain a copy of the License at
//
// http://www.apache.org/licenses/LICENSE-2.0
//
// Unless required by applicable law or agreed to in writing,
// software distributed under the License is distributed on an
// "AS IS" BASIS, WITHOUT WARRANTIES OR CONDITIONS OF ANY
// KIND, either express or implied.  See the License for the
// specific language governing permissions and limitations
// under the License.

type OpenEmployee record {
    string name = "";
    int id = 0;
};

type OpenPerson record {
    string name;
    int id;
};

type ClosedEmployee record {
    string name = "";
    int id = 0;
    !...
};

type Abc object {
    public string name;
    float salary;
    private int id;

    public function __init (string name, float salary, int id) {
        self.name = name;
        self.salary = salary;
        self.id = id;
    }
};

type Def object {
    public string name;
    float salary;
    private int id;
    private int idTwo = 0;

    public function __init(string name, float salary, int id) {
        self.name = name;
        self.salary = salary;
        self.id = id;
    }
};

function testBooleanRefEquality(boolean a, boolean b) returns boolean {
    return a === b && !(a !== b);
}

function testIntRefEquality(int a, int b) returns boolean {
    return a === b && !(a !== b);
}

function testByteRefEquality(byte a, byte b) returns boolean {
    return a === b && !(a !== b);
}

function testFloatRefEquality(float a, float b) returns boolean {
    return a === b && !(a !== b);
}

function testStringRefEquality(string a, string b) returns boolean {
    return a === b && !(a !== b);
}

function testRefEqualityToNil(any a) returns boolean {
    return a === () && !(a !== ());
}

function testOpenRecordRefEqualityPositive() returns boolean {
    OpenEmployee e1 = { name: "Em", id: 4000 };
    OpenEmployee e2 = e1;

    OpenEmployee e3 = { name: "Em" };
    OpenEmployee e4 = e3;

    OpenEmployee e5 = { name: "Em", id: 4000, dept: "finance" };
    OpenPerson e6 = e5;

    OpenEmployee e7 = {};
    OpenEmployee e8 = e7;
    OpenEmployee e9 = e7;

    return e1 === e2 && e3 === e4 && e5 === e6 && isRefEqual(e8, e9) && !(e1 !== e2) && !(e3 !== e4) && !(e5 !== e6);
}

function testOpenRecordRefEqualityNegative() returns boolean {
    OpenEmployee e1 = { name: "Em", id: 4000 };
    OpenEmployee e2 = {};

    OpenEmployee e3 = { name: "Em", area: 51 };
    OpenEmployee e4 = { name: "Em", area: 51 };

    OpenEmployee e5 = { name: "Em", id: 4100 };
    OpenEmployee e6 = { name: "Em", id: 4100 };

    return e1 === e2 || e3 === e4 || isRefEqual(e5, e6) || !(e1 !== e2) || !(e3 !== e4);
}


function testClosedRecordRefEqualityPositive() returns boolean {
    ClosedEmployee e1 = { name: "Em", id: 4000 };
    ClosedEmployee e2 = e1;

    ClosedEmployee e3 = {};
    ClosedEmployee e4 = e3;
    ClosedEmployee e5 = e3;

    ClosedEmployee e6 = {};
    ClosedEmployee e7 = e6;

    return e1 === e2 && e4 === e5 && isRefEqual(e6, e7) && !(e1 !== e2) && !(e4 !== e5);
}

function testClosedRecordRefEqualityNegative() returns boolean {
    ClosedEmployee e1 = { name: "Em", id: 4000 };
    ClosedEmployee e2 = {};

    ClosedEmployee e3 = { name: "Em", id: 4000 };
    ClosedEmployee e4 = e3;
    e3 = { name: "Em", id: 21 };

    return e1 === e2 || isRefEqual(e3, e4) || !(e1 !== e2);
}

function testArrayRefEqualityPositive() returns boolean {
    int[3] a = [0, 0, 0];
    int[3] b = a;

    boolean refEquals = a === b && !(a !== b);

    a = [1, 2, 3];
    b = a;

    refEquals = refEquals && a === b && !(a !== b);

    (boolean|float)[][] c = [];
    (boolean|float)[][] d = c;

    c = [[true, 1.3], [false, false, 12.2]];
    d = c;

    return refEquals && isRefEqual(c, d);
}

function testArrayRefEqualityNegative() returns boolean {
    int[2] a = [0, 0];
    int[2] b = [0, 0];

    boolean refEquals = a === b || !(a !== b);

    a = [1, 2];
    b = [1, 2];

    refEquals = refEquals && a === b || !(a !== b);

    b = a;
    a = [1, 2];

    return refEquals || isRefEqual(a, b);
}

function checkMapRefEqualityPositive() returns boolean {
<<<<<<< HEAD
    map<any> m1;
    map<any> m2 = m1;
=======
    map m1 = {};
    map m2 = m1;
>>>>>>> 135bb066

    map<string> m3 = {};
    map<string> m4 = m3;

    boolean equals = m1 === m2 && !(m1 !== m2) && isRefEqual(m3, m4);

    m1["one"] = 1;
    m1["two"] = "two";
    m1["three"] = 3.0;
    m2 = m1;

    m3.last = "last";
    m3["a"] = "a";
    m4 = m3;

    return equals && m1 === m2 && m3 === m4 && !(m1 !== m2) && !(m3 !== m4);
}

function checkMapRefEqualityNegative() returns boolean {
<<<<<<< HEAD
    map<any> m1;
    map<any> m2;
=======
    map m1 = {};
    map m2 = {};
>>>>>>> 135bb066

    boolean equals = m1 === m2 || !(m1 !== m2);

    m1.one = "hi";
    m2.one = "hi";

    equals = equals && m1 === m2 || !(m1 !== m2);

    map<int> m3 = {};
    map<int> m4 = {};

    m3.one = 1;
    m4.one = 1;

    return equals || m3 === m4 || !(m4 !== m3);
}

function checkTupleRefEqualityPositive() returns boolean {
    (string, int) t1 = ("", 0);
    (string, int) t2 = t1;

    (string, int, OpenEmployee) t3 = ("hi", 0, { name: "Em" });
    (string, int, OpenEmployee) t4 = t3;

    return t1 === t2 && t3 === t4 && !(t1 !== t2) && !(t3 !== t4);
}

function checkTupleRefEqualityNegative() returns boolean {
    (boolean, int) t1 = (false, 0);
    (boolean, int) t2 = (false, 0);

    (string, ClosedEmployee) t3 = ("hi", { name: "EmZee" });
    (string, ClosedEmployee) t4 = ("hi", { name: "Em" });

    return t1 === t2 || t3 === t4 && !(t1 !== t2) && !(t3 !== t4);
}

function checkJsonRefEqualityPositive() returns boolean {
    json j = { Hello: "World" };
    json j2 = j;
    boolean equals = j === j2 && !(j2 !== j);

    j = "Hello";
    j2 = j;
    equals = equals && j === j2 && !(j !== j2);

    int[] intArr = [1, 2, 3];
    json[] jArr = intArr;
    int[] intArrTwo = intArr;
    equals = equals && isRefEqual(intArrTwo, jArr);

    string[] strArr = ["hello world", "ballerina"];
    jArr = strArr;
    string[] strArrTwo = strArr;
    equals = equals && isRefEqual(strArrTwo, jArr);

    (string, int) tup = ("hi", 1);
    (string, int) tup1 = tup;
    (json, int) jTup = tup;
    return equals && isRefEqual(jTup, tup1);
}

function checkJsonRefEqualityNegative() returns boolean {
    json j = { Hello: "World" };
    json j2 = { Hello: "World" };

    return j === j2 && !(j2 !== j);
}

function testIntByteRefEqualityPositive() returns boolean {
    byte a = 0;
    int b = 0;

    boolean equals = a === b && !(a !== b);

    a = 5;
    b = 5;

    return equals && a === b && !(a !== b);
}

function testIntByteEqualityNegative() returns boolean {
    byte a = 5;
    int b = 50;
    return a === b && !(a !== b);
}

function testXmlRefEqualityPositive() returns boolean {
    xml x1 = xml `<foo> </foo>`;
    xml x2 = x1;

    xml x3 = xml `<book><name>The Lost World<!-- I'm a comment --></name></book>`;
    xml x4 = x3;
    xml x5 = x3;

    return x1 === x2 && x4 === x5 && !(x1 !== x2) && !(x4 !== x5);
}

function testXmlRefEqualityNegative() returns boolean {
    xml x1 = xml `<book>The Lot World</book>`;
    xml x2 = xml `<book>The Lost World</book>`;

    xml x3 = xml `<book><name>The Lost World<!-- I'm a comment --></name></book>`;
    xml x4 = x3;
    x3 = xml `<book><name>The World</name></book>`;
    return x1 === x2 || x3 === x4 || !(x1 !== x2) || !(x4 !== x3);
}

function testObjectRefEqualityPositive() returns boolean {
    Def abcOne = new("abc", 100.0, 23);
    Abc abcTwo = abcOne;
    Abc abcThree = abcOne;
    boolean refEquals = abcTwo === abcOne && abcOne === abcThree && abcTwo === abcThree &&
        !(abcTwo !== abcOne) && !(abcOne !== abcThree) && !(abcTwo !== abcThree);

    abcThree = abcTwo;
    return refEquals && isRefEqual(abcThree, abcTwo) && abcTwo === abcThree && !(abcTwo !== abcThree);
}

function testObjectRefEqualityNegative() returns boolean {
    Abc abcOne = new("abc", 100.0, 23);
    Abc abcTwo = new("abc", 100.0, 23);
    boolean refEquals = abcOne === abcTwo || abcTwo === abcOne || !(abcTwo !== abcOne);

    Abc abcThree = abcTwo;
    return refEquals || isRefEqual(abcThree, abcOne);
}

function testValueTypeAndRefTypeEqualityPositive() returns boolean {
    int i = 5;
    json j = 5;

    boolean refEquals = i === j && !(i !== j);

    int|boolean|OpenEmployee a = true;
    boolean b = true;
    refEquals = refEquals && a === b && !(a !== b);

    any c = "hello world";
    string s = "hello world";
    return refEquals && c === s && !(c !== s);
}

function testValueTypeAndRefTypeEqualityNegative() returns boolean {
    int i = 5;
    json j = 15;

    boolean refEquals = i === j || !(i !== j);

    int|string|OpenEmployee a = "hello world";
    string s = "hello";
    refEquals = refEquals || a === s || !(s !== a);

    any b = true; // TODO: change to anydata
    return refEquals || isRefEqual(b, j) || isRefEqual(b, i) || isRefEqual(a, b);
}

function testValueTypesAsRefTypesEqualityPositive() returns boolean {
    any i = 5;
    int|float|byte j = 5;
    boolean refEquals = i === j && !(j !== i);

    i = 342.1;
    j = 342.1;
    refEquals = refEquals && i === j && !(j !== i);

    byte b = 45;
    i = b;
    j = b;
    refEquals = refEquals && i === j && !(j !== i);

    int|boolean|OpenEmployee a = true;
    anydata bool = true;
    refEquals = refEquals && a === bool && !(bool !== a);

    json c = "hello world";
    string s = "hello world";
    return refEquals && isRefEqual(c, s);
}

function testValueTypesAsRefTypesEqualityNegative() returns boolean {
    int|float i = 5;
    json j = 15;

    boolean refEquals = i === j || !(i !== j);

    int|string|OpenEmployee a = "hello world";
    any s = "hello";
    refEquals = refEquals || a === s || !(s !== a);

    anydata b = true;
    return refEquals || isRefEqual(b, j) || isRefEqual(b, i) || isRefEqual(a, b);
}

function isRefEqual(any a, any b) returns boolean {
    return a === b && !(b !== a);
}
<|MERGE_RESOLUTION|>--- conflicted
+++ resolved
@@ -173,13 +173,8 @@
 }
 
 function checkMapRefEqualityPositive() returns boolean {
-<<<<<<< HEAD
-    map<any> m1;
+    map<any> m1 = {};
     map<any> m2 = m1;
-=======
-    map m1 = {};
-    map m2 = m1;
->>>>>>> 135bb066
 
     map<string> m3 = {};
     map<string> m4 = m3;
@@ -199,13 +194,8 @@
 }
 
 function checkMapRefEqualityNegative() returns boolean {
-<<<<<<< HEAD
-    map<any> m1;
-    map<any> m2;
-=======
-    map m1 = {};
-    map m2 = {};
->>>>>>> 135bb066
+    map<any> m1 = {};
+    map<any> m2 = {};
 
     boolean equals = m1 === m2 || !(m1 !== m2);
 
