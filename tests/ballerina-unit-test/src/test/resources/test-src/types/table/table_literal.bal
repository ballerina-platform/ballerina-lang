// Copyright (c) 2018 WSO2 Inc. (http://www.wso2.org) All Rights Reserved.
//
// WSO2 Inc. licenses this file to you under the Apache License,
// Version 2.0 (the "License"); you may not use this file except
// in compliance with the License.
// You may obtain a copy of the License at
//
// http://www.apache.org/licenses/LICENSE-2.0
//
// Unless required by applicable law or agreed to in writing,
// software distributed under the License is distributed on an
// "AS IS" BASIS, WITHOUT WARRANTIES OR CONDITIONS OF ANY
// KIND, either express or implied.  See the License for the
// specific language governing permissions and limitations
// under the License.

import ballerina/h2;
import ballerina/io;
import ballerina/sql;

type Person record {
    int id = 0;
    int age = 0;
    float salary = 0.0;
    string name = "";
    boolean married = false;
};

type Company record {
    int id;
    string name;
};

type TypeTest record {
    int id;
    json jsonData;
    xml xmlData;
};

type BlobTypeTest record {
    int id;
    byte[] blobData;
};

type AnyTypeTest record {
    int id;
    any anyData;
};

type ArraTypeTest record {
    int id;
    int[] intArrData;
    float[] floatArrData;
    string[] stringArrData;
    boolean[] booleanArrData;
};

type ResultCount record {
    int COUNTVAL;
};

table<Person> dt1 = table{};
table<Company> dt2 = table{};

function testEmptyTableCreate() returns (int, int) {
    table<Person> dt3 = table{};
    table<Person> dt4 = table{};
    table<Company> dt5 = table{};
    table<Person> dt6;
    table<Company> dt7;
    table<record {}> dt8;
    int count1 = checkTableCount("TABLE_PERSON_%");
    int count2 = checkTableCount("TABLE_COMPANY_%");
    return (count1, count2);
}

function checkTableCount(string tablePrefix) returns (int) {
    h2:Client testDB = new(<h2:InMemoryConfig>{
        name: "TABLEDB",
        username: "SA",
        password: "",
        poolOptions: { maximumPoolSize: 1 }
    });

    sql:Parameter p1 = { sqlType: sql:TYPE_VARCHAR, value: tablePrefix };

    int count = 0;
    var dt = testDB->select("SELECT count(*) as count FROM INFORMATION_SCHEMA.TABLES WHERE TABLE_NAME like
         ?", ResultCount, p1);
    if (dt is table<ResultCount>) {
        while (dt.hasNext()) {
            var ret = dt.getNext();
            if (ret is ResultCount) {
                count = ret.COUNTVAL;
            } else {
                count = -1;
            }
        }
    }
    testDB.stop();
    return count;
}

function testAddData() returns (int, int, int, int[], int[], int[]) {
    Person p1 = { id: 1, age: 30, salary: 300.50, name: "jane", married: true };
    Person p2 = { id: 2, age: 20, salary: 200.50, name: "martin", married: true };
    Person p3 = { id: 3, age: 32, salary: 100.50, name: "john", married: false };

    Company c1 = { id: 100, name: "ABC" };

    table<Person> dt3 = table{};
    table<Person> dt4 = table{};
    table<Company> ct1 = table{};

    _ = dt3.add(p1);
    _ = dt3.add(p2);

    _ = dt4.add(p3);

    _ = ct1.add(c1);

    int count1 = dt3.count();
    int[] dt1data = [];
    int i = 0;
    while (dt3.hasNext()) {
        var p = dt3.getNext();
        if (p is Person) {
            dt1data[i] = p.id;
        }
        i = i + 1;
    }

    int count2 = dt4.count();
    int[] dt2data = [];
    i = 0;
    while (dt4.hasNext()) {
        var p = dt4.getNext();
        if (p is Person) {
            dt2data[i] = p.id;
        }
        i = i + 1;
    }

    int count3 = ct1.count();
    int[] ct1data = [];
    i = 0;
    while (ct1.hasNext()) {
        var p = ct1.getNext();
        if (p is Company) {
            ct1data[i] = p.id;
        }
        i = i + 1;
    }
    return (count1, count2, count3, dt1data, dt2data, ct1data);
}

function testTableAddInvalid() returns string {
    Company c1 = { id: 100, name: "ABC" };

    table<Person> dt3 = table{};
    var ret = dt3.add(c1);
    string s = ret is error ? <string>ret.detail().message : "nil";
    return s;
}

function testMultipleAccess() returns (int, int, int[], int[]) {
    Person p1 = { id: 1, age: 30, salary: 300.50, name: "jane", married: true };
    Person p2 = { id: 2, age: 20, salary: 200.50, name: "martin", married: true };
    Person p3 = { id: 3, age: 32, salary: 100.50, name: "john", married: false };

    table<Person> dt3 = table{};
    _ = dt3.add(p1);
    _ = dt3.add(p2);
    _ = dt3.add(p3);

    int count1 = dt3.count();
    int[] dtdata1 = [];
    int i = 0;
    while (dt3.hasNext()) {
        var p = dt3.getNext();
        if (p is Person) {
            dtdata1[i] = p.id;
        }
        i = i + 1;
    }

    int count2 = dt3.count();
    int[] dtdata2 = [];
    i = 0;
    while (dt3.hasNext()) {
        var p = dt3.getNext();
        if (p is Person) {
            dtdata2[i] = p.id;
        }
        i = i + 1;
    }
    return (count1, count2, dtdata1, dtdata2);
}

function testLoopingTable() returns (string) {
    Person p1 = { id: 1, age: 30, salary: 300.50, name: "jane", married: true };
    Person p2 = { id: 2, age: 20, salary: 200.50, name: "martin", married: true };
    Person p3 = { id: 3, age: 32, salary: 100.50, name: "john", married: false };

    table<Person> dt = table{};
    _ = dt.add(p1);
    _ = dt.add(p2);
    _ = dt.add(p3);

    string names = "";

    while (dt.hasNext()) {
        var p = dt.getNext();
        if (p is Person) {
            names = names + p.name + "_";
        }
    }
    return names;
}

function testToJson() returns (json|error) {
    Person p1 = { id: 1, age: 30, salary: 300.50, name: "jane", married: true };
    Person p2 = { id: 2, age: 20, salary: 200.50, name: "martin", married: true };
    Person p3 = { id: 3, age: 32, salary: 100.50, name: "john", married: false };

    table<Person> dt = table{};
    _ = dt.add(p1);
    _ = dt.add(p2);
    _ = dt.add(p3);

    json j = check json.convert(dt);
    return j;
}

function testToXML() returns (xml|error) {
    Person p1 = { id: 1, age: 30, salary: 300.50, name: "jane", married: true };
    Person p2 = { id: 2, age: 20, salary: 200.50, name: "martin", married: true };
    Person p3 = { id: 3, age: 32, salary: 100.50, name: "john", married: false };

    table<Person> dt = table{};
    _ = dt.add(p1);
    _ = dt.add(p2);
    _ = dt.add(p3);

    xml x = check xml.convert(dt);
    return x;
}

function testPrintData() {
    Person p1 = { id: 1, age: 30, salary: 300.50, name: "jane", married: true };
    Person p2 = { id: 2, age: 20, salary: 200.50, name: "martin", married: true };
    Person p3 = { id: 3, age: 32, salary: 100.50, name: "john", married: false };

    table<Person> dt = table{
        { key id, key age,  salary, name, married }
    };
    _ = dt.add(p1);
    _ = dt.add(p2);
    _ = dt.add(p3);

   io:println(dt);
}

function testPrintDataEmptyTable() {
    table<Person> dt = table{};
    io:println(dt);
}

function testTableDrop() {
    Person p1 = { id: 1, age: 30, salary: 300.50, name: "jane", married: true };

    table<Person> dt = table{};
    _ = dt.add(p1);
}

function testTableWithAllDataToJson() returns (json|error) {
    json j1 = { name: "apple", color: "red", price: 30.3 };
    xml x1 = xml `<book>The Lost World</book>`;
    TypeTest t1 = { id: 1, jsonData: j1, xmlData: x1 };
    TypeTest t2 = { id: 2, jsonData: j1, xmlData: x1 };

    table<TypeTest> dt3 = table{};
    _ = dt3.add(t1);
    _ = dt3.add(t2);

    json j = check json.convert(dt3);
    return j;
}

function testTableWithAllDataToXml() returns (xml|error) {
    json j1 = { name: "apple", color: "red", price: 30.3 };
    xml x1 = xml `<book>The Lost World</book>`;
    TypeTest t1 = { id: 1, jsonData: j1, xmlData: x1 };
    TypeTest t2 = { id: 2, jsonData: j1, xmlData: x1 };

    table<TypeTest> dt3 = table{};
    _ = dt3.add(t1);
    _ = dt3.add(t2);

    xml x = check xml.convert(dt3);
    return x;
}


function testTableWithAllDataToStruct() returns (json, xml)|error {
    json j1 = { name: "apple", color: "red", price: 30.3 };
    xml x1 = xml `<book>The Lost World</book>`;
    TypeTest t1 = { id: 1, jsonData: j1, xmlData: x1 };

    table<TypeTest> dt3 = table{};
    _ = dt3.add(t1);

    json jData = {};
    xml xData = xml ` `;
    while (dt3.hasNext()) {
        var x = dt3.getNext();
        if (x is TypeTest) {
            jData = x.jsonData;
            xData = x.xmlData;
        }
    }
    return (jData, xData);
}

function testTableWithBlobDataToJson() returns (json|error) {
    string text = "Sample Text";
    byte[] content = text.toByteArray("UTF-8");
    BlobTypeTest t1 = { id: 1, blobData: content };

    table<BlobTypeTest> dt3 = table{};
    _ = dt3.add(t1);

    json j = check json.convert(dt3);
    return j;
}

function testTableWithBlobDataToXml() returns (xml|error) {
    string text = "Sample Text";
    byte[] content = text.toByteArray("UTF-8");
    BlobTypeTest t1 = { id: 1, blobData: content };

    table<BlobTypeTest> dt3 = table{};
    _ = dt3.add(t1);

    xml x = check xml.convert(dt3);
    return x;
}

function testTableWithBlobDataToStruct() returns (byte[]|error) {
    string text = "Sample Text";
    byte[] content = text.toByteArray("UTF-8");
    BlobTypeTest t1 = { id: 1, blobData: content };

    table<BlobTypeTest> dt3 = table{};
    _ = dt3.add(t1);

    byte[] bData = [];
    while (dt3.hasNext()) {
        var x = dt3.getNext();
        if (x is BlobTypeTest) {
            bData = x.blobData;
        }
    }
    return bData;
}

function testTableWithAnyDataToJson() returns (json|error) {
    AnyTypeTest t1 = { id: 1, anyData: "Sample Text" };

    table<AnyTypeTest> dt3 = table{};
    _ = dt3.add(t1);

    json j = check json.convert(dt3);
    return j;
}

function testStructWithDefaultDataToJson() returns (json|error) {
    Person p1 = { id: 1 };

    table<Person> dt3 = table{};
    _ = dt3.add(p1);

    json j = check json.convert(dt3);
    return j;
}

function testStructWithDefaultDataToXml() returns (xml|error) {
    Person p1 = { id: 1 };

    table<Person> dt3 = table{};
    _ = dt3.add(p1);

    xml x = check xml.convert(dt3);
    return x;
}


function testStructWithDefaultDataToStruct() returns (int, float, string, boolean)|error {
    Person p1 = { id: 1 };

    table<Person> dt3 = table{};
    _ = dt3.add(p1);

    int iData = -1;
    float fData = -1;
    string sData = "";
    boolean bData = true;

    while (dt3.hasNext()) {
        var x = <Person>dt3.getNext();
        iData = x.age;
        fData = x.salary;
        sData = x.name;
        bData = x.married;
    }
    return (iData, fData, sData, bData);
}

function testTableWithArrayDataToJson() returns (json|error) {
    int[] intArray = [1, 2, 3];
    float[] floatArray = [11.1, 22.2, 33.3];
    string[] stringArray = ["Hello", "World"];
    boolean[] boolArray = [true, false, true];
    ArraTypeTest t1 = { id: 1, intArrData: intArray, floatArrData: floatArray, stringArrData: stringArray,
        booleanArrData: boolArray };

    int[] intArray2 = [10, 20, 30];
    float[] floatArray2 = [111.1, 222.2, 333.3];
    string[] stringArray2 = ["Hello", "World", "test"];
    boolean[] boolArray2 = [false, false, true];
    ArraTypeTest t2 = { id: 2, intArrData: intArray2, floatArrData: floatArray2, stringArrData: stringArray2,
        booleanArrData: boolArray2 };

    table<ArraTypeTest> dt3 = table{};
    _ = dt3.add(t1);
    _ = dt3.add(t2);

    json j = check json.convert(dt3);
    return j;
}

function testTableWithArrayDataToXml() returns (xml|error) {
    int[] intArray = [1, 2, 3];
    float[] floatArray = [11.1, 22.2, 33.3];
    string[] stringArray = ["Hello", "World"];
    boolean[] boolArray = [true, false, true];
    ArraTypeTest t1 = { id: 1, intArrData: intArray, floatArrData: floatArray, stringArrData: stringArray,
        booleanArrData: boolArray };

    int[] intArray2 = [10, 20, 30];
    float[] floatArray2 = [111.1, 222.2, 333.3];
    string[] stringArray2 = ["Hello", "World", "test"];
    boolean[] boolArray2 = [false, false, true];
    ArraTypeTest t2 = { id: 2, intArrData: intArray2, floatArrData: floatArray2, stringArrData: stringArray2,
        booleanArrData: boolArray2 };

    table<ArraTypeTest> dt3 = table{};
    _ = dt3.add(t1);
    _ = dt3.add(t2);

    xml x = check xml.convert(dt3);
    return x;
}

function testTableWithArrayDataToStruct() returns (int[], float[], string[], boolean[])|error {
    int[] intArray = [1, 2, 3];
    float[] floatArray = [11.1, 22.2, 33.3];
    string[] stringArray = ["Hello", "World"];
    boolean[] boolArray = [true, false, true];
    ArraTypeTest t1 = { id: 1, intArrData: intArray, floatArrData: floatArray, stringArrData: stringArray,
        booleanArrData: boolArray };

    table<ArraTypeTest> dt3 = table{};
    _ = dt3.add(t1);

    int[] intArr = [];
    float[] floatArr = [];
    string[] stringArr = [];
    boolean[] boolArr = [];

    while (dt3.hasNext()) {
        var x = dt3.getNext();
        if (x is ArraTypeTest) {
            intArr = x.intArrData;
            floatArr = x.floatArrData;
            stringArr = x.stringArrData;
            boolArr = x.booleanArrData;
        }
    }
    return (intArr, floatArr, stringArr, boolArr);
}

function testTableRemoveSuccess() returns (int, json)|error {
    Person p1 = { id: 1, age: 35, salary: 300.50, name: "jane", married: true };
    Person p2 = { id: 2, age: 20, salary: 200.50, name: "martin", married: true };
    Person p3 = { id: 3, age: 32, salary: 100.50, name: "john", married: false };

    table<Person> dt = table{};
    _ = dt.add(p1);
    _ = dt.add(p2);
    _ = dt.add(p3);

    int count = check dt.remove(isBelow35);
    json j = check json.convert(dt);

    return (count, j);
}

function testTableRemoveSuccessMultipleMatch() returns (int, json)|error {
    Person p1 = { id: 1, age: 35, salary: 300.50, name: "john", married: true };
    Person p2 = { id: 2, age: 20, salary: 200.50, name: "martin", married: true };
    Person p3 = { id: 3, age: 32, salary: 100.50, name: "john", married: false };

    table<Person> dt = table{};
    _ = dt.add(p1);
    _ = dt.add(p2);
    _ = dt.add(p3);

    int count = check dt.remove(isJohn);
    json j = check json.convert(dt);

    return (count, j);
}

function testTableRemoveFailed() returns (int, json)|error {
    Person p1 = { id: 1, age: 35, salary: 300.50, name: "jane", married: true };
    Person p2 = { id: 2, age: 40, salary: 200.50, name: "martin", married: true };
    Person p3 = { id: 3, age: 42, salary: 100.50, name: "john", married: false };


    table<Person> dt = table{};
    _ = dt.add(p1);
    _ = dt.add(p2);
    _ = dt.add(p3);

    int count = check dt.remove(isBelow35);
    json j = check json.convert(dt);

    return (count, j);
}

function testTableAddAndAccess() returns (string, string)|error {
    Person p1 = { id: 1, age: 35, salary: 300.50, name: "jane", married: true };
    Person p2 = { id: 2, age: 40, salary: 200.50, name: "martin", married: true };
    Person p3 = { id: 3, age: 42, salary: 100.50, name: "john", married: false };


    table<Person> dt = table{};
    _ = dt.add(p1);
    _ = dt.add(p2);

    json j1 = check json.convert(dt);
    string s1 = j1.toString();

    _ = dt.add(p3);
    json j2 = check json.convert(dt);
    string s2 = j2.toString();

    return (s1, s2);
}

function testRemoveWithInvalidRecordType() returns string {
    Person p1 = { id: 1, age: 35, salary: 300.50, name: "jane", married: true };
    Person p2 = { id: 2, age: 40, salary: 200.50, name: "martin", married: true };
    Person p3 = { id: 3, age: 42, salary: 100.50, name: "john", married: false };

    table<Person> dt = table{};
    _ = dt.add(p1);
    _ = dt.add(p2);
    _ = dt.add(p3);

    string returnStr = "";
    var ret = dt.remove(isBelow35Invalid);
    if (ret is int) {
<<<<<<< HEAD
        returnStr = string.convert(ret);
    } else if (ret is error) {
=======
        returnStr = <string>ret;
    } else {
>>>>>>> d1cd005d
        returnStr = <string>ret.detail().message;
    }
    return returnStr;
}

function testRemoveWithInvalidParamType() returns string {
    Person p1 = { id: 1, age: 35, salary: 300.50, name: "jane", married: true };
    Person p2 = { id: 2, age: 40, salary: 200.50, name: "martin", married: true };
    Person p3 = { id: 3, age: 42, salary: 100.50, name: "john", married: false };


    table<Person> dt = table{};
    _ = dt.add(p1);
    _ = dt.add(p2);
    _ = dt.add(p3);

    string returnStr = "";
    var ret = dt.remove(isBelow35InvalidParam);
    if (ret is int) {
<<<<<<< HEAD
        returnStr = string.convert(ret);
    } else if (ret is error) {
=======
        returnStr = <string>ret;
    } else {
>>>>>>> d1cd005d
        returnStr = <string>ret.detail().message;
    }
    return returnStr;
}


function getPersonId(Person p) returns (int) {
    return p.id;
}

function getCompanyId(Company p) returns (int) {
    return p.id;
}

function isBelow35(Person p) returns (boolean) {
    return p.age < 35;
}

function isJohn(Person p) returns (boolean) {
    return p.name == "john";
}

function isBelow35Invalid(Company p) returns (boolean) {
    return p.id < 35;
}

function isBelow35InvalidParam(int p) returns (boolean) {
    return true;
}<|MERGE_RESOLUTION|>--- conflicted
+++ resolved
@@ -572,13 +572,8 @@
     string returnStr = "";
     var ret = dt.remove(isBelow35Invalid);
     if (ret is int) {
-<<<<<<< HEAD
         returnStr = string.convert(ret);
-    } else if (ret is error) {
-=======
-        returnStr = <string>ret;
     } else {
->>>>>>> d1cd005d
         returnStr = <string>ret.detail().message;
     }
     return returnStr;
@@ -598,13 +593,8 @@
     string returnStr = "";
     var ret = dt.remove(isBelow35InvalidParam);
     if (ret is int) {
-<<<<<<< HEAD
         returnStr = string.convert(ret);
-    } else if (ret is error) {
-=======
-        returnStr = <string>ret;
     } else {
->>>>>>> d1cd005d
         returnStr = <string>ret.detail().message;
     }
     return returnStr;
