--- conflicted
+++ resolved
@@ -579,7 +579,7 @@
                                 string_array, boolean_array) values (?,?,?,?,?,?)",
         paraID, paraInt, paraLong, paraFloat, paraString, paraBool);
     int updatedCount = -1;
-    if (updateRet is sql:Result) {
+    if (updateRet is sql:UpdateResult) {
         updatedCount = updateRet.updatedRowCount;
     }
     var dtRet = testDB->select("SELECT int_array, long_array, float_array, boolean_array, string_array
@@ -601,13 +601,8 @@
             }
         }
     }
-<<<<<<< HEAD
-    testDB.stop();
+    _ = testDB.stop();
     return (updatedCount, intArrLen, longArrLen, floatArrLen, boolArrLen, strArrLen);
-=======
-    _ = testDB.stop();
-    return (updateRet is int ? updateRet : -1, intArrLen, longArrLen, floatArrLen, boolArrLen, strArrLen);
->>>>>>> 144bacd3
 }
 
 function testDateTime(int datein, int timein, int timestampin) returns (string, string, string, string) {
@@ -830,7 +825,7 @@
     sql:Parameter para0 = { sqlType: sql:TYPE_INTEGER, value: 10 };
     sql:Parameter para1 = { sqlType: sql:TYPE_BLOB, value: blobData };
     var insertCountRet = testDB->update("Insert into ComplexTypes (row_id, blob_type) values (?,?)", para0, para1);
-    int insertCount = insertCountRet is sql:Result ? insertCountRet.updatedRowCount : -1;
+    int insertCount = insertCountRet is sql:UpdateResult ? insertCountRet.updatedRowCount : -1;
 
     _ = testDB.stop();
     return insertCount;
@@ -1207,7 +1202,7 @@
     sql:Parameter para4 = { sqlType: sql:TYPE_INTEGER, value: 2147483647 };
     sql:Parameter para5 = { sqlType: sql:TYPE_BIGINT, value: 9223372036854775807 };
     var updateRet1 = testDB->update(insertSQL, para1, para2, para3, para4, para5);
-    maxInsert = updateRet1 is sql:Result ? updateRet1.updatedRowCount : maxInsert;
+    maxInsert = updateRet1 is sql:UpdateResult ? updateRet1.updatedRowCount : maxInsert;
 
     //Insert signed min
     para1 = { sqlType: sql:TYPE_INTEGER, value: 2 };
@@ -1216,7 +1211,7 @@
     para4 = { sqlType: sql:TYPE_INTEGER, value: -2147483648 };
     para5 = { sqlType: sql:TYPE_BIGINT, value: -9223372036854775808 };
     var updateRet2 = testDB->update(insertSQL, para1, para2, para3, para4, para5);
-    minInsert = updateRet2 is sql:Result ? updateRet2.updatedRowCount : minInsert;
+    minInsert = updateRet2 is sql:UpdateResult ? updateRet2.updatedRowCount : minInsert;
 
     //Insert null
     para1 = { sqlType: sql:TYPE_INTEGER, value: 3 };
@@ -1225,7 +1220,7 @@
     para4 = { sqlType: sql:TYPE_INTEGER, value: () };
     para5 = { sqlType: sql:TYPE_BIGINT, value: () };
     var updateRet3 = testDB->update(insertSQL, para1, para2, para3, para4, para5);
-    nullInsert = updateRet3 is sql:Result ? updateRet3.updatedRowCount : nullInsert;
+    nullInsert = updateRet3 is sql:UpdateResult ? updateRet3.updatedRowCount : nullInsert;
 
     var dtRet = testDB->select(selectSQL, ());
 
@@ -1288,14 +1283,14 @@
     sql:Parameter para3 = { sqlType: sql:TYPE_CLOB, value: text };
     sql:Parameter para4 = { sqlType: sql:TYPE_BINARY, value: content };
     var updateRet1 = testDB->update(insertSQL, para1, para2, para3, para4);
-    retDataInsert = updateRet1 is sql:Result ? updateRet1.updatedRowCount : retDataInsert;
+    retDataInsert = updateRet1 is sql:UpdateResult ? updateRet1.updatedRowCount : retDataInsert;
     //Insert null values
     para1 = { sqlType: sql:TYPE_INTEGER, value: 200 };
     para2 = { sqlType: sql:TYPE_BLOB, value: () };
     para3 = { sqlType: sql:TYPE_CLOB, value: () };
     para4 = { sqlType: sql:TYPE_BINARY, value: () };
     var updateRet2 = testDB->update(insertSQL, para1, para2, para3, para4);
-    retNullInsert = updateRet2 is sql:Result ? updateRet2.updatedRowCount : retNullInsert;
+    retNullInsert = updateRet2 is sql:UpdateResult ? updateRet2.updatedRowCount : retNullInsert;
 
     var selectRet = testDB->select(selectSQL, ());
 
