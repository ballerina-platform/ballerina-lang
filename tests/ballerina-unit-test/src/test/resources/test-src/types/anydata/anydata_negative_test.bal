// Copyright (c) 2018 WSO2 Inc. (http://www.wso2.org) All Rights Reserved.
//
// WSO2 Inc. licenses this file to you under the Apache License,
// Version 2.0 (the "License"); you may not use this file except
// in compliance with the License.
// You may obtain a copy of the License at
//
// http://www.apache.org/licenses/LICENSE-2.0
//
// Unless required by applicable law or agreed to in writing,
// software distributed under the License is distributed on an
// "AS IS" BASIS, WITHOUT WARRANTIES OR CONDITIONS OF ANY
// KIND, either express or implied.  See the License for the
// specific language governing permissions and limitations
// under the License.

type Foo record {
    int ra = 0;
    any...
};

type Bar object {
    int oa = 0;
};

type Employee record {
    int id;
    string name;
    float salary;
    !...
};

type ValueType int|float|string|boolean|byte;
type DataType ValueType|table|json|xml|Bar|map<anydata>|anydata[]|();

function testInvalidAssignmentsWithLiterals() {
    anydata adrl = {a: 15};
    anydata adcrl = {ca: 30};
    anydata adjl = { name: "apple", color: "red", price: 40 };
    anydata adtupl = (123, 23.45, "hello world!");
    // TODO: Enable the below scenario after https://github.com/ballerina-platform/ballerina-lang/issues/10914 is fixed
    // anydata adtl = table {
    //                        { primarykey id, name, salary },
    //                        [
    //                          { 1, "Mary", 300.5 },
    //                          { 2, "John", 200.5 },
    //                          { 3, "Jim", 330.5 }
    //                        ]
    //                    }; 
}

function testInvalidMapAssignments() {
    anydata ad;

<<<<<<< HEAD
    map<any> m;
=======
    map m = {};
>>>>>>> 135bb066
    ad = m;

    map<any> m2 = {};
    ad = m2;

    map<Bar> mo = {};
    ad = mo;

    map<function (string) returns boolean> mfp = {};
    ad = mfp;

    map<typedesc> mtd = {};
    ad = mtd;

    map<stream> mst = {};
    ad = mst;

    map<any[]> mar = {};
    ad = mar;

    map<map<map>> mnested = {};
    ad = mnested;

    map<Foo> mr = {};
    ad = mr;

    map<(DataType, string)> mtup = {};
    ad = mtup;

    map<((DataType, string), Bar)> mtup2 = {};
    ad = mtup2;

    map<DataType> mu = {};
    ad = mu;
}

function testInvalidArrayAssignments() {
    anydata ad;

    Bar[] abar = [];
    ad = abar;

    (function (string) returns boolean)[] afp = [];
    ad = afp;

    any[] aa = [];
    ad = aa;

    typedesc[] atd = [];
    ad = atd;

    stream[] ast = [];
    ad = ast;

    any[][] a2a = [];
    ad = a2a;

    map[] am = [];
    ad = am;

    map<Bar>[] ambar = [];
    ad = ambar;

    Foo[] ar = [];
    ad = ar;

    DataType[] au = [];
    ad = au;

    ((DataType, string), int, float)[] atup = [];
    ad = atup;
}

function testInvalidUnionAssignments() {
    DataType dt = "hello world!";
    anydata ad = dt;
}

function testInvalidTupleAssignments() {
    (int, float, Bar) t1 = (10, 23.45, new Bar());
    anydata ad = t1;

    (DataType, int) t2 = ("hello world!", 10);
    ad = t2;

    ((DataType, int), string, int) t3 = (("hello world!", 10), "foo", 20);
    ad = t3;
}

function testInvalidMapInsertions() {
    map<anydata> m;
    m["bar"] = new Bar();

    DataType dt = "hello world!";
    m.datatype = dt;
}<|MERGE_RESOLUTION|>--- conflicted
+++ resolved
@@ -52,11 +52,7 @@
 function testInvalidMapAssignments() {
     anydata ad;
 
-<<<<<<< HEAD
-    map<any> m;
-=======
-    map m = {};
->>>>>>> 135bb066
+    map<any> m = {};
     ad = m;
 
     map<any> m2 = {};
