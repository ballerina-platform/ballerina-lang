function mapAccessTest(int x, int y) returns (int) {
    map testMap;
    int xx;
    int yy;
    testMap["first"] = x;
    testMap["second"] = y;
    testMap["third"] = x + y;
    testMap["forth"] = x - y;
    xx = check <int> testMap.first;
    yy = check <int> testMap.second;

    return xx + yy;
}

function mapReturnTest(string firstName, string lastName) returns (map) {
    map testMap;
    testMap["fname"] = firstName;
    testMap["lname"] = lastName;
    testMap[ firstName + lastName ] = firstName + lastName;
    return testMap;
}

function testArrayAccessAsIndexOfMapt() returns (string) {
    map namesMap = {fname:"Supun",lname:"Setunga"};
    string[] keys = ["fname","lname"];
    string key;
    key = namesMap[keys[0]] but { () => "", any a => <string> a};
    return key;
}

function testAccessThroughVar() returns (string) {
    map m;
    m["x"] = "a";
    m["y"] = "b";
    m["z"] = "c";
    return constructString(m);
}

function constructString(map m) returns (string) {
    string [] keys = m.keys();
    int len = lengthof keys;
    int i = 0;
    string returnStr = "";
    while (i < len) {
        string key = keys[i];
        string val =  m[key] but { () => "", any a => <string> a};
        returnStr = returnStr + key + ":" + val + ", ";
        i = i + 1;
    }
    return returnStr;
}

function testMapClear() returns (int) {
    map namesMap = {fname:"Supun", lname:"Setunga", sname:"Kevin", tname:"Ratnasekera"};
    namesMap.clear();
    return lengthof namesMap;
}

function testHasKeyPositive() returns (boolean) {
    map namesMap = {fname:"Supun", lname:"Setunga", sname:"Kevin", tname:"Ratnasekera"};
    return namesMap.hasKey("fname");
}

function testHasKeyNegative() returns (boolean) {
    map namesMap = {fname:"Supun", lname:"Setunga", sname:"Kevin", tname:"Ratnasekera"};
    return namesMap.hasKey("fname2");
}

function testGetMapValues () returns (string, string) {
    json j = {"city":"Colombo", "country":"SriLanka"};
    int[] arr = [7,8,9];
    map address = {city:"CA", "country":"USA"};
    map<map>[] addressArray=[{address:{city:"Colombo", "country":"SriLanka"}},
                               {address:{city:"Kandy", "country":"SriLanka"}},
                               {address:{city:"Galle", "country":"SriLanka"}}];
    map m = { name:"Supun",
                  age:25,
                  gpa:2.81,
                  status:true,
                  info:null,
                  address:address,
                  intArray:arr,
                  addressArray:addressArray,
                  finfo:j
                };
    any[] values = m.values();
    var nam = <string> values[0];
    var jsn = check <json> values[8];
    var city = check <string> jsn.city;
    return (nam, city);
}

function testMapRemovePositive() returns (boolean, boolean, boolean) {
    map namesMap = {fname:"Supun", lname:"Setunga", sname:"Kevin", tname:"Ratnasekera"};
    return (namesMap.hasKey("fname"), namesMap.remove("fname"), namesMap.hasKey("fname"));
}

function testMapRemoveNegative() returns (boolean, boolean, boolean) {
    map namesMap = {fname:"Supun", lname:"Setunga", sname:"Kevin", tname:"Ratnasekera"};
    return (namesMap.hasKey("fname2"), namesMap.remove("fname2"), namesMap.hasKey("fname2"));
}

function testMapConcurrentAccess() returns int {
    map<int> intMap;
    int n = 100000;
    processConcurrent(intMap, n);
    return lengthof intMap;
}

function processConcurrent(map<int> intMap, int n) {
    worker w1 {
      int i = 0;
      int j;
      string k;
      while (i < n) {
         intMap["X"] = 100;
         j = intMap.X;
         k = <string> i;
         intMap[k] = i;
         i = intMap[k] ?: 0;  
         _ = intMap.remove(k);
         i += 1;
      }
    }
    worker w2 {
      int i = n;
      int j;
      string k;
      int n2 = n * 2;
      while (i < n2) {
         intMap["X"] = 200;
         j = intMap.X;
         k = <string> i;
         intMap[k] = i;
         i = intMap[k] ?: 0;
         _ = intMap.remove(k);
         i += 1;
      }
    }
}

function testConcurrentMapGetKeys() returns error? {
    map<int> intMap;
    int n = 100000;
    return processConcurrentKeys(intMap, n);
}

function processConcurrentKeys(map<int> intMap, int n) returns error? {
    worker w1 {
        int i = 0;
        int j;
        string k;
        while (i < n) {
            intMap["X"] = 100;
            j = intMap.X;
            k = <string> i;
            intMap[k] = i;
            i = intMap[k] ?: 0;  
            _ = intMap.remove(k);
            i += 1;
        }
    }
    worker w2 {
        int i = n;
        int j;
        string k;
        int n2 = n * 2;
        while (i < n2) {
            intMap["X"] = 200;
            j = intMap.X;
            k = <string> i;
            intMap[k] = i;
            i = intMap[k] ?: 0;
            _ = intMap.remove(k);
            i += 1;
        }
    }
    worker w3 {
        try { 
            int i = 0;
            int lengthVal;
            while (i < n) {
<<<<<<< HEAD
                lengthVal = lengthof intMap.keys();
                i++;
=======
                length = lengthof intMap.keys();
                i += 1;
>>>>>>> 02b36e90
            }
        } catch (error e) {
            return e;
        }
        return ();
    }
}<|MERGE_RESOLUTION|>--- conflicted
+++ resolved
@@ -178,15 +178,10 @@
     worker w3 {
         try { 
             int i = 0;
-            int lengthVal;
+            int length;
             while (i < n) {
-<<<<<<< HEAD
-                lengthVal = lengthof intMap.keys();
-                i++;
-=======
                 length = lengthof intMap.keys();
                 i += 1;
->>>>>>> 02b36e90
             }
         } catch (error e) {
             return e;
