import ballerina/runtime;

function testGetCallStack () returns (runtime:CallStackElement[]) {
    return level1Function();
}

function level1Function () returns (runtime:CallStackElement[]) {
    return level2Function();
}

function level2Function () returns (runtime:CallStackElement[]) {
    return runtime:getCallStack();
}

function testErrorStackFrame () returns (runtime:CallStackElement|()) {
    try {
        int i = level1Error(-10);
    } catch (error e) {
        return runtime:getErrorCallStackFrame(e);
    }
    return ();
}

function level1Error (int value) returns (int) {
    return level2Error(value);
}

function level2Error (int value) returns (int) {
    if (value < 0) {
        error e = error("less than zero");
<<<<<<< HEAD
        throw e;
=======
        panic e;
>>>>>>> 87c9f5c8
    }
    return value;
}<|MERGE_RESOLUTION|>--- conflicted
+++ resolved
@@ -28,11 +28,7 @@
 function level2Error (int value) returns (int) {
     if (value < 0) {
         error e = error("less than zero");
-<<<<<<< HEAD
-        throw e;
-=======
         panic e;
->>>>>>> 87c9f5c8
     }
     return value;
 }