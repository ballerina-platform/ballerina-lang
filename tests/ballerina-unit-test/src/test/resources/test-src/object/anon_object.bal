
function testAnonObjectAsFuncParam() returns (int) {
    return testAnonObjectFunc(10, new (14, "sameera"));
}

function testAnonObjectFunc(int i, object {public int k = 10; public string s; new (k, s){}} anonSt) returns (int) {
    return anonSt.k + i;
}


function testAnonObjectAsLocalVar() returns (int) {
    object {public int k = 11; public string s;} anonSt = new;

    return anonSt.k;
}


object {
    public string fname = "";
    public string lname = "";
    public int age = 0;
    new (fname = "default fname", lname = "default lname") {}
} person = new;

function testAnonObjectAsPkgVar() returns (string) {

    person = new (fname = "sameera", lname = "jaya");
    person.lname = person.lname + "soma";
    person.age = 100;
    return person.fname + ":" + person.lname + ":" + person.age;
}

type employee object {
<<<<<<< HEAD
    public string fname;
    public string lname;
    public int age;
    public object {public string line01;
            public string line02;
            public string city;
            public string state;
            public string zipcode;
          __init (line01, city, state, zipcode) {}} address;
=======
    public string fname = "";
    public string lname = "";
    public int age = 0;
    public object {
            public string line01 = "";
            public string line02 = "";
            public string city = "";
            public string state = "";
            public string zipcode = "";
          new (line01, city, state, zipcode) {}} address;
>>>>>>> afee6405

    public object {
        public string month = "JAN";
        public string day = "01";
        public string year = "1970";
        } dateOfBirth;

    __init (fname, lname, age, address, dateOfBirth) {}
};

function testAnonObjectAsObjectField() returns (string) {

    employee e = new ("sam", "json", 100,
                     new ("12 Gemba St APT 134", "Los Altos", "CA", "95123"),
                        new());
    return e.dateOfBirth.month + ":" + e.address.line01 + ":" + e.address["state"] + ":" + e.fname;
}

object { public int age; public string name; new (age, string lname) {self.name = "a " + lname;} function getName() returns string {return self.name;}} p = new (5, "hello");

function testAnonObjectWithFunctionAsGlobalVar () returns string {
    return p.getName();
}

function testAnonObjectWithFunctionAsLocalVar () returns string {
    object { public int age; public string name; new (age, string lname) {self.name = "a " + lname;} function getName() returns string {return self.name;}} p1 = new (5, "hello");
    return p1.getName();
}


public type Person object {
    public int age = 0;
    public string name = "";
    public int length = 0;
    public string kind = "";

    public __init (age, name, length) {

    }

    public function getName () returns string {
        return self.name;
    }

    public function getKind() returns string;
};

function Person.getKind() returns string {
    return self.kind;
}

function testObjectEquivalencyBetweenAnonAndNormalObject() returns (int, string, string) {
    object { public int age; public string name; public int length; public string kind;
    public new (age, name, string value) {
        self.kind = " hello " + value;
    }
    public function getName () returns string { return self.name; }

    public function getKind() returns string{ return self.name + self.kind; } } value = new (5, "passed Name", "sample value");

    Person person1 = value;

    return (person1.age, person1.name, person1.getKind());
}

function testAnonObjectWithRecordLiteral() returns (int, string) {
    object { public record {int age; string name;} details; private int length; private string kind;
    new (details, kind) {
    }
    function getName () returns string { return self.details.name; }} value = new ({age:8, name:"sanjiva"}, "passed kind");

    return (value.details.age, value.getName());
}

type Foo object {
    public record {int age; string name;} details;

    private int length = 0;
    private string kind = "";

    __init (details, kind) {
    }

    function getName () returns string {
        return self.details.name;
    }
};

function testObjectWithAnonRecordLiteral() returns (int, string) {
    Foo value = new ({age:8, name:"sanjiva"}, "passed kind");

    return (value.details.age, value.getName());
}

function testObjectWithSelfReference() returns (int, string) {
    object {public int age; public string name; new () {self.age = 88;self.name = "Tyler ";}function test(int a, string n) {
        self.age = self.age + a;
        self.name = self.name + n;
    }} sample = new;

    sample.test(10, "Jewell");
    return (sample.age, sample.name);
}<|MERGE_RESOLUTION|>--- conflicted
+++ resolved
@@ -31,7 +31,6 @@
 }
 
 type employee object {
-<<<<<<< HEAD
     public string fname;
     public string lname;
     public int age;
@@ -41,18 +40,6 @@
             public string state;
             public string zipcode;
           __init (line01, city, state, zipcode) {}} address;
-=======
-    public string fname = "";
-    public string lname = "";
-    public int age = 0;
-    public object {
-            public string line01 = "";
-            public string line02 = "";
-            public string city = "";
-            public string state = "";
-            public string zipcode = "";
-          new (line01, city, state, zipcode) {}} address;
->>>>>>> afee6405
 
     public object {
         public string month = "JAN";
