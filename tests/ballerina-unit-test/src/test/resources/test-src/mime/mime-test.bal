import ballerina/mime;
import ballerina/log;
import ballerina/file;
import ballerina/io;

function getMediaTypeTestObj() returns mime:MediaType {
    mime:MediaType mediaType = new;
    mediaType.primaryType = "application";
    mediaType.subType = "my-custom-type+json";
    return mediaType;
}

function getDispositionTestObj() returns mime:ContentDisposition {
    mime:ContentDisposition disposition = new;
    disposition.fileName = "test_file.xml";
    disposition.disposition = "inline";
    disposition.name = "test";
    return disposition;
}

//Media type tests
function testGetMediaType(string contentType) returns mime:MediaType|error {
    return mime:getMediaType(contentType);
}

function testGetBaseTypeOnMediaType(mime:MediaType mediaType) returns (string) {
    return mediaType.getBaseType();
}

function testToStringOnMediaType(mime:MediaType mediaType) returns (string) {
    return mediaType.toString();
}

function testGetContentDispositionObject(string contentDisposition) returns mime:ContentDisposition {
    return mime:getContentDispositionObject(contentDisposition);
}

function testToStringOnContentDisposition(mime:ContentDisposition contentDisposition) returns (string) {
    return contentDisposition.toString();
}

function testSetMediaTypeToEntity() returns string? {
    mime:Entity entity = new;
    mime:MediaType mediaType = getMediaTypeTestObj();
    entity.setContentType(mediaType.toString());
    return entity.getContentType();
}

function testSetMediaTypeAndGetValueAsHeader() returns string {
    mime:Entity entity = new;
    mime:MediaType mediaType = getMediaTypeTestObj();
    entity.setContentType(mediaType.toString());
    return entity.getHeader(mime:CONTENT_TYPE);
}

function testSetHeaderAndGetMediaType() returns string {
    mime:Entity entity = new;
    entity.setHeader(mime:CONTENT_TYPE, "text/plain; charset=UTF-8");
    return entity.getContentType();
}

//Content-disposition tests
function testSetContentDispositionToEntity() returns string {
    mime:Entity entity = new;
    entity.setContentDisposition(getDispositionTestObj());
    mime:ContentDisposition disposition = entity.getContentDisposition();
    return disposition.toString();
}

function testSetContentDispositionAndGetValueAsHeader() returns string {
    mime:Entity entity = new;
    entity.setContentDisposition(getDispositionTestObj());
    return entity.getHeader(mime:CONTENT_DISPOSITION);
}

function testSetHeaderAndGetContentDisposition() returns string {
    mime:Entity entity = new;
    entity.setHeader(mime:CONTENT_DISPOSITION, "inline;name=\"test\";filename=\"test_file.xml\"");
    mime:ContentDisposition receivedDisposition = entity.getContentDisposition();
    return receivedDisposition.toString();
}

//Content-length tests
function testSetContentLengthToEntity() returns int|error {
    mime:Entity entity = new;
    entity.setContentLength(45555);
    return entity.getContentLength();
}

function testSetContentLengthAndGetValueAsHeader() returns string {
    mime:Entity entity = new;
    entity.setContentLength(45555);
    return entity.getHeader(mime:CONTENT_LENGTH);
}

//Content-id tests
function testSetContentIdToEntity() returns string {
    mime:Entity entity = new;
    entity.setContentId("test-id");
    return entity.getContentId();
}

function testSetContentIdAndGetValueAsHeader() returns string {
    mime:Entity entity = new;
    entity.setContentId("test-id");
    return entity.getHeader(mime:CONTENT_ID);
}

function testMimeBase64EncodeString(string contentToBeEncoded) returns (string|error) {
    return mime:base64EncodeString(contentToBeEncoded);
}

function testMimeBase64DecodeString(string contentToBeDecoded) returns (string|error) {
    return mime:base64DecodeString(contentToBeDecoded);
}

function testMimeBase64EncodeBlob(byte[] contentToBeEncoded) returns (byte[]|error) {
    return mime:base64EncodeBlob(contentToBeEncoded);
}

function testMimeBase64DecodeBlob(byte[] contentToBeDecoded) returns (byte[]|error) {
    return mime:base64DecodeBlob(contentToBeDecoded);
}

function testMimeBase64EncodeByteChannel(io:ReadableByteChannel contentToBeEncoded) returns (io:ReadableByteChannel|error) {
    return mime:base64EncodeByteChannel(contentToBeEncoded);
}

function testMimeBase64DecodeByteChannel(io:ReadableByteChannel contentToBeDecoded) returns (io:ReadableByteChannel|error) {
    return mime:base64DecodeByteChannel(contentToBeDecoded);
}

function testSetAndGetJson(json jsonContent) returns json|error {
    mime:Entity entity = new;
    entity.setJson(jsonContent);
    return entity.getJson();
}

function testGetJsonMultipleTimes(json jsonContent) returns (json) {
    mime:Entity entity = new;
    entity.setJson(jsonContent);
    json|error returnContent1 = entity.getJson();
    json|error returnContent2 = entity.getJson();
    json|error returnContent3 = entity.getJson();

    json content1 = {};
    json content2 = {};
    json content3 = {};

    match returnContent1 {
        error err => log:printInfo("error in returnContent1");
        json jsonBody => {
            content1 = jsonBody;
        }

    }

    match returnContent2 {
        error err => log:printInfo("error in returnContent2");
        json jsonBody => {
            content2 = jsonBody;
        }
    }

    match returnContent3 {
        error err => log:printInfo("error in returnContent3");
        json jsonBody => {
            content3 = jsonBody;
        }
    }

    json returnContent = { concatContent: [content1, content2, content3] };
    return returnContent;
}

function testSetAndGetXml(xml xmlContent) returns xml|error {
    mime:Entity entity = new;
    entity.setXml(xmlContent);
    return entity.getXml();
}

function testGetXmlMultipleTimes(xml xmlContent) returns (xml) {
    mime:Entity entity = new;
    entity.setXml(xmlContent);
    xml|error returnContent1 = entity.getXml();
    xml|error returnContent2 = entity.getXml();
    xml|error returnContent3 = entity.getXml();

    xml content1;
    xml content2;
    xml content3;

    match returnContent1 {
        error err => log:printInfo("error in returnContent1");
        xml xmlBody => {
            content1 = xmlBody;
        }
    }

    match returnContent2 {
        error err => log:printInfo("error in returnContent2");
        xml xmlBody => {
            content2 = xmlBody;
        }
    }

    match returnContent3 {
        error err => log:printInfo("error in returnContent3");
        xml xmlBody => {
            content3 = xmlBody;
        }
    }

    xml returnContent = content1 + content2 + content3;
    return returnContent;
}

function testSetAndGetText(string textContent) returns string|error {
    mime:Entity entity = new;
    entity.setText(textContent);
    return entity.getText();
}

function testGetTextMultipleTimes(string textContent) returns (string) {
    mime:Entity entity = new;
    entity.setText(textContent);
    string|error returnContent1 = entity.getText();
    string|error returnContent2 = entity.getText();
    string|error returnContent3 = entity.getText();

    string content1;
    string content2;
    string content3;

    match returnContent1 {
        error err => log:printInfo("error in returnContent1");
        string textBody => {
            content1 = textBody;
        }
    }

    match returnContent2 {
        error err => log:printInfo("error in returnContent2");
        string textBody => {
            content2 = textBody;
        }
    }

    match returnContent3 {
        error err => log:printInfo("error in returnContent3");
        string textBody => {
            content3 = textBody;
        }
    }
    string returnContent = content1 + content2 + content3;
    return returnContent;
}

function testSetAndGetByteArray(byte[] blobContent) returns byte[]|error {
    mime:Entity entity = new;
    entity.setByteArray(blobContent);
    return entity.getByteArray();
}

function testGetByteArrayMultipleTimes(byte[] blobContent) returns (string) {
    mime:Entity entity = new;
    entity.setByteArray(blobContent);
    byte[]|error returnContent1 = entity.getByteArray();
    byte[]|error returnContent2 = entity.getByteArray();
    byte[]|error returnContent3 = entity.getByteArray();

    byte[] content1;
    byte[] content2;
    byte[] content3;

    match returnContent1 {
        error err => log:printInfo("error in returnContent1");
        byte[] binaryBody => {
            content1 = binaryBody;
        }
    }

    match returnContent2 {
        error err => log:printInfo("error in returnContent2");
        byte[] binaryBody => {
            content2 = binaryBody;
        }
    }

    match returnContent3 {
        error err => log:printInfo("error in returnContent3");
        byte[] binaryBody => {
            content3 = binaryBody;
        }
    }


    string contentAsString = mime:byteArrayToString(content1, "utf-8") + mime:byteArrayToString(content2, "utf-8") +
        mime:byteArrayToString(content3, "utf-8");
    return contentAsString;
}

function testSetFileAsEntityBody(string fileLocation) returns byte[]|error {
    mime:Entity entity = new;
    entity.setFileAsEntityBody(fileLocation);
    return entity.getByteArray();
}

function testSetByteChannel(io:ReadableByteChannel byteChannel) returns byte[]|error {
    mime:Entity entity = new;
    entity.setByteChannel(byteChannel);
    return entity.getByteArray();
}

function testGetByteChannel(io:ReadableByteChannel byteChannel) returns io:ReadableByteChannel|error {
    mime:Entity entity = new;
    entity.setByteChannel(byteChannel);
    return entity.getByteChannel();
}

function testSetEntityBodyMultipleTimes(io:ReadableByteChannel byteChannel, string textdata) returns string {
    mime:Entity entity = new;
    entity.setText(textdata);
    entity.setByteChannel(byteChannel);
    io:ReadableByteChannel receivedByteChannel = check entity.getByteChannel();
    io:ReadableCharacterChannel characterChannel = new io:ReadableCharacterChannel(receivedByteChannel, "utf-8");
    string result = check characterChannel.read(30);
    return result;
}

function testSetJsonAndGetByteChannel(json jsonContent) returns io:ReadableByteChannel|error {
    mime:Entity entity = new;
    entity.setJson(jsonContent);
    return entity.getByteChannel();
}

function testGetTextDataSource(io:ReadableByteChannel byteChannel) returns string|error {
    mime:Entity entity = new;
    entity.setByteChannel(byteChannel);
    entity.setHeader("content-type", "text/plain");
    //Consume byte channel externally
    var result = entity.getByteChannel();
    match result {
        error err => log:printInfo("error in returnContent1");
        io:ReadableByteChannel returnChannel => {
            consumeChannel(returnChannel);
        }
    }
    return entity.getText();
}

function testGetJsonDataSource(io:ReadableByteChannel byteChannel) returns json|error {
    mime:Entity entity = new;
    entity.setByteChannel(byteChannel);
    entity.setHeader("content-type", "application/json");
    //Consume byte channel externally
    var result = entity.getByteChannel();
    match result {
        error err => log:printInfo("error in returnContent1");
        io:ReadableByteChannel returnChannel => {
            consumeChannel(returnChannel);
        }
    }

    return entity.getJson();
}

<<<<<<< HEAD
function consumeChannel(io:ReadableByteChannel channel) {
    var result = channel.read(1000000);
=======
function consumeChannel(io:ByteChannel byteChannel) {
    var result = byteChannel.read(1000000);
>>>>>>> f650b5da
}

function testGetXmlWithSuffix(xml xmlContent) returns xml|error {
    mime:Entity entity = new;
    entity.setHeader("content-type", "application/3gpdash-qoe-report+xml");
    entity.setXml(xmlContent);
    return entity.getXml();
}

function testGetXmlWithNonCompatibleMediaType(xml xmlContent) returns xml|error {
    mime:Entity entity = new;
    entity.setXml(xmlContent);
    entity.setHeader("content-type", "application/3gpdash-qoe-report");
    return entity.getXml();
}

function testGetJsonWithSuffix(json jsonContent) returns json|error {
    mime:Entity entity = new;
    entity.setHeader("content-type", "application/yang-patch+json");
    entity.setJson(jsonContent);
    return entity.getJson();
}

function testGetJsonWithNonCompatibleMediaType(json jsonContent) returns json|error {
    mime:Entity entity = new;
    entity.setJson(jsonContent);
    entity.setHeader("content-type", "application/whoispp-query");
    return entity.getJson();
}

function testGetTextWithNonCompatibleMediaType(string textContent) returns string|error {
    mime:Entity entity = new;
    entity.setText(textContent);
    entity.setHeader("content-type", "model/vnd.parasolid.transmit");
    return entity.getText();
}

function testSetBodyAndGetText((string|xml|json|byte[]|io:ReadableByteChannel) entityBody) returns string|error {
    mime:Entity entity = new;
    entity.setBody(entityBody);
    return entity.getText();
}

function testSetBodyAndGetXml((string|xml|json|byte[]|io:ReadableByteChannel) entityBody) returns xml|error {
    mime:Entity entity = new;
    entity.setBody(entityBody);
    return entity.getXml();
}

function testSetBodyAndGetJson((string|xml|json|byte[]|io:ReadableByteChannel) entityBody) returns json|error {
    mime:Entity entity = new;
    entity.setBody(entityBody);
    return entity.getJson();
}

function testSetBodyAndGetByteArray((string|xml|json|byte[]|io:ReadableByteChannel) entityBody) returns byte[]|error {
    mime:Entity entity = new;
    entity.setBody(entityBody);
    return entity.getByteArray();
}

function testSetBodyAndGetByteChannel((string|xml|json|byte[]|io:ReadableByteChannel) entityBody) returns io:ReadableByteChannel|error {
    mime:Entity entity = new;
    entity.setBody(entityBody);
    return entity.getByteChannel();
}

function testGetAnyStreamAsString(io:ReadableByteChannel byteChannel, string contentType) returns string|error {
    mime:Entity entity = new;
    entity.setByteChannel(byteChannel, contentType = contentType);
    return entity.getBodyAsString();
}

function testByteArrayWithContentType(io:ReadableByteChannel byteChannel, string contentTypeValue) returns byte[]|error {
    mime:Entity entity = new;
    entity.setByteChannel(byteChannel, contentType = contentTypeValue);
    //First time the json will be constructed from the byte channel
    json firstTime = check entity.getJson();
    //Then get the body as byte[]
    return entity.getByteArray();
}

function testGetBodyPartsAsChannel() returns io:ReadableByteChannel|error {
    //Create a body part with json content.
    mime:Entity bodyPart1 = new;
    bodyPart1.setJson({ "bodyPart": "jsonPart" });

    //Create another body part with a xml file.
    mime:Entity bodyPart2 = new;
    bodyPart2.setFileAsEntityBody("src/test/resources/datafiles/mime/file.xml", contentType = mime:TEXT_XML);

    //Create a text body part.
    mime:Entity bodyPart3 = new;
    bodyPart3.setText("Ballerina text body part");

    //Create another body part with a text file.
    mime:Entity bodyPart4 = new;
    bodyPart4.setFileAsEntityBody("src/test/resources/datafiles/mime/test.tmp");

    //Create an array to hold all the body parts.
    mime:Entity[] bodyParts = [bodyPart1, bodyPart2, bodyPart3, bodyPart4];
    mime:Entity multipartEntity = new;
    string contentType = mime:MULTIPART_MIXED + "; boundary=e3a0b9ad7b4e7cdt";
    multipartEntity.setBodyParts(bodyParts, contentType = contentType);

    return multipartEntity.getBodyPartsAsChannel();
}

function getBodyPartsFromDiscreteTypeEntity() returns mime:Entity[]|error {
    mime:Entity entity = new;
    entity.setJson({ "bodyPart": "jsonPart" });
    return entity.getBodyParts();
}

function getChannelFromParts() returns io:ReadableByteChannel|error {
    mime:Entity entity = new;
    entity.setJson({ "bodyPart": "jsonPart" });
    return entity.getBodyPartsAsChannel();
}

function getChannelFromMultipartEntity() returns io:ReadableByteChannel|error {
    mime:Entity bodyPart1 = new;
    bodyPart1.setJson({ "bodyPart": "jsonPart" });

    mime:Entity bodyPart2 = new;
    bodyPart2.setText("Ballerina text body part");

    mime:Entity[] bodyParts = [bodyPart1, bodyPart2];
    mime:Entity multipartEntity = new;
    multipartEntity.setBodyParts(bodyParts);

    return multipartEntity.getByteChannel();
}

function getAnyStreamAsStringFromCache(io:ReadableByteChannel byteChannel, string contentType) returns string|error {
    mime:Entity entity = new;
    entity.setByteChannel(byteChannel, contentType = contentType);
    string returnContent;
    returnContent = check entity.getBodyAsString();
    //String body should be retrieved from the cache the second time this is called
    returnContent = returnContent + check entity.getBodyAsString();
    return returnContent;
}

function testXmlWithByteArrayContent(io:ReadableByteChannel byteChannel, string contentTypeValue) returns xml|error {
    mime:Entity entity = new;
    entity.setByteChannel(byteChannel, contentType = contentTypeValue);
    byte[] binaryPayload = check entity.getByteArray();
    return entity.getXml();
}

function getPartsFromInvalidChannel(io:ReadableByteChannel byteChannel, string contentType) returns mime:Entity[]|error {
    mime:Entity entity = new;
    entity.setByteChannel(byteChannel, contentType = contentType);
    return entity.getBodyParts();
}<|MERGE_RESOLUTION|>--- conflicted
+++ resolved
@@ -365,13 +365,8 @@
     return entity.getJson();
 }
 
-<<<<<<< HEAD
-function consumeChannel(io:ReadableByteChannel channel) {
-    var result = channel.read(1000000);
-=======
-function consumeChannel(io:ByteChannel byteChannel) {
+function consumeChannel(io:ReadableByteChannel byteChannel) {
     var result = byteChannel.read(1000000);
->>>>>>> f650b5da
 }
 
 function testGetXmlWithSuffix(xml xmlContent) returns xml|error {
