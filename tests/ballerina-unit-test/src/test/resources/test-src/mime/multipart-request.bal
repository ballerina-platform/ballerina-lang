import ballerina/http;
import ballerina/io;
import ballerina/mime;

function setErrorResponse(http:Response response,  error err) {
    response.statusCode = 500;
    response.setPayload(untaint <string>err.detail().message);
}

endpoint http:NonListener mockEP {
    port:9090
};

@http:ServiceConfig {basePath:"/test"}
service<http:Service> test bind mockEP {

    @http:ResourceConfig {
        methods:["POST"],
        path:"/textbodypart"
    }
    multipart1 (endpoint caller, http:Request request) {
        http:Response response = new;
        var bodyParts = request.getBodyParts();

        if (bodyParts is mime:Entity[]) {
            var result = bodyParts[0].getText();
            if (result is string) {
                mime:Entity entity = new;
                entity.setText(untaint result);
                response.setEntity(entity);
            } else if (result is error) {
                setErrorResponse(response, result);
            }
        }

        _ = caller -> respond(untaint response);
    }

    @http:ResourceConfig {
        methods:["POST"],
        path:"/jsonbodypart"
    }
    multipart2 (endpoint caller, http:Request request) {
        http:Response response = new;
        var bodyParts = request.getBodyParts();

        if (bodyParts is mime:Entity[]) {
            var result = bodyParts[0].getJson();
            if (result is json) {
                response.setJsonPayload(untaint result);
            } else if (result is error) {
                setErrorResponse(response, result);
            }
        }
        _ = caller -> respond(untaint response);
    }

    @http:ResourceConfig {
        methods:["POST"],
        path:"/xmlbodypart"
    }
    multipart3 (endpoint caller, http:Request request) {
        http:Response response = new;
        var bodyParts = request.getBodyParts();

        if (bodyParts is mime:Entity[]) {
            var result = bodyParts[0].getXml();
            if (result is xml) {
                response.setXmlPayload(untaint result);
            } else if (result is error) {
                setErrorResponse(response, result);
            }
        }
         _ = caller -> respond(untaint response);
    }

    @http:ResourceConfig {
        methods:["POST"],
        path:"/binarybodypart"
    }
    multipart4 (endpoint caller, http:Request request) {
        http:Response response = new;
        var bodyParts = request.getBodyParts();

        if (bodyParts is mime:Entity[]) {
            var result = bodyParts[0].getByteArray();
            if (result is byte[]) {
                response.setBinaryPayload(untaint result);
            } else if (result is error) {
                setErrorResponse(response, result);
            }
        }
        _ = caller -> respond(untaint response);
    }

    @http:ResourceConfig {
        methods:["POST"],
        path:"/multipleparts"
    }
    multipart5 (endpoint caller, http:Request request) {
        http:Response response = new;
<<<<<<< HEAD
        match request.getBodyParts() {
            error err => {
                setErrorResponse(response, err);
            }
            mime:Entity[] bodyParts => {
                string content = "";
                int i = 0;
                while (i < bodyParts.length()) {
                    mime:Entity part = bodyParts[i];
                    content = content + " -- " + handleContent(part);
                    i = i + 1;
                }
                response.setTextPayload(untaint content);
=======
        var bodyParts = request.getBodyParts();

        if (bodyParts is mime:Entity[]) {
            string content = "";
            int i = 0;
            while (i < lengthof bodyParts) {
                mime:Entity part = bodyParts[i];
                content = content + " -- " + handleContent(part);
                i = i + 1;
>>>>>>> 340d5be0
            }
            response.setTextPayload(untaint content);
        }
        _ = caller -> respond(untaint response);
    }

    @http:ResourceConfig {
        methods:["POST"],
        path:"/emptyparts"
    }
    multipart6 (endpoint caller, http:Request request) {
        http:Response response = new;
        var bodyParts = request.getBodyParts();

        if (bodyParts is mime:Entity[]) {
            response.setPayload("Body parts detected!");
        } else if (bodyParts is error) {
            response.setPayload(untaint <string>bodyParts.detail().message);
        }
        _ = caller -> respond(response);
    }

    @http:ResourceConfig {
        methods:["POST"],
        path:"/nestedparts"
    }
    multipart7 (endpoint caller, http:Request request) {
        http:Response response = new;
<<<<<<< HEAD
        match request.getBodyParts() {
            error err => {
                setErrorResponse(response, err);
            }
            mime:Entity[] bodyParts => {
                string payload = "";
                int i = 0;
                while (i < bodyParts.length()) {
                    mime:Entity part = bodyParts[i];
                    payload = handleNestedParts(part);
                    i = i + 1;
                }
                response.setTextPayload(untaint payload);
=======
        var bodyParts = request.getBodyParts();

        if (bodyParts is mime:Entity[]) {
            string payload = "";
            int i = 0;
            while (i < lengthof bodyParts) {
                mime:Entity part = bodyParts[i];
                payload = handleNestedParts(part);
                i = i + 1;
>>>>>>> 340d5be0
            }
            response.setTextPayload(untaint payload);
        }
        _ = caller -> respond(untaint response);
    }
}

function handleNestedParts (mime:Entity parentPart) returns (string) {
    string content = "";
    string contentTypeOfParent = parentPart.getContentType();
    if (contentTypeOfParent.hasPrefix("multipart/")) {
        var childParts = parentPart.getBodyParts();
        if (childParts is mime:Entity[]) {
            int i = 0;
<<<<<<< HEAD
                while (i < childParts.length()) {
                    mime:Entity childPart = childParts[i];
                    content = content + handleContent(childPart);
                    i = i + 1;
                }
=======
            while (i < lengthof childParts) {
                mime:Entity childPart = childParts[i];
                content = content + handleContent(childPart);
                i = i + 1;
>>>>>>> 340d5be0
            }
        } else if (childParts is error) {
            return "Error decoding nested parts";
        }
    }
    return content;
}

function handleContent (mime:Entity bodyPart) returns (string) {
    mime:MediaType mediaType = check mime:getMediaType(bodyPart.getContentType());
    string baseType = mediaType.getBaseType();
    if (mime:APPLICATION_XML == baseType || mime:TEXT_XML == baseType) {
        var payload = bodyPart.getXml();
        if (payload is xml) {
            return payload.getTextValue();
        } else if (payload is error) {
            return "Error in getting xml payload";
        }
    } else if (mime:APPLICATION_JSON == baseType) {
        var payload = bodyPart.getJson();
        if (payload is json) {
            return extractFieldValue(payload.bodyPart);
        } else if (payload is error) {
            return "Error in getting json payload";
        }
    } else if (mime:TEXT_PLAIN == baseType) {
        var payload = bodyPart.getText();
        if (payload is string) {
            return payload;
        } else if (payload is error) {
            return "Error in getting string payload";
        }
    } else if (mime:APPLICATION_OCTET_STREAM == baseType) {
        var payload = bodyPart.getByteArray();
        if (payload is byte[]) {
            return mime:byteArrayToString(payload, mime:DEFAULT_CHARSET);
        } else if (payload is error) {
            return "Error in getting byte[] payload";
        }
    }
    return "";
}

//Keep this until there's a simpler way to get a string value out of a json
function extractFieldValue(json fieldValue) returns string {
     match fieldValue {
        int i => return "error";
        string s => return s;
        boolean b => return "error";
        json j => return "error";
    }
}<|MERGE_RESOLUTION|>--- conflicted
+++ resolved
@@ -99,31 +99,15 @@
     }
     multipart5 (endpoint caller, http:Request request) {
         http:Response response = new;
-<<<<<<< HEAD
-        match request.getBodyParts() {
-            error err => {
-                setErrorResponse(response, err);
-            }
-            mime:Entity[] bodyParts => {
-                string content = "";
-                int i = 0;
-                while (i < bodyParts.length()) {
-                    mime:Entity part = bodyParts[i];
-                    content = content + " -- " + handleContent(part);
-                    i = i + 1;
-                }
-                response.setTextPayload(untaint content);
-=======
         var bodyParts = request.getBodyParts();
 
         if (bodyParts is mime:Entity[]) {
             string content = "";
             int i = 0;
-            while (i < lengthof bodyParts) {
+            while (i < bodyParts.length()) {
                 mime:Entity part = bodyParts[i];
                 content = content + " -- " + handleContent(part);
                 i = i + 1;
->>>>>>> 340d5be0
             }
             response.setTextPayload(untaint content);
         }
@@ -152,31 +136,15 @@
     }
     multipart7 (endpoint caller, http:Request request) {
         http:Response response = new;
-<<<<<<< HEAD
-        match request.getBodyParts() {
-            error err => {
-                setErrorResponse(response, err);
-            }
-            mime:Entity[] bodyParts => {
-                string payload = "";
-                int i = 0;
-                while (i < bodyParts.length()) {
-                    mime:Entity part = bodyParts[i];
-                    payload = handleNestedParts(part);
-                    i = i + 1;
-                }
-                response.setTextPayload(untaint payload);
-=======
         var bodyParts = request.getBodyParts();
 
         if (bodyParts is mime:Entity[]) {
             string payload = "";
             int i = 0;
-            while (i < lengthof bodyParts) {
+            while (i < bodyParts.length()) {
                 mime:Entity part = bodyParts[i];
                 payload = handleNestedParts(part);
                 i = i + 1;
->>>>>>> 340d5be0
             }
             response.setTextPayload(untaint payload);
         }
@@ -191,18 +159,10 @@
         var childParts = parentPart.getBodyParts();
         if (childParts is mime:Entity[]) {
             int i = 0;
-<<<<<<< HEAD
-                while (i < childParts.length()) {
-                    mime:Entity childPart = childParts[i];
-                    content = content + handleContent(childPart);
-                    i = i + 1;
-                }
-=======
-            while (i < lengthof childParts) {
+            while (i < childParts.length()) {
                 mime:Entity childPart = childParts[i];
                 content = content + handleContent(childPart);
                 i = i + 1;
->>>>>>> 340d5be0
             }
         } else if (childParts is error) {
             return "Error decoding nested parts";
