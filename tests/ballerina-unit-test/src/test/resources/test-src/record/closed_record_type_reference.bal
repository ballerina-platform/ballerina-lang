// Copyright (c) 2018 WSO2 Inc. (http://www.wso2.org) All Rights Reserved.
//
// WSO2 Inc. licenses this file to you under the Apache License,
// Version 2.0 (the "License"); you may not use this file except
// in compliance with the License.
// You may obtain a copy of the License at
//
// http://www.apache.org/licenses/LICENSE-2.0
//
// Unless required by applicable law or agreed to in writing,
// software distributed under the License is distributed on an
// "AS IS" BASIS, WITHOUT WARRANTIES OR CONDITIONS OF ANY
// KIND, either express or implied.  See the License for the
// specific language governing permissions and limitations
// under the License.

import testorg/records version v1;

// TESTS FOR RECORDS WHERE THE REFERENCED TYPE ONLY HAS VALUE TYPE FIELDS

type ValType record {
    int ri;
    float rf;
    string rs;
    boolean rb?;
    byte ry?;
};

type ClosedValType record {
    int cri;
    float crf;
    string crs;
    boolean crb?;
    byte cry?;
    !...
};

type Foo1 record {
    int a;
    float b;
    *ValType;
    string s;
    *ClosedValType;
    !...
};

function testValRefType() returns Foo1 {
    Foo1 f = {a:10, b:23.45, s:"hello foo", ri:20, crs:"qwerty", rf:45.6, rs:"asdf", cri:20, crf:12.34};
    f.rb = true;
    f.ry = 255;
    f.crb = true;
    f.cry = 254;
    return f;
}

// TESTS FOR RECORDS WHERE THE REFERENCED TYPE HAS COMPLEX REF TYPE FIELDS

type Person object {
    string name;

<<<<<<< HEAD
    function __init(string name){
=======
    function __init(string name) {
>>>>>>> 7b333246
        self.name = name;
    }
};

type Employee record {
    int id;
    string name;
    float salary;
    !...
};

type Address record {
    string city;
    string country;
};

type RefType record {
    json rj?;
    xml rx;
    Person rp;
    Address ra?;
};

type ClosedRefType record {
    json crj?;
    xml crx;
    Person crp;
    Address cra?;
    !...
};

type Foo2 record {
    string s;
    *RefType;
    int i;
    *ClosedRefType;
    !...
};

function testRefTypes() returns Foo2 {
    Foo2 f = {s:"qwerty", i:10, rx:xml `<book>Count of Monte Cristo</book>`, rp:new("John Doe"), crp:new("Jane Doe"), crx:xml `<book>Count of Monte Cristo</book>`};
    json j = {name: "apple", color: "red", price: 40};
    Address adr = {city:"Colombo", country:"Sri Lanka"};

    f.rj = j;
    f.ra = adr;
    f.crj = j;
    f.cra = adr;

    return f;
}

// Testing the order of resolving

type Foo3 record {
    *OrderTest;
    string s;
    !...
};

type OrderTest record {
    int ri;
    string rs;
    !...
};

function testOrdering() returns Foo3 {
    Foo3 f = {s:"qwerty", ri:10, rs:"asdf"};
    return f;
}

type AB record {
    int abi;
};

type CD record {
    *EF;
    AB cdr;
    !...
};

type EF record {
    *AB;
    string efs;
    !...
};

type Foo4 record {
    string s;
    *CD;
    !...
};

function testReferenceChains() returns Foo4 {
    AB ab = {abi:123};
    Foo4 f = {s:"qwerty", abi:10, efs:"asdf", cdr:ab};
    return f;
}

function testTypeReferencingInBALOs() returns records:BClosedManager {
    records:BClosedManager m = {name:"John Doe", age:25, adr:{city:"Colombo", country:"Sri Lanka"}, company:"WSO2", dept:"Engineering"};
    return m;
}<|MERGE_RESOLUTION|>--- conflicted
+++ resolved
@@ -58,11 +58,7 @@
 type Person object {
     string name;
 
-<<<<<<< HEAD
-    function __init(string name){
-=======
     function __init(string name) {
->>>>>>> 7b333246
         self.name = name;
     }
 };
