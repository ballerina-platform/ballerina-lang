--- conflicted
+++ resolved
@@ -334,11 +334,7 @@
             int i = 0;
             if (i == 0) {
                 error err = error("error" );
-<<<<<<< HEAD
-                throw err;
-=======
                 panic err;
->>>>>>> 87c9f5c8
             }
         } onretry {
             returnVal = -1;
@@ -374,11 +370,7 @@
         try {
             if (i == 0) {
                 error err = error("error" );
-<<<<<<< HEAD
-                throw err;
-=======
                 panic err;
->>>>>>> 87c9f5c8
             }
         } catch (error err) {
             catchValue = -1;
