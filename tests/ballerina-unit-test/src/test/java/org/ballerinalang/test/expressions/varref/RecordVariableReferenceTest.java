--- conflicted
+++ resolved
@@ -225,14 +225,8 @@
         BAssertUtil.validateError(resultNegative, ++i,
                 "unknown type 'Data'", 128, 6);
         BAssertUtil.validateError(resultNegative, ++i,
-<<<<<<< HEAD
-                                  "incompatible types: expected 'map<int>', found 'map<anydata|error>'", 164, 16);
-        BAssertUtil.validateError(resultNegative, ++i,
-                "incompatible types: expected 'map<anydata>', found 'map<any|error>'", 167, 16);
-=======
-                "incompatible types: expected 'map<int>', found 'map<anydata>'", 161, 16);
-        BAssertUtil.validateError(resultNegative, ++i,
-                "incompatible types: expected 'map<anydata>', found 'map'", 164, 16);
->>>>>>> b1ac6c0d
+                                  "incompatible types: expected 'map<int>', found 'map<anydata|error>'", 161, 16);
+        BAssertUtil.validateError(resultNegative, ++i,
+                                  "incompatible types: expected 'map<anydata>', found 'map<any|error>'", 164, 16);
     }
 }