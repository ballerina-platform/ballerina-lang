--- conflicted
+++ resolved
@@ -23,7 +23,6 @@
 import org.ballerinalang.launcher.util.CompileResult;
 import org.ballerinalang.model.values.BInteger;
 import org.ballerinalang.model.values.BValue;
-import org.ballerinalang.util.exceptions.BLangRuntimeException;
 import org.testng.Assert;
 import org.testng.annotations.BeforeClass;
 import org.testng.annotations.Test;
@@ -43,204 +42,129 @@
     }
 
     @Test
-    public void testTransactionStmt() {
-        BValue[] returns = BRunUtil.invoke(programFile, "testTransactionStmt");
+    public void testTransactionStmt1() {
+        BValue[] args = {new BInteger(10)};
+        BValue[] returns = BRunUtil.invoke(programFile, "testTransactionStmt", args);
 
         Assert.assertEquals(returns.length, 1);
         Assert.assertEquals(returns[0].stringValue(), "start inTrx endTrx rc:1 end");
     }
 
     @Test
-    public void testTransactionStmtAbort() {
+    public void testAbortStatement() {
+        BValue[] returns = BRunUtil.invoke(programFile, "testAbortStatement");
+
+        Assert.assertEquals(returns.length, 1);
+        Assert.assertEquals(returns[0].stringValue(), "BeforeTR WithinTR BeforAbort AfterTR ");
+    }
+
+    @Test
+    public void testTransactionStmt2() {
         BValue[] args = {new BInteger(0)};
-        BValue[] returns = BRunUtil.invoke(programFile, "testTransactionStmtAbort", args);
+        BValue[] returns = BRunUtil.invoke(programFile, "testTransactionStmt", args);
 
         Assert.assertEquals(returns.length, 1);
         Assert.assertEquals(returns[0].stringValue(), "start inTrx abort rc:1 end");
     }
 
     @Test
-    public void testTransactionStmtFailed() {
-        BValue[] args = {new BInteger(-1)};
-        BValue[] returns = BRunUtil.invoke(programFile, "testTransactionStmtFailed", args);
-
-        Assert.assertEquals(returns.length, 1);
-<<<<<<< HEAD
-        Assert.assertEquals(returns[0].stringValue(), "start inTrx inFailed inTrx inFailed inTrx inFailed end");
-=======
+    public void testTransactionStmt3() {
+        BValue[] args = {new BInteger(-1)};
+        BValue[] returns = BRunUtil.invoke(programFile, "testTransactionStmt", args);
+
+        Assert.assertEquals(returns.length, 1);
         Assert.assertEquals(returns[0].stringValue(), "start err rc:3 end");
->>>>>>> 313d538f
-    }
-
-    @Test
-    public void testTransactionStmtTrap() {
+    }
+
+    @Test
+    public void testTransactionStmt4() {
+        BValue[] args = {new BInteger(-10)};
+        BValue[] returns = BRunUtil.invoke(programFile, "testTransactionStmt", args);
+
+        Assert.assertEquals(returns.length, 1);
+        Assert.assertEquals(returns[0].stringValue(), "start trxErr rc:3 end");
+    }
+
+
+    @Test
+    public void testOptionalFailed1() {
+        BValue[] args = {new BInteger(10)};
+        BValue[] returns = BRunUtil.invoke(programFile, "testOptionalFailed", args);
+
+        Assert.assertEquals(returns.length, 1);
+        Assert.assertEquals(returns[0].stringValue(), "start inTrx endTrx end");
+    }
+
+    @Test
+    public void testOptionalFailed2() {
         BValue[] args = {new BInteger(0)};
-        BValue[] returns = BRunUtil.invoke(programFile, "testTransactionStmtTrap", args);
-
-        Assert.assertEquals(returns.length, 1);
-        Assert.assertEquals(returns[0].stringValue(), "start trxErr rc:3 end");
-    }
-
-
-    @Test
-    public void testOptionalOnretry() {
-        BValue[] returns = BRunUtil.invoke(programFile, "testOptionalOnretry");
-
-        Assert.assertEquals(returns.length, 1);
-        Assert.assertEquals(returns[0].stringValue(), "start inTrx endTrx end");
-    }
-
-    @Test
-    public void testOptionalOnretryWithAbort() {
+        BValue[] returns = BRunUtil.invoke(programFile, "testOptionalFailed", args);
+
+        Assert.assertEquals(returns.length, 1);
+        Assert.assertEquals(returns[0].stringValue(), "start inTrx abort end");
+    }
+
+    @Test
+    public void testOptionalFailed3() {
+        BValue[] args = {new BInteger(-1)};
+        BValue[] returns = BRunUtil.invoke(programFile, "testOptionalFailed", args);
+
+        Assert.assertEquals(returns.length, 1);
+        Assert.assertEquals(returns[0].stringValue(), "start inTrx err endTrx end");
+    }
+
+    @Test
+    public void testOptionalFailed4() {
+        BValue[] args = {new BInteger(-10)};
+        BValue[] returns = BRunUtil.invoke(programFile, "testOptionalFailed", args);
+
+        Assert.assertEquals(returns.length, 1);
+        Assert.assertEquals(returns[0].stringValue(), "start inTrx trxErr endTrx end");
+    }
+
+    @Test
+    public void testTransactionStmtWithFailedAndNonDefaultRetries1() {
+        BValue[] args = {new BInteger(-1)};
+        BValue[] returns = BRunUtil.invoke(programFile, "testTransactionStmtWithFailedAndNonDefaultRetries", args);
+
+        Assert.assertEquals(returns.length, 1);
+        Assert.assertEquals(returns[0].stringValue(), "start err rc:4 end");
+    }
+
+    @Test
+    public void testTransactionStmtWithFailedAndNonDefaultRetries2() {
         BValue[] args = {new BInteger(0)};
-        BValue[] returns = BRunUtil.invoke(programFile, "testOptionalOnretryWithAbort", args);
-
-        Assert.assertEquals(returns.length, 1);
-        Assert.assertEquals(returns[0].stringValue(), "start inTrx abort end");
-    }
-
-    @Test
-    public void testOptionalOnretryWithFail() {
-        BValue[] args = {new BInteger(0)};
-        BValue[] returns = BRunUtil.invoke(programFile, "testOptionalOnretryWithFail", args);
-
-        Assert.assertEquals(returns.length, 1);
-<<<<<<< HEAD
-        Assert.assertEquals(returns[0].stringValue(), "start inTrx inTrx inTrx end");
-=======
+        BValue[] returns = BRunUtil.invoke(programFile, "testTransactionStmtWithFailedAndNonDefaultRetries", args);
+
+        Assert.assertEquals(returns.length, 1);
+        Assert.assertEquals(returns[0].stringValue(), "start inTrx abort rc:1 end");
+    }
+
+    @Test
+    public void testTransactionStmtWithFailedAndNonDefaultRetries3() {
+        BValue[] args = {new BInteger(-10)};
+        BValue[] returns = BRunUtil.invoke(programFile, "testTransactionStmtWithFailedAndNonDefaultRetries", args);
+
+        Assert.assertEquals(returns.length, 1);
+        Assert.assertEquals(returns[0].stringValue(), "start trxErr rc:4 end");
+    }
+
+    @Test
+    public void testTransactionStmtWithFailedAndNonDefaultRetries4() {
+        BValue[] args = {new BInteger(10)};
+        BValue[] returns = BRunUtil.invoke(programFile, "testTransactionStmtWithFailedAndNonDefaultRetries", args);
+
+        Assert.assertEquals(returns.length, 1);
+        Assert.assertEquals(returns[0].stringValue(), "start inTrxstart inTrx success endTrx rc:1 end");
+    }
+
+    @Test
+    public void testTransactionStmtWithRetryOff() {
+        BValue[] args = {new BInteger(-1)};
+        BValue[] returns = BRunUtil.invoke(programFile, "testTransactionStmtWithRetryOff", args);
+
+        Assert.assertEquals(returns.length, 1);
         Assert.assertEquals(returns[0].stringValue(), "start inTrx err endTrx end");
->>>>>>> 313d538f
-    }
-
-    @Test
-    public void testOptionalOnretryWithTrap() {
-        BValue[] args = {new BInteger(0)};
-        BValue[] returns = BRunUtil.invoke(programFile, "testOptionalOnretryWithTrap", args);
-
-        Assert.assertEquals(returns.length, 1);
-        Assert.assertEquals(returns[0].stringValue(), "start inTrx trxErr endTrx end");
-    }
-
-    @Test
-<<<<<<< HEAD
-    public void testNestedTransaction() {
-        BValue[] returns = BRunUtil.invoke(programFile, "testNestedTransaction");
-
-        Assert.assertEquals(returns.length, 1);
-        Assert.assertEquals(returns[0].stringValue(), "start inOuterTrx inInnerTrx endInnerTrx endOuterTrx end");
-    }
-
-    @Test
-    public void testNestedTransactionInnerAbort() {
-        BValue[] args = {new BInteger(0)};
-        BValue[] returns = BRunUtil.invoke(programFile, "testNestedTransactionInnerAbort", args);
-
-        Assert.assertEquals(returns.length, 1);
-        Assert.assertEquals(returns[0].stringValue(), "start inOuterTrx inInnerTrx abort endOuterTrx end");
-    }
-
-    @Test(enabled = false) // Issue #7706
-    public void testNestedTransactionInnerPanic() {
-        BValue[] args = {new BInteger(0)};
-        BValue[] returns = BRunUtil.invoke(programFile, "testNestedTransactionInnerPanic", args);
-
-        Assert.assertEquals(returns.length, 1);
-        Assert.assertEquals(returns[0].stringValue(), "start inOuterTrx inInnerTrx inInnerTrx inInnerTrx inOuterTrx "
-                + "inInnerTrx inInnerTrx inInnerTrx inOuterTrx inInnerTrx inInnerTrx inInnerTrx end");
-    }
-
-    @Test
-    public void testNestedTransactionInnerTrap() {
-        BValue[] args = {new BInteger(0)};
-        BValue[] returns = BRunUtil.invoke(programFile, "testNestedTransactionInnerTrap", args);
-
-        Assert.assertEquals(returns.length, 1);
-        Assert.assertEquals(returns[0].stringValue(),
-                "start inOuterTrx inInnerTrx trxErr endInnerTrx endOuterTrx end");
-    }
-
-    @Test(enabled = false) //Issue #7706
-    public void testNestedTransactionWithFailed1() {
-        BValue[] args = {new BInteger(-1)};
-        BValue[] returns = BRunUtil.invoke(programFile, "testNestedTransactionWithFailed", args);
-
-        Assert.assertEquals(returns.length, 1);
-        Assert.assertEquals(returns[0].stringValue(), "start inOuterTrx inInnerTrx innerFailed inInnerTrx innerFailed "
-                + "outerFailed inOuterTrx inInnerTrx innerFailed inInnerTrx innerFailed outerFailed inOuterTrx "
-                + "inInnerTrx innerFailed inInnerTrx innerFailed outerFailed err end");
-
-    }
-
-    @Test
-    public void testNestedTransactionWithFailed2() {
-        BValue[] args = {new BInteger(0)};
-        BValue[] returns = BRunUtil.invoke(programFile, "testNestedTransactionWithFailed", args);
-
-        Assert.assertEquals(returns.length, 1);
-        Assert.assertEquals(returns[0].stringValue(),
-                "start inOuterTrx inInnerTrx trxErr endInnerTrx endOuterTrx end");
-    }
-
-    @Test
-    public void testTransactionStmtWithFailedAndNonDefaultRetries() {
-        BValue[] args = {new BInteger(0)};
-        BValue[] returns = BRunUtil.invoke(programFile, "testTransactionStmtWithFailedAndNonDefaultRetries", args);
-
-        Assert.assertEquals(returns.length, 1);
-        Assert.assertEquals(returns[0].stringValue(), "start inTrx inFailed inTrx inFailed inTrx inFailed inTrx "
-                + "inFailed end");
-=======
-    public void testTransactionStmtWithFailedAndNonDefaultRetries1() {
-        BValue[] args = {new BInteger(-1)};
-        BValue[] returns = BRunUtil.invoke(programFile, "testTransactionStmtWithFailedAndNonDefaultRetries", args);
-
-        Assert.assertEquals(returns.length, 1);
-        Assert.assertEquals(returns[0].stringValue(), "start err rc:4 end");
->>>>>>> 313d538f
-    }
-
-    @Test
-    public void testTransactionStmtAbortAndNonDefaultRetries() {
-        BValue[] args = {new BInteger(0)};
-        BValue[] returns = BRunUtil.invoke(programFile, "testTransactionStmtAbortAndNonDefaultRetries", args);
-
-        Assert.assertEquals(returns.length, 1);
-        Assert.assertEquals(returns[0].stringValue(), "start inTrx abort rc:1 end");
-    }
-
-    @Test
-    public void testTransactionStmtWithTrapAndNonDefaultRetries() {
-        BValue[] args = {new BInteger(0)};
-        BValue[] returns = BRunUtil.invoke(programFile, "testTransactionStmtWithTrapAndNonDefaultRetries", args);
-
-        Assert.assertEquals(returns.length, 1);
-        Assert.assertEquals(returns[0].stringValue(), "start trxErr rc:4 end");
-    }
-
-    @Test
-    public void testTransactionStmtSuccessAndNonDefaultRetries() {
-        BValue[] args = {new BInteger(10)};
-        BValue[] returns = BRunUtil.invoke(programFile, "testTransactionStmtSuccessAndNonDefaultRetries", args);
-
-        Assert.assertEquals(returns.length, 1);
-<<<<<<< HEAD
-        Assert.assertEquals(returns[0].stringValue(), "start inTrx endTrx end");
-=======
-        Assert.assertEquals(returns[0].stringValue(), "start inTrxstart inTrx success endTrx rc:1 end");
->>>>>>> 313d538f
-    }
-
-    @Test
-    public void testTransactionStmtWithRetryOff() {
-        BValue[] args = {new BInteger(0)};
-        BValue[] returns = BRunUtil.invoke(programFile, "testTransactionStmtWithRetryOff", args);
-
-        Assert.assertEquals(returns.length, 1);
-<<<<<<< HEAD
-        Assert.assertEquals(returns[0].stringValue(), "start inTrx inFailed end");
-=======
-        Assert.assertEquals(returns[0].stringValue(), "start inTrx err endTrx end");
->>>>>>> 313d538f
     }
 
     @Test
@@ -248,18 +172,15 @@
         BValue[] returns = BRunUtil.invoke(programFile, "testTransactionStmtWithConstRetryFailed");
 
         Assert.assertEquals(returns.length, 1);
-<<<<<<< HEAD
-        Assert.assertEquals(returns[0].stringValue(), "start inTrx inFailed inTrx inFailed inTrx inFailed inTrx "
-                + "inFailed end");
-=======
         Assert.assertEquals(returns[0].stringValue(), "start err rc:4 end");
->>>>>>> 313d538f
-    }
-
-    @Test(expectedExceptions = BLangRuntimeException.class,
-          expectedExceptionsMessageRegExp = ".*invalid retry count.*")
+    }
+
+    @Test
     public void testTransactionStmtWithConstRetryFailed2() {
-        BRunUtil.invoke(programFile, "testTransactionStmtWithConstRetryFailed2");
+        BValue[] returns = BRunUtil.invoke(programFile, "testTransactionStmtWithConstRetryFailed2");
+
+        Assert.assertEquals(returns.length, 1);
+        Assert.assertEquals(returns[0].stringValue(), "start invalid retry count end");
     }
 
     @Test
@@ -285,12 +206,7 @@
 
         Assert.assertEquals(returns.length, 1);
         Assert.assertEquals(returns[0].stringValue(),
-<<<<<<< HEAD
-                "start inFirstTrxBlock inFirstTrxFld inFirstTrxBlock inFirstTrxFld inFirstTrxEnd "
-                        + "inSecTrxBlock inSecTrxEnd end");
-=======
                 "start inFirstTrxBlock inFirstTrxFld inFirstTrxBlock err end");
->>>>>>> 313d538f
     }
 
     @Test
@@ -299,56 +215,32 @@
 
         Assert.assertEquals(returns.length, 1);
         Assert.assertEquals(returns[0].stringValue(),
-<<<<<<< HEAD
-                "start inFirstTrxBlock inFirstTrxFld inFirstTrxBlock inFirstTrxFld inFirstTrxEnd "
-                        + "inSecTrxBlock inSecTrxEnd end");
-    }
-
-    @Test
-    public void testValidAbortAndReturn() {
-        BValue[] returns = BRunUtil.invoke(programFile, "testAbort", new BValue[0]);
-        Assert.assertEquals(returns.length, 1);
-        Assert.assertEquals(returns[0].stringValue(), "st inOuterTrx inInnerTrx inOuterTrxEnd afterOuterTrx");
-=======
                 "start inFirstTrxBlock inFirstTrxFld inFirstTrxBlock err inSecTrxBlock inFSecTrxEnd end");
->>>>>>> 313d538f
-    }
-
-    @Test
+    }
+
+    @Test()
     public void testTransactionWithBreakValid() {
         BValue[] returns = BRunUtil.invoke(programFile, "transactionWithBreak", new BValue[0]);
         Assert.assertEquals(returns.length, 1);
         Assert.assertEquals(returns[0].stringValue(), "done");
     }
 
-    @Test
+    @Test()
     public void testTransactionWithContinueValid() {
         BValue[] returns = BRunUtil.invoke(programFile, "transactionWithContinue", new BValue[0]);
         Assert.assertEquals(returns.length, 1);
         Assert.assertEquals(returns[0].stringValue(), "done");
     }
 
-    @Test
+    @Test()
     public void testTransactionStmtWithFail() {
         BValue[] returns = BRunUtil.invoke(programFile, "testTransactionStmtWithFail");
         Assert.assertEquals(returns.length, 1);
         Assert.assertEquals(returns[0].stringValue(),
-<<<<<<< HEAD
-                "start  inTrx inFailed inTrx inFailed inTrx inFailed inTrx inFailed end");
-    }
-
-    @Test
-    public void testSimpleNestedTransactionAbort() {
-        BValue[] returns = BRunUtil.invoke(programFile, "testSimpleNestedTransactionAbort");
-        Assert.assertEquals(returns.length, 1);
-        Assert.assertEquals(returns[0].stringValue(),
-                "start  inOuterTxstart  inInnerTxstart  abortingInnerTxstart  endOuterTxstart");
-=======
                 "start  inTrx inFailed inTrx inFailed inTrx inFailed inTrx end");
->>>>>>> 313d538f
-    }
-
-    @Test
+    }
+
+    @Test()
     public void testValidReturn() {
         BValue[] returns = BRunUtil.invoke(programFile, "testValidReturn");
         Assert.assertEquals(returns.length, 1);
@@ -356,7 +248,7 @@
                 "start  inOuterTxstart  foo endOuterTx");
     }
 
-    @Test
+    @Test()
     public void testValidDoneWithinTransaction() {
         BValue[] returns = BRunUtil.invoke(programFile, "testValidDoneWithinTransaction");
         Assert.assertEquals(returns.length, 1);
