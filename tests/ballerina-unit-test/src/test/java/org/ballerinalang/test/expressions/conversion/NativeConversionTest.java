/*
 * Copyright (c) 2017, WSO2 Inc. (http://wso2.com) All Rights Reserved.
 * <p>
 * WSO2 Inc. licenses this file to you under the Apache License,
 * Version 2.0 (the "License"); you may not use this file except
 * in compliance with the License.
 * You may obtain a copy of the License at
 * <p>
 * http://www.apache.org/licenses/LICENSE-2.0
 * <p>
 * Unless required by applicable law or agreed to in writing,
 * software distributed under the License is distributed on an
 * "AS IS" BASIS, WITHOUT WARRANTIES OR CONDITIONS OF ANY
 * KIND, either express or implied.  See the License for the
 * specific language governing permissions and limitations
 * under the License.
 */
package org.ballerinalang.test.expressions.conversion;

import org.ballerinalang.launcher.util.BCompileUtil;
import org.ballerinalang.launcher.util.BRunUtil;
import org.ballerinalang.launcher.util.CompileResult;
import org.ballerinalang.model.values.BBoolean;
import org.ballerinalang.model.values.BError;
import org.ballerinalang.model.values.BFloat;
import org.ballerinalang.model.values.BInteger;
import org.ballerinalang.model.values.BMap;
<<<<<<< HEAD
import org.ballerinalang.model.values.BRefType;
import org.ballerinalang.model.values.BRefValueArray;
=======
>>>>>>> c84ba1e7
import org.ballerinalang.model.values.BString;
import org.ballerinalang.model.values.BValue;
import org.ballerinalang.model.values.BValueArray;
import org.ballerinalang.util.exceptions.BLangRuntimeException;
import org.testng.Assert;
import org.testng.annotations.BeforeClass;
import org.testng.annotations.Test;
import org.wso2.ballerinalang.compiler.util.TypeTags;

/**
 * Test Cases for type conversion.
 */
@Test(groups = "broken")
public class NativeConversionTest {

    private CompileResult compileResult;

    private CompileResult packageResult;

    @BeforeClass
    public void setup() {
        compileResult = BCompileUtil.compile("test-src/expressions/conversion/native-conversion.bal");
        packageResult = BCompileUtil.compile(this, "test-src/expressions/conversion/", "a.b");
    }

    @Test
    public void testStructToMap() {
        BValue[] returns = BRunUtil.invoke(compileResult, "testStructToMap");
        Assert.assertTrue(returns[0] instanceof BMap<?, ?>);
        BMap<String, ?> map = (BMap<String, ?>) returns[0];

        BValue name = map.get("name");
        Assert.assertTrue(name instanceof BString);
        Assert.assertEquals(name.stringValue(), "Child");

        BValue age = map.get("age");
        Assert.assertTrue(age instanceof BInteger);
        Assert.assertEquals(((BInteger) age).intValue(), 25);

        BValue parent = map.get("parent");
        Assert.assertTrue(parent instanceof BMap);
        BMap<String, BValue> parentStruct = (BMap<String, BValue>) parent;
        Assert.assertEquals(parentStruct.get("name").stringValue(), "Parent");
        Assert.assertEquals(((BInteger) parentStruct.get("age")).intValue(), 50);

        BValue address = map.get("address");
        Assert.assertTrue(address instanceof BMap<?, ?>);
        BMap<String, ?> addressMap = (BMap<String, ?>) address;
        Assert.assertEquals(addressMap.get("city").stringValue(), "Colombo");
        Assert.assertEquals(addressMap.get("country").stringValue(), "SriLanka");

        BValue info = map.get("info");
        Assert.assertTrue(info instanceof BMap);
        Assert.assertEquals(info.stringValue(), "{\"status\":\"single\"}");

        BValue marks = map.get("marks");
        Assert.assertTrue(marks instanceof BValueArray);
        BValueArray marksArray = (BValueArray) marks;
        Assert.assertEquals(marksArray.getInt(0), 67);
        Assert.assertEquals(marksArray.getInt(1), 38);
        Assert.assertEquals(marksArray.getInt(2), 91);
    }

    @Test
    public void testMapToStruct() {
        testMapToStruct(compileResult, "testMapToStruct");
    }

    @Test
    public void testNestedMapToNestedStruct() {
        testMapToStruct(compileResult, "testNestedMapToNestedStruct");
    }

    private void testMapToStruct(CompileResult compileResult, String functionName) {
        BValue[] returns = BRunUtil.invoke(compileResult, functionName);
        Assert.assertTrue(returns[0] instanceof BMap);
        BMap<String, BValue> struct = (BMap<String, BValue>) returns[0];

        String name = struct.get("name").stringValue();
        Assert.assertEquals(name, "Child");

        long age = ((BInteger) struct.get("age")).intValue();
        Assert.assertEquals(age, 25);

        BValue parent = struct.get("parent");
        Assert.assertTrue(parent instanceof BMap);
        BMap<String, BValue> parentStruct = (BMap<String, BValue>) parent;
        Assert.assertEquals(parentStruct.get("name").stringValue(), "Parent");
        Assert.assertEquals(((BInteger) parentStruct.get("age")).intValue(), 50);
        Assert.assertNull(parentStruct.get("parent"));
        Assert.assertNull(parentStruct.get("info"));
        Assert.assertNull(parentStruct.get("address"));
        Assert.assertNull(parentStruct.get("marks"));

        BValue info = struct.get("info");
        Assert.assertTrue(info instanceof BMap);
        Assert.assertEquals(info.stringValue(), "{\"status\":\"single\"}");

        BValue address = struct.get("address");
        Assert.assertTrue(address instanceof BMap<?, ?>);
        BMap<String, ?> addressMap = (BMap<String, ?>) address;
        Assert.assertEquals(addressMap.get("city").stringValue(), "Colombo");
        Assert.assertEquals(addressMap.get("country").stringValue(), "SriLanka");

        BValue marks = struct.get("marks");
        Assert.assertTrue(marks instanceof BValueArray);
        BValueArray marksArray = (BValueArray) marks;
        Assert.assertEquals(marksArray.getInt(0), 87);
        Assert.assertEquals(marksArray.getInt(1), 94);
        Assert.assertEquals(marksArray.getInt(2), 72);
    }

    @Test
    public void testJsonToStruct() {
        BValue[] returns = BRunUtil.invoke(compileResult, "testJsonToStruct");
        Assert.assertTrue(returns[0] instanceof BMap);
        BMap<String, BValue> struct = (BMap<String, BValue>) returns[0];

        String name = struct.get("name").stringValue();
        Assert.assertEquals(name, "Child");

        long age = ((BInteger) struct.get("age")).intValue();
        Assert.assertEquals(age, 25);

        BValue parent = struct.get("parent");
        Assert.assertTrue(parent instanceof BMap);
        BMap<String, BValue> parentStruct = (BMap<String, BValue>) parent;
        Assert.assertEquals(parentStruct.get("name").stringValue(), "Parent");
        Assert.assertEquals(((BInteger) parentStruct.get("age")).intValue(), 50);
        Assert.assertNull(parentStruct.get("parent"));
        Assert.assertNull(parentStruct.get("info"));
        Assert.assertNull(parentStruct.get("address"));
        Assert.assertNull(parentStruct.get("marks"));

        BValue info = struct.get("info");
        Assert.assertTrue(info instanceof BMap);
        Assert.assertEquals(info.stringValue(), "{\"status\":\"single\"}");

        BValue address = struct.get("address");
        Assert.assertTrue(address instanceof BMap<?, ?>);
        BMap<String, ?> addressMap = (BMap<String, ?>) address;
        Assert.assertEquals(addressMap.get("city").stringValue(), "Colombo");
        Assert.assertEquals(addressMap.get("country").stringValue(), "SriLanka");

        BValue marks = struct.get("marks");
<<<<<<< HEAD
        Assert.assertTrue(marks instanceof BRefValueArray);
        BRefType<?>[] marksArray = ((BRefValueArray) marks).getValues();
        Assert.assertEquals(marksArray.length, 2);
        Assert.assertEquals(((Long) marksArray[0].value()).intValue(), 56);
        Assert.assertEquals(((Long) marksArray[1].value()).intValue(), 79);
=======
        Assert.assertTrue(marks instanceof BValueArray);
        BValueArray marksArray = (BValueArray) marks;
        Assert.assertEquals(marksArray.size(), 2);
        Assert.assertEquals(marksArray.getInt(0), 56);
        Assert.assertEquals(marksArray.getInt(1), 79);
>>>>>>> c84ba1e7
    }

    @Test
    public void testStructToJson() {
        BValue[] returns = BRunUtil.invoke(compileResult, "testStructToJson");
        Assert.assertTrue(returns[0] instanceof BMap);
        BMap<String, BValue> child = ((BMap<String, BValue>) returns[0]);
        Assert.assertEquals(child.get("name").stringValue(), "Child");
        Assert.assertEquals(((BInteger) child.get("age")).intValue(), 25);

        Assert.assertTrue(child.get("parent") instanceof BMap);
        BMap<String, BValue> parent = (BMap<String, BValue>) child.get("parent");
        Assert.assertEquals(parent.get("name").stringValue(), "Parent");
        Assert.assertEquals(((BInteger) parent.get("age")).intValue(), 50);
        Assert.assertNull(parent.get("parent"));
        Assert.assertNull(parent.get("info"));
        Assert.assertNull(parent.get("address"));
        Assert.assertNull(parent.get("marks"));

        Assert.assertTrue(child.get("info") instanceof BMap);
        BMap<String, BValue> info = (BMap<String, BValue>) child.get("info");
        Assert.assertEquals(info.get("status").stringValue(), "single");

        Assert.assertTrue(child.get("address") instanceof BMap);
        BMap<String, BValue> address = (BMap<String, BValue>) child.get("address");
        Assert.assertEquals(address.get("country").stringValue(), "SriLanka");
        Assert.assertEquals(address.get("city").stringValue(), "Colombo");

<<<<<<< HEAD
        Assert.assertTrue(child.get("marks") instanceof BIntArray);
        BIntArray marks = (BIntArray) child.get("marks");
        Assert.assertEquals(marks.size(), 3);
        Assert.assertEquals(marks.get(0), 87);
        Assert.assertEquals(marks.get(1), 94);
        Assert.assertEquals(marks.get(2), 72);
=======
        Assert.assertTrue(child.get("marks") instanceof BValueArray);
        BValueArray marks = (BValueArray) child.get("marks");
        Assert.assertEquals(marks.size(), 3);
        Assert.assertEquals(((BInteger) marks.getRefValue(0)).intValue(), 87);
        Assert.assertEquals(((BInteger) marks.getRefValue(1)).intValue(), 94);
        Assert.assertEquals(((BInteger) marks.getRefValue(2)).intValue(), 72);
>>>>>>> c84ba1e7
    }
    
//    @Test
//    public void testStructToJsonConstrained2() {
//        BValue[] returns = BRunUtil.invoke(compileResult, "testStructToJsonConstrained2");
//        Assert.assertTrue(returns[0] instanceof BMap);
//    }
//    
//    @Test(expectedExceptions = {BLangRuntimeException.class},
//            expectedExceptionsMessageRegExp = ".*cannot convert 'Person2' to type 'json<Person3>'.*")
//    public void testStructToJsonConstrainedNegative() {
//        BValue[] returns = BRunUtil.invoke(compileResult, "testStructToJsonConstrainedNegative");
//        Assert.assertTrue(returns[0] instanceof BMap);
//    }

    @Test(description = "Test any type to anydata type at runtime")
    public void testAnyRecordToAnydataMap() {
        BValue[] returns = BRunUtil.invoke(compileResult, "testAnyRecordToAnydataMap");
        Assert.assertTrue(returns[0] instanceof BMap);
        Assert.assertEquals(((BMap) returns[0]).get("name").stringValue(), "Waruna");
    }

    @Test(description = "Test converting a map to json")
    public void testMapToJsonConversion() {
        BValue[] result = BRunUtil.invoke(compileResult, "testComplexMapToJson");
        Assert.assertTrue(result[0] instanceof BMap);
        Assert.assertEquals(result[0].toString(), "{\"name\":\"Supun\", \"age\":25, \"gpa\":2.81, \"status\":true}");
    }

    @Test(description = "Test converting a struct with map of blob to a JSON")
    public void testStructWithIncompatibleTypeToJson() {
        BValue[] result = BRunUtil.invoke(compileResult, "testStructWithIncompatibleTypeToJson");
        Assert.assertTrue(result[0] instanceof BMap);
    }

    @Test(description = "Test converting a map to a record, with a map value for a JSON field")
    public void testMapToStructWithMapValueForJsonField() {
        BValue[] returns = BRunUtil.invoke(compileResult, "testMapToStructWithMapValueForJsonField");
        Assert.assertTrue(returns[0] instanceof BMap);
        BMap<String, BValue> personStruct = (BMap<String, BValue>) returns[0];

        Assert.assertEquals(personStruct.stringValue(), "{name:\"Child\", parent:null, age:25, " 
                + "address:{\"city\":\"Colombo\", \"country\":\"SriLanka\"}, info:{\"status\":\"single\"}, a:\"any " 
                + "value\", marks:[87, 94, 72], score:5.67, alive:true, children:null}");
    }

    @Test(description = "Test converting a map with missing field to a struct")
    public void testMapWithMissingOptionalFieldsToStruct() {
        BValue[] returns = BRunUtil.invoke(compileResult, "testMapWithMissingOptionalFieldsToStruct");
        Assert.assertTrue(returns[0] instanceof BMap);
        BMap<String, BValue> personStruct = (BMap<String, BValue>) returns[0];

        Assert.assertEquals(personStruct.stringValue(), "{name:\"Child\", parent:null, age:25, a:\"any value\", " 
                + "address:{\"city\":\"Colombo\", \"country\":\"SriLanka\"}, " 
                + "marks:[87, 94, 72], score:5.67, alive:true}");
    }

    @Test(description = "Test converting a map with incompatible inner array to a struct",
          expectedExceptions = { BLangRuntimeException.class },
          expectedExceptionsMessageRegExp =
                  ".*incompatible stamp operation: 'map' value cannot be stamped as 'Person'.*")
    public void testMapWithIncompatibleArrayToStruct() {
        BRunUtil.invoke(compileResult, "testMapWithIncompatibleArrayToStruct");
    }

    @Test(description = "Test converting a map with incompatible inner struct to a struct",
          expectedExceptions = { BLangRuntimeException.class },
          expectedExceptionsMessageRegExp = ".*incompatible stamp operation: 'map' value cannot be stamped " 
                  + "as 'Employee'.*")
    public void testMapWithIncompatibleStructToStruct() {
        BRunUtil.invoke(compileResult, "testMapWithIncompatibleStructToStruct");
    }

    @Test(description = "Test converting a incompatible JSON to a struct",
          expectedExceptions = {BLangRuntimeException.class},
          expectedExceptionsMessageRegExp = ".*incompatible stamp operation: 'json' value cannot be stamped as "
                  + "'Person'.*")
    public void testIncompatibleJsonToStruct() {
        BRunUtil.invoke(compileResult, "testIncompatibleJsonToStruct");
    }

    @Test(description = "Test converting a JSON with missing optional fields to a struct")
    public void testJsonToStructWithMissingOptionalFields() {
        BValue[] returns = BRunUtil.invoke(compileResult, "testJsonToStructWithMissingOptionalFields");
        Assert.assertTrue(returns[0] instanceof BMap);
        Assert.assertEquals(returns[0].stringValue(), "{name:\"Child\", parent:null, age:25, " 
                + "address:{\"city\":\"Colombo\", \"country\":\"SriLanka\"}, info:{\"status\":\"single\"}, a:\"any " 
                + "value\", marks:[87, 94, 72], score:5.67, alive:true}");
    }

    @Test(description = "Test converting a incompatible JSON to a struct",
          expectedExceptions = { BLangRuntimeException.class },
          expectedExceptionsMessageRegExp = ".*error: incompatible stamp operation: 'json' value cannot be stamped as"
                  + " 'Person.*")
    public void testJsonToStructWithMissingRequiredFields() {
        BRunUtil.invoke(compileResult, "testJsonToStructWithMissingRequiredFields");
    }

    @Test(description = "Test converting a JSON with incompatible inner map to a struct",
          expectedExceptions = { BLangRuntimeException.class },
          expectedExceptionsMessageRegExp = ".*error: incompatible stamp operation: 'json' value cannot be stamped as"
                  + " 'Person.*")
    public void testJsonWithIncompatibleMapToStruct() {
        BRunUtil.invoke(compileResult, "testJsonWithIncompatibleMapToStruct");
    }

    @Test(description = "Test converting a JSON with incompatible inner struct to a struct",
          expectedExceptions = { BLangRuntimeException.class },
          expectedExceptionsMessageRegExp = ".*error: incompatible stamp operation: 'json' value cannot be stamped as"
                  + " 'Person.*")
    public void testJsonWithIncompatibleStructToStruct() {
        BRunUtil.invoke(compileResult, "testJsonWithIncompatibleStructToStruct");
    }

    @Test(description = "Test converting a JSON array to a struct",
          expectedExceptions = {BLangRuntimeException.class},
          expectedExceptionsMessageRegExp = ".*incompatible stamp operation: 'json\\[\\]' value cannot be stamped as "
                  + "'Person'.*")
    public void testJsonArrayToStruct() {
        BRunUtil.invoke(compileResult, "testJsonArrayToStruct");
    }

    @Test(description = "Test converting a JSON with incompatible inner type to a struct",
          expectedExceptions = {BLangRuntimeException.class},
          expectedExceptionsMessageRegExp = ".*incompatible stamp operation: 'json' value cannot be stamped as "
                  + "'Person'.*")
    public void testJsonWithIncompatibleTypeToStruct() {
        BRunUtil.invoke(compileResult, "testJsonWithIncompatibleTypeToStruct");
    }

    @Test(description = "Test converting a struct with map of blob to a JSON")
    public void testStructWithIncompatibleTypeMapToJson() {
        BValue[] returns = BRunUtil.invoke(compileResult, "testStructWithIncompatibleTypeMapToJson");
        Assert.assertTrue(returns[0] instanceof BMap);
        BMap<String, BValue> json = (BMap<String, BValue>) returns[0];
        Assert.assertTrue(json.get("foo") instanceof BMap);
        BMap<String, BValue> foo = (BMap<String, BValue>) json.get("foo");
        Assert.assertEquals(foo.get("bar").stringValue(), "[]");
    }

    @Test(description = "Test converting a JSON array to any data array")
    public void testJsonToAnyArray() {
        BValue[] returns = BRunUtil.invoke(compileResult, "testJsonToAnyArray");
        Assert.assertTrue(returns[0] instanceof BMap);
        BMap<String, BValue> anyArrayStruct = (BMap<String, BValue>) returns[0];
        BValueArray array = (BValueArray) anyArrayStruct.get("a");

        Assert.assertEquals(((BInteger) array.getRefValue(0)).intValue(), 4);
        Assert.assertEquals(array.getRefValue(1).stringValue(), "Supun");
        Assert.assertEquals(((BFloat) array.getRefValue(2)).floatValue(), 5.36);
        Assert.assertTrue(((BBoolean) array.getRefValue(3)).booleanValue());
        Assert.assertEquals(array.getRefValue(4).stringValue(), "{\"lname\":\"Setunga\"}");
        Assert.assertEquals(array.getRefValue(5).stringValue(), "[4, 3, 7]");
        Assert.assertNull(array.getRefValue(6));
    }

    @Test(description = "Test converting float to a int")
    public void testFloaToInt() {
        BValue[] returns = BRunUtil.invoke(compileResult, "testFloatToInt");
        Assert.assertTrue(returns[0] instanceof BInteger);
        int expected = 10;
        Assert.assertEquals(((BInteger) returns[0]).intValue(), expected);
    }

    @Test(description = "Test converting a JSON array to int array")
    public void testJsonToIntArray() {
        BValue[] returns = BRunUtil.invoke(compileResult, "testJsonToIntArray");
        Assert.assertTrue(returns[0] instanceof BMap);
        BMap<String, BValue> anyArrayStruct = (BMap<String, BValue>) returns[0];
<<<<<<< HEAD
        BRefValueArray array = (BRefValueArray) anyArrayStruct.get("a");

        Assert.assertEquals(array.getType().toString(), "int[]");
        Assert.assertEquals(((BInteger) (array).get(0)).intValue(), 4);
        Assert.assertEquals(((BInteger) (array).get(1)).intValue(), 3);
        Assert.assertEquals(((BInteger) (array).get(2)).intValue(), 9);
=======
        BValueArray array = (BValueArray) anyArrayStruct.get("a");

        Assert.assertEquals(array.getType().toString(), "int[]");
        Assert.assertEquals(array.getInt(0), 4);
        Assert.assertEquals(array.getInt(1), 3);
        Assert.assertEquals(array.getInt(2), 9);
>>>>>>> c84ba1e7
    }

    @Test(description = "Test converting a JSON string array to string array")
    public void testJsonToStringArray() {
        BValue[] returns = BRunUtil.invoke(compileResult, "testJsonToStringArray");
        Assert.assertTrue(returns[0] instanceof BMap);
        BMap<String, BValue> anyArrayStruct = (BMap<String, BValue>) returns[0];
        BValueArray array = (BValueArray) anyArrayStruct.get("a");

        Assert.assertEquals(array.getType().toString(), "string[]");
        Assert.assertEquals(array.getString(0), "a");
        Assert.assertEquals(array.getString(1), "b");
        Assert.assertEquals(array.getString(2), "c");
    }

    @Test(description = "Test converting a JSON integer array to string array")
    public void testJsonIntArrayToStringArray() {
        BValue[] returns = BRunUtil.invoke(compileResult, "testJsonIntArrayToStringArray");
        Assert.assertTrue(returns[0] instanceof BMap);
        BMap<String, BValue> anyArrayStruct = (BMap<String, BValue>) returns[0];
        BValueArray array = (BValueArray) anyArrayStruct.get("a");

        Assert.assertEquals(array.getType().toString(), "string[]");
        Assert.assertEquals(array.getString(0), "4");
        Assert.assertEquals(array.getString(1), "3");
        Assert.assertEquals(array.getString(2), "9");
    }

    @Test(description = "Test converting a JSON array to xml array",
          expectedExceptions = {BLangRuntimeException.class},
          expectedExceptionsMessageRegExp = ".*incompatible stamp operation: 'json' value cannot be stamped as "
                  + "'XmlArray.*")
    public void testJsonToXmlArray() {
        BRunUtil.invoke(compileResult, "testJsonToXmlArray");
    }

    @Test(description = "Test converting a JSON integer array to string array",
            expectedExceptions = { BLangRuntimeException.class },
            expectedExceptionsMessageRegExp = "error: cannot stamp 'null' value to type 'StringArray'.*")
    public void testNullJsonToArray() {
        BValue[] returns = BRunUtil.invoke(compileResult, "testNullJsonToArray");
        Assert.assertNull(returns[0]);
    }

    @Test(description = "Test converting a JSON null to string array",
          expectedExceptions = { BLangRuntimeException.class },
          expectedExceptionsMessageRegExp = ".* incompatible stamp operation: 'json' value cannot be stamped as " 
                  + "'StringArray'.*")
    public void testNullJsonArrayToArray() {
<<<<<<< HEAD
        BRunUtil.invoke(compileResult, "testNullJsonArrayToArray");
=======
        BValue[] returns = BRunUtil.invoke(compileResult, "testNullJsonArrayToArray");
        Assert.assertTrue(returns[0] instanceof BMap);
        BMap<String, BValue> anyArrayStruct = (BMap<String, BValue>) returns[0];
        BValueArray array = (BValueArray) anyArrayStruct.get("a");

        Assert.assertNull(array);
>>>>>>> c84ba1e7
    }

    @Test(description = "Test converting a JSON string to string array",
          expectedExceptions = {BLangRuntimeException.class},
          expectedExceptionsMessageRegExp = ".*incompatible stamp operation: 'json' value cannot be stamped as "
                  + "'StringArray.*")
    public void testNonArrayJsonToArray() {
        BRunUtil.invoke(compileResult, "testNonArrayJsonToArray");
    }

    @Test(description = "Test converting a null JSON to struct",
          expectedExceptions = { BLangRuntimeException.class },
          expectedExceptionsMessageRegExp = "error: cannot stamp 'null' value to type 'Person'.*")
    public void testNullJsonToStruct() {
        BRunUtil.invoke(compileResult, "testNullJsonToStruct");
    }

    @Test(description = "Test converting a null Struct to json")
    public void testNullStructToJson() {
        BValue[] returns = BRunUtil.invoke(compileResult, "testNullStructToJson");
        Assert.assertNull(returns[0]);
    }

    // transform with errors

    @Test
    public void testIncompatibleJsonToStructWithErrors() {
        BValue[] returns = BRunUtil.invoke(compileResult, "testIncompatibleJsonToStructWithErrors",
                                             new BValue[]{});

        // check the error
        Assert.assertTrue(returns[0] instanceof BError);
        String errorMsg = ((BError) returns[0]).getReason();
        Assert.assertEquals(errorMsg, "incompatible stamp operation: 'json' value cannot be stamped as 'Person'");
    }

    @Test
    public void testStructToMapWithRefTypeArray() {
        BValue[] returns = BRunUtil.invoke(compileResult, "testStructToMapWithRefTypeArray");
        Assert.assertTrue(returns[0] instanceof BMap<?, ?>);
        BMap<String, ?> map = (BMap<String, ?>) returns[0];

        BValue name = map.get("title");
        Assert.assertTrue(name instanceof BString);
        Assert.assertEquals(name.stringValue(), "The Revenant");

        BValue age = map.get("year");
        Assert.assertTrue(age instanceof BInteger);
        Assert.assertEquals(((BInteger) age).intValue(), 2015);

        BValue marks = map.get("genre");
        Assert.assertTrue(marks instanceof BValueArray);
        BValueArray genreArray = (BValueArray) marks;
        Assert.assertEquals(genreArray.getString(0), "Adventure");
        Assert.assertEquals(genreArray.getString(1), "Drama");
        Assert.assertEquals(genreArray.getString(2), "Thriller");

        BValue actors = map.get("actors");
        Assert.assertTrue(actors instanceof BValueArray);
        BValueArray actorsArray = (BValueArray) actors;
        Assert.assertTrue(actorsArray.getRefValue(0) instanceof BMap);
        Assert.assertEquals(actorsArray.getRefValue(0).stringValue(),
                "{fname:\"Leonardo\", lname:\"DiCaprio\", age:35}");
    }

    @Test
    public void testStructWithStringArrayToJSON() {
        BValue[] returns = BRunUtil.invoke(compileResult, "testStructWithStringArrayToJSON");
        Assert.assertTrue(returns[0] instanceof BMap);
        Assert.assertEquals(returns[0].stringValue(), "{\"names\":[\"John\", \"Doe\"]}");
    }

    @Test(enabled = false)
    public void testEmptyJSONtoStructWithDefaults() {
        BValue[] returns = BRunUtil.invoke(compileResult, "testEmptyJSONtoStructWithDefaults");
        Assert.assertTrue(returns[0] instanceof BMap);
        BMap<String, BValue> bValue = (BMap<String, BValue>) returns[0];
        Assert.assertEquals(bValue.get("s").stringValue(), "string value");
        Assert.assertEquals(((BInteger) bValue.get("a")).intValue(), 45);
        Assert.assertEquals(((BFloat) bValue.get("f")).floatValue(), 5.3);
        Assert.assertTrue(((BBoolean) bValue.get("b")).booleanValue());
        Assert.assertNull(bValue.get("j"));
        Assert.assertNull(bValue.get("blb"));
    }

    @Test
    public void testEmptyJSONtoStructWithoutDefaults() {
        BValue[] returns = BRunUtil.invoke(compileResult, "testEmptyJSONtoStructWithoutDefaults");
<<<<<<< HEAD
        Assert.assertTrue(returns[0] instanceof BError);
        String errorMsg = ((BError) returns[0]).getReason();
        Assert.assertEquals(errorMsg, "incompatible stamp operation: 'json' value cannot be stamped as "
                + "'StructWithoutDefaults'");
    }

    @Test 
=======

        Assert.assertTrue(returns[0] instanceof BMap);
        BMap<String, BValue> bValue = (BMap<String, BValue>) returns[0];
        Assert.assertEquals(bValue.get("s").stringValue(), "");
        Assert.assertEquals(((BInteger) bValue.get("a")).intValue(), 0);
        Assert.assertEquals(((BFloat) bValue.get("f")).floatValue(), 0.0);
        Assert.assertFalse(((BBoolean) bValue.get("b")).booleanValue());
        Assert.assertNull(bValue.get("j"));
        Assert.assertEquals(((BValueArray) bValue.get("blb")).size(), 0);
    }

    @Ignore // This is ignored since source value should have required fields for conversion.
    @Test
>>>>>>> c84ba1e7
    public void testEmptyMaptoStructWithDefaults() {
        BValue[] returns = BRunUtil.invoke(compileResult, "testEmptyMaptoStructWithDefaults");
        Assert.assertTrue(returns[0] instanceof BError);
        String errorMsg = ((BError) returns[0]).getReason();
        Assert.assertEquals(errorMsg, "incompatible stamp operation: 'map' value cannot be stamped as " 
                + "'StructWithDefaults'");
    }

    @Test
    public void testEmptyMaptoStructWithoutDefaults() {
        BValue[] returns = BRunUtil.invoke(compileResult, "testEmptyMaptoStructWithoutDefaults");
        Assert.assertTrue(returns[0] instanceof BError);
        String errorMsg = ((BError) returns[0]).getReason();
        Assert.assertEquals(errorMsg, "incompatible stamp operation: 'map' value cannot be stamped as "
                + "'StructWithoutDefaults'");
    }

    @Test
    public void testSameTypeConversion() {
        BValue[] returns = BRunUtil.invoke(compileResult, "testSameTypeConversion");
        Assert.assertTrue(returns[0] instanceof BInteger);
        int expected = 10;
        Assert.assertEquals(((BInteger) returns[0]).intValue(), expected);
    }

    @Test
    public void structWithComplexMapToJson() {
        BValue[] returns = BRunUtil.invoke(compileResult, "structWithComplexMapToJson");
        Assert.assertNotNull(returns[0]);
        Assert.assertEquals(returns[0].stringValue(), "{\"foo\":{\"a\":4, \"b\":2.5, \"c\":true, \"d\":\"apple\", " +
                "\"e\":{\"foo\":\"bar\"}, \"f\":{\"name\":\"\", \"age\":0}, \"g\":[1, 8, 7], \"h\":null}}");
    }

    @Test
    public void structWithComplexArraysToJson() {
        BValue[] returns = BRunUtil.invoke(compileResult, "structWithComplexArraysToJson");
        Assert.assertNotNull(returns[0]);
        Assert.assertEquals(returns[0].stringValue(), "{\"a\":[4, 6, 9], \"b\":[4.6, 7.5], " +
                "\"c\":[true, true, false], \"d\":[\"apple\", \"orange\"], \"e\":[{}, {}], " +
                "\"f\":[{\"name\":\"\", \"age\":0}, {\"name\":\"\", \"age\":0}], \"g\":[{\"foo\":\"bar\"}]}");
    }

    @Test
    public void testJsonToRecordInPackage() {
        BValue[] returns = BRunUtil.invoke(packageResult, "testJsonToRecord");
        Assert.assertTrue(returns[0] instanceof BMap);
        BMap<String, BValue> struct = (BMap<String, BValue>) returns[0];

        String name = struct.get("name").stringValue();
        Assert.assertEquals(name, "John");

        long age = ((BInteger) struct.get("age")).intValue();
        Assert.assertEquals(age, 30);

        BValue address = struct.get("adrs");
        Assert.assertTrue(address instanceof BMap);
        BMap<String, BValue> addressStruct = (BMap<String, BValue>) address;
        Assert.assertEquals(addressStruct.get("street").stringValue(), "20 Palm Grove");
        Assert.assertEquals(addressStruct.get("city").stringValue(), "Colombo 03");
        Assert.assertEquals(addressStruct.get("country").stringValue(), "Sri Lanka");
    }

    @Test
    public void testMapToRecordInPackage() {
        BValue[] returns = BRunUtil.invoke(packageResult, "testMapToRecord");
        Assert.assertTrue(returns[0] instanceof BMap);
        BMap<String, BValue> struct = (BMap<String, BValue>) returns[0];

        String name = struct.get("name").stringValue();
        Assert.assertEquals(name, "John");

        long age = ((BInteger) struct.get("age")).intValue();
        Assert.assertEquals(age, 30);

        BValue address = struct.get("adrs");
        Assert.assertTrue(address instanceof BMap);
        BMap<String, BValue> addressStruct = (BMap<String, BValue>) address;
        Assert.assertEquals(addressStruct.get("street").stringValue(), "20 Palm Grove");
        Assert.assertEquals(addressStruct.get("city").stringValue(), "Colombo 03");
        Assert.assertEquals(addressStruct.get("country").stringValue(), "Sri Lanka");
    }
    
    @SuppressWarnings("unchecked")
    @Test
    public void testJsonToMapUnconstrained() {
        BValue[] returns = BRunUtil.invoke(compileResult, "testJsonToMapUnconstrained");
        Assert.assertTrue(returns[0] instanceof BMap);
        BMap<String, ?> map = (BMap<String, ?>) returns[0];
        Assert.assertEquals(map.stringValue(), 
                "{\"x\":5, \"y\":10, \"z\":3.14, \"o\":{\"a\":\"A\", \"b\":\"B\", \"c\":true}}");
    }
    
    @SuppressWarnings("unchecked")
    @Test
    public void testJsonToMapConstrained1() {
        BValue[] returns = BRunUtil.invoke(compileResult, "testJsonToMapConstrained1");
        Assert.assertTrue(returns[0] instanceof BMap);
        BMap<String, ?> map = (BMap<String, ?>) returns[0];
        Assert.assertEquals(map.stringValue(), "{\"x\":\"A\", \"y\":\"B\"}");
    }
    
    @SuppressWarnings("unchecked")
    @Test
    public void testJsonToMapConstrained2() {
        BValue[] returns = BRunUtil.invoke(compileResult, "testJsonToMapConstrained2");
        Assert.assertTrue(returns[0] instanceof BMap);
        BMap<String, ?> map = (BMap<String, ?>) returns[0];
        Assert.assertEquals(map.stringValue(), "{\"a\":{x:5, y:10}}");
    }
    
    @Test(description = "Test converting json to constrained map", 
            expectedExceptions = { BLangRuntimeException.class },
            expectedExceptionsMessageRegExp = ".*incompatible stamp operation: 'json' value cannot be stamped as " 
                    + "'map<T1>'.*")
    public void testJsonToMapConstrainedFail() {
        BRunUtil.invoke(compileResult, "testJsonToMapConstrainedFail");
    }

    @Test
    public void testStructArrayConversion1() {
        BValue[] returns = BRunUtil.invoke(compileResult, "testStructArrayConversion1");
        Assert.assertTrue(returns[0] instanceof BMap);
        BMap<String, BValue> struct = (BMap<String, BValue>) returns[0];
        Assert.assertEquals(((BInteger) struct.get("y")).intValue(), 1);
    }

    @Test(description = "Test converting incompatible record types")
    public void testStructArrayConversion2() {
        BValue[] returns = BRunUtil.invoke(compileResult, "testStructArrayConversion2");
        Assert.assertTrue(returns[0] instanceof BMap);
        BMap<String, BValue> struct = (BMap<String, BValue>) returns[0];
        Assert.assertEquals(((BInteger) struct.get("z")).intValue(), 2);
    }
    
//    @Test(description = "Test performing an invalid object to record conversion", 
//            expectedExceptions = { BLangRuntimeException.class },
//            expectedExceptionsMessageRegExp = ".*'T3' cannot be cast to 'O2'.*")
//    public void testObjectRecordConversionFail() {
//        BRunUtil.invoke(compileResult, "testObjectRecordConversionFail");
//    }
    
    @Test
    public void testTupleConversion1() {
        BValue[] returns = BRunUtil.invoke(compileResult, "testTupleConversion1");
        Assert.assertEquals(returns.length, 2);
    }
    
    @Test
    public void testTupleConversion2() {
        BValue[] returns = BRunUtil.invoke(compileResult, "testTupleConversion2");
        Assert.assertEquals(returns.length, 2);
        Assert.assertEquals(returns[0].getType().getTag(), TypeTags.INT);
        Assert.assertEquals(returns[1].getType().getTag(), TypeTags.STRING);
    }
    
    @Test(description = "Test performing an invalid tuple conversion", 
            expectedExceptions = { BLangRuntimeException.class },
            expectedExceptionsMessageRegExp = ".*'\\(T1,T1\\)' value cannot be stamped as '\\(T1,T2\\)'.*")
    public void testTupleConversionFail() {
        BRunUtil.invoke(compileResult, "testTupleConversionFail");
    }
    
    @Test
    public void testArrayToJson1() {
        BValue[] returns = BRunUtil.invokeFunction(compileResult, "testArrayToJson1");
        Assert.assertEquals(returns.length, 1);
        Assert.assertEquals(returns[0].stringValue(), "[10, 15]");
    }
    
    @Test
    public void testArrayToJson2() {
        BValue[] returns = BRunUtil.invokeFunction(compileResult, "testArrayToJson2");
        Assert.assertEquals(returns.length, 1);
        Assert.assertEquals(returns[0].stringValue(), "[{\"x\":10, \"y\":0}, {\"x\":15, \"y\":0}]");
    }

    @Test(description = "Test converting an array to json")
    public void testArrayToJsonFail() {
        BValue[] returns = BRunUtil.invoke(compileResult, "testArrayToJsonFail");
        Assert.assertEquals(returns.length, 2);
        Assert.assertEquals(returns[0].stringValue(), "{\"x\":10, \"y\":0, \"b\":[]}");
        Assert.assertEquals(returns[1].stringValue(), "{\"x\":15, \"y\":0, \"b\":[]}");
    }
    
    @Test
    public void testJsonToArray1() {
        BValue[] returns = BRunUtil.invoke(compileResult, "testJsonToArray1");
        Assert.assertEquals(returns.length, 1);
    }
    
    @Test
    public void testJsonToArray2() {
        BValue[] returns = BRunUtil.invoke(compileResult, "testJsonToArray2");
        Assert.assertEquals(returns.length, 1);
    }
    
    @Test(description = "Test an invalid json to array conversion", 
            expectedExceptions = { BLangRuntimeException.class },
            expectedExceptionsMessageRegExp = ".*cannot convert 'json' to type 'int\\[\\]'.*")
    public void testJsonToArrayFail() {
        BRunUtil.invoke(compileResult, "testJsonToArrayFail");
    }

    @Test
    public void testAnydataToFloat() {
        BValue[] returns = BRunUtil.invoke(compileResult, "testAnydataToFloat");
        Assert.assertTrue(returns[0] instanceof BFloat);
        Assert.assertEquals(((BFloat) returns[0]).floatValue(), 5.0);
    }

    @Test
    public void testJsonFloatToInt() {
        BValue[] returns = BRunUtil.invoke(compileResult, "testJsonIntToFloat");
        Assert.assertTrue(returns[0] instanceof BMap);
        Assert.assertEquals(returns[0].stringValue(), "{f:3.0}");
    }

    @Test
    public void testAnyToFloat() {
        BValue[] returns = BRunUtil.invoke(compileResult, "testAnyToFloat");
        Assert.assertTrue(returns[0] instanceof BFloat);
        Assert.assertEquals(((BFloat) returns[0]).floatValue(), 5.0);
    }
}<|MERGE_RESOLUTION|>--- conflicted
+++ resolved
@@ -25,11 +25,6 @@
 import org.ballerinalang.model.values.BFloat;
 import org.ballerinalang.model.values.BInteger;
 import org.ballerinalang.model.values.BMap;
-<<<<<<< HEAD
-import org.ballerinalang.model.values.BRefType;
-import org.ballerinalang.model.values.BRefValueArray;
-=======
->>>>>>> c84ba1e7
 import org.ballerinalang.model.values.BString;
 import org.ballerinalang.model.values.BValue;
 import org.ballerinalang.model.values.BValueArray;
@@ -175,19 +170,11 @@
         Assert.assertEquals(addressMap.get("country").stringValue(), "SriLanka");
 
         BValue marks = struct.get("marks");
-<<<<<<< HEAD
-        Assert.assertTrue(marks instanceof BRefValueArray);
-        BRefType<?>[] marksArray = ((BRefValueArray) marks).getValues();
-        Assert.assertEquals(marksArray.length, 2);
-        Assert.assertEquals(((Long) marksArray[0].value()).intValue(), 56);
-        Assert.assertEquals(((Long) marksArray[1].value()).intValue(), 79);
-=======
         Assert.assertTrue(marks instanceof BValueArray);
         BValueArray marksArray = (BValueArray) marks;
         Assert.assertEquals(marksArray.size(), 2);
         Assert.assertEquals(marksArray.getInt(0), 56);
         Assert.assertEquals(marksArray.getInt(1), 79);
->>>>>>> c84ba1e7
     }
 
     @Test
@@ -216,21 +203,13 @@
         Assert.assertEquals(address.get("country").stringValue(), "SriLanka");
         Assert.assertEquals(address.get("city").stringValue(), "Colombo");
 
-<<<<<<< HEAD
-        Assert.assertTrue(child.get("marks") instanceof BIntArray);
-        BIntArray marks = (BIntArray) child.get("marks");
-        Assert.assertEquals(marks.size(), 3);
-        Assert.assertEquals(marks.get(0), 87);
-        Assert.assertEquals(marks.get(1), 94);
-        Assert.assertEquals(marks.get(2), 72);
-=======
+
         Assert.assertTrue(child.get("marks") instanceof BValueArray);
         BValueArray marks = (BValueArray) child.get("marks");
         Assert.assertEquals(marks.size(), 3);
         Assert.assertEquals(((BInteger) marks.getRefValue(0)).intValue(), 87);
         Assert.assertEquals(((BInteger) marks.getRefValue(1)).intValue(), 94);
         Assert.assertEquals(((BInteger) marks.getRefValue(2)).intValue(), 72);
->>>>>>> c84ba1e7
     }
     
 //    @Test
@@ -400,21 +379,12 @@
         BValue[] returns = BRunUtil.invoke(compileResult, "testJsonToIntArray");
         Assert.assertTrue(returns[0] instanceof BMap);
         BMap<String, BValue> anyArrayStruct = (BMap<String, BValue>) returns[0];
-<<<<<<< HEAD
-        BRefValueArray array = (BRefValueArray) anyArrayStruct.get("a");
-
-        Assert.assertEquals(array.getType().toString(), "int[]");
-        Assert.assertEquals(((BInteger) (array).get(0)).intValue(), 4);
-        Assert.assertEquals(((BInteger) (array).get(1)).intValue(), 3);
-        Assert.assertEquals(((BInteger) (array).get(2)).intValue(), 9);
-=======
+
         BValueArray array = (BValueArray) anyArrayStruct.get("a");
-
         Assert.assertEquals(array.getType().toString(), "int[]");
         Assert.assertEquals(array.getInt(0), 4);
         Assert.assertEquals(array.getInt(1), 3);
         Assert.assertEquals(array.getInt(2), 9);
->>>>>>> c84ba1e7
     }
 
     @Test(description = "Test converting a JSON string array to string array")
@@ -464,16 +434,7 @@
           expectedExceptionsMessageRegExp = ".* incompatible stamp operation: 'json' value cannot be stamped as " 
                   + "'StringArray'.*")
     public void testNullJsonArrayToArray() {
-<<<<<<< HEAD
         BRunUtil.invoke(compileResult, "testNullJsonArrayToArray");
-=======
-        BValue[] returns = BRunUtil.invoke(compileResult, "testNullJsonArrayToArray");
-        Assert.assertTrue(returns[0] instanceof BMap);
-        BMap<String, BValue> anyArrayStruct = (BMap<String, BValue>) returns[0];
-        BValueArray array = (BValueArray) anyArrayStruct.get("a");
-
-        Assert.assertNull(array);
->>>>>>> c84ba1e7
     }
 
     @Test(description = "Test converting a JSON string to string array",
@@ -562,7 +523,6 @@
     @Test
     public void testEmptyJSONtoStructWithoutDefaults() {
         BValue[] returns = BRunUtil.invoke(compileResult, "testEmptyJSONtoStructWithoutDefaults");
-<<<<<<< HEAD
         Assert.assertTrue(returns[0] instanceof BError);
         String errorMsg = ((BError) returns[0]).getReason();
         Assert.assertEquals(errorMsg, "incompatible stamp operation: 'json' value cannot be stamped as "
@@ -570,21 +530,6 @@
     }
 
     @Test 
-=======
-
-        Assert.assertTrue(returns[0] instanceof BMap);
-        BMap<String, BValue> bValue = (BMap<String, BValue>) returns[0];
-        Assert.assertEquals(bValue.get("s").stringValue(), "");
-        Assert.assertEquals(((BInteger) bValue.get("a")).intValue(), 0);
-        Assert.assertEquals(((BFloat) bValue.get("f")).floatValue(), 0.0);
-        Assert.assertFalse(((BBoolean) bValue.get("b")).booleanValue());
-        Assert.assertNull(bValue.get("j"));
-        Assert.assertEquals(((BValueArray) bValue.get("blb")).size(), 0);
-    }
-
-    @Ignore // This is ignored since source value should have required fields for conversion.
-    @Test
->>>>>>> c84ba1e7
     public void testEmptyMaptoStructWithDefaults() {
         BValue[] returns = BRunUtil.invoke(compileResult, "testEmptyMaptoStructWithDefaults");
         Assert.assertTrue(returns[0] instanceof BError);
