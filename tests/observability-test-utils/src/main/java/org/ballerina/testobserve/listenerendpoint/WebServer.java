/*
 * Copyright (c) 2020, WSO2 Inc. (http://www.wso2.org) All Rights Reserved.
 *
 * WSO2 Inc. licenses this file to you under the Apache License,
 * Version 2.0 (the "License"); you may not use this file except
 * in compliance with the License.
 * You may obtain a copy of the License at
 *
 *     http://www.apache.org/licenses/LICENSE-2.0
 *
 * Unless required by applicable law or agreed to in writing,
 * software distributed under the License is distributed on an
 * "AS IS" BASIS, WITHOUT WARRANTIES OR CONDITIONS OF ANY
 * KIND, either express or implied. See the License for the
 * specific language governing permissions and limitations
 * under the License.
 */

package org.ballerina.testobserve.listenerendpoint;

import io.ballerina.runtime.api.Runtime;
import io.ballerina.runtime.api.async.Callback;
import io.ballerina.runtime.api.async.StrandMetadata;
import io.ballerina.runtime.api.creators.ValueCreator;
import io.ballerina.runtime.api.types.ResourceFunctionType;
import io.ballerina.runtime.api.types.ServiceType;
import io.ballerina.runtime.api.utils.StringUtils;
import io.ballerina.runtime.api.values.BError;
import io.ballerina.runtime.api.values.BObject;
import io.ballerina.runtime.observability.ObservabilityConstants;
import io.ballerina.runtime.observability.ObserverContext;
import io.netty.bootstrap.ServerBootstrap;
import io.netty.buffer.ByteBuf;
import io.netty.buffer.Unpooled;
import io.netty.channel.Channel;
import io.netty.channel.ChannelFutureListener;
import io.netty.channel.ChannelHandlerContext;
import io.netty.channel.ChannelInitializer;
import io.netty.channel.ChannelPipeline;
import io.netty.channel.EventLoopGroup;
import io.netty.channel.SimpleChannelInboundHandler;
import io.netty.channel.nio.NioEventLoopGroup;
import io.netty.channel.socket.SocketChannel;
import io.netty.channel.socket.nio.NioServerSocketChannel;
import io.netty.handler.codec.http.DefaultFullHttpResponse;
import io.netty.handler.codec.http.DefaultHttpHeaders;
import io.netty.handler.codec.http.FullHttpRequest;
import io.netty.handler.codec.http.FullHttpResponse;
import io.netty.handler.codec.http.HttpHeaderNames;
import io.netty.handler.codec.http.HttpMethod;
import io.netty.handler.codec.http.HttpObjectAggregator;
import io.netty.handler.codec.http.HttpRequestDecoder;
import io.netty.handler.codec.http.HttpResponseEncoder;
import io.netty.handler.codec.http.HttpResponseStatus;
import io.netty.handler.codec.http.HttpVersion;

import java.nio.charset.StandardCharsets;
import java.time.ZonedDateTime;
import java.time.format.DateTimeFormatter;
import java.util.ArrayList;
import java.util.HashMap;
import java.util.List;
import java.util.Locale;
import java.util.Map;
import java.util.Objects;
import java.util.concurrent.ConcurrentHashMap;
import java.util.concurrent.TimeUnit;

import static io.ballerina.runtime.observability.ObservabilityConstants.PROPERTY_TRACE_PROPERTIES;
import static io.ballerina.runtime.observability.ObservabilityConstants.TAG_KEY_HTTP_METHOD;
import static io.ballerina.runtime.observability.ObservabilityConstants.TAG_KEY_HTTP_URL;
import static io.ballerina.runtime.observability.ObservabilityConstants.TAG_KEY_PROTOCOL;
import static org.ballerina.testobserve.listenerendpoint.Constants.CALLER_TYPE_NAME;
import static org.ballerina.testobserve.listenerendpoint.Constants.NETTY_CONTEXT_NATIVE_DATA_KEY;
import static org.ballerina.testobserve.listenerendpoint.Constants.TEST_OBSERVE_PACKAGE;

/**
 * Web Server used in the mock listener.
 */
public class WebServer {
    private static final String JSON_CONTENT_TYPE = "application/json; charset=UTF-8";

    private final Map<String, Resource> resourceMap = new ConcurrentHashMap<>();
    private final int port;
    private final EventLoopGroup loopGroup;
    private final Runtime runtime;

    public WebServer(int port, Runtime runtime) {
        this.port = port;
        this.loopGroup = new NioEventLoopGroup();
        this.runtime = runtime;
    }

    /**
     * Attach a new service object to the listener.
     *
     * @param serviceObject The service object to be attached
     * @param basePath The base path of the service
     */
    public void addService(BObject serviceObject, String basePath) {
        ResourceFunctionType[] resourceFunctions = ((ServiceType) serviceObject.getType()).getResourceFunctions();
        for (ResourceFunctionType resourceFunctionType : resourceFunctions) {
            Resource resource = new Resource(serviceObject, resourceFunctionType, basePath);
            String resourceMapKey = generateResourceMapKey(resource.getAccessor(), resource.getResourcePath());
            if (this.resourceMap.containsKey(resourceMapKey)) {
                throw new IllegalArgumentException("Unable to register service with duplicate resource path");
            }
            this.resourceMap.put(resourceMapKey, resource);
            Utils.logInfo("Registered resource path %s", resourceMapKey);
        }
    }

    /**
     * Remove an attached service from the listener.
     *
     * @param serviceObject The service object to be detached
     */
    public void removeService(BObject serviceObject) {
        List<String> resourcesToBeRemoved = new ArrayList<>();
        for (Resource resource : this.resourceMap.values()) {
            if (Objects.equals(serviceObject, resource.getServiceObject())) {
                String resourceMapKey = generateResourceMapKey(resource.getAccessor(), resource.getResourcePath());
                resourcesToBeRemoved.add(resourceMapKey);
            }
        }
        for (String resourcePath : resourcesToBeRemoved) {
            this.resourceMap.remove(resourcePath);
            Utils.logInfo("Removed resource path %s", resourcePath);
        }
    }

    /**
     * Start up the web server and bind to the port specified while initializing.
     *
     * @throws InterruptedException if starting the server fails
     */
    public void start() throws InterruptedException {
        try {
            ServerBootstrap serverBootstrap = new ServerBootstrap();
            Channel channel = serverBootstrap
                    .group(this.loopGroup)
                    .channel(NioServerSocketChannel.class)
                    .childHandler(new ChannelInitializer<SocketChannel>() {
                        @Override
                        protected void initChannel(SocketChannel channel) {
                            ChannelPipeline pipeline = channel.pipeline();
                            pipeline.addLast("decoder", new HttpRequestDecoder(4096, 8192, 8192, false));
                            pipeline.addLast("aggregator", new HttpObjectAggregator(100 * 1024 * 1024));
                            pipeline.addLast("encoder", new HttpResponseEncoder());
                            pipeline.addLast("handler", new WebServerInboundHandler(runtime, resourceMap));
                        }
                    })
                    .bind(this.port)
                    .sync()
                    .channel();
            Utils.logInfo("Started listener on port " + this.port);
            channel.closeFuture().sync();
        } finally {
            this.loopGroup.shutdownGracefully().sync();
        }
    }

    /**
     * Shutdown the web server gracefully waiting for Netty to complete shutdown gracefully.
     *
     * @throws InterruptedException if shutting down fails
     */
    public void shutdownGracefully() throws InterruptedException {
        this.loopGroup.shutdownGracefully().sync();
    }

    /**
     * Shutdown the Webserver immediately.
     *
     * @throws InterruptedException if shutting down fails
     */
    public void shutdownNow() throws InterruptedException {
        this.loopGroup.shutdownGracefully(0, 0, TimeUnit.SECONDS).sync();
    }

    /**
     * Inbound message handler of the Web Server.
     */
    public static class WebServerInboundHandler extends SimpleChannelInboundHandler<Object> {
        private final Runtime runtime;
        private final Map<String, Resource> resourceMap;

        public WebServerInboundHandler(Runtime runtime, Map<String, Resource> resourceMap) {
            this.runtime = runtime;
            this.resourceMap = resourceMap;
        }

        @Override
        public void channelReadComplete(ChannelHandlerContext ctx) {
            ctx.flush();
        }

        @Override
        protected void channelRead0(ChannelHandlerContext ctx, Object o) {
            if (!(o instanceof FullHttpRequest)) {
                return;
            }
            final FullHttpRequest request = (FullHttpRequest) o;
            String httpMethod = request.method().name();
            String resourcePath = Utils.normalizeResourcePath(request.uri());
            String resourceMapKey = generateResourceMapKey(httpMethod, resourcePath);

            BObject callerObject = ValueCreator.createObjectValue(TEST_OBSERVE_PACKAGE, CALLER_TYPE_NAME);
            callerObject.addNativeData(NETTY_CONTEXT_NATIVE_DATA_KEY, ctx);

            // Preparing the arguments for dispatching the resource function
<<<<<<< HEAD
            BObject serviceObject = serviceMap.get(serviceName).getServiceObject();
            int paramCount = 0;
            for (MemberFunctionType attachedFunction : serviceObject.getType().getMemberFunctionTypes()) {
                if (Objects.equals(attachedFunction.getName(), resourceName)) {
                    paramCount = attachedFunction.getParameterTypes().length;
                    break;
                }
=======
            Resource resource = this.resourceMap.get(resourceMapKey);
            if (resource == null) {
                writeResponse(ctx, HttpResponseStatus.NOT_FOUND, "resource " + resourcePath + " not found");
                return;
>>>>>>> 2a6ef83b
            }
            BObject serviceObject = resource.getServiceObject();
            String resourceFunctionName = resource.getResourceFunctionName();
            int paramCount = resource.getParamTypes().length;
            Object[] args = new Object[paramCount * 2];
            if (paramCount >= 1) {
                args[0] = callerObject;
                args[1] = true;
            }
            if (paramCount >= 2 && request.method() == HttpMethod.POST) {
                String bodyContent = request.content().toString(StandardCharsets.UTF_8);
                args[2] = StringUtils.fromString(bodyContent);
                args[3] = true;
            }

            ObserverContext observerContext = new ObserverContext();
            observerContext.setObjectName("testobserve_listener");
            Map<String, String> httpHeaders = new HashMap<>();
            request.headers().forEach(entry -> httpHeaders.put(entry.getKey(), entry.getValue()));
            observerContext.addProperty(PROPERTY_TRACE_PROPERTIES, httpHeaders);
            observerContext.addTag(TAG_KEY_HTTP_METHOD, request.method().name());
            observerContext.addTag(TAG_KEY_PROTOCOL, "http");
            observerContext.addTag(TAG_KEY_HTTP_URL, request.uri());

            Map<String, Object> properties = new HashMap<>();
            properties.put(ObservabilityConstants.KEY_OBSERVER_CONTEXT, observerContext);

            StrandMetadata strandMetadata = new StrandMetadata(TEST_OBSERVE_PACKAGE.getOrg(),
                    TEST_OBSERVE_PACKAGE.getName(), TEST_OBSERVE_PACKAGE.getVersion(),
                    resourceFunctionName);
            Utils.logInfo("Dispatching resource " + resourcePath);
            runtime.invokeMethodAsync(serviceObject, resourceFunctionName, null, strandMetadata,
                    new WebServerCallableUnitCallback(ctx, resourcePath), properties, resource.getReturnType(), args);
        }

        @Override
        public void exceptionCaught(ChannelHandlerContext ctx, Throwable cause) {
            writeResponse(ctx, HttpResponseStatus.INTERNAL_SERVER_ERROR, cause.getMessage());
            Utils.logError("Exception occurred in web server %s", cause.getMessage());
            ctx.close();
        }

        /**
         * Callable unit used in executing ballerina resource function.
         */
        public static class WebServerCallableUnitCallback implements Callback {
            private final ChannelHandlerContext ctx;
            private final String resourceName;

            public WebServerCallableUnitCallback(ChannelHandlerContext ctx, String resourcePath) {
                this.ctx = ctx;
                this.resourceName = resourcePath;
            }

            @Override
            public void notifySuccess(Object result) {
                if (result instanceof BError) {
                    notifyFailure(((BError) result));
                } else {
                    Utils.logInfo("Successfully executed resource " + this.resourceName);
                }
            }

            @Override
            public void notifyFailure(BError error) {
                writeResponse(this.ctx, HttpResponseStatus.INTERNAL_SERVER_ERROR, error.getMessage());
                Utils.logError("Failed to execute resource " + this.resourceName + " "
                        + error.getPrintableStackTrace());
            }
        }
    }

    /**
     * Write a response to a Netty context issued by the webserver.
     * This may be invoked by the caller object or by the webserver itself on failures.
     *
     * @param ctx The netty context
     * @param status The HTTP status code to be used
     * @param content The body content to be written as the response
     */
    public static void writeResponse(ChannelHandlerContext ctx, HttpResponseStatus status, String content) {
        byte[] bytes = content.getBytes(StandardCharsets.UTF_8);
        ByteBuf buf = Unpooled.wrappedBuffer(bytes);

        // Build the response object.
        final FullHttpResponse response = new DefaultFullHttpResponse(HttpVersion.HTTP_1_1, status, buf, false);
        final ZonedDateTime dateTime = ZonedDateTime.now();
        final DateTimeFormatter formatter = DateTimeFormatter.RFC_1123_DATE_TIME;
        final DefaultHttpHeaders headers = (DefaultHttpHeaders) response.headers();
        headers.set(HttpHeaderNames.SERVER, "web-server");
        headers.set(HttpHeaderNames.DATE, dateTime.format(formatter));
        headers.set(HttpHeaderNames.CONTENT_TYPE, JSON_CONTENT_TYPE);
        headers.set(HttpHeaderNames.CONTENT_LENGTH, Integer.toString(bytes.length));

        // Close the non-keep-alive connection after the write operation is done.
        ctx.writeAndFlush(response).addListener(ChannelFutureListener.CLOSE);
    }

    /**
     * Generate key for the resource map.
     *
     * @param accessor Ballerina resource function accessor or HTTP Method
     * @param resourcePath Ballerina resource function full resource path or HTTP path
     * @return The key for resource map
     */
    public static String generateResourceMapKey(String accessor, String resourcePath) {
        return accessor.toLowerCase(Locale.ENGLISH) + " " + resourcePath.toLowerCase(Locale.ENGLISH);
    }
}<|MERGE_RESOLUTION|>--- conflicted
+++ resolved
@@ -209,20 +209,10 @@
             callerObject.addNativeData(NETTY_CONTEXT_NATIVE_DATA_KEY, ctx);
 
             // Preparing the arguments for dispatching the resource function
-<<<<<<< HEAD
-            BObject serviceObject = serviceMap.get(serviceName).getServiceObject();
-            int paramCount = 0;
-            for (MemberFunctionType attachedFunction : serviceObject.getType().getMemberFunctionTypes()) {
-                if (Objects.equals(attachedFunction.getName(), resourceName)) {
-                    paramCount = attachedFunction.getParameterTypes().length;
-                    break;
-                }
-=======
             Resource resource = this.resourceMap.get(resourceMapKey);
             if (resource == null) {
                 writeResponse(ctx, HttpResponseStatus.NOT_FOUND, "resource " + resourcePath + " not found");
                 return;
->>>>>>> 2a6ef83b
             }
             BObject serviceObject = resource.getServiceObject();
             String resourceFunctionName = resource.getResourceFunctionName();
