--- conflicted
+++ resolved
@@ -916,12 +916,8 @@
             case org.ballerinalang.jvm.types.TypeTags.ERROR_TAG:
                 ErrorValue errorValue = (ErrorValue) value;
                 BRefType<?> details = getBVMValue(errorValue.getDetails(), bvmValueMap);
-<<<<<<< HEAD
-                bvmValue = new BError(getBVMType(errorValue.getType(), new Stack<>()), errorValue.getMessage(), details);
-=======
                 bvmValue = new BError(getBVMType(errorValue.getType(), new Stack<>()),
-                                      errorValue.getReason().getValue(), details);
->>>>>>> a605c07d
+                                      errorValue.getErrorMessage().getValue(), details);
                 break;
             case org.ballerinalang.jvm.types.TypeTags.NULL_TAG:
                 bvmValue = null;
