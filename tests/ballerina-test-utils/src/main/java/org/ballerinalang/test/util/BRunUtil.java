--- conflicted
+++ resolved
@@ -68,11 +68,8 @@
 import org.ballerinalang.model.values.BDecimal;
 import org.ballerinalang.model.values.BError;
 import org.ballerinalang.model.values.BFloat;
-<<<<<<< HEAD
 import org.ballerinalang.model.values.BHandleValue;
-=======
 import org.ballerinalang.model.values.BFunctionPointer;
->>>>>>> 89d62d67
 import org.ballerinalang.model.values.BInteger;
 import org.ballerinalang.model.values.BMap;
 import org.ballerinalang.model.values.BRefType;
@@ -925,14 +922,12 @@
                 StreamValue streamValue = (StreamValue) value;
                 bvmValue = new BStream(getBVMType(streamValue.getType(), new Stack<>()), streamValue.getStreamId());
                 break;
-<<<<<<< HEAD
             case org.ballerinalang.jvm.types.TypeTags.HANDLE_TAG:
                 bvmValue = new BHandleValue(((HandleValue) value).value);
-=======
+                break;
             case org.ballerinalang.jvm.types.TypeTags.FUNCTION_POINTER_TAG:
                 FPValue functionValue = (FPValue) value;
                 bvmValue = new BFunctionPointer(null, getBVMType(functionValue.getType(), new Stack<>()));
->>>>>>> 89d62d67
                 break;
             default:
                 throw new RuntimeException("Function invocation result for type '" + type + "' is not supported");
@@ -1045,11 +1040,8 @@
                         jvmBFiniteType.getPackage() == null ? null : jvmType.getPackage().name);
                 jvmBFiniteType.valueSpace.forEach(jvmVal -> bFiniteType.valueSpace.add(getBVMValue(jvmVal)));
                 return bFiniteType;
-<<<<<<< HEAD
             case org.ballerinalang.jvm.types.TypeTags.HANDLE_TAG:
                 return BTypes.typeHandle;
-=======
-
             case org.ballerinalang.jvm.types.TypeTags.FUNCTION_POINTER_TAG:
                 org.ballerinalang.jvm.types.BFunctionType jvmBFunctionType =
                         (org.ballerinalang.jvm.types.BFunctionType) jvmType;
@@ -1059,7 +1051,6 @@
                 }
                 BType bRetType = getBVMType(jvmBFunctionType.retType, selfTypeStack);
                 return new BFunctionType(bParamTypes, new BType[]{bRetType});
->>>>>>> 89d62d67
             default:
                 throw new RuntimeException("Unsupported jvm type: '" + jvmType + "' ");
         }
