/*
 *  Copyright (c) 2018, WSO2 Inc. (http://www.wso2.org) All Rights Reserved.
 *
 *  WSO2 Inc. licenses this file to you under the Apache License,
 *  Version 2.0 (the "License"); you may not use this file except
 *  in compliance with the License.
 *  You may obtain a copy of the License at
 *
 *  http://www.apache.org/licenses/LICENSE-2.0
 *
 *  Unless required by applicable law or agreed to in writing,
 *  software distributed under the License is distributed on an
 *  "AS IS" BASIS, WITHOUT WARRANTIES OR CONDITIONS OF ANY
 *  KIND, either express or implied.  See the License for the
 *  specific language governing permissions and limitations
 *  under the License.
 */
package org.ballerinalang.test.context;

import org.apache.commons.lang3.ArrayUtils;
import org.slf4j.Logger;
import org.slf4j.LoggerFactory;

import java.io.BufferedReader;
import java.io.BufferedWriter;
import java.io.ByteArrayOutputStream;
import java.io.File;
import java.io.IOException;
import java.io.InputStream;
import java.io.InputStreamReader;
import java.io.OutputStream;
import java.io.OutputStreamWriter;
import java.io.PrintStream;
import java.nio.file.Path;
import java.util.ArrayList;
import java.util.Arrays;
import java.util.HashMap;
import java.util.List;
import java.util.Map;
import java.util.concurrent.TimeUnit;
import java.util.stream.Stream;

/**
 * This class hold the server information and manage the a server instance.
 *
 * @since 0.982.0
 */
public class BMainInstance implements BMain {
    private static final Logger LOG = LoggerFactory.getLogger(BMainInstance.class);
    private static final String JAVA_OPTS = "JAVA_OPTS";
    private String agentArgs = "";
<<<<<<< HEAD
    private BalServer balServer;
    public static final int TIMEOUT = 10000;
=======
    private final BalServer balServer;
>>>>>>> 5c9cc32c

    private static class StreamGobbler extends Thread {
        private final InputStream inputStream;
        private final PrintStream printStream;

        public StreamGobbler(InputStream inputStream, PrintStream printStream) {
            this.inputStream = inputStream;
            this.printStream = printStream;
        }

        @Override
        public void run() {
            BufferedReader bufferedReader = new BufferedReader(new InputStreamReader(inputStream));
            String lineContent = null;
            while (true) {
                try {
                    lineContent = bufferedReader.readLine();
                    if (lineContent == null) {
                        break;
                    }
                    printStream.println(lineContent);
                } catch (IOException e) {
                    throw new RuntimeException(e);
                }
            }
        }
    }


    public BMainInstance(BalServer balServer) {
        this.balServer = balServer;
        initialize();
    }

    /**
     * Initialize the server instance with properties.
     *
     */
    private void initialize() {
        configureAgentArgs();
    }

    private void configureAgentArgs() {
        // add jacoco agent
        String jacocoArgLine = "-javaagent:" + Path.of(balServer.getServerHome(), "bre/lib/jacocoagent.jar")
                + "=destfile=" + Path.of(System.getProperty("user.dir"), "build/jacoco/test.exec");
        agentArgs = jacocoArgLine + " ";
    }

    @Override
    public void runMain(String balFile) throws BallerinaTestException {
        runMain(balFile, new String[]{}, new String[]{});
    }

    @Override
    public void runMain(String balFile, LogLeecher[] leechers) throws BallerinaTestException {
        runMain(balFile, new String[]{}, new String[]{}, leechers);
    }

    @Override
    public void runMain(String balFile, String[] flags, String[] args) throws BallerinaTestException {
        runMain(balFile, flags, args, null, null);
    }

    @Override
    public void runMain(String balFile, String[] flags,
                        String[] args, LogLeecher[] leechers) throws BallerinaTestException {
        runMain(balFile, flags, args, new HashMap<>(), new String[]{}, leechers);
    }

    @Override
    public void runMain(String balFile, String[] flags, String[] args, Map<String, String> envProperties,
                        String[] clientArgs) throws BallerinaTestException {
        runMain(balFile, flags, args, envProperties, clientArgs, null);
    }

    @Override
    public void runMain(String balFile, String[] flags, String[] args, Map<String, String> envProperties,
                        String[] clientArgs, LogLeecher[] leechers) throws BallerinaTestException {
        if (balFile == null || balFile.isEmpty()) {
            throw new IllegalArgumentException("Invalid ballerina program file name provided, name - " + balFile);
        }

        if (args == null) {
            args = new String[]{};
        }

        if (flags == null) {
            flags = new String[]{};
        }

        if (envProperties == null) {
            envProperties = new HashMap<>();
        }

        runMain("build", new String[]{balFile}, envProperties, null, leechers, balServer.getServerHome());
        runJar(balFile, ArrayUtils.addAll(flags, args), envProperties, clientArgs, leechers, balServer.getServerHome());
    }

    @Override
    public void runMain(String sourceRoot, String packagePath) throws BallerinaTestException {
        runMain(sourceRoot, packagePath, new String[]{}, new String[]{});
    }

    @Override
    public void runMain(String sourceRoot, String packagePath, LogLeecher[] leechers) throws BallerinaTestException {
        runMain(sourceRoot, packagePath, new String[]{}, new String[]{}, leechers);
    }

    @Override
    public void runMain(String sourceRoot, String packagePath,
                        String[] flags, String[] args) throws BallerinaTestException {
        runMain(sourceRoot, packagePath, flags, args, null, null);
    }

    @Override
    public void runMain(String sourceRoot, String packagePath, String[] flags, String[] args,
                        LogLeecher[] leechers) throws BallerinaTestException {
        runMain(sourceRoot, packagePath, flags, args, null, new String[]{}, leechers);
    }

    @Override
    public void runMain(String sourceRoot, String packagePath, String[] flags, String[] args,
                        Map<String, String> envProperties, String[] clientArgs) throws BallerinaTestException {
        runMain(sourceRoot, packagePath, flags, args, envProperties, clientArgs, null);
    }

    @Override
    public void runMain(String sourceRoot, String packagePath,
                        String[] flags, String[] args, Map<String, String> envProperties,
                        String[] clientArgs, LogLeecher[] leechers) throws BallerinaTestException {
        if (sourceRoot == null || sourceRoot.isEmpty() || packagePath == null || packagePath.isEmpty()) {
            throw new IllegalArgumentException("Invalid ballerina program file provided, sourceRoot - "
                    + sourceRoot + " packagePath - " + packagePath);
        }

        if (flags == null) {
            flags = new String[]{};
        }

        if (args == null) {
            args = new String[]{};
        }

        if (envProperties == null) {
            envProperties = new HashMap<>();
        }
        runMain("build", new String[]{packagePath}, envProperties, null, leechers, sourceRoot);
        runJar(Path.of(sourceRoot, packagePath).toString(), packagePath, ArrayUtils.addAll(flags, args),
                envProperties, clientArgs, leechers, sourceRoot);
    }

    public synchronized void addJavaAgents(Map<String, String> envProperties) {
        String javaOpts = "";
        if (envProperties.containsKey(JAVA_OPTS)) {
            javaOpts = envProperties.get(JAVA_OPTS);
        }
        if (javaOpts.contains("jacoco.agent")) {
            return;
        }
        javaOpts = agentArgs + javaOpts;
        if (javaOpts.isEmpty()) {
            return;
        }
        envProperties.put(JAVA_OPTS, javaOpts);
    }

    public String getBalServerHome() {
        return Path.of(balServer.getServerHome()).toString();
    }

    /**
     * Executing the sh or bat file to start the server.
     *
     * @param command       command to run
     * @param args          command line arguments to pass when executing the sh or bat file
     * @param envProperties environmental properties to be appended to the environment
     * @param clientArgs    arguments which program expects
     * @param leechers      log leechers to check the log if any
     * @param commandDir    where to execute the command
     * @throws BallerinaTestException if starting services failed
     */
    public void runMain(String command, String[] args, Map<String, String> envProperties, String[] clientArgs,
                        LogLeecher[] leechers, String commandDir) throws BallerinaTestException {
        String scriptName = Constant.BALLERINA_SERVER_SCRIPT_NAME;
        String[] cmdArray;
        try {

            if (Utils.isWindowsOS()) {
                cmdArray = new String[]{"cmd.exe", "/c", balServer.getServerHome() +
                        File.separator + "bin" + File.separator + scriptName + ".bat", command};
            } else {
                cmdArray = new String[]{"bash", balServer.getServerHome() +
                        File.separator + "bin/" + scriptName, command};
            }

            String[] cmdArgs = Stream.concat(Arrays.stream(cmdArray), Arrays.stream(args)).toArray(String[]::new);
            ProcessBuilder processBuilder = new ProcessBuilder(cmdArgs).directory(new File(commandDir));
            if (envProperties != null) {
                Map<String, String> env = processBuilder.environment();
                for (Map.Entry<String, String> entry : envProperties.entrySet()) {
                    env.put(entry.getKey(), entry.getValue());
                }
            }
            addJavaAgents(processBuilder.environment());

            Process process = processBuilder.start();

            ServerLogReader serverInfoLogReader = new ServerLogReader("inputStream", process.getInputStream());
            ServerLogReader serverErrorLogReader = new ServerLogReader("errorStream", process.getErrorStream());
            if (leechers == null) {
                leechers = new LogLeecher[]{};
            }
            for (LogLeecher leecher : leechers) {
                switch (leecher.getLeecherType()) {
                    case INFO:
                        serverInfoLogReader.addLeecher(leecher);
                        break;
                    case ERROR:
                        serverErrorLogReader.addLeecher(leecher);
                        break;
                }
            }
            serverInfoLogReader.start();
            serverErrorLogReader.start();
            if (clientArgs != null && clientArgs.length > 0) {
                writeClientArgsToProcess(clientArgs, process);
            }
            process.waitFor();

            serverInfoLogReader.stop();
            serverInfoLogReader.removeAllLeechers();

            serverErrorLogReader.stop();
            serverErrorLogReader.removeAllLeechers();
        } catch (IOException e) {
            throw new BallerinaTestException("Error executing ballerina", e);
        } catch (InterruptedException e) {
            throw new BallerinaTestException("Error waiting for execution to finish", e);
        }
    }


    /**
     * Executing the sh or bat file to start the server and return the PID for service handling.
     *
     * @param command       command to run
     * @param args          command line arguments to pass when executing the sh or bat file
     * @param envProperties environment properties to be appended to the environment
     * @param commandDir    where to execute the command
     * @throws BallerinaTestException if starting services failed
     */
    public Process runCommandAndGetProcess(String command, String[] args, Map<String, String> envProperties,
                                           String commandDir) throws BallerinaTestException {
        String scriptName = Constant.BALLERINA_SERVER_SCRIPT_NAME;
        String[] cmdArray;
        try {
            if (Utils.isWindowsOS()) {
                cmdArray = new String[]{"cmd.exe", "/c", balServer.getServerHome() +
                        File.separator + "bin" + File.separator + scriptName + ".bat", command};
            } else {
                cmdArray = new String[]{"bash", balServer.getServerHome() +
                        File.separator + "bin/" + scriptName, command};
            }
            String[] cmdArgs = Stream.concat(Arrays.stream(cmdArray), Arrays.stream(args)).toArray(String[]::new);
            ProcessBuilder processBuilder = new ProcessBuilder(cmdArgs).directory(new File(commandDir));
            if (envProperties != null) {
                Map<String, String> env = processBuilder.environment();
                for (Map.Entry<String, String> entry : envProperties.entrySet()) {
                    env.put(entry.getKey(), entry.getValue());
                }
            }
            return processBuilder.start();
        } catch (IOException e) {
            throw new BallerinaTestException("Error executing bal command", e);
        }
    }

    public void waitForLeechers(List<LogLeecher> logLeechers, int timeout) throws BallerinaTestException {
        for (LogLeecher leecher : logLeechers) {
            leecher.waitForText(timeout);
        }
    }

    /**
     * Executing the sh or bat file to start the server in debug mode.
     *
     * @param command       command to run
     * @param args          command line arguments to pass when executing the sh or bat file
     * @param envProperties environmental properties to be appended to the environment
     * @param clientArgs    arguments which program expects
     * @param leechers      log leechers to check the log if any
     * @param commandDir    where to execute the command
     * @param timeout       timeout for the process waiting time, in seconds.
     * @param isAttachMode  check debuggee started on attach mode
     * @return parent instance process
     * @throws BallerinaTestException if starting services failed
     */
    public Process debugMain(String command, String[] args, Map<String, String> envProperties, String[] clientArgs,
                             LogLeecher[] leechers, String commandDir, int timeout, boolean isAttachMode)
            throws BallerinaTestException {
        String scriptName = Constant.BALLERINA_SERVER_SCRIPT_NAME;
        String[] cmdArray;
        String[] cmdArgs = new String[0];
        Process process = null;

        if (envProperties != null) {
            addJavaAgents(envProperties);
        }

        try {
            if (Utils.isWindowsOS()) {
                cmdArray = new String[]{"cmd.exe", "/c", balServer.getServerHome() +
                        File.separator + "bin" + File.separator + scriptName + ".bat", command};
            } else {
                cmdArray = new String[]{"bash", balServer.getServerHome() +
                        File.separator + "bin/" + scriptName, command};
            }

            cmdArgs = Stream.concat(Arrays.stream(cmdArray), Arrays.stream(args)).toArray(String[]::new);
            ProcessBuilder processBuilder = new ProcessBuilder(cmdArgs).directory(new File(commandDir));
            if (envProperties != null) {
                Map<String, String> env = processBuilder.environment();
                for (Map.Entry<String, String> entry : envProperties.entrySet()) {
                    env.put(entry.getKey(), entry.getValue());
                }
            }
            process = processBuilder.start();

            ServerLogReader infoReader = new ServerLogReader("inputStream", process.getInputStream());
            ServerLogReader errorReader = new ServerLogReader("errorStream", process.getErrorStream());
            if (leechers == null) {
                leechers = new LogLeecher[]{};
            }
            for (LogLeecher leecher : leechers) {
                switch (leecher.getLeecherType()) {
                    case INFO:
                        infoReader.addLeecher(leecher);
                        break;
                    case ERROR:
                        errorReader.addLeecher(leecher);
                        break;
                }
            }

            infoReader.start();
            errorReader.start();
            if (clientArgs != null && clientArgs.length > 0) {
                writeClientArgsToProcess(clientArgs, process);
            }

            // process.waitFor() method cannot be used here as the debug process gets suspended waiting for a remote
            // client to be attached, resulting the method waits forever. Therefore we have to manually check whether
            // expected results are received for all the leechers, and forcefully terminate the process if so.
            boolean processFinished = false;
            boolean leechingDone = false;
            int elapsedTime = 0;
            while (elapsedTime < timeout && !processFinished && !leechingDone) {
                processFinished = process.waitFor(1000, TimeUnit.MILLISECONDS);
                // Checks whether all the leechers have received expected logs.
                leechingDone = isLeechingDone(infoReader, errorReader);
                elapsedTime++;
            }

            infoReader.stop();
            infoReader.removeAllLeechers();
            errorReader.stop();
            errorReader.removeAllLeechers();

            // Terminate the process if it is still alive, or either the program is suspended in debug mode
            // (as expected), or still being executed, in launch mode. Do not terminate if the debuggee is in attach
            // mode at this point.
            if (!isAttachMode) {
                terminateProcessWithDescendants(process);
            }

            if (elapsedTime >= timeout) {
                throw new BallerinaTestException("Timeout expired waiting for matching logs in debug mode.");
            } else if (!leechingDone) {
                throw new BallerinaTestException("Program execution in debug mode is finished without receiving the " +
                        "suspend log.");
            } else if (processFinished) {
                throw new BallerinaTestException("Program unexpectedly terminated without being suspended in debug " +
                        "mode.");
            }

        } catch (IOException e) {
            throw new BallerinaTestException("Error executing ballerina", e);
        } catch (InterruptedException e) {
            throw new BallerinaTestException("Error waiting for execution to finish", e);
        } finally {
            // Terminate the process if it is still alive, or either the program is suspended in debug mode
            // (as expected), or still being executed, in launch mode. Do not terminate if the debuggee is in attach
            // mode at this point.
            if (!isAttachMode) {
                terminateProcessWithDescendants(process);
            }
        }
        return process;
    }

    /**
     * Executing the sh or bat file to start the server in debug mode.
     *
     * @param command       command to run
     * @param args          command line arguments to pass when executing the sh or bat file
     * @param envProperties environmental properties to be appended to the environment
     * @param clientArgs    arguments which program expects
     * @param leechers      log leechers to check the log if any
     * @param commandDir    where to execute the command
     * @param timeout       timeout for the process waiting time, in seconds.
     * @throws BallerinaTestException if starting services failed
     */
    public void debugMain(String command, String[] args, Map<String, String> envProperties, String[] clientArgs,
                          LogLeecher[] leechers, String commandDir, int timeout) throws BallerinaTestException {
        boolean isAttachMode = false;
        debugMain(command, args, envProperties, clientArgs, leechers, commandDir, timeout, isAttachMode);
    }

    /**
     * checks whether all the expected logs are received.
     *
     * @param infoReader  ServerLogReader instance attached to the process input stream.
     * @param errorReader ServerLogReader instance attached to the  error stream.
     * @return true if all the expected texts are already found, or else false.
     */
    private boolean isLeechingDone(ServerLogReader infoReader, ServerLogReader errorReader) {
        for (LogLeecher leecher : infoReader.getAllLeechers()) {
            if (!leecher.isTextFound()) {
                return false;
            }
        }
        for (LogLeecher leecher : errorReader.getAllLeechers()) {
            if (!leecher.isTextFound()) {
                return false;
            }
        }
        return true;
    }

    /**
     * Cleans up all the (sub)processes spawn during ballerina command execution.
     *
     * @param process parent process instance.
     */
    public void terminateProcessWithDescendants(Process process) {
        try {
            // Kills the descendants of the process. The descendants of a process are the children
            // of the process and the descendants of those children, recursively.
            process.descendants().forEach(processHandle -> {
                boolean successful = processHandle.destroy();
                if (!successful) {
                    processHandle.destroyForcibly();
                }
            });

            // Kills the parent process. Whether the process represented by this Process object will be normally
            // terminated or not, is implementation dependent.
            process.destroyForcibly();
            process.waitFor();
        } catch (Exception ignored) {
        }
    }

    /**
     * Executing jar file built for package.
     *
     * @param sourceRoot    path to the source root
     * @param packageName   package name
     * @param args          command line arguments to pass when executing the sh or bat file
     * @param envProperties environmental properties to be appended to the environment
     * @param clientArgs    arguments which program expects
     * @param leechers      log leechers to check the log if any
     * @param commandDir    where to execute the command
     * @throws BallerinaTestException if starting services failed
     */
    private void runJar(String sourceRoot, String packageName, String[] args, Map<String, String> envProperties,
                        String[] clientArgs, LogLeecher[] leechers, String commandDir) throws BallerinaTestException {
        executeJarFile(Path.of(sourceRoot, "target", "bin", packageName + ".jar").toFile().getPath(),
                args, envProperties, clientArgs, leechers, commandDir);
    }

    /**
     * Executing jar built for bal file.
     *
     * @param balFile       path to bal file
     * @param args          command line arguments to pass when executing the sh or bat file
     * @param envProperties environmental properties to be appended to the environment
     * @param clientArgs    arguments which program expects
     * @param leechers      log leechers to check the log if any
     * @param commandDir    where to execute the command
     * @throws BallerinaTestException if starting services failed
     */
    private void runJar(String balFile, String[] args, Map<String, String> envProperties, String[] clientArgs,
                        LogLeecher[] leechers, String commandDir) throws BallerinaTestException {
        String balFileName = Path.of(balFile).getFileName().toString();
        String jarPath = Path.of(Path.of(commandDir).toString(), balFileName.substring(0, balFileName.length() -
                4) + ".jar").toString();
        executeJarFile(jarPath, args, envProperties, clientArgs, leechers, commandDir);
    }

    /**
     * Executing jar file.
     *
     * @param jarPath       path to jar file location
     * @param args          command line arguments to pass when executing the sh or bat file
     * @param envProperties environmental properties to be appended to the environment
     * @param clientArgs    arguments which program expects
     * @param leechers      log leechers to check the log if any
     * @param commandDir    where to execute the command
     * @throws BallerinaTestException if starting services failed
     */
    private void executeJarFile(String jarPath, String[] args, Map<String, String> envProperties, String[] clientArgs,
                                LogLeecher[] leechers, String commandDir) throws BallerinaTestException {
        try {
            List<String> runCmdSet = new ArrayList<>();
            runCmdSet.add("java");
            addJavaAgents(envProperties);
            if (envProperties.containsKey(JAVA_OPTS)) {
                runCmdSet.add(envProperties.get(JAVA_OPTS).trim());
            }
            String tempBalHome = new File("src" + File.separator + "test" + File.separator +
                    "resources" + File.separator + "ballerina.home").getAbsolutePath();
            runCmdSet.add("-Dballerina.home=" + tempBalHome);
            runCmdSet.addAll(Arrays.asList("-jar", jarPath));
            runCmdSet.addAll(Arrays.asList(args));

            ProcessBuilder processBuilder = new ProcessBuilder(runCmdSet).directory(new File(commandDir));
            Map<String, String> env = processBuilder.environment();
            env.putAll(envProperties);
            Process process = processBuilder.start();

            ServerLogReader serverInfoLogReader = new ServerLogReader("inputStream", process.getInputStream());
            ServerLogReader serverErrorLogReader = new ServerLogReader("errorStream", process.getErrorStream());
            if (leechers == null) {
                leechers = new LogLeecher[]{};
            }
            for (LogLeecher leecher : leechers) {
                switch (leecher.getLeecherType()) {
                    case INFO:
                        serverInfoLogReader.addLeecher(leecher);
                        break;
                    case ERROR:
                        serverErrorLogReader.addLeecher(leecher);
                        break;
                }
            }
            serverInfoLogReader.start();
            serverErrorLogReader.start();
            if (clientArgs != null && clientArgs.length > 0) {
                writeClientArgsToProcess(clientArgs, process);
            }
            process.waitFor();

            serverInfoLogReader.stop();
            serverInfoLogReader.removeAllLeechers();

            serverErrorLogReader.stop();
            serverErrorLogReader.removeAllLeechers();
        } catch (InterruptedException | IOException e) {
            throw new BallerinaTestException("Error starting services", e);
        }
    }

    /**
     * Executing the sh or bat file to start the server and returns the logs printed to stdout.
     *
     * @param command    command to run
     * @param args       command line arguments to pass when executing the sh or bat file
     * @param commandDir where to execute the command
     * @return logs printed to std out
     * @throws BallerinaTestException if starting services failed or if an error occurs when reading the stdout
     */
    public String runMainAndReadStdOut(String command, String[] args, String commandDir) throws BallerinaTestException {
        return runMainAndReadStdOut(command, args, new HashMap<>(), commandDir, false);
    }

    /**
     * Executing the sh or bat file to start the server and returns the logs printed to stdout.
     *
     * @param command       command to run
     * @param args          command line arguments to pass when executing the sh or bat file
     * @param envProperties environmental properties to be appended to the environment
     * @param commandDir    where to execute the command
     * @param readErrStream whether to read the error stream or input stream
     * @return logs printed to std out
     * @throws BallerinaTestException if starting services failed or if an error occurs when reading the stdout
     */
    public String runMainAndReadStdOut(String command, String[] args, Map<String, String> envProperties,
                                       String commandDir, boolean readErrStream) throws BallerinaTestException {

        String scriptName = Constant.BALLERINA_SERVER_SCRIPT_NAME;
        String[] cmdArray;
        try {

            if (Utils.isWindowsOS()) {
                cmdArray = new String[]{"cmd.exe", "/c", balServer.getServerHome() +
                        File.separator + "bin" + File.separator + scriptName + ".bat", command};
            } else {
                cmdArray = new String[]{"bash", balServer.getServerHome() +
                        File.separator + "bin/" + scriptName, command};
            }

            String[] cmdArgs = Stream.concat(Arrays.stream(cmdArray), Arrays.stream(args)).toArray(String[]::new);
            ProcessBuilder processBuilder =
                    new ProcessBuilder(cmdArgs).directory(new File(commandDir)).redirectErrorStream(true);
            addJavaAgents(envProperties);
            Map<String, String> env = processBuilder.environment();
            env.putAll(envProperties);

            ByteArrayOutputStream baos = new ByteArrayOutputStream();
            PrintStream out = new PrintStream(baos);
            Process process = processBuilder.start();
            StreamGobbler outputGobbler =
                    new StreamGobbler(process.getInputStream(), out);
            outputGobbler.start();
            process.waitFor();
            outputGobbler.join();
            String output = baos.toString();
            if (output.endsWith("\n")) {
                output = output.substring(0, output.length() - 1);
            }
            return output;
        } catch (IOException e) {
            throw new BallerinaTestException("Error executing ballerina", e);
        } catch (InterruptedException e) {
            throw new BallerinaTestException("Error waiting for execution to finish", e);
        }
    }

    /**
     * Write client clientArgs to process.
     *
     * @param clientArgs client clientArgs
     * @param process    process executed
     * @throws IOException if something goes wrong
     */
    private void writeClientArgsToProcess(String[] clientArgs, Process process) throws IOException {
        try {
            // Wait until the options are prompted TODO find a better way
            Thread.sleep(3000);
        } catch (InterruptedException e) {
            //Ignore
        }
        OutputStream stdin = process.getOutputStream();
        BufferedWriter writer = new BufferedWriter(new OutputStreamWriter(stdin));

        for (String arguments : clientArgs) {
            writer.write(arguments);
        }
        writer.flush();
        writer.close();
    }

    public void compilePackageAndPushToLocal(String packagPath, String balaFileName) throws BallerinaTestException {
        LogLeecher buildLeecher = new LogLeecher("target/bala/" + balaFileName + ".bala");
        LogLeecher pushLeecher = new LogLeecher("Successfully pushed target/bala/" + balaFileName + ".bala to " +
                                                "'local' repository.");
        this.runMain("pack", new String[]{}, null, null, new LogLeecher[]{buildLeecher}, packagPath);
        buildLeecher.waitForText(5000);
        this.runMain("push", new String[]{"--repository=local"}, null, null, new LogLeecher[]{pushLeecher},
                packagPath);
        pushLeecher.waitForText(5000);
    }
}<|MERGE_RESOLUTION|>--- conflicted
+++ resolved
@@ -49,12 +49,8 @@
     private static final Logger LOG = LoggerFactory.getLogger(BMainInstance.class);
     private static final String JAVA_OPTS = "JAVA_OPTS";
     private String agentArgs = "";
-<<<<<<< HEAD
     private BalServer balServer;
     public static final int TIMEOUT = 10000;
-=======
-    private final BalServer balServer;
->>>>>>> 5c9cc32c
 
     private static class StreamGobbler extends Thread {
         private final InputStream inputStream;
