--- conflicted
+++ resolved
@@ -397,11 +397,6 @@
             Function<Object[], Object> func = getFunction(initClazz, funcName);
             return runtime.scheduler.startNonIsolatedWorker(func, null, PredefinedTypes.TYPE_ANY,
                     funcName, null, new Object[1]);
-<<<<<<< HEAD
-=======
-            Scheduler.daemonStrand = future.strand;
-            future.get();
->>>>>>> 08d36ff9
         } catch (NoSuchMethodException e) {
             throw new RuntimeException("Error while invoking function '" + funcName + "'", e);
         } catch (Throwable t) {
