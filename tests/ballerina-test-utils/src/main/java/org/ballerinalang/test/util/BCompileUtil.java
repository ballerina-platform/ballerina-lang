/*
 * Copyright (c) 2017, WSO2 Inc. (http://www.wso2.org) All Rights Reserved.
 *
 * WSO2 Inc. licenses this file to you under the Apache License,
 * Version 2.0 (the "License"); you may not use this file except
 * in compliance with the License.
 * You may obtain a copy of the License at
 * http://www.apache.org/licenses/LICENSE-2.0
 *
 * Unless required by applicable law or agreed to in writing,
 * software distributed under the License is distributed on an
 * "AS IS" BASIS, WITHOUT WARRANTIES OR CONDITIONS OF ANY
 * KIND, either express or implied. See the License for the
 * specific language governing permissions and limitations
 * under the License.
 */
package org.ballerinalang.test.util;

import org.ballerinalang.compiler.CompilerPhase;
import org.ballerinalang.jvm.scheduling.Scheduler;
import org.ballerinalang.jvm.scheduling.Strand;
import org.ballerinalang.jvm.types.BTypes;
import org.ballerinalang.jvm.values.ErrorValue;
import org.ballerinalang.jvm.values.FutureValue;
import org.ballerinalang.model.elements.PackageID;
import org.ballerinalang.packerina.writer.JarFileWriter;
import org.ballerinalang.util.exceptions.BLangRuntimeException;
import org.ballerinalang.util.exceptions.BallerinaException;
import org.wso2.ballerinalang.compiler.Compiler;
import org.wso2.ballerinalang.compiler.FileSystemProjectDirectory;
import org.wso2.ballerinalang.compiler.SourceDirectory;
import org.wso2.ballerinalang.compiler.bir.codegen.JvmCodeGenUtil;
import org.wso2.ballerinalang.compiler.desugar.ASTBuilderUtil;
import org.wso2.ballerinalang.compiler.semantics.model.symbols.BPackageSymbol;
import org.wso2.ballerinalang.compiler.tree.BLangIdentifier;
import org.wso2.ballerinalang.compiler.tree.BLangPackage;
import org.wso2.ballerinalang.compiler.util.CompilerContext;
import org.wso2.ballerinalang.compiler.util.CompilerOptions;
import org.wso2.ballerinalang.compiler.util.Name;
import org.wso2.ballerinalang.compiler.util.Names;

import java.io.BufferedReader;
import java.io.FileInputStream;
import java.io.IOException;
import java.io.InputStream;
import java.io.InputStreamReader;
import java.lang.reflect.InvocationTargetException;
import java.lang.reflect.Method;
import java.net.MalformedURLException;
import java.net.URL;
import java.net.URLClassLoader;
import java.nio.charset.StandardCharsets;
import java.nio.file.Files;
import java.nio.file.Path;
import java.nio.file.Paths;
import java.util.ArrayList;
import java.util.Arrays;
import java.util.List;
import java.util.StringJoiner;
import java.util.function.Function;
import java.util.stream.Collectors;

import static org.ballerinalang.compiler.CompilerOptionName.COMPILER_PHASE;
import static org.ballerinalang.compiler.CompilerOptionName.EXPERIMENTAL_FEATURES_ENABLED;
import static org.ballerinalang.compiler.CompilerOptionName.LOCK_ENABLED;
import static org.ballerinalang.compiler.CompilerOptionName.OFFLINE;
import static org.ballerinalang.compiler.CompilerOptionName.PRESERVE_WHITESPACE;
import static org.ballerinalang.compiler.CompilerOptionName.PROJECT_DIR;
import static org.ballerinalang.compiler.CompilerOptionName.SKIP_MODULE_DEPENDENCIES;
import static org.ballerinalang.compiler.CompilerOptionName.SKIP_TESTS;
import static org.ballerinalang.compiler.CompilerOptionName.TEST_ENABLED;
import static org.ballerinalang.test.util.TestConstant.ENABLE_JBALLERINA_TESTS;
import static org.ballerinalang.test.util.TestConstant.MODULE_INIT_CLASS_NAME;
import static org.wso2.ballerinalang.compiler.util.ProjectDirConstants.BALLERINA_HOME;
import static org.wso2.ballerinalang.compiler.util.ProjectDirConstants.BALLERINA_HOME_LIB;
import static org.wso2.ballerinalang.compiler.util.ProjectDirConstants.BLANG_COMPILED_JAR_EXT;
import static org.wso2.ballerinalang.compiler.util.ProjectDirConstants.JAR_CACHE_DIR_NAME;

/**
 * Utility methods for compile Ballerina files.
 *
 * @since 0.94
 */
public class BCompileUtil {

    //TODO find a way to remove below line.
    private static Path resourceDir = Paths.get("src/test/resources").toAbsolutePath();

    /**
     * Compile and return the semantic errors.
     *
     * @param sourceFilePath Path to source module/file
     * @return Semantic errors
     */
    public static CompileResult compileAndGetBIR(String sourceFilePath) {
        return compile(sourceFilePath, CompilerPhase.BIR_GEN);
    }

    /**
     * Compile and return the semantic errors.
     *
     * @param sourceFilePath Path to source module/file
     * @return Semantic errors
     */
    public static CompileResult compile(String sourceFilePath) {
        return compileOnJBallerina(sourceFilePath, false, true);
    }

    /**
     * Compile and return the semantic errors.
     *
     * @param sourceFilePath Path to source module/file
     * @return Semantic errors
     */
    public static CompileResult compileOffline(String sourceFilePath) {
        CompilerContext context = new CompilerContext();
        CompilerOptions options = CompilerOptions.getInstance(context);
        options.put(OFFLINE, "true");
        context.put(CompilerOptions.class, options);
        return compileOnJBallerina(context, sourceFilePath, false, true);
    }

    /**
     * Compile on a separated process.
     *
     * @param sourceFilePath Path to source module/file
     * @return Semantic errors
     */
    public static CompileResult compileInProc(String sourceFilePath) {
        System.setProperty("java.command", "java");
        Path sourcePath = Paths.get(sourceFilePath);
        String packageName = sourcePath.getFileName().toString();
        Path sourceRoot = resourceDir.resolve(sourcePath.getParent());
        CompilerContext context = new CompilerContext();
        return compileOnJBallerina(context, sourceRoot.toString(), packageName, false, true, true, false);
    }

    /**
     * Only compiles the file and does not run them.
     *
     * @param sourceFilePath Path to source module/file
     * @return compiled results
     */
    public static CompileResult compileOnly(String sourceFilePath) {
        return compileOnJBallerina(sourceFilePath, false, false);
    }

    // This is a temp fix until service test are fix
    public static CompileResult compile(boolean temp, String sourceFilePath) {
        return compileOnJBallerina(sourceFilePath, temp, true);
    }

    // This is a temp fix until service test are fix
    public static CompileResult compileOffline(boolean temp, String sourceFilePath) {

        Path sourcePath = Paths.get(sourceFilePath);
        String packageName = sourcePath.getFileName().toString();
        Path sourceRoot = resourceDir.resolve(sourcePath.getParent());

        CompilerContext context = new CompilerContext();
        CompilerOptions options = CompilerOptions.getInstance(context);
        options.put(OFFLINE, "true");
        context.put(CompilerOptions.class, options);
        return compileOnJBallerina(context, sourceRoot.toString(), packageName, temp, true);
    }

    private static void runInit(BLangPackage bLangPackage, ClassLoader classLoader, boolean temp)
            throws ClassNotFoundException {

        String initClassName = BFileUtil.getQualifiedClassName(bLangPackage.packageID.orgName.value,
                                                               bLangPackage.packageID.name.value,
                                                               bLangPackage.packageID.version.value,
                                                               TestConstant.MODULE_INIT_CLASS_NAME);
        Class<?> initClazz = classLoader.loadClass(initClassName);
        final Scheduler scheduler = new Scheduler(false);
        runOnSchedule(initClazz, ASTBuilderUtil.createIdentifier(null, "$moduleInit"), scheduler);
        runOnSchedule(initClazz, ASTBuilderUtil.createIdentifier(null, "$moduleStart"), scheduler);
        if (temp) {
            scheduler.immortal = true;
            new Thread(scheduler::start).start();
        }
    }

    private static void runOnSchedule(Class<?> initClazz, BLangIdentifier name, Scheduler scheduler) {
<<<<<<< HEAD
        String funcName = cleanupFunctionName(name);
=======

        String funcName = JvmCodeGenUtil.cleanupFunctionName(name.value);
>>>>>>> 691b6d53
        try {
            final Method method = initClazz.getDeclaredMethod(funcName, Strand.class);
            //TODO fix following method invoke to scheduler.schedule()
            Function<Object[], Object> func = objects -> {
                try {
                    return method.invoke(null, objects[0]);
                } catch (InvocationTargetException e) {
                    Throwable targetException = e.getTargetException();
                    if (targetException instanceof RuntimeException) {
                        throw (RuntimeException) targetException;
                    } else {
                        throw new RuntimeException(targetException);
                    }
                } catch (IllegalAccessException e) {
                    throw new BallerinaException("Method has private access", e);
                }
            };
            final FutureValue out = scheduler.schedule(new Object[1], func, null, null, null,
                    BTypes.typeAny, null, null);
            scheduler.start();
            final Throwable t = out.panic;
            if (t != null) {
                if (t instanceof org.ballerinalang.jvm.util.exceptions.BLangRuntimeException) {
                    throw new org.ballerinalang.util.exceptions.BLangRuntimeException(t.getMessage());
                }
                if (t instanceof org.ballerinalang.jvm.util.exceptions.BallerinaConnectorException) {
                    throw new org.ballerinalang.util.exceptions.BLangRuntimeException(t.getMessage());
                }
                if (t instanceof ErrorValue) {
                    throw new org.ballerinalang.util.exceptions.BLangRuntimeException(
                            "error: " + ((ErrorValue) t).getPrintableStackTrace());
                }
                throw (RuntimeException) t;
            }
        } catch (NoSuchMethodException e) {
            throw new RuntimeException("Error while invoking function '" + funcName + "'", e);
        }
    }

<<<<<<< HEAD
    private static String cleanupFunctionName(BLangIdentifier name) {
        return name.value.replaceAll("[.:/<>]", "_");
    }

=======
>>>>>>> 691b6d53
    public static CompileResult compileWithoutExperimentalFeatures(String sourceFilePath) {
        return compile(sourceFilePath, CompilerPhase.BIR_GEN, false);
    }

    /**
     * Compile and return the semantic errors.
     *
     * @param sourceRoot  root path of the modules
     * @param packageName name of the module to compile
     * @return Semantic errors
     */
    public static CompileResult compile(String sourceRoot, String packageName) {
        return compile(sourceRoot, packageName, true);
    }

    /**
     * Compile and return the semantic errors.
     *
     * @param sourceRoot  root path of the modules
     * @param packageName name of the module to compile
     * @return Semantic errors
     */
    public static CompileResult compileWithTests(String sourceRoot, String packageName) {
        return compile(sourceRoot, packageName, true, true);
    }

    /**
     * Compile and return the semantic errors.
     *
     * @param sourceRoot  root path of the modules
     * @param packageName name of the module to compile
     * @param init        init the module or not
     * @return Semantic errors
     */
    public static CompileResult compile(String sourceRoot, String packageName, boolean init) {
        return compile(sourceRoot, packageName, init, false);
    }

    private static CompileResult compile(String sourceRoot, String packageName, boolean init, boolean withTests) {
        String filePath = concatFileName(sourceRoot, resourceDir);
        Path rootPath = Paths.get(filePath);
        Path packagePath = Paths.get(packageName);
        return getCompileResult(packageName, rootPath, packagePath, init, withTests);
    }

    /**
     * Compile and return the semantic errors.
     *
     * @param sourceRoot  root path of the modules as a path object
     * @param packageName name of the module to compile
     * @param init        init the module or not
     * @param withTests   compile with tests or not
     * @return Semantic errors
     */
    public static CompileResult compile(Path sourceRoot, String packageName, boolean init, boolean withTests) {
        Path packagePath = Paths.get(packageName);
        return getCompileResult(packageName, sourceRoot, packagePath, init, withTests);
    }

    /**
     * Compile and return the semantic errors.
     *
     * @param obj         this is to find the original callers location.
     * @param sourceRoot  root path of the modules
     * @param packageName name of the module to compile
     * @return Semantic errors
     */
    public static CompileResult compile(Object obj, String sourceRoot, String packageName) {
        return compile(obj, sourceRoot, packageName, true);
    }

    /**
     * Compile and return the semantic errors.
     *
     * @param obj         this is to find the original callers location.
     * @param sourceRoot  root path of the modules
     * @param packageName name of the module to compile
     * @param init        the module or not
     * @return Semantic errors
     */
    public static CompileResult compile(Object obj, String sourceRoot, String packageName, boolean init) {
        String filePath = concatFileName(sourceRoot, resourceDir);
        Path rootPath = Paths.get(filePath);
        Path packagePath = Paths.get(packageName);
        return getCompileResult(packageName, rootPath, packagePath, init, false);
    }

    private static CompileResult getCompileResult(String packageName, Path rootPath, Path packagePath, boolean init,
                                                  boolean withTests) {
        String effectiveSource;
        if (Files.isDirectory(packagePath)) {
            String[] pkgParts = packageName.split("\\/");
            List<Name> pkgNameComps = Arrays.stream(pkgParts)
                    .map(part -> {
                        if (part.equals("")) {
                            return Names.EMPTY;
                        } else if (part.equals("_")) {
                            return Names.EMPTY;
                        }
                        return new Name(part);
                    })
                    .collect(Collectors.toList());
            // TODO: orgName is anon, fix it.
            PackageID pkgId = new PackageID(Names.ANON_ORG, pkgNameComps, Names.DEFAULT_VERSION);
            effectiveSource = pkgId.getName().getValue();
            return compileOnJBallerina(rootPath.toString(), effectiveSource, false, init, withTests);
        }

        effectiveSource = packageName;
        return compileOnJBallerina(rootPath.toString(), effectiveSource, new FileSystemProjectDirectory(rootPath),
                init, withTests);
    }

    /**
     * <p>
     * concatenates a given filename to the provided path in directory.
     * </p>
     * <p>
     * <b>Note : </b> this function is relevant since in Unix the directory would be separated from backslash and
     * in unix the folder will be separated from forward slash.
     * </p>
     *
     * @param fileName     name of the file.
     * @param pathLocation location of the directory.
     * @return the path with directoryName + file.
     */
    public static String concatFileName(String fileName, Path pathLocation) {
        final String windowsFolderSeparator = "\\";
        final String unixFolderSeparator = "/";
        StringBuilder path = new StringBuilder(pathLocation.toAbsolutePath().toString());
        if (pathLocation.endsWith(windowsFolderSeparator)) {
            path.append(windowsFolderSeparator).append(fileName);
        } else {
            path.append(unixFolderSeparator).append(fileName);
        }
        return path.toString();
    }

    /**
     * Compile and return the semantic errors.
     *
     * @param sourceFilePath    Path to source package/file
     * @param compilerPhase     Compiler phase
     * @param enableExpFeatures Flag indicating to enable the experimental feature
     * @return Semantic errors
     */
    public static CompileResult compile(String sourceFilePath, CompilerPhase compilerPhase, boolean enableExpFeatures) {
        Path sourcePath = Paths.get(sourceFilePath);
        String packageName = sourcePath.getFileName().toString();
        Path sourceRoot = resourceDir.resolve(sourcePath.getParent());
        return compile(sourceRoot.toString(), packageName, compilerPhase, enableExpFeatures);
    }

    /**
     * Compile and return the semantic errors.
     *
     * @param sourceFilePath Path to source package/file
     * @param compilerPhase  Compiler phase
     * @return Semantic errors
     */
    public static CompileResult compile(String sourceFilePath, CompilerPhase compilerPhase) {
        return compile(sourceFilePath, compilerPhase, true);
    }

    /**
     * Compile and return the semantic errors.
     *
     * @param sourceRoot        root path of the modules
     * @param packageName       name of the module to compile
     * @param compilerPhase     Compiler phase
     * @param enableExpFeatures Flag indicating to enable the experimental features
     * @return Semantic errors
     */
    public static CompileResult compile(String sourceRoot, String packageName, CompilerPhase compilerPhase,
                                        boolean enableExpFeatures) {
        CompilerContext context = new CompilerContext();
        CompilerOptions options = CompilerOptions.getInstance(context);
        options.put(PROJECT_DIR, sourceRoot);
        options.put(COMPILER_PHASE, compilerPhase.toString());
        options.put(PRESERVE_WHITESPACE, "false");
        options.put(EXPERIMENTAL_FEATURES_ENABLED, Boolean.toString(enableExpFeatures));
        options.put(OFFLINE, "true");
        return compile(context, packageName, compilerPhase, false);
    }

    /**
     * Compile and return the semantic errors.
     *
     * @param sourceRoot             root path of the modules
     * @param packageName            name of the module to compile
     * @param compilerPhase          Compiler phase
     * @param isSiddhiRuntimeEnabled Flag indicating to enable siddhi runtime for stream processing
     * @param enableExpFeatures      Flag indicating to enable the experimental features
     * @return Semantic errors
     */
    public static CompileResult compile(String sourceRoot, String packageName, CompilerPhase compilerPhase,
                                        boolean isSiddhiRuntimeEnabled, boolean enableExpFeatures) {
        CompilerContext context = new CompilerContext();
        CompilerOptions options = CompilerOptions.getInstance(context);
        options.put(PROJECT_DIR, sourceRoot);
        options.put(COMPILER_PHASE, compilerPhase.toString());
        options.put(PRESERVE_WHITESPACE, "false");
        options.put(EXPERIMENTAL_FEATURES_ENABLED, Boolean.toString(enableExpFeatures));
        options.put(OFFLINE, "true");

        return compile(context, packageName, compilerPhase, false);
    }

    /**
     * Compile and return the semantic errors.
     *
     * @param sourceRoot    root path of the modules
     * @param packageName   name of the module to compile
     * @param compilerPhase Compiler phase
     * @return Semantic errors
     */
    public static CompileResult compile(String sourceRoot, String packageName, CompilerPhase compilerPhase) {
        return compile(sourceRoot, packageName, compilerPhase, true);
    }

    public static CompileResult compile(String sourceRoot, String packageName, CompilerPhase compilerPhase,
                                        SourceDirectory sourceDirectory) {
        CompilerContext context = new CompilerContext();
        CompilerOptions options = CompilerOptions.getInstance(context);
        options.put(PROJECT_DIR, sourceRoot);
        options.put(COMPILER_PHASE, compilerPhase.toString());
        options.put(PRESERVE_WHITESPACE, "false");
        options.put(EXPERIMENTAL_FEATURES_ENABLED, Boolean.TRUE.toString());
        options.put(OFFLINE, "true");
        context.put(SourceDirectory.class, sourceDirectory);

        // compile
        Compiler compiler = Compiler.getInstance(context);
        BLangPackage packageNode = compiler.compile(packageName);
        CompileResult comResult = new CompileResult(context, packageNode);
        return comResult;
    }

    private static CompileResult compile(CompilerContext context,
                                         String packageName,
                                         CompilerPhase compilerPhase,
                                         boolean withTests) {

        // compile
        Compiler compiler = Compiler.getInstance(context);
        BLangPackage packageNode = compiler.compile(packageName, true);
        CompileResult comResult = new CompileResult(context, packageNode);
        return comResult;
    }

    /**
     * Compile and return the compiled package node.
     *
     * @param sourceFilePath Path to source module/file
     * @param compilerPhase  The compiler phase - BIR_GEN
     * @return compiled module node
     */
    public static BLangPackage compileAndGetPackage(String sourceFilePath, CompilerPhase compilerPhase) {
        Path sourcePath = Paths.get(sourceFilePath);
        String packageName = sourcePath.getFileName().toString();
        Path sourceRoot = resourceDir.resolve(sourcePath.getParent());
        CompilerContext context = new CompilerContext();
        CompilerOptions options = CompilerOptions.getInstance(context);
        options.put(PROJECT_DIR, resourceDir.resolve(sourceRoot).toString());
        options.put(COMPILER_PHASE, compilerPhase.toString());
        options.put(PRESERVE_WHITESPACE, "false");
        options.put(EXPERIMENTAL_FEATURES_ENABLED, Boolean.TRUE.toString());
        options.put(OFFLINE, "true");

        // compile
        Compiler compiler = Compiler.getInstance(context);
        return compiler.compile(packageName);
    }

    public static String readFileAsString(String path) throws IOException {
        InputStream is = new FileInputStream(path);
        InputStreamReader inputStreamREader = null;
        BufferedReader br = null;
        StringBuilder sb = new StringBuilder();
        try {
            inputStreamREader = new InputStreamReader(is, StandardCharsets.UTF_8);
            br = new BufferedReader(inputStreamREader);
            String content = br.readLine();
            if (content == null) {
                return sb.toString();
            }

            sb.append(content);

            while ((content = br.readLine()) != null) {
                sb.append('\n').append(content);
            }
        } finally {
            if (inputStreamREader != null) {
                try {
                    inputStreamREader.close();
                } catch (IOException ignore) {
                }
            }
            if (br != null) {
                try {
                    br.close();
                } catch (IOException ignore) {
                }
            }
        }
        return sb.toString();
    }

    public static boolean jBallerinaTestsEnabled() {
        String value = System.getProperty(ENABLE_JBALLERINA_TESTS);
        return Boolean.parseBoolean(value);
    }

    private static CompileResult compileOnJBallerina(String sourceRoot, String packageName,
                                                     SourceDirectory sourceDirectory, boolean init, boolean withTests) {
        CompilerContext context = new CompilerContext();
        context.put(SourceDirectory.class, sourceDirectory);
        return compileOnJBallerina(context, sourceRoot, packageName, false, init, withTests);
    }

    public static CompileResult compileOnJBallerina(String sourceRoot, String packageName, boolean temp, boolean init) {
        return compileOnJBallerina(sourceRoot, packageName, temp, init, false);
    }

    private static CompileResult compileOnJBallerina(String sourceRoot, String packageName, boolean temp, boolean init,
                                                     boolean withTests) {
        CompilerContext context = new CompilerContext();
        return compileOnJBallerina(context, sourceRoot, packageName, temp, init, withTests);
    }

    public static CompileResult compileOnJBallerina(CompilerContext context, String sourceRoot, String packageName,
                                                    boolean temp, boolean init) {
        return compileOnJBallerina(context, sourceRoot, packageName, temp, init, false, false);
    }

    public static CompileResult compileOnJBallerina(CompilerContext context, String sourceRoot, String packageName,
                                                    boolean temp, boolean init, boolean withTests) {
        return compileOnJBallerina(context, sourceRoot, packageName, temp, init, false, withTests);
    }

    public static String runMain(CompileResult compileResult, String[] args) {
        ExitDetails exitDetails = run(compileResult, args);
        if (exitDetails.exitCode != 0) {
            throw new RuntimeException(exitDetails.errorOutput);
        }
        return exitDetails.consoleOutput;
    }

    public static ExitDetails run(CompileResult compileResult, String[] args) {

        BLangPackage compiledPkg = ((BLangPackage) compileResult.getAST());
        String initClassName = BFileUtil.getQualifiedClassName(compiledPkg.packageID.orgName.value,
                                                               compiledPkg.packageID.name.value,
                                                               compiledPkg.packageID.version.value,
                                                               MODULE_INIT_CLASS_NAME);
        URLClassLoader classLoader = compileResult.classLoader;

        try {
            final List<String> actualArgs = new ArrayList<>();
            actualArgs.add(0, "java");
            actualArgs.add(1, "-cp");
            String classPath = System.getProperty("java.class.path") + ":" + getClassPath(classLoader);
            actualArgs.add(2, classPath);
            actualArgs.add(3, initClassName);
            actualArgs.addAll(Arrays.asList(args));

            final Runtime runtime = Runtime.getRuntime();
            final Process process = runtime.exec(actualArgs.toArray(new String[0]));
            String consoleError = getConsoleOutput(process.getErrorStream());
            String consoleInput = getConsoleOutput(process.getInputStream());
            process.waitFor();
            int exitValue = process.exitValue();
            return new ExitDetails(exitValue, consoleInput, consoleError);
        } catch (InterruptedException | IOException e) {
            throw new RuntimeException("Main method invocation failed", e);
        }
    }

    private static String getClassPath(URLClassLoader cl) {
        URL[] urls = cl.getURLs();
        StringJoiner joiner = new StringJoiner(":");
        for (URL url : urls) {
            joiner.add(url.getPath());
        }
        return joiner.toString();
    }

    private static String getConsoleOutput(InputStream inputStream) {
        final BufferedReader reader = new BufferedReader(new InputStreamReader(inputStream));
        StringJoiner sj = new StringJoiner(System.getProperty("line.separator"));
        reader.lines().iterator().forEachRemaining(sj::add);
        return sj.toString();
    }

    private static CompileResult compileOnJBallerina(String sourceFilePath, boolean temp, boolean init) {
        Path sourcePath = Paths.get(sourceFilePath);
        String packageName = sourcePath.getFileName().toString();
        Path sourceRoot = resourceDir.resolve(sourcePath.getParent());
        return compileOnJBallerina(sourceRoot.toString(), packageName, temp, init);
    }

    private static CompileResult compileOnJBallerina(CompilerContext context, String sourceFilePath,
                                                     boolean temp, boolean init) {
        Path sourcePath = Paths.get(sourceFilePath);
        String packageName = sourcePath.getFileName().toString();
        Path sourceRoot = resourceDir.resolve(sourcePath.getParent());
        return compileOnJBallerina(context, sourceRoot.toString(), packageName, temp, init);
    }

    private static CompileResult compileOnJBallerina(CompilerContext context, String sourceRoot, String packageName,
                                                     boolean temp, boolean init, boolean inProc, boolean withTests) {

        try {
            Path buildDir = Paths.get("build").toAbsolutePath().normalize();
            Path testTempRoot = buildDir.resolve("test-temp");
            Files.createDirectories(testTempRoot);
            Path jarTargetRoot = Files.createTempDirectory(testTempRoot, null);

            CompilerOptions options = CompilerOptions.getInstance(context);
            options.put(PROJECT_DIR, sourceRoot);
            options.put(COMPILER_PHASE, CompilerPhase.CODE_GEN.toString());
            options.put(PRESERVE_WHITESPACE, Boolean.FALSE.toString());
            options.put(LOCK_ENABLED, Boolean.TRUE.toString());
            options.put(EXPERIMENTAL_FEATURES_ENABLED, Boolean.TRUE.toString());
            options.put(OFFLINE, Boolean.TRUE.toString());
            options.put(SKIP_MODULE_DEPENDENCIES, Boolean.TRUE.toString());

            if (withTests) {
                options.put(SKIP_TESTS, Boolean.FALSE.toString());
                options.put(TEST_ENABLED, Boolean.TRUE.toString());
            }

            CompileResult compileResult = compile(context, packageName, CompilerPhase.CODE_GEN, withTests);
            if (compileResult.getErrorCount() > 0) {
                return compileResult;
            }

            BLangPackage bLangPackage = (BLangPackage) compileResult.getAST();
            JarFileWriter jarFileWriter = JarFileWriter.getInstance(context);
            URLClassLoader cl = createClassLoaderWithCompiledJars(bLangPackage, buildDir, jarTargetRoot, jarFileWriter);
            compileResult.setClassLoader(cl);

            // TODO: calling run on compile method is wrong, should be called from BRunUtil
            if (compileResult.getErrorCount() == 0 && init) {
                runInit(bLangPackage, cl, temp);
            }
            return compileResult;
        } catch (ClassNotFoundException | IOException e) {
            throw new BLangRuntimeException("Error occurred while invoking the test : " + packageName, e);
        }
    }

    private static URLClassLoader createClassLoaderWithCompiledJars(BLangPackage bLangPackage, Path buildRoot,
                                                                    Path jarTargetRoot, JarFileWriter jarFileWriter)
            throws IOException {

        Path importsTarget = jarTargetRoot.resolve("imports");
        Files.createDirectories(importsTarget);

        writeImportModuleJars(bLangPackage.symbol.imports, importsTarget, jarFileWriter);

        String fileName = calcFileNameForJar(bLangPackage);
        Path jarTarget = jarTargetRoot.resolve(fileName + BLANG_COMPILED_JAR_EXT);

        jarFileWriter.write(bLangPackage, jarTarget);

        if (!Files.exists(jarTarget)) {
            throw new RuntimeException("Compiled binary jar is not found : " + jarTarget);
        }

        List<URL> jarFiles = new ArrayList<>();

        addClasspathEntries(jarTargetRoot, jarFiles);

        Path importsJarCacheDir = buildRoot.resolve(Paths.get(System.getProperty(BALLERINA_HOME))).
                resolve(BALLERINA_HOME_LIB).resolve(JAR_CACHE_DIR_NAME);

        addClasspathEntries(importsJarCacheDir, jarFiles);

        URL[] urls = new URL[jarFiles.size()];
        urls = jarFiles.toArray(urls);
        return new URLClassLoader(urls);
    }

    private static void writeImportModuleJars(List<BPackageSymbol> imports, Path jarTargetDir,
                                              JarFileWriter jarFileWriter) {
        for (BPackageSymbol pkg : imports) {
            PackageID id = pkg.pkgID;
            // Todo: ballerinax check shouldn't be here. This should be fixed by having a proper package hierarchy.
            // Todo: Remove ballerinax check after fixing it by the packerina team
            if (!"ballerina".equals(id.orgName.value) && !"ballerinax".equals(id.orgName.value)) {
                writeImportModuleJars(pkg.imports, jarTargetDir, jarFileWriter);
                Path jarOutputPath = jarTargetDir.resolve(id.name.value + ".jar");
                jarFileWriter.write(pkg, jarOutputPath);
            }
        }
    }

    private static void addClasspathEntries(Path path, List<URL> jarFiles) throws IOException {
        if (!path.toFile().isDirectory()) {
            return;
        }

        Files.walk(path)
                .filter(filePath -> Files.isRegularFile(filePath) &&
                        filePath.toString().endsWith(BLANG_COMPILED_JAR_EXT))
                .forEach(filePath -> {
                    try {
                        jarFiles.add(filePath.normalize().toUri().toURL());
                    } catch (MalformedURLException e) {
                        throw new BLangRuntimeException("Error while adding classpath libraries from : " + path, e);
                    }
                });

    }

    private static String calcFileNameForJar(BLangPackage bLangPackage) {
        PackageID pkgID = bLangPackage.pos.src.pkgID;
        Name sourceFileName = pkgID.sourceFileName;
        if (sourceFileName != null) {
            return sourceFileName.value.replaceAll("\\.bal$", "");
        }
        return pkgID.name.value;
    }

    /**
     * Class to hold program execution outputs.
     */
    public static class ExitDetails {

        public int exitCode;
        public String consoleOutput;
        public String errorOutput;

        public ExitDetails(int exitCode, String consoleOutput, String errorOutput) {

            this.exitCode = exitCode;
            this.consoleOutput = consoleOutput;
            this.errorOutput = errorOutput;
        }
    }
}<|MERGE_RESOLUTION|>--- conflicted
+++ resolved
@@ -182,12 +182,7 @@
     }
 
     private static void runOnSchedule(Class<?> initClazz, BLangIdentifier name, Scheduler scheduler) {
-<<<<<<< HEAD
-        String funcName = cleanupFunctionName(name);
-=======
-
         String funcName = JvmCodeGenUtil.cleanupFunctionName(name.value);
->>>>>>> 691b6d53
         try {
             final Method method = initClazz.getDeclaredMethod(funcName, Strand.class);
             //TODO fix following method invoke to scheduler.schedule()
@@ -227,13 +222,6 @@
         }
     }
 
-<<<<<<< HEAD
-    private static String cleanupFunctionName(BLangIdentifier name) {
-        return name.value.replaceAll("[.:/<>]", "_");
-    }
-
-=======
->>>>>>> 691b6d53
     public static CompileResult compileWithoutExperimentalFeatures(String sourceFilePath) {
         return compile(sourceFilePath, CompilerPhase.BIR_GEN, false);
     }
