--- conflicted
+++ resolved
@@ -603,12 +603,8 @@
                 throw new RuntimeException("Compiled binary jar is not found");
             }
 
-<<<<<<< HEAD
-            JBallerinaInMemoryClassLoader classLoader = new JBallerinaInMemoryClassLoader(testJarPath, importsTarget.toFile());
-=======
             JBallerinaInMemoryClassLoader classLoader = new JBallerinaInMemoryClassLoader(testJarPath,
                                                                                           importsTarget.toFile());
->>>>>>> 661df44a
             String initClassName = BFileUtil.getQualifiedClassName(bLangPackage.packageID.orgName.value,
                                                                    bLangPackage.packageID.name.value,
                                                                    MODULE_INIT_CLASS_NAME);
@@ -620,8 +616,6 @@
 
         } catch (IOException e) {
             throw new BLangRuntimeException("Error during jvm code gen of the test", e);
-<<<<<<< HEAD
-=======
         }
     }
 
@@ -707,83 +701,8 @@
             mainMethod.invoke(null, (Object) args);
         } catch (NoSuchMethodException | IllegalAccessException | InvocationTargetException e) {
             throw new RuntimeException("Main method invocation failed", e);
->>>>>>> 661df44a
-        }
-    }
-
-<<<<<<< HEAD
-    private static void generateJarBinary(String entryBir, String jarOutputPath,
-                                          String birCache1Path, String birCache2Path) {
-
-        //String bootstrapHome = "/media/manu/cd66d0ab-52b1-4647-8d52-1b88a47e9db2/checkout/ballerina-lang/distribution/bootstrapper/build/dist/pack3/ballerina-0.992.0-m1";
-        String bootstrapHome = System.getProperty("ballerina.bootstrap.home");
-        // TODO: use .bat for windows.
-        String[] commands = {
-                "sh",
-
-                bootstrapHome + "/bin/ballerina", "run", bootstrapHome + "/bin/compiler_backend_jvm.balx",
-
-                entryBir,
-                "", // no native map for test file
-                jarOutputPath,
-                "false",
-                birCache1Path,
-                birCache2Path
-        };
-        ProcessBuilder balProcess = new ProcessBuilder(commands);
-        balProcess.inheritIO();
-
-        // following assumes it's running in gradle. pass as System.prop to be more flexible
-        balProcess.directory(new File("./build"));
-        try {
-            Process process = balProcess.start();
-            boolean processEnded = process.waitFor(30, TimeUnit.SECONDS);
-            if (!processEnded) {
-                throw new BLangRuntimeException("failed to generate jar file within 30s.");
-            }
-            if (process.exitValue() != 0) {
-                throw new BLangRuntimeException("jvm code gen phase failed.");
-            }
-        } catch (IOException e) {
-            throw new BLangRuntimeException("could not start compiler_backend_jvm.balx", e);
-        } catch (InterruptedException e) {
-            throw new BLangRuntimeException("jvm code gen interrupted", e);
-        }
-    }
-
-    private static void writeNonEntryPkgs(List<BPackageSymbol> imports, Path birCache, Path importsBirCache,
-                                          Path jarTargetDir)
-            throws IOException {
-
-        for (BPackageSymbol pkg : imports) {
-            if (pkg.compiledPackage != null) {
-                writeNonEntryPkgs(pkg.imports, birCache, importsBirCache, jarTargetDir);
-
-                byte[] bytes = PackageFileWriter.writePackage(pkg.birPackageFile);
-                PackageID id = pkg.pkgID;
-                Path pkgBirDir = importsBirCache.resolve(id.orgName.value)
-                                                .resolve(id.name.value)
-                                                .resolve(id.version.value.isEmpty() ? "0.0.0" : id.version.value);
-                Files.createDirectories(pkgBirDir);
-                Path pkgBir = pkgBirDir.resolve(id.name.value + ".bir");
-                Files.write(pkgBir, bytes);
-
-                String jarOutputPath = jarTargetDir.resolve(id.name.value + ".jar").toString();
-                generateJarBinary(pkgBir.toString(), jarOutputPath, birCache.toString(),
-                                  importsBirCache.toString());
-            }
-        }
-    }
-
-    private static String calcFileNameForJar(BLangPackage bLangPackage) {
-        PackageID pkgID = bLangPackage.pos.src.pkgID;
-        Name sourceFileName = pkgID.sourceFileName;
-        if (sourceFileName != null) {
-            return sourceFileName.value.replaceAll("\\.bal$", "");
-        }
-        return pkgID.name.value;
-=======
->>>>>>> 661df44a
+        }
+
     }
 
     private static void runOnSchedule(Class<?> initClazz, BLangIdentifier name) {
