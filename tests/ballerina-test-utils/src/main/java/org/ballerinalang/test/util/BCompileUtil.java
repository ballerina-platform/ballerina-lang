/*
 * Copyright (c) 2017, WSO2 Inc. (http://www.wso2.org) All Rights Reserved.
 *
 * WSO2 Inc. licenses this file to you under the Apache License,
 * Version 2.0 (the "License"); you may not use this file except
 * in compliance with the License.
 * You may obtain a copy of the License at
 * http://www.apache.org/licenses/LICENSE-2.0
 *
 * Unless required by applicable law or agreed to in writing,
 * software distributed under the License is distributed on an
 * "AS IS" BASIS, WITHOUT WARRANTIES OR CONDITIONS OF ANY
 * KIND, either express or implied. See the License for the
 * specific language governing permissions and limitations
 * under the License.
 */
package org.ballerinalang.test.util;

import org.ballerinalang.compiler.CompilerOptionName;
import org.ballerinalang.compiler.CompilerPhase;
import org.ballerinalang.jvm.scheduling.Scheduler;
import org.ballerinalang.jvm.scheduling.Strand;
import org.ballerinalang.jvm.types.BTypes;
import org.ballerinalang.jvm.values.ErrorValue;
import org.ballerinalang.jvm.values.FutureValue;
import org.ballerinalang.model.elements.PackageID;
import org.ballerinalang.util.diagnostic.DiagnosticListener;
import org.ballerinalang.util.exceptions.BLangRuntimeException;
import org.ballerinalang.util.exceptions.BallerinaException;
import org.wso2.ballerinalang.compiler.Compiler;
import org.wso2.ballerinalang.compiler.FileSystemProjectDirectory;
import org.wso2.ballerinalang.compiler.SourceDirectory;
import org.wso2.ballerinalang.compiler.desugar.ASTBuilderUtil;
import org.wso2.ballerinalang.compiler.tree.BLangIdentifier;
import org.wso2.ballerinalang.compiler.tree.BLangPackage;
import org.wso2.ballerinalang.compiler.util.CompilerContext;
import org.wso2.ballerinalang.compiler.util.CompilerOptions;
import org.wso2.ballerinalang.compiler.util.FileUtils;
import org.wso2.ballerinalang.compiler.util.Name;
import org.wso2.ballerinalang.compiler.util.Names;
import org.wso2.ballerinalang.compiler.util.ProjectDirConstants;
import org.wso2.ballerinalang.compiler.util.SourceType;

import java.io.BufferedReader;
import java.io.FileInputStream;
import java.io.IOException;
import java.io.InputStream;
import java.io.InputStreamReader;
import java.lang.reflect.InvocationTargetException;
import java.lang.reflect.Method;
import java.net.MalformedURLException;
import java.net.URL;
import java.net.URLClassLoader;
import java.nio.charset.StandardCharsets;
import java.nio.file.Files;
import java.nio.file.Path;
import java.nio.file.Paths;
import java.util.ArrayList;
import java.util.Arrays;
import java.util.List;
import java.util.StringJoiner;
import java.util.function.Function;
import java.util.stream.Collectors;

import static org.ballerinalang.compiler.CompilerOptionName.COMPILER_PHASE;
import static org.ballerinalang.compiler.CompilerOptionName.EXPERIMENTAL_FEATURES_ENABLED;
import static org.ballerinalang.compiler.CompilerOptionName.LOCK_ENABLED;
import static org.ballerinalang.compiler.CompilerOptionName.NEW_PARSER_ENABLED;
import static org.ballerinalang.compiler.CompilerOptionName.OFFLINE;
import static org.ballerinalang.compiler.CompilerOptionName.PRESERVE_WHITESPACE;
import static org.ballerinalang.compiler.CompilerOptionName.PROJECT_DIR;
import static org.ballerinalang.compiler.CompilerOptionName.SKIP_TESTS;
import static org.ballerinalang.compiler.CompilerOptionName.SOURCE_PATH;
import static org.ballerinalang.compiler.CompilerOptionName.SOURCE_TYPE;
import static org.ballerinalang.compiler.CompilerOptionName.TARGET_BINARY_PATH;
import static org.ballerinalang.compiler.CompilerOptionName.SKIP_ADD_DEPENDENCIES;
import static org.ballerinalang.compiler.CompilerOptionName.TEST_ENABLED;
import static org.ballerinalang.test.util.TestConstant.ENABLE_JBALLERINA_TESTS;
import static org.ballerinalang.test.util.TestConstant.ENABLE_NEW_PARSER_FOR_TESTS;
import static org.ballerinalang.test.util.TestConstant.MODULE_INIT_CLASS_NAME;
import static org.wso2.ballerinalang.compiler.util.ProjectDirConstants.BALLERINA_HOME;
import static org.wso2.ballerinalang.compiler.util.ProjectDirConstants.BALLERINA_HOME_LIB;
import static org.wso2.ballerinalang.compiler.util.ProjectDirConstants.BLANG_COMPILED_JAR_EXT;
import static org.wso2.ballerinalang.compiler.util.ProjectDirConstants.BLANG_SOURCE_EXT;
import static org.wso2.ballerinalang.compiler.util.ProjectDirConstants.JAR_CACHE_DIR_NAME;

/**
 * Utility methods for compile Ballerina files.
 *
 * @since 0.94
 */
public class BCompileUtil {

    //TODO find a way to remove below line.
    private static Path resourceDir = Paths.get("src/test/resources").toAbsolutePath();

    public static final String IS_STRING_VALUE_PROP = "ballerina.bstring";
    public static final boolean USE_BSTRING = System.getProperty(IS_STRING_VALUE_PROP) != null;

    /**
     * Compile and return the semantic errors.
     *
     * @param sourceFilePath Path to source module/file
     * @return Semantic errors
     */
    public static CompileResult compileAndGetBIR(String sourceFilePath) {

        return compile(sourceFilePath, CompilerPhase.BIR_GEN);
    }

    /**
     * Compile and return the semantic errors.
     *
     * @param sourceFilePath Path to source module/file
     * @return Semantic errors
     */
    public static CompileResult compile(String sourceFilePath) {

        return compileOnJBallerina(sourceFilePath, false, true);
    }

    /**
     * Compile and return the semantic errors.
     *
     * @param sourceFilePath Path to source module/file
     * @return Semantic errors
     */
    public static CompileResult compileOffline(String sourceFilePath) {

        CompilerContext context = new CompilerContext();
        CompilerOptions options = CompilerOptions.getInstance(context);
        options.put(OFFLINE, "true");
        context.put(CompilerOptions.class, options);
        return compileOnJBallerina(context, sourceFilePath, false, true);
    }

    /**
     * Compile on a separated process.
     *
     * @param sourceFilePath Path to source module/file
     * @return Semantic errors
     */
    public static CompileResult compileInProc(String sourceFilePath) {

        System.setProperty("java.command", "java");
        Path sourcePath = Paths.get(sourceFilePath);
        String packageName = sourcePath.getFileName().toString();
        Path sourceRoot = resourceDir.resolve(sourcePath.getParent());
        CompilerContext context = new CompilerContext();
        return compileOnJBallerina(context, sourceRoot.toString(), packageName, false, true, true, false);
    }

    /**
     * Only compiles the file and does not run them.
     *
     * @param sourceFilePath Path to source module/file
     * @return compiled results
     */
    public static CompileResult compileOnly(String sourceFilePath) {

        return compileOnJBallerina(sourceFilePath, false, false);
    }

    // This is a temp fix until service test are fix
    public static CompileResult compile(boolean temp, String sourceFilePath) {

        return compileOnJBallerina(sourceFilePath, temp, true);
    }

    // This is a temp fix until service test are fix
    public static CompileResult compileOffline(boolean temp, String sourceFilePath) {

        Path sourcePath = Paths.get(sourceFilePath);
        String packageName = sourcePath.getFileName().toString();
        Path sourceRoot = resourceDir.resolve(sourcePath.getParent());

        CompilerContext context = new CompilerContext();
        CompilerOptions options = CompilerOptions.getInstance(context);
        options.put(OFFLINE, "true");
        context.put(CompilerOptions.class, options);
        return compileOnJBallerina(context, sourceRoot.toString(), packageName, temp, true);
    }

    private static void runInit(BLangPackage bLangPackage, ClassLoader classLoader, boolean temp)
            throws ClassNotFoundException {

        String initClassName = BFileUtil.getQualifiedClassName(bLangPackage.packageID.orgName.value,
                bLangPackage.packageID.name.value,
                TestConstant.MODULE_INIT_CLASS_NAME);
        Class<?> initClazz = classLoader.loadClass(initClassName);
        final Scheduler scheduler = new Scheduler(false);
        runOnSchedule(initClazz, ASTBuilderUtil.createIdentifier(null, "$moduleInit"), scheduler);
        runOnSchedule(initClazz, ASTBuilderUtil.createIdentifier(null, "$moduleStart"), scheduler);
        if (temp) {
            scheduler.immortal = true;
            new Thread(scheduler::start).start();
        }
    }

    private static void runOnSchedule(Class<?> initClazz, BLangIdentifier name, Scheduler scheduler) {

        String funcName = cleanupFunctionName(name);
        try {
            final Method method = initClazz.getDeclaredMethod(funcName, Strand.class);
            //TODO fix following method invoke to scheduler.schedule()
            Function<Object[], Object> func = objects -> {
                try {
                    return method.invoke(null, objects[0]);
                } catch (InvocationTargetException e) {
                    Throwable targetException = e.getTargetException();
                    if (targetException instanceof RuntimeException) {
                        throw (RuntimeException) targetException;
                    } else {
                        throw new RuntimeException(targetException);
                    }
                } catch (IllegalAccessException e) {
                    throw new BallerinaException("Method has private access", e);
                }
            };
            final FutureValue out = scheduler.schedule(new Object[1], func, null, null, null,
                    BTypes.typeAny);
            scheduler.start();
            final Throwable t = out.panic;
            if (t != null) {
                if (t instanceof org.ballerinalang.jvm.util.exceptions.BLangRuntimeException) {
                    throw new org.ballerinalang.util.exceptions.BLangRuntimeException(t.getMessage());
                }
                if (t instanceof org.ballerinalang.jvm.util.exceptions.BallerinaConnectorException) {
                    throw new org.ballerinalang.util.exceptions.BLangRuntimeException(t.getMessage());
                }
                if (t instanceof ErrorValue) {
                    throw new org.ballerinalang.util.exceptions.BLangRuntimeException(
                            "error: " + ((ErrorValue) t).getPrintableStackTrace());
                }
                throw (RuntimeException) t;
            }
        } catch (NoSuchMethodException e) {
            throw new RuntimeException("Error while invoking function '" + funcName + "'", e);
        }
    }

    private static String cleanupFunctionName(BLangIdentifier name) {

        return name.value.replaceAll("[.:/<>]", "_");
    }

    public static CompileResult compileWithoutExperimentalFeatures(String sourceFilePath) {

        return compile(sourceFilePath, CompilerPhase.BIR_GEN, false);
    }

    /**
     * Compile and return the semantic errors.
     *
     * @param sourceRoot  root path of the modules
     * @param packageName name of the module to compile
     * @return Semantic errors
     */
    public static CompileResult compile(String sourceRoot, String packageName) {

        return compile(sourceRoot, packageName, true);
    }

    /**
     * Compile and return the semantic errors.
     *
     * @param sourceRoot  root path of the modules
     * @param packageName name of the module to compile
     * @return Semantic errors
     */
    public static CompileResult compileWithTests(String sourceRoot, String packageName) {

        return compile(sourceRoot, packageName, true, true);
    }

    /**
     * Compile and return the semantic errors.
     *
     * @param sourceRoot  root path of the modules
     * @param packageName name of the module to compile
     * @param init        init the module or not
     * @return Semantic errors
     */
    public static CompileResult compile(String sourceRoot, String packageName, boolean init) {

        return compile(sourceRoot, packageName, init, false);
    }

    private static CompileResult compile(String sourceRoot, String packageName, boolean init, boolean withTests) {

        String filePath = concatFileName(sourceRoot, resourceDir);
        Path rootPath = Paths.get(filePath);
        Path packagePath = Paths.get(packageName);
        return getCompileResult(packageName, rootPath, packagePath, init, withTests);
    }

    /**
     * Compile and return the semantic errors.
     *
     * @param sourceRoot  root path of the modules as a path object
     * @param packageName name of the module to compile
     * @param init        init the module or not
     * @param withTests   compile with tests or not
     * @return Semantic errors
     */
    public static CompileResult compile(Path sourceRoot, String packageName, boolean init, boolean withTests) {

        Path packagePath = Paths.get(packageName);
        return getCompileResult(packageName, sourceRoot, packagePath, init, withTests);
    }

    /**
     * Compile and return the semantic errors.
     *
     * @param obj         this is to find the original callers location.
     * @param sourceRoot  root path of the modules
     * @param packageName name of the module to compile
     * @return Semantic errors
     */
    public static CompileResult compile(Object obj, String sourceRoot, String packageName) {

        return compile(obj, sourceRoot, packageName, true);
    }

    /**
     * Compile and return the semantic errors.
     *
     * @param obj         this is to find the original callers location.
     * @param sourceRoot  root path of the modules
     * @param packageName name of the module to compile
     * @param init        the module or not
     * @return Semantic errors
     */
    public static CompileResult compile(Object obj, String sourceRoot, String packageName, boolean init) {

        String filePath = concatFileName(sourceRoot, resourceDir);
        Path rootPath = Paths.get(filePath);
        Path packagePath = Paths.get(packageName);
        return getCompileResult(packageName, rootPath, packagePath, init, false);
    }

    private static CompileResult getCompileResult(String packageName, Path rootPath, Path packagePath, boolean init,
                                                  boolean withTests) {

        String effectiveSource;
        if (Files.isDirectory(packagePath)) {
            String[] pkgParts = packageName.split("\\/");
            List<Name> pkgNameComps = Arrays.stream(pkgParts)
                    .map(part -> {
                        if (part.equals("")) {
                            return Names.EMPTY;
                        } else if (part.equals("_")) {
                            return Names.EMPTY;
                        }
                        return new Name(part);
                    })
                    .collect(Collectors.toList());
            // TODO: orgName is anon, fix it.
            PackageID pkgId = new PackageID(Names.ANON_ORG, pkgNameComps, Names.DEFAULT_VERSION);
            effectiveSource = pkgId.getName().getValue();
            return compileOnJBallerina(rootPath.toString(), effectiveSource, false, init, withTests);
        }

        effectiveSource = packageName;
        return compileOnJBallerina(rootPath.toString(), effectiveSource, new FileSystemProjectDirectory(rootPath),
                init, withTests);
    }

    /**
     * <p>
     * concatenates a given filename to the provided path in directory.
     * </p>
     * <p>
     * <b>Note : </b> this function is relevant since in Unix the directory would be separated from backslash and
     * in unix the folder will be separated from forward slash.
     * </p>
     *
     * @param fileName     name of the file.
     * @param pathLocation location of the directory.
     * @return the path with directoryName + file.
     */
    public static String concatFileName(String fileName, Path pathLocation) {

        final String windowsFolderSeparator = "\\";
        final String unixFolderSeparator = "/";
        StringBuilder path = new StringBuilder(pathLocation.toAbsolutePath().toString());
        if (pathLocation.endsWith(windowsFolderSeparator)) {
            path.append(windowsFolderSeparator).append(fileName);
        } else {
            path.append(unixFolderSeparator).append(fileName);
        }
        return path.toString();
    }

    /**
     * Compile and return the semantic errors.
     *
     * @param sourceFilePath    Path to source package/file
     * @param compilerPhase     Compiler phase
     * @param enableExpFeatures Flag indicating to enable the experimental feature
     * @return Semantic errors
     */
    public static CompileResult compile(String sourceFilePath, CompilerPhase compilerPhase, boolean enableExpFeatures) {

        Path sourcePath = Paths.get(sourceFilePath);
        String packageName = sourcePath.getFileName().toString();
        Path sourceRoot = resourceDir.resolve(sourcePath.getParent());
        return compile(sourceRoot.toString(), packageName, compilerPhase, enableExpFeatures);
    }

    /**
     * Compile and return the semantic errors.
     *
     * @param sourceFilePath Path to source package/file
     * @param compilerPhase  Compiler phase
     * @return Semantic errors
     */
    public static CompileResult compile(String sourceFilePath, CompilerPhase compilerPhase) {

        return compile(sourceFilePath, compilerPhase, true);
    }

    /**
     * Compile and return the semantic errors.
     *
     * @param sourceRoot        root path of the modules
     * @param packageName       name of the module to compile
     * @param compilerPhase     Compiler phase
     * @param enableExpFeatures Flag indicating to enable the experimental features
     * @return Semantic errors
     */
    public static CompileResult compile(String sourceRoot, String packageName, CompilerPhase compilerPhase,
                                        boolean enableExpFeatures) {

        CompilerContext context = new CompilerContext();
        CompilerOptions options = CompilerOptions.getInstance(context);
        options.put(PROJECT_DIR, sourceRoot);
        options.put(COMPILER_PHASE, compilerPhase.toString());
        options.put(PRESERVE_WHITESPACE, "false");
        options.put(EXPERIMENTAL_FEATURES_ENABLED, Boolean.toString(enableExpFeatures));
        options.put(OFFLINE, "true");

        return compile(context, packageName, compilerPhase, false);
    }

    /**
     * Compile and return the semantic errors.
     *
     * @param sourceRoot             root path of the modules
     * @param packageName            name of the module to compile
     * @param compilerPhase          Compiler phase
     * @param isSiddhiRuntimeEnabled Flag indicating to enable siddhi runtime for stream processing
     * @param enableExpFeatures      Flag indicating to enable the experimental features
     * @return Semantic errors
     */
    public static CompileResult compile(String sourceRoot, String packageName, CompilerPhase compilerPhase,
                                        boolean isSiddhiRuntimeEnabled, boolean enableExpFeatures) {

        CompilerContext context = new CompilerContext();
        CompilerOptions options = CompilerOptions.getInstance(context);
        options.put(PROJECT_DIR, sourceRoot);
        options.put(COMPILER_PHASE, compilerPhase.toString());
        options.put(PRESERVE_WHITESPACE, "false");
        options.put(EXPERIMENTAL_FEATURES_ENABLED, Boolean.toString(enableExpFeatures));
        options.put(OFFLINE, "true");

        return compile(context, packageName, compilerPhase, false);
    }

    /**
     * Compile and return the semantic errors.
     *
     * @param sourceRoot    root path of the modules
     * @param packageName   name of the module to compile
     * @param compilerPhase Compiler phase
     * @return Semantic errors
     */
    public static CompileResult compile(String sourceRoot, String packageName, CompilerPhase compilerPhase) {

        return compile(sourceRoot, packageName, compilerPhase, true);
    }

    public static CompileResult compile(String sourceRoot, String packageName, CompilerPhase compilerPhase,
                                        SourceDirectory sourceDirectory) {

        CompilerContext context = new CompilerContext();
        CompilerOptions options = CompilerOptions.getInstance(context);
        options.put(PROJECT_DIR, sourceRoot);
        options.put(COMPILER_PHASE, compilerPhase.toString());
        options.put(PRESERVE_WHITESPACE, "false");
        options.put(EXPERIMENTAL_FEATURES_ENABLED, Boolean.TRUE.toString());
        options.put(OFFLINE, "true");
        context.put(SourceDirectory.class, sourceDirectory);

        CompileResult.CompileResultDiagnosticListener listener = new CompileResult.CompileResultDiagnosticListener();
        context.put(DiagnosticListener.class, listener);
        CompileResult comResult = new CompileResult(listener);

        // compile
        Compiler compiler = Compiler.getInstance(context);
        BLangPackage packageNode = compiler.compile(packageName);
        comResult.setAST(packageNode);
        return comResult;
    }

    private static CompileResult compile(CompilerContext context, String packageName,
                                         CompilerPhase compilerPhase, boolean withTests) {

        CompileResult.CompileResultDiagnosticListener listener = new CompileResult.CompileResultDiagnosticListener();
        context.put(DiagnosticListener.class, listener);
        return compile(context, listener, packageName, compilerPhase, withTests);
    }

    private static CompileResult compile(CompilerContext context,
                                         CompileResult.CompileResultDiagnosticListener listener,
                                         String packageName,
                                         CompilerPhase compilerPhase,
                                         boolean withTests) {

        CompileResult comResult = new CompileResult(listener);

        // compile
        Compiler compiler = Compiler.getInstance(context);
        BLangPackage packageNode = compiler.compile(packageName, true);
        comResult.setAST(packageNode);
        return comResult;
    }

    /**
     * Compile and return the compiled package node.
     *
     * @param sourceFilePath Path to source module/file
     * @param compilerPhase  The compiler phase - BIR_GEN
     * @return compiled module node
     */
    public static BLangPackage compileAndGetPackage(String sourceFilePath, CompilerPhase compilerPhase) {

        Path sourcePath = Paths.get(sourceFilePath);
        String packageName = sourcePath.getFileName().toString();
        Path sourceRoot = resourceDir.resolve(sourcePath.getParent());
        CompilerContext context = new CompilerContext();
        CompilerOptions options = CompilerOptions.getInstance(context);
        options.put(PROJECT_DIR, resourceDir.resolve(sourceRoot).toString());
        options.put(COMPILER_PHASE, compilerPhase.toString());
        options.put(PRESERVE_WHITESPACE, "false");
        options.put(EXPERIMENTAL_FEATURES_ENABLED, Boolean.TRUE.toString());
        options.put(OFFLINE, "true");

        CompileResult.CompileResultDiagnosticListener listener = new CompileResult.CompileResultDiagnosticListener();
        context.put(DiagnosticListener.class, listener);

        // compile
        Compiler compiler = Compiler.getInstance(context);
        return compiler.compile(packageName);
    }

    public static String readFileAsString(String path) throws IOException {

        InputStream is = new FileInputStream(path);
        InputStreamReader inputStreamREader = null;
        BufferedReader br = null;
        StringBuilder sb = new StringBuilder();
        try {
            inputStreamREader = new InputStreamReader(is, StandardCharsets.UTF_8);
            br = new BufferedReader(inputStreamREader);
            String content = br.readLine();
            if (content == null) {
                return sb.toString();
            }

            sb.append(content);

            while ((content = br.readLine()) != null) {
                sb.append('\n').append(content);
            }
        } finally {
            if (inputStreamREader != null) {
                try {
                    inputStreamREader.close();
                } catch (IOException ignore) {
                }
            }
            if (br != null) {
                try {
                    br.close();
                } catch (IOException ignore) {
                }
            }
        }
        return sb.toString();
    }

    public static boolean jBallerinaTestsEnabled() {

        String value = System.getProperty(ENABLE_JBALLERINA_TESTS);
        return Boolean.parseBoolean(value);
    }

    public static boolean newParserEnabled() {
        return Boolean.parseBoolean(System.getProperty(ENABLE_NEW_PARSER_FOR_TESTS));
    }

    private static CompileResult compileOnJBallerina(String sourceRoot, String packageName,
                                                     SourceDirectory sourceDirectory, boolean init, boolean withTests) {

        CompilerContext context = new CompilerContext();
        context.put(SourceDirectory.class, sourceDirectory);
        return compileOnJBallerina(context, sourceRoot, packageName, false, init, withTests);
    }

    public static CompileResult compileOnJBallerina(String sourceRoot, String packageName, boolean temp, boolean init) {

        return compileOnJBallerina(sourceRoot, packageName, temp, init, false);
    }

    private static CompileResult compileOnJBallerina(String sourceRoot, String packageName, boolean temp, boolean init,
                                                     boolean withTests) {

        CompilerContext context = new CompilerContext();
        return compileOnJBallerina(context, sourceRoot, packageName, temp, init, withTests);
    }

    public static CompileResult compileOnJBallerina(CompilerContext context, String sourceRoot, String packageName,
                                                    boolean temp, boolean init) {

        return compileOnJBallerina(context, sourceRoot, packageName, temp, init, false, false);
    }

    private static CompileResult compileOnJBallerina(CompilerContext context, String sourceRoot, String packageName,
                                                     boolean temp, boolean init, boolean withTests) {

<<<<<<< HEAD
        return compileOnJBallerina(context, sourceRoot, packageName, temp, init, false, withTests);
=======
    private static CompileResult compileOnJBallerina(CompilerContext context, String sourceRoot, String packageName,
                                                     boolean temp, boolean init, boolean inProc, boolean withTests) {
        CompilerOptions options = CompilerOptions.getInstance(context);
        options.put(PROJECT_DIR, sourceRoot);
        options.put(COMPILER_PHASE, CompilerPhase.BIR_GEN.toString());
        options.put(PRESERVE_WHITESPACE, "false");
        options.put(LOCK_ENABLED, Boolean.toString(true));
        options.put(CompilerOptionName.EXPERIMENTAL_FEATURES_ENABLED, Boolean.TRUE.toString());
        options.put(OFFLINE, "true");
        if (withTests) {
            options.put(CompilerOptionName.SKIP_TESTS, "false");
            options.put(CompilerOptionName.TEST_ENABLED, "true");
        }
        if (newParserEnabled()) {
            options.put(NEW_PARSER_ENABLED, Boolean.TRUE.toString());
        }

        CompileResult compileResult = compile(context, packageName, CompilerPhase.BIR_GEN, withTests);
        if (compileResult.getErrorCount() > 0) {
            return compileResult;
        }

        BLangPackage bLangPackage = (BLangPackage) compileResult.getAST();
        BackendDriver backendDriver = BackendDriver.getInstance(context);
        try {
            Path buildDir = Paths.get("build").toAbsolutePath().normalize();
            Path systemBirCache = buildDir.resolve("bir-cache");
            URLClassLoader cl = createClassLoaders(backendDriver, bLangPackage, systemBirCache, buildDir,
                    Optional.empty(), false, inProc);
            compileResult.setClassLoader(cl);

            // TODO: calling run on compile method is wrong, should be called from BRunUtil
            if (compileResult.getErrorCount() == 0 && init) {
                runInit(bLangPackage, cl, temp);
            }
            return compileResult;
        } catch (ClassNotFoundException | IOException e) {
            throw new BLangRuntimeException("Error during jvm code gen of the test", e);
        }
>>>>>>> 525a2a1b
    }

    public static String runMain(CompileResult compileResult, String[] args) {

        ExitDetails exitDetails = run(compileResult, args);

        if (exitDetails.exitCode != 0) {
            throw new RuntimeException(exitDetails.errorOutput);
        }
        return exitDetails.consoleOutput;
    }

    public static ExitDetails run(CompileResult compileResult, String[] args) {

        BLangPackage compiledPkg = ((BLangPackage) compileResult.getAST());
        String initClassName = BFileUtil.getQualifiedClassName(compiledPkg.packageID.orgName.value,
                compiledPkg.packageID.name.value,
                MODULE_INIT_CLASS_NAME);
        URLClassLoader classLoader = compileResult.classLoader;

        try {
            Class<?> initClazz = classLoader.loadClass(initClassName);
            final List<String> actualArgs = new ArrayList<>();
            if (USE_BSTRING) {
                actualArgs.add(0, "java");
                actualArgs.add(1, "-Dballerina.bstring=true");
                actualArgs.add(2, "-cp");
                String classPath = System.getProperty("java.class.path") + ":" + getClassPath(classLoader);
                actualArgs.add(3, classPath);
                actualArgs.add(4, initClazz.getCanonicalName());
            } else {
                actualArgs.add(0, "java");
                actualArgs.add(1, "-cp");
                String classPath = System.getProperty("java.class.path") + ":" + getClassPath(classLoader);
                actualArgs.add(2, classPath);
                actualArgs.add(3, initClazz.getCanonicalName());
            }
            actualArgs.addAll(Arrays.asList(args));

            final Runtime runtime = Runtime.getRuntime();
            final Process process = runtime.exec(actualArgs.toArray(new String[0]));
            String consoleInput = getConsoleOutput(process.getInputStream());
            String consoleError = getConsoleOutput(process.getErrorStream());
            process.waitFor();
            int exitValue = process.exitValue();
            return new ExitDetails(exitValue, consoleInput, consoleError);
        } catch (ClassNotFoundException | InterruptedException | IOException e) {
            throw new RuntimeException("Main method invocation failed", e);
        }
    }

    private static String getClassPath(URLClassLoader cl) {

        URL[] urls = cl.getURLs();
        StringJoiner joiner = new StringJoiner(":");
        for (URL url : urls) {
            joiner.add(url.getPath());
        }
        return joiner.toString();
    }

    private static String getConsoleOutput(InputStream inputStream) {

        final BufferedReader reader = new BufferedReader(new InputStreamReader(inputStream));
        StringJoiner sj = new StringJoiner(System.getProperty("line.separator"));
        reader.lines().iterator().forEachRemaining(sj::add);
        return sj.toString();
    }

    private static CompileResult compileOnJBallerina(String sourceFilePath, boolean temp, boolean init) {

        Path sourcePath = Paths.get(sourceFilePath);
        String packageName = sourcePath.getFileName().toString();
        Path sourceRoot = resourceDir.resolve(sourcePath.getParent());
        return compileOnJBallerina(sourceRoot.toString(), packageName, temp, init);
    }

    private static CompileResult compileOnJBallerina(CompilerContext context, String sourceFilePath,
                                                     boolean temp, boolean init) {

        Path sourcePath = Paths.get(sourceFilePath);
        String packageName = sourcePath.getFileName().toString();
        Path sourceRoot = resourceDir.resolve(sourcePath.getParent());
        return compileOnJBallerina(context, sourceRoot.toString(), packageName, temp, init);
    }

    private static CompileResult compileOnJBallerina(CompilerContext context, String sourceRoot, String packageName,
                                                     boolean temp, boolean init, boolean inProc, boolean withTests) {

        SourceType sourceType = packageName.endsWith(BLANG_SOURCE_EXT) ? SourceType.SINGLE_BAL_FILE :
                SourceType.SINGLE_MODULE;

        try {
            Path buildDir = Paths.get("build").toAbsolutePath().normalize();
            Path testTempRoot = buildDir.resolve("test-temp");
            Files.createDirectories(testTempRoot);
            Path jarTargetRoot = Files.createTempDirectory(testTempRoot, null);

            CompilerOptions options = CompilerOptions.getInstance(context);
            options.put(PROJECT_DIR, sourceRoot);
            options.put(COMPILER_PHASE, CompilerPhase.CODE_GEN.toString());
            options.put(SOURCE_PATH, Paths.get(sourceRoot, packageName).toString());
            options.put(TARGET_BINARY_PATH, String.valueOf(jarTargetRoot));
            options.put(SOURCE_TYPE, sourceType.toString());
            options.put(PRESERVE_WHITESPACE, Boolean.FALSE.toString());
            options.put(LOCK_ENABLED, Boolean.TRUE.toString());
            options.put(EXPERIMENTAL_FEATURES_ENABLED, Boolean.TRUE.toString());
            options.put(OFFLINE, Boolean.TRUE.toString());
            options.put(SKIP_ADD_DEPENDENCIES, Boolean.TRUE.toString());
            if (withTests) {
                options.put(SKIP_TESTS, Boolean.FALSE.toString());
                options.put(TEST_ENABLED, Boolean.TRUE.toString());
            }

            CompileResult compileResult = compile(context, packageName, CompilerPhase.CODE_GEN, withTests);
            if (compileResult.getErrorCount() > 0) {
                return compileResult;
            }

            BLangPackage bLangPackage = (BLangPackage) compileResult.getAST();

            URLClassLoader cl = createClassLoader(bLangPackage, buildDir, jarTargetRoot);
            compileResult.setClassLoader(cl);

            // TODO: calling run on compile method is wrong, should be called from BRunUtil
            if (compileResult.getErrorCount() == 0 && init) {
                runInit(bLangPackage, cl, temp);
            }
            return compileResult;
        } catch (ClassNotFoundException | IOException e) {
            throw new BLangRuntimeException("Error occurred while invoking the test : " + packageName, e);
        }
    }

    private static URLClassLoader createClassLoader(BLangPackage bLangPackage, Path buildRoot, Path jarTargetRoot)
            throws IOException {

        Path buildJarCacheDir = jarTargetRoot.resolve(ProjectDirConstants.CACHES_DIR_NAME).
                resolve(ProjectDirConstants.JAR_CACHE_DIR_NAME);

        String fileName = calcFileNameForJar(bLangPackage, buildJarCacheDir);
        Path jarTarget = jarTargetRoot.resolve(fileName + BLANG_COMPILED_JAR_EXT);

        if (!Files.exists(jarTarget)) {
            throw new RuntimeException("Compiled binary jar is not found : " + jarTarget);
        }

        List<URL> jarFiles = new ArrayList<>();

        addClasspathEntries(buildJarCacheDir, jarFiles);

        Path importsJarCacheDir = buildRoot.resolve(Paths.get(System.getProperty(BALLERINA_HOME))).
                resolve(BALLERINA_HOME_LIB).resolve(JAR_CACHE_DIR_NAME);

        addClasspathEntries(importsJarCacheDir, jarFiles);

        URL[] urls = new URL[jarFiles.size()];
        urls = jarFiles.toArray(urls);
        return new URLClassLoader(urls);
    }

    private static void addClasspathEntries(Path path, List<URL> jarFiles) throws IOException {

        if (!path.toFile().isDirectory()) {
            return;
        }

        Files.walk(path)
                .filter(filePath -> Files.isRegularFile(filePath) &&
                        filePath.toString().endsWith(BLANG_COMPILED_JAR_EXT))
                .forEach(filePath -> {
                    try {
                        jarFiles.add(filePath.normalize().toUri().toURL());
                    } catch (MalformedURLException e) {
                        throw new BLangRuntimeException("Error while adding classpath libraries from : " + path, e);
                    }
                });

    }

    private static String calcFileNameForJar(BLangPackage bLangPackage, Path jarCachePath) {

        PackageID moduleID = bLangPackage.pos.src.pkgID;
        Name sourceFileName = moduleID.sourceFileName;
        if (sourceFileName != null) {
            String birFileName = FileUtils.geFileNameWithoutExtension(Paths.get(sourceFileName.value));
            return jarCachePath.resolve(birFileName).toString();
        } else {
            Path moduleBirCacheDir = jarCachePath
                    .resolve(moduleID.orgName.value)
                    .resolve(moduleID.name.value)
                    .resolve(moduleID.version.value);
            return moduleBirCacheDir.resolve(moduleID.orgName.value + "-" +
                    moduleID.name.value + "-" +
                    moduleID.version.value).toString();
        }
    }
    /**
     * Class to hold program execution outputs.
     */
    public static class ExitDetails {

        public int exitCode;
        public String consoleOutput;
        public String errorOutput;

        public ExitDetails(int exitCode, String consoleOutput, String errorOutput) {

            this.exitCode = exitCode;
            this.consoleOutput = consoleOutput;
            this.errorOutput = errorOutput;
        }
    }
}<|MERGE_RESOLUTION|>--- conflicted
+++ resolved
@@ -629,9 +629,9 @@
     private static CompileResult compileOnJBallerina(CompilerContext context, String sourceRoot, String packageName,
                                                      boolean temp, boolean init, boolean withTests) {
 
-<<<<<<< HEAD
         return compileOnJBallerina(context, sourceRoot, packageName, temp, init, false, withTests);
-=======
+    }
+
     private static CompileResult compileOnJBallerina(CompilerContext context, String sourceRoot, String packageName,
                                                      boolean temp, boolean init, boolean inProc, boolean withTests) {
         CompilerOptions options = CompilerOptions.getInstance(context);
@@ -645,9 +645,6 @@
             options.put(CompilerOptionName.SKIP_TESTS, "false");
             options.put(CompilerOptionName.TEST_ENABLED, "true");
         }
-        if (newParserEnabled()) {
-            options.put(NEW_PARSER_ENABLED, Boolean.TRUE.toString());
-        }
 
         CompileResult compileResult = compile(context, packageName, CompilerPhase.BIR_GEN, withTests);
         if (compileResult.getErrorCount() > 0) {
@@ -671,7 +668,6 @@
         } catch (ClassNotFoundException | IOException e) {
             throw new BLangRuntimeException("Error during jvm code gen of the test", e);
         }
->>>>>>> 525a2a1b
     }
 
     public static String runMain(CompileResult compileResult, String[] args) {
@@ -781,9 +777,14 @@
             options.put(EXPERIMENTAL_FEATURES_ENABLED, Boolean.TRUE.toString());
             options.put(OFFLINE, Boolean.TRUE.toString());
             options.put(SKIP_ADD_DEPENDENCIES, Boolean.TRUE.toString());
+
             if (withTests) {
                 options.put(SKIP_TESTS, Boolean.FALSE.toString());
                 options.put(TEST_ENABLED, Boolean.TRUE.toString());
+            }
+
+            if (newParserEnabled()) {
+                options.put(NEW_PARSER_ENABLED, Boolean.TRUE.toString());
             }
 
             CompileResult compileResult = compile(context, packageName, CompilerPhase.CODE_GEN, withTests);
