--- conflicted
+++ resolved
@@ -111,11 +111,7 @@
 
     private static JBallerinaBackend jBallerinaBackend(Package currentPackage) {
         PackageCompilation packageCompilation = currentPackage.getCompilation();
-<<<<<<< HEAD
-        return JBallerinaBackend.from(packageCompilation, JdkVersion.JAVA_11);
-=======
         return JBallerinaBackend.from(packageCompilation, JvmTarget.JAVA_11);
->>>>>>> 5e3bc90e
     }
 
     /**
