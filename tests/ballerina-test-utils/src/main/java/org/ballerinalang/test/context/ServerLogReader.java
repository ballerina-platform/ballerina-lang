/*
*  Copyright (c) 2017, WSO2 Inc. (http://www.wso2.org) All Rights Reserved.
*
*  WSO2 Inc. licenses this file to you under the Apache License,
*  Version 2.0 (the "License"); you may not use this file except
*  in compliance with the License.
*  You may obtain a copy of the License at
*
*  http://www.apache.org/licenses/LICENSE-2.0
*
*  Unless required by applicable law or agreed to in writing,
*  software distributed under the License is distributed on an
*  "AS IS" BASIS, WITHOUT WARRANTIES OR CONDITIONS OF ANY
*  KIND, either express or implied.  See the License for the
*  specific language governing permissions and limitations
*  under the License.
*/
package org.ballerinalang.test.context;

import java.io.BufferedReader;
import java.io.IOException;
import java.io.InputStream;
import java.io.InputStreamReader;
import java.io.PrintStream;
import java.nio.charset.Charset;
import java.util.Set;
import java.util.concurrent.ConcurrentHashMap;
import java.util.concurrent.TimeUnit;

/**
 * The log reader which reads the ballerina log and passes them to the test suite.
 */
public class ServerLogReader implements Runnable {
    private static final String STREAM_TYPE_IN = "inputStream";
    private static final String STREAM_TYPE_ERROR = "errorStream";
    private final String streamType;
    private final InputStream inputStream;
    private volatile boolean running = true;
    private final Set<LogLeecher> leechers = ConcurrentHashMap.newKeySet();
    public final PrintStream out = System.out;
    public final PrintStream err = System.err;

    /**
     * Initialize the reader with reader name and stream to read.
     *
     * @param name        The name of the reader
     * @param inputStream The input stream to read
     */
    public ServerLogReader(String name, InputStream inputStream) {
        this.streamType = name;
        this.inputStream = inputStream;
    }

    /**
     * Start reading the stream.
     */
    public void start() {
        Thread thread = new Thread(this);
        thread.start();
    }

    /**
     * Stop reading the stream.
     */
    public void stop() {
        running = false;

        for (LogLeecher leecher : leechers) {
            leecher.forceExit();
        }
    }

    /**
     * Getter method for the set of attached leechers.
     *
     * @return all leechers attached this log reader instance.
     */
    public Set<LogLeecher> getAllLeechers() {
        return leechers;
    }

    /**
     * Add a Leecher to this log reader.
     *
     * @param leecher The Leecher instance that is going to listen to each log line for expected text
     */
    public void addLeecher(LogLeecher leecher) {
        leechers.add(leecher);
    }

    /**
     * Removes all added log leechers from this instance.
     */
    public void removeAllLeechers() {
        leechers.forEach(leechers::remove);
    }

    /**
     * Feed the current log line to all the leechers to validate.
     *
     * @param logLine The currently read log line
     */
    private void feedLeechers(String logLine) {
        // Not doing if (leechers.size() > 0) since it is a costly call in concurrent data structures
        for (LogLeecher leecher : leechers) {
            leecher.feedLine(logLine);
        }
    }

    /**
     * This will get executed when log reading is started.
     */
    @Override
    public void run() {
        InputStreamReader inputStreamReader = null;
        BufferedReader bufferedReader = null;
        try {
            inputStreamReader = new InputStreamReader(inputStream, Charset.defaultCharset());
            bufferedReader = new BufferedReader(inputStreamReader);
            while (running) {
                if (bufferedReader.ready()) {
                    String s = bufferedReader.readLine();
                    if (s == null) {
                        break;
                    }
                    feedAndPrint(s);
                } else {
<<<<<<< HEAD
                    TimeUnit.MILLISECONDS.sleep(5);
=======
                    TimeUnit.MICROSECONDS.sleep(200);
>>>>>>> e79f6e83
                }
            }
            String s = bufferedReader.readLine();
            if (s != null) {
                feedAndPrint(s);
            }
        } catch (Exception ex) {
            err.println("Problem reading the [" + streamType + "] due to: " + ex.getMessage());
        } finally {
            if (inputStreamReader != null) {
                try {
                    inputStream.close();
                    inputStreamReader.close();
                } catch (IOException e) {
                    err.println("Error occurred while closing the server log stream: " + e.getMessage());
                }
            }
            if (bufferedReader != null) {
                try {
                    bufferedReader.close();
                } catch (IOException e) {
                    err.println("Error occurred while closing the server log stream: " + e.getMessage());
                }
            }
        }
    }

    private void feedAndPrint(String s) {
        if (STREAM_TYPE_IN.equals(streamType)) {
            feedLeechers(s);
            out.println(s);
        } else if (STREAM_TYPE_ERROR.equals(streamType)) {
            feedLeechers(s);
            err.println(s);
        }
    }
}<|MERGE_RESOLUTION|>--- conflicted
+++ resolved
@@ -125,11 +125,7 @@
                     }
                     feedAndPrint(s);
                 } else {
-<<<<<<< HEAD
-                    TimeUnit.MILLISECONDS.sleep(5);
-=======
                     TimeUnit.MICROSECONDS.sleep(200);
->>>>>>> e79f6e83
                 }
             }
             String s = bufferedReader.readLine();
