--- conflicted
+++ resolved
@@ -1259,52 +1259,6 @@
     assertEqual(mp4, {"2":2,"3":3,"1":4});
 }
 
-<<<<<<< HEAD
-type FooBar1 ("foo"|"bar"|string)[2];
-type FooBar2 ("foo"|"bar")[2];
-type FooBar3 "foo"|"bar";
-type FooBar4 "foo"|"bar"|string:Char;
-type FooBar5 "foo"|"bar"|string;
-
-function testMapConstructingQueryExprWithStringSubtypes() {
-    FooBar1[] list1 = [["key1", "foo"], ["key2", "foo"], ["key3", "foo"]];
-    map<string>|error mp1 = map from var item in list1 select item;
-    assertEqual(mp1, {"key1":"foo","key2":"foo","key3":"foo"});
-
-    FooBar2[] list2 = [["foo", "foo"], ["bar", "foo"], ["foo", "foo"]];
-    map<string>|error mp2 = map from var item in list2 select item;
-    assertEqual(mp2, {"foo":"foo","bar":"foo"});
-
-    FooBar3[][2] list3 = [["foo", "bar"], ["bar", "foo"], ["foo", "bar"]];
-    map<string>|error mp3 = map from var item in list3 select item;
-    assertEqual(mp3, {"foo":"bar","bar":"foo"});
-
-    FooBar4[][2] list4 = [["foo", "4"], ["bar", "2"], ["foo", "3"]];
-    map<string>|error mp4 = map from var item in list4 select item;
-    assertEqual(mp4, {"foo":"3","bar":"2"});
-    map<string>|error mp5 = map from var item in list4 select item on conflict error("Error");
-    assertEqual(mp5, error("Error"));
-
-    FooBar5[][2] list5 = [["key1", "1.4"], ["key2", "2"], ["key3", "3"]];
-    map<string>|error mp6 = map from var item in list5 select item;
-    assertEqual(mp6, {"key1":"1.4","key2":"2","key3":"3"});
-
-    [FooBar3, int|float][] list6 = [["foo", 1.4], ["bar", 2], ["foo", 3]];
-    map<int|float>|error mp7 = map from var item in list6 select item;
-    assertEqual(mp7, {"foo":3,"bar":2});
-    map<int|float>|error mp8 = map from var item in list6 select item on conflict error("Error");
-    assertEqual(mp8, error("Error"));
-
-    [FooBar4, int|float][] list7 = [["foo", 1.4], ["bar", 2], ["foo", 3]];
-    map<int|float>|error mp9 = map from var item in list7 select item;
-    assertEqual(mp9, {"foo":3,"bar":2});
-    map<int|float>|error mp10 = map from var item in list7 select item on conflict error("Error");
-    assertEqual(mp10, error("Error"));
-
-    [FooBar5, int|float][] list8 = [["key1", 1.4], ["key2", 2], ["key3", 3]];
-    map<int|float>|error mp11 = map from var item in list8 select item;
-    assertEqual(mp11, {"key1":1.4,"key2":2,"key3":3});
-=======
 class EvenNumberGenerator {
     int i = 0;
     public isolated function next() returns record {| int value; |}|error {
@@ -1369,11 +1323,11 @@
     EvenNumberGenerator evenGen = new();
     stream<int, error> evenNumberStream = new(evenGen);
 
-    map<int>|error map1 = map from var item in (from var integer in evenNumberStream select integer)
+    map<int> map1 = map from var item in (from var integer in evenNumberStream select integer)
                             select [item.toBalString(), item];
     assertEqual(map1, error("Greater than 20!"));
 
-    table<ResultValue>|error table1 = table key() from var item in (from var integer in evenNumberStream select integer)
+    table<ResultValue> table1 = table key() from var item in (from var integer in evenNumberStream select integer)
                                         select {value: item};
     assertEqual(table1, error("Greater than 20!"));
 
@@ -1389,7 +1343,52 @@
                                         (from var integer in (from var integer in evenNumberStream select integer) select integer)
                                             select {value: item};
     assertEqual(table4, error("Greater than 20!"));
->>>>>>> 84dddff7
+}
+
+type FooBar1 ("foo"|"bar"|string)[2];
+type FooBar2 ("foo"|"bar")[2];
+type FooBar3 "foo"|"bar";
+type FooBar4 "foo"|"bar"|string:Char;
+type FooBar5 "foo"|"bar"|string;
+
+function testMapConstructingQueryExprWithStringSubtypes() {
+    FooBar1[] list1 = [["key1", "foo"], ["key2", "foo"], ["key3", "foo"]];
+    map<string>|error mp1 = map from var item in list1 select item;
+    assertEqual(mp1, {"key1":"foo","key2":"foo","key3":"foo"});
+
+    FooBar2[] list2 = [["foo", "foo"], ["bar", "foo"], ["foo", "foo"]];
+    map<string>|error mp2 = map from var item in list2 select item;
+    assertEqual(mp2, {"foo":"foo","bar":"foo"});
+
+    FooBar3[][2] list3 = [["foo", "bar"], ["bar", "foo"], ["foo", "bar"]];
+    map<string>|error mp3 = map from var item in list3 select item;
+    assertEqual(mp3, {"foo":"bar","bar":"foo"});
+
+    FooBar4[][2] list4 = [["foo", "4"], ["bar", "2"], ["foo", "3"]];
+    map<string>|error mp4 = map from var item in list4 select item;
+    assertEqual(mp4, {"foo":"3","bar":"2"});
+    map<string>|error mp5 = map from var item in list4 select item on conflict error("Error");
+    assertEqual(mp5, error("Error"));
+
+    FooBar5[][2] list5 = [["key1", "1.4"], ["key2", "2"], ["key3", "3"]];
+    map<string>|error mp6 = map from var item in list5 select item;
+    assertEqual(mp6, {"key1":"1.4","key2":"2","key3":"3"});
+
+    [FooBar3, int|float][] list6 = [["foo", 1.4], ["bar", 2], ["foo", 3]];
+    map<int|float>|error mp7 = map from var item in list6 select item;
+    assertEqual(mp7, {"foo":3,"bar":2});
+    map<int|float>|error mp8 = map from var item in list6 select item on conflict error("Error");
+    assertEqual(mp8, error("Error"));
+
+    [FooBar4, int|float][] list7 = [["foo", 1.4], ["bar", 2], ["foo", 3]];
+    map<int|float>|error mp9 = map from var item in list7 select item;
+    assertEqual(mp9, {"foo":3,"bar":2});
+    map<int|float>|error mp10 = map from var item in list7 select item on conflict error("Error");
+    assertEqual(mp10, error("Error"));
+
+    [FooBar5, int|float][] list8 = [["key1", 1.4], ["key2", 2], ["key3", 3]];
+    map<int|float>|error mp11 = map from var item in list8 select item;
+    assertEqual(mp11, {"key1":1.4,"key2":2,"key3":3});
 }
 
 function assertEqual(anydata|error actual, anydata|error expected) {
