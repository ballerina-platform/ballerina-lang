--- conflicted
+++ resolved
@@ -434,7 +434,6 @@
                                     select item;
 }
 
-<<<<<<< HEAD
 public type FooError distinct error;
 
 public type BarError distinct error;
@@ -455,10 +454,10 @@
 
 function getDistinctErrorOrInt() returns int|BarError {
     return error BarError("Distinct error thrown");
-=======
+}
+
 function testInvalidTableCtrAssignment() {
     int _ = table []; // error
     int|float _ = table []; // error
     string _ = table [{a: 1, b: 2}]; // error
->>>>>>> 3335e67a
 }