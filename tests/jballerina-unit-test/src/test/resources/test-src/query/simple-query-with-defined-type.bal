--- conflicted
+++ resolved
@@ -679,7 +679,6 @@
     assertEquality(true, [{email: "anne@abc.com", score: 95.0}] == j);
 }
 
-<<<<<<< HEAD
 function testQueryExprWithLangLibCallsWithArrowFunctions() {
     Person p1 = {firstName: "Alex", lastName: "George", age: 30};
     Person p2 = {firstName: "Anne", lastName: "Frank", age: 40};
@@ -705,7 +704,8 @@
         let string name = personList.filter(person => person.age == age).pop().firstName
         select personList.filter(person => person.firstName == name);
     assertEquality(true, filteredPersons == [[{"firstName":"John", "lastName":"David", "age":50}]]);
-=======
+}
+
 function testQueryExprWithRegExp() {
     string:RegExp[] arr1 = [re `A`, re `B`, re `C`];
     string:RegExp[] arr2 = from var reg in arr1
@@ -748,7 +748,6 @@
         "AAB*[^abc-efg](?:A|B|[ab-fgh]+(?im-x:[cdeg-k]??1)|)|^|PQ?",
         "BAB*[^abc-efg](?:A|B|[ab-fgh]+(?im-x:[cdeg-k]??1)|)|^|PQ?"
     ] == arr3);
->>>>>>> 0832bbcd
 }
 
 function assertEquality(any|error expected, any|error actual) {
