--- conflicted
+++ resolved
@@ -642,7 +642,7 @@
 
 function testGroupByVarDefsAndSelectWithGroupingKeys11() {
     var input = [{name: "Saman", price: 11}, {name: "Saman", price: 11}, {name: "Kamal", price: 13},
-                    {name: "Kamal", price: 14}, {name: "Kamal", price: 15}, {name: "Amal", price: 16}]; 
+                    {name: "Kamal", price: 14}, {name: "Kamal", price: 15}, {name: "Amal", price: 16}];
     string[] names1 = from var item in input
                         group by string name = item.name
                         select name;
@@ -653,7 +653,7 @@
     assertEquality(["Saman", "Kamal", "Amal"], names2);
     var prices = from var item in input
                     group by var name = item.name, int price = item.price
-                    select price;    
+                    select price;
     assertEquality([11, 13, 14, 15, 16], prices);
     int[] arr = from var item in [10, 10, 12]
                     group by item
@@ -1391,7 +1391,7 @@
                             // @output [[[11], [11]], [[11], [12]], [[10, 10], [13, 13]], [[10], [12]], [[10], [9]]]
     assertEquality([[[11], [11]], [[11], [12]], [[10, 10], [13, 13]], [[10], [12]], [[10], [9]]], res);
 
-    var res1 = from var {name, price1, price2} in input 
+    var res1 = from var {name, price1, price2} in input
                 group by var x = price1 + price2
                 select [name];
     assertEquality([["Saman", "Kamal"], ["Saman", "Kamal", "Amal"], ["Kamal"]], res1);
@@ -1416,24 +1416,24 @@
                     {name: "Amal", price1: 10, price2: 13}];
     var xx = from var item in input
                 group by string name = item.name
-                select [item];  
+                select [item];
     assertEquality([[{"name":"Saman", "price1":11, "price2":11}, {"name":"Saman", "price1":11, "price2":12}],
     [{"name":"Kamal", "price1":10, "price2":13}, {"name":"Kamal", "price1":10, "price2":12}, {"name":"Kamal", "price1":10, "price2":9}],
-    [{"name":"Amal", "price1":10, "price2":13}]], xx); 
+    [{"name":"Amal", "price1":10, "price2":13}]], xx);
 
     var yy = from var item in input
                 let var p1 = item.price1
                 let var p2 = item.price2
                 group by string name = item.name
                 select [p1];
-    assertEquality([[11, 11], [10, 10, 10], [10]], yy);     
+    assertEquality([[11, 11], [10, 10, 10], [10]], yy);
 
     var zz = from var item in input
                 let var p1 = item.price1
                 let var p2 = item.price2
                 group by string name = item.name
                 select [[p1], [p2]];
-    assertEquality([[[11, 11], [11, 12]], [[10, 10, 10], [13, 12, 9]], [[10], [13]]], zz); 
+    assertEquality([[[11, 11], [11, 12]], [[10, 10, 10], [13, 12, 9]], [[10], [13]]], zz);
 
     var x = from var item in input
                 let var p1 = item.price1
@@ -1849,7 +1849,7 @@
     //         do {
     //             _ = let var p1 = [price1] in p1;
     //         };   
-    
+
     arr1 = [];
     _ = from var item in input
             group by var n = item.name
@@ -1859,7 +1859,7 @@
                     ar.push(i.price1);
                 }
                 arr1.push(ar);
-            };    
+            };
     assertEquality([[11, 13, 19], [25, 27]], arr1);
 
     arr1 = [];
@@ -1867,8 +1867,8 @@
             group by var n = item.name
             do {
                 arr1.push(foo3(...[item]));
-            };   
-    assertEquality([[11, 13, 19], [25, 27]], arr1);    
+            };
+    assertEquality([[11, 13, 19], [25, 27]], arr1);
 }
 
 function foo1() returns int[] {
@@ -1933,7 +1933,7 @@
               select from var x in [price1]
                         let int y = x + minPrice2
                         group by var _ = true
-                        select [y];   
+                        select [y];
     assertEquality([[[22, 22]], [[19, 19, 19]], [[23]]], res1);
 
     var res2 = from var {name, price1, price2} in input
@@ -1942,21 +1942,21 @@
               select (from var x in [price1]
                         let int y = x + minPrice2
                         group by var _ = true
-                        select [y])[0]; 
+                        select [y])[0];
     assertEquality([[22, 22], [19, 19, 19], [23]], res2);
 
     var res3 = from var {name, price1, price2} in input
               group by name
               let var minPrice2 = int:min(200, price2)
               let var zz = from var x in [price1] let int y = x + minPrice2 group by var _ = true select [y]
-              select zz; 
+              select zz;
     assertEquality([[[22, 22]], [[19, 19, 19]], [[23]]], res3);
 
     var res4 = from var {name, price1, price2} in input
               group by name
               let var minPrice2 = int:min(200, price2)
               let var zz = (from var x in [price1] let int y = x + minPrice2 group by var _ = true select [y])[0]
-              select zz; 
+              select zz;
     assertEquality([[22, 22], [19, 19, 19], [23]], res4);
 
     var res5 = from var {name, price1, price2} in input
@@ -1985,7 +1985,7 @@
 
     var res1 = from record {|string name; int price1?; int price2;|} rec in input
                 group by var n = rec.name
-                select n;    
+                select n;
     assertEquality(["Saman", "Kamal", "Amal"], res1);
 
     var res2 = from var rec in input
@@ -2004,7 +2004,6 @@
 // TODO: Add test cases readonly types
 // TODO: Add tests to empty groups
 // TODO: 2nd from clause uses seq vars of first from clause
-<<<<<<< HEAD
 // TODO: multiple grouping keys
 // TODO: string langlib function tests ex: join
 // TODO: tests with multiple group by
@@ -2014,11 +2013,9 @@
                 // let var x = [price]
                 // group by var y = x[0]
 // TODO: use a client
-=======
 // TODO: optional fiels in input
 // TODO: from var {name: namex, price1, price2} group by namex
 
 // from var {name, maths, science} in input
 // group by name
-// select {name: name, maths: avg:(maths), science: avg:(science)}
->>>>>>> 384990d3
+// select {name: name, maths: avg:(maths), science: avg:(science)}