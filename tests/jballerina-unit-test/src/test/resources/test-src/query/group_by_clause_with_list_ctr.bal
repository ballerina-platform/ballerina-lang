// Copyright (c) 2023 WSO2 LLC. (http://www.wso2.org) All Rights Reserved.
//
// WSO2 LLC. licenses this file to you under the Apache License,
// Version 2.0 (the "License"); you may not use this file except
// in compliance with the License.
// You may obtain a copy of the License at
//
// http://www.apache.org/licenses/LICENSE-2.0
//
// Unless required by applicable law or agreed to in writing,
// software distributed under the License is distributed on an
// "AS IS" BASIS, WITHOUT WARRANTIES OR CONDITIONS OF ANY
// KIND, either express or implied.  See the License for the
// specific language governing permissions and limitations
// under the License.

import ballerina/lang.array;

// group by <expression>, select <expr with grouping keys>, lhs has the type
function testGroupByExpressionAndSelectWithGroupingKeys1() {
    var input = [{name: "Saman", price: 11}, {name: "Saman", price: 12}, {name: "Kamal", price: 11}];
    string[] names = from var {name} in input
                        group by name
                        select name; // @output ["Saman", "Kamal"]
    assertEquality(["Saman", "Kamal"], names);

    names = [];
    names = from var {name} in input
                group by name, var _ = 2
                select name; // @output ["Saman", "Kamal"]
    assertEquality(["Saman", "Kamal"], names);

    var x = from var {name} in input
                group by var _ = true
                select [name]; // @output ["Saman", "Saman", "Kamal"]
    assertEquality([["Saman", "Saman", "Kamal"]], x);

    var y = from var {name} in input
                group by var _ = 2
                select [name]; // @output ["Saman", "Saman", "Kamal"]
    assertEquality([["Saman", "Saman", "Kamal"]], y);
}

function testGroupByExpressionAndSelectWithGroupingKeys2() {
    var input = [{name: "Saman", price: 11}, {name: "Saman", price: 12}, {name: "Kamal", price: 11}];
    int[] prices = from var {price} in input
                        group by price
                        select price; // @output [11, 12]
    assertEquality([11, 12], prices);
}

function testGroupByExpressionAndSelectWithGroupingKeys3() {
    var input = [{name: "Saman", price: 11}, {name: "Saman", price: 12}, {name: "Kamal", price: 11}, {name: "Saman", price: 12}];
    string[] names = from var {name, price} in input
                        group by name, price
                        select name; // @output ["Saman", "Saman", "Kamal"]
    assertEquality(["Saman", "Saman", "Kamal"], names);
}

function testGroupByExpressionAndSelectWithGroupingKeys4() {
    var input = [
        {name: "Saman", price1: 11, price2: 11},
        {name: "Saman", price1: 12, price2: 10},
        {name: "Kamal", price1: 11, price2: 21},
        {name: "Saman", price1: 12, price2: 11}];
    record {|string name; int price;|}[] res = from var {name, price1, price2} in input
                                                    group by name, price2
                                                    select {name, price: price2};
                                                    // @output [{name: "Saman", price: 11}, {name: "Saman", price: 10}, {name: "Kamal", price: 21}]
    assertEquality([{name: "Saman", price: 11}, {name: "Saman", price: 10}, {name: "Kamal", price: 21}], res);

    var x = from var {name, price1, price2} in input
                group by var _ = true
                select {price: [price2]};
    assertEquality([{"price": [11, 10, 21, 11]}], x);
}

function testGroupByExpressionAndSelectWithGroupingKeys5() {
    var input = [{name: "Saman", price: 11}, {name: "Saman", price: 12}, {name: "Kamal", price: 11}];
    string[][] names = from var {name} in input
                        group by name
                        select [name]; // @output [["Saman"], ["Kamal"]]
    assertEquality([["Saman"], ["Kamal"]], names);
}

function testGroupByExpressionAndSelectWithGroupingKeys6() {
    var input = [{name: "Saman", price: 11}, {name: "Saman", price: 12}, {name: "Kamal", price: 11}, {name: "Kamal", price: 11}];
    [string, int][] res = from var {name, price} in input
                            group by name, price
                            select [name, price]; // @output [["Saman", 11], ["Saman", 12], ["Kamal", 11]]
    assertEquality([["Saman", 11], ["Saman", 12], ["Kamal", 11]], res);
}

function testGroupByExpressionAndSelectWithGroupingKeys7() {
    record {|string town; record {|string name; float distance;|}[] hotels;|}[] input = [
                                {town: "Colombo2", hotels: [{name: "HotelA", distance: 2}, {name: "HotelB", distance: 0.8}]},
                                {town: "Colombo3", hotels: [{name: "HotelA", distance: 2}, {name: "HotelB", distance: 0.8}]}];
    int[] count = from var {town, hotels} in input
                    group by hotels
                    select hotels.length(); // @output [2]
    assertEquality([2], count);
}

function testGroupByExpressionAndSelectWithGroupingKeys8() {
    record {|string town; record {|string name; float distance;|}[] hotels;|}[] input = [
                                {town: "Colombo2", hotels: [{name: "HotelA", distance: 2}, {name: "HotelB", distance: 0.8}]},
                                {town: "Colombo4", hotels: [{name: "HotelA", distance: 2}]},
                                {town: "Colombo3", hotels: [{name: "HotelA", distance: 2}, {name: "HotelB", distance: 0.8}]}];
    int[] count = from var {town, hotels} in input
                    group by hotels
                    select hotels.length(); // @output [2, 1]
    assertEquality([2, 1], count);

    count = from var {town, hotels} in input
                    group by var _ = true
                    select [hotels].length(); // @output [2, 1]
    assertEquality([3], count);
}

function testGroupByExpressionAndSelectWithGroupingKeys9() {
    record {|string town; record {|string name; float distance;|}[] hotels;|}[] input = [
                            {town: "Colombo2", hotels: [{name: "HotelA", distance: 2}, {name: "HotelB", distance: 0.8}]},
                            {town: "Colombo4", hotels: [{name: "HotelB", distance: 2}]},
                            {town: "Colombo3", hotels: [{name: "HotelA", distance: 2}, {name: "HotelB", distance: 0.8}]}];
    string[] res = from var {town, hotels} in input
                    group by hotels
                    select hotels[0].name; // @output ["HotelA", "HotelB"]
    assertEquality(["HotelA", "HotelB"], res);
}

// function testGroupByExpressionAndSelectWithGroupingKeys10() {
//     record {|string town; record {|string name; float distance;|}[] hotels;|}[] input = [
//                             {town: "Colombo2", hotels: [{name: "HotelA", distance: 2}, {name: "HotelB", distance: 0.8}]},
//                             {town: "Colombo4", hotels: [{name: "HotelB", distance: 2}]},
//                             {town: "Colombo3", hotels: [{name: "HotelA", distance: 2}, {name: "HotelB", distance: 0.8}]}];
//     var res = from var {town, hotels} in input
//                 group by hotels
//                 select [town]; // @output [["Colombo2", "Colombo3"], ["Colombo4"]]
//     assertEquality([[["Colombo2", "Colombo3"], ["Colombo4"]]], res);
// }

// function testGroupByExpressionAndSelectWithGroupingKeys11() {
//     var input = [{name: "Saman", price: 11}, {name: "Saman", price: 12}, {name: "Kamal", price: 11}];
//     string|int[] names = from var {name} in input
//                             group by name
//                             select name; // @output ["Saman", "Kamal"]
//     assertEquality(["Saman", "Kamal"], names);
// }

type STR string;
type STRINT string|int;

function testGroupByExpressionAndSelectWithGroupingKeys12() {
    var input = [{name: "Saman", price: 11}, {name: "Saman", price: 12}, {name: "Kamal", price: 11}];
    STR[] names1 = from var {name} in input
                            group by name
                            select name; // @output ["Saman", "Kamal"]
    assertEquality(["Saman", "Kamal"], names1);

    STRINT[] names2 = from var {name} in input
                            group by name
                            select name; // @output ["Saman", "Kamal"]
    assertEquality(["Saman", "Kamal"], names2);
}

// function testGroupByExpressionAndSelectWithGroupingKeys13() {
//     record {|string town; record {|string name; float distance;|}[] hotels;|}[] input = [
//                             {town: "Colombo2", hotels: [{name: "HotelA", distance: 2}, {name: "HotelB", distance: 0.8}]},
//                             {town: "Colombo4", hotels: [{name: "HotelB", distance: 2}]},
//                             {town: "Colombo3", hotels: [{name: "HotelA", distance: 2}, {name: "HotelB", distance: 0.8}]}];
//     [string...] res = from var {town, hotels} in input
//                     group by hotels
//                     select [town]; // @output [["Colombo2", "Colombo3"], ["Colombo4"]]
//     assertEquality([[["Colombo2", "Colombo3"], ["Colombo4"]]], res);
// }

function testGroupByExpressionAndSelectWithGroupingKeysAndWhereClause1() {
    var input = [{name: "Saman", price: 11}, {name: "Saman", price: 12}, {name: "Kamal", price: 11}];
    string[] names = from var {name} in input
                        group by name
                        where name == "Kamal"
                        select name; // @output ["Kamal"]
    assertEquality(["Kamal"], names);
}

function testGroupByExpressionAndSelectWithGroupingKeysAndWhereClause2() {
    var input = [
        {name: "Saman", price1: 11, price2: 11},
        {name: "Saman", price1: 12, price2: 10},
        {name: "Kamal", price1: 11, price2: 21},
        {name: "Amal", price1: 11, price2: 10},
        {name: "Saman", price1: 12, price2: 11}];
    record {|string name; int price;|}[] res = from var {name, price1, price2} in input
                                                group by name, price2
                                                where price2 > 20
                                                select {name, price: price2}; // @output [{"name":"Kamal", "price":21}]
    assertEquality([{name: "Kamal", price: 21}], res);
}

function testGroupByExpressionAndSelectWithGroupingKeysAndWhereClause3() {
    var input = [
        {name: "Saman", price1: 11, price2: 11},
        {name: "Saman", price1: 12, price2: 10},
        {name: "Kamal", price1: 11, price2: 21},
        {name: "Amal", price1: 11, price2: 10},
        {name: "Saman", price1: 12, price2: 11}];
    record {|string name; int price;|}[] res = from var {name, price1, price2} in input
                                                group by name, price2
                                                where price2 < 20
                                                select {name, price: price2}; // @output [{"name":"Kamal", "price":21}]
    assertEquality([{name: "Saman", price: 11}, {name: "Saman", price: 10}, {name: "Amal", price: 10}], res);
}

function testGroupByExpressionAndSelectWithGroupingKeysAndWhereClause4() {
    var input = [
        {name: "Saman", price1: 11, price2: 11},
        {name: "Saman", price1: 22, price2: 10},
        {name: "Kamal", price1: 11, price2: 21},
        {name: "Amal", price1: 11, price2: 10},
        {name: "Saman", price1: 12, price2: 11}];
    record {|string name; int price;|}[] res = from var {name, price1, price2} in input
                                                where price1 + price2 < 30
                                                group by name, price2
                                                select {name, price: price2};
                                                // @output [{name: "Saman", price: 11}, {name: "Amal", price: 10}]
    assertEquality([{name: "Saman", price: 11}, {name: "Amal", price: 10}], res);
}

function getTotal(int... ns) returns int {
    return int:sum(...ns);
}

function testGroupByExpressionAndSelectWithGroupingKeysAndWhereClause5() {
    var input = [
        {name: "Saman", price1: 11, price2: 11},
        {name: "Saman", price1: 22, price2: 10},
        {name: "Kamal", price1: 11, price2: 13},
        {name: "Amal", price1: 11, price2: 10},
        {name: "Saman", price1: 12, price2: 11}];
    record {|string name; int price;|}[] res = from var {name, price1, price2} in input
                                                where getTotal(price1, price2) < 30
                                                group by name, price2
                                                select {name, price: price2};
                                                // @output [{name: "Saman", price: 11}, {name: "Kamal",price: 13}, {name: "Amal", price: 10}]
    assertEquality([{name: "Saman", price: 11}, {name: "Kamal",price: 13}, {name: "Amal", price: 10}], res);
}

function testGroupByExpressionAndSelectWithGroupingKeysAndWhereClause6() {
    var input = [
        {name: "Saman", price1: 11, price2: 11},
        {name: "Saman", price1: 22, price2: 10},
        {name: "Kamal", price1: 11, price2: 21},
        {name: "Amal", price1: 11, price2: 10},
        {name: "Saman", price1: 12, price2: 11}];
    record {|string name; int price;|}[] res = from var {name, price1, price2} in input
                                                group by name, price1, price2
                                                where getTotal(price1, price2) < 30
                                                select {name, price: price2};
                                                // @output [{name: "Saman", price: 11}, {name:"Amal", price: 10}, {name: "Saman", price: 11}]
    assertEquality([{name: "Saman", price: 11}, {name:"Amal", price: 10}, {name: "Saman", price: 11}], res);
}

function testGroupByExpressionAndSelectWithGroupingKeysAndWhereClause7() {
    var input = [
        {name: "Saman", price1: 11, price2: 11},
        {name: "Saman", price1: 22, price2: 10},
        {name: "Kamal", price1: 11, price2: 21},
        {name: "Amal", price1: 11, price2: 10},
        {name: "Saman", price1: 12, price2: 11}];
    record {|string name; int price;|}[] res = from var {name, price1, price2} in input
                                                group by name, price1, price2
                                                let var total = getTotal(price1, price2)
                                                where total < 30
                                                select {name, price: price2};
                                                // @output [{name: "Saman", price: 11}, {name:"Amal", price: 10}, {name: "Saman", price: 11}]
    assertEquality([{name: "Saman", price: 11}, {name:"Amal", price: 10}, {name: "Saman", price: 11}], res);
}

function testGroupByExpressionAndSelectWithGroupingKeysAndWhereClause8() {
    var input = [
        {name: "Saman", price1: 11, price2: 11},
        {name: "Saman", price1: 22, price2: 10},
        {name: "Kamal", price1: 11, price2: 21},
        {name: "Amal", price1: 11, price2: 10},
        {name: "Amal", price1: 11, price2: 10},
        {name: "Saman", price1: 12, price2: 11}];
    record {|string name; int price;|}[] res = from var {name, price1, price2} in input
                                                group by name, price1, price2
                                                where price1 + price2 < 30
                                                select {name, price: price2};
                                                // @output [{name: "Saman", price: 11}, {name: "Amal", price: 10}, {name:"Saman", price: 11}]
    assertEquality([{name: "Saman", price: 11}, {name: "Amal", price: 10}, {name:"Saman", price: 11}], res);
}

function testGroupByExpressionAndSelectWithGroupingKeysAndWhereClause9() {
    var input = [
        {name: "Saman", price1: 11, price2: 11},
        {name: "Saman", price1: 22, price2: 10},
        {name: "Kamal", price1: 11, price2: 21},
        {name: "Amal", price1: 11, price2: 10},
        {name: "Saman", price1: 12, price2: 11}];
    record {|string|int name; int|string price;|}[] res1 = from var {name, price1, price2} in input
                                                            where price1 + price2 < 30
                                                            group by name, price2
                                                            select {name, price: price2};
                                                            // @output [{name: "Saman", price: 11}, {name: "Amal", price: 10}]
    assertEquality([{name: "Saman", price: 11}, {name: "Amal", price: 10}], res1);
    record {|STRINT name; STRINT price;|}[] res2 = from var {name, price1, price2} in input
                                                            where price1 + price2 < 30
                                                            group by name, price2
                                                            select {name, price: price2};
                                                            // @output [{name: "Saman", price: 11}, {name: "Amal", price: 10}]
    assertEquality([{name: "Saman", price: 11}, {name: "Amal", price: 10}], res2);
}

function append(string name) returns string {
    return name + " Kumara";
}

function testGroupByExpressionAndSelectWithGroupingKeysFromClause1() {
    var input = [{name: "Saman", price: 11}, {name: "Saman", price: 12}, {name: "Kamal", price: 11}, {name: "Amal", price: 12}];
    int[][] prices = from var {name} in input
                        group by name
                        select from var {price} in input
                                select price; // @output [[11, 12, 11, 12], [11, 12, 11, 12], [11, 12, 11, 12]]
    assertEquality([[11, 12, 11, 12], [11, 12, 11, 12], [11, 12, 11, 12]], prices);
}

// function testGroupByExpressionAndSelectWithGroupingKeysFromClause2() {
//     var input = [{name: "Saman", price: 11}, {name: "Saman", price: 12}, {name: "Kamal", price: 11}, {name: "Amal", price: 12}];
//     record {|string name; int price;|}[][] res = from var {name} in input
//                                                     group by name
//                                                     select from var {price} in input
//                                                             select {name, price};
//                                                     // @output [[{name: "Saman", price: 11}, {name: "Saman", price: 12}, {name: "Saman", price: 11}, {name: "Saman", price: 12}],
//                                                     //          [{name: "Kamal", price: 11}, {name: "Kamal", price: 12}, {name: "Kamal", price: 11}, {name: "Kamal", price: 12}],
//                                                     //          [{name: "Amal", price: 11}, {name: "Amal", price: 12}, {name: "Amal", price: 11}, {name: "Amal", price: 12}]]
//     assertEquality([[{name: "Saman", price: 11}, {name: "Saman", price: 12}, {name: "Saman", price: 11}, {name: "Saman", price: 12}],
//                     [{name: "Kamal", price: 11}, {name: "Kamal", price: 12}, {name: "Kamal", price: 11}, {name: "Kamal", price: 12}],
//                     [{name: "Amal", price: 11}, {name: "Amal", price: 12}, {name: "Amal", price: 11}, {name: "Amal", price: 12}]], res);
// }

// // This will not working due to an existing bug
// function testGroupbyExpressionAndSelectWithGroupingKeysFromClause3() {
//     string[][] names = from var {hotels} in [{town: "Colombo2", hotels: [{name: "HotelA", distance: 2}, {name: "HotelB", distance: 0.8}]},
//                                 {town: "Colombo3", hotels: [{name: "HotelA", distance: 2}, {name: "HotelB", distance: 0.8}]}]
//                         group by hotels
//                         select from var {name} in hotels
//                                 group by name
//                                 select name; // @output [[HotelA], [HotelB]]
// }

// // This will not waoking due to an existing bug
// function testGroupbyExpressionAndSelectWithGroupingKeysFromClause4() {
//     string[][] names = from var {hotels} in [{town: "Colombo2", hotels: [{name: "HotelA", distance: 2}, {name: "HotelB", distance: 0.8}]},
//                                 {town: "Colombo3", hotels: [{name: "HotelA", distance: 2}, {name: "HotelB", distance: 0.8}]}]
//                         group by hotels
//                         select from var {name} in hotels
//                                 where name == "HotelA"
//                                 group by name
//                                 select name; // @output [[HotelA]]
// }

// // This will not waoking due to an existing bug
// function testGroupbyExpressionAndSelectWithGroupingKeysFromClause5() {
//     string[][] names = from var {hotels} in [{town: "Colombo2", hotels: [{name: "HotelA", distance: 2}, {name: "HotelB", distance: 0.8}]},
//                                 {town: "Colombo3", hotels: [{name: "HotelA", distance: 2}, {name: "HotelB", distance: 0.8}]}]
//                         group by hotels
//                         select from var {name} in hotels
//                                 group by name
//                                 where name == "HotelA"
//                                 select name; // @output [[HotelA]]
// }

// // This will not waoking due to an existing bug
// function testGroupbyExpressionAndSelectWithGroupingKeysFromClause6() {
//     string[][] names = from var {hotels} in [{town: "Colombo2", hotels: [{name: "HotelA", distance: 2}, {name: "HotelB", distance: 0.8}]},
//                                 {town: "Colombo3", hotels: [{name: "HotelA", distance: 2}, {name: "HotelB", distance: 0.8}]}]
//                         group by hotels
//                         select from var {name} in hotels
//                                 group by name
//                                 let boolean isCorretName = name == "HotelA"
//                                 where isCorretName
//                                 select name; // @output [[HotelA]]
// }

function testGroupByExpressionAndSelectWithGroupingKeysWithJoinClause1() {
    var personList = [{id: 1, fname: "Alex", lname: "George"}, {id: 2, fname: "Ranjan", lname: "Fonseka"}, {id: 3, fname: "Amal", lname: "Kumara"}];
    var deptList = [{id: 1, name:"HR"}, {id: 2, name:"Operations"}, {id: 3, name:"HR"}];

    string[] deptPersonList = from var person in personList
                                join var {id, name: deptName} in deptList
                                on person.id equals id
                                group by deptName
                                select deptName; // @output ["HR", "Operations"]
    assertEquality(["HR", "Operations"], deptPersonList);
}

function testGroupByExpressionAndSelectWithGroupingKeysWithJoinClause2() {
    var personList = [{id: 1, fname: "Alex", lname: "George"}, {id: 2, fname: "Ranjan", lname: "Fonseka"}, {id: 3, fname: "Amal", lname: "Kumara"}];
    var deptList = [{id: 1, name:"HR"}, {id: 2, name:"Operations"}, {id: 3, name:"HR"}];

    record {|int id; string deptName;|}[] res = from var person in personList
                                                            join var {id, name: deptName} in deptList
                                                            on person.id equals id
                                                            group by id, deptName
                                                            select {id, deptName}; // @output [{id: 1, deptName: "HR"}, {id: 2, deptName: "Operations"}, {id: 3, deptName: "HR"}]
    assertEquality([{id: 1, deptName: "HR"}, {id: 2, deptName: "Operations"}, {id: 3, deptName: "HR"}], res);
}

function testGroupByExpressionAndSelectWithGroupingKeysWithJoinClause3() {
    var personList = [{id: 1, fname: "Alex", lname: "George"}, {id: 2, fname: "Ranjan", lname: "Fonseka"}, {id: 3, fname: "Amal", lname: "Fonseka"}];
    var deptList = [{id: 1, name:"HR"}, {id: 2, name:"Operations"}, {id: 3, name:"HR"}];

    string[] persons = from var {id, fname, lname} in personList
                        join var {id: deptId, name: deptName} in deptList
                        on id equals deptId
                        group by lname
                        select lname; // @output ["George", "Fonseka"]
    assertEquality(["George", "Fonseka"], persons);
}

function testGroupByExpressionAndSelectWithGroupingKeysWithJoinClause4() {
    var personList = [{id: 1, fname: "Alex", lname: "George"}, {id: 2, fname: "Ranjan", lname: "Fonseka"}, {id: 2, fname: "Amal", lname: "Fonseka"}];
    var deptList = [{id: 1, name:"HR"}, {id: 2, name:"Operations"}];

    record {|int id; string lname; string deptName;|}[] res = from var {id, fname, lname} in personList
                                                                    group by id, lname
                                                                    join var {id: deptId, name: deptName} in deptList
                                                                    on id equals deptId
                                                                    select {id, lname, deptName};
                                                                    // @output [{id: 1, lname: "George", deptName: "HR"}, {id: 2, lname: "Fonseka", deptName: "Operations"}]
    assertEquality([{id: 1, lname: "George", deptName: "HR"}, {id: 2, lname: "Fonseka", deptName: "Operations"}], res);
}

function testGroupByExpressionAndSelectWithGroupingKeysWithJoinClause5() {
    var personList = [{id: 1, fname: "Alex", lname: "George"}, {id: 2, fname: "Ranjan", lname: "Fonseka"}, {id: 2, fname: "Amal", lname: "Fonseka"}];
    var deptList = [{id: 1, name:"HR"}, {id: 2, name:"Operations"}];

    record {|int id; string lname; string deptName;|}[] res = from var {id, fname, lname} in personList
                                                                group by id, lname
                                                                join var {id: deptId, name: deptName} in deptList
                                                                on id equals deptId
                                                                select {id, lname, deptName};
                                                                // @output [{id: 1, lname: "George", name:"HR"}, {id: 2, lname: "Fonseka", name:"Operations"}]
    assertEquality([{id: 1, lname: "George", deptName: "HR"}, {id: 2, lname: "Fonseka", deptName: "Operations"}], res);
}

function testGroupByExpressionAndSelectWithGroupingKeysWithOrderbyClause1() {
    var personList = [{id: 1, fname: "Alex", lname: "George"},
                        {id: 3, fname: "Ranjan", lname: "Fonseka"},
                        {id: 3, fname: "Amal", lname: "Fonseka"},
                        {id: 2, fname: "Amali", lname: "Silva"}];

    record {|int id; string lname;|}[] res = from var {id, fname, lname} in personList
                                                group by id, lname
                                                order by id
                                                select {id, lname};
                                                // @output [{id: 1, lname: "George"}, {id: 2, lname: "Silva"}, {id: 3, lname: "Fonseka"}]
    assertEquality([{id: 1, lname: "George"}, {id: 2, lname: "Silva"}, {id: 3, lname: "Fonseka"}], res);
}

function testGroupByExpressionAndSelectWithGroupingKeysWithOrderbyClause2() {
    var personList = [{id: 1, fname: "Alex", lname: "George"},
                        {id: 3, fname: "Ranjan", lname: "Fonseka"},
                        {id: 3, fname: "Amal", lname: "Fonseka"},
                        {id: 2, fname: "Amali", lname: "Silva"}];

    record {|int id; string lname;|}[] res = from var {id, fname, lname} in personList
                                                order by id
                                                group by id, lname
                                                select {id, lname};
                                                // @output [{id: 1, lname: "George"}, {id: 2, lname: "Silva"}, {id: 3, lname: "Fonseka"}]
    assertEquality([{id: 1, lname: "George"}, {id: 2, lname: "Silva"}, {id: 3, lname: "Fonseka"}], res);
}

function testGroupByExpressionAndSelectWithGroupingKeysWithOrderbyClause3() {
    var personList = [{id: 1, fname: "Alex", lname: "George"},
                        {id: 3, fname: "Ranjan", lname: "Fonseka"},
                        {id: 3, fname: "Amal", lname: "Fonseka"},
                        {id: 2, fname: "Amali", lname: "Silva"}];

    record {|int id; string lname;|}[] res = from var {id, fname, lname} in personList
                                                order by id, lname
                                                group by id, lname
                                                select {id, lname};
                                                // @output [{id: 1, lname: "George"}, {id: 2, lname: "Silva"}, {id: 3, lname: "Fonseka"}]
    assertEquality([{id: 1, lname: "George"}, {id: 2, lname: "Silva"}, {id: 3, lname: "Fonseka"}], res);
}

function testGroupByExpressionAndSelectWithGroupingKeysWithLimitClause() {
    var personList = [{id: 1, fname: "Alex", lname: "George"},
                        {id: 3, fname: "Ranjan", lname: "Fonseka"},
                        {id: 3, fname: "Amal", lname: "Fonseka"},
                        {id: 2, fname: "Amali", lname: "Silva"}];

    record {|int id; string lname;|}[] res = from var {id, fname, lname} in personList
                                                group by id, lname
                                                limit 2
                                                select {id, lname};
                                                // @output [{id: 1, lname: "George"}, {id: 3, lname: "Fonseka"}]
    assertEquality([{id: 1, lname: "George"}, {id: 3, lname: "Fonseka"}], res);
}

function testGroupByExpressionAndSelectWithGroupingKeysWithTableResult() {
    var personList = [{id: 1, fname: "Alex", lname: "George"},
                        {id: 3, fname: "Ranjan", lname: "Fonseka"},
                        {id: 3, fname: "Amal", lname: "Fonseka"},
                        {id: 2, fname: "Amali", lname: "Silva"}];

    table<record {|readonly int id; string lname;|}> key(id) t = table key(id) from var {id, fname, lname} in personList
                                                                                group by id, lname
                                                                                select {id, lname};
                                                                                // @output [{id: 1, lname: "George"}, {id: 3, lname: "Fonseka"}, {id: 2, lname: "Silva"}]
    assertEquality(table key(id) [{id: 1, lname: "George"}, {id: 3, lname: "Fonseka"}, {id: 2, lname: "Silva"}], t);
}

function testGroupByExpressionAndSelectWithGroupingKeysWithMapResult() {
    var personList = [{id: 1, fname: "Alex", lname: "George"},
                        {id: 3, fname: "Ranjan", lname: "Fonseka"},
                        {id: 3, fname: "Amal", lname: "Fonseka"},
                        {id: 2, fname: "Amali", lname: "Silva"}];

    map<string> m = map from var {id, fname, lname} in personList
                        group by id, lname
                        order by id
                        select [id.toString(), lname]; // @output [{"1":"George"}, {"2":"Silva"}, {"3":"Fonseka"}]
    assertEquality({"1":"George", "2":"Silva", "3":"Fonseka"}, m);
}

function testGroupByExpressionAndSelectWithGroupingKeysWithFromClause() {
    var personList1 = [{id: 1, fname: "Alex"}, {id: 2, fname: "Ranjan"}, {id: 3, fname: "Ranjan"}];
    var personList2 = [{index: 1, lname: "George"}, {index: 2, lname: "Fonseka"}, {index: 3, lname: "Silva"}];
    string[] res = from var {id, fname} in personList1
                    from var {index, lname} in personList2
                    where id == index
                    group by fname
                    select fname; // @output ["Alex", "Ranjan"]
    assertEquality(["Alex", "Ranjan"], res);
}

// group by <var def>, select <expr with grouping keys>, lhs has the type
function testGroupByVarDefsAndSelectWithGroupingKeys1() {
    var input = [{name: "Saman", price: 11}, {name: "Saman", price: 12}, {name: "Kamal", price: 11}];
    string[] names = from var {name} in input
                        group by var n = name
                        select n; // @output ["Saman", "Kamal"]
    assertEquality(["Saman", "Kamal"], names);
}

function testGroupByVarDefsAndSelectWithGroupingKeys2() {
    var input = [{name: "Saman", price: 11}, {name: "Saman", price: 12}, {name: "Kamal", price: 11}];
    int[] prices = from var {price} in input
                    group by int p = price
                    select p; // @output [11, 12]
    assertEquality([11, 12], prices);
}

function testGroupByVarDefsAndSelectWithGroupingKeys3() {
    var input = [{name: "Saman", price: 11}, {name: "Saman", price: 12}, {name: "Kamal", price: 11}, {name: "Saman", price: 12}];
    string[] names = from var {name, price} in input
                        group by string n = name, int p = price
                        select n; // @output ["Saman", "Saman", "Kamal"]
    assertEquality(["Saman", "Saman", "Kamal"], names);
}

function testGroupByVarDefsAndSelectWithGroupingKeys4() {
    var input = [
        {name: "Saman", price1: 11, price2: 11},
        {name: "Saman", price1: 12, price2: 10},
        {name: "Kamal", price1: 11, price2: 21},
        {name: "Saman", price1: 12, price2: 11}];
    record {|string name; int price;|}[] res = from var {name, price1, price2} in input
                                                    group by name, int p = price2
                                                    select {name, price: p};
                                                    // @output [{name: "Saman", price: 11}, {name: "Saman", price: 10}, {name: "Kamal", price: 21}]
    assertEquality([{name: "Saman", price: 11}, {name: "Saman", price: 10}, {name: "Kamal", price: 21}], res);
}

function testGroupByVarDefsAndSelectWithGroupingKeys5() {
    var input = [{name: "Saman", price: 11}, {name: "Saman", price: 12}, {name: "Kamal", price: 11}];
    string[][] names = from var {name} in input
                        group by var n = name
                        select [n]; // @output [["Saman"], ["Kamal"]]
    assertEquality([["Saman"], ["Kamal"]], names);
}

function testGroupByVarDefsAndSelectWithGroupingKeys6() {
    var input = [{name: "Saman", price: 11}, {name: "Saman", price: 12}, {name: "Kamal", price: 11}, {name: "Kamal", price: 11}];
    [string, int][] res = from var {name, price} in input
                        group by string n = name, int p = price
                        select [n, p]; // @output [["Saman", 11], ["Saman", 12], ["Kamal", 11]]
    assertEquality([["Saman", 11], ["Saman", 12], ["Kamal", 11]], res);
}

function testGroupByVarDefsAndSelectWithGroupingKeys7() {
    record {|string town; record {|string name; float distance;|}[] hotels;|}[] input =  [
                            {town: "Colombo4", hotels: [{name: "HotelA", distance: 2}]},
                            {town: "Colombo2", hotels: [{name: "HotelA", distance: 2}, {name: "HotelB", distance: 0.8}]},
                            {town: "Colombo3", hotels: [{name: "HotelA", distance: 2}, {name: "HotelB", distance: 0.8}]}];
    string[] names = from var {town, hotels} in input
                        group by record {|string name; float distance;|} hotel = hotels[0]
                        select hotel.name; // @output ["HotelA"]
    assertEquality(["HotelA"], names);
}

function testGroupByVarDefsAndSelectWithGroupingKeys8() {
    record {|string town; record {|string name; float distance;|}[] hotels;|}[] input =  [
                            {town: "Colombo4", hotels: [{name: "HotelA", distance: 2}]},
                            {town: "Colombo2", hotels: [{name: "HotelA", distance: 2}, {name: "HotelB", distance: 0.8}]},
                            {town: "Colombo3", hotels: [{name: "HotelA", distance: 2}, {name: "HotelB", distance: 0.8}]}];
    string[] names = from var {town, hotels} in input
                        group by var hotel = hotels[0]
                        select hotel.name; // @output ["HotelA"]}
    assertEquality(["HotelA"], names);
}

function testGroupByVarDefsAndSelectWithGroupingKeys9() {
    var input = [{name: "Saman", price1: 11, price2: 11},
                    {name: "Saman", price1: 11, price2: 12},
                    {name: "Kamal", price1: 10, price2: 13},
                    {name: "Kamal", price1: 10, price2: 12},
                    {name: "Kamal", price1: 10, price2: 9},
                    {name: "Amal", price1: 10, price2: 13}];
    var res = from var {name, price1, price2} in input
                group by int n1 = price1 + price2, int n2 = price1 - price2
                select [[n1], [n2]]; // @output [[[22], [0]], [[23], [-1]], [[23], [-3]], [[22], [-2]], [[19], [1]]]
    assertEquality([[[22], [0]], [[23], [-1]], [[23], [-3]], [[22], [-2]], [[19], [1]]], res);
}

function testGroupByVarDefsAndSelectWithGroupingKeys10() {
    var input = [{name: "Saman", price1: 11, price2: 11},
                    {name: "Saman", price1: 11, price2: 12},
                    {name: "Kamal", price1: 10, price2: 13},
                    {name: "Kamal", price1: 10, price2: 12},
                    {name: "Kamal", price1: 10, price2: 9},
                    {name: "Amal", price1: 10, price2: 13}];
    [int...][][] res = from var {name, price1, price2} in input
                        group by int n1 = price1 + price2, int n2 = price1 - price2
                        select [[n1], [n2]]; // @output [[[22], [0]], [[23], [-1]], [[23], [-3]], [[22], [-2]], [[19], [1]]]
    assertEquality([[[22], [0]], [[23], [-1]], [[23], [-3]], [[22], [-2]], [[19], [1]]], res);
}

function testGroupByVarDefsAndSelectWithGroupingKeys11() {
    var input = [{name: "Saman", price: 11}, {name: "Saman", price: 11}, {name: "Kamal", price: 13},
                    {name: "Kamal", price: 14}, {name: "Kamal", price: 15}, {name: "Amal", price: 16}];
    string[] names1 = from var item in input
                        group by string name = item.name
                        select name;
    assertEquality(["Saman", "Kamal", "Amal"], names1);
    var names2 = from var item in input
                    group by var name = item.name
                    select name;
    assertEquality(["Saman", "Kamal", "Amal"], names2);
    var prices = from var item in input
                    group by var name = item.name, int price = item.price
                    select price;
    assertEquality([11, 13, 14, 15, 16], prices);
    int[] arr = from var item in [10, 10, 12]
                    group by item
                    select item;
    assertEquality([10, 12], arr);
}

function testGroupByVarDefsAndSelectWithGroupingKeysAndWhereClause1() {
    record {|string name; int price;|}[] input = [{name: "Saman", price: 11}, {name: "Saman", price: 12}, {name: "Kamal", price: 11}];
    string[] names1 = from var {name} in input
                        group by var n = name
                        where n == "Kamal"
                        select n; // @output ["Kamal"]
    assertEquality(["Kamal"], names1);

    string[] names2 = from var {name} in input
                        group by string n = name
                        where n == "Kamal"
                        select n; // @output ["Kamal"]
    assertEquality(["Kamal"], names2);

    string[] names3 = from var {name} in input
                        group by STR n = name
                        where n == "Kamal"
                        select n; // @output ["Kamal"]
    assertEquality(["Kamal"], names3);
}

function testGroupByVarDefsAndSelectWithGroupingKeysAndWhereClause2() {
    var input = [
        {name: "Saman", price1: 11, price2: 11},
        {name: "Saman", price1: 12, price2: 10},
        {name: "Kamal", price1: 11, price2: 21},
        {name: "Amal", price1: 11, price2: 10},
        {name: "Saman", price1: 12, price2: 11}];
    record {|string name; int price;|}[] res1 = from var {name, price1, price2} in input
                                                group by var n = name, var p = price2
                                                where p > 20
                                                select {name: n, price: p};
                                                // @output [{name: "Kamal", price: 21}]
    assertEquality([{name: "Kamal", price: 21}], res1);
    record {|string name; int price;|}[] res2 = from var {name, price1, price2} in input
                                                group by var n = name, int p = price2
                                                where p > 20
                                                select {name: n, price: p};
                                                // @output [{name: "Kamal", price: 21}]
    assertEquality([{name: "Kamal", price: 21}], res2);
}

function testGroupByVarDefsAndSelectWithGroupingKeysAndWhereClause3() {
    var input = [
        {name: "Saman", price1: 11, price2: 11},
        {name: "Saman", price1: 22, price2: 10},
        {name: "Kamal", price1: 11, price2: 21},
        {name: "Amal", price1: 11, price2: 10},
        {name: "Saman", price1: 12, price2: 11}];
    record {|string name; int price;|}[] res = from var {name, price1, price2} in input
                                                where price1 + price2 < 30
                                                group by string n = name, price2
                                                select {name: n, price: price2};
                                                // @output [{name: "Saman", price: 11}, {name: "Kamal", price: 21}, {name:"Amal", price: 10}]
    assertEquality([{name: "Saman", price :11}, {name: "Amal", price:10}], res);
}

function testGroupByVarDefsAndSelectWithGroupingKeysAndWhereClause4() {
    var input = [
        {name: "Saman", price1: 11, price2: 11},
        {name: "Saman", price1: 22, price2: 10},
        {name: "Kamal", price1: 11, price2: 13},
        {name: "Amal", price1: 11, price2: 10},
        {name: "Saman", price1: 12, price2: 11}];
    record {|string name; int price;|}[] res = from var {name, price1, price2} in input
                                                where getTotal(price1, price2) < 30
                                                group by name, var p2 = price2
                                                select {name, price: p2};
                                                // @output [{name: "Saman", price: 11},{name: "Kamal", price: 13}, {name: "Amal", price: 10}]
    assertEquality([{name: "Saman", price: 11}, {name: "Kamal", price: 13}, {name: "Amal", price: 10}], res);
}

function testGroupByVarDefsAndSelectWithGroupingKeysAndWhereClause5() {
    var input = [
        {name: "Saman", price1: 11, price2: 11},
        {name: "Saman", price1: 22, price2: 10},
        {name: "Kamal", price1: 11, price2: 21},
        {name: "Amal", price1: 11, price2: 10},
        {name: "Saman", price1: 12, price2: 11}];
    record {|string name; int price;|}[] res = from var {name, price1, price2} in input
                                                group by var n = name, var p1 = price1, int p2 = price2
                                                where getTotal(p1, p2) < 30
                                                select {name: n, price: p2};
                                                // @output [{name: "Saman", price: 11}, {name:"Amal", price: 10}, {name: "Saman", price: 11}]
    assertEquality([{name: "Saman", price: 11}, {name:"Amal", price: 10}, {name: "Saman", price: 11}], res);
}

function testGroupByVarDefsAndSelectWithGroupingKeysAndWhereClause6() {
    var input = [
        {name: "Saman", price1: 11, price2: 11},
        {name: "Saman", price1: 22, price2: 10},
        {name: "Kamal", price1: 11, price2: 21},
        {name: "Amal", price1: 11, price2: 10},
        {name: "Saman", price1: 12, price2: 11}];
    record {|string name; int price;|}[] res1 = from var {name, price1, price2} in input
                                                group by string n = name, price1, var p2 = price2
                                                let var total = getTotal(price1, p2)
                                                where total < 30
                                                select {name: n, price: p2};
                                                // @output [{name: "Saman", price: 11}, {name:"Amal", price: 10}, {name: "Saman", price: 11}]
    assertEquality([{name: "Saman", price: 11}, {name:"Amal", price: 10}, {name: "Saman", price: 11}], res1);
    // record {|string name; int price;|}[] res2 = from var {name, price1, price2} in input
    //                                             group by string n = name, price1, var p2 = price2
    //                                             let int total = getTotal(price1, p2)
    //                                             where total < 30
    //                                             select {name: n, price: p2};
    //                                             // @output [{name: "Saman", price: 11}, {name:"Amal", price: 10}, {name: "Saman", price: 11}]
    // assertEquality([{name: "Saman", price: 11}, {name:"Amal", price: 10}, {name: "Saman", price: 11}], res2);
    // record {|string name; int price;|}[] res3 = from var {name, price1, price2} in input
    //                                             group by string n = name, price1, var p2 = price2
    //                                             let STRINT total = getTotal(price1, p2)
    //                                             where total < 30
    //                                             select {name: n, price: p2};
    //                                             // @output [{name: "Saman", price: 11}, {name:"Amal", price: 10}, {name: "Saman", price: 11}]
    // assertEquality([{name: "Saman", price: 11}, {name:"Amal", price: 10}, {name: "Saman", price: 11}], res3);
}

function testGroupByVarDefsAndSelectWithGroupingKeysAndWhereClause7() {
    var input = [
        {name: "Saman", price1: 11, price2: 11},
        {name: "Saman", price1: 22, price2: 10},
        {name: "Kamal", price1: 11, price2: 21},
        {name: "Amal", price1: 11, price2: 10},
        {name: "Amal", price1: 11, price2: 10},
        {name: "Saman", price1: 12, price2: 11}];
    record {|string name; int price;|}[] res = from var {name, price1, price2} in input
                                                group by string n = name, var p1 = price1, int p2 = price2
                                                where p1 + p2 < 30
                                                select {name: n, price: p2};
                                                // @output [{name: "Saman", price: 11}, {name: "Amal", price: 10}, {name:"Saman", price: 11}]
    assertEquality([{name: "Saman", price: 11}, {name: "Amal", price: 10}, {name:"Saman", price: 11}], res);
}

// function testGroupbyVarDefsAndSelectWithGroupingKeysFromClause1() {
//     var input = [{name: "Saman", price: 11}, {name: "Saman", price: 12}, {name: "Kamal", price: 11}, {name: "Amal", price: 12}];
//     record {|string n; int price;|}[][] names = from var {name} in input
//                                                         group by var n = name
//                                                         select from var {price} in input
//                                                                 select {n, price};
//                                                     // @output [[{name: "Saman", price: 11}, {name: "Saman", price: 12}, {name: "Saman", price: 11}, {name: "Saman", price: 12}],
//                                                     //          [{name: "Kamal", price: 11}, {name: "Kamal", price: 12}, {name: "Kamal", price: 11}, {name: "Kamal", price: 12}],
//                                                     //          [{name: "Amal", price: 11}, {name: "Amal", price: 12}, {name: "Amal", price: 11}, {name: "Amal", price: 12}]]
// }

// // This will not waoking due to an existing bug
// function testGroupbyVarDefsAndSelectWithGroupingKeysFromClause3() {
//     string[][] names = from var {hotels} in [{town: "Colombo2", hotels: [{name: "HotelA", distance: 2}, {name: "HotelB", distance: 0.8}]},
//                                 {town: "Colombo3", hotels: [{name: "HotelA", distance: 2}, {name: "HotelB", distance: 0.8}]}]
//                         group by record {|string name; decimal distance;|} groupedHotels = hotels
//                         select from var {name} in hotels
//                                 group by name
//                                 select name; // @output [[HotelA], [HotelB]]
// }

// // This will not waoking due to an existing bug
// function testGroupbyVarDefsAndSelectWithGroupingKeysFromClause4() {
//     string[][] names = from var {hotels} in [{town: "Colombo2", hotels: [{name: "HotelA", distance: 2}, {name: "HotelB", distance: 0.8}]},
//                                 {town: "Colombo3", hotels: [{name: "HotelA", distance: 2}, {name: "HotelB", distance: 0.8}]}]
//                         group by var groupedHotels = hotels
//                         select from var {name} in hotels
//                                 where name == "HotelA"
//                                 group by name
//                                 select name; // @output [[HotelA]]
// }

// // This will not waoking due to an existing bug
// function testGroupbyVarDefsAndSelectWithGroupingKeysFromClause5() {
//     string[][] names = from var {hotels} in [{town: "Colombo2", hotels: [{name: "HotelA", distance: 2}, {name: "HotelB", distance: 0.8}]},
//                                 {town: "Colombo3", hotels: [{name: "HotelA", distance: 2}, {name: "HotelB", distance: 0.8}]}]
//                         group by record {|string name; decimal distance;|} groupedHotels = hotels
//                         select from var {name} in groupedHotels
//                                 group by name
//                                 where name == "HotelA"
//                                 select name; // @output [[HotelA]]
// }

// // This will not waoking due to an existing bug
// function testGroupbyVarDefsAndSelectWithGroupingKeysFromClause6() {
//     string[][] names = from var {hotels} in [{town: "Colombo2", hotels: [{name: "HotelA", distance: 2}, {name: "HotelB", distance: 0.8}]},
//                                 {town: "Colombo3", hotels: [{name: "HotelA", distance: 2}, {name: "HotelB", distance: 0.8}]}]
//                         group by var groupedHotels = hotels
//                         select from var {name} in groupedHotels
//                                 group by name
//                                 let boolean isCorretName = name == "HotelA"
//                                 where isCorretName
//                                 select name; // @output [[HotelA]]
// }

// function testGroupByVarDefsAndSelectWithGroupingKeysWithJoinClause1() {
//     var personList = [{id: 1, fname: "Alex", lname: "George"}, {id: 2, fname: "Ranjan", lname: "Fonseka"}, {id: 3, fname: "Amal", lname: "Kumara"}];
//     var deptList = [{id: 1, name:"HR"}, {id: 2, name:"Operations"}, {id: 3, name:"HR"}];

//     string[] res1 = from var person in personList
//                     join var {id, name: deptName} in deptList
//                     on person.id equals id
//                     group by string n = deptName
//                     select n; // @output ["HR", "Operations"]
//     assertEquality(["HR", "Operations"], res1);
//     string[] res2 = from var person in personList
//                     join var {id, name: deptName} in deptList
//                     on person.id equals id
//                     group by string|int n = deptName
//                     select n; // @output ["HR", "Operations"]
//     assertEquality(["HR", "Operations"], res2);
// }

// function testGroupByVarDefsAndSelectWithGroupingKeysWithJoinClause2() {
//     var personList = [{id: 1, fname: "Alex", lname: "George"}, {id: 2, fname: "Ranjan", lname: "Fonseka"}, {id: 3, fname: "Amal", lname: "Kumara"}];
//     var deptList = [{id: 1, name:"HR"}, {id: 2, name:"Operations"}, {id: 3, name:"HR"}];

//     record {|int id; string deptName;|}[] res = from var person in personList
//                                                     join var {id, name: deptName} in deptList
//                                                     on person.id equals id
//                                                     group by var i = id, var n = deptName
//                                                     select {id: i, deptName: n}; // @output [{id: 1, name:"HR"}, {id: 2, name:"Operations"}, {id: 3, name:"HR"}]
//     assertEquality([{id: 1, deptName: "HR"}, {id: 2, deptName: "Operations"}, {id: 3, deptName: "HR"}], res);
// }

function testGroupByVarDefsAndSelectWithGroupingKeysWithJoinClause3() {
    var personList = [{id: 1, fname: "Alex", lname: "George"}, {id: 2, fname: "Ranjan", lname: "Fonseka"}, {id: 3, fname: "Amal", lname: "Fonseka"}];
    var deptList = [{id: 1, name:"HR"}, {id: 2, name:"Operations"}, {id: 3, name:"HR"}];

    string[] names = from var {id, fname, lname} in personList
                        join var {id: deptId, name: deptName} in deptList
                        on id equals deptId
                        group by var ln = lname
                        select ln; // @output ["George", "Fonseka"]
    assertEquality(["George", "Fonseka"], names);
}

function testGroupByVarDefsAndSelectWithGroupingKeysWithJoinClause4() {
    var personList = [{id: 1, fname: "Alex", lname: "George"}, {id: 2, fname: "Ranjan", lname: "Fonseka"}, {id: 2, fname: "Amal", lname: "Fonseka"}];
    var deptList = [{id: 1, name:"HR"}, {id: 2, name:"Operations"}];

    record {|int i; string ln; string deptName;|}[] res = from var {id, fname, lname} in personList
                                                            group by int i = id, string ln = lname
                                                            join var {id: deptId, name: deptName} in deptList
                                                            on i equals deptId
                                                            select {i, ln, deptName};
                                                            // @output [{id: 1, lname: "George", name:"HR"}, {id: 2, lname: "Fonseka", name:"Operations"}]
    assertEquality([{i: 1, ln: "George", deptName: "HR"}, {i: 2, ln: "Fonseka", deptName: "Operations"}], res);
}

function testGroupByVarDefsAndSelectWithGroupingKeysWithJoinClause5() {
    var personList = [{id: 1, fname: "Alex", lname: "George"}, {id: 2, fname: "Ranjan", lname: "Fonseka"}, {id: 2, fname: "Amal", lname: "Fonseka"}];
    var deptList = [{id: 1, name:"HR"}, {id: 2, name:"Operations"}];

    record {|int id; string lname; string deptName;|}[] res = from var {id, fname, lname} in personList
                                                                group by var i = id, var ln = lname
                                                                join var {id: deptId, name: deptName} in deptList
                                                                on i equals deptId
                                                                select {id: i, lname: ln, deptName};
                                                                // @output [{id: 1, lname: "George", name:"HR"}, {id: 2, lname: "Fonseka", name:"Operations"}]
    assertEquality([{id: 1, lname: "George", deptName: "HR"}, {id: 2, lname: "Fonseka", deptName: "Operations"}], res);
}

function testGroupByVarDefsAndSelectWithGroupingKeysWithOrderbyClause1() {
    var personList = [{id: 1, fname: "Alex", lname: "George"},
                        {id: 3, fname: "Ranjan", lname: "Fonseka"},
                        {id: 3, fname: "Amal", lname: "Fonseka"},
                        {id: 2, fname: "Amali", lname: "Silva"}];

    record {|int id; string lname;|}[] res = from var {id, fname, lname} in personList
                                                group by id, var ln = lname
                                                order by id descending
                                                select {id, lname: ln};
                                                // @output [{id: 3, lname: "Fonseka"}, {id: 2, lname: "Silva"}, {id: 1, lname: "George"}]
    assertEquality([{id: 3, lname: "Fonseka"}, {id: 2, lname: "Silva"}, {id: 1, lname: "George"}], res);
}

function testGroupByVarDefsAndSelectWithGroupingKeysWithOrderbyClause2() {
    var personList = [{id: 1, fname: "Alex", lname: "George"},
                        {id: 3, fname: "Ranjan", lname: "Fonseka"},
                        {id: 3, fname: "Amal", lname: "Fonseka"},
                        {id: 2, fname: "Amali", lname: "Silva"}];

    record {|int id; string lname;|}[] res = from var {id, fname, lname} in personList
                                                order by id
                                                group by var i = id, lname
                                                select {id: i, lname};
                                                // @output [{id: 1, lname: "George"}, {id: 2, lname: "Silva"}, {id: 3, lname: "Fonseka"}]
    assertEquality([{id: 1, lname: "George"}, {id: 2, lname: "Silva"}, {id: 3, lname: "Fonseka"}], res);
}

function testGroupByVarDefsAndSelectWithGroupingKeysWithOrderbyClause3() {
    var personList = [{id: 1, fname: "Alex", lname: "George"},
                        {id: 3, fname: "Ranjan", lname: "Fonseka"},
                        {id: 3, fname: "Amal", lname: "Fonseka"},
                        {id: 2, fname: "Amali", lname: "Silva"}];

    record {|int id; string lname;|}[] res = from var {id, fname, lname} in personList
                                                order by id, lname
                                                group by int i = id, string ln = lname
                                                select {id: i, lname: ln};
                                                // @output [{id: 1, lname: "George"}, {id: 2, lname: "Silva"}, {id: 3, lname: "Fonseka"}]
    assertEquality([{id: 1, lname: "George"}, {id: 2, lname: "Silva"}, {id: 3, lname: "Fonseka"}], res);
}

function testGroupByVarDefsAndSelectWithGroupingKeysWithLimitClause() {
    var personList = [{id: 1, fname: "Alex", lname: "George"},
                        {id: 3, fname: "Ranjan", lname: "Fonseka"},
                        {id: 3, fname: "Amal", lname: "Fonseka"},
                        {id: 2, fname: "Amali", lname: "Silva"}];

    record {|int i; string ln;|}[] res = from var {id, fname, lname} in personList
                                            group by int i = id, string ln = lname
                                            limit 2
                                            select {i, ln};
                                            // @output [{id: 1, lname: "George"}, {id: 2, lname: "Silva"}]
    assertEquality([{i: 1, ln: "George"}, {i: 3, ln: "Fonseka"}], res);
}

function testGroupByVarDefsAndSelectWithGroupingKeysWithTableResult() {
    var personList = [{id: 1, fname: "Alex", lname: "George"},
                        {id: 3, fname: "Ranjan", lname: "Fonseka"},
                        {id: 3, fname: "Amal", lname: "Fonseka"},
                        {id: 2, fname: "Amali", lname: "Silva"}];

    table<record {|readonly int id; string ln;|}> key(id) t = table key(id) from var {id, fname, lname} in personList
                                                                                        group by var i = id, var ln = lname
                                                                                        select {id: i, ln};
                                                                                        // @output [{id: 1, lname: "George"}, {id: 3, lname: "Fonseka"}, {id: 2, lname: "Silva"}]
    assertEquality(table key(id) [{id: 1, ln: "George"}, {id: 3, ln: "Fonseka"}, {id: 2, ln: "Silva"}], t);
}

function testGroupByVarDefsAndSelectWithGroupingKeysWithMapResult() {
    var personList = [{id: 1, fname: "Alex", lname: "George"},
                        {id: 3, fname: "Ranjan", lname: "Fonseka"},
                        {id: 3, fname: "Amal", lname: "Fonseka"},
                        {id: 2, fname: "Amali", lname: "Silva"}];

    map<string> m = map from var {id, fname, lname} in personList
                        group by int i = id, string ln = lname
                        order by i
                        select [i.toString(), ln]; // @output {"1":"George", "2":"Silva", "3":"Fonseka"}
    assertEquality({"1":"George", "2":"Silva", "3":"Fonseka"}, m);
}

function testGroupByVarDefsAndSelectWithGroupingKeysWithFromClause() {
    var personList1 = [{id: 1, fname: "Alex"}, {id: 2, fname: "Ranjan"}, {id: 3, fname: "Ranjan"}];
    var personList2 = [{index: 1, lname: "George"}, {index: 2, lname: "Fonseka"}, {index: 3, lname: "Silva"}];
    string[] res = from var {id, fname} in personList1
                    from var {index, lname} in personList2
                    where id == index
                    group by var fn = fname
                    select fn; // @output ["Alex", "Ranjan"]
    assertEquality(["Alex", "Ranjan"], res);
}

// group by <expression>, select <expr with non grouping keys>, lhs has the type
// function testGroupByExpressionAndSelectWithNonGroupingKeys1() {
//     var input = [{name: "Saman", price: 11}, {name: "Saman", price: 12}, {name: "Kamal", price: 11}];
//     int[][] prices = from var {name, price} in input
//                         group by name
//                         let var p = [price]
//                         select p; // @output [[11, 12], [11]]
//     assertEquality([[11, 12], [11]], prices);
// }

function testGroupByExpressionAndSelectWithNonGroupingKeys2() {
    var input = [{name: "Saman", price: 11}, {name: "Saman", price: 12}, {name: "Kamal", price: 11}];
    var prices1 = from var {name, price} in input
                        group by name
                        let var p = [price]
                        select p; // @output [[11, 12], [11]]
    assertEquality([[11, 12], [11]], prices1);

    var prices2 = from var {name, price} in input
                        group by var _ = true
                        let var p = [price]
                        select p;
    assertEquality([[11, 12, 11]], prices2);
}

// TODO: check unused varialbe check
function testGroupByExpressionAndSelectWithNonGroupingKeys3() {
    var input = [{name: "Saman", price: 11}, {name: "Saman", price: 12}, {name: "Kamal", price: 11}];
//     int[][][] prices1 = from var {name, price} in input
//                             group by name
//                             let var p = [[price]]
//                             select p; // @output [[[11, 12]], [[11]]]
//     assertEquality([[[11, 12]], [[11]]], prices1);

//     [[int...]][] prices2 = from var {name, price} in input
//                             group by name
//                             let var p = [[price]]
//                             select p; // @output [[[11, 12]], [[11]]]
//     assertEquality([[[11, 12]], [[11]]], prices2);

    var prices3 = from var {name, price} in input
                    group by name
                    select [[price]]; // @output [[[11, 12]], [[11]]]
    assertEquality([[[11, 12]], [[11]]], prices3);

    var prices4 = from var {name, price} in input
                    group by name
                    select [([price])]; // @output [[[11, 12]], [[11]]]
    assertEquality([[[11, 12]], [[11]]], prices4);
}

function testGroupByExpressionAndSelectWithNonGroupingKeys4() {
    var input = [{name: "Saman", price: 11}, {name: "Saman", price: 12}, {name: "Kamal", price: 11}];
    var prices = from var {name, price} in input
                    group by name
                    select {price: [price]}; // @output [{price: [11, 12]}, {price: [11]}]
    assertEquality([{price: [11, 12]}, {price: [11]}], prices);
}

function testGroupByExpressionAndSelectWithNonGroupingKeys5() {
    var input = [{name: "Saman", price1: 11, price2: 23},
                    {name: "Saman", price1: 12, price2: 24},
                    {name: "Kamal", price1: 13, price2: 25},
                    {name: "Amal", price1: 14, price2: 26}];
    var res = from var {name, price1, price2} in input
                        group by name
                        select [[price1], [price2]]; // @output [[11, 12, 23, 24], [13, 25], [14, 26]]
    assertEquality([[[11, 12], [23, 24]], [[13], [25]], [[14], [26]]], res);
}

function testGroupByExpressionAndSelectWithNonGroupingKeys6() {
    var input = [{name: "Saman", price1: 11, price2: 23},
                    {name: "Saman", price1: 12, price2: 24},
                    {name: "Kamal", price1: 13, price2: 25},
                    {name: "Amal", price1: 14, price2: 26}];
    var res = from var {name, price1, price2} in input
                group by name
                select [[price1], 34]; // @output [[11, 12, 34], [13, 34], [14, 34]]
    assertEquality([[[11, 12], 34], [[13], 34], [[14], 34]], res);
}

function testGroupByExpressionAndSelectWithNonGroupingKeys7() {
    var input = [{name: "Saman", price1: 11, price2: 23},
                    {name: "Saman", price1: 12, price2: 24},
                    {name: "Kamal", price1: 13, price2: 25},
                    {name: "Amal", price1: 14, price2: 26}];
    var res = from var {name, price1, price2} in input
                group by var _ = true
                select [[name], [price1], [price2]];
                // @output [["Saman", "Saman", "Kamal", "Amal", 11, 12, 13, 14, 23, 24, 25, 26]]
    assertEquality([[["Saman", "Saman", "Kamal", "Amal"], [11, 12, 13, 14], [23, 24, 25, 26]]], res);
}

function testGroupByExpressionAndSelectWithNonGroupingKeys8() {
    var input = [{name: "Saman", price: 11}, {name: "Saman", price: 12}, {name: "Kamal", price: 11}];
    int[][] prices = from var {name, price} in input
                        group by name
                        select [price]; // @output [[11, 12], [11]]
    assertEquality([[11, 12], [11]], prices);
}

function testGroupByExpressionAndSelectWithNonGroupingKeys9() {
    var input = [{name: "Saman", price: 11}, {name: "Saman", price: 12}, {name: "Kamal", price: 11}];
    [int...][] prices1 = from var {name, price} in input
                            group by name
                            select [price]; // @output [[11, 12], [11]]
    assertEquality([[11, 12], [11]], prices1);
    [(int|string)...][] prices2 = from var {name, price} in input
                                    group by name
                                    select [price]; // @output [[11, 12], [11]]
    assertEquality([[11, 12], [11]], prices2);
}

function testGroupByExpressionAndSelectWithNonGroupingKeys10() {
    var input = [{name: "Saman", price: 11}, {name: "Saman", price: 12}, {name: "Kamal", price: 11}];
    int[][][] res1 = from var {name, price} in input
                        group by name
                        select [[price]]; // @output [[[11, 11]], [[12]]]
    assertEquality([[[11, 12]], [[11]]], res1);
    [int...][][] res2 = from var {name, price} in input
                        group by name
                        select [[price]]; // @output [[[11, 11]], [[12]]]
    assertEquality([[[11, 12]], [[11]]], res2);
}

function testGroupByExpressionAndSelectWithNonGroupingKeys11() {
    var input = [{name: "Saman", price: 11}, {name: "Saman", price: 12}, {name: "Kamal", price: 11}];
    record {int[] price;}[] res1 = from var {name, price} in input
                                    group by name
                                    select {price: [price]}; // @output [{price: [11, 12]}, {price: [11]}]
    assertEquality([{price: [11, 12]}, {price: [11]}], res1);
    record {[int...] price;}[] res2 = from var {name, price} in input
                                        group by name
                                        select {price: [price]}; // @output [{price: [11, 12]}, {price: [11]}]
    assertEquality([{price: [11, 12]}, {price: [11]}], res2);
}

function testGroupByExpressionAndSelectWithNonGroupingKeys12() {
    var input = [{name: "Saman", price1: 11, price2: 23},
                    {name: "Saman", price1: 12, price2: 24},
                    {name: "Kamal", price1: 13, price2: 25},
                    {name: "Amal", price1: 14, price2: 26}];
    [int...][][] prices = from var {name, price1, price2} in input
                            group by name
                            select [[price1], [price2]]; // @output [[[11, 12], [23, 24]], [[13], [25]], [[14], [26]]]
    assertEquality([[[11, 12], [23, 24]], [[13], [25]], [[14], [26]]], prices);
}

function testGroupByExpressionAndSelectWithNonGroupingKeys13() {
    var input = [{name: "Saman", price1: 11, price2: 23},
                    {name: "Saman", price1: 12, price2: 24},
                    {name: "Kamal", price1: 13, price2: 25},
                    {name: "Amal", price1: 14, price2: 26}];
    [int[], int][] res = from var {name, price1, price2} in input
                            group by name
                            select [[price1], 34]; // @output [[[11, 12], 34], [[13], 34], [[14], 34]]
    assertEquality([[[11, 12], 34], [[13], 34], [[14], 34]], res);
}

function testGroupByExpressionAndSelectWithNonGroupingKeys14() {
    var input = [{name: "Saman", price1: 11, price2: 23},
                    {name: "Saman", price1: 12, price2: 24},
                    {name: "Kamal", price1: 13, price2: 25},
                    {name: "Amal", price1: 14, price2: 26}];
    [int, [int...]][] res = from var {name, price1, price2} in input
                        group by name
                        select [21, [price1]]; // @output [[21, [11, 12]], [21, [13]], [21, [14]]]
    assertEquality([[21, [11, 12]], [21, [13]], [21, [14]]], res);
}

function testGroupByExpressionAndSelectWithNonGroupingKeys15() {
    var input = [{name: "Saman", price1: 11, price2: 23},
                    {name: "Saman", price1: 12, price2: 24},
                    {name: "Kamal", price1: 13, price2: 25},
                    {name: "Amal", price1: 14, price2: 26}];
    (int|string)[][][] res = from var {name, price1, price2} in input
                                group by var _ = true
                                select [[name], [price1], [price2]];
                                // @output [[["Saman", "Saman", "Kamal", "Amal"], [11, 12, 13, 14[], [23, 24, 25, 26]]]
    assertEquality([[["Saman", "Saman", "Kamal", "Amal"], [11, 12, 13, 14], [23, 24, 25, 26]]], res);
}

function testGroupByExpressionAndSelectWithNonGroupingKeys16() {
    var input = [{name: "Saman", price1: 11, price2: 23},
                    {name: "Saman", price1: 12, price2: 24},
                    {name: "Kamal", price1: 13, price2: 25},
                    {name: "Amal", price1: 14, price2: 26}];
    record {string[] name; int[] price;}[] res = from var {name, price1, price2} in input
                                                    group by var _ = true
                                                    select {name: [name], price: [price2]};
                                                    // @output [{name: ["Saman", "Saman", "Kamal", "Amal"], price: [23, 24, 25, 26]}]
    assertEquality([{name: ["Saman", "Saman", "Kamal", "Amal"], price: [23, 24, 25, 26]}], res);
}

// There is a existing bug #39519
// function testGroupByExpressionAndSelectWithNonGroupingKeys17() {
//     var input = [{name: "Saman", price1: 11, price2: 23},
//                     {name: "Saman", price1: 12, price2: 24},
//                     {name: "Kamal", price1: 13, price2: 25},
//                     {name: "Amal", price1: 14, price2: 26}];
//     [int[]|string[]|int[][]][] res = from var {name, price1, price2} in input
//                                 group by var _ = true
//                                 select [[name], [[price1]], [price2]];
//                                 // @output [[["Saman", "Saman", "Kamal", "Amal"], [[11, 12, 13, 14]], [23, 24, 25, 26]]]
//     assertEquality([[["Saman", "Saman", "Kamal", "Amal"], [[11, 12, 13, 14]], [23, 24, 25, 26]]], res);
// }

// There is a existing bug #39519
// function testGroupbyExpressionAndSelectWithNonGroupingKeys14() {
//     var input = [{name: "Saman", price1: 11, price2: 23},
//                     {name: "Saman", price1: 12, price2: 24},
//                     {name: "Kamal", price1: 13, price2: 25},
//                     {name: "Amal", price1: 14, price2: 26}];
//     [int|string|int[]][] names = from var {name, price1, price2} in input
//                                 group by var _ = true
//                                 select [([name]), [[price1]], [price2]];
//                                 // @output [["Saman", "Saman", "Kamal", "Amal", [11, 12, 13, 14], 23, 24, 25, 26]]
// }

// There is a existing bug #39519
// function testGroupbyExpressionAndSelectWithNonGroupingKeys15() {
//     var input = [{name: "Saman", price1: 11, price2: 23},
//                     {name: "Saman", price1: 12, price2: 24},
//                     {name: "Kamal", price1: 13, price2: 25},
//                     {name: "Amal", price1: 14, price2: 26}];
//     [int|string|int[]][] names = from var {name, price1, price2} in input
//                                 group by var _ = true
//                                 select [[name], [[price1]], [(price2)]];
//                                 // @output [["Saman", "Saman", "Kamal", "Amal", [11, 12, 13, 14], 23, 24, 25, 26]]
// }

function testGroupByExpressionAndSelectWithNonGroupingKeys17() {
    var input = [{name: "Saman", price: 11}, {name: "Saman", price: 12}, {name: "Kamal", price: 11}];
    int[][] prices = from var {name, price} in input
                        group by name
                        select [price]; // @output [[11, 12], [11]]
    assertEquality([[11, 12], [11]], prices);
}

function testGroupByExpressionAndSelectWithNonGroupingKeys18() {
    var input = [{name: "Saman", price1: [11, 21]},
                    {name: "Kamal", price1: [12]},
                    {name: "Saman", price1: [13]},
                    {name: "Amal", price1: [10]}];
    int[][][] prices = from var {name, price1} in input
                    group by name
                    select [price1];
    assertEquality([[[11, 21], [13]], [[12]], [[10]]], prices);

    var prices1 = from var {name, price1} in input
                    group by name
                    select [price1];
    assertEquality([[[11, 21], [13]], [[12]], [[10]]], prices1);
}

type Rec record {|
    string name;
    int[] price1;
|};

function testGroupByExpressionAndSelectWithNonGroupingKeys19() {
    Rec[] input = [{name: "Saman", price1: [11, 21]},
                    {name: "Kamal", price1: [12]},
                    {name: "Saman", price1: [13]},
                    {name: "Amal", price1: [10]}];
    int[][][] prices = from var {name, price1} in input
                    group by name
                    select [price1];
    assertEquality([[[11, 21], [13]], [[12]], [[10]]], prices);

    var prices1 = from var {name, price1} in input
                    group by name
                    select [price1];
    assertEquality([[[11, 21], [13]], [[12]], [[10]]], prices1);
}

// group by <var def>, select <expr with non grouping keys>, lhs has the type
function testGroupByVarDefsAndSelectWithNonGroupingKeys1() {
    var input = [{name: "Saman", price: 11}, {name: "Saman", price: 12}, {name: "Kamal", price: 11}];
    var prices = from var {name, price} in input
                        group by string n = name
                        select [price]; // @output [[11, 12], [11]]
    assertEquality([[11, 12], [11]], prices);
}

function testGroupByVarDefsAndSelectWithNonGroupingKeys2() {
    var input = [{name: "Saman", price1: 11, price2: 11},
                    {name: "Saman", price1: 11, price2: 12},
                    {name: "Kamal", price1: 10, price2: 13},
                    {name: "Kamal", price1: 10, price2: 12},
                    {name: "Kamal", price1: 10, price2: 9}];
    var names = from var {name, price1, price2} in input
                    group by int n = price1 + price2
                    select [name]; // @output [["Saman", "Kamal"], ["Saman", "Kamal"], ["Kamal"]]
    assertEquality([["Saman", "Kamal"], ["Saman", "Kamal"], ["Kamal"]], names);
}

function testGroupByVarDefsAndSelectWithNonGroupingKeys3() {
    var input = [{name: "Saman", price1: 11, price2: 11},
                    {name: "Saman", price1: 11, price2: 12},
                    {name: "Kamal", price1: 10, price2: 13},
                    {name: "Kamal", price1: 10, price2: 12},
                    {name: "Kamal", price1: 10, price2: 9}];
    var res = from var {name, price1, price2} in input
                group by int n = price1 + price2
                select {name: [name], price1: [price1], price2: [price2]};
                // @output [{name: [Saman, Kamal], price1: [11, 10], price2: [11, 12]},
                //          {name: [Saman, Kamal], price1: [11, 10], price2: [12, 13]},
                //          {name: [Kamal], price1: [10], price2: [9]}]
    assertEquality([{name: ["Saman", "Kamal"], price1: [11, 10], price2: [11, 12]},
                    {name: ["Saman", "Kamal"], price1: [11, 10], price2: [12, 13]},
                    {name: ["Kamal"], price1: [10], price2: [9]}], res);
}

function testGroupByVarDefsAndSelectWithNonGroupingKeys4() {
    var input = [{name: "Saman", price: 11}, {name: "Saman", price: 12}, {name: "Kamal", price: 11}];
    int[][] prices = from var {name, price} in input
                        group by string n = name
                        select [price]; // @output [[11, 12], [11]]
    assertEquality([[11, 12], [11]], prices);
    prices = from var {name, price} in input
                group by string _ = name
                select [price]; // @output [[11, 12], [11]]
    assertEquality([[11, 12], [11]], prices);
    prices = from var {name, price} in input
                group by var _ = name
                select [price]; // @output [[11, 12], [11]]
    assertEquality([[11, 12], [11]], prices);
    string[][] names = from var {name, price} in input
                        group by string n = name
                        select [name]; // @output [["Saman", "Saman"], [Kamal]]
    assertEquality([["Saman", "Saman"], ["Kamal"]] , names);
}

function testGroupByVarDefsAndSelectWithNonGroupingKeys5() {
    var input = [{name: "Saman", price1: 11, price2: 11},
                    {name: "Saman", price1: 11, price2: 12},
                    {name: "Kamal", price1: 10, price2: 13},
                    {name: "Kamal", price1: 10, price2: 12},
                    {name: "Kamal", price1: 10, price2: 9}];
    int[][] prices = from var {name, price1, price2} in input
                        group by int n = price1 + price2
                        select [price1]; // @output [[11, 10], [11, 10], [10]]
    assertEquality([[11, 10], [11, 10], [10]], prices);
    string[][] names = from var {name, price1, price2} in input
                        group by int n = price1 + price2
                        select [name]; // @output [[Saman, Kamal], [Saman, Kamal], [Kamal]]
    assertEquality([["Saman", "Kamal"], ["Saman", "Kamal"], ["Kamal"]], names);

    var arr = from var {name, price1, price2} in input
                    group by var _ = true, price1
                    select [name];
    assertEquality([["Saman", "Saman"], ["Kamal", "Kamal", "Kamal"]], arr);
}

function testGroupByVarDefsAndSelectWithNonGroupingKeys6() {
    var input = [{name: "Saman", price1: 11, price2: 11}, // 22
                    {name: "Saman", price1: 11, price2: 12}, // 23
                    {name: "Kamal", price1: 10, price2: 13}, // 23
                    {name: "Kamal", price1: 10, price2: 12}, // 22
                    {name: "Kamal", price1: 10, price2: 9}]; // 19
    record {string[] name; int[] price1; int[] price2;}[] res =
                        from var {name, price1, price2} in input
                        group by int n = price1 + price2
                        select {name: [name], price1: [price1], price2: [price2]};
                        // @output [{name: [Saman, Kamal], price1: [11, 10], price2: [11, 12]},
                        //          {name: [Saman, Kamal], price1: [11, 10], price2: [12, 13]},
                        //          {name: [Kamal], price1: [10], price2: [9]}]
    assertEquality([{name: ["Saman", "Kamal"], price1: [11, 10], price2: [11, 12]},
                    {name: ["Saman", "Kamal"], price1: [11, 10], price2: [12, 13]},
                    {name: ["Kamal"], price1: [10], price2: [9]}], res);
}

function testGroupByVarDefsAndSelectWithNonGroupingKeys7() {
    var input = [{name: "Saman", price1: 11, price2: 11},
                    {name: "Saman", price1: 11, price2: 12},
                    {name: "Kamal", price1: 10, price2: 13},
                    {name: "Kamal", price1: 10, price2: 12},
                    {name: "Kamal", price1: 10, price2: 9},
                    {name: "Amal", price1: 10, price2: 13}];
    [int[], int[]][] res = from var {name, price1, price2} in input
                            group by int n1 = price1 + price2, int n2 = price1 - price2
                            select [[price1], [price2]];
                            // @output [[[11], [11]], [[11], [12]], [[10, 10], [13, 13]], [[10], [12]], [[10], [9]]]
    assertEquality([[[11], [11]], [[11], [12]], [[10, 10], [13, 13]], [[10], [12]], [[10], [9]]], res);

    var res1 = from var {name, price1, price2} in input
                group by var x = price1 + price2
                select [name];
    assertEquality([["Saman", "Kamal"], ["Saman", "Kamal", "Amal"], ["Kamal"]], res1);
}

function testGroupByVarDefsAndSelectWithNonGroupingKeys8() {
    record {|string town; record {|string name; float distance;|}[] hotels;|}[] input =  [
                                {town: "Colombo2", hotels: [{name: "HotelA", distance: 2}, {name: "HotelB", distance: 0.8}]},
                                {town: "Colombo3", hotels: [{name: "HotelA", distance: 2}, {name: "HotelB", distance: 0.8}]}];
    [string...][] towns = from var {town, hotels} in input
                            group by hotels
                            select [town]; // @output [Colombo2, Colombo3]
    assertEquality([["Colombo2", "Colombo3"]], towns);
}

function testGroupByVarDefsAndSelectWithNonGroupingKeys9() {
    var input = [{name: "Saman", price1: 11, price2: 11},
                    {name: "Saman", price1: 11, price2: 12},
                    {name: "Kamal", price1: 10, price2: 13},
                    {name: "Kamal", price1: 10, price2: 12},
                    {name: "Kamal", price1: 10, price2: 9},
                    {name: "Amal", price1: 10, price2: 13}];
    var xx = from var item in input
                group by string name = item.name
                select [item];
    assertEquality([[{"name":"Saman", "price1":11, "price2":11}, {"name":"Saman", "price1":11, "price2":12}],
    [{"name":"Kamal", "price1":10, "price2":13}, {"name":"Kamal", "price1":10, "price2":12}, {"name":"Kamal", "price1":10, "price2":9}],
    [{"name":"Amal", "price1":10, "price2":13}]], xx);

    var yy = from var item in input
                let var p1 = item.price1
                let var p2 = item.price2
                group by string name = item.name
                select [p1];
    assertEquality([[11, 11], [10, 10, 10], [10]], yy);

    var zz = from var item in input
                let var p1 = item.price1
                let var p2 = item.price2
                group by string name = item.name
                select [[p1], [p2]];
    assertEquality([[[11, 11], [11, 12]], [[10, 10, 10], [13, 12, 9]], [[10], [13]]], zz);

    var x = from var item in input
                let var p1 = item.price1
                group by string name = item.name, var p2 = item.price2
                select [p1];
    assertEquality([[11], [11], [10], [10], [10], [10]], x);
}

function testGroupByVarDefsAndSelectWithNonGroupingKeysWhereClause1() {
    var input = [{name: "Saman", price1: 11, price2: 11},
                    {name: "Saman", price1: 11, price2: 12},
                    {name: "Kamal", price1: 10, price2: 13},
                    {name: "Kamal", price1: 10, price2: 12},
                    {name: "Kamal", price1: 10, price2: 9},
                    {name: "Amal", price1: 10, price2: 13}];
    [int[], int[]][] res = from var {name, price1, price2} in input
                        group by int n1 = price1 + price2, int n2 = price1 - price2
                        where n1 == 22
                        select [[price1], [price2]];
                        // @output [[[11], [11]], [[10], [12]]]
    assertEquality([[[11], [11]], [[10], [12]]], res);
}

function testGroupByVarDefsAndSelectWithNonGroupingKeysWhereClause2() {
    var input = [{name: "Saman", price1: 11, price2: 11},
                    {name: "Saman", price1: 11, price2: 12},
                    {name: "Kamal", price1: 10, price2: 13},
                    {name: "Kamal", price1: 10, price2: 12},
                    {name: "Kamal", price1: 10, price2: 9},
                    {name: "Amal", price1: 10, price2: 13}];
    [int[], int[]][] res = from var {name, price1, price2} in input
                        where price1 + price2 > 22
                        group by int n1 = price1 + price2, int n2 = price1 - price2
                        select [[price1], [price2]];
                        // @output [[[11], [12]], [[10, 10], [13, 13]]]
    assertEquality([[[11], [12]], [[10, 10], [13, 13]]], res);
}

function testGroupByVarDefsAndSelectWithNonGroupingKeysWhereClause3() {
    var input = [{name: "Saman", price1: 11, price2: 11},
                    {name: "Saman", price1: 11, price2: 12},
                    {name: "Kamal", price1: 10, price2: 13},
                    {name: "Kamal", price1: 10, price2: 12},
                    {name: "Kamal", price1: 10, price2: 9},
                    {name: "Amal", price1: 10, price2: 13}];
    string[][] res = from var {name, price1, price2} in input
                        where price1 + price2 > 22
                        group by int n1 = price1 + price2, int n2 = price1 - price2
                        select [name];
                        // @output [[Saman], [Kamal, Amal]]
    assertEquality([["Saman"], ["Kamal", "Amal"]], res);
}

// Enable after https://github.com/ballerina-platform/ballerina-lang/issues/40242
// function testGroupbyVarDefsAndSelectWithNonGroupingKeysFromClause4() {
//     var input = [{name: "Saman", price1: 11, price2: 11},
//                     {name: "Saman", price1: 11, price2: 12},
//                     {name: "Kamal", price1: 10, price2: 13},
//                     {name: "Kamal", price1: 10, price2: 12},
//                     {name: "Kamal", price1: 10, price2: 9},
//                     {name: "Amal", price1: 10, price2: 13}];
//     int[][][] prices = from var {name, price1, price2} in input
//                         group by string n = name
//                         select from var {price1: p1, price2: p2} in input
//                                 select [[price1], [price2]];
//                         assertEquality([
//                         [[11, 11], [11, 12]], [[11, 11], [11, 12]], [[11, 11], [11, 12]], [[11, 11], [11, 12]], [[11, 11], [11, 12]], [[11, 11], [11, 12]],
//                         [[10, 10, 10], [13, 12, 9]], [[10, 10, 10], [13, 12, 9]], [[10, 10, 10], [13, 12, 9]], [[10, 10, 10], [13, 12, 9]], [[10, 10, 10], [13, 12, 9]], [[10, 10, 10], [13, 12, 9]]
//                         [[10], [13]], [[10], [13]], [[10], [13]], [[10], [13]], [[10], [13]], [[10], [13]],
//                         ], res);
// }

// function testGroupbyVarDefsAndSelectWithNonGroupingKeysFromClause5() {
//     var input = [{name: "Saman", price1: 11, price2: 11},
//                     {name: "Saman", price1: 11, price2: 12},
//                     {name: "Kamal", price1: 10, price2: 13},
//                     {name: "Kamal", price1: 10, price2: 12},
//                     {name: "Kamal", price1: 10, price2: 9},
//                     {name: "Amal", price1: 10, price2: 13}];
//     int[][] prices = from var {name, price1, price2} in input
//                         group by string n = name
//                         select from var p1 in [price1]
//                                 select p1;
//                         // @output
//                         // [[11, 11], [10, 10, 10], [10]]
// }

function testGroupByExpressionWithStreamOutput() {
    var input = [{name: "Saman", price1: 11, price2: 11},
                    {name: "Saman", price1: 15, price2: 12},
                    {name: "Kamal", price1: 10, price2: 13},
                    {name: "Kamal", price1: 9, price2: 12},
                    {name: "Kamal", price1: 13, price2: 9},
                    {name: "Amal", price1: 30, price2: 13}];
    var res1 = stream from var {name, price1, price2} in input
                    group by name
                    select [price1];
    record {| int[] value; |}|error? v = res1.next();
    int[][] output = [];
    while (v is record {| int[] value; |}) {
        output.push(v.value);
        v = res1.next();
    }
    assertEquality([[11, 15], [10, 9, 13], [30]], output);     
    stream<int[]> res2 = stream from var {name, price1, price2} in input
                    group by name
                    select [price1];
    v = res2.next();
    output = [];
    while (v is record {| int[] value; |}) {
        output.push(v.value);
        v = res2.next();
    }
    assertEquality([[11, 15], [10, 9, 13], [30]], output);  
}

function testGroupByExpressionWithStringOutput1() {
    var input = [{name: "Saman", price1: 11, price2: 11},
                    {name: "Saman", price1: 15, price2: 12},
                    {name: "Kamal", price1: 10, price2: 13},
                    {name: "Kamal", price1: 9, price2: 12},
                    {name: "Kamal", price1: 13, price2: 9},
                    {name: "Amal", price1: 30, price2: 13}];
    string res = from var {name, price1, price2} in input
                    group by name
                    select name;
    assertEquality("SamanKamalAmal", res);
}

function testGroupByExpressionWithTableOutput() {
    var input = [{name: "Saman", price1: 11, price2: 11},
                    {name: "Saman", price1: 15, price2: 12},
                    {name: "Kamal", price1: 10, price2: 13},
                    {name: "Kamal", price1: 9, price2: 12},
                    {name: "Kamal", price1: 13, price2: 9},
                    {name: "Amal", price1: 30, price2: 13}];
    var res1 = table key(name) from var {name, price1, price2} in input
                                    group by name
                                    select {name: name, prices: [price1]};
    assertEquality(res1, table key(name) [
        {name: "Saman", prices: [11, 15]},
        {name: "Kamal", prices: [10, 9, 13]},
        {name: "Amal", prices: [30]}
    ]);
    table<record {|readonly string name; int[] prices;|}> key(name) res2 = table key(name) from var {name, price1, price2} in input
                                                                                        group by name
                                                                                        select {name: name, prices: [price1]};
    assertEquality(res2, table key(name) [
        {name: "Saman", prices: [11, 15]},
        {name: "Kamal", prices: [10, 9, 13]},
        {name: "Amal", prices: [30]}
    ]);
}

function testGroupByExpressionWithMapOutput() {
    var input = [{name: "Saman", price1: 11, price2: 11},
                    {name: "Saman", price1: 15, price2: 12},
                    {name: "Kamal", price1: 10, price2: 13},
                    {name: "Kamal", price1: 9, price2: 12},
                    {name: "Kamal", price1: 13, price2: 9},
                    {name: "Amal", price1: 30, price2: 13}];
    var res1 = map from var {name, price1, price2} in input
                                    group by name
                                    select [name, [price1]];
    assertEquality(res1, {"Saman": [11, 15], "Kamal": [10, 9, 13], "Amal": [30]});
    map<int[]> res2 = map from var {name, price1, price2} in input
                            group by name
                            select [name, [price1]];
    assertEquality(res2, {"Saman": [11, 15], "Kamal": [10, 9, 13], "Amal": [30]});
}

type INTARR int[];
type INTARRARR INTARR[];

function testGroupByWithDoClause() {
    var input = [{name: "Saman", price1: 11, price2: 12}, 
                    {name: "Saman", price1: 13, price2: 14}, 
                    {name: "Kamal", price1: 15, price2: 16}, 
                    {name: "Kamal", price1: 17, price2: 18}, 
                    {name: "Saman", price1: 19, price2: 20}];
    int[] lengths = [];
    _ = from var {name, price1, price2} in input
                group by name 
                do {
                    lengths.push(array:length([price1]) + array:length([price2]));
                };
    assertEquality([6, 4], lengths);

    lengths = [];
    _ = from var {name, price1, price2} in input
                group by name 
                do {
                    int x = [price1].length() + [price2].length();
                    lengths.push(x);
                };
    assertEquality([6, 4], lengths);

    lengths = [];
    int x = 0;
    _ = from var {name, price1, price2} in input
                group by name 
                do {
                    x = [price1].length() + [price2].length();
                    lengths.push(x);
                };
    assertEquality([6, 4], lengths);

    string[] names = [];
    _ = from var {name, price1, price2} in input
                group by name 
                do {
                    names.push(name);
                }; 
    assertEquality(["Saman", "Kamal"], names);

// Check after https://github.com/ballerina-platform/ballerina-lang/issues/40181
//     input = [{name: "Saman", price1: 11, price2: 12}, 
//                 {name: "Saman", price1: 13, price2: 14}, 
//                 {name: "Kamal", price1: 15, price2: 16}, 
//                 {name: "Kamal", price1: 17, price2: 18}, 
//                 {name: "Saman", price1: 19, price2: 20}];
//     int[] prices = [];
//     _ = from var {name, price1, price2} in input
//                 group by name // name : Saman, price1 : [11, 13, 19], price2 : [12, 14, 20]
//                 do {
//                     foreach int p in [price1] {
//                         prices.push(p);
//                     }
//                 };
//     assertEquality([11, 13, 15, 17, 19], prices);

    input = [{name: "Saman", price1: 11, price2: 12}, 
                {name: "Saman", price1: 13, price2: 14}, 
                {name: "Kamal", price1: 25, price2: 16}, 
                {name: "Kamal", price1: 27, price2: 18}, 
                {name: "Saman", price1: 19, price2: 20}];
    boolean[] res = [];
    _ = from var {name, price1, price2} in input
                group by name // name : Saman, price1 : [11, 13, 19], price2 : [12, 14, 20]
                do {
                    boolean b = [price1].some(someFunc);
                    res.push(b);
                };
    assertEquality([false, true], res);

    int[] arr = [];
    _ = from var {name, price1, price2} in input
                group by name // name : Saman, price1 : [11, 13, 19], price2 : [12, 14, 20]
                do {
                    [price1].forEach(function (int i) {
                        arr.push(i);
                    });
                };
    assertEquality([11, 13, 19, 25, 27], arr);

    // This is working in the latest version
    // _ = from var {name, price1, price2} in input
    //             group by name // name : Saman, price1 : [11, 13, 19], price2 : [12, 14, 20]
    //             do {
    //                 int[] p = from var x in [price1]
    //                             select x;
    //                 io:println(p);
    //             };

    // int[] arr = [];
    // _ = from var {name, price1, price2} in input
    //             group by name // name : Saman, price1 : [11, 13, 19], price2 : [12, 14, 20]
    //             do {
    //                 from var x in [price1]
    //                     do {
    //                         arr.push(x + [price2].length());
    //                     };
    //             };
    // io:println(arr); 

    int[][] arr1 = [];
    _ = from var {name, price1, price2} in input
            group by name
            let var p = {prices: [price1]}
            do {
                int[] prices;
                {prices} = p;
                arr1.push(prices);
            };
    assertEquality([[11, 13, 19], [25, 27]], arr1);

    arr1 = [];
    _ = from var {name, price1, price2} in input
            group by name 
            do {
                if ([price1].length() > 0) {
                    arr1.push([price1]);
                }
            };    
    assertEquality([[11, 13, 19], [25, 27]], arr1);

    arr1 = [];
    _ = from var {name, price1, price2} in input
            group by name 
            do {
                arr1.push([price1]);
            };    
    assertEquality([[11, 13, 19], [25, 27]], arr1);

    // Enable after fixing https://github.com/ballerina-platform/ballerina-lang/issues/40200
    // _ = from var {name, price1, price2} in input
    //         group by name 
    //         do {
    //             match [price1] {
    //                 [...var a] => {
    //                     io:println("a");
    //                 }
    //             }
    //         };
    arr = [];
    _ = from var {name, price1, price2} in input
            group by name
            do {
                while [price1].length() < 0 {
                    arr.push(100);
                }
            };
    assertEquality([], arr);    

    assertEquality([11, 13, 19], foo1());
    assertEquality([11, 13, 19], foo2());

    arr1 = [];
    _ = from var {name, price1, price2} in input
            group by name
            do {
                int[] xx = [price2];
                arr1.push(xx);
            };
    assertEquality([[12, 14, 20], [16, 18]], arr1);

    INTARRARR arr2 = [];
    _ = from var {name, price1, price2} in input
            group by name
            do {
                int[] xx = [price2];
                arr2.push(xx);
            };
    assertEquality([[12, 14, 20], [16, 18]], arr2);

    arr1 = [];
    _ = from var {name, price1, price2} in input
            group by name
            do {
                [int...] xx = [price2];
                arr1.push(xx);
            };
    assertEquality([[12, 14, 20], [16, 18]], arr1);

    arr = [];
    _ = from var {name, price1, price2} in input
            group by name
            do {
                [int...] xx = [price2];
                arr.push(xx[0]);
            };
    assertEquality([12, 16], arr);

    arr = [];
    _ = from var {name, price1, price2} in input
            group by name
            do {
                arr.push([price2][0]);
            };
    assertEquality([12, 16], arr);

    // Check after https://github.com/ballerina-platform/ballerina-lang/issues/40216
    // Rec[] input = [{name: "Saman", price1: [11, 12]}, 
    //                 {name: "Saman", price1: [19, 20]}];
    // int[] arr = [];
    // _ = from var {name, price1} in input
    //         group by name
    //         do {
    //             function () returns [int...] func = function () returns [int...] => [...price1];
    //         };

    arr1 = [];
    _ = from var {name, price1, price2} in input
            group by name // name : Saman, price1 : [11, 13, 19], price2 : [12, 14, 20]
            do {
                record {| int[] prices; |} r = {prices: [price1]};
                arr1.push(r.prices);
            };
    assertEquality([[11, 13, 19], [25, 27]], arr1);

    arr = [];
    _ = from var {name, price1, price2} in input
            group by name
            do {
                int i = 0;
                i += [price1].length();
                arr.push(i);
            };
    assertEquality([3, 2], arr);

    // Check after https://github.com/ballerina-platform/ballerina-lang/issues/40228
    // _ = from var {name, price1, price2} in input
            // group by name
    //         do {
    //             var obj = object {
    //                 [int...] p1 = [price1];
    //             };
    //         }; 

    // Check after https://github.com/ballerina-platform/ballerina-lang/issues/40229
    // _ = from var {name, price1, price2} in input
    //         group by name
    //         do {
    //             _ = let var p1 = [price1] in p1;
    //         };   

    arr1 = [];
    _ = from var item in input
            group by var n = item.name
            let int[] ar = []
            do {
                foreach var i in [item] {
                    ar.push(i.price1);
                }
                arr1.push(ar);
            };
    assertEquality([[11, 13, 19], [25, 27]], arr1);

    arr1 = [];
    _ = from var item in input
            group by var n = item.name
            do {
                arr1.push(foo3(...[item]));
            };
    assertEquality([[11, 13, 19], [25, 27]], arr1);
}

function foo1() returns int[] {
    var input = [{name: "Saman", price1: 11, price2: 12}, 
                    {name: "Saman", price1: 13, price2: 14}, 
                    {name: "Kamal", price1: 25, price2: 16}, 
                    {name: "Kamal", price1: 27, price2: 18}, 
                    {name: "Saman", price1: 19, price2: 20}];
    int[] arr = [];
    _ = from var {name, price1, price2} in input
                group by name
                do {
                    return [price1];
                };  
    return [];  
}

function foo2() returns [int...] {
    var input = [{name: "Saman", price1: 11, price2: 12}, 
                    {name: "Saman", price1: 13, price2: 14}, 
                    {name: "Kamal", price1: 25, price2: 16}, 
                    {name: "Kamal", price1: 27, price2: 18}, 
                    {name: "Saman", price1: 19, price2: 20}];
    int[] arr = [];
    _ = from var {name, price1, price2} in input
                group by name
                do {
                    return [price1];
                };  
    return [];  
}

type Rec1 record {|
    string name;
    int price1;
    int price2;
|};

function foo3(Rec1... recs) returns int[] {
    int[] arr = [];
    foreach var item in recs {
        arr.push(item.price1);
    }
    return arr;
}

function someFunc(int i) returns boolean {
    return i > 20;
}

function testMultipleGroupBy() {
    var input = [{name: "Saman", price1: 11, price2: 11},
                    {name: "Saman", price1: 11, price2: 12},
                    {name: "Kamal", price1: 10, price2: 13},
                    {name: "Kamal", price1: 10, price2: 12},
                    {name: "Kamal", price1: 10, price2: 9},
                    {name: "Amal", price1: 10, price2: 13}];

    var res1 = from var {name, price1, price2} in input
              group by name
              let var minPrice2 = int:min(200, price2)
              select from var x in [price1]
                        let int y = x + minPrice2
                        group by var _ = true
                        select [y];
    assertEquality([[[22, 22]], [[19, 19, 19]], [[23]]], res1);

    var res2 = from var {name, price1, price2} in input
              group by name
              let var minPrice2 = int:min(200, price2)
              select (from var x in [price1]
                        let int y = x + minPrice2
                        group by var _ = true
                        select [y])[0];
    assertEquality([[22, 22], [19, 19, 19], [23]], res2);

    var res3 = from var {name, price1, price2} in input
              group by name
              let var minPrice2 = int:min(200, price2)
              let var zz = from var x in [price1] let int y = x + minPrice2 group by var _ = true select [y]
              select zz;
    assertEquality([[[22, 22]], [[19, 19, 19]], [[23]]], res3);

    var res4 = from var {name, price1, price2} in input
              group by name
              let var minPrice2 = int:min(200, price2)
              let var zz = (from var x in [price1] let int y = x + minPrice2 group by var _ = true select [y])[0]
              select zz;
    assertEquality([[22, 22], [19, 19, 19], [23]], res4);

    var res5 = from var {name, price1, price2} in input
                group by var xx = (from var x in input group by name select int:sum(price1))
                select [name];
    assertEquality([["Saman", "Saman"], ["Kamal", "Kamal", "Kamal", "Amal"]], res5);

    var res6 = from var {name, price1, price2} in input
                group by var xx = (from var x in input group by var n = x.name select int:sum(price1))
                select [name];
    assertEquality([["Saman", "Saman"], ["Kamal", "Kamal", "Kamal", "Amal"]], res6);

    var res7 = from var {name, price1, price2} in input
                group by var xx = (from var {name: n, price1: p1, price2: p2} in input group by n select sum(p1))
                select [name];
    assertEquality([["Saman", "Saman", "Kamal", "Kamal", "Kamal", "Amal"]], res7);
}

function testOptionalFieldsInInput() {
    var input = [{name: "Saman", price1: 11, price2: 11},
                    {name: "Saman", price1: 11, price2: 12},
                    {name: "Kamal", price1: 10, price2: 13},
                    {name: "Kamal", price1: 10, price2: 12},
                    {name: "Kamal", price1: 10, price2: 9},
                    {name: "Amal", price2: 13}];

    var res1 = from record {|string name; int price1?; int price2;|} rec in input
                group by var n = rec.name
                select n;
    assertEquality(["Saman", "Kamal", "Amal"], res1);

    var res2 = from var rec in input
                group by var n = rec.name
                select n;
    assertEquality(["Saman", "Kamal", "Amal"], res2);
}

function testMultipleGroupByInSameQuery() {
    var input1 = [{name: "Saman", price1: 11, price2: 11},
                    {name: "Saman", price1: 11, price2: 12},
                    {name: "Kamal", price1: 10, price2: 13},
                    {name: "Kamal", price1: 10, price2: 12},
                    {name: "Kamal", price1: 10, price2: 9},
                    {name: "Amal", price1: 11, price2: 13},
                    {name: "Amal", price1: 11, price2: 15}];
    
    var x1 = from var {name, price1, price2} in input1
                group by name
                group by var p1 = [price1]
                select [name];
    assertEquality([["Saman", "Amal"], ["Kamal"]], x1);

    var x2 = from var {name, price1, price2} in input1
                group by price1
                group by price1
                select price1;
    assertEquality([11, 10], x2);

    var x3 = from var {name, price1, price2} in input1
                group by price1
                let var n = [name]
                group by price1
                select [n];
    assertEquality([[["Saman", "Saman", "Amal", "Amal"]], [["Kamal", "Kamal", "Kamal"]]], x3);

    var input2 = [{name: "Saman", price1: 11, price2: 11},
                    {name: "Saman", price1: 11, price2: 12},
                    {name: "Kamal", price1: 10, price2: 11},
                    {name: "Kamal", price1: 10, price2: 12},
                    {name: "Amal", price1: 12, price2: 13},
                    {name: "Amal", price1: 12, price2: 15}];    

    var x4 = from var {name, price1, price2} in input2
                group by price1
                let var n = [name]
                group by var p2 = [price2]
                select [n];
    assertEquality([[["Saman", "Saman"], ["Kamal", "Kamal"]], [["Amal", "Amal"]]], x4);

    var x5 = from var {name, price1, price2} in input2
                group by price1
                let var n1 = [name]
                group by var p2 = [price2]
                let var n2 = [n1]
                group by p2
                select [n2];
    assertEquality([[[["Saman", "Saman"], ["Kamal", "Kamal"]]], [[["Amal", "Amal"]]]], x5);

    var x6 = from var {name, price1, price2} in input2
                group by price1
                let var n = [name]
                group by n
                select n;
    assertEquality([["Saman", "Saman"], ["Kamal", "Kamal"], ["Amal", "Amal"]], x6);

    var input3 = [{name: "Saman", price1: 11, price2: 12},
                    {name: "Saman", price1: 11, price2: 12},
                    {name: "Kamal", price1: 11, price2: 12},
                    {name: "Kamal", price1: 10, price2: 12},
                    {name: "Amal", price1: 12, price2: 13},
                    {name: "Amal", price1: 12, price2: 15}];   

    var x7 = from var {name, price1, price2} in input3
                group by price1, price2
                let var n = [name]
                group by var _ = price1 + price2
                select [n];
    assertEquality([[["Saman", "Saman", "Kamal"]], [["Kamal"]], [["Amal"]], [["Amal"]]], x7);    

    var x8 = from var {name, price1, price2} in input3
                group by price1, price2
                let var s = [name]
                group by var _ = from var {name: n, price1: p1, price2: p2} in input3 group by var p = p1 + p2 select p
                select [s];
    assertEquality([[["Saman", "Saman", "Kamal"], ["Kamal"], ["Amal"], ["Amal"]]], x8); 

    var x9 = from var {name, price1, price2} in input3
                group by price1, price2
                let var s = [name]
                group by var _ = s.length()
                select [s];
    assertEquality([[["Saman", "Saman", "Kamal"]], [["Kamal"], ["Amal"], ["Amal"]]], x9); 

    var x10 = from var {name, price1, price2} in input3
                group by price1, price2
                let var s = [name]
                group by var l = s.length()
                select l;
    assertEquality([3, 1], x10); 
}

function testMultipleFromClauses() {
    var input = [{name: "Saman", price1: 11, price2: 12},
                    {name: "Saman", price1: 11, price2: 12},
                    {name: "Kamal", price1: 11, price2: 12},
                    {name: "Kamal", price1: 10, price2: 12},
                    {name: "Amal", price1: 12, price2: 13},
                    {name: "Amal", price1: 12, price2: 15}];
    var x1 = from var {name, price1, price2} in input
                group by name
                let var x = from var p in [price1] select p
                select x;
    assertEquality([[11, 11], [11, 10], [12, 12]], x1);

    var x2 = from var {name, price1, price2} in input
                group by name
                let var x = (from var p in [price1] select p).length()
                select x;
    assertEquality([2, 2, 2], x2);

    var x3 = from var {name, price1, price2} in input
                group by name
                let var x = (from var p in [price1] select p).length() + (from var p in [price2] select p).length()
                select x;
    assertEquality([4, 4, 4], x3);
}

type RecOpt record {|
    string name;
    int price1;
    int price2?;
|};

function testOptionalFieldInput() {
    RecOpt[] input = [{name: "Saman", price1: 11, price2: 11},
                    {name: "Saman", price1: 15, price2: 12},
                    {name: "Kamal", price1: 10, price2: 13},
                    {name: "Kamal", price1: 9, price2: 12},
                    {name: "Kamal", price1: 13, price2: 9},
                    {name: "Amal", price1: 14},
                    {name: "Amali", price1: 14}];

    var x1 = from var {name, price1, price2} in input
                group by price2
                select [name];
    assertEquality([["Saman"], ["Saman", "Kamal"], ["Kamal"], ["Kamal"], ["Amal", "Amali"]], x1);

    var x2 = from var {name, price1, price2} in input
                group by price2
                select price2;
    assertEquality([11, 12, 13, 9, null], x2);

    var x3 = from var {name, price1, price2} in input
                group by name
                select [price2];
    assertEquality([[11, 12], [13, 12, 9], [], []], x3);
    
    var x4 = from var {name, price1, price2} in input
                group by name
                select [price2].length();
    assertEquality([2, 3, 0, 0], x4);    

    var x5 = from var {name: n, price1: p1, price2: p2} in input
                group by n
                select [p2].length();
    assertEquality([2, 3, 0, 0], x5);
}

function assertEquality(anydata expected, anydata actual) {
    if expected == actual {
        return;
    }
    panic error("expected '" + expected.toString() + "', found '" + actual.toString() + "'");
}

// TODO: Add test cases readonly types
// TODO: Add tests to empty groups
<<<<<<< HEAD
// TODO: 2nd from clause uses seq vars of first from clause
// TODO: multiple grouping keys
// TODO: string langlib function tests ex: join
// TODO: tests with multiple group by
// TODO:                 group by name
                // group by var x = [price]
// TODO:                 group by name
                // let var x = [price]
                // group by var y = x[0]
// TODO: use a client
// TODO: optional fiels in input
// TODO: from var {name: namex, price1, price2} group by namex
=======
>>>>>>> 92b14147

// from var {name, maths, science} in input
// group by name
// select {name: name, maths: avg:(maths), science: avg:(science)}
// TODO: xml langlib function<|MERGE_RESOLUTION|>--- conflicted
+++ resolved
@@ -2008,7 +2008,7 @@
                     {name: "Kamal", price1: 10, price2: 9},
                     {name: "Amal", price1: 11, price2: 13},
                     {name: "Amal", price1: 11, price2: 15}];
-    
+
     var x1 = from var {name, price1, price2} in input1
                 group by name
                 group by var p1 = [price1]
@@ -2033,7 +2033,7 @@
                     {name: "Kamal", price1: 10, price2: 11},
                     {name: "Kamal", price1: 10, price2: 12},
                     {name: "Amal", price1: 12, price2: 13},
-                    {name: "Amal", price1: 12, price2: 15}];    
+                    {name: "Amal", price1: 12, price2: 15}];
 
     var x4 = from var {name, price1, price2} in input2
                 group by price1
@@ -2063,35 +2063,35 @@
                     {name: "Kamal", price1: 11, price2: 12},
                     {name: "Kamal", price1: 10, price2: 12},
                     {name: "Amal", price1: 12, price2: 13},
-                    {name: "Amal", price1: 12, price2: 15}];   
+                    {name: "Amal", price1: 12, price2: 15}];
 
     var x7 = from var {name, price1, price2} in input3
                 group by price1, price2
                 let var n = [name]
                 group by var _ = price1 + price2
                 select [n];
-    assertEquality([[["Saman", "Saman", "Kamal"]], [["Kamal"]], [["Amal"]], [["Amal"]]], x7);    
+    assertEquality([[["Saman", "Saman", "Kamal"]], [["Kamal"]], [["Amal"]], [["Amal"]]], x7);
 
     var x8 = from var {name, price1, price2} in input3
                 group by price1, price2
                 let var s = [name]
                 group by var _ = from var {name: n, price1: p1, price2: p2} in input3 group by var p = p1 + p2 select p
                 select [s];
-    assertEquality([[["Saman", "Saman", "Kamal"], ["Kamal"], ["Amal"], ["Amal"]]], x8); 
+    assertEquality([[["Saman", "Saman", "Kamal"], ["Kamal"], ["Amal"], ["Amal"]]], x8);
 
     var x9 = from var {name, price1, price2} in input3
                 group by price1, price2
                 let var s = [name]
                 group by var _ = s.length()
                 select [s];
-    assertEquality([[["Saman", "Saman", "Kamal"]], [["Kamal"], ["Amal"], ["Amal"]]], x9); 
+    assertEquality([[["Saman", "Saman", "Kamal"]], [["Kamal"], ["Amal"], ["Amal"]]], x9);
 
     var x10 = from var {name, price1, price2} in input3
                 group by price1, price2
                 let var s = [name]
                 group by var l = s.length()
                 select l;
-    assertEquality([3, 1], x10); 
+    assertEquality([3, 1], x10);
 }
 
 function testMultipleFromClauses() {
@@ -2149,11 +2149,11 @@
                 group by name
                 select [price2];
     assertEquality([[11, 12], [13, 12, 9], [], []], x3);
-    
+
     var x4 = from var {name, price1, price2} in input
                 group by name
                 select [price2].length();
-    assertEquality([2, 3, 0, 0], x4);    
+    assertEquality([2, 3, 0, 0], x4);
 
     var x5 = from var {name: n, price1: p1, price2: p2} in input
                 group by n
@@ -2170,7 +2170,6 @@
 
 // TODO: Add test cases readonly types
 // TODO: Add tests to empty groups
-<<<<<<< HEAD
 // TODO: 2nd from clause uses seq vars of first from clause
 // TODO: multiple grouping keys
 // TODO: string langlib function tests ex: join
@@ -2183,9 +2182,9 @@
 // TODO: use a client
 // TODO: optional fiels in input
 // TODO: from var {name: namex, price1, price2} group by namex
-=======
->>>>>>> 92b14147
-
+// TODO: 2nd from clause uses seq vars of first from clause
+// TODO: optional fiels in input
+// TODO: from var {name: namex, price1, price2} group by namex
 // from var {name, maths, science} in input
 // group by name
 // select {name: name, maths: avg:(maths), science: avg:(science)}
