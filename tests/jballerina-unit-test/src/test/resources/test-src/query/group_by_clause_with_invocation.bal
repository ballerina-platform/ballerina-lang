--- conflicted
+++ resolved
@@ -220,7 +220,7 @@
                     {name: "Kamal", price1: 10, price2: 12},
                     {name: "Kamal", price1: 10, price2: 9},
                     {name: "Amal", price1: 30, price2: 13}];
-    
+
     var res = from var {name, price1, price2} in input
                 group by var _ = true
                 select sum(price1);
@@ -276,21 +276,21 @@
                 let var p2 = item.price2
                 group by string name = item.name
                 select sum(p1);
-    assertEquality([22, 30, 10], yy);     
+    assertEquality([22, 30, 10], yy);
 
     int[] arr = from var item in input
                     let var p1 = item.price1
                     let var p2 = item.price2
                     group by string name = item.name
                     select sum(p1) + sum(p1);
-    assertEquality([44, 60, 20], arr); 
+    assertEquality([44, 60, 20], arr);
 
     arr = from var item in input
                 let var p1 = item.price1
                 let var p2 = item.price2
                 group by string name = item.name
                 select sum(p1) + sum(p2);
-    assertEquality([45, 64, 23], arr); 
+    assertEquality([45, 64, 23], arr);
 
     var x = from var item in input
                 let var p1 = item.price1
@@ -748,7 +748,6 @@
     assertEquality([23, 31, 35, 39], x);
 }
 
-<<<<<<< HEAD
 // Fix this after https://github.com/ballerina-platform/ballerina-lang/issues/40325
 // function testLambdaFunction() {
 //     var input = [{name: "Saman", price: 1}, {name: "Amal", price: 2}, {name: "Saman", price: 3}];
@@ -758,7 +757,7 @@
 //                 group by var x = func(price)
 //                 select [x, [price]];
 // }
-=======
+
 function testMultipleGroupBy() {
     var input = [{name: "Saman", price1: 11, price2: 11},
                     {name: "Saman", price1: 11, price2: 12},
@@ -773,7 +772,7 @@
                 select from var x in [price1]
                           let int y = x + minPrice2
                           group by var _ = true
-                          select int:sum(y);   
+                          select int:sum(y);
     assertEquality([[44], [57], [23]], res1);
 
     var res2 = from var {name, price1, price2} in input
@@ -782,21 +781,21 @@
                 select (from var x in [price1]
                           let int y = x + minPrice2
                           group by var _ = true
-                          select sum(y))[0]; 
+                          select sum(y))[0];
     assertEquality([44, 57, 23], res2);
 
     var res3 = from var {name, price1, price2} in input
                 group by name
                 let var minPrice2 = int:min(200, price2)
                 let var zz = from var x in [price1] let int y = x + minPrice2 group by var _ = true select sum(y)
-                select zz; 
+                select zz;
     assertEquality([[44], [57], [23]], res3);
 
     var res4 = from var {name, price1, price2} in input
                 group by name
                 let var minPrice2 = int:min(200, price2)
                 let var zz = (from var x in [price1] let int y = x + minPrice2 group by var _ = true select sum(y))[0]
-                select zz; 
+                select zz;
     assertEquality([44, 57, 23], res4);
 
     var res5 = from var {name, price1, price2} in input
@@ -809,7 +808,6 @@
                 select sum(price1);
     assertEquality([62], res6);
 }
->>>>>>> 384990d3
 
 function assertEquality(anydata expected, anydata actual) {
     if expected == actual {
