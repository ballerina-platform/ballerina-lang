// Copyright (c) 2020 WSO2 Inc. (http://www.wso2.org) All Rights Reserved.
//
// WSO2 Inc. licenses this file to you under the Apache License,
// Version 2.0 (the "License"); you may not use this file except
// in compliance with the License.
// You may obtain a copy of the License at
//
// http://www.apache.org/licenses/LICENSE-2.0
//
// Unless required by applicable law or agreed to in writing,
// software distributed under the License is distributed on an
// "AS IS" BASIS, WITHOUT WARRANTIES OR CONDITIONS OF ANY
// KIND, either express or implied.  See the License for the
// specific language governing permissions and limitations
// under the License.

import ballerina/lang.runtime;

type Person record {|
   string firstName;
   string lastName;
   int age;
|};

type FullName record {|
   string firstName;
   string lastName;
|};

type Department record {|
   string name;
|};

type Employee record {|
   string firstName;
   string lastName;
   string deptAccess;
|};


function testSimpleQueryAction() returns FullName[]{

    Person p1 = {firstName: "Alex", lastName: "George", age: 23};
    Person p2 = {firstName: "Ranjan", lastName: "Fonseka", age: 30};
    Person p3 = {firstName: "John", lastName: "David", age: 33};

    Person[] personList = [p1, p2, p3];
    FullName[] nameList = [];

    error? x =  from var person in personList
            do {
                FullName fullName = {firstName: person.firstName, lastName: person.lastName};
                nameList[nameList.length()] = fullName;
            };

    return nameList;
}

function testSimpleQueryAction2() returns int{

    int[] intList = [1, 2, 3];
    int count = 0;

    error? x = from var value in intList
            do {
                count += value;
            };

    return count;
}

function testSimpleQueryActionWithRecordVariable() returns FullName[]{

    Person p1 = {firstName:"Alex", lastName: "George", age: 23};
    Person p2 = {firstName:"Ranjan", lastName: "Fonseka", age: 30};
    Person p3 = {firstName:"John", lastName: "David", age: 33};

    Person[] personList = [p1, p2, p3];
    FullName[] nameList = [];

    error? x = from var { firstName: nm1, lastName: nm2, age: a } in personList
            do {
                FullName fullName = {firstName: nm1, lastName: nm2};
                nameList[nameList.length()] = fullName;
            };

    return  nameList;
}

function testSimpleSelectQueryWithRecordVariableV2() returns FullName[]{

    Person p1 = {firstName:"Alex", lastName: "George", age: 23};
    Person p2 = {firstName:"Ranjan", lastName: "Fonseka", age: 30};
    Person p3 = {firstName:"John", lastName: "David", age: 33};

    Person[] personList = [p1, p2, p3];
    FullName[] nameList = [];

    error? x = from var { firstName, lastName, age } in personList
            do {
                FullName fullName = {firstName: firstName, lastName: lastName};
                nameList[nameList.length()] = fullName;
            };

    return  nameList;
}

function testSimpleSelectQueryWithLetClause() returns  FullName[] {
    Person p1 = {firstName:"Alex", lastName: "George", age: 23};
    Person p2 = {firstName:"Ranjan", lastName: "Fonseka", age: 30};
    Person p3 = {firstName:"John", lastName: "David", age: 33};

    Person[] personList = [p1, p2, p3];
    FullName[] nameList = [];

    error? x = from var person in personList
            let int twiceAge  = (person.age * 2)
            do {
                if(twiceAge < 50) {
                    FullName fullName = {firstName: person.firstName, lastName: person.lastName};
                    nameList[nameList.length()] = fullName;
                }

            };
    return  nameList;
}

function testSimpleSelectQueryWithWhereClause() returns  FullName[] {
    Person p1 = {firstName:"Alex", lastName: "George", age: 23};
    Person p2 = {firstName:"Ranjan", lastName: "Fonseka", age: 30};
    Person p3 = {firstName:"John", lastName: "David", age: 33};

    Person[] personList = [p1, p2, p3];
    FullName[] nameList = [];

    error? x = from var person in personList
            where (person.age * 2) < 50
            do {
                FullName fullName = {firstName: person.firstName, lastName: person.lastName};
                nameList[nameList.length()] = fullName;
            };
    return  nameList;
}

function testSimpleSelectQueryWithMultipleFromClauses() returns  Employee[] {
    Person p1 = {firstName:"Alex", lastName: "George", age: 23};
    Person p2 = {firstName:"Ranjan", lastName: "Fonseka", age: 30};
    Person p3 = {firstName:"John", lastName: "David", age: 33};

    Department d1 = {name:"HR"};
    Department d2 = {name:"Operations"};

    Person[] personList = [p1, p2, p3];
    Department[] deptList = [d1, d2];
    Employee[] employeeList = [];

    error? x = from var person in personList
            from var dept in deptList
            let string hrDepartment = "Human Resource"
            do {
                if(dept.name == "HR") {
                    Employee employee = {firstName: person.firstName, lastName: person.lastName, deptAccess: hrDepartment};
                    employeeList[employeeList.length()] = employee;
                }
            };
    return  employeeList;
}

function testQueryExpressionIteratingOverXMLInFromInQueryAction() returns float {
    xml<xml:Element> bookstore = xml `<bookstore>
                                          <book category="cooking">
                                              <title lang="en">Everyday Italian</title>
                                              <price>30.00</price>
                                          </book>
                                          <book category="children">
                                              <title lang="en">Harry Potter</title>
                                              <price>29.99</price>
                                          </book>
                                          <book category="web">
                                              <title lang="en">XQuery Kick Start</title>
                                              <price>49.99</price>
                                          </book>
                                          <book category="web" cover="paperback">
                                              <title lang="en">Learning XML</title>
                                              <price>39.95</price>
                                          </book>
                                      </bookstore>`;

    float total = 0;
    error? res = from xml:Element price in bookstore/<book>/**/<price>
              do {
                  var p = price/*;
                  if (p is xml:Text) {
                      var i = float:fromString(p.toString());
                      if (i is float) {
                          total += i;
                      }
                  }
              };
    return total;
}

type Record record {|
    int? i;
    string? j;
|};

function testTypeTestInWhereClause() {
    int?[] v = [1, 2, (), 3];
    int total = 0;
    error? result = from var i in v
                    where i is int
                    do {
                        total += i;
                    };
    assertEquality((), result);
    assertEquality(6, total);

    float[] u = [10.5, 20.5, 30.5];
    float x = 0;
    result = from var i in v
             from float j in u
             where i is int
             do {
                 x += <float>i * j;
             };
    assertEquality((), result);
    assertEquality(369.0, x);

    (string|int)[] w = [10, 20, "A", 40, "B"];
    total = 0;
    result = from var i in v
             from int j in (from var k in w where k is int select k)
             where i is int && j > 10
             do {
                 total += i * j;
             };
    assertEquality((), result);
    assertEquality(360, total);

    total = 0;
    result = from var i in v
             where i is int
             where i is 1|2|3
             do {
                 total += i;
             };
    assertEquality((), result);
    assertEquality(6, total);

    Record r1 = {i: 1, j: ()};
    Record r2 = {i: 1, j: "A"};
    Record r3 = {i: 1, j: "C"};

    Record[] recordList = [r1, r2, r3];
    (string|float)[] y = ["X", 30.5, 40.5, "Y", 10.5, "Z", 20.5];
    x = 0;

    result = from var {i, j} in recordList
             from float k in (from var m in y where m is float select m)
             where i is int
             where j is string
             do {
                 x += <float>i * k;
             };
    assertEquality((), result);
    assertEquality(204.0, x);
}

function testTypeNarrowingVarDefinedWithLet() {
    map<error> errorMap = {};
    error? res1 = from int i in 1 ... 2
        let error|string errorOrStr = getErrorOrString()
        where errorOrStr is error
        do {
            errorMap["1"] = errorOrStr;
        };
    error? er1 = errorMap["1"];
    assertEquality((), res1);
    assertEquality(er1 is error, true);

    error? res2 = from int i in 1 ... 2
            let error|string errorOrStr = getErrorOrString()
            do {
                if (errorOrStr is error) {
                  errorMap["2"] = errorOrStr;
                }
            };
    assertEquality((), res2);
    error? er2 = errorMap["2"];
    assertEquality(er2 is error, true);
}

function getErrorOrString() returns error|string {
    return error("Dummy error");
}

function testWildcardBindingPatternInQueryAction1() {
    int[] x = [1, 2, 3];

    int m = 0;

    error? res = from int _ in x
        do {
            m += 1;
        };

    res = from var _ in x
        do {
            m += 1;
        };

    assertEquality(6, m);
    assertEquality(true, res is ());
}

function testWildcardBindingPatternInQueryAction2() {
    map<boolean> x = {
        a: true,
        b: false
    };

    int m = 0;

    error? res = from boolean _ in x
        do {
            m += 1;
        };

    res = from var _ in x
        do {
            m += 1;
        };

    assertEquality(4, m);
    assertEquality(true, res is ());
}

<<<<<<< HEAD
function testQueryExpWithinQueryAction() returns error? {
    int[][] data = [[1, 2], [2, 3, 4]];
    int sumOfEven = 0;
    check from int[] arr in data
        do {
            int[] evenNumbers = from int i in arr
                where i % 2 == 0
                select i;
            check from int i in evenNumbers
                do {
                    sumOfEven += i;
                };
        };
    assertEquality(8, sumOfEven);
=======
function testQueryActionWithAsyncCalls() returns error? {
    int sum = 0;
    check from var x in [1, 2, 3]
    do {
         runtime:sleep(0.1);
         sum = sum + x;
    };
    assertEquality(sum, 6);
>>>>>>> b81100b6
}

function assertEquality(any|error expected, any|error actual) {
    if expected is anydata && actual is anydata && expected == actual {
        return;
    }

    if expected === actual {
        return;
    }

    string expectedValAsString = expected is error ? expected.toString() : expected.toString();
    string actualValAsString = actual is error ? actual.toString() : actual.toString();
    panic error("expected '" + expectedValAsString + "', found '" + actualValAsString + "'");
}<|MERGE_RESOLUTION|>--- conflicted
+++ resolved
@@ -336,22 +336,6 @@
     assertEquality(true, res is ());
 }
 
-<<<<<<< HEAD
-function testQueryExpWithinQueryAction() returns error? {
-    int[][] data = [[1, 2], [2, 3, 4]];
-    int sumOfEven = 0;
-    check from int[] arr in data
-        do {
-            int[] evenNumbers = from int i in arr
-                where i % 2 == 0
-                select i;
-            check from int i in evenNumbers
-                do {
-                    sumOfEven += i;
-                };
-        };
-    assertEquality(8, sumOfEven);
-=======
 function testQueryActionWithAsyncCalls() returns error? {
     int sum = 0;
     check from var x in [1, 2, 3]
@@ -360,7 +344,22 @@
          sum = sum + x;
     };
     assertEquality(sum, 6);
->>>>>>> b81100b6
+}
+
+function testQueryExpWithinQueryAction() returns error? {
+    int[][] data = [[1, 2], [2, 3, 4]];
+    int sumOfEven = 0;
+    check from int[] arr in data
+        do {
+            int[] evenNumbers = from int i in arr
+                where i % 2 == 0
+                select i;
+            check from int i in evenNumbers
+                do {
+                    sumOfEven += i;
+                };
+        };
+    assertEquality(8, sumOfEven);
 }
 
 function assertEquality(any|error expected, any|error actual) {
