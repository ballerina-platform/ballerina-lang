// Copyright (c) 2020 WSO2 Inc. (http://www.wso2.org) All Rights Reserved.
//
// WSO2 Inc. licenses this file to you under the Apache License,
// Version 2.0 (the "License"); you may not use this file except
// in compliance with the License.
// You may obtain a copy of the License at
//
// http://www.apache.org/licenses/LICENSE-2.0
//
// Unless required by applicable law or agreed to in writing,
// software distributed under the License is distributed on an
// "AS IS" BASIS, WITHOUT WARRANTIES OR CONDITIONS OF ANY
// KIND, either express or implied.  See the License for the
// specific language governing permissions and limitations
// under the License.

// Configurable variable must be initialized
configurable int x;
// Configurable variable cannot be declared with var
configurable var a = 5;
// Configurable variable type must be a subtype of anydata.
configurable object {int a;} b = object {int a = 5;};
// Configurable variable type must be a subtype of readonly.
configurable record {int c;} d = {c:5};

function foo() {
    // Cannot declare configurable variable locally
    configurable int e = 6;
}

configurable () & readonly j2 = ?;

// configurable var not allowed with complex variables
configurable [int, string] [intVar, stringVar] = ?;

// 'final' qualifier not allowed: configurable variables are implicitly final
final configurable string systemAlias = "Ballerina";

// Unsupported configurable types from runtime

type Person record {|
    readonly string name;
|};

type Person1 record {|
    () nilField;
    anydata anydataField;
|};

type Person2 record {|
    int|() unionField;
|};

type Person3 record {|
    ()[] nilArr;
|};

type Person4 record {|
    string name;
    Person1 person;
|};

type Person5 record {|
    () field1;
    () field2;
|};

type Colors "Red" | "Green";

// Unsupported array of table
configurable table<Person> key(name)[] tableArr1 = ?;
configurable (table<Person> key(name) & readonly)[] tableArr2 = ?;

// Unsupported record field
configurable Person1 person1 = ?;
configurable Person2 person2 = ?;
configurable Person3 person3 = ?;
configurable Person4 person4 = ?;
configurable Person5 person5 = ?;

// Unsupported table constraint
configurable table<map<()>> tableVar1 = ?;
configurable table<Person1> tableVar2 = ?;
configurable table<()> tableVar3 = ?;

// Unsupported array constraint
configurable ()[] arrayVar = ?;

// Unsupported map constraint
configurable map<()> & readonly mapVar = ?;

// Unsupported union types
configurable string|() unionVar1 = ?;
configurable () unionVar2 = ?;

// Unsupported tuple type
<<<<<<< HEAD
configurable [int, string, ()] tupleVar = ?;
=======
configurable [int, string, json] tupleVar = ?;

// Unsupported nil type
type Person6 record {|
    () field1;
    string? field2;
|};

configurable () nilVar = ?;
configurable ()[] nilArr = ?;
configurable string? nilUnion = ?;
configurable map<()> nilMap = ?;
configurable Person6 nilRecord1 = ?;
configurable table<map<()>> nilTable = ?;
>>>>>>> 07dc1452
<|MERGE_RESOLUTION|>--- conflicted
+++ resolved
@@ -94,10 +94,7 @@
 configurable () unionVar2 = ?;
 
 // Unsupported tuple type
-<<<<<<< HEAD
 configurable [int, string, ()] tupleVar = ?;
-=======
-configurable [int, string, json] tupleVar = ?;
 
 // Unsupported nil type
 type Person6 record {|
@@ -110,5 +107,4 @@
 configurable string? nilUnion = ?;
 configurable map<()> nilMap = ?;
 configurable Person6 nilRecord1 = ?;
-configurable table<map<()>> nilTable = ?;
->>>>>>> 07dc1452
+configurable table<map<()>> nilTable = ?;