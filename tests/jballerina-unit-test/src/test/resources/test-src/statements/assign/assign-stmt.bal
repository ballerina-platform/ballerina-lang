import ballerina/lang.value;

function testIntAssignStmt(int a) returns int {
    int x;
    x = a;
    return x;
}

function testFloatAssignStmt(float a) returns float {
    float x;
    x = a;
    return x;
}

function testBooleanAssignStmt(boolean a) returns boolean {
    boolean x;
    x = a;
    return x;
}

function testStringAssignStmt(string a) returns string {
    string x;
    x = a;
    return x;
}

function testIntToArrayAssignStmt(int a) returns int {
    int[] arr = [];
    arr[0] = a;
    return arr[0];
}

function testArrayIndexToIntAssignStmt(int[] arr) returns int {
    int a;
    a = arr[0];
    return a;
}

function testMultiReturn() returns [int, string, int] {
    int a;
    string name;
    int b;

    [a, name, b] = testMultiReturnInternal();
    return [a, name, b];
}

function testMultiReturnInternal() returns [int, string, int] {
    return [5, "john", 6];
}

function testIntCastFloatStmt (int a) returns float {
    float x;
    //Cannot directly assign int to float, need to convert
    x = <float>a;
    return x;
}

<<<<<<< HEAD
=======
function testBinaryExpressionIntAndFloatStmt (int a) returns float {
    float x;
    x = <float>a;
    return x + <float>a;
}

>>>>>>> f586ef78
public client class Client {
    remote function foo() returns [int, int] {
        return [0, 0];
    }

    remote function foo1() returns record { string a; } {
        return { a: "a" };
    }

    remote function foo2() returns error {
        return error("the error reason");
    }

    remote function foo3() returns error {
        return error("foo3 error", failedAttempts = 3);
    }
}

public function restActionResultAssignment() returns [int, int, string, string, string, value:Cloneable] {
    Client c = new();
    var [a, b] = c->foo();
    var { a: d } = c->foo1();
    var error(r) = c->foo2();
    var error(r2, failedAttempts = failedAttempts) = c->foo3();
<<<<<<< HEAD
    return [a, b, d, r, r2, <int> checkpanic failedAttempts];
=======
    return [a, b, d, r, r2, failedAttempts];
>>>>>>> f586ef78
}

function testAssignErrorArrayToAny() {
    string errorReason = "TestError";
    error testError = error(errorReason);
    error[] errorArray = [testError];
    any anyVal = errorArray;
    error[] errorArrayBack = <error[]>anyVal;
    assertEquality(errorReason, errorArrayBack[0].message());
}

function testAssignIntArrayToJson() {
    int[*] intArray = [1, 2];
    json jsonVar = intArray;
    assertTrue(jsonVar is int[2]);
    int[2] arr = <int[2]> jsonVar;
    assertEquality(1, arr[0]);
    assertEquality(2, arr[1]);
}

function testAssignIntOrStringArrayIntOrFloatOrStringUnionArray() {
    int[]|string[] arr1 = <int[]>[1, 2];
    (int|float)[]|string[] arr2 = arr1;
    assertEquality(1, arr2[0]);
    assertEquality(2, arr2[1]);
}

function assignAnyToUnionWithErrorAndAny() {
    any x = 4;
    any|error y = x;
    assertEquality(4, y);
}

const ASSERTION_ERROR_REASON = "AssertionError";

function assertEquality(any|error expected, any|error actual) {
    if expected is anydata && actual is anydata && expected == actual {
        return;
    }

    if expected === actual {
        return;
    }

    string expectedValAsString = expected is error ? expected.toString() : expected.toString();
    string actualValAsString = actual is error ? actual.toString() : actual.toString();
    panic error(ASSERTION_ERROR_REASON,
                            message = "expected '" + expectedValAsString + "', found '" + actualValAsString + "'");
}

function assertTrue(any|error actual) {
    assertEquality(true, actual);
}<|MERGE_RESOLUTION|>--- conflicted
+++ resolved
@@ -56,15 +56,6 @@
     return x;
 }
 
-<<<<<<< HEAD
-=======
-function testBinaryExpressionIntAndFloatStmt (int a) returns float {
-    float x;
-    x = <float>a;
-    return x + <float>a;
-}
-
->>>>>>> f586ef78
 public client class Client {
     remote function foo() returns [int, int] {
         return [0, 0];
@@ -89,11 +80,7 @@
     var { a: d } = c->foo1();
     var error(r) = c->foo2();
     var error(r2, failedAttempts = failedAttempts) = c->foo3();
-<<<<<<< HEAD
-    return [a, b, d, r, r2, <int> checkpanic failedAttempts];
-=======
     return [a, b, d, r, r2, failedAttempts];
->>>>>>> f586ef78
 }
 
 function testAssignErrorArrayToAny() {
