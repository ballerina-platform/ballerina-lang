import ballerina/lang.value;

function testIntAssignStmt(int a) returns int {
    int x;
    x = a;
    return x;
}

function testFloatAssignStmt(float a) returns float {
    float x;
    x = a;
    return x;
}

function testBooleanAssignStmt(boolean a) returns boolean {
    boolean x;
    x = a;
    return x;
}

function testStringAssignStmt(string a) returns string {
    string x;
    x = a;
    return x;
}

function testIntToArrayAssignStmt(int a) returns int {
    int[] arr = [];
    arr[0] = a;
    return arr[0];
}

function testArrayIndexToIntAssignStmt(int[] arr) returns int {
    int a;
    a = arr[0];
    return a;
}

function testMultiReturn() returns [int, string, int] {
    int a;
    string name;
    int b;

    [a, name, b] = testMultiReturnInternal();
    return [a, name, b];
}

function testMultiReturnInternal() returns [int, string, int] {
    return [5, "john", 6];
}

function testIntCastFloatStmt (int a) returns float {
    float x;
    //Cannot directly assign int to float, need to convert
    x = <float>a;
    return x;
}

public type CustomError error<record {|value:Cloneable failedAttempts;|}>;

public client class Client {
    remote function foo() returns [int, int] {
        return [0, 0];
    }

    remote function foo1() returns record { string a; } {
        return { a: "a" };
    }

    remote function foo2() returns error {
        return error("the error reason");
    }

    remote function foo3() returns CustomError {
        return error("foo3 error", failedAttempts = 3);
    }
}

public function restActionResultAssignment() returns [int, int, string, string, string, value:Cloneable] {
    Client c = new();
    var [a, b] = c->foo();
    var { a: d } = c->foo1();
    var error(r) = c->foo2();
    var error(r2, failedAttempts = failedAttempts) = c->foo3();
    return [a, b, d, r, r2, failedAttempts];
}

function testAssignErrorArrayToAny() {
    string errorReason = "TestError";
    error testError = error(errorReason);
    error[] errorArray = [testError];
    any anyVal = errorArray;
    error[] errorArrayBack = <error[]>anyVal;
    assertEquality(errorReason, errorArrayBack[0].message());
}

function testAssignIntArrayToJson() {
    int[*] intArray = [1, 2];
    json jsonVar = intArray;
    assertTrue(jsonVar is int[2]);
    int[2] arr = <int[2]> jsonVar;
    assertEquality(1, arr[0]);
    assertEquality(2, arr[1]);
}

function testAssignIntOrStringArrayIntOrFloatOrStringUnionArray() {
    int[]|string[] arr1 = <int[]>[1, 2];
    (int|float)[]|string[] arr2 = arr1;
    assertEquality(1, arr2[0]);
    assertEquality(2, arr2[1]);
}

function testAssignAnyToUnionWithErrorAndAny() {
    any x = 4;
    any|error y = x;
    assertEquality(4, y);
}

<<<<<<< HEAD
function testAssignVarInQueryExpression() {
    xml x1 = xml `<book><a>The Lost World</a><b>Clean Code</b></book>`;

    var x2 = from xml element in x1 select element;
    assertTrue(x2 is xml);
    xml x3 = x2;
    assertEquality(x3, xml `<book><a>The Lost World</a><b>Clean Code</b></book>`);

    var x4 = from xml element in x1/<a> select element;
    assertTrue(x4 is xml<xml:Element>);
    xml x5 = x4;
    assertEquality(x5, xml `<a>The Lost World</a>`);

    var x6 = "string";

    var x7 = from string element in x6 select element;
    assertTrue(x7 is string);
    string x8 = x7;
    assertEquality(x8, "string");

    var x9 = from string element in x6 select "a";
    assertTrue(x9 is string);
    string x10 = x9;
    assertEquality(x10, "aaaaaa");

    var x11 = [1, 2];
    var x12 = [x1, x1];

    var x13 = from int element in x11 select element;
    assertTrue(x13 is int[]);
    int[] x14 = x13;
    assertEquality(x14, <int[]>[1, 2]);

    var x15 = from int element in x11 select 1;
    assertTrue(x15 is int[]);
    int[] x16 = x15;
    assertEquality(x16, <int[]>[1, 1]);

    var x17 = from int element in x11 select string `string ${element}`;
    assertTrue(x17 is string[]);
    string[] x18 = x17;
    assertEquality(x18, <string[]>["string 1", "string 2"]);

    var x19 = from xml element in x12 select element;
    assertTrue(x19 is xml[]);
    xml[] x20 = x19;
    assertEquality(x20, <xml[]>[x1, x1]);

    var x21 = [1, "string 1", true, x1];

    var x22 = from var element in x21 select element;
    assertTrue(x22 is (int|string|boolean|xml)[]);
    (int|string|boolean|xml)[] x23 = x22;
    assertEquality(x23, x21);

    var x24 = from int element in 1...4 select element;
    assertTrue(x24 is int[]);
    int[] x25 = x24;
    assertEquality(x25, <int[]>[1, 2, 3, 4]);
=======
type Topt1 record {
    int x?;
    int y?;
};

function testOptionalFieldAssignment1() {
    Topt1 t = {x: 2, y: 4};
    t.x = ();
    assertEquality(t.x, ());
    assertEquality(t.y, 4);
    t.y = ();
    assertEquality(t.x, ());
    assertEquality(t.y, ());
}

type Topt2 record {
    int a;
    record {
        int b?;
    }[1] c;
};

function testOptionalFieldAssignment2() {
    Topt2 t = {a: 2, c: [{b: 4}]};
    (t.c)[0].b = ();
    assertEquality(t.a, 2);
    assertEquality((t.c)[0].b, ());
}

type Topt3 record {
    int x?;
    int? y?;
};

function testOptionalFieldAssignment3() {
    Topt3 t3 = {x: 2, y: 4};
    t3.y = ();
    assertEquality(t3.toString(), "{\"x\":2,\"y\":null}");
    Topt1 t1 = {x: 21, y: 41};
    t1.y = ();
    assertEquality(t1.toString(), "{\"x\":21}");
}

type INTNIL int?;

type Topt4 record {
   int x?;
   INTNIL y?;
};

function testOptionalFieldAssignment4() {
    Topt4 t = {x: 2, y: 4};
    t.y = ();
    assertEquality(t.toString(), "{\"x\":2,\"y\":null}");
    Topt1 t1 = {x: 21, y: 41};
    t1.y = ();
    assertEquality(t1.toString(), "{\"x\":21}");
>>>>>>> fe8340d7
}

const ASSERTION_ERROR_REASON = "AssertionError";

function assertEquality(any|error expected, any|error actual) {
    if expected is anydata && actual is anydata && expected == actual {
        return;
    }

    if expected === actual {
        return;
    }

    string expectedValAsString = expected is error ? expected.toString() : expected.toString();
    string actualValAsString = actual is error ? actual.toString() : actual.toString();
    panic error(ASSERTION_ERROR_REASON,
                            message = "expected '" + expectedValAsString + "', found '" + actualValAsString + "'");
}

function assertTrue(any|error actual) {
    assertEquality(true, actual);
}<|MERGE_RESOLUTION|>--- conflicted
+++ resolved
@@ -116,67 +116,6 @@
     assertEquality(4, y);
 }
 
-<<<<<<< HEAD
-function testAssignVarInQueryExpression() {
-    xml x1 = xml `<book><a>The Lost World</a><b>Clean Code</b></book>`;
-
-    var x2 = from xml element in x1 select element;
-    assertTrue(x2 is xml);
-    xml x3 = x2;
-    assertEquality(x3, xml `<book><a>The Lost World</a><b>Clean Code</b></book>`);
-
-    var x4 = from xml element in x1/<a> select element;
-    assertTrue(x4 is xml<xml:Element>);
-    xml x5 = x4;
-    assertEquality(x5, xml `<a>The Lost World</a>`);
-
-    var x6 = "string";
-
-    var x7 = from string element in x6 select element;
-    assertTrue(x7 is string);
-    string x8 = x7;
-    assertEquality(x8, "string");
-
-    var x9 = from string element in x6 select "a";
-    assertTrue(x9 is string);
-    string x10 = x9;
-    assertEquality(x10, "aaaaaa");
-
-    var x11 = [1, 2];
-    var x12 = [x1, x1];
-
-    var x13 = from int element in x11 select element;
-    assertTrue(x13 is int[]);
-    int[] x14 = x13;
-    assertEquality(x14, <int[]>[1, 2]);
-
-    var x15 = from int element in x11 select 1;
-    assertTrue(x15 is int[]);
-    int[] x16 = x15;
-    assertEquality(x16, <int[]>[1, 1]);
-
-    var x17 = from int element in x11 select string `string ${element}`;
-    assertTrue(x17 is string[]);
-    string[] x18 = x17;
-    assertEquality(x18, <string[]>["string 1", "string 2"]);
-
-    var x19 = from xml element in x12 select element;
-    assertTrue(x19 is xml[]);
-    xml[] x20 = x19;
-    assertEquality(x20, <xml[]>[x1, x1]);
-
-    var x21 = [1, "string 1", true, x1];
-
-    var x22 = from var element in x21 select element;
-    assertTrue(x22 is (int|string|boolean|xml)[]);
-    (int|string|boolean|xml)[] x23 = x22;
-    assertEquality(x23, x21);
-
-    var x24 = from int element in 1...4 select element;
-    assertTrue(x24 is int[]);
-    int[] x25 = x24;
-    assertEquality(x25, <int[]>[1, 2, 3, 4]);
-=======
 type Topt1 record {
     int x?;
     int y?;
@@ -234,7 +173,67 @@
     Topt1 t1 = {x: 21, y: 41};
     t1.y = ();
     assertEquality(t1.toString(), "{\"x\":21}");
->>>>>>> fe8340d7
+}
+
+function testAssignVarInQueryExpression() {
+    xml x1 = xml `<book><a>The Lost World</a><b>Clean Code</b></book>`;
+
+    var x2 = from xml element in x1 select element;
+    assertTrue(x2 is xml);
+    xml x3 = x2;
+    assertEquality(x3, xml `<book><a>The Lost World</a><b>Clean Code</b></book>`);
+
+    var x4 = from xml element in x1/<a> select element;
+    assertTrue(x4 is xml<xml:Element>);
+    xml x5 = x4;
+    assertEquality(x5, xml `<a>The Lost World</a>`);
+
+    var x6 = "string";
+
+    var x7 = from string element in x6 select element;
+    assertTrue(x7 is string);
+    string x8 = x7;
+    assertEquality(x8, "string");
+
+    var x9 = from string element in x6 select "a";
+    assertTrue(x9 is string);
+    string x10 = x9;
+    assertEquality(x10, "aaaaaa");
+
+    var x11 = [1, 2];
+    var x12 = [x1, x1];
+
+    var x13 = from int element in x11 select element;
+    assertTrue(x13 is int[]);
+    int[] x14 = x13;
+    assertEquality(x14, <int[]>[1, 2]);
+
+    var x15 = from int element in x11 select 1;
+    assertTrue(x15 is int[]);
+    int[] x16 = x15;
+    assertEquality(x16, <int[]>[1, 1]);
+
+    var x17 = from int element in x11 select string `string ${element}`;
+    assertTrue(x17 is string[]);
+    string[] x18 = x17;
+    assertEquality(x18, <string[]>["string 1", "string 2"]);
+
+    var x19 = from xml element in x12 select element;
+    assertTrue(x19 is xml[]);
+    xml[] x20 = x19;
+    assertEquality(x20, <xml[]>[x1, x1]);
+
+    var x21 = [1, "string 1", true, x1];
+
+    var x22 = from var element in x21 select element;
+    assertTrue(x22 is (int|string|boolean|xml)[]);
+    (int|string|boolean|xml)[] x23 = x22;
+    assertEquality(x23, x21);
+
+    var x24 = from int element in 1...4 select element;
+    assertTrue(x24 is int[]);
+    int[] x25 = x24;
+    assertEquality(x25, <int[]>[1, 2, 3, 4]);
 }
 
 const ASSERTION_ERROR_REASON = "AssertionError";
