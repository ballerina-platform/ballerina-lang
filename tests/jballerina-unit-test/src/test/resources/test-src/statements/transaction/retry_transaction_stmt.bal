--- conflicted
+++ resolved
@@ -39,9 +39,6 @@
     return 5;
 }
 
-<<<<<<< HEAD
-type AssertionError error;
-=======
 function transactionFailedHelper() returns string|error {
     string a = "";
     retry(2) transaction {
@@ -65,8 +62,7 @@
     return testPassed;
 }
 
-type AssertionError error<ASSERTION_ERROR_REASON>;
->>>>>>> 689fa4bf
+type AssertionError error;
 
 const ASSERTION_ERROR_REASON = "AssertionError";
 
