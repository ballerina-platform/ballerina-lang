--- conflicted
+++ resolved
@@ -1,7 +1,3 @@
-<<<<<<< HEAD
-xmlns "http://sample.com/wso2/a1" as ns0;
-=======
->>>>>>> d77692f7
 
 public function main (string... args) returns error? {
     string x = "static";
