// Copyright (c) 2019 WSO2 Inc. (http://www.wso2.org) All Rights Reserved.
//
// WSO2 Inc. licenses this file to you under the Apache License,
// Version 2.0 (the "License"); you may not use this file except
// in compliance with the License.
// You may obtain a copy of the License at
//
// http://www.apache.org/licenses/LICENSE-2.0
//
// Unless required by applicable law or agreed to in writing,
// software distributed under the License is distributed on an
// "AS IS" BASIS, WITHOUT WARRANTIES OR CONDITIONS OF ANY
// KIND, either express or implied.  See the License for the
// specific language governing permissions and limitations
// under the License.

import ballerina/lang.'string as strings;
import ballerina/lang.'value;

int globalA = 5;

function basicTest() returns (function (int) returns (int)) {
    int methodInt = 8;
    int anotherMethodInt = 3;
    var addFunc = function (int funcInt) returns (int) {
        return funcInt + methodInt + anotherMethodInt;
    };
    return addFunc;
}

function test1() returns int {
    var foo = basicTest();
    return foo(7);
}

function twoLevelTest() returns (function (int) returns (int)) {
    int methodInt1 = 2;
    var addFunc1 = function (int funcInt1) returns (int) {
        int methodInt2 = 23;
        var addFunc2 = function (int funcInt2) returns (int) {
            return funcInt2 + methodInt1 + methodInt2;
        };
        return addFunc2(5) + funcInt1;
    };
    return addFunc1;
}

function test2() returns int {
    var foo = twoLevelTest();
    return foo(6);
}

function threeLevelTest() returns (function (int) returns (int)) {
    int methodInt1 = 2;
    var addFunc1 = function (int funcInt1) returns (int) {
        int methodInt2 = 23;
        var addFunc2 = function (int funcInt2) returns (int) {
            int methodInt3 = 7;
            var addFunc3 = function (int funcInt3) returns (int) {
                return funcInt3 + methodInt1 + methodInt2 + methodInt3;
            };
            return addFunc3(8) + funcInt2;
        };
        return addFunc2(4) + funcInt1;
    };
    return addFunc1;
}

function test3() returns int {
    var foo = threeLevelTest();
    return foo(6);
}

function closureWithIfBlock() returns (function (int) returns (int)) {
    int a = 3;
    var addFunc =  function (int b) returns (int) {
        int c = 34;
        if (b == 3) {
            int e = 34;
            c = b + e;
        }
        return b + c + a;
    };
    return addFunc;
}

function test4() returns int {
    var foo = closureWithIfBlock();
    return foo(3);
}


function getFunc1(int functionIntX) returns (function (int) returns (function (int) returns (int))) {
    return function (int functionIntY) returns (function (int) returns (int)) {
        return function (int functionIntZ) returns (int) {
            return functionIntX + functionIntY + functionIntZ;
        };
    };
}

function test5() returns (int){
    var getFunc2 = getFunc1(1);
    var getFunc3 = getFunc2(5);
    return getFunc3(4);
}

function getIncFunc(int x) returns (function (int) returns (int)) {
    return function (int y) returns (int) {
        return x + y;
    };
}

function test6() returns (int){
    var incBy1 = getIncFunc(1);
    var incBy5 = getIncFunc(5);
    var incBy10 = getIncFunc(10);

    return (incBy1(100) + incBy5(100) + incBy10(100));
}


function out2ndFunc(int out2ndParam) returns (function (int) returns int) {
    int e = 45;
    int out2ndFuncLocal = 8;
    int f = 45;
    var out1stFunc = function (int out1stParam) returns (int) {
        var inner1Func = function (int inner1Param) returns (int) {
                int g = out2ndFuncLocal + out2ndParam;
                int h = out1stParam + inner1Param;
                return g + h;
            };
        return  inner1Func(3);
    };
    return out1stFunc;
}

function test7() returns int {
    var foo = out2ndFunc(4);
    return foo(7);
}

function testMultiLevelFunction() returns (int) {
    var addFunc1 = function (int funcInt1) returns (int) {
        var addFunc2 = function (int funcInt2) returns (int) {
            var addFunc3 =  function (int methodInt3, int methodInt2, int methodInt1, int funcInt3) returns (int) {
                return funcInt3 + methodInt1 + methodInt2 + methodInt3;
            };
            return addFunc3(7, 23, 2, 8) + funcInt2;
        };
        return addFunc2(4) + funcInt1;
    };
    return addFunc1(6);
}

function test8() returns int {
    return testMultiLevelFunction();
}

function globalVarAccessTest() returns (function (int) returns (int)) {
    int methodInt = 8;
    int anotherMethodInt = 3;
    var addFunc = function (int funcInt) returns (int) {
        return funcInt + methodInt + globalA + anotherMethodInt;
    };
    return addFunc;
}

function test9() returns int {
    var foo = globalVarAccessTest();
    return foo(7);
}

function testDifferentTypeArgs1() returns (function (int, float) returns (int)) {
    int methodInt = 8;
    int anotherMethodInt = 3;
    var addFunc = function (int funcInt, float funcFloat) returns (int) {
        int f2i = <int>funcFloat;
        return funcInt + methodInt + anotherMethodInt + f2i;
    };
    return addFunc;
}

function test10() returns int {
    var foo = testDifferentTypeArgs1();
    return foo(7, 2.3);
}

function testDifferentTypeArgs2(int functionIntX) returns (function (float) returns (function (boolean) returns (int))) {
    return function (float functionFloatY) returns (function (boolean) returns (int)) {
        return function (boolean functionBoolZ) returns (int) {
            if (functionBoolZ) {
                return functionIntX + <int>functionFloatY;
            }
            return functionIntX;
        };
    };
}

function test11() returns int {
    var f1 = testDifferentTypeArgs2(7);
    var f2 = f1(2.6);
    return f2(true);
}


function testDifferentTypeArgs3(int a1, float a2) returns (function (boolean, float) returns (function () returns (int))) {
    return function (boolean b1, float b2) returns (function () returns (int)) {
        var foo = function () returns (int) {
            if (b1) {
                return a1 + <int>a2;
            }
            return a1 + <int>b2;
        };
        return foo;
    };
}

function test12() returns int {
    var f1 = testDifferentTypeArgs3(7, 3.2);
    var f2 = f1(true, 2.3);
    return f2();
}

function test13() returns int {
    var f1 = testDifferentTypeArgs3(7, 3.2);
    var f2 = f1(false, 2.3);
    return f2();
}

function getStringFunc1(string functionX) returns (function (string) returns (function (string) returns (string))) {
    return function (string functionY) returns (function (string) returns (string)) {
        return function (string functionZ) returns (string) {
            return functionX + functionY + functionZ;
        };
    };
}

function test14() returns (string){
    var getStringFunc2 = getStringFunc1("Hello");
    var getStringFunc3 = getStringFunc2("Ballerina");
    return getStringFunc3("World!!!");
}

function testWithVarArgs() returns (function (int) returns (int)) {
    int methodInt = 8;
    int anotherMethodInt = 3;
    var addFunc = function (int funcInt) returns (int) {
        return funcInt + methodInt + anotherMethodInt;
    };
    return addFunc;
}

function test15() returns int {
    var foo = basicTest();
    return foo(7);
}

function testClosureWithTupleTypes([string, float, string] g) returns (function (string, [string, float, string]) returns (string)){
    return function (string x, [string, float, string] y) returns (string) {
       var [i, j, k] = y;
       var [l, m, n] = g;
       return x + i + j.toString() + k + l + m.toString() + n.toString();
    };
}

function test16() returns string {
    string a = "Hello";
    float b = 11.1;
    string c = "World !!!";
    var foo = testClosureWithTupleTypes([a, b, c]);
    string i = "Ballerina";
    float j = 15.0;
    string k = "Program !!!";
    return foo("Im", [i, j, k]);
}

function testClosureWithTupleTypesOrder([string, float, string] g) returns (function ([string, float, string], string) returns (string)){
    string i = "HelloInner";
    float j = 44.8;
    string k = "World Inner!!!";
    [string, float, string] r = [i, j, k];

    return function ([string, float, string] y, string x) returns (string) {
       var [a, b, c] = g;
       var [d, e, f] = y;
       var [i1, j1, k1] = r;

       return x + a + b.toString() + c + d + e.toString() + f + i1 + j1.toString() + k1;
    };
}

function test17() returns string {
    string d = "Ballerina";
    float e = 15.0;
    string f = "Program!!!";

    string a = "Hello";
    float b = 11.1;
    string c = "World !!!";

    var foo = testClosureWithTupleTypesOrder([a, b, c]);
    return foo([d, e, f], "I'm");
}

function globalVarAccessAndModifyTest() returns (int) {
    int a = 3;
    a = 6;
    globalA = 7;
    var addFunc = function (int b) returns (int) {
        return b + globalA + a;
    };
    return addFunc(3);
}

function test18() returns int {
    return globalVarAccessAndModifyTest();
}

class Person {
    public int age = 3;
    public string name = "Hello Ballerina";

    private int year = 5;
    private string month = "february";

    function getAttachedFn() returns string {
        int b = 4;
        var foo = function (float w) returns (string) {
           return self.name + w.toString() + "K" + b.toString() + self.age.toString();
        };
        return foo(7.4);
    }

    function getAttachedFP() returns function (float) returns (string) {
        int b = 4;
        var foo = function (float w) returns (string) {
            return w.toString() + self.year.toString() + b.toString() + "Ballerina !!!";
        };
        return foo;
    }
}

function test19() returns (string) {
    Person p = new;
    return p.getAttachedFn();
}

function test20() returns (string) {
    Person p = new;
    var foo = p.getAttachedFP();
    return foo(7.3);
}

function testDifferentArgs() returns (function (float) returns (function (float) returns (string))) {
    int outerInt = 4;
    boolean booOuter = false;
    var outerFoo = function (float fOut) returns (function (float) returns (string)) {
        int innerInt = 7;
        boolean booInner = true;
        var innerFoo = function (float fIn) returns (string) {
            string str = "Plain";
            if (!booOuter && booInner) {
                str = innerInt.toString() + "InnerInt" + outerInt.toString() + fOut.toString() + "InnerFloat" +
                        fIn.toString() + "Ballerina !!!";
            }
            return str;
        };
        return innerFoo;
    };
    return outerFoo;
}

function test22() returns (string) {
    var fooOut = testDifferentArgs();
    var fooIn = fooOut(1.2);
    return fooIn(4.5);
}

function testVariableShadowingInClosure1(int a) returns function (float) returns (string) {
    int b = 4;
    float f = 5.6;

    if (a < 10) {
        b = a + b + <int>f;
    }

<<<<<<< HEAD
    var foo = function (float g) returns (string) {
        if (a > 8) {
            b = a + <int>g + b;
=======
    var foo = function (float f1) returns (string) {
        if (a > 8) {
            b = a + <int>f1 + b;
>>>>>>> b81100b6
        }
        return "Ballerina" + b.toString();
    };
    return foo;
}


function test23() returns string {
    var foo = testVariableShadowingInClosure1(9);
    string a = foo(3.4);
    return a;
}

function testVariableShadowingInClosure2(int a) returns function (float) returns (function (float, boolean) returns (string)){
    int b = 4;
    float f = 5.6;
    boolean boo = true;

    if (a < 10) {
        b = a + b + <int>f;
    }

<<<<<<< HEAD
    var fooOut = function (float g) returns (function (float, boolean) returns (string)) {
        if (a > 8) {
            b = a + <int>g + b;
        }
        string s = "Out" + b.toString();

        var fooIn = function (float h, boolean boo2) returns (string) {
            if (a > 8 && !boo2) {
                b = a + <int>h + b;
=======
    var fooOut = function (float f1) returns (function (float, boolean) returns (string)) {
        if (a > 8) {
            b = a + <int>f1 + b;
        }
        string s = "Out" + b.toString();

        var fooIn = function (float f2, boolean boo1) returns (string) {
            if (a > 8 && !boo1) {
                b = a + <int>f2 + b;
>>>>>>> b81100b6
            }
            return s + "In" + b.toString() + "Ballerina!!!";
        };
        return fooIn;
    };
    return fooOut;
}


function test24() returns string {
    var foo = testVariableShadowingInClosure2(9);
    var bar = foo(3.4);
    string s = bar(24.6, false);
    return s;
}

function testVariableShadowingInClosure3(int a) returns (function (float) returns (function (float) returns
                                                                        (function (float, boolean) returns (string)))){
    int b = 4;
    float f = 5.6;
    boolean boo = true;

    if (a < 10) {
        b = a + b + <int>f;
    }

<<<<<<< HEAD
    var fooOutMost = function (float g) returns (function (float) returns (function (float, boolean) returns (string))) {
        if (a > 8) {
            b = a + <int>g + b;
        }
        string sOut = "OutMost" + b.toString();

        var fooOut = function (float h) returns (function (float, boolean) returns (string)) {
            if (a == 9) {
                b = a + <int>h + b;
            }
            string s = sOut + "Out" + b.toString();

            var fooIn = function (float i, boolean boo2) returns (string) {
                if (a > 8 && !boo2) {
                    b = a + <int>i + b;
=======
    var fooOutMost = function (float f1) returns (function (float) returns (function (float, boolean) returns (string)))
     {
        if (a > 8) {
            b = a + <int>f1 + b;
        }
        string sOut = "OutMost" + b.toString();

        var fooOut = function (float f2) returns (function (float, boolean) returns (string)) {
            if (a == 9) {
                b = a + <int>f2 + b;
            }
            string s = sOut + "Out" + b.toString();

            var fooIn = function (float f3, boolean boo1) returns (string) {
                if (a > 8 && !boo1) {
                    b = a + <int>f3 + b;
>>>>>>> b81100b6
                }
                return s + "In" + b.toString() + "Ballerina!!!";
            };
            return fooIn;
        };
        return fooOut;
    };
    return fooOutMost;
}

function test25() returns string {
    var foo = testVariableShadowingInClosure3(9);
    var bar = foo(3.4);
    var baz = bar(5.7);
    string s = baz(24.6, false);
    return s;
}


function testVariableShadowingInClosure4() returns (function (float) returns (function (float) returns
                                                                        (function (float, boolean) returns (string)))){
    int b = 4;
    int a = 7;
    float f = 5.6;
    boolean boo = true;

<<<<<<< HEAD
    var fooOutMost = function (float f1) returns (function (float) returns (function (float, boolean) returns (string))) {
=======
    var fooOutMost = function (float f1) returns (function (float) returns (function (float, boolean) returns (string)))
     {
>>>>>>> b81100b6
        string sOut = "OutMost" + b.toString() + a.toString();

        var fooOut = function (float f2) returns (function (float, boolean) returns (string)) {
            string s = sOut + "Out" + b.toString() + a.toString();

<<<<<<< HEAD
            var fooIn = function (float f3, boolean boo2) returns (string) {
=======
            var fooIn = function (float f3, boolean boo1) returns (string) {
>>>>>>> b81100b6
                b = a + <int>f3 + b;
                return s + "In" + b.toString() + "Ballerina!!!";
            };
            return fooIn;
        };
        return fooOut;
    };
    return fooOutMost;
}

function test26() returns string {
    var foo = testVariableShadowingInClosure4();
    var bar = foo(3.4);
    var baz = bar(5.7);
    string s = baz(24.6, false);
    return s;
}

function testLocalVarModifyWithinClosureScope() returns (float){
    float fadd = 0.0;
    float[] fa = [1.1, 2.2, -3.3, 4.4, 5.5];
    fa.forEach(function (float i) { fadd = fadd + i;});
    float fsum = fadd;
    return (fsum);
}

function testByteAndBoolean() returns (function (int, byte) returns
                    ((function (byte, int, boolean) returns byte[][]))) {
    boolean boo1 = true;
    return function (int a, byte b) returns (function (byte, int, boolean) returns byte[][]) {
        boolean boo2 = false;
        return function (byte c, int f, boolean booF) returns (byte[][]) {
            var value = trap <byte> f;
            if (value is byte) {
                byte i = value;
                byte[][] bArr = [];
                if !boo2 {
                    bArr[0] = [c, b, 4, i];
                }

                if boo1 {
                    bArr[1] = [i, c, 5, b, 3];
                }

                if !booF {
                    bArr[2] = [1, 2, 3, c, b];
                }

                return bArr;
            } else {
                panic value;
            }
        };
    };
}

function test27() returns byte[][] {
    var foo = testByteAndBoolean();
    var bar = foo(34, 7);
    return bar(13, 3, false);
}

function testMultiLevelBlockStatements1() returns (function () returns (function(int) returns int)) {
    int sum1 = 23;
    var bar = function () returns (function (int) returns int) {
        float f = 23.7;
        var foo = function (int i) returns (int) {
            int sum2 = 7;
            if (i < 7) {
                if (i < 6) {
                    if (i < 5) {
                        if (i == 4) {
                            sum1 = sum1 + sum2 + i + <int>f;
                        }
                    }
                }
            }
            return sum1;
        };
        return foo;
    };
    return bar;
}

function testMultiLevelBlockStatements2() returns (function(int[], int[], int[]) returns int) {
    int sum = 23;
    var foo = function (int[] i, int[] j, int[] k) returns int {
        foreach var x in i {
            foreach var y in j {
                foreach var z in k {
                    sum = sum + x + y + z;
                }
            }
        }
        return sum;
    };

    return foo;
}


function test28() returns [int, int] {
    var foo = testMultiLevelBlockStatements1();
    var baz = foo();
    var bar = testMultiLevelBlockStatements2();
    int[] i = [1,2];
    int[] j = [1,2,3];
    int[] k = [1,2,3,4];
    return [baz(4), bar(i,j,k)];
}


function function1(any firstParameter) returns (function (any) returns boolean) {
    return function (any secondParameter) returns boolean {
        return firstParameter === secondParameter;
    };
}

function function2(string firstParameter) returns (function (string) returns boolean) {
    return function (string secondParameter) returns boolean {
        return firstParameter == secondParameter;
    };
}

function function3(any firstParameter) returns (function (any) returns boolean) {
    var otherInternal = firstParameter;
    return function  (any secondParameter) returns boolean {
        return otherInternal === secondParameter;
    };
}

function function4(string firstParameter) returns (function (string) returns boolean) {
    var otherInternal = firstParameter;
    return function (string secondParameter) returns boolean {
        return otherInternal == secondParameter;
    };
}

function test29() returns [boolean, boolean, boolean, boolean, boolean, boolean, boolean, boolean] {
    var a1 = function1("ABC");
    boolean b10 = a1("ABC");
    boolean b11 = a1("GHJ");

    var a2 = function2("ABC");
    boolean b20 = a2("ABC");
    boolean b21 = a2("WER");

    var a3 = function3("ABC");
    boolean b30 = a3("ABC");
    boolean b31 = a3("MKJ");

    var a4 = function4("ABC");
    boolean b40 = a4("ABC");
    boolean b41 = a4("ERWWS");

    return [b10, b11, b20, b21, b30, b31, b40, b41];
}

public function laterInitCapture() returns string {
    string a;
    boolean test = true;
    if test {
        a = "a";
    } else {
        a = "b";
    }

    var bar = function () returns string {
        a = a + "a";
        return a;
    };

    return bar();
}

function testRestParamsAsClosureVars() returns string {
    return funcAcceptingRestArgs("Hello", "From", "Ballerina");
}

function funcAcceptingRestArgs(string... args) returns string {
    var fn = function () returns string {
        string result = strings:'join(", ", ...args);
        return result;
    };
    return fn();
}

function testRestParamsAsClosureVars2() returns int {
    return funcAcceptingIntArgs(10, 20, 30);
}

function funcAcceptingIntArgs(int... scores) returns int {
    var fn = function () returns int {
        int len = scores.length();
        int i = 0;
        int sum = 0;

        while (i < len) {
            sum += scores[i];
            i += 1;
        }

        return sum;
    };
    return fn();
}

string moduleLevel = "moduleText1 ";

function errorConstructorReference1(string param1) returns error? {
    string temp = "text " + param1;
    var process = function(string param2) returns error? {
        moduleLevel = moduleLevel + param2;
        return error("An Error", tempString = temp, moduleString = moduleLevel, param1 = param1, param2 = param2);
    };
    return process("tempParam2");
}

function errorConstructorReference2(string[] arr) returns function() returns error? {
    string temp = "text";
    var process = function() returns error? {
        return error("An Error", tempString = temp, arrayParam = arr);
    };
    return process;
}

function errorConstructorWithClosureTest() {
     var temp = errorConstructorReference1("tempParam1");
     error err = <error>temp;
     map<value:Cloneable> errorDetail = err.detail();
     assert("text tempParam1", <string> checkpanic errorDetail["tempString"]);
     assert("moduleText1 tempParam2", <string> checkpanic errorDetail["moduleString"]);
     assert("tempParam1", <string> checkpanic errorDetail["param1"]);
     assert("tempParam2", <string> checkpanic errorDetail["param2"]);

     string[] arr = ["array"];
     var tempfunc = errorConstructorReference2(arr);
     arr.push("text");
     var tempErr = tempfunc();
     err = <error>tempErr;
     errorDetail = err.detail();
     assert("text", <string> checkpanic errorDetail["tempString"]);
     assert(<string[]>["array","text"],  <anydata>checkpanic errorDetail["arrayParam"]);
}

function assert(anydata actual, anydata expected) {
    if (expected == actual) {
            return;
    }
    typedesc<anydata> expT = typeof expected;
    typedesc<anydata> actT = typeof actual;
    string reason = "expected [" + expected.toString() + "] of type [" + expT.toString()
                            + "], but found [" + actual.toString() + "] of type [" + actT.toString() + "]";
    panic error(reason);
}<|MERGE_RESOLUTION|>--- conflicted
+++ resolved
@@ -384,15 +384,9 @@
         b = a + b + <int>f;
     }
 
-<<<<<<< HEAD
-    var foo = function (float g) returns (string) {
-        if (a > 8) {
-            b = a + <int>g + b;
-=======
     var foo = function (float f1) returns (string) {
         if (a > 8) {
             b = a + <int>f1 + b;
->>>>>>> b81100b6
         }
         return "Ballerina" + b.toString();
     };
@@ -415,17 +409,6 @@
         b = a + b + <int>f;
     }
 
-<<<<<<< HEAD
-    var fooOut = function (float g) returns (function (float, boolean) returns (string)) {
-        if (a > 8) {
-            b = a + <int>g + b;
-        }
-        string s = "Out" + b.toString();
-
-        var fooIn = function (float h, boolean boo2) returns (string) {
-            if (a > 8 && !boo2) {
-                b = a + <int>h + b;
-=======
     var fooOut = function (float f1) returns (function (float, boolean) returns (string)) {
         if (a > 8) {
             b = a + <int>f1 + b;
@@ -435,7 +418,6 @@
         var fooIn = function (float f2, boolean boo1) returns (string) {
             if (a > 8 && !boo1) {
                 b = a + <int>f2 + b;
->>>>>>> b81100b6
             }
             return s + "In" + b.toString() + "Ballerina!!!";
         };
@@ -462,23 +444,6 @@
         b = a + b + <int>f;
     }
 
-<<<<<<< HEAD
-    var fooOutMost = function (float g) returns (function (float) returns (function (float, boolean) returns (string))) {
-        if (a > 8) {
-            b = a + <int>g + b;
-        }
-        string sOut = "OutMost" + b.toString();
-
-        var fooOut = function (float h) returns (function (float, boolean) returns (string)) {
-            if (a == 9) {
-                b = a + <int>h + b;
-            }
-            string s = sOut + "Out" + b.toString();
-
-            var fooIn = function (float i, boolean boo2) returns (string) {
-                if (a > 8 && !boo2) {
-                    b = a + <int>i + b;
-=======
     var fooOutMost = function (float f1) returns (function (float) returns (function (float, boolean) returns (string)))
      {
         if (a > 8) {
@@ -495,7 +460,6 @@
             var fooIn = function (float f3, boolean boo1) returns (string) {
                 if (a > 8 && !boo1) {
                     b = a + <int>f3 + b;
->>>>>>> b81100b6
                 }
                 return s + "In" + b.toString() + "Ballerina!!!";
             };
@@ -522,22 +486,14 @@
     float f = 5.6;
     boolean boo = true;
 
-<<<<<<< HEAD
-    var fooOutMost = function (float f1) returns (function (float) returns (function (float, boolean) returns (string))) {
-=======
     var fooOutMost = function (float f1) returns (function (float) returns (function (float, boolean) returns (string)))
      {
->>>>>>> b81100b6
         string sOut = "OutMost" + b.toString() + a.toString();
 
         var fooOut = function (float f2) returns (function (float, boolean) returns (string)) {
             string s = sOut + "Out" + b.toString() + a.toString();
 
-<<<<<<< HEAD
-            var fooIn = function (float f3, boolean boo2) returns (string) {
-=======
             var fooIn = function (float f3, boolean boo1) returns (string) {
->>>>>>> b81100b6
                 b = a + <int>f3 + b;
                 return s + "In" + b.toString() + "Ballerina!!!";
             };
