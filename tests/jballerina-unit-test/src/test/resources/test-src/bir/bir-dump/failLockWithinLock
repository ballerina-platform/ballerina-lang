failLockWithinLock function() -> (int, string) {
    %0(RETURN) (int, string);
    %1(SYNTHETIC) error|();
    %4(SYNTHETIC) error|();
    %7(SYNTHETIC) error|();
    %10(TEMP) boolean;
    %12(TEMP) error;
    %14(LOCAL) error;
    %16(TEMP) string;
    %18(TEMP) ();
    %19(TEMP) typeDesc<any|error>;
    %20(TEMP) map<ballerina/lang.value:0.0.0:Cloneable>;
    %21(TEMP) string;
    %22(TEMP) string;
    %23(TEMP) map<ballerina/lang.value:0.0.0:Cloneable>;
    %24(LOCAL) error;
<<<<<<< HEAD
    %40(TEMP) int;
=======
    %41(TEMP) int;
    %42(TEMP) int;
>>>>>>> de0dbb56

    bb0 {
        lock -> bb1;
    }
    bb1 {
        lockWithinLockInt = ConstLoad 50;
        lockWithinLockString = ConstLoad sample value;
        lock -> bb2;
    }
    bb2 {
        lockWithinLockString = ConstLoad second sample value;
        lockWithinLockInt = ConstLoad 99;
        lock -> bb3;
    }
    bb3 {
        lockWithinLockInt = ConstLoad 90;
        %7 = ConstLoad 0;
        GOTO bb4;
    }
    bb4 {
        unlock -> bb5;
    }
    bb5 {
        %10 = %7 is error;
        %10? bb6 : bb7;
    }
    bb6 {
        %12 = <error> %7;
        panic %12;
    }
    bb7 {
        %16 = ConstLoad custom error;
        %18 = ConstLoad 0;
        %12 = <error> %18;
        %19 = newType map<ballerina/lang.value:0.0.0:Cloneable>;
        %21 = ConstLoad message;
        %22 = ConstLoad error value;
        %20 = NewMap %19{%21:%22};
        %23 = cloneReadOnly(%20) -> bb8;
    }
    bb8 {
        %14 = error error(%16, %12, %23);
        GOTO bb9;
    }
    bb9 {
        unlock -> bb10;
    }
    bb10 {
        %24 = %14;
        lockWithinLockInt = ConstLoad 100;
        lockWithinLockString = ConstLoad Error caught;
        %18 = ConstLoad 0;
        GOTO bb15;
    }
    bb11 {
        %4 = ConstLoad 0;
        GOTO bb15;
    }
    bb12 {
        unlock -> bb13;
    }
    bb13 {
        %10 = %4 is error;
        %10? bb14 : bb15;
    }
    bb14 {
        %12 = <error> %4;
        panic %12;
    }
    bb15 {
        %1 = ConstLoad 0;
        GOTO bb16;
    }
    bb16 {
        unlock -> bb17;
    }
    bb17 {
        %10 = %1 is error;
        %10? bb18 : bb19;
    }
    bb18 {
        %12 = <error> %1;
        panic %12;
    }
    bb19 {
<<<<<<< HEAD
        %40 = ConstLoad 2;
        %0 = newArray typedesc1[%40];
=======
        %19 = newType (int, string);
        %41 = ConstLoad 2;
        %42 = lockWithinLockInt;
        %0 = newArray %19[%41]{%42,lockWithinLockString};
>>>>>>> de0dbb56
        GOTO bb20;
    }
    bb20 {
        return;
    }

    -------------------------------------------------------------
    | trapBB       | endBB        | targetBB     | errorOp      |
    -------------------------------------------------------------
    | bb1          | bb15         | bb16         | %1           |
    | bb2          | bb11         | bb12         | %4           |
    | bb3          | bb3          | bb4          | %7           |
    -------------------------------------------------------------
}<|MERGE_RESOLUTION|>--- conflicted
+++ resolved
@@ -14,12 +14,8 @@
     %22(TEMP) string;
     %23(TEMP) map<ballerina/lang.value:0.0.0:Cloneable>;
     %24(LOCAL) error;
-<<<<<<< HEAD
     %40(TEMP) int;
-=======
-    %41(TEMP) int;
     %42(TEMP) int;
->>>>>>> de0dbb56
 
     bb0 {
         lock -> bb1;
@@ -105,15 +101,9 @@
         panic %12;
     }
     bb19 {
-<<<<<<< HEAD
         %40 = ConstLoad 2;
-        %0 = newArray typedesc1[%40];
-=======
-        %19 = newType (int, string);
-        %41 = ConstLoad 2;
         %42 = lockWithinLockInt;
-        %0 = newArray %19[%41]{%42,lockWithinLockString};
->>>>>>> de0dbb56
+        %0 = newArray typedesc1[%40]{%42,lockWithinLockString};
         GOTO bb20;
     }
     bb20 {
