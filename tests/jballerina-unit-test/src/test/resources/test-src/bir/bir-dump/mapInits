mapInits function() -> (string|(), int|()) {
    %0(RETURN) (string|(), int|());
    %1(LOCAL) map<Employee>;
    %2(TEMP) typeDesc<any|error>;
    %4(LOCAL) Person;
    %7(TEMP) string;
    %8(TEMP) string;
    %9(TEMP) string;
    %10(TEMP) int;
    %11(TEMP) string;
    %12(TEMP) string;
    %13(TEMP) Employee;
    %19(SYNTHETIC) string|();
    %20(SYNTHETIC) Employee|();
<<<<<<< HEAD
    %24(SYNTHETIC) Employee|();
    %27(TEMP) ();
    %28(TEMP) boolean;
    %29(SYNTHETIC) ();
    %35(SYNTHETIC) Employee;
    %47(SYNTHETIC) int|();
    %48(SYNTHETIC) Employee|();
    %52(SYNTHETIC) Employee|();
    %57(SYNTHETIC) ();
    %63(SYNTHETIC) Employee;
    %67(TEMP) int;
=======
    %24(SYNTHETIC) boolean;
    %25(SYNTHETIC) boolean;
    %26(SYNTHETIC) any|error;
    %27(TEMP) boolean;
    %39(SYNTHETIC) boolean;
    %40(SYNTHETIC) boolean;
    %41(SYNTHETIC) any|error;
    %57(SYNTHETIC) boolean;
    %58(SYNTHETIC) boolean;
    %68(TEMP) ();
    %70(SYNTHETIC) int|();
    %71(SYNTHETIC) Employee|();
    %75(SYNTHETIC) boolean;
    %76(SYNTHETIC) boolean;
    %77(SYNTHETIC) any|error;
    %90(SYNTHETIC) boolean;
    %91(SYNTHETIC) boolean;
    %92(SYNTHETIC) any|error;
    %104(TEMP) int;
    %108(SYNTHETIC) boolean;
    %109(SYNTHETIC) boolean;
>>>>>>> 749c863a

    bb0 {
        %2 = newType map<Employee>;
        %1 = NewMap %2;
        %2 = newType Person;
        %7 = ConstLoad name;
        %8 = ConstLoad Jack;
        %9 = ConstLoad age;
        %10 = ConstLoad 25;
        %11 = ConstLoad address;
        %12 = ConstLoad Usa;
        %4 = NewMap %2;
        %13 = <Employee> %4;
        %7 = ConstLoad jack;
        %1[%7] = %13;
        %10 = ConstLoad 2;
        %8 = ConstLoad jack;
        %20 = %1[%8];
<<<<<<< HEAD
        %24 = %20;
        %27 = ConstLoad 0;
        %28 = %24 == %27;
        %28? bb1 : bb2;
    }
    bb1 {
        %29 = %24;
        %19 = <string|()> %29;
        GOTO bb6;
    }
    bb2 {
        %28 = %24 is Employee;
        %28? bb3 : bb4;
    }
    bb3 {
        %35 = <Employee> %24;
        %9 = ConstLoad name;
        %11 = %35[%9];
        %19 = <string|()> %11;
        GOTO bb6;
    }
    bb4 {
        %28 = %24 is any;
        %28? bb5 : bb6;
    }
    bb5 {
        %27 = ConstLoad 0;
        %19 = <string|()> %27;
        GOTO bb6;
    }
    bb6 {
        %12 = ConstLoad jack;
        %48 = %1[%12];
        %52 = %48;
        %27 = ConstLoad 0;
        %28 = %52 == %27;
        %28? bb7 : bb8;
    }
    bb7 {
        %57 = %52;
        %47 = <int|()> %57;
        GOTO bb12;
    }
    bb8 {
        %28 = %52 is Employee;
        %28? bb9 : bb10;
    }
    bb9 {
        %63 = <Employee> %52;
        %7 = ConstLoad age;
        %67 = %63[%7];
        %47 = <int|()> %67;
        GOTO bb12;
    }
    bb10 {
        %28 = %52 is any;
        %28? bb11 : bb12;
    }
    bb11 {
        %27 = ConstLoad 0;
        %47 = <int|()> %27;
        GOTO bb12;
=======
        %27 = ConstLoad true;
        %27? bb1 : bb2;
    }
    bb1 {
        %25 = ConstLoad true;
        %26 = <any|error> %20;
        GOTO bb3;
    }
    bb2 {
        %25 = ConstLoad false;
        GOTO bb3;
    }
    bb3 {
        %25? bb4 : bb5;
    }
    bb4 {
        %24 = %26 is ();
        GOTO bb6;
    }
    bb5 {
        %24 = ConstLoad false;
        GOTO bb6;
    }
    bb6 {
        %24? bb7 : bb8;
    }
    bb7 {
        %19 = <string|()> %26;
        GOTO bb24;
    }
    bb8 {
        %27 = ConstLoad true;
        %27? bb9 : bb10;
    }
    bb9 {
        %40 = ConstLoad true;
        %41 = <any|error> %20;
        GOTO bb11;
    }
    bb10 {
        %40 = ConstLoad false;
        GOTO bb11;
    }
    bb11 {
        %40? bb12 : bb13;
>>>>>>> 749c863a
    }
    bb12 {
        %39 = %41 is Employee;
        GOTO bb14;
    }
    bb13 {
        %39 = ConstLoad false;
        GOTO bb14;
    }
    bb14 {
        %39? bb15 : bb16;
    }
    bb15 {
        %13 = <Employee> %41;
        %9 = ConstLoad name;
        %11 = %13[%9];
        %19 = <string|()> %11;
        GOTO bb24;
    }
    bb16 {
        %27 = ConstLoad true;
        %27? bb17 : bb18;
    }
    bb17 {
        %58 = ConstLoad true;
        GOTO bb19;
    }
    bb18 {
        %58 = %20 is any;
        GOTO bb19;
    }
    bb19 {
        %58? bb20 : bb21;
    }
    bb20 {
        %57 = ConstLoad true;
        GOTO bb22;
    }
    bb21 {
        %57 = ConstLoad false;
        GOTO bb22;
    }
    bb22 {
        %57? bb23 : bb24;
    }
    bb23 {
        %68 = ConstLoad 0;
        %19 = <string|()> %68;
        GOTO bb24;
    }
    bb24 {
        %12 = ConstLoad jack;
        %71 = %1[%12];
        %27 = ConstLoad true;
        %27? bb25 : bb26;
    }
    bb25 {
        %76 = ConstLoad true;
        %77 = <any|error> %71;
        GOTO bb27;
    }
    bb26 {
        %76 = ConstLoad false;
        GOTO bb27;
    }
    bb27 {
        %76? bb28 : bb29;
    }
    bb28 {
        %75 = %77 is ();
        GOTO bb30;
    }
    bb29 {
        %75 = ConstLoad false;
        GOTO bb30;
    }
    bb30 {
        %75? bb31 : bb32;
    }
    bb31 {
        %70 = <int|()> %77;
        GOTO bb48;
    }
    bb32 {
        %27 = ConstLoad true;
        %27? bb33 : bb34;
    }
    bb33 {
        %91 = ConstLoad true;
        %92 = <any|error> %71;
        GOTO bb35;
    }
    bb34 {
        %91 = ConstLoad false;
        GOTO bb35;
    }
    bb35 {
        %91? bb36 : bb37;
    }
    bb36 {
        %90 = %92 is Employee;
        GOTO bb38;
    }
    bb37 {
        %90 = ConstLoad false;
        GOTO bb38;
    }
    bb38 {
        %90? bb39 : bb40;
    }
    bb39 {
        %13 = <Employee> %92;
        %7 = ConstLoad age;
        %104 = %13[%7];
        %70 = <int|()> %104;
        GOTO bb48;
    }
    bb40 {
        %27 = ConstLoad true;
        %27? bb41 : bb42;
    }
    bb41 {
        %109 = ConstLoad true;
        GOTO bb43;
    }
    bb42 {
        %109 = %71 is any;
        GOTO bb43;
    }
    bb43 {
        %109? bb44 : bb45;
    }
    bb44 {
        %108 = ConstLoad true;
        GOTO bb46;
    }
    bb45 {
        %108 = ConstLoad false;
        GOTO bb46;
    }
    bb46 {
        %108? bb47 : bb48;
    }
    bb47 {
        %68 = ConstLoad 0;
        %70 = <int|()> %68;
        GOTO bb48;
    }
    bb48 {
        %0 = newArray (string|(), int|())[%10];
        GOTO bb49;
    }
    bb49 {
        return;
    }


}<|MERGE_RESOLUTION|>--- conflicted
+++ resolved
@@ -12,19 +12,6 @@
     %13(TEMP) Employee;
     %19(SYNTHETIC) string|();
     %20(SYNTHETIC) Employee|();
-<<<<<<< HEAD
-    %24(SYNTHETIC) Employee|();
-    %27(TEMP) ();
-    %28(TEMP) boolean;
-    %29(SYNTHETIC) ();
-    %35(SYNTHETIC) Employee;
-    %47(SYNTHETIC) int|();
-    %48(SYNTHETIC) Employee|();
-    %52(SYNTHETIC) Employee|();
-    %57(SYNTHETIC) ();
-    %63(SYNTHETIC) Employee;
-    %67(TEMP) int;
-=======
     %24(SYNTHETIC) boolean;
     %25(SYNTHETIC) boolean;
     %26(SYNTHETIC) any|error;
@@ -46,7 +33,6 @@
     %104(TEMP) int;
     %108(SYNTHETIC) boolean;
     %109(SYNTHETIC) boolean;
->>>>>>> 749c863a
 
     bb0 {
         %2 = newType map<Employee>;
@@ -65,70 +51,6 @@
         %10 = ConstLoad 2;
         %8 = ConstLoad jack;
         %20 = %1[%8];
-<<<<<<< HEAD
-        %24 = %20;
-        %27 = ConstLoad 0;
-        %28 = %24 == %27;
-        %28? bb1 : bb2;
-    }
-    bb1 {
-        %29 = %24;
-        %19 = <string|()> %29;
-        GOTO bb6;
-    }
-    bb2 {
-        %28 = %24 is Employee;
-        %28? bb3 : bb4;
-    }
-    bb3 {
-        %35 = <Employee> %24;
-        %9 = ConstLoad name;
-        %11 = %35[%9];
-        %19 = <string|()> %11;
-        GOTO bb6;
-    }
-    bb4 {
-        %28 = %24 is any;
-        %28? bb5 : bb6;
-    }
-    bb5 {
-        %27 = ConstLoad 0;
-        %19 = <string|()> %27;
-        GOTO bb6;
-    }
-    bb6 {
-        %12 = ConstLoad jack;
-        %48 = %1[%12];
-        %52 = %48;
-        %27 = ConstLoad 0;
-        %28 = %52 == %27;
-        %28? bb7 : bb8;
-    }
-    bb7 {
-        %57 = %52;
-        %47 = <int|()> %57;
-        GOTO bb12;
-    }
-    bb8 {
-        %28 = %52 is Employee;
-        %28? bb9 : bb10;
-    }
-    bb9 {
-        %63 = <Employee> %52;
-        %7 = ConstLoad age;
-        %67 = %63[%7];
-        %47 = <int|()> %67;
-        GOTO bb12;
-    }
-    bb10 {
-        %28 = %52 is any;
-        %28? bb11 : bb12;
-    }
-    bb11 {
-        %27 = ConstLoad 0;
-        %47 = <int|()> %27;
-        GOTO bb12;
-=======
         %27 = ConstLoad true;
         %27? bb1 : bb2;
     }
@@ -174,7 +96,6 @@
     }
     bb11 {
         %40? bb12 : bb13;
->>>>>>> 749c863a
     }
     bb12 {
         %39 = %41 is Employee;
