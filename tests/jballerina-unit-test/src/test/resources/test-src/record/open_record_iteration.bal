// Copyright (c) 2019 WSO2 Inc. (http://www.wso2.org) All Rights Reserved.
//
// WSO2 Inc. licenses this file to you under the Apache License,
// Version 2.0 (the "License"); you may not use this file except
// in compliance with the License.
// You may obtain a copy of the License at
//
// http://www.apache.org/licenses/LICENSE-2.0
//
// Unless required by applicable law or agreed to in writing,
// software distributed under the License is distributed on an
// "AS IS" BASIS, WITHOUT WARRANTIES OR CONDITIONS OF ANY
// KIND, either express or implied.  See the License for the
// specific language governing permissions and limitations
// under the License.

type Person record {
    string name = "";
    int age = 0;
    Address address = {};
};

type Address record {
    string street = "";
    string city = "";
};

type Foo record {
    string a = "";
    string b = "";
    string c = "";
    string d = "";
    string e = "";
};

type RestrictedFoo record {|
    string a = "";
    string b = "";
    string c = "";
    string d = "";
    string e = "";
    string...;
|};

type Grades record {
    int maths = 0;
    int physics = 0;
    int chemistry = 0;
};

type RestrictedGrades record {|
    int maths = 0;
    int physics = 0;
    int chemistry = 0;
    int...;
|};

type RestrictedBar record {|
    float x = 0.0;
    float y = 0.0;
    float z = 0.0;
    float...;
|};

function testForeachWithOpenRecords() returns [string[], any[]] {
    Person p = { name: "John Doe", age: 25, address: { street: "Palm Grove", city: "Colombo 3" } };
    string[] fields = [];
    any[] values = [];

    int i = 0;
    foreach var [f, v] in p.entries() {
        fields[i] = f;
        values[i] = v;
        i += 1;
    }

    return [fields, values];
}

function testForeachWithOpenRecords2() returns [string[], any[]] {
    Person p = { name: "John Doe", age: 25, address: { street: "Palm Grove", city: "Colombo 3" }, "height": 5.9 };
    string[] fields = [];
    any[] values = [];

    int i = 0;
    foreach var [f, v] in p.entries() {
        fields[i] = f;
        values[i] = v;
        i += 1;
    }

    return [fields, values];
}

function testForeachWithOpenRecords3() returns any[] {
    Person p = { name: "John Doe", age: 25, address: { street: "Palm Grove", city: "Colombo 3" } };
    any[] values = [];

    int i = 0;
    foreach var v in p {
        values[i] = v;
        i += 1;
    }

    return values;
}

function testForeachOpWithOpenRecords() returns any[] {
    Person p = { name: "John Doe", age: 25, address: { street: "Palm Grove", city: "Colombo 3" }, "height": 5.9 };
    any[] values = [];

    p.forEach(function (any value) {
            values.push(value);
        });

    return values;
}

function testMapOpWithOpenRecords() returns map<anydata> {
    Person p = { name: "John Doe", age: 25, address: { street: "Palm Grove", city: "Colombo 3" }, "profession": "Software Engineer" };

    map<anydata> newp =  p.'map(function (anydata value) returns anydata {
           if value is string {
              return value.toLowerAscii();
           }
           return value;
        });
        
    return newp;
}

function testFilterOpWithOpenRecords() returns map<anydata> {
    Foo f = {a: "A", b: "B", c: "C", d: "D", e: "E", "f": "F"};

    map<anydata> newf = f.filter(function (anydata value) returns boolean {
        if (value !== "A" && value !== "E") {
            return true;
        }
        return false;
    });

    return newf;
}

function testCountOpWithOpenRecords() returns int {
    Foo f = {a: "A", b: "B", c: "C", d: "D", e: "E", "f": "F"};
    return f.reduce(function (int count, anydata v) returns int { return count + 1; }, 0);
}

function testChainedOpsWithOpenRecords() returns map<anydata> {
    Foo f = {a: "AA", b: "BB", c: "CC", d: "DD", e: "EE", "f": "FF"};

    map<anydata> newf = f.'map(function (anydata value) returns anydata {
                    if value is string {
                        return value.toLowerAscii();
                    }
                    return value;
                })
                .filter(function (anydata value) returns boolean {
                    if (value !== "aa" && value !== "ee") {
                        return true;
                    }
                    return false;
                });

    return newf;
}

function testMapWithAllStringOpenRecord() returns map<string> {
    RestrictedFoo f = {a: "AA", b: "BB", c: "CC", d: "DD", e: "EE", "f": "FF"};

    map<string> modFooMap = f.'map(function (string val) returns string {
        return val.toLowerAscii();
    });

    return modFooMap;
}

function testMapWithAllIntOpenRecord(int m, int p, int c, int e) returns map<int> {
    RestrictedGrades grades = {maths: m, physics: p, chemistry: c, "english": e};

    map<int> adjGrades = grades.'map(function (int grade) returns int {
        return grade + 10;
    });

    return adjGrades;
}

function testMapWithAllFloatOpenRecord(float a, float b, float c) returns map<float> {
    RestrictedBar bar = {x: a, y: b, z: c, "p": 9.9};

    map<float> modBar = bar.'map(function (float val) returns float {
        return val + 10.0;
    });

    return modBar;
}

function testFilterWithAllStringOpenRecord() returns map<string> {
    RestrictedFoo f = {a: "AA", b: "BB", c: "CC", d: "DD", e: "EE", "f": "FF"};

    map<string> modFooMap = f.filter(function (string v) returns boolean {
        if (v == "AA" || v == "EE" || v == "FF") {
            return true;
        }
        return false;
    });

    return modFooMap;
}

function testFilterWithAllIntOpenRecord() returns map<int> {
    RestrictedGrades grades = {maths: 80, physics: 75, chemistry: 65, "english": 78};

    map<int> adjGrades = grades.filter(function (int grade) returns boolean {
        if (grade > 70) {
            return true;
        }
        return false;
    });

    return adjGrades;
}

function testFilterWithAllFloatOpenRecord(float a, float b, float c) returns map<float> {
    RestrictedBar bar = {x: a, y: b, z: c, "p": 9.9};

    map<float> modBar = bar.filter(function (float val) returns boolean {
        if (val > 6.0) {
            return true;
        }
        return false;
    });

    return modBar;
}

function testTerminalOpsOnAllIntOpenRecord(int m, int p, int c, int e) returns [int, int, int, int, float] {
    RestrictedGrades grades = {maths: m, physics: p, chemistry: c, "english": e};

    int count1 = grades.reduce(function (int count, int v) returns int { return count + 1; }, 0);
    int max1 = grades.reduce(function (int max, int v) returns int { return v > max ? v : max; }, 0);
    int min1 = grades.reduce(function (int min, int v) returns int { return v < min ? v : min; }, 1000000);
    int sum1 = grades.reduce(function (int sum, int v) returns int { return sum + v; }, 0);
    float avg1 = grades.reduce(function (float avg, int v) returns float {
        return avg + <float>v / <float>grades.length(); }, 0.0);

    return [count1, max1, min1, sum1, avg1];
}

function testTerminalOpsOnAllIntOpenRecord2(int m, int p, int e) returns [int, int, int, int, float] {
    RestrictedGrades grades = {maths: m, physics: p, "english": e};

    int count1 = grades.reduce(function (int count, int v) returns int { return count + 1; }, 0);
    int max1 = grades.reduce(function (int max, int v) returns int { return v > max ? v : max; }, 0);
    int min1 = grades.reduce(function (int min, int v) returns int { return v < min ? v : min; }, 1000000);
    int sum1 = grades.reduce(function (int sum, int v) returns int { return sum + v; }, 0);
    float avg1 = grades.reduce(function (float avg, int v) returns float {
        return avg + <float>v / <float>grades.length(); }, 0.0);

    return [count1, max1, min1, sum1, avg1];
}

function testChainedOpsWithOpenRecords2() returns map<float> {
    RestrictedGrades grades = {maths: 80, physics: 75, chemistry: 65, "english": 78};

    map<float> m = grades.'map(function (int grade) returns int {
        return grade + 10;
    })
    .'map(function (int g) returns string {
        if (g > 75) {
            return "PASS";
        }
        return "FAIL";
    })
    .filter(function (string status) returns boolean {
        if (status == "PASS") {
            return true;
        }
        return false;
    })
    .'map(function (string status) returns float {
        if (status == "PASS") {
            return 4.2;
        }
        return 0.0;
    });

    return m;
}

function testChainedOpsWithOpenRecords3() returns map<float> {
    Grades grades = {maths: 80, physics: 75, chemistry: 65, "english": 78};

    map<float> m = grades.'map(function (anydata grade) returns int {
        if grade is int {
            return grade + 10;
        }
        return -1;
    })
    .'map(function (int g) returns string {
        if (g > 75) {
            return "PASS";
        }
        return "FAIL";
    })
    .filter(function (string status) returns boolean {
        if (status == "PASS") {
            return true;
        }
        return false;
    })
    .'map(function (string status) returns float {
        if (status == "PASS") {
            return 4.2;
        }
        return 0.0;
    });

    return m;
}

function testOpChainsWithTerminalOps(int m, int p, int c) returns [int, int, int, int, float] {
    RestrictedGrades f = {maths: m, physics: p, chemistry: c, "english": 78};

    int count1 = f.'map(mapTo).filter(filter).reduce(function (int count, int v) returns int { return count + 1; }, 0);
    int sum1 = f.'map(mapTo).filter(filter).reduce(function (int sum, int v) returns int { return sum + v; }, 0);
<<<<<<< HEAD
    int max1 = f.'map(mapTo).filter(filter).reduce(function (int max, int v) returns int { return v > max ? v : max; }, 0);
    int min1 = f.'map(mapTo).filter(filter).reduce(function (int min, int v) returns int { return v < min ? v : min; }, 100000);
=======
    int max1 = f.'map(mapTo).filter(filter).reduce(function (int max, int v) returns int { return v > max ? v : max; },
    0);
    int min1 = f.'map(mapTo).filter(filter).reduce(function (int min, int v) returns int { return v < min ? v : min; },
    100000);
>>>>>>> b81100b6
    int length = f.'map(mapTo).filter(filter).length();
    float avg1 = f.'map(mapTo).filter(filter).reduce(function (float avg, int v) returns float {
        return avg + <float>v / <float>length; }, 0.0);

    return [count1, sum1, max1, min1, avg1];
}

function mapTo(int grade) returns int {
    return grade + 10;
}

function filter(int grade) returns boolean {
    if (grade > 75) {
        return true;
    }
    return false;
}

function testMutability() returns RestrictedGrades {
    RestrictedGrades grades = {maths: 80, physics: 75, chemistry: 65, "english": 78};

    map<float> m = grades.'map(function (int grade) returns int {
        return grade + 10;
    })
    .'map(function (int g) returns string {
        if (g > 75) {
            return "PASS";
        }
        return "FAIL";
    })
    .filter(function (string status) returns boolean {
        if (status == "PASS") {
            return true;
        }
        return false;
    })
    .'map(function (string status) returns float {
        if (status == "PASS") {
            return 4.2;
        }
        return 0.0;
    });

    return grades;
}<|MERGE_RESOLUTION|>--- conflicted
+++ resolved
@@ -325,15 +325,10 @@
 
     int count1 = f.'map(mapTo).filter(filter).reduce(function (int count, int v) returns int { return count + 1; }, 0);
     int sum1 = f.'map(mapTo).filter(filter).reduce(function (int sum, int v) returns int { return sum + v; }, 0);
-<<<<<<< HEAD
-    int max1 = f.'map(mapTo).filter(filter).reduce(function (int max, int v) returns int { return v > max ? v : max; }, 0);
-    int min1 = f.'map(mapTo).filter(filter).reduce(function (int min, int v) returns int { return v < min ? v : min; }, 100000);
-=======
     int max1 = f.'map(mapTo).filter(filter).reduce(function (int max, int v) returns int { return v > max ? v : max; },
     0);
     int min1 = f.'map(mapTo).filter(filter).reduce(function (int min, int v) returns int { return v < min ? v : min; },
     100000);
->>>>>>> b81100b6
     int length = f.'map(mapTo).filter(filter).length();
     float avg1 = f.'map(mapTo).filter(filter).reduce(function (float avg, int v) returns float {
         return avg + <float>v / <float>length; }, 0.0);
