// Copyright (c) 2018 WSO2 Inc. (http://www.wso2.org) All Rights Reserved.
//
// WSO2 Inc. licenses this file to you under the Apache License,
// Version 2.0 (the "License"); you may not use this file except
// in compliance with the License.
// You may obtain a copy of the License at
//
// http://www.apache.org/licenses/LICENSE-2.0
//
// Unless required by applicable law or agreed to in writing,
// software distributed under the License is distributed on an
// "AS IS" BASIS, WITHOUT WARRANTIES OR CONDITIONS OF ANY
// KIND, either express or implied.  See the License for the
// specific language governing permissions and limitations
// under the License.

type Department record {
    string dptName = "";
    Person[] employees = [];
};

type Person record {|
    string name = "default first name";
    string lname = "";
    map<any> adrs = {};
    int age = 999;
    Family family = {};
    Person? parent = ();
    anydata|error...;
|};

type Family record {
    string spouse = "";
    int noOfChildren = 0;
    string[] children = [];
};

type Employee record {
    string name = "default first name";
    string lname = "";
    map<any> address = {};
    int age = 999;
    Family family = {};
    Person? parent = ();
    string designation = "";
};

function testStructOfStruct () returns string {

    map<any> address = {"country":"USA", "state":"CA"};
    Person emp1 = {name:"Jack", adrs:address, age:25};
    Person emp2 = {};
    Person[] emps = [emp1, emp2];
    Department dpt = {employees:emps};

    string country;
    country = <string> dpt.employees[0].adrs["country"];
    return country;
}

function testReturnStructAttributes () returns string {
    map<any> address = {"country":"USA", "state":"CA"};
    string[] chldrn = [];
    Family fmly = {children:chldrn};
    Person emp1 = {name:"Jack", adrs:address, age:25, family:fmly};
    Person emp2 = {};
    Person[] employees = [emp1, emp2];
    Department dpt = {employees:employees};

    dpt.employees[0].family.children[0] = "emily";

    return dpt.employees[0].family.children[0];
}

function testExpressionAsIndex () returns string {
    Family family = {spouse:"Kate"};
    int a = 2;
    int b = 5;
    family.children = ["Emma", "Rose", "Jane"];
    return family.children[a * b - 8];
}

function testStructExpressionAsIndex () returns string {
    string country;
    Department dpt = {};
    Family fmly = {};
    fmly.children = [];
    Person emp2 = {};
    map<any> address = {"country":"USA", "state":"CA"};
    Person emp1 = {name:"Jack", adrs:address, age:25, family:fmly};

    emp1.adrs["street"] = "20";
    emp1.age = 0;

    dpt.employees = [emp1, emp2];
    dpt.employees[0].family.children[0] = "emily";
    dpt.employees[0].family.noOfChildren = 1;

    return dpt.employees[0].family.children[dpt.employees[0].family.noOfChildren - 1];
}

type Mat record {
    int x = fn();
};

isolated function fn() returns int {
    return 10;
}

function testDefaultVal() {
    Person p = {};
    Mat m = {};
    Mat m2 = {x: 1};
    assert("default first name", p.name);
    assert("", p.lname);
    assert(999, p.age);
    assert(10, m.x);
    assert(1, m2.x);
}

function testNestedFieldDefaultVal () returns [string, string, int] {
    Department dpt = {};
    dpt.employees = [];
    dpt.employees[0] = {lname:"Smith"};
    return [dpt.employees[0].name, dpt.employees[0].lname, dpt.employees[0].age];
}

function testNestedStructInit () returns Person {
    Person p1 = {name:"aaa", age:25, parent:{name:"bbb", age:50}};
    return p1;
}

type NegativeValTest record {
    int negativeInt = -9;
    int negativeSpaceInt = -8;
    float negativeFloat = -88.234;
    float negativeSpaceFloat = -24.99;
};

function getStructNegativeValues () returns [int, int, float, float] {
    NegativeValTest tmp = {};
    return [tmp.negativeInt, tmp.negativeSpaceInt, tmp.negativeFloat, tmp.negativeSpaceFloat];
}

function getStruct () returns (Person) {
    Person p1 = {name:"aaa", age:25, parent:{name:"bbb", lname:"ccc", age:50}};
    return p1;
}

function testGetNonInitAttribute () returns string {
    Person emp1 = {};
    Person emp2 = {};
    Person[] emps = [emp1, emp2];
    Department dpt = {dptName:"HR", employees:emps};
    return dpt.employees[0].family.children[0];
}

function testGetNonInitArrayAttribute () returns string {
    Department dpt = {dptName:"HR"};
    return dpt.employees[0].family.children[0];
}

function testGetNonInitLastAttribute () returns Person {
    Department dpt = {};
    return dpt.employees[0];
}

function testSetFieldOfNonInitChildStruct () {
    Person person = {name:"Jack"};
    person.family.spouse = "Jane";
}

function testSetFieldOfNonInitStruct () {
    Department dpt = {};
    dpt.dptName = "HR";
}

function testAdditionOfARestField() returns Person {
    Person p = { name: "Foo", "mname": "Bar", age: 25, "height": 5.9};
    p["firstName"] = "John";
    return p;
}

function testAnydataOrErrorRestFieldRHSIndexAccess() returns anydata|error {
    Person p = {};
    anydata|error name = p["firstName"];
    return name;
}

type Person2 record {|
    string name = "";
    int age = 0;
    string...;
|};

function testStringRestField() returns Person2 {
    Person2 p = { name: "Foo", age: 25, "lname": "Bar", "address": "Colombo"};
    return p;
}

function testStringRestFieldRHSIndexAccess() returns [string?, string?] {
    Person2 p = {};
    string? name = p["name"];
    string? firstName = p["firstName"];
    return [name, firstName];
}

type Person3 record {|
    string name = "";
    int age = 0;
    int...;
|};

function testIntRestField() returns Person3 {
    Person3 p = { name: "Foo", age: 25, "year": 3 };
    return p;
}

function testIntRestFieldRHSIndexAccess() returns [int?, int?] {
    Person3 p = {};
    int? age = p["age"];
    int? birthYear = p["birthYear"];
    return [age, birthYear];
}

type Person4 record {|
    string name = "";
    int age = 0;
    float...;
|};

function testFloatRestField() returns Person4 {
    Person4 p = { name: "Foo", age: 25, "height": 5.9};
    return p;
}

function testFloatRestFieldRHSIndexAccess() returns [float?, float?] {
    Person4 p = { "weight": 61.5 };
    float? height = p["height"];
    return [p["weight"], height];
}

type Person5 record {|
    string name = "";
    int age = 0;
    boolean...;
|};

function testBooleanRestField() returns Person5 {
    Person5 p = { name: "Foo", age: 25, "isEmployed": true};
    return p;
}

function testBooleanRestFieldRHSIndexAccess() returns [boolean?, boolean?] {
    Person5 p = { "isStudent": true };
    boolean? isEmployed = p["isEmployed"];
    return [p["isStudent"], isEmployed];
}

type Person6 record {|
    string name = "";
    int age = 0;
    map<any>...;
|};

function testMapRestField() returns Person6 {
    Person6 p = { name:"Foo", age: 25, "misc": { lname: "Bar", height: 5.9, isEmployed: true } };
    return p;
}

function testMapRestFieldRHSIndexAccess() returns [map<any>?, map<any>?] {
    map<any> misc = {};
    Person6 p = { "misc": misc };
    map<any>? invMap = p["invMap"];
    return [p["misc"], invMap];
}

type Person7 record {|
    string name = "";
    int age = 0;
    (float|string|boolean)...;
|};

function testUnionRestField() returns Person7 {
    Person7 p = { name: "Foo", age: 25, "lname": "Bar", "height": 5.9, "isEmployed": true };
    return p;
}

function testUnionRestFieldRHSIndexAccess() returns [(float|string|boolean)?, (float|string|boolean)?] {
    Person7 p = { "miscField": "Foo" };
    float|string|boolean|() invField = p["invField"];
    return [p["miscField"], invField];
}

type Person8 record {|
    string name = "";
    int age = 0;
    ()...;
|};

function testNilRestField() returns Person8 {
    Person8 p = { name: "Foo", age: 25, "lname": () };
    return p;
}

type Person9 record {|
    string name = "";
    int age = 0;
    Department...;
|};

function testRecordRestField() returns Person9 {
    Person9 p = { name: "Foo", age: 25, "dpt": { dptName: "Engineering", employees: [] } };
    return p;
}

function testRecordRestFieldRHSIndexAccess() returns [Department?, Department?] {
    Person9 p = { "dept": {} };
    Department? dept = p["department"];
    return [p["dept"], dept];
}

class Animal {
    public string kind = "";
    public string name = "";

    function init(string name, string kind) {
        self.name = name;
        self.kind = kind;
    }
}

type Person10 record {|
    string name = "";
    int age = 0;
    Animal...;
|};

function testObjectRestField() returns Person10 {
    Person10 p = { name: "Foo", age: 25, "pet": new Animal("Miaw", "Cat") };
    return p;
}

function testObjectRestFieldRHSIndexAccess() returns [Animal?, Animal?] {
    Animal anim = new("Rocky", "Dog");
    Person10 p = { "pet": anim };
    Animal? pet = p["invPet"];
    return [p["pet"], pet];
}

type Person11 record {|
    string name = "";
    int age = 0;
    [float, string, Animal]...;
|};

function testTupleRestField() returns Person11 {
    Person11 p = { name: "Foo", age: 25, "misc": [5.9, "Bar", new Animal("Miaw", "Cat")] };
    return p;
}

function testTupleRestFieldRHSIndexAccess() returns [[float, string, Animal]?, [float, string, Animal]?] {
    Person11 p = { "tup": [4.5, "foo", new Animal("Miaw", "Cat")] };
    [float, string, Animal]? tupType = p["invTup"];
    return [p["tup"], tupType];
}

type Person12 record {|
    string name = "";
    int age = 0;
    any...;
|};

function testAnyRestField() returns Person12 {
    Animal?[] pets = [new Animal("Miaw", "Cat"), new Animal("Woof", "Dog")];
    Person12 p = { name: "Foo", age: 25, "pets": pets};
    return p;
}

function testAnyRestFieldRHSIndexAccess() returns [any, any] {
    Animal?[] pets = [new Animal("Miaw", "Cat"), new Animal("Woof", "Dog")];
    Person12 p = { "pets": pets };
    any a = p["anyField"];
    return [p["pets"], a];
}

type PersonA record {
    string fname = "";
    string lname = "";
    function() returns string fullName?;
};

function testFuncPtrAsRecordField() returns string {
    PersonA p = {fname:"John", lname:"Doe"};
    p.fullName = function () returns string {
        return p.lname + ", " + p.fname;
    };
    function() returns string fp = <function() returns string>p["fullName"];
    return fp();
}

type Address record {
    string city;
    string country;
};

type PersonRec record {
    string name = "John Doe";
    int age = 25;
    Address adr = {city: "Colombo", country: "Sri Lanka"};
};

type EmployeeRec record {
    *PersonRec;
    string company = "WSO2";
};

type ManagerRec record {
    string dept = "";
    *EmployeeRec;
};

function testDefaultValueInit() returns ManagerRec {
    ManagerRec mgr = {};
    return mgr;
}

public type Foo record {
    int a = getAsInt("777");
};

isolated function getAsInt(string s) returns int {
    return 777;
}

public type Bar record {
    *Foo;
    int b = 56;
};

public function testRecordInitWithFuncCalls() returns Bar {
    Bar b = {};
    return b;
}

type Qux record {
    string bar;
    int baz;
};

function testLiteralsAsMappingConstructorKeys() returns boolean {
    Qux f = { "bar": "hello", baz: 1 };
    return f.bar == "hello" && f.baz == 1;
}

type Baz record {
    string s;
    int i?;
    float? f = ();
};

string iValue = "i";

function testExpressionAsKeys() returns boolean {
    Baz b = { s: "hello", [iValue]: 1, [getChar("f")]: 2.0, [getChar("b")]: true };
    return b.s == "hello" && b?.i == 1 && b?.f == 2.0 && b["b"] == true;
}

string mapValue = "";

function testExpressionAsKeysWithSameKeysDefinedAsLiteralsOrFieldNames() returns boolean {
    Baz b = {
        f: 1.0,
        [getChar("f")]: 4.0,
        [getChar("s")]: addStringToMapValue(" world"),
        [getChar("s")]: addStringToMapValue(" from Ballerina"),
        s: addStringToMapValue("hello")
    };
    return b.s == "hello world from Ballerina" && b?.f == 4.0;
}

function getChar(string st) returns string {
    return st;
}

function addStringToMapValue(string s) returns string {
    mapValue = mapValue + s;
    return mapValue;
}

public type CustomDetail record {
    string message;
    error cause?;
};

const FOO_REASON = "FooError";
type FooError distinct error<CustomDetail>;

const BAR_REASON = "BarError";
type BarError error<CustomDetail>;

type Error FooError|BarError;

type MyRecord record {
    typedesc<Error>[] myErrorTypes = [FooError];
};

function testCustomErrorTypeDescFieldOnRecord() {
    MyRecord m = {};
    typedesc<Error> e = m.myErrorTypes[0];
    if (!(e is typedesc<FooError>)) {
            panic error("AssertionError", message = "expected typedesc<FooError> but found: " + e.toString());
    }
}

type FooRecord record {
    string a;
    int b?;
};

function removeOptional() {
    FooRecord fooRecord = {a : "a", b : 1};
    _ = fooRecord.remove("b");
    int? testValue = fooRecord?.b;
    if (testValue is ()) {
        return;
    } else {
        typedesc<any> resultType = typeof testValue;
        panic error("Wrong Result : expected result is null but recieved : " + resultType.toString());
    }
}

function removeRest() {
    FooRecord fooRecord = { a: "a", b : 1, "c" : 10};
    _ = fooRecord.remove("c");
    anydata testValue = fooRecord["c"];
    if (testValue is ()) {
        return;
    } else {
        typedesc<any> resultType = typeof testValue;
        panic error("Wrong Result : expected result is null but recieved : " + resultType.toString());
    }
}

type Student record {
    int id;
    string name?;
    Details details = {name: "chirans"};
};

type Grades record {
    int maths;
    int physics;
};

function removeIfHasKeyOptional() {
    Student s = {id : 1, name : "Andrew"};
    string? n = <string?> s.removeIfHasKey("name");
    if (n is ()) {
         panic error("Returned value should be an string.");
    }

    if (<string>n !== "Andrew") {
         panic error("Returned value should equals 'Andrew'.");
    }

    var age = s.removeIfHasKey("age");
    if !(age is ()) {
         panic error("Returned value should be nil.");
    }
}


function removeIfHasKeyRest() {
    Grades g1 = {maths: 80, physics:75};
    Student s = {id : 1, name : "Andrew", "grade": g1};
    Grades? g2 = <Grades?> s.removeIfHasKey("grade");
    if (g2 is ()) {
         panic error("Returned value should be an string.");
    }

    Grades g3 = <Grades>g2;
    if !(g3.maths == g1.maths && g3.physics == g1.physics) {
         panic error("Returned value should be identical with expected value.");
    }

    var g4 = s.removeIfHasKey("grade");
    if !(g4 is ()) {
         panic error("Returned value should be nil.");
    }
}

final int a = 10;

type Foo2 record {
    int a;
    int b = a;
};

function testScopingRules() {
    Foo2 f = {a: 20};
    assert(<Foo2>{a: 20, b: 10}, f);

    record {
        int a;
        int b = a;
        record {
            int p = a;
        } c = {};
    } f2 = {a: 20};

    assert(<record {int a; int b; record {int p;} c;}>{a: 20, b: 10, c: {p: 10}}, f2);
}

type FieldsWithBuiltinNames record {
    error 'error;
    json 'json;
    anydata 'anydata;
};

function testRecordsWithFieldsWithBuiltinNames() {
    error newError = error("bam", message = "new error");
    FieldsWithBuiltinNames f = {
        'error: newError,
        'json: {s: "s"},
        'anydata: 3
    };

    assert("{\"error\":error(\"bam\",message=\"new error\"),\"json\":{\"s\":\"s\"},\"anydata\":3}", f.toString());
}

<<<<<<< HEAD
type Details record {
    string name;
    BirthDay birthDay = {};
};

type BirthDay record {
    int year = 2000;
};

function  testIntersectionOfReadonlyAndRecordTypeWithDefaultValues() {
    Student & readonly student = {id: 0};
    assert(student.details.name, "chirans");
    assert(student.details.birthDay.year, 2000);
=======
type DefaultableFieldsWithQuotedIdentifiersForTypeKeywords record {
    error? 'error = ();
    json 'json = 10;
    anydata 'anydata = "hello";
};

function testDefaultableRecordFieldsWithQuotedIdentifiersForTypeKeywords() {
    DefaultableFieldsWithQuotedIdentifiersForTypeKeywords r = {};
    assert(true, r?.'error is ());
    assert(10, r?.'json);
    assert("hello", r?.'anydata);

    error err = error("oops!", code = 404);
    DefaultableFieldsWithQuotedIdentifiersForTypeKeywords s = {
        'error: err,
        'anydata: 1234,
        'json: true
    };
    assert(true, s?.'error === err);
    assert(true, s?.'json);
    assert(1234, s?.'anydata);
>>>>>>> 261f0b8b
}

// Util functions

function assert(anydata expected, anydata actual) {
    if (expected != actual) {
        typedesc<anydata> expT = typeof expected;
        typedesc<anydata> actT = typeof actual;
        string reason = "expected [" + expected.toString() + "] of type [" + expT.toString()
                            + "], but found [" + actual.toString() + "] of type [" + actT.toString() + "]";
        panic error(reason);
    }
}

type Teacher record {
    int toJson = 44;
};

function testLangFuncOnRecord() returns json{
    Teacher p = {};
    json toJsonResult = p.toJson();
    return toJsonResult;
}

type R0 record {
    int|string f = 1;
};

type R1 record {
    *R0;
    string f;
};

type Foo1 record {|
    int a = 1250;
|};

type Bar1 record {|
    *Foo;
    byte a = 100;
|};


function testTypeInclusionWithOpenRecord() {
    R1 r1 = {f : "hello"};
    assert("hello", r1.f);
    Bar1 b = {};
    assert(100, b.a);
}<|MERGE_RESOLUTION|>--- conflicted
+++ resolved
@@ -629,7 +629,7 @@
     assert("{\"error\":error(\"bam\",message=\"new error\"),\"json\":{\"s\":\"s\"},\"anydata\":3}", f.toString());
 }
 
-<<<<<<< HEAD
+
 type Details record {
     string name;
     BirthDay birthDay = {};
@@ -643,7 +643,8 @@
     Student & readonly student = {id: 0};
     assert(student.details.name, "chirans");
     assert(student.details.birthDay.year, 2000);
-=======
+}
+
 type DefaultableFieldsWithQuotedIdentifiersForTypeKeywords record {
     error? 'error = ();
     json 'json = 10;
@@ -665,7 +666,6 @@
     assert(true, s?.'error === err);
     assert(true, s?.'json);
     assert(1234, s?.'anydata);
->>>>>>> 261f0b8b
 }
 
 // Util functions
