// Copyright (c) 2018 WSO2 Inc. (http://www.wso2.org) All Rights Reserved.
//
// WSO2 Inc. licenses this file to you under the Apache License,
// Version 2.0 (the "License"); you may not use this file except
// in compliance with the License.
// You may obtain a copy of the License at
//
// http://www.apache.org/licenses/LICENSE-2.0
//
// Unless required by applicable law or agreed to in writing,
// software distributed under the License is distributed on an
// "AS IS" BASIS, WITHOUT WARRANTIES OR CONDITIONS OF ANY
// KIND, either express or implied.  See the License for the
// specific language governing permissions and limitations
// under the License.

type Department record {
    string dptName = "";
    Person[] employees = [];
};

type Person record {|
    string name = "default first name";
    string lname = "";
    map<any> adrs = {};
    int age = 999;
    Family family = {};
    Person? parent = ();
    anydata|error...;
|};

type Family record {
    string spouse = "";
    int noOfChildren = 0;
    string[] children = [];
};

type Employee record {
    string name = "default first name";
    string lname = "";
    map<any> address = {};
    int age = 999;
    Family family = {};
    Person? parent = ();
    string designation = "";
};

function testStructOfStruct () returns string {

    map<any> address = {"country":"USA", "state":"CA"};
    Person emp1 = {name:"Jack", adrs:address, age:25};
    Person emp2 = {};
    Person[] emps = [emp1, emp2];
    Department dpt = {employees:emps};

    string country;
    country = <string> dpt.employees[0].adrs["country"];
    return country;
}

function testReturnStructAttributes () returns string {
    map<any> address = {"country":"USA", "state":"CA"};
    string[] chldrn = [];
    Family fmly = {children:chldrn};
    Person emp1 = {name:"Jack", adrs:address, age:25, family:fmly};
    Person emp2 = {};
    Person[] employees = [emp1, emp2];
    Department dpt = {employees:employees};

    dpt.employees[0].family.children[0] = "emily";

    return dpt.employees[0].family.children[0];
}

function testExpressionAsIndex () returns string {
    Family family = {spouse:"Kate"};
    int a = 2;
    int b = 5;
    family.children = ["Emma", "Rose", "Jane"];
    return family.children[a * b - 8];
}

function testStructExpressionAsIndex () returns string {
    string country;
    Department dpt = {};
    Family fmly = {};
    fmly.children = [];
    Person emp2 = {};
    map<any> address = {"country":"USA", "state":"CA"};
    Person emp1 = {name:"Jack", adrs:address, age:25, family:fmly};

    emp1.adrs["street"] = "20";
    emp1.age = 0;

    dpt.employees = [emp1, emp2];
    dpt.employees[0].family.children[0] = "emily";
    dpt.employees[0].family.noOfChildren = 1;

    return dpt.employees[0].family.children[dpt.employees[0].family.noOfChildren - 1];
}

type Mat record {
    int x = fn();
};

<<<<<<< HEAD
=======
type Bar2 record {
    int x = xFn();
    int y = yFn();
};
>>>>>>> 3abc989b
isolated function fn() returns int {
    return 10;
}

<<<<<<< HEAD
=======
isolated function xFn() returns int {
    return 101;
}

isolated function yFn() returns int {
    return 102;
}

>>>>>>> 3abc989b
function testDefaultVal() {
    Person p = {};
    Mat m = {};
    Mat m2 = {x: 1};
    assert("default first name", p.name);
    assert("", p.lname);
    assert(999, p.age);
    assert(10, m.x);
    assert(1, m2.x);
<<<<<<< HEAD
=======
}

function testOpenRecordWithSpreadOperator() {
    record {| int x; int y?; |} r = {x: 123};
    Bar2 b = {...r};
    assert(123, b.x);
    assert(102, b.y);
    // record {| int x; int y?; |} r1 = {x: 123, y: 456};
    // Bar2 b1 = {...r1};
    // assert(123, b1.x);
    // assert(102, b1.y);
    // map<int> r2 = {x: 123};
    // Bar2 b2 = {...r2};
    // assert(101, b2.x);
    // assert(102, b2.y);
>>>>>>> 3abc989b
}

function testNestedFieldDefaultVal () returns [string, string, int] {
    Department dpt = {};
    dpt.employees = [];
    dpt.employees[0] = {lname:"Smith"};
    return [dpt.employees[0].name, dpt.employees[0].lname, dpt.employees[0].age];
}

function testNestedStructInit () returns Person {
    Person p1 = {name:"aaa", age:25, parent:{name:"bbb", age:50}};
    return p1;
}

type NegativeValTest record {
    int negativeInt = -9;
    int negativeSpaceInt = -8;
    float negativeFloat = -88.234;
    float negativeSpaceFloat = -24.99;
};

function getStructNegativeValues () returns [int, int, float, float] {
    NegativeValTest tmp = {};
    return [tmp.negativeInt, tmp.negativeSpaceInt, tmp.negativeFloat, tmp.negativeSpaceFloat];
}

function getStruct () returns (Person) {
    Person p1 = {name:"aaa", age:25, parent:{name:"bbb", lname:"ccc", age:50}};
    return p1;
}

function testGetNonInitAttribute () returns string {
    Person emp1 = {};
    Person emp2 = {};
    Person[] emps = [emp1, emp2];
    Department dpt = {dptName:"HR", employees:emps};
    return dpt.employees[0].family.children[0];
}

function testGetNonInitArrayAttribute () returns string {
    Department dpt = {dptName:"HR"};
    return dpt.employees[0].family.children[0];
}

function testGetNonInitLastAttribute () returns Person {
    Department dpt = {};
    return dpt.employees[0];
}

function testSetFieldOfNonInitChildStruct () {
    Person person = {name:"Jack"};
    person.family.spouse = "Jane";
}

function testSetFieldOfNonInitStruct () {
    Department dpt = {};
    dpt.dptName = "HR";
}

function testAdditionOfARestField() returns Person {
    Person p = { name: "Foo", "mname": "Bar", age: 25, "height": 5.9};
    p["firstName"] = "John";
    return p;
}

function testAnydataOrErrorRestFieldRHSIndexAccess() returns anydata|error {
    Person p = {};
    anydata|error name = p["firstName"];
    return name;
}

type Person2 record {|
    string name = "";
    int age = 0;
    string...;
|};

function testStringRestField() returns Person2 {
    Person2 p = { name: "Foo", age: 25, "lname": "Bar", "address": "Colombo"};
    return p;
}

function testStringRestFieldRHSIndexAccess() returns [string?, string?] {
    Person2 p = {};
    string? name = p["name"];
    string? firstName = p["firstName"];
    return [name, firstName];
}

type Person3 record {|
    string name = "";
    int age = 0;
    int...;
|};

function testIntRestField() returns Person3 {
    Person3 p = { name: "Foo", age: 25, "year": 3 };
    return p;
}

function testIntRestFieldRHSIndexAccess() returns [int?, int?] {
    Person3 p = {};
    int? age = p["age"];
    int? birthYear = p["birthYear"];
    return [age, birthYear];
}

type Person4 record {|
    string name = "";
    int age = 0;
    float...;
|};

function testFloatRestField() returns Person4 {
    Person4 p = { name: "Foo", age: 25, "height": 5.9};
    return p;
}

function testFloatRestFieldRHSIndexAccess() returns [float?, float?] {
    Person4 p = { "weight": 61.5 };
    float? height = p["height"];
    return [p["weight"], height];
}

type Person5 record {|
    string name = "";
    int age = 0;
    boolean...;
|};

function testBooleanRestField() returns Person5 {
    Person5 p = { name: "Foo", age: 25, "isEmployed": true};
    return p;
}

function testBooleanRestFieldRHSIndexAccess() returns [boolean?, boolean?] {
    Person5 p = { "isStudent": true };
    boolean? isEmployed = p["isEmployed"];
    return [p["isStudent"], isEmployed];
}

type Person6 record {|
    string name = "";
    int age = 0;
    map<any>...;
|};

function testMapRestField() returns Person6 {
    Person6 p = { name:"Foo", age: 25, "misc": { lname: "Bar", height: 5.9, isEmployed: true } };
    return p;
}

function testMapRestFieldRHSIndexAccess() returns [map<any>?, map<any>?] {
    map<any> misc = {};
    Person6 p = { "misc": misc };
    map<any>? invMap = p["invMap"];
    return [p["misc"], invMap];
}

type Person7 record {|
    string name = "";
    int age = 0;
    (float|string|boolean)...;
|};

function testUnionRestField() returns Person7 {
    Person7 p = { name: "Foo", age: 25, "lname": "Bar", "height": 5.9, "isEmployed": true };
    return p;
}

function testUnionRestFieldRHSIndexAccess() returns [(float|string|boolean)?, (float|string|boolean)?] {
    Person7 p = { "miscField": "Foo" };
    float|string|boolean|() invField = p["invField"];
    return [p["miscField"], invField];
}

type Person8 record {|
    string name = "";
    int age = 0;
    ()...;
|};

function testNilRestField() returns Person8 {
    Person8 p = { name: "Foo", age: 25, "lname": () };
    return p;
}

type Person9 record {|
    string name = "";
    int age = 0;
    Department...;
|};

function testRecordRestField() returns Person9 {
    Person9 p = { name: "Foo", age: 25, "dpt": { dptName: "Engineering", employees: [] } };
    return p;
}

function testRecordRestFieldRHSIndexAccess() returns [Department?, Department?] {
    Person9 p = { "dept": {} };
    Department? dept = p["department"];
    return [p["dept"], dept];
}

class Animal {
    public string kind = "";
    public string name = "";

    function init(string name, string kind) {
        self.name = name;
        self.kind = kind;
    }
}

type Person10 record {|
    string name = "";
    int age = 0;
    Animal...;
|};

function testObjectRestField() returns Person10 {
    Person10 p = { name: "Foo", age: 25, "pet": new Animal("Miaw", "Cat") };
    return p;
}

function testObjectRestFieldRHSIndexAccess() returns [Animal?, Animal?] {
    Animal anim = new("Rocky", "Dog");
    Person10 p = { "pet": anim };
    Animal? pet = p["invPet"];
    return [p["pet"], pet];
}

type Person11 record {|
    string name = "";
    int age = 0;
    [float, string, Animal]...;
|};

function testTupleRestField() returns Person11 {
    Person11 p = { name: "Foo", age: 25, "misc": [5.9, "Bar", new Animal("Miaw", "Cat")] };
    return p;
}

function testTupleRestFieldRHSIndexAccess() returns [[float, string, Animal]?, [float, string, Animal]?] {
    Person11 p = { "tup": [4.5, "foo", new Animal("Miaw", "Cat")] };
    [float, string, Animal]? tupType = p["invTup"];
    return [p["tup"], tupType];
}

type Person12 record {|
    string name = "";
    int age = 0;
    any...;
|};

function testAnyRestField() returns Person12 {
    Animal?[] pets = [new Animal("Miaw", "Cat"), new Animal("Woof", "Dog")];
    Person12 p = { name: "Foo", age: 25, "pets": pets};
    return p;
}

function testAnyRestFieldRHSIndexAccess() returns [any, any] {
    Animal?[] pets = [new Animal("Miaw", "Cat"), new Animal("Woof", "Dog")];
    Person12 p = { "pets": pets };
    any a = p["anyField"];
    return [p["pets"], a];
}

type PersonA record {
    string fname = "";
    string lname = "";
    function() returns string fullName?;
};

function testFuncPtrAsRecordField() returns string {
    PersonA p = {fname:"John", lname:"Doe"};
    p.fullName = function () returns string {
        return p.lname + ", " + p.fname;
    };
    function() returns string fp = <function() returns string>p["fullName"];
    return fp();
}

type Address record {
    string city;
    string country;
};

type PersonRec record {
    string name = "John Doe";
    int age = 25;
    Address adr = {city: "Colombo", country: "Sri Lanka"};
};

type EmployeeRec record {
    *PersonRec;
    string company = "WSO2";
};

type ManagerRec record {
    string dept = "";
    *EmployeeRec;
};

function testDefaultValueInit() returns ManagerRec {
    ManagerRec mgr = {};
    return mgr;
}

public type Foo record {
    int a = getAsInt("777");
};

isolated function getAsInt(string s) returns int {
    return 777;
}

public type Bar record {
    *Foo;
    int b = 56;
};

public function testRecordInitWithFuncCalls() returns Bar {
    Bar b = {};
    return b;
}

type Qux record {
    string bar;
    int baz;
};

function testLiteralsAsMappingConstructorKeys() returns boolean {
    Qux f = { "bar": "hello", baz: 1 };
    return f.bar == "hello" && f.baz == 1;
}

type Baz record {
    string s;
    int i?;
    float? f = ();
};

string iValue = "i";

function testExpressionAsKeys() returns boolean {
    Baz b = { s: "hello", [iValue]: 1, [getChar("f")]: 2.0, [getChar("b")]: true };
    return b.s == "hello" && b?.i == 1 && b?.f == 2.0 && b["b"] == true;
}

string mapValue = "";

function testExpressionAsKeysWithSameKeysDefinedAsLiteralsOrFieldNames() returns boolean {
    Baz b = {
        f: 1.0,
        [getChar("f")]: 4.0,
        [getChar("s")]: addStringToMapValue(" world"),
        [getChar("s")]: addStringToMapValue(" from Ballerina"),
        s: addStringToMapValue("hello")
    };
    return b.s == "hello world from Ballerina" && b?.f == 4.0;
}

function getChar(string st) returns string {
    return st;
}

function addStringToMapValue(string s) returns string {
    mapValue = mapValue + s;
    return mapValue;
}

public type CustomDetail record {
    string message;
    error cause?;
};

const FOO_REASON = "FooError";
type FooError distinct error<CustomDetail>;

const BAR_REASON = "BarError";
type BarError error<CustomDetail>;

type Error FooError|BarError;

type MyRecord record {
    typedesc<Error>[] myErrorTypes = [FooError];
};

function testCustomErrorTypeDescFieldOnRecord() {
    MyRecord m = {};
    typedesc<Error> e = m.myErrorTypes[0];
    if (!(e is typedesc<FooError>)) {
            panic error("AssertionError", message = "expected typedesc<FooError> but found: " + e.toString());
    }
}

type FooRecord record {
    string a;
    int b?;
};

function removeOptional() {
    FooRecord fooRecord = {a : "a", b : 1};
    _ = fooRecord.remove("b");
    int? testValue = fooRecord?.b;
    if (testValue is ()) {
        return;
    } else {
        typedesc<any> resultType = typeof testValue;
        panic error("Wrong Result : expected result is null but recieved : " + resultType.toString());
    }
}

function removeRest() {
    FooRecord fooRecord = { a: "a", b : 1, "c" : 10};
    _ = fooRecord.remove("c");
    anydata testValue = fooRecord["c"];
    if (testValue is ()) {
        return;
    } else {
        typedesc<any> resultType = typeof testValue;
        panic error("Wrong Result : expected result is null but recieved : " + resultType.toString());
    }
}

type Student record {
    int id;
    string name?;
    Details details = {name: "chirans"};
};

type Grades record {
    int maths;
    int physics;
};

function removeIfHasKeyOptional() {
    Student s = {id : 1, name : "Andrew"};
    string? n = <string?> s.removeIfHasKey("name");
    if (n is ()) {
         panic error("Returned value should be an string.");
    }

    if (<string>n !== "Andrew") {
         panic error("Returned value should equals 'Andrew'.");
    }

    var age = s.removeIfHasKey("age");
    if !(age is ()) {
         panic error("Returned value should be nil.");
    }
}


function removeIfHasKeyRest() {
    Grades g1 = {maths: 80, physics:75};
    Student s = {id : 1, name : "Andrew", "grade": g1};
    Grades? g2 = <Grades?> s.removeIfHasKey("grade");
    if (g2 is ()) {
         panic error("Returned value should be an string.");
    }

    Grades g3 = <Grades>g2;
    if !(g3.maths == g1.maths && g3.physics == g1.physics) {
         panic error("Returned value should be identical with expected value.");
    }

    var g4 = s.removeIfHasKey("grade");
    if !(g4 is ()) {
         panic error("Returned value should be nil.");
    }
}

final int a = 10;

type Foo2 record {
    int a;
    int b = a;
};

function testScopingRules() {
    Foo2 f = {a: 20};
    assert(<Foo2>{a: 20, b: 10}, f);

    record {
        int a;
        int b = a;
        record {
            int p = a;
        } c = {};
    } f2 = {a: 20};

    assert(<record {int a; int b; record {int p;} c;}>{a: 20, b: 10, c: {p: 10}}, f2);
}

type FieldsWithBuiltinNames record {
    error 'error;
    json 'json;
    anydata 'anydata;
};

function testRecordsWithFieldsWithBuiltinNames() {
    error newError = error("bam", message = "new error");
    FieldsWithBuiltinNames f = {
        'error: newError,
        'json: {s: "s"},
        'anydata: 3
    };

    assert("{\"error\":error(\"bam\",message=\"new error\"),\"json\":{\"s\":\"s\"},\"anydata\":3}", f.toString());
}

<<<<<<< HEAD

=======
>>>>>>> 3abc989b
type Details record {
    string name;
    BirthDay birthDay = {};
};

type BirthDay record {
    int year = 2000;
};

function  testIntersectionOfReadonlyAndRecordTypeWithDefaultValues() {
    Student & readonly student = {id: 0};
    assert(student.details.name, "chirans");
    assert(student.details.birthDay.year, 2000);
}

<<<<<<< HEAD
type DefaultableFieldsWithQuotedIdentifiersForTypeKeywords record {
    error? 'error = ();
    json 'json = 10;
    anydata 'anydata = "hello";
};

function testDefaultableRecordFieldsWithQuotedIdentifiersForTypeKeywords() {
    DefaultableFieldsWithQuotedIdentifiersForTypeKeywords r = {};
    assert(true, r?.'error is ());
    assert(10, r?.'json);
    assert("hello", r?.'anydata);

    error err = error("oops!", code = 404);
    DefaultableFieldsWithQuotedIdentifiersForTypeKeywords s = {
        'error: err,
        'anydata: 1234,
        'json: true
    };
    assert(true, s?.'error === err);
    assert(true, s?.'json);
    assert(1234, s?.'anydata);
}

=======
>>>>>>> 3abc989b
// Util functions

function assert(anydata expected, anydata actual) {
    if (expected != actual) {
        typedesc<anydata> expT = typeof expected;
        typedesc<anydata> actT = typeof actual;
        string reason = "expected [" + expected.toString() + "] of type [" + expT.toString()
                            + "], but found [" + actual.toString() + "] of type [" + actT.toString() + "]";
        panic error(reason);
    }
}

type Teacher record {
    int toJson = 44;
};

function testLangFuncOnRecord() returns json{
    Teacher p = {};
    json toJsonResult = p.toJson();
    return toJsonResult;
}

type R0 record {
    int|string f = 1;
};

type R1 record {
    *R0;
    string f;
};

<<<<<<< HEAD
=======
type R2 record {
    int|string h = 101;
};

>>>>>>> 3abc989b
type Foo1 record {|
    int a = 1250;
|};

type Bar1 record {|
    *Foo;
    byte a = 100;
|};

<<<<<<< HEAD
=======
type Bar3 record {|
    *Foo;
    *R2;
    byte a = 100;
|};
>>>>>>> 3abc989b

function testTypeInclusionWithOpenRecord() {
    R1 r1 = {f : "hello"};
    assert("hello", r1.f);
    Bar1 b = {};
    assert(100, b.a);
<<<<<<< HEAD
=======
    Bar3 b3 = {};
    assert(100, b3.a);
    assert(101, b3.h);
>>>>>>> 3abc989b
}<|MERGE_RESOLUTION|>--- conflicted
+++ resolved
@@ -103,19 +103,14 @@
     int x = fn();
 };
 
-<<<<<<< HEAD
-=======
 type Bar2 record {
     int x = xFn();
     int y = yFn();
 };
->>>>>>> 3abc989b
 isolated function fn() returns int {
     return 10;
 }
 
-<<<<<<< HEAD
-=======
 isolated function xFn() returns int {
     return 101;
 }
@@ -124,7 +119,6 @@
     return 102;
 }
 
->>>>>>> 3abc989b
 function testDefaultVal() {
     Person p = {};
     Mat m = {};
@@ -134,8 +128,6 @@
     assert(999, p.age);
     assert(10, m.x);
     assert(1, m2.x);
-<<<<<<< HEAD
-=======
 }
 
 function testOpenRecordWithSpreadOperator() {
@@ -151,7 +143,6 @@
     // Bar2 b2 = {...r2};
     // assert(101, b2.x);
     // assert(102, b2.y);
->>>>>>> 3abc989b
 }
 
 function testNestedFieldDefaultVal () returns [string, string, int] {
@@ -665,10 +656,7 @@
     assert("{\"error\":error(\"bam\",message=\"new error\"),\"json\":{\"s\":\"s\"},\"anydata\":3}", f.toString());
 }
 
-<<<<<<< HEAD
-
-=======
->>>>>>> 3abc989b
+
 type Details record {
     string name;
     BirthDay birthDay = {};
@@ -684,7 +672,6 @@
     assert(student.details.birthDay.year, 2000);
 }
 
-<<<<<<< HEAD
 type DefaultableFieldsWithQuotedIdentifiersForTypeKeywords record {
     error? 'error = ();
     json 'json = 10;
@@ -708,8 +695,6 @@
     assert(1234, s?.'anydata);
 }
 
-=======
->>>>>>> 3abc989b
 // Util functions
 
 function assert(anydata expected, anydata actual) {
@@ -741,13 +726,10 @@
     string f;
 };
 
-<<<<<<< HEAD
-=======
 type R2 record {
     int|string h = 101;
 };
 
->>>>>>> 3abc989b
 type Foo1 record {|
     int a = 1250;
 |};
@@ -757,24 +739,19 @@
     byte a = 100;
 |};
 
-<<<<<<< HEAD
-=======
 type Bar3 record {|
     *Foo;
     *R2;
     byte a = 100;
 |};
->>>>>>> 3abc989b
 
 function testTypeInclusionWithOpenRecord() {
     R1 r1 = {f : "hello"};
     assert("hello", r1.f);
     Bar1 b = {};
     assert(100, b.a);
-<<<<<<< HEAD
-=======
+
     Bar3 b3 = {};
     assert(100, b3.a);
     assert(101, b3.h);
->>>>>>> 3abc989b
 }