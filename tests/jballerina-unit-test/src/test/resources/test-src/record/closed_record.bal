--- conflicted
+++ resolved
@@ -349,31 +349,16 @@
     Student s = {id : 1, name : "Andrew"};
     string? n = <string?> s.removeIfHasKey("name");
     if (n is ()) {
-<<<<<<< HEAD
-         error err = error("Returned value should be an string.");
-         panic err;
-    }
-
-    if (<string>n !== "Andrew") {
-         error err = error("Returned value should equals 'Andrew'.");
-         panic err;
-=======
          panic error("Returned value should be an string.");
     }
 
     if (<string>n !== "Andrew") {
          panic error("Returned value should equals 'Andrew'.");
->>>>>>> b1bd01ff
     }
 
     var age = s.removeIfHasKey("age");
     if !(age is ()) {
-<<<<<<< HEAD
-         error err = error("Returned value should be nil.");
-         panic err;
-=======
          panic error("Returned value should be nil.");
->>>>>>> b1bd01ff
     }
 }
 
@@ -382,31 +367,16 @@
     Student s = {id : 1, name : "Andrew", "grade": g1};
     Grades? g2 = <Grades?> s.removeIfHasKey("grade");
     if (g2 is ()) {
-<<<<<<< HEAD
-         error err = error("Returned value should be an string.");
-         panic err;
-=======
          panic error("Returned value should be an string.");
->>>>>>> b1bd01ff
     }
 
     Grades g3 = <Grades>g2;
     if !(g3.maths == g1.maths && g3.physics == g1.physics) {
-<<<<<<< HEAD
-         error err = error("Returned value should be identical with expected value.");
-         panic err;
-=======
          panic error("Returned value should be identical with expected value.");
->>>>>>> b1bd01ff
     }
 
     var g4 = s.removeIfHasKey("grade");
     if !(g4 is ()) {
-<<<<<<< HEAD
-         error err = error("Returned value should be nil.");
-         panic err;
-=======
          panic error("Returned value should be nil.");
->>>>>>> b1bd01ff
     }
 }