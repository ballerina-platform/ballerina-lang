import ballerina/test;

function negativeIntTest() returns [int, int] {
    int x;
    int y;
    x = -5;
    y = -x;

    return [x,y];
}

function positiveIntTest() returns [int, int] {
    int x;
    int y;
    x = +5;
    y = +x;

    return [x,y];
}

function negativeFloatTest() returns [float, float] {
    float x;
    float y;
    x = -5.0;
    y = -x;

    return [x,y];
}

function positiveFloatTest() returns [float, float] {
    float x;
    float y;
    x = +5.0;
    y = +x;

    return [x,y];
}

function booleanNotTest() returns [boolean, boolean, boolean] {
    boolean x;
    boolean y;
    boolean z;
    x = false;
    y = !x;
    z = !false;

    return [x,y,z];
}

function unaryExprInIfConditionTest() returns (boolean) {
    boolean x;
    x = false;
    if(!x) {
        return true;
    } else {
        return false;
    }
}

function unaryNegationTest(int a, int b) returns (int) {
    return a-(-b);
}

function unaryPositiveNegationTest(int a) returns (int) {
    return +-a;
}

function complementOperator(int a) returns int {
    return ~a;
}

function testComplementOperator() {
    assertEquality(-1, complementOperator(0));
    assertEquality(-6, complementOperator(5));
    assertEquality(4, complementOperator(-5));

    byte a1 = 0;
    int b1 = ~a1;
    assertEquality(b1, -1);

    int:Unsigned8 a2 = 0;
    int b2 = ~a2;
    assertEquality(b2, -1);

    int:Unsigned16 a3 = 0;
    int b3 = ~a2;
    assertEquality(b3, -1);

    int:Unsigned32 a4 = 0;
    int b4 = ~a2;
    assertEquality(b4, -1);

    int:Signed8 a5 = 0;
    int b5 = ~a5;
    assertEquality(b5, -1);

    int:Signed16 a6 = 0;
    int b6 = ~a6;
    assertEquality(b6, -1);

    int:Signed32 a7 = 0;
    int b7 = ~a7;
    assertEquality(b7, -1);
}

function testUnaryOperationsWithIntSubtypes() {
    int:Unsigned8 x1 = 7;
    int y1 = ~x1;
    int:Unsigned8 x2 = +7;
    assertEquality(-8, y1);
    assertEquality(7, x2);

    int:Signed8 x3 = 7;
    int y2 = ~x3;
    int:Signed8 x4 = +7;
    int:Signed8 x5 = -7;
    assertEquality(-8, y2);
    assertEquality(7, x4);
    assertEquality(-7, x5);

    int:Unsigned16 x6 = 7;
    int y3 = ~x6;
    int:Unsigned16 x7 = +7;
    assertEquality(-8, y3);
    assertEquality(7, x7);

    int:Signed16 x8 = 7;
    int y4 = ~x8;
    int:Signed16 x9 = +7;
    int:Signed16 x10 = -7;
    assertEquality(-8, y4);
    assertEquality(7, x9);
    assertEquality(-7, x10);

    int:Unsigned32 x11 = 7;
    int y5 = ~x6;
    int:Unsigned32 x12 = +7;
    assertEquality(-8, y5);
    assertEquality(7, x12);

    int:Signed32 x13 = 7;
    int y6 = ~x13;
    int:Signed32 x14 = +7;
    int:Signed32 x15 = -7;
    assertEquality(-8, y6);
    assertEquality(7, x14);
    assertEquality(-7, x15);

    byte x16 = 7;
    int y7 = ~x16;
    byte x17 = +7;
    assertEquality(-8, y7);
    assertEquality(7, x17);
}

<<<<<<< HEAD
=======
function testUnaryOperationsWithNonBasicTypes() {
    int|float x1 = +5;
    int|float x2 = ++5;
    int|float x3 = -5;
    int|float x4 = --5;
    int|decimal x5 = ~5;
    int|float|string x6 = +~5;
    anydata x7 = ++5;
    anydata x8 = --5;
    anydata x9 = +-5;
    anydata x10 = +~5;
    anydata x11 = ~-5;
    anydata x12 = -~5;

    test:assertEquals(x1, 5);
    test:assertEquals(x2, 5);
    test:assertEquals(x3, -5);
    test:assertEquals(x4, 5);
    test:assertEquals(x5, -6);
    test:assertEquals(x6, -6);
    test:assertEquals(x7, 5);
    test:assertEquals(x8, 5);
    test:assertEquals(x9, -5);
    test:assertEquals(x10, -6);
    test:assertEquals(x11, 4);
    test:assertEquals(x12, 6);

    int i = 5;
    int? a1 = +i;
    int? a2 = ++i;
    int? a3 = ~i;
    int? a4 = +~i;
    anydata a5 = +i;
    int|float a6 = -i;

    float f = -5.2;
    float? a7 = +f;
    anydata a8 = -f;

    decimal d = 7.45;
    decimal? a9 = +d;
    anydata a10 = -d;
    decimal|int a11 = +-d;
    anydata a12 = ++d;

    int:Signed16 s = 16;
    anydata a13 = ++s;
    int? a14 = +-s;
    int|decimal a15 = +~s;

    test:assertEquals(a1, 5);
    test:assertEquals(a2, 5);
    test:assertEquals(a3, -6);
    test:assertEquals(a4, -6);
    test:assertEquals(a5, 5);
    test:assertEquals(a6, -5);
    test:assertEquals(a7, -5.2);
    test:assertEquals(a8, 5.2);
    test:assertEquals(a9, 7.45d);
    test:assertEquals(a10, -7.45d);
    test:assertEquals(a11, -7.45d);
    test:assertEquals(a12, 7.45d);
    test:assertEquals(a13, 16);
    test:assertEquals(a14, -16);
    test:assertEquals(a15, -17);
}

>>>>>>> 4a62753b
function testNullableUnaryExpressions() {
    int? a1 = 10;
    int? a2 = 5;
    int a3 = 2;
    float? a4 = 5.0;
    float? a5 = 15.0;
    float a6 = 4.0;

    int? a7 = +((a1 + a2) * a3);
    float? a8 = -((a4 + a5) / a6);
    int? a9 = ~a1;

    assertEquality(a7, 30);
    assertEquality(a8, -5.0);
    assertEquality(a9, -11);
}

function assertEquality(any actual, any expected) {
    if actual is anydata && expected is anydata && actual == expected {
<<<<<<< HEAD
        return;
    }

    if actual === expected {
=======
>>>>>>> 4a62753b
        return;
    }

    string actualValAsString = actual.toString();
    string expectedValAsString = expected.toString();
    panic error(string `Assertion error: expected ${expectedValAsString} found ${actualValAsString}`);
}<|MERGE_RESOLUTION|>--- conflicted
+++ resolved
@@ -153,8 +153,6 @@
     assertEquality(7, x17);
 }
 
-<<<<<<< HEAD
-=======
 function testUnaryOperationsWithNonBasicTypes() {
     int|float x1 = +5;
     int|float x2 = ++5;
@@ -222,7 +220,6 @@
     test:assertEquals(a15, -17);
 }
 
->>>>>>> 4a62753b
 function testNullableUnaryExpressions() {
     int? a1 = 10;
     int? a2 = 5;
@@ -242,17 +239,7 @@
 
 function assertEquality(any actual, any expected) {
     if actual is anydata && expected is anydata && actual == expected {
-<<<<<<< HEAD
         return;
     }
-
-    if actual === expected {
-=======
->>>>>>> 4a62753b
-        return;
-    }
-
-    string actualValAsString = actual.toString();
-    string expectedValAsString = expected.toString();
-    panic error(string `Assertion error: expected ${expectedValAsString} found ${actualValAsString}`);
+    panic error("expected '" + expected.toString() + "', found '" + actual.toString() + "'");
 }