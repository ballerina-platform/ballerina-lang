// Copyright (c) 2019 WSO2 Inc. (http://www.wso2.org) All Rights Reserved.
//
// WSO2 Inc. licenses this file to you under the Apache License,
// Version 2.0 (the "License"); you may not use this file except
// in compliance with the License.
// You may obtain a copy of the License at
//
// http://www.apache.org/licenses/LICENSE-2.0
//
// Unless required by applicable law or agreed to in writing,
// software distributed under the License is distributed on an
// "AS IS" BASIS, WITHOUT WARRANTIES OR CONDITIONS OF ANY
// KIND, either express or implied.  See the License for the
// specific language governing permissions and limitations
// under the License.

import ballerina/test;

const ASSERTION_ERROR_REASON = "AssertionError";

type Employee record {
    string name;
    Employee? employer = ();
    int id;
};

type Person record {
    string name;
    Person? employer = ();
};

function testRecordFieldAccess1() returns boolean {
    string s = "Anne";
    Employee e = { name: s, id: 100 };
    return s == e.name;
}

function testRecordFieldAccess2() returns boolean {
    string s = "Anne";
    Employee e = { name: s, id: 1001 };
    Employee|Person ep = e;
    string name = ep.name;
    Employee|Person? employer = ep.employer;
    return s == name && employer == ();
}

type EmployeeTwo record {
    string name;
    int id;
};

type PersonTwo record {
    string name;
    string id;
    float salary;
};

function testRecordFieldAccess3() returns boolean {
    string s1 = "John";
    string s2 = "ASD123";
    PersonTwo e = { name: s1, id: s2, salary: 100.0 };
    EmployeeTwo|PersonTwo ep = e;
    string name = ep.name;
    string|int id = ep.id;
    return name == s1 && id == s2;
}

type EmployeeThree record {
    string name?;
    int id;
};

type PersonThree record {
    string name?;
    int age;
};

function testAccessOptionalFieldWithFieldAccess1() {
    string s = "Anne";
    EmployeeThree e = { name: s, id: 100 };
    test:assertEquals(e.name, s);

    PersonThree f = { age: 20};
    test:assertEquals(f.name, ());
}

type EmployeeFour record {
    string name;
    int id;
};

type PersonFour record {
    string name?;
    string id?;
    float salary;
};

function testAccessOptionalFieldWithFieldAccess2() {
    string s1 = "John";
    string s2 = "ASD123";
    PersonFour e = { name: s1, id: s2, salary: 100.0 };
    EmployeeFour|PersonFour ep = e;
    test:assertEquals(ep.name, s1);
    test:assertEquals(ep.id, s2);
}

int i = 12;
json j1 = { a: { b: i } };
map<json> j2 = { a: { b: i } };

function testJsonFieldAccessPositive() returns boolean[2] {
    return [testJsonFieldAccessPositive1(j1), testJsonFieldAccessPositive2(j1)];
}

function testJsonFieldAccessNegative() returns boolean[5] {
    return [testNonMappingJsonFieldAccessNegative1(j1), testNonMappingJsonFieldAccessNegative2(j1),
            testJsonFieldAccessNegativeMissingKey1(j1), testJsonFieldAccessNegativeMissingKey2(j1),
            testJsonFieldAccessNegativeMissingKey3(j1)];
}

function testJsonFieldAccessPositive1(json j) returns boolean {
    json be = { b: i };
    json|error a = j.a;
    return a is json && a == be;
}

function testJsonFieldAccessPositive2(json j) returns boolean {
    json|error b = j.a.b;
    return b is json && b == i;
}

function testNonMappingJsonFieldAccessNegative1(json j) returns boolean {
    json|error a = j.a.b.c;
    return assertNonMappingJsonError(a);
}

function testNonMappingJsonFieldAccessNegative2(json j) returns boolean {
    json|error a = j.a.b.c.d;
    return assertNonMappingJsonError(a);
}

function testJsonFieldAccessNegativeMissingKey1(json j) returns boolean {
    json|error a = j.a.d;
    return assertKeyNotFoundError(a, "d");
}

function testJsonFieldAccessNegativeMissingKey2(json j) returns boolean {
    json|error a = j.e;
    return assertKeyNotFoundError(a, "e");
}

function testJsonFieldAccessNegativeMissingKey3(json j) returns boolean {
    json|error a = j.e.f;
    return assertKeyNotFoundError(a, "e");
}

function testMapJsonFieldAccessPositive() returns boolean[2] {
    return [testMapJsonFieldAccessPositive1(j2), testMapJsonFieldAccessPositive2(j2)];
}

function testMapJsonFieldAccessNegative() returns boolean[5] {
    return [testNonMappingMapJsonFieldAccessNegative1(j2), testNonMappingMapJsonFieldAccessNegative2(j2),
            testMapJsonFieldAccessNegativeMissingKey1(j2), testMapJsonFieldAccessNegativeMissingKey2(j2),
            testMapJsonFieldAccessNegativeMissingKey3(j2)];
}

function testMapJsonFieldAccessPositive1(map<json> j) returns boolean {
    json be = { b: i };
    json|error a = j.a;
    return a is json && a == be;
}

function testMapJsonFieldAccessPositive2(map<json> j) returns boolean {
    json|error b = j.a.b;
    return b is json && b == i;
}

function testNonMappingMapJsonFieldAccessNegative1(map<json> j) returns boolean {
    json|error a = j.a.b.c;
    return assertNonMappingJsonError(a);
}

function testNonMappingMapJsonFieldAccessNegative2(map<json> j) returns boolean {
    json|error a = j.a.b.c.d;
    return assertNonMappingJsonError(a);
}

function testMapJsonFieldAccessNegativeMissingKey1(map<json> j) returns boolean {
    json|error a = j.a.d;
    return assertKeyNotFoundError(a, "d");
}

function testMapJsonFieldAccessNegativeMissingKey2(map<json> j) returns boolean {
    json|error a = j.e;
    return assertKeyNotFoundError(a, "e");
}

function testMapJsonFieldAccessNegativeMissingKey3(map<json> j) returns boolean {
    json|error a = j.e.f;
    return assertKeyNotFoundError(a, "e");
}

function testNonNilLiftingJsonAccess1() returns boolean {
    json a = ();
    json|error b = a.one;
    return assertNonMappingJsonError(b);
}

function testNonNilLiftingJsonAccess2() returns boolean {
    json a = ();
    json|error b = a.one.two;
    return assertNonMappingJsonError(b);
}

function testNonNilLiftingJsonAccess3() returns boolean {
    map<json> a = { one: (), two: "two", three: { j: "mapping" } };
    json|error b = a.one.two;
    return assertNonMappingJsonError(b);
}

function testLaxUnionFieldAccessPositive() returns boolean {
    map<map<json>> m = { a: { b: i }, c: { d: "string value" } };
    map<map<json>>|json mj = m;
    json|error jv = mj.a.b;
    return isEqual(jv, i);
}

function testLaxUnionFieldAccessNegative1() returns boolean {
    map<map<json>> m = { a: { b: i }, c: { d: "string value" } };
    map<map<json>>|json mj = m;
    json|error jv = mj.a.b.c;
    return assertNonMappingJsonError(jv);
}

function testLaxUnionFieldAccessNegative2() returns boolean {
    map<map<json>> m = { a: { b: i }, c: { d: "string value" } };
    map<map<json>>|json mj = m;
    json|error jv = mj.a.e;
    return assertKeyNotFoundError(jv, "e");
}

function testLaxUnionFieldAccessNegative3() returns boolean {
    map<map<json>> m = { a: { b: i }, c: { d: "string value" } };
    map<map<json>>|json mj = m;
    json|error jv = mj.e;
    return assertKeyNotFoundError(jv, "e");
}

json j = {
    x: {
        y: {
            z: "value"
        }
    }
};

function laxFieldAccessWithCheckOnVariableDefinedAtModuleLevel() returns string|error {
    string s = check j.x.y.z;
    return s;
}

function laxFieldAccessForUndefinedFieldWithCheckOnVariableDefinedAtModuleLevel() returns string|error {
    string s = check j.x.y.k;
    return s;
}

function testLaxFieldAccessWithCheckOnVariableDefinedAtModuleLevel() returns boolean|error?{
    return isEqual(laxFieldAccessWithCheckOnVariableDefinedAtModuleLevel(), "value");
}

function negativeTestLaxFieldAccessWithCheckOnVariableDefinedAtModuleLevel() returns boolean|error?{
    return isEqual(laxFieldAccessForUndefinedFieldWithCheckOnVariableDefinedAtModuleLevel(),
                    "error(\"{ballerina/lang.map}KeyNotFound\",message=\"key 'k' not found in JSON mapping\")");
}

function assertNonMappingJsonError(json|error je) returns boolean {
    if (je is error) {
        var detailMessage = je.detail()["message"];
        string detailMessageString = detailMessage is error? detailMessage.toString(): detailMessage.toString();
        return je.message() == "{ballerina}JSONOperationError" && detailMessageString == "JSON value is not a mapping";
    }
    return false;
}

function assertKeyNotFoundError(json|error je, string key) returns boolean {
    if (je is error) {
        var detailMessage = je.detail()["message"];
        string detailMessageString = detailMessage is error? detailMessage.toString(): detailMessage.toString();
        return je.message() == "{ballerina/lang.map}KeyNotFound" &&
                                detailMessageString == "key '" + key + "' not found in JSON mapping";
    }
    return false;
}

function testMapJsonFieldAccessTypePositive1() returns boolean {
    map<map<json>> m1 = { a: { b: 1 }, c: { d: 2, e: "hello" } };
    map<map<json>>|map<map<map<json>>> m2 = m1;
    map<json>|error jv = m2.a;
    return jv is map<json> && jv == <map<int>> { b: 1 };
}

function testMapJsonFieldAccessTypePositive2() returns boolean {
    map<map<json>> m1 = { a: { b: 1 }, c: { d: 2, e: "hello" } };
    map<map<json>>|map<map<map<json>>> m2 = m1;
    json|error jv = m2.a.b;
    return jv is json && jv == 1;
}

type Foo record {
    Bar bar;
    function() returns Baz bazFunc = getBaz;
};

class Bar {
    int i;

    public function init(int i) {
        self.i = i;
    }
}

type Baz record {
    float f = 2.0;
};

function getFoo() returns Foo {
    return { bar: new(10) };
}

function getBaz() returns Baz {
    return { f: 100.0 };
}

function testFieldAccessOnInvocation() returns boolean {
    int ri = getFoo().bar.i;
    function() returns Baz fp = getFoo().bazFunc;
    float rf = fp().f;

    return ri == 10 && rf == 100.0;
}

function testJsonFieldAccessOnInvocation() returns boolean {
    json|error v = getJson().x.y;
    return isEqual(v, 1);
}

function getJson() returns json {
    return { x: { y: 1 } };
}

function testFieldAccessOnMapConstruct() returns boolean {
    string name = ({name: "Sanjiva", employer: (), id: 1}).name;
    return "Sanjiva" == name;
}

<<<<<<< HEAD
class EmployeeR {
    function func(int i) returns int => i;
}

class ManagerR {
    function func(int i) returns int => i + 1;
}

class CompanyR {
    function func(int i) returns string => (i + 2).toString();
}

function testAccessingMethodOnUnionObjectType() {
    EmployeeR|ManagerR ob1 = new ManagerR();
    function (int i) returns int func1 = ob1.func;
    assertEquals(func1(1), 2);

    ManagerR ob2 = new EmployeeR();
    EmployeeR|ManagerR ob3 = ob2;
    function (int i) returns int func2 = ob3.func;
    assertEquals(func2(1), 1);

    CompanyR|ManagerR ob4 = new ManagerR();
    (function (int i) returns string)|function (int i) returns int func3 = ob4.func;
    function (int i) returns int func4 = <function (int i) returns int> func3;
    assertEquals(func4(1), 2);

    CompanyR|ManagerR ob5 = new ManagerR();
    var func5 = ob5.func;
    var func6 = <function (int i) returns int> func5;
    assertEquals(func6(1), 2);
=======
type FooRec1 record {
    json j;
};

type FooRec2 record {
    json j;
    FooRec1 fooRec;
};

type FooRec3 record {
    json j?;
    FooRec1 fooRec?;
};

function testFieldAccessOnJsonTypedRecordFields() returns error? {
    FooRec1 rec1 = {j: "1"};
    string val = check rec1.j;
    assertEquals(val, "1");

    rec1 = {j: {k: "2"}};
    val = check rec1.j.k;
    assertEquals(val, "2");

    rec1 = {j: {k: {l: "1", m: "3"}}};
    val = check rec1.j.k.m;
    assertEquals(val, "3");

    FooRec2 rec2 = {j: "1", fooRec: {j: "2"}};
    val = check rec2.j;
    assertEquals(val, "1");
    val = check rec2.fooRec.j;
    assertEquals(val, "2");

    rec2 = {j: "1", fooRec: {j: {k: "3", l: {m: "4"}}}};
    val = check rec2.fooRec.j.k;
    assertEquals(val, "3");
    val = check rec2.fooRec.j.l.m;
    assertEquals(val, "4");
}

function testOptionalFieldAccessOnOptionalJsonTypedRecordFields() returns error? {
    FooRec3 rec1 = {j: "1"};
    json val = check rec1?.j;
    assertEquals(val, "1");

    rec1 = {j: {k: "2"}};
    val = check rec1?.j.k;
    assertEquals(val, "2");

    rec1 = {j: {k: {l: "1", m: "3"}}};
    val = check rec1?.j.k.m;
    assertEquals(val, "3");

    FooRec3 rec2 = {j: "1", fooRec: {j: "2"}};
    val = check rec2?.j;
    assertEquals(val, "1");
    val = check rec2?.fooRec?.j;
    assertEquals(val, "2");
}

function testFieldAccessOnJsonTypedRecordFieldsResultingInError() {
    FooRec1 rec1 = {j: "1"};
    json|error val = rec1.j.k;
    validateJSONOperationErrorMsg(val);

    rec1 = {j: "1"};
    val = rec1.j.k.l;
    validateJSONOperationErrorMsg(val);

    rec1 = {j: "1"};
    val = rec1.j.k.l.m;
    validateJSONOperationErrorMsg(val);

    rec1 = {j: {k: {l: "1", m: "3"}}};
    val = rec1.j.k.m.n;
    validateJSONOperationErrorMsg(val);

    FooRec2 rec2 = {j: "1", fooRec: {j: "2"}};
    val = rec2.j.l;
    validateJSONOperationErrorMsg(val);

    val = rec2.fooRec.j.m.n;
    validateJSONOperationErrorMsg(val);

    rec2 = {j: "1", fooRec: {j: {k: "3", l: {m: "4"}}}};
    val = rec2.fooRec.j.l.m.n.o;
    validateJSONOperationErrorMsg(val);
}

function testFieldAccessOnJsonTypedRecordFieldsResultingInErrorWithCheckExpr() {
    var getJsonField1 = function() returns json|error {
        FooRec1 rec1 = {j: "1"};
        json val = check rec1.j.k;
        return val;
    };
    validateJSONOperationErrorMsg(getJsonField1());

    var getJsonField2 = function() returns json|error {
        FooRec1 rec1 = {j: "1"};
        json val = check rec1.j.k.l.m.n;
        return val;
    };
    validateJSONOperationErrorMsg(getJsonField2());

    var getJsonField3 = function() returns json|error {
        json rec2 = {j: "1", fooRec: {j: {k: "3", l: {m: "4"}}}};
        string val = check rec2.fooRec.j.l.m.n.o;
        return val;
    };
    validateJSONOperationErrorMsg(getJsonField3());

    var getJsonField4 = function() returns json|error {
        FooRec2 rec2 = {j: "1", fooRec: {j: {k: "3", l: {m: "4"}}}};
        json val = check rec2.j.l.m.n.o;
        return val;
    };
    validateJSONOperationErrorMsg(getJsonField4());
}

function testOptionalFieldAccessOnOptionalJsonTypedRecordFieldsResultingInError() {
    var getJsonField1 = function() returns json|error {
        FooRec3 rec1 = {};
        json val = check rec1?.j.k.l.m.n;
        return val;
    };
    validateJSONOperationErrorMsg(getJsonField1());

    var getJsonField2 = function() returns json|error {
        FooRec3 rec2 = {fooRec: {j: {k: "3", l: {m: "4"}}}};
        json val = check rec2?.j.l.m.n.o;
        return val;
    };
    validateJSONOperationErrorMsg(getJsonField2());

    FooRec3 rec1 = {};
    json|error val = rec1?.j.k.l.m.n;
    validateJSONOperationErrorMsg(val);

    FooRec3 rec2 = {fooRec: {j: {k: "3", l: {m: "4"}}}};
    val = rec2?.j.l.m.n.o;
    validateJSONOperationErrorMsg(val);
}

function validateJSONOperationErrorMsg(json|error val) {
    assertTrue(val is error);
    error err = <error>val;
    assertEquals(err.message(), "{ballerina}JSONOperationError");
    assertEquals(<anydata> checkpanic err.detail()["message"], "JSON value is not a mapping");
>>>>>>> 56566d7b
}

isolated function isEqual(anydata|error val1, anydata|error val2) returns boolean {
    if (val1 is anydata && val2 is anydata) {
        return (val1 == val2);
    } else {
        return (val1 === val2);
    }
}

<<<<<<< HEAD
=======
function assertTrue(boolean actual) {
    assertEquals(actual, true);
}

>>>>>>> 56566d7b
function assertEquals(anydata actual, anydata expected) {
    if expected == actual {
        return;
    }
    panic error(string `expected '${expected.toString()}', found '${actual.toString()}'`);
}<|MERGE_RESOLUTION|>--- conflicted
+++ resolved
@@ -353,7 +353,6 @@
     return "Sanjiva" == name;
 }
 
-<<<<<<< HEAD
 class EmployeeR {
     function func(int i) returns int => i;
 }
@@ -385,7 +384,8 @@
     var func5 = ob5.func;
     var func6 = <function (int i) returns int> func5;
     assertEquals(func6(1), 2);
-=======
+}
+
 type FooRec1 record {
     json j;
 };
@@ -534,7 +534,6 @@
     error err = <error>val;
     assertEquals(err.message(), "{ballerina}JSONOperationError");
     assertEquals(<anydata> checkpanic err.detail()["message"], "JSON value is not a mapping");
->>>>>>> 56566d7b
 }
 
 isolated function isEqual(anydata|error val1, anydata|error val2) returns boolean {
@@ -545,13 +544,10 @@
     }
 }
 
-<<<<<<< HEAD
-=======
 function assertTrue(boolean actual) {
     assertEquals(actual, true);
 }
 
->>>>>>> 56566d7b
 function assertEquals(anydata actual, anydata expected) {
     if expected == actual {
         return;
