--- conflicted
+++ resolved
@@ -32,13 +32,12 @@
     int val = check returnInt2() on fail e => error("Error occurred", e) + 2.0;
 }
 
-<<<<<<< HEAD
+function testRedeclareSymbolWithInCheckedOnFailExpression() {
+    int num = 5;
+    var val = check from int num in [1, 2, 3] where num >= 2 select num on fail e => error("Error occurred", e);
+}
+
 function testInvalidReturnType() {
     _ = check returnInt2() on fail e => returnInt();
     _ = check returnInt2() on fail e => returnInt2();
-=======
-function testRedeclareSymbolWithInCheckedOnFailExpression() {
-    int num = 5;
-    var val = check from int num in [1, 2, 3] where num >= 2 select num on fail e => error("Error occurred", e);
->>>>>>> 43ce8b8b
 }