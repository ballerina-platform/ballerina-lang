// Copyright (c) 2023 WSO2 LLC. (http://www.wso2.com).
//
// WSO2 LLC. licenses this file to you under the Apache License,
// Version 2.0 (the "License"); you may not use this file except
// in compliance with the License.
// You may obtain a copy of the License at
//
// http://www.apache.org/licenses/LICENSE-2.0
//
// Unless required by applicable law or agreed to in writing,
// software distributed under the License is distributed on an
// "AS IS" BASIS, WITHOUT WARRANTIES OR CONDITIONS OF ANY
// KIND, either express or implied.  See the License for the
// specific language governing permissions and limitations
// under the License.

function returnInt() returns int => 3;

function testCheckedOnFailExprReturnsValue() {
    int val = check returnInt() on fail e => error("Error occurred", e);
    assertEquals(3 , val);

    val = 2 + check returnInt() on fail e => error("Error occurred", e);
    assertEquals(5, val);

    val = (check returnInt() on fail e => error("Error occurred", e)) is int ? 1 : 0;
    assertEquals(1, val);
}

function returnError1() returns error? {
    return error("Something went wrong");
}

function returnError2() returns int|error {
    return error("Something went wrong");
}

<<<<<<< HEAD
function returnError3() returns error {
    return error("New error");
}

function returnError4(error e) returns error {
    return error("New error", e);
}

function testCheckedOnFailExpressionPanicWithCustomError1() returns error? {
=======
function testCheckedOnFailExpressionWithCustomError1() returns error? {
>>>>>>> 43ce8b8b
    check returnError1() on fail e => error("Custom error", e);
}

function testCheckedOnFailExpressionWithCustomError2() returns error? {
    int value = check returnError2() on fail e => error("Custom error", e);
}

<<<<<<< HEAD
function testCheckedOnFailWithFunctionReturningError1() returns error? {
    check returnError1() on fail e => returnError3();
}

function testCheckedOnFailWithFunctionReturningError2() returns error? {
    check returnError1() on fail e => returnError4(e);
}

function testCheckedOnFailExpressionPanicWithCustomError() {
    error? err1 = testCheckedOnFailExpressionPanicWithCustomError1();
=======
function testCheckedOnFailExpressionWithCustomError() {
    error? err1 = testCheckedOnFailExpressionWithCustomError1();
>>>>>>> 43ce8b8b
    assertTrue(err1 is error);
    assertEquals("Custom error", (<error> err1).message());
    assertEquals("Something went wrong", (<error> (<error> err1).cause()).message());

    error? err2 = testCheckedOnFailExpressionWithCustomError2();
    assertTrue(err2 is error);
    assertEquals("Custom error", (<error> err2).message());
    assertEquals("Something went wrong", (<error> (<error> err2).cause()).message());

    error? err3 = testCheckedOnFailWithFunctionReturningError1();
    assertTrue(err3 is error);
    assertEquals("New error", (<error> err3).message());

    error? err4 = testCheckedOnFailWithFunctionReturningError2();
    assertTrue(err4 is error);
    assertEquals("New error", (<error> err4).message());
    assertEquals("Something went wrong", (<error> (<error> err4).cause()).message());
}

function testCheckedOnFailExpressionWithQueryExpression() {
    var val = check from int num in [1, 2, 3] where num >= 2 select num on fail e => error("Error occurred", e);
    assertEquals([2, 3], val);
}

function assertTrue(anydata actual) {
    assertEquals(true, actual);
}

function assertEquals(anydata expected, anydata actual) {
    if expected == actual {
        return;
    }

    panic error("expected '" + expected.toString() + "', found '" + actual.toString () + "'");
}<|MERGE_RESOLUTION|>--- conflicted
+++ resolved
@@ -35,7 +35,6 @@
     return error("Something went wrong");
 }
 
-<<<<<<< HEAD
 function returnError3() returns error {
     return error("New error");
 }
@@ -44,10 +43,7 @@
     return error("New error", e);
 }
 
-function testCheckedOnFailExpressionPanicWithCustomError1() returns error? {
-=======
 function testCheckedOnFailExpressionWithCustomError1() returns error? {
->>>>>>> 43ce8b8b
     check returnError1() on fail e => error("Custom error", e);
 }
 
@@ -55,7 +51,6 @@
     int value = check returnError2() on fail e => error("Custom error", e);
 }
 
-<<<<<<< HEAD
 function testCheckedOnFailWithFunctionReturningError1() returns error? {
     check returnError1() on fail e => returnError3();
 }
@@ -64,12 +59,8 @@
     check returnError1() on fail e => returnError4(e);
 }
 
-function testCheckedOnFailExpressionPanicWithCustomError() {
-    error? err1 = testCheckedOnFailExpressionPanicWithCustomError1();
-=======
 function testCheckedOnFailExpressionWithCustomError() {
     error? err1 = testCheckedOnFailExpressionWithCustomError1();
->>>>>>> 43ce8b8b
     assertTrue(err1 is error);
     assertEquals("Custom error", (<error> err1).message());
     assertEquals("Something went wrong", (<error> (<error> err1).cause()).message());
