--- conflicted
+++ resolved
@@ -242,7 +242,46 @@
 //    return (fName, married, age);
 //}
 
-<<<<<<< HEAD
+type EmployeeDetails record {|
+    string emp\:name;
+    int id;
+|};
+
+type ProductDetails record {|
+    string x\:code = "default";
+    int quantity;
+|};
+
+function testRecordFieldBindingPatternsWithIdentifierEscapes() {
+    EmployeeDetails empDetails = {
+        emp\:name: "Joy",
+        id: 12
+    };
+    string emp\:name;
+    int id;
+    {emp\:name, id} = empDetails;
+    assertEquality("Joy", emp\:name);
+    assertEquality(12, id);
+
+    ProductDetails prodDetails = {quantity: 1234};
+    ProductDetails {x\:code, quantity} = prodDetails;
+    prodDetails = {x\:code: "featured", quantity: 12345};
+    {x\:code, quantity} = prodDetails;
+    assertEquality("featured", x\:code);
+    assertEquality(12345, quantity);
+
+    [EmployeeDetails, ProductDetails] details = [{id: 234, emp\:name: "Amy"}, {x\:code: "basic", quantity: 324}];
+    string a;
+    int b;
+    int c;
+    string d;
+    [{emp\:name: a, id: b}, {quantity: c, x\:code: d}] = details;
+    assertEquality("Amy", a);
+    assertEquality(234, b);
+    assertEquality(324, c);
+    assertEquality("basic", d);
+}
+
 type ReadOnlyRecord readonly & record {|
     int[] x;
     string y;
@@ -275,46 +314,6 @@
     assertEquality(<int[]> [12, 34, 56], c);
     assertEquality(<int[]> [1, 2], d);
     assertEquality("s1", y2);
-=======
-type EmployeeDetails record {|
-    string emp\:name;
-    int id;
-|};
-
-type ProductDetails record {|
-    string x\:code = "default";
-    int quantity;
-|};
-
-function testRecordFieldBindingPatternsWithIdentifierEscapes() {
-    EmployeeDetails empDetails = {
-        emp\:name: "Joy",
-        id: 12
-    };
-    string emp\:name;
-    int id;
-    {emp\:name, id} = empDetails;
-    assertEquality("Joy", emp\:name);
-    assertEquality(12, id);
-
-    ProductDetails prodDetails = {quantity: 1234};
-    ProductDetails {x\:code, quantity} = prodDetails;
-    prodDetails = {x\:code: "featured", quantity: 12345};
-    {x\:code, quantity} = prodDetails;
-    assertEquality("featured", x\:code);
-    assertEquality(12345, quantity);
-
-    [EmployeeDetails, ProductDetails] details = [{id: 234, emp\:name: "Amy"}, {x\:code: "basic", quantity: 324}];
-    string a;
-    int b;
-    int c;
-    string d;
-    [{emp\:name: a, id: b}, {quantity: c, x\:code: d}] = details;
-    assertEquality("Amy", a);
-    assertEquality(234, b);
-    assertEquality(324, c);
-    assertEquality("basic", d);
->>>>>>> 14cd417f
 }
 
 function assertEquality(anydata expected, anydata actual) {
