// Copyright (c) 2018 WSO2 Inc. (http://www.wso2.org) All Rights Reserved.
//
// WSO2 Inc. licenses this file to you under the Apache License,
// Version 2.0 (the "License"); you may not use this file except
// in compliance with the License.
// You may obtain a copy of the License at
//
// http://www.apache.org/licenses/LICENSE-2.0
//
// Unless required by applicable law or agreed to in writing,
// software distributed under the License is distributed on an
// "AS IS" BASIS, WITHOUT WARRANTIES OR CONDITIONS OF ANY
// KIND, either express or implied.  See the License for the
// specific language governing permissions and limitations
// under the License.

import ballerina/jballerina.java;
import ballerina/test;

type OpenEmployee record {
    string|json name = "";
    int id = 0;
};

type OpenPerson record {
    string name;
};

type ClosedEmployee record {|
    string name = "";
    int id = 0;
|};

type OpenEmployeeTwo record {|
    string name;
    int...;
|};

type OpenRecordWithOptionalFieldOne record {
    string name;
    int one?;
};

type OpenRecordWithOptionalFieldTwo record {
    string name;
    int two?;
};

type ClosedRecordWithOptionalFieldOne record {|
    string name;
    int one?;
|};

type ClosedRecordWithOptionalFieldTwo record {|
    string name;
    int two?;
|};

function checkBooleanEquality() {
    boolean a = true;
    boolean b = false;
    test:assertTrue((a == a) && !(a != a));
    test:assertTrue((b == b) && !(b != b));
    test:assertFalse((a == b) || !(a != b));
    test:assertFalse((b == a) || !(b != a));
}

function checkIntEquality() {
    int a = 10;
    int b = 20193746;
    test:assertTrue((a == a) && !(a != a));
    test:assertTrue((b == b) && !(b != b));
    test:assertFalse((a == b) || !(a != b));
    test:assertFalse((b == a) || !(b != a));
}

function checkByteEquality() {
    byte a = 0;
    byte b = 10;
    byte c = 255;
    test:assertTrue((a == a) && !(a != a));
    test:assertTrue((b == b) && !(b != b));
    test:assertTrue((c == c) && !(c != c));
    test:assertFalse((a == b) || !(a != b));
    test:assertFalse((b == a) || !(b != a));
    test:assertFalse((a == c) || !(a != c));
    test:assertFalse((c == a) || !(c != a));
    test:assertFalse((b == c) || !(b != c));
    test:assertFalse((c == b) || !(c != b));
}

function checkFloatEquality() {
    float a = 5.3;
    float b = 201937.46;
    test:assertTrue((a == a) && !(a != a));
    test:assertTrue((b == b) && !(b != b));
    test:assertFalse((a == b) || !(a != b));
    test:assertFalse((b == a) || !(b != a));
}

function checkStringEquality() {
    string a = "a";
    string b = "Hello, from Ballerina!";
    test:assertTrue((a == a) && !(a != a));
    test:assertTrue((b == b) && !(b != b));
    test:assertFalse((a == b) || !(a != b));
    test:assertFalse((b == a) || !(b != a));
}

function checkEqualityToNil() {
    any a = ();
    test:assertTrue((a == ()) && !(a != ()));
    a = true;
    test:assertFalse((a == ()) || !(a != ()));
    a = false;
    test:assertFalse((a == ()) || !(a != ()));
    a = 5;
    test:assertFalse((a == ()) || !(a != ()));
    a = 5.0;
    test:assertFalse((a == ()) || !(a != ()));
    a = "Hi from Ballerina!";
    test:assertFalse((a == ()) || !(a != ()));
    a = {name: "John Doe"};
    test:assertFalse((a == ()) || !(a != ()));
}

function checkAnyDataEquality() {
    anydata a = 10;
    anydata b = 10;
    int c = 10;
    byte d = 10;

    test:assertTrue((a == b) && !(a != b));
    test:assertTrue((a == c) && !(a != c));
    test:assertTrue((a == d) && !(a != d));

    float e = 10;
    decimal f = 10;
    anydata g = 12;
    test:assertFalse((a == e) || !(a != e));
    test:assertFalse((a == f) || !(a != f));
    test:assertFalse((a == g) || !(a != g));
}

type ErrorDetail record {
    string message?;
    error cause?;
    int intVal?;
};

function checkOpenRecordEqualityPositive() {
    OpenEmployee e1 = {name: "Em", id: 4000};
    OpenEmployee e2 = e1;

    OpenEmployee e3 = {name: "Em"};
    OpenPerson e4 = {name: "Em", "id": 0};

    OpenEmployee e5 = {name: "Em", id: 4000, "dept": "finance"};
    OpenEmployee e6 = {name: "Em", id: 4000, "dept": "finance"};

    OpenEmployee e7 = {};
    OpenEmployee e8 = {};

    test:assertTrue((e1 == e2) && !(e1 != e2) && isEqual(e3, e4) && (e5 == e6) && !(e5 != e6) && (e7 == e8) &&
    !(e7 != e8));
}

function checkOpenRecordEqualityNegative() {
    OpenEmployee e1 = {name: "Em", id: 4000};
    OpenEmployee e2 = {};

    OpenEmployee e3 = {name: "Em", id: 4000};
    OpenEmployee e4 = {name: "Em", "area": 51};

    OpenEmployee e5 = {name: "Em"};
    OpenPerson e6 = {name: "Em"};

    OpenEmployee e7 = {name: "Em", id: 4000, "dept": "finance"};
    OpenEmployee e8 = {name: "Em", id: 4000, "dept": "hr"};

    test:assertFalse((e1 == e2) || !(e1 != e2) || (e3 == e4) || !(e3 != e4) || isEqual(e5, e6) || (e7 == e8) || !(e7 != e8));
}

function testOpenRecordWithOptionalFieldsEqualityPositive() {
    OpenRecordWithOptionalFieldOne e1 = {name: "Em", one: 4000, "two": 3000};
    OpenRecordWithOptionalFieldOne e2 = e1;

    OpenRecordWithOptionalFieldOne e3 = {name: "Em"};
    OpenRecordWithOptionalFieldTwo e4 = {name: "Em"};

    OpenRecordWithOptionalFieldOne e5 = {name: "Em", one: 4000, "two": 3000};
    OpenRecordWithOptionalFieldTwo e6 = {name: "Em", two: 3000, "one": 4000};

    test:assertTrue((e1 == e2) && !(e1 != e2) && isEqual(e3, e4) && (e5 == e6) && !(e5 != e6));
}

function testOpenRecordWithOptionalFieldsEqualityNegative() {
    OpenRecordWithOptionalFieldOne e1 = {name: "Em"};
    OpenRecordWithOptionalFieldTwo e2 = {name: "Zee"};

    OpenRecordWithOptionalFieldOne e3 = {name: "Em", one: 4000};
    OpenRecordWithOptionalFieldTwo e4 = {name: "Em", two: 4000};

    test:assertFalse((e1 == e2) || !(e1 != e2) || (e3 == e4) || !(e3 != e4));
}

function testClosedRecordWithOptionalFieldsEqualityPositive() {
    ClosedRecordWithOptionalFieldOne e1 = {name: "Em", one: 4000};
    ClosedRecordWithOptionalFieldOne e2 = e1;

    ClosedRecordWithOptionalFieldOne e3 = {name: "Em"};
    ClosedRecordWithOptionalFieldTwo e4 = {name: "Em"};

    test:assertTrue((e1 == e2) && !(e1 != e2) && isEqual(e3, e4));
}

function testClosedRecordWithOptionalFieldsEqualityNegative() {
    ClosedRecordWithOptionalFieldOne e1 = {name: "Em"};
    ClosedRecordWithOptionalFieldTwo e2 = {name: "Zee"};

    ClosedRecordWithOptionalFieldOne e3 = {name: "Em", one: 4000};
    ClosedRecordWithOptionalFieldTwo e4 = {name: "Em", two: 4000};

    test:assertFalse((e1 == e2) || !(e1 != e2) || (e3 == e4) || !(e3 != e4));
}

function checkClosedRecordEqualityPositive() {
    ClosedEmployee e1 = {name: "Em", id: 4000};
    ClosedEmployee e2 = {name: "Em", id: 4000};

    ClosedEmployee e3 = {name: "Em"};
    ClosedEmployee e4 = {name: "Em"};

    ClosedEmployee e5 = {};
    ClosedEmployee e6 = {};

    test:assertTrue(isEqual(e1, e2) && (e3 == e4) && !(e3 != e4) && (e5 == e6) && !(e5 != e6));
}

function checkClosedRecordEqualityNegative() {
    ClosedEmployee e1 = {name: "Em", id: 4000};
    ClosedEmployee e2 = {};

    ClosedEmployee e3 = {name: "Em", id: 4000};
    ClosedEmployee e4 = {name: "Em"};

    ClosedEmployee e5 = {name: "Em"};
    ClosedEmployee e6 = {name: "Em", id: 4100};

    test:assertFalse((e1 == e2) || !(e1 != e2) || isEqual(e3, e4) || (e5 == e6) || !(e5 != e6));
}

function check1DArrayEqualityPositive(boolean[]|int[]|float[]|string[] a, boolean[]|int[]|float[]|string[] b) {
    test:assertTrue((a == b) && !(a != b));
}

function check1DArrayEqualityNegative(boolean[]|int[]|float[]|string[] a, boolean[]|int[]|float[]|string[] b) {
    test:assertFalse((a == b) || !(a != b));
}

function check1DClosedArrayEqualityPositive() {
    boolean[4] b1 = [false, false, false, false];
    boolean[4] b2 = [false, false, false, false];

    boolean[3] b3 = [true, false, false];
    boolean[*] b4 = [true, false, false];

    int[5] i1 = [0, 0, 0, 0, 0];
    int[5] i2 = [0, 0, 0, 0, 0];

    int[2] i3 = [123, 45678];
    int[2] i4 = [123, 45678];

    float[8] f1 = [0.0, 0.0, 0.0, 0.0, 0.0, 0.0, 0.0, 0.0];
    float[8] f2 = [0.0, 0.0, 0.0, 0.0, 0.0, 0.0, 0.0, 0.0];

    float[1] f3 = [12.3];
    float[*] f4 = [12.3];

    byte[3] by1 = [0, 0, 0];
    byte[3] by2 = [0, 0, 0];

    byte[4] by3 = [0, 10, 100, 255];
    byte[*] by4 = [0, 10, 100, 255];

    string[3] s1 = ["", "", ""];
    string[3] s2 = ["", "", ""];

    string[3] s3 = ["hello", "from", "ballerina"];
    string[3] s4 = ["hello", "from", "ballerina"];

    anydata[7] a1 = [(), (), (), (), (), (), ()];
    anydata[7] a2 = [(), (), (), (), (), (), ()];

    json j1 = {hello: "world", lang: "ballerina"};
    json j2 = {hello: "world", lang: "ballerina"};

    map<anydata> m1 = {key1: "val1", key2: 2, key3: 3.1};
    map<anydata> m2 = {key1: "val1", key2: 2, key3: 3.1};

    anydata[6] a3 = ["hi", 1, true, 54.3, j1, m1];
    anydata[6] a4 = ["hi", 1, true, 54.3, j2, m2];

    test:assertTrue((b1 == b2) && !(b1 != b2) && (b3 == b4) && !(b3 != b4) &&
        (i1 == i2) && !(i1 != i2) && (i3 == i4) && !(i3 != i4) &&
        (by1 == by2) && !(by1 != by2) && (by3 == by4) && !(by3 != by4) &&
        isEqual(f1, f2) && (f3 == f4) && !(f3 != f4) &&
        (s1 == s2) && !(s1 != s2) && isEqual(s3, s4) &&
        (a1 == a2) && !(a1 != a2) && (a3 == a4) && !(a3 != a4));
}

function check1DClosedArrayEqualityNegative() {
    boolean[3] b1 = [true, false, false];
    boolean[*] b2 = [true, false, true];

    int[2] i1 = [123, 45678];
    int[2] i2 = [123, 45674];

    byte[4] by1 = [123, 145, 255, 0];
    byte[4] by2 = [123, 45, 255, 0];

    float[1] f1 = [12.3];
    float[*] f2 = [12.2];

    string[3] s1 = ["hello", "from", "ballerina"];
    string[3] s2 = ["hello", "from", "ball"];

    json j1 = {hello: "world", lang: "ball"};
    json j2 = {hello: "world", lang: "ballerina"};

    map<anydata> m1 = {key1: "val1", key2: 2, key3: 3.1};
    map<anydata> m2 = {key1: "val1", key2: 2, key3: 3.1};

    anydata[6] a1 = ["hi", 1, true, 54.3, j1, m1];
    anydata[6] a2 = ["hi", 1, true, 54.3, j2, m2];

    test:assertFalse((b1 == b2) || !(b1 != b2) || (i1 == i2) || !(i1 != i2) || (by1 == by2) || !(by1 != by2) ||
        (f1 == f2) || !(f1 != f2) || isEqual(s1, s2) || (a1 == a2) || !(a1 != a2));
}

function check1DAnyArrayEqualityPositive() {
    json j1 = {hello: "world", lang: "ballerina"};
    json j2 = {hello: "world", lang: "ballerina"};

    map<anydata> m1 = {key1: "val1", key2: 2, key3: 3.1};
    map<anydata> m2 = {key1: "val1", key2: 2, key3: 3.1};

    anydata[] a = ["hi", 1, j1, 2.3, false, m1];
    anydata[] b = ["hi", 1, j2, 2.3, false, m2];

    test:assertTrue((a == b) && !(a != b));
}

function check1DAnyArrayEqualityNegative() {
    json j1 = {hello: "world", lang: "ballerina"};
    json j2 = {hello: "world", lang: "ballerina"};

    map<anydata> m1 = {key1: "val1", key2: 2, key3: 3.1};
    map<anydata> m2 = {key1: "val1", key2: 2, key3: 3.1};

    anydata[] a = ["hi", 1, j1, 2.1, false, m1];
    anydata[] b = ["hi", 1, j2, 2.3, false, m2];

    test:assertFalse((a == b) || !(a != b));
}

function checkOpenClosedArrayEqualityPositive() {
    string[*] a = ["a", "bcd", "ef"];
    string[] b = ["a", "bcd", "ef"];

    (int|float)?[] c = [5, 4.12, 54, 23.1];
    (float|int)?[4] d = [5, 4.12, 54, 23.1];

    test:assertTrue((a == b) && !(a != b) && (c == d) && !(c != d));
}

function checkOpenClosedArrayEqualityNegative() {
    boolean[] a = [true, false];
    boolean[3] b = [true, false, false];

    string[] c = ["true", "false", "false", "true"];
    string[4] d = ["true", "false", "false", "false"];

    test:assertFalse((a == b) || !(a != b) || (c == d) || !(c != d));
}

function check2DBooleanArrayEqualityPositive() {
    boolean[][] b1 = [[], [true, false, false], [false]];
    boolean[][] b2 = [[], [true, false, false], [false]];

    test:assertTrue(b1 == b2 && !(b1 != b2));
}

function check2DBooleanArrayEqualityNegative() {
    boolean[][] b1 = [[], [true, false, false], [false]];
    boolean[][] b2 = [[], [false, false, false], [false]];

    boolean[][] b3 = [[], [true, false, false], [false]];
    boolean[][] b4 = [[], [true, false, false]];

    test:assertFalse(b1 == b2 || !(b1 != b2) || b3 == b4 || !(b3 != b4));
}

function check2DIntArrayEqualityPositive() {
    int[][] i1 = [[1], [], [100, 1200000, 9475883]];
    int[][] i2 = [[1], [], [100, 1200000, 9475883]];

    test:assertTrue(i1 == i2 && !(i1 != i2));
}

function check2DIntArrayEqualityNegative() {
    int[][] i1 = [[], [100, 2222, 111102], [294750]];
    int[][] i2 = [[], [100, 2222, 2349586], [294750]];

    int[][] i3 = [[1], [], [100, 1200000, 9475883]];
    int[][] i4 = [[1], []];

    test:assertFalse(i1 == i2 || !(i1 != i2) || i3 == i4 || !(i3 != i4));
}

function check2DByteArrayEqualityPositive() {
    byte[][] b1 = [[1, 100], [0, 255, 45], []];
    byte[][] b2 = [[1, 100], [0, 255, 45], []];

    test:assertTrue(b1 == b2 && !(b1 != b2));
}

function check2DByteArrayEqualityNegative() {
    byte[][] b1 = [[1, 100], [0, 255, 145], []];
    byte[][] b2 = [[1, 100], [0, 255, 45], []];

    byte[][] b3 = [[1, 100], [0, 255, 45], [23, 234]];
    byte[][] b4 = [[1, 100], [0, 255, 45]];

    test:assertFalse(b1 == b2 || !(b1 != b2) || b3 == b4 || !(b3 != b4));
}

function check2DFloatArrayEqualityPositive() {
    float[][] f1 = [[1.221], [], [10.0, 123.45, 9.475883]];
    float[][] f2 = [[1.221], [], [10.0, 123.45, 9.475883]];

    test:assertTrue(f1 == f2 && !(f1 != f2));
}

function check2DFloatArrayEqualityNegative() {
    float[][] f1 = [[1.221], [], [10.0, 123.45, 9.475883]];
    float[][] f2 = [[1.221], [], [10.0, 1.2, 9.475883]];

    float[][] f3 = [[1.221], [], [10.0, 123.45, 9.475883]];
    float[][] f4 = [[1.221], []];

    test:assertFalse(f1 == f2 || !(f1 != f2) || f3 == f4 || !(f3 != f4));
}

function check2DStringArrayEqualityPositive() {
    string[][] s1 = [[], ["hello world", "from", "ballerina"], ["ballet shoes"]];
    string[][] s2 = [[], ["hello world", "from", "ballerina"], ["ballet shoes"]];

    test:assertTrue(s1 == s2 && !(s1 != s2));
}

function check2DStringArrayEqualityNegative() {
    string[][] s1 = [[], ["hello", "from", "ballerina"], ["ballet shoes"]];
    string[][] s2 = [[], ["hi", "from", "ballerina"], ["ballet shoes"]];

    string[][] s3 = [[], ["hello", "from", "ballerina"], ["ballet shoes"]];
    string[][] s4 = [[], ["hello", "from", "ballerina"]];

    test:assertFalse(s1 == s2 || !(s1 != s2) || s3 == s4 || !(s3 != s4));
}

function checkComplex2DArrayEqualityPositive() {
    [int, float][][] a = [];
    [int|string, float]?[][] b = [];

    boolean 'equals = a == b && !(a != b);

    a = [[[1, 3.0]], [[123, 65.4], [234, 23.22]]];
    b[0] = [[1, 3.0]];
    b[1] = [[123, 65.4], [234, 23.22]];

    test:assertTrue('equals && a == b && !(a != b));
}

function checkComplex2DArrayEqualityNegative() {
    [int, float][][] a = [[[123, 65.4], [234, 23.22]]];
    [int|string, float]?[][] b = [[[124, 65.4], [234, 23.22]]];

    boolean 'equals = a == b || !(a != b);

    b = [[[123, 65.4], [234, 23.22]]];
    b[2] = [[123, 65.4], [234, 23.22]];

    test:assertFalse('equals || a == b || !(a != b));
}

function checkMapEqualityPositive() {
    map<anydata> m1 = {};
    map<anydata> m2 = {};

    map<string> m3 = {};
    map<string> m4 = {};

    map<float> m5 = {};
    map<float> m6 = {};

    boolean 'equals = m1 == m2 && !(m1 != m2) && m3 == m4 && !(m3 != m4);

    m1["one"] = 1;
    m2["one"] = 1;
    m2["two"] = "two";
    m1["two"] = "two";
    m1["three"] = 3.0;
    m2["three"] = 3.0;

    m3["last"] = "last";
    m3["a"] = "a";
    m4["a"] = "a";
    m4["last"] = "last";

    m5["one"] = 1.0;
    m6["one"] = 1.0;

    'equals = 'equals && m1 == m2 && !(m1 != m2) && m3 == m4 && !(m3 != m4);
    test:assertTrue('equals);
}

function checkMapEqualityNegative() {
    map<anydata> m1 = {};
    map<anydata> m2 = {};

    m1["one"] = "hi";
    m2["one"] = "hello";

    map<int> m3 = {};
    map<int> m4 = {};

    m3["one"] = 1;
    m4["two"] = 2;

    test:assertFalse(m1 == m2 || !(m1 != m2) || m3 == m4 || !(m3 != m4));
}

function checkComplexMapEqualityPositive() {
    map<map<[boolean, string|float]>> m1 = {};
    map<map<[boolean, float]|int>> m2 = {};

    boolean 'equals = m1 == m2 && !(m1 != m2);

    map<[boolean, string|float]> m3 = {one: [true, 3.8], two: [false, 13.8]};
    m1["one"] = m3;

    map<[boolean, float]|int> m4 = {};
    m4["one"] = [true, 3.8];
    m4["two"] = [false, 13.8];
    m2["one"] = m4;

    test:assertTrue('equals && m1 == m2 && !(m1 != m2));
}

function checkComplexMapEqualityNegative() {
    map<map<[boolean, string|float]>> m1 = {};
    map<map<[boolean, float]|int>> m2 = {};

    map<[boolean, string|float]> m3 = {one: [true, "3.8"], two: [false, 13.8]};
    m1["x"] = m3;

    map<[boolean, float]|int> m4 = {one: [true, 3.8], two: [false, 13.8]};
    m2["x"] = m4;

    test:assertFalse(m1 == m2 || !(m1 != m2));
}

function checkTupleEqualityPositive() {
    [string, int] t1 = ["", 0];
    [string, int] t2 = ["", 0];

    [string, int, OpenEmployee] t3 = ["hi", 0, {name: "Em"}];
    [string, int, OpenEmployee] t4 = ["hi", 0, {name: "Em"}];

    test:assertTrue(t1 == t2 && !(t1 != t2) && t3 == t4 && !(t3 != t4));
}

function checkTupleEqualityNegative() {
    [boolean, int] t1 = [false, 0];
    [boolean, int] t2 = [true, 0];

    [float, int, float] t3 = [1.0, 0, 1.1];
    [float, int, float] t4 = [1.1, 0, 1.0];

    [string, ClosedEmployee] t5 = ["hi", {name: "EmZee"}];
    [string, ClosedEmployee] t6 = ["hi", {name: "Em"}];

    test:assertFalse(t1 == t2 || !(t1 != t2) || t3 == t4 || !(t3 != t4) || t5 == t6 || !(t5 != t6));
}

function checkUnionConstrainedMapsPositive() {
    map<string|int> m1 = {};
    map<int> m2 = {};

    boolean 'equals = m1 == m2 && !(m1 != m2);

    m1["one"] = 1;
    m1["two"] = 2;

    m2["one"] = 1;
    m2["two"] = 2;

    'equals = 'equals && m1 == m2 && !(m1 != m2);

    map<string|int> m3 = {};
    map<int|float|string> m4 = {};

    'equals = 'equals && m3 == m4 && !(m3 != m4);

    m3["one"] = "one";
    m3["two"] = 2;

    m4["two"] = 2;
    m4["one"] = "one";

    'equals = 'equals && m3 == m4 && !(m3 != m4);

    map<[string|int, float]>|[string, int] m5;
    map<[string, float]> m6 = {};

    map<[string|int, float]> m7 = {
        one: ["hi", 100.0],
        two: ["hello", 21.1]
    };
    m5 = m7;
    m6["two"] = ["hello", 21.1];
    m6["one"] = ["hi", 100.0];

    test:assertTrue('equals && m5 == m6 && !(m5 != m6));
}

function checkUnionConstrainedMapsNegative() {
    map<int|boolean> m1 = {};
    map<int> m2 = {};

    m1["one"] = true;
    m1["two"] = 2;

    boolean 'equals = m1 == m2 || !(m1 != m2);

    m2["two"] = 2;

    'equals = 'equals || m1 == m2 || !(m1 != m2);

    map<[string|int, float]>|[string, int] m3;
    map<[string, float]> m4 = {};

    map<[string|int, float]> m5 = {
        one: ["hi", 100],
        two: ["hello", 21]
    };
    m3 = m5;
    m4["two"] = ["hello", 21.1];
    m4["one"] = ["hi", 100.0];

    test:assertFalse('equals || m3 == m4 || !(m3 != m4));
}

function checkUnionArrayPositive() {
    (string|int)?[] a1 = [];
    int[] a2 = [];

    boolean 'equals = a1 == a2 && !(a1 != a2);

    a1 = [1, 2000, 937];
    a2 = [1, 2000, 937];

    'equals = 'equals && a1 == a2 && !(a1 != a2);

    (string|int)?[] a3 = [];
    (int|float|string)?[] a4 = [];

    'equals = 'equals && a3 == a4 && !(a3 != a4);

    a3[0] = "one";
    a3[3] = 3;

    a4[3] = 3;
    a4[0] = "one";

    'equals = 'equals && a3 == a4 && !(a3 != a4);

    ([string, int]|float)?[] a5 = [];
    ([string, int|boolean]|float)?[] a6 = [];

    'equals = 'equals && a5 == a6 && !(a5 != a6);

    a5 = [["hi", 1], 3.0];
    a6[0] = ["hi", 1];
    a6[1] = 3.0;

    test:assertTrue('equals && a5 == a6 && !(a5 != a6));
}

function checkUnionArrayNegative() {
    (string|int)?[] a1 = [];
    int[] a2 = [];

    a1[0] = "true";
    a1[2] = 2;

    boolean 'equals = a1 == a2 || !(a1 != a2);

    a2[2] = 2;

    'equals = 'equals || a1 == a2 || !(a1 != a2);

    ([string, int]|float)?[] a5 = [["hi", 1], 3.0];
    ([string, int|boolean]|float)?[] a6 = [["hi", true], 3.0];

    return test:assertFalse('equals || a5 == a6 || !(a5 != a6));
}

function checkTupleWithUnionPositive() {
    [int, string|int, boolean] t1 = [1, "ballerina", false];
    [int, string|int, boolean] t2 = [1, "ballerina", false];

    boolean 'equals = t1 == t2 && !(t1 != t2);

    [int, string|int, boolean] t3 = [1000, "ballerina", true];
    [int, int|string, OpenEmployee|boolean|int] t4 = [1000, "ballerina", true];

    test:assertTrue('equals && t3 == t4 && !(t3 != t4));
}

function checkTupleWithUnionNegative() {
    [int, string|int, boolean] t1 = [1, "hi", false];
    [int, string|int, boolean] t2 = [1, "ballerina", false];

    boolean 'equals = t1 == t2 || !(t1 != t2);

    [int, string|int, boolean] t3 = [1000, "ballerina", true];
    [int, int|string, OpenEmployee|boolean|string] t4 = [1000, "ballerina", "true"];

    test:assertFalse('equals || t3 == t4 || !(t3 != t4));
}

function checkJsonEquality() {
    int a = 1000;
    float b = 12.34;
    string c = "Hello Ballerina";
    boolean d = true;
    boolean e = false;
    anydata f = ();

    test:assertTrue((a == a) && !(a != a));
    test:assertTrue((b == b) && !(b != b));
    test:assertTrue((c == c) && !(c != c));
    test:assertTrue((d == d) && !(d != d));
    test:assertTrue((e == e) && !(e != e));
    test:assertTrue((f == f) && !(f != f));

    int a1 = 50;
    float b1 = 12224.1;
    string c1 = "Hi Ballerina";

    test:assertFalse((a == a1) || !(a != a1));
    test:assertFalse((b == b1) || !(b != b1));
    test:assertFalse((c == c1) || !(c != c1));
    test:assertFalse((d == e) || !(d != e));
}

function checkJsonEqualityPositive(json a, json b) {
    test:assertTrue((a == b) && !(a != b));
}

function checkJsonEqualityNegative(json a, json b) {
    test:assertFalse((a == b) || !(a != b));
}

function testIntByteEqualityPositive() {
    int a = 0;
    byte b = 0;

    boolean 'equals = a == b && !(a != b);

    a = 5;
    b = 5;

    'equals = 'equals && (a == b) && !(a != b);

    int[] c = [];
    byte[] d = [];

    'equals = 'equals && (c == d) && !(c != d);

    c = [1, 2];
    d = [1, 2];

    'equals = 'equals && (c == d) && !(c != d);

    byte[][] e = [[23, 45], [123, 43, 68]];
    (int|float)?[][] f = [[23, 45], [123, 43, 68]];

    'equals = 'equals && (e == f) && !(e != f);

    map<[byte, boolean]> g = {};
    map<[int, boolean]> h = {};

    'equals = 'equals && (g == h) && !(g != h);

    g["one"] = [100, true];
    h["two"] = [1, false];
    h["one"] = [100, true];
    g["two"] = [1, false];

    test:assertTrue('equals && (g == h) && !(g != h));
}

function testIntByteEqualityNegative() {
    int a = 15;
    byte b = 5;

    boolean 'equals = a == b || !(a != b);

    a = 256;
    b = 0;

    'equals = 'equals || a == b || !(a != b);

    int[] c = [2, 1];
    byte[] d = [1, 2];

    'equals = 'equals || (c == d) || !(c != d);

    (int|float)?[][] e = [[2.3, 45], [124, 43, 68]];
    byte[][] f = [[23, 45], [123, 43, 68]];

    'equals = 'equals || (e == f) || !(e != f);

    map<[int, boolean]> g = {};
    map<[byte, boolean]> h = {};

    g["one"] = [10, true];
    h["two"] = [1, false];
    h["one"] = [100, true];
    g["two"] = [1, false];

    test:assertFalse('equals && (g == h) && !(g != h));
}

function testPrimitiveAndJsonEqualityPositive() {
    json a = ();
    () b = ();

    boolean 'equals = a == b && !(a != b);

    a = 1;
    int c = 1;

    'equals = 'equals && (a == c) && !(a != c);

    a = "Hello World, from Ballerina";
    string d = "Hello World, from Ballerina";

    'equals = 'equals && (a == d) && !(a != d);

    a = false;
    boolean|int e = false;

    'equals = 'equals && (a == e) && !(a != e);

    json[] f = [1.5, 4.23, 2.1];
    (map<anydata>|float)?[] g = [1.5, 4.23, 2.1];

    'equals = 'equals && (f == g) && !(f != g);

    OpenEmployee? h = ();
    a = ();

    test:assertTrue('equals && (a == h) && !(a != h));
}

function testPrimitiveAndJsonEqualityNegative() {
    json a = ();
    int? b = 5;

    boolean 'equals = a == b || !(a != b);

    a = 10;
    int c = 1;

    'equals = 'equals || (a == c) || !(a != c);

    a = "Hello from Ballerina";
    string d = "Hello World, from Ballerina";

    'equals = 'equals || (a == d) || !(a != d);

    a = false;
    boolean|int e = true;

    'equals = 'equals || (a == e) || !(a != e);

    json[] f = [1.5, 4.23, 2.1];
    (map<anydata>|int|float)?[] g = [1, 4];

    'equals = 'equals || (f == g) || !(f != g);

    OpenEmployee? h = ();
    a = 10;

    test:assertFalse('equals || (a == h) || !(a != h));
}

function testSimpleXmlPositive() {
    xml x1 = xml `<book>The Lost World</book>`;
    xml x2 = xml `<book>The Lost World</book>`;
    xml x3 = xml `Hello, world!`;
    xml x4 = xml `Hello, world!`;
    xml x5 = xml `<?target data?>`;
    xml x6 = xml `<?target data?>`;
    xml x7 = xml `<!-- I'm a comment -->`;
    xml x8 = xml `<!-- I'm a comment -->`;
    xml x11 = xml `<book>The Lost World</book><!-- I'm a comment -->`;
    boolean x9 = x11 == xml `<book>The Lost World</book><!-- I'm a comment -->`;
    boolean x10 = x1 == xml `<book>The Lost World</book>`;
    boolean x12 = x3 == xml `Hello, world!`;
    boolean x13 = x5 == xml `<?target data?>`;
    boolean x14 = x7 == xml `<!-- I'm a comment -->`;
    test:assertTrue(x1 == x2 && !(x1 != x2) && x3 == x4 && !(x3 != x4) && x5 == x6 && !(x5 != x6) && x7 == x8 &&
    !(x7 != x8) && x9 && x10 && x12 && x13 && x14 && x11 != x8 && x3 != x5 && x7 != x1 && x6 != x7);
}

function testReferenceEqualityXml() {
    test:assertTrue(xml `abc` === xml `abc`);
    test:assertFalse(xml `<book>The Lost World</book>` === xml `<book>The Lost World</book>`);
    test:assertFalse(xml `<!--comment-->` === xml `<!--comment-->`);
    test:assertFalse(xml `<?target data?>` === xml `<?target data?>`);
    //test:assertTrue(xml`<?target data?><!--comment--><root>test</root>` === xml`<?target data?><!--comment-->
    //<root>test</root>`);
    test:assertFalse(xml `<?target data?><!--comment--><root>test</root>` === xml `<?target data?><!--comment-->test`);

    test:assertFalse(xml `abc` !== xml `abc`);
    test:assertTrue(xml `<book>The Lost World</book>` !== xml `<book>The Lost World</book>`);
    test:assertTrue(xml `<!--comment-->` !== xml `<!--comment-->`);
    test:assertTrue(xml `<?target data?>` !== xml `<?target data?>`);
    //test:assertFalse(xml`<?target data?><!--comment--><root>test</root>` !== xml`<?target data?><!--comment-->
    //<root>test</root>`);
    test:assertTrue(xml `<?target data?><!--comment--><root>test</root>` !== xml `<?target data?><!--comment-->test`);
}

function testXmlNeverAndXmlSequenceEquality() {
    xml a = xml ``;
    xml<xml:Element> h = xml ``;
    xml<xml:Comment> i = xml ``;
    xml<xml:ProcessingInstruction> j = xml ``;
    xml<xml:Text> k = xml ``;
    xml:Text l = xml ``;
    xml<never> b = xml ``;
    xml c = 'xml:concat();
    xml<never> d = <xml<never>>c;
    xml<xml:Element> f = xml `<ele></ele>`;
    xml e = f/*;

    xml m = xml `<authors><name>Enid Blyton</name></authors>`;
    xml n = m.filter(function(xml x2) returns boolean {
        xml elements = (x2/*).elements();
        return (elements/*).toString() == "Anne North";
    });

    test:assertTrue(a == b);
    test:assertFalse(a != c);
    test:assertTrue(b == c);
    test:assertTrue(c == d);
    test:assertTrue(b == d);
    test:assertFalse(d != b);
    test:assertTrue(a == h);
    test:assertFalse(h != a);
    test:assertTrue(a == i);
    test:assertTrue(a == j);
    test:assertTrue(a == k);
    test:assertTrue(a == l);
    test:assertTrue(b == h);
    test:assertFalse(h != b);
    test:assertTrue(b == i);
    test:assertTrue(b == j);
    test:assertTrue(b == k);
    test:assertTrue(b == l);
    test:assertFalse(e != b);
    test:assertTrue(n == b);
}

function testSimpleXmlNegative() {
    xml x1 = xml `<book>The Lot World</book>`;
    xml x2 = xml `<book>The Lost World</book>`;
    xml x3 = xml `Hello, world!`;
    xml x4 = xml `Hello world!`;
    xml x5 = xml `<?targt data?>`;
    xml x6 = xml `<?target data?>`;
    xml x7 = xml `<!-- I'm comment one -->`;
    xml x8 = xml `<!-- I'm comment two -->`;
    test:assertFalse(x1 == x2 || !(x1 != x2) || x3 == x4 || !(x3 != x4) || x5 == x6 || !(x5 != x6) || x7 == x8
    || !(x7 != x8));
}

public function testEqualNestedXml() {
    xml x1 = xml `<book><name>The Lost World<year>1912</year></name></book>`;
    xml x2 = xml `<book><name>The Lost World<year>1912</year></name></book>`;
    test:assertTrue(x1 == x2 && !(x1 != x2));
}

public function testUnequalNestedXml() {
    xml x1 = xml `<book><name>The Lost World<year>1920</year></name></book>`;
    xml x2 = xml `<book><name>The Lost World<year>1912</year></name></book>`;
    test:assertFalse(x1 == x2 || !(x1 != x2));
}

public function testEqualXmlWithComments() {
    xml x1 = xml `<book><name>The Lost World<!-- I'm a comment --></name></book>`;
    xml x2 = xml `<book><name>The Lost World<!-- I'm a comment --></name></book>`;
    test:assertTrue(x1 == x2 && !(x1 != x2));
}

public function testUnequalXmlWithUnequalComment() {
    xml x1 = xml `<book><name>The Lost World<!-- Don't Ignore me --></name></book>`;
    xml x2 = xml `<book><name>The Lost World<!-- Ignore me --></name></book>`;
    test:assertFalse(x1 == x2 || !(x1 != x2));
}

public function testEqualXmlIgnoringAttributeOrder() {
    xml x1 = xml `<book><name category="fiction" year="1912">The Lost World<author>Doyle</author></name></book>`;
    xml x2 = xml `<book><name year="1912" category="fiction">The Lost World<author>Doyle</author></name></book>`;
    test:assertTrue(x1 == x2 && !(x1 != x2));
}

public function testUnequalXmlIgnoringAttributeOrder() {
    xml x1 = xml `<book><name category="fantasy" year="1912">The Lost World<author>Doyle</author></name></book>`;
    xml x2 = xml `<book><name year="1912" category="fiction">The Lost World<author>Doyle</author></name></book>`;
    test:assertFalse(x1 == x2 || !(x1 != x2));
}

public function testEqualXmlWithPI() {
    xml x1 = xml `<book><?target data?><name>The Lost World</name><?target_two data_two?></book>`;
    xml x2 = xml `<book><?target data?><name>The Lost World</name><?target_two data_two?></book>`;
    test:assertTrue(x1 == x2 && !(x1 != x2));
}

public function testUnequalXmlWithUnequalPI() {
    xml x1 = xml `<book><?target data?><name>The Lost World</name></book>`;
    xml x2 = xml `<book><?target dat?><name>The Lost World</name></book>`;
    test:assertFalse(x1 == x2 || !(x1 != x2));
}

public function testUnequalXmlWithPIInWrongOrder() {
    xml x1 = xml `<book><?target data?><name>The Lost World</name></book>`;
    xml x2 = xml `<book><name>The Lost World</name><?target data?></book>`;
    test:assertFalse(x1 == x2 || !(x1 != x2));
}

public function testUnequalXmlWithMultiplePIInWrongOrder() {
    xml x1 = xml `<book><?target data?><?target_two data_two?><name>The Lost World</name></book>`;
    xml x2 = xml `<book><?target_two data_two?><?target data?><name>The Lost World</name></book>`;
    test:assertFalse(x1 == x2 || !(x1 != x2));
}

public function testUnequalXmlWithMissingPI() {
    xml x1 = xml `<book><?target data?><name>The Lost World</name></book>`;
    xml x2 = xml `<book><name>The Lost World</name></book>`;
    test:assertFalse(x1 == x2 || !(x1 != x2));
}

public function testXmlWithNamespacesPositive() {
    xml x1 = xml `<book xmlns="http://wso2.com"><name>The Lost World<year>1912</year></name></book>`;
    xml x2 = xml `<book xmlns="http://wso2.com"><name>The Lost World<year>1912</year></name></book>`;

    xmlns "http://wso2.com";
    xml x3 = xml `<book><name>The Lost World<year>1912</year></name></book>`;

    test:assertTrue(x1 == x2 && !(x1 != x2) && x2 == x3 && !(x2 != x3));
}

public function testXmlWithNamespacesNegative() {
    xml x1 = xml `<book xmlns="http://wso2.com"><name>The Lost World<year>1912</year></name></book>`;
    xml x2 = xml `<book xmlns="http://wsotwo.com"><name>The Lost World<year>1912</year></name></book>`;
    xml x3 = xml `<book><name>The Lost World<year>1912</year></name></book>`;

    test:assertFalse(x1 == x2 || !(x1 != x2) || x2 == x3 && !(x2 != x3));
}

public function testXmlSequenceAndXmlItemEqualityPositive() {
    xml x1 = xml `<name>Book One</name>`;
    xml x2 = x1.get(0);
    test:assertTrue(x1 == x2 && !(x1 != x2) && x2 == x1 && !(x2 != x1));
}

public function testXmlSequenceAndXmlItemEqualityNegative() {
    xml x1 = xml `<name>Book One</name>`;
    xml x2 = xml `<name>Book Two</name>`;
    xml x3 = x2.get(0);
    test:assertFalse(x1 == x3 || !(x1 != x3) || x3 == x1 || !(x3 != x1));
}

function testXmlStringNegative() {
    anydata x1 = xml `<book>The Lost World</book>`;
    anydata x2 = "<book>The Lost World</book>";
    anydata x3 = xml `Hello, world!`;
    anydata x4 = "Hello, world!";
    anydata x5 = xml `<?target data?>`;
    anydata x6 = "<?target data?>";
    anydata x7 = xml `<!-- I'm comment -->`;
    anydata x8 = "<!-- I'm comment -->";
    boolean result = x1 == x2 || !(x1 != x2) || x3 == x4 || !(x3 != x4) || x5 == x6 || !(x5 != x6) || x7 == x8 || !(x7
    != x8) || x2 == x1 || !(x2 != x1) || x4 == x3 || !(x4 != x3) || x6 == x5 || !(x6 != x5) || x8 == x7 || !(x8 != x7);
    test:assertFalse(result);
}

public function testJsonRecordMapEqualityPositive() {
    OpenEmployeeTwo e = {name: "Maryam", "id": 1000};

    json j = {name: "Maryam", id: 1000};
    json j2 = j;

    map<string|int> m = {name: "Maryam", id: 1000};
    map<anydata> m2 = m;

    test:assertTrue(e == m && !(m != e) && e == m2 && !(m2 != e) && e == j && !(j != e) && e == j2 && !(j2 != e));
}

public function testJsonRecordMapEqualityNegative() {
    OpenEmployeeTwo e = {name: "Zee", "id": 1000};

    json j = {name: "Maryam", id: 122};
    json j2 = j;

    map<string|int> m = {name: "Maryam"};
    map<anydata> m2 = m;

    test:assertFalse(e == m || !(m != e) || e == m2 || !(m2 != e) || e == j || !(j != e) || e == j2 || !(j2 != e));
}

public function testArrayTupleEqualityPositive() {
    int[] a = [1, 2, 3];
    [int, json, int] b = [1, 2, 3];

    boolean 'equals = a == b && !(b != a);

    int[3] c = [1, 2, 3];
    'equals = 'equals && isEqual(b, c);

    OpenEmployeeTwo e = {name: "Maryam", "id": 1000};
    (OpenEmployeeTwo|json)?[] f = [1, e, true, 3.2];
    [int, OpenEmployeeTwo, boolean, float] g = [1, e, true, 3.2];

    test:assertTrue('equals && g == f && !(f != g));
}

public function testArrayTupleEqualityNegative() {
    (boolean|float)?[] a = [true, 2.0, 1.23];
    [json, json, float] b = [false, 2.0, 1.23];

    boolean 'equals = a == b && !(b != a);

    (string|boolean|float|int)?[3] c = [false, 2, 1.23];
    'equals = 'equals && c == b && !(b != c);

    OpenEmployeeTwo e = {name: "Maryam", "id": 1000};
    OpenEmployeeTwo e2 = {name: "Ziyad", "id": 1000};
    (OpenEmployeeTwo|json)?[] f = [1, e, true, 3.2];
    [int|OpenEmployee, OpenEmployeeTwo, boolean|string, float] g = [1, e2, true, 3.2];

    test:assertFalse('equals || isEqual(g, f));
}

public function testSelfAndCyclicReferencingMapEqualityPositive() {
    map<anydata> m = {"3": "three", "0": 0};
    m["1"] = m;

    map<anydata> n = {"0": 0, "3": "three"};
    n["1"] = n;

    boolean 'equals = isEqual(m, n);

    map<anydata> o = {"0": 0};
    o["1"] = m;

    map<anydata> p = {"0": 0};
    p["1"] = n;

    'equals = 'equals && o == p && !(o != p);

    map<anydata> q = {one: 1};
    map<anydata> r = {one: 1};
    q["r"] = r;
    r["q"] = q;
    r["r"] = r;
    q["q"] = q;

    test:assertTrue('equals && isEqual(q, r));
}

public function testSelfAndCyclicReferencingMapEqualityNegative() {
    map<anydata> m = {"3": "three", "0": 0};
    m["1"] = m;

    map<anydata> n = {"0": 0, "3": "three"};
    n["2"] = n;

    boolean 'equals = m == n || !(n != m);

    n["1"] = m;
    map<anydata> o = {"0": 0};
    o["1"] = m;

    map<anydata> p = {"0": "zero"};
    p["1"] = n;

    'equals = 'equals || o == p || !(o != p);

    map<anydata> q = {one: 1};
    map<anydata> r = {one: 1};
    map<anydata> s = {one: 2};
    q["r"] = r;
    r["q"] = q;
    r["r"] = r;
    q["q"] = s;

    test:assertFalse('equals || isEqual(q, r));
}

public function testSelfAndCyclicReferencingJsonEqualityPositive() {
    map<json> m = {"3": "three", "0": 0};
    m["1"] = m;

    map<json> n = {"0": 0, "3": "three"};
    n["1"] = n;

    boolean 'equals = isEqual(m, n);

    map<json> o = {"0": 0};
    o["1"] = m;

    map<json> p = {"0": 0};
    p["1"] = n;

    'equals = 'equals && o == p && !(o != p);

    map<json> q = {one: 1};
    map<json> r = {one: 1};
    q["r"] = r;
    r["q"] = q;
    r["r"] = r;
    q["q"] = q;

    test:assertTrue('equals && isEqual(q, r));
}

public function testSelfAndCyclicReferencingJsonEqualityNegative() {
    map<json> m = {"3": "three", "0": 0};
    m["1"] = m;

    map<json> n = {"0": 0, "3": "three"};
    n["2"] = n;

    boolean 'equals = m == n || !(n != m);

    n["1"] = m;
    map<json> o = {"0": 0};
    o["1"] = m;

    map<json> p = {"0": "zero"};
    p["1"] = n;

    'equals = 'equals || o == p || !(o != p);

    map<json> q = {one: 1, t: 2};
    map<json> r = {one: 1, t: 23};
    q["r"] = r;
    r["q"] = q;
    r["r"] = r;
    q["q"] = q;

    test:assertFalse('equals || isEqual(q, r));
}

public function testSelfAndCyclicReferencingArrayEqualityPositive() {
    anydata[] m = [1, "hi"];
    m[2] = m;

    anydata[] n = [1, "hi"];
    n[2] = n;

    boolean 'equals = isEqual(m, n);

    anydata[] o = [1, 3, 4.5, m, "hello"];
    anydata[] p = [1, 3, 4.5, n, "hello"];

    'equals = 'equals && o == p && !(o != p);

    o[5] = m;
    p[5] = m;

    test:assertTrue('equals && o == p && !(o != p));
}

public function testSelfAndCyclicReferencingArrayEqualityNegative() {
    anydata[] m = [1, "hi", 3, "ballerina"];
    m[2] = m;

    anydata[] n = [1, "hi", 3, "ball"];
    n[2] = n;

    boolean 'equals = m == n || !(n != m);

    anydata[] o = [1, 3, 4.5, m];
    anydata[] p = [1, 3, 4.5, n];

    'equals = 'equals || o == p || !(p != o);

    o[4] = m;
    p[4] = n;

    test:assertFalse('equals || o == p || !(o != p));
}

public function testSelfAndCyclicReferencingTupleEqualityPositive() {
    [int, string, anydata] m = [1, "hi", false];
    m[2] = m;

    [int, string, anydata] n = [1, "hi", true];
    n[2] = n;

    boolean 'equals = isEqual(m, n);

    [int, int, boolean, [int, string, anydata], anydata] o = [1, 3, true, m, "hello"];
    [int, int, boolean, [int, string, anydata], anydata] p = [1, 3, true, n, "hello"];

    'equals = 'equals && o == p && !(o != p);

    o[4] = m;
    p[4] = m;

    test:assertTrue('equals && o == p && !(o != p));
}

public function testSelfAndCyclicReferencingTupleEqualityNegative() {
    [int, string, anydata, string] m = [1, "hi", 3, "ballerina"];
    m[2] = m;

    [int, string, anydata, string] n = [1, "hi", 3, "ball"];
    n[2] = n;

    boolean 'equals = m == n || !(n != m);

    [int, int, boolean, anydata] o = [1, 3, true, m];
    [int, int, boolean, anydata] p = [1, 3, true, n];

    'equals = 'equals || o == p || !(p != o);

    o[3] = m;
    p[3] = n;

    test:assertFalse('equals || o == p || !(o != p));
}

function testEmptyMapAndRecordEquality() {
    map<string> m = {};
    record {|string s?;int...; |} r = {};
    test:assertTrue(m == r);
}

type Student record {
    readonly string name;
    int id;
};

type Teacher record {
    string name;
    int id;
};

type StudentTable table<Student> key(name);

type TeacherTable table<Teacher>;

function testTableEquality() {
    table<Student> key(name) tbl1 = table [
            {name: "Amy", id: 1234},
            {name: "John", id: 4567}
        ];
    table<Student> key(name) tbl2 = table [
            {name: "Amy", id: 1234},
            {name: "John", id: 4567}
        ];
    var tbl3 = table key(name) [
            {name: "Amy", id: 1234},
            {name: "John", id: 4567}
        ];
    var tbl4 = tbl2;
    anydata tbl5 = table key(name) [
<<<<<<< HEAD
            {name: "Amy", id: 1234},
            {name: "John", id: 4567}
        ];
    var ids = checkpanic table key(id) from var {id} in tbl1
        select {id};
    table<record {|int id;|}> key(id) tbl6 = ids;
=======
        {name: "Amy", id: 1234},
        {name: "John", id: 4567}
    ];
    var ids = checkpanic table key(id) from var {id} in tbl1 select {id};
    table<record {| readonly int id; |}> key(id) tbl6 = ids;
>>>>>>> 34b5842f
    StudentTable tbl7 = table key(name) [
            {name: "Amy", id: 1234},
            {name: "John", id: 4567}
        ];
    StudentTable|int tbl8 = tbl7;
    map<anydata> a1 = {
        "a": table key(id) [
                {"id": 1234},
                {"id": 4567}
            ],
        "b": 12
    };
    record {|int id; anydata tbl9;|} a2 = {
        id: 1,
        tbl9: table key(id) [
                {"id": 1234},
                {"id": 4567}
            ]
    };
    anydata[] a3 = [
        12,
        "A",
        table key(id) [
                {"id": 1234},
                {"id": 4567}
            ]
    ];
    [StudentTable, int, string] a4 = [
        table key(name) [
                {name: "Amy", id: 1234},
                {name: "John", id: 4567}
            ],
        12,
        "A"
    ];
    TeacherTable tbl10 = table [
            {name: "Amy", id: 1234},
            {name: "John", id: 4567}
        ];
    var tbl11 = table [
            {name: "Amy", id: 1234},
            {name: "John", id: 4567}
        ];
    table<record {|string name; int id;|}> tbl12 = table [
            {name: "Amy", id: 1234},
            {name: "John", id: 4567}
        ];
    var tbl13 = table [
            {name: "Amber", id: 1234},
            {name: "John", id: 4567}
        ];
    TeacherTable tbl14 = table [
            {name: "John", id: 4567},
            {name: "Amber", id: 1234}
        ];

    test:assertTrue(tbl1 == tbl2);
    test:assertTrue(tbl1 == tbl3);
    test:assertTrue(tbl3 == tbl4);
    test:assertTrue(tbl2 == tbl5);
    test:assertTrue(tbl3 == tbl5);
    test:assertTrue(table key(id) [
            {"id": 1234},
            {"id": 4567}
        ] == tbl6);
    test:assertTrue(tbl1 == tbl7);
    test:assertTrue(tbl3 == tbl7);
    test:assertTrue(tbl5 == tbl7);
    test:assertTrue(tbl1 == tbl8);
    test:assertTrue(a1["a"] == tbl6);
    test:assertTrue(a1["a"] == a2.tbl9);
    test:assertTrue(a2.tbl9 == a3[2]);
    test:assertTrue(tbl1 == a4[0]);
    test:assertTrue(tbl10 == tbl11);
    test:assertTrue(tbl10 == tbl12);
    test:assertTrue(tbl3 != tbl11);
    test:assertTrue(tbl5 != tbl6);
    test:assertTrue(tbl2 != tbl10);
    test:assertTrue(a1["a"] != tbl12);
    test:assertTrue(tbl11 != tbl13);
    test:assertTrue(tbl10 != tbl14);
    test:assertTrue(table key(id) [
            {"id": 4567},
            {"id": 1234}
        ] != tbl6);
}

function isEqual(anydata a, anydata b) returns boolean {
    return a == b && !(b != a);
}

function testTupleJSONEquality() {
    [string, int] t = ["Hi", 1];
    json j = "Hi 1";
    boolean bool1 = t == j && t != j;
    test:assertFalse(bool1);

    [string, int][] e = [["Hi", 1]];
    bool1 = e == j && e != j;
    test:assertFalse(bool1);

    [string, int...] k = ["Hi", 1];
    bool1 = k == j && k != j;
    test:assertFalse(bool1);

    j = ["Hi", 1];
    test:assertTrue(j == t);
    test:assertTrue(j == k);
    j = [["Hi", 1]];
    test:assertTrue(j == e);
    j = true;
    [boolean, string|()] l = [true];
    test:assertTrue(j != l);
}

function testIntersectingUnionEquality() {
    string:Char? a = "a";
    string b = "a";
    test:assertTrue(a == b);
    test:assertFalse(a != b);
    test:assertTrue(b == a);
    test:assertFalse(b != a);
    test:assertTrue(a == "a");
    test:assertFalse(a != "a");
    test:assertTrue("a" == a);
    test:assertFalse("a" != a);

    string c = "x";
    test:assertFalse(a == c);
    test:assertTrue(a != c);
    test:assertFalse(c == a);
    test:assertTrue(c != a);
    test:assertFalse(a == "x");
    test:assertTrue(a != "x");
    test:assertFalse("abc" == a);
    test:assertTrue("abc" != a);
}

class MyObj2 {
}

type MyObject1 object {
};

function testEqualityWithNonAnydataType() {
    map<int|string> a = {one: 1, two: "two"};
    map<any> b = {one: 1, two: "two"};
    test:assertTrue(a == b);
    test:assertFalse(a != b);

    any c = 5;
    int d = 5;
    test:assertTrue(c == d);
    test:assertFalse(c != d);

    MyObject1? obj1 = ();
    test:assertTrue(obj1 == ());
    test:assertFalse(obj1 != ());

    MyObj2? obj2 = new;
<<<<<<< HEAD
    test:assertFalse(obj2 == ());
    test:assertTrue(obj2 != ());
=======
    assert(obj2 == (), false);
    assert(obj2 != (), true);
>>>>>>> 34b5842f
}

type FloatOrInt float|int;

FloatOrInt n1 = 0.0;
FloatOrInt n2 = -0.0;
<<<<<<< HEAD
FloatOrInt n3 = 0.0 / 0.0;
FloatOrInt n4 = -0.0 / 0.0;
=======
FloatOrInt n3 = 0.0/0.0;
FloatOrInt n4 = -0.0/0.0;
>>>>>>> 34b5842f
FloatOrInt n5 = 2.0;
FloatOrInt n6 = 2.00;
FloatOrInt n7 = 2;

function testEqualityWithFloatUnion() {
    test:assertTrue(n1 == n2);
    test:assertTrue(n3 == n4);
    test:assertTrue(n5 == n6);
    test:assertFalse(n5 == n7);
}

function testNotEqualityWithFloatUnion() {
    test:assertFalse(n1 != n2);
    test:assertFalse(n3 != n4);
    test:assertFalse(n5 != n6);
    test:assertTrue(n5 != n7);
}

function testExactEqualityWithFloatUnion() {
    test:assertFalse(n1 === n2);
    test:assertTrue(n3 === n4);
    test:assertTrue(n5 === n6);
    test:assertFalse(n5 === n7);
}

function testNotExactEqualityWithFloatUnion() {
    test:assertTrue(n1 !== n2);
    test:assertFalse(n3 !== n4);
    test:assertFalse(n5 !== n6);
    test:assertTrue(n5 !== n7);
}

type DecimalOrInt decimal|int;

DecimalOrInt m1 = 0.0;
DecimalOrInt m2 = -0.0;
DecimalOrInt m3 = 2.0;
DecimalOrInt m4 = 2.00;
DecimalOrInt m5 = 2;

function testEqualityWithDecimalUnion() {
    test:assertTrue(m1 == m2);
    test:assertTrue(m3 == m4);
    test:assertFalse(m3 == m5);
}

function testNotEqualityWithDecimalUnion() {
    test:assertFalse(m1 != m2);
    test:assertFalse(m3 != m4);
    test:assertTrue(m3 != m5);
}

function testExactEqualityWithDecimalUnion() {
    test:assertTrue(m1 === m2);
    test:assertFalse(m3 === m4);
    test:assertFalse(m3 === m5);
}

function testNotExactEqualityWithDecimalUnion() {
    test:assertFalse(m1 !== m2);
    test:assertTrue(m3 !== m4);
    test:assertTrue(m3 !== m5);
}

type VALUE_TYPE int|byte|float|boolean|string;

function testEqualityWithUnionOfSimpleTypes() {
    VALUE_TYPE a = "abc";
    VALUE_TYPE b = "abc";
    VALUE_TYPE c = "bcd";
    VALUE_TYPE d = true;
    VALUE_TYPE e = true;
    VALUE_TYPE f = false;

<<<<<<< HEAD
    VALUE_TYPE g = <byte>1;
    VALUE_TYPE h = <byte>1;
    VALUE_TYPE i = <byte>2;
=======
    VALUE_TYPE g = <byte> 1;
    VALUE_TYPE h = <byte> 1;
    VALUE_TYPE i = <byte> 2;
>>>>>>> 34b5842f

    VALUE_TYPE j = 2;
    VALUE_TYPE k = 2;
    VALUE_TYPE l = 1;
    VALUE_TYPE m = 2.0;

    test:assertTrue(a == b);
    test:assertFalse(b == c);
    test:assertTrue(a === b);
    test:assertFalse(b === c);

    test:assertTrue(d == e);
    test:assertFalse(e == f);
    test:assertTrue(d === e);
    test:assertFalse(e === f);

    test:assertTrue(g == h);
    test:assertFalse(h == i);
    test:assertTrue(g === h);
    test:assertFalse(h === i);

    test:assertTrue(j == k);
    test:assertFalse(j == l);
    test:assertTrue(j === k);
    test:assertFalse(j === l);

    test:assertTrue(i == j);
    test:assertFalse(i == m);
    test:assertTrue(j === i);
    test:assertFalse(i === m);
}

type T xml|handle|string;

function testExactEqualityWithUnionOfNonSimpleTypes() {
    T h1 = java:fromString("abc");
    T h2 = java:fromString("abc");
    T h3 = java:fromString("bcd");
    T x1 = xml `<book>Book One</book>`;
<<<<<<< HEAD
    T x2 = xml `abc`;
=======
    T x2 = xml`abc`;
>>>>>>> 34b5842f

    test:assertTrue(h1 === h2);
    test:assertFalse(h1 === h3);
    test:assertFalse(h1 === x1);
    test:assertFalse(x1 === x2);
    test:assertFalse(x2 === h1);
}

<<<<<<< HEAD
function testEqualityByteWithIntSubTypes() {
    byte a = 120;
    int b = 120;
    int:Unsigned8 c = 120;
    int:Unsigned16 d = 120;
    int:Unsigned32 e = 120;
    int:Signed8 f = 120;
    int:Signed16 g = 120;
    int:Signed32 h = 120;

    // == equals check
    test:assertTrue((a == b) && (a == c) && (a == d) && (a == e) &&
    (a == f) && (a == g) && (a == h));
    test:assertTrue((b == a) && (c == a) && (d == a) && (e == a) &&
    (f == a) && (g == a) && (h == a));

    // != equals check
    test:assertFalse((a != b) || (a != c) || (a != d) || (a != e) ||
    (a != f) || (a != g) || (a != h));
    test:assertFalse((b != a) || (c != a) || (d != a) || (e != a) ||
    (f != a) || (g != a) || (h != a));

    // === equals check
    test:assertTrue((a === b) && (a === c) && (a === d) && (a === e) &&
    (a === g) && (a === h));
    test:assertTrue((b === a) && (c === a) && (d === a) && (e === a) &&
    (g === a) && (h === a));
    // Need to add (a === f) , (f === a) after fixing #32924

    // !== equals check
    test:assertFalse((a !== b) || (a !== c) || (a !== d) || (a !== e) ||
    (a !== g) || (a !== h));
    test:assertFalse((b !== a) || (c !== a) || (d !== a) || (e !== a) ||
    (g !== a) || (h !== a));
    // Need to add (a !== f) , (f !== a) after fixing #32924
=======
function assert(anydata actual, anydata expected) {
    if (expected != actual) {
        typedesc<anydata> expT = typeof expected;
        typedesc<anydata> actT = typeof actual;
        string reason = "expected [" + expected.toString() + "] of type [" + expT.toString()
                            + "], but found [" + actual.toString() + "] of type [" + actT.toString() + "]";
        error e = error(reason);
        panic e;
    }
>>>>>>> 34b5842f
}<|MERGE_RESOLUTION|>--- conflicted
+++ resolved
@@ -1394,20 +1394,11 @@
         ];
     var tbl4 = tbl2;
     anydata tbl5 = table key(name) [
-<<<<<<< HEAD
-            {name: "Amy", id: 1234},
-            {name: "John", id: 4567}
-        ];
-    var ids = checkpanic table key(id) from var {id} in tbl1
-        select {id};
-    table<record {|int id;|}> key(id) tbl6 = ids;
-=======
         {name: "Amy", id: 1234},
         {name: "John", id: 4567}
     ];
     var ids = checkpanic table key(id) from var {id} in tbl1 select {id};
     table<record {| readonly int id; |}> key(id) tbl6 = ids;
->>>>>>> 34b5842f
     StudentTable tbl7 = table key(name) [
             {name: "Amy", id: 1234},
             {name: "John", id: 4567}
@@ -1568,26 +1559,16 @@
     test:assertFalse(obj1 != ());
 
     MyObj2? obj2 = new;
-<<<<<<< HEAD
     test:assertFalse(obj2 == ());
     test:assertTrue(obj2 != ());
-=======
-    assert(obj2 == (), false);
-    assert(obj2 != (), true);
->>>>>>> 34b5842f
 }
 
 type FloatOrInt float|int;
 
 FloatOrInt n1 = 0.0;
 FloatOrInt n2 = -0.0;
-<<<<<<< HEAD
 FloatOrInt n3 = 0.0 / 0.0;
 FloatOrInt n4 = -0.0 / 0.0;
-=======
-FloatOrInt n3 = 0.0/0.0;
-FloatOrInt n4 = -0.0/0.0;
->>>>>>> 34b5842f
 FloatOrInt n5 = 2.0;
 FloatOrInt n6 = 2.00;
 FloatOrInt n7 = 2;
@@ -1662,15 +1643,9 @@
     VALUE_TYPE e = true;
     VALUE_TYPE f = false;
 
-<<<<<<< HEAD
     VALUE_TYPE g = <byte>1;
     VALUE_TYPE h = <byte>1;
     VALUE_TYPE i = <byte>2;
-=======
-    VALUE_TYPE g = <byte> 1;
-    VALUE_TYPE h = <byte> 1;
-    VALUE_TYPE i = <byte> 2;
->>>>>>> 34b5842f
 
     VALUE_TYPE j = 2;
     VALUE_TYPE k = 2;
@@ -1710,11 +1685,7 @@
     T h2 = java:fromString("abc");
     T h3 = java:fromString("bcd");
     T x1 = xml `<book>Book One</book>`;
-<<<<<<< HEAD
     T x2 = xml `abc`;
-=======
-    T x2 = xml`abc`;
->>>>>>> 34b5842f
 
     test:assertTrue(h1 === h2);
     test:assertFalse(h1 === h3);
@@ -1723,7 +1694,6 @@
     test:assertFalse(x2 === h1);
 }
 
-<<<<<<< HEAD
 function testEqualityByteWithIntSubTypes() {
     byte a = 120;
     int b = 120;
@@ -1759,15 +1729,4 @@
     test:assertFalse((b !== a) || (c !== a) || (d !== a) || (e !== a) ||
     (g !== a) || (h !== a));
     // Need to add (a !== f) , (f !== a) after fixing #32924
-=======
-function assert(anydata actual, anydata expected) {
-    if (expected != actual) {
-        typedesc<anydata> expT = typeof expected;
-        typedesc<anydata> actT = typeof actual;
-        string reason = "expected [" + expected.toString() + "] of type [" + expT.toString()
-                            + "], but found [" + actual.toString() + "] of type [" + actT.toString() + "]";
-        error e = error(reason);
-        panic e;
-    }
->>>>>>> 34b5842f
 }