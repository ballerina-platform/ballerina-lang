function intDivide(int a, int b) returns (int) {
    return a / b;
}

function floatDivide(float a, float b) returns (float) {
    return a / b;
}

public function overflowByDivision() {
 int val = -1;
 int val1 = getPowerof(-2, 63);
 int k = val1/val;
}

function getPowerof(int num, int power) returns int {
    int i = 0;
    int res = 1;
    while (i < power) {
        res = res * num;
        i = i + 1;
    }
    return res;
}

public const A = 10;
public const B = 20;
public const C = 30;
public const D = 40;

type SomeTypes A|B|C|D;

type E 12|13|14;

const float F = 20.25;
const float G = 10.0;

type H F|G;

type I 10.5|10.0;

const decimal J = 4.0;
const decimal K = 5.0;

type L J|K;

function testDivisionWithTypes() {
    SomeTypes a1 = 10;
    int a2 = 20;
    SomeTypes a3 = 30;
    byte a4 = 25;
    int|int:Signed16 a5 = 15;
    E a6 = 12;
    float a7 = 10.5;
    H a8 = 10.0;
    I a9 = 10.0;
    L a10 = 5.0;
    decimal a11 = 10.0;

    assertEqual(a1 / a2, 0);
    assertEqual(a2 / a3, 0);
    assertEqual(a3 / a4, 1);
    assertEqual(a1 / a5, 0);
    assertEqual(a1 / a6, 0);
    assertEqual(a4 / a6, 2);
    assertEqual(a5 / a6, 1);
    assertEqual(a7 / a8, 1.05);
    assertEqual(a7 / a9, 1.05);
    assertEqual(a8 / a9, 1.0);
    assertEqual(a11 / a10, 2d);
}

function testDivisionSingleton() {
    20 a1 = 20;
    int a2 = 2;
    20.5 a3 = 20.5;
    float a4 = 10;
    SomeTypes a5 = 30;
    int|int:Signed16 a6 = 5;
    E a7 = 12;

    assertEqual(a1 / a2, 10);
    assertEqual(a3 / a4, 2.05);
    assertEqual(a1 / a5, 0);
    assertEqual(a1 / a6, 4);
    assertEqual(a1 / a7, 1);
}

function testContextuallyExpectedTypeOfNumericLiteralInDivision() {
    float a1 = 10.0 / 2.0;
    float a2 = (10 / 5) / 2.0;
    decimal a3 = 30.0 / 15;
    decimal a4 = 9.0 / 3.0;
    float? a5 = 10 / 2;
    decimal a6 = 20 / 2.0;

    assertEqual(a1, 5.0);
    assertEqual(a2, 1.0);
    assertEqual(a3, 2.0d);
    assertEqual(a4, 3.0d);
    assertEqual(a5, 5.0);
    assertEqual(a6, 10.0d);
}

type Ints 1|2;
<<<<<<< HEAD
=======
type T1 1|2|()|3;
type T2 1|2|3?;
type Decimals 1d|2d;
>>>>>>> 4a62753b

function testDivisionNullable() {
    int? a1 = 10;
    int? a2 = 2;
    int? a3 = 1;
    int? a4 = ();
    int a5 = 5;
    float? a6 = 30.0;
    float? a7 = 10.0;
    float? a8 = ();
    float a9 = 5.0;

    int? a10 = (a1 / a2) / a5;
    int? a11 = a5 / a3;
    int? a12 = a4 / a1;
    float? a13 = a6 / a7;
    float? a14 = a6 / a9;
    float? a15 = a6 / a8;

    Ints a16 = 2;
    int? a17 = 1;
    int? a18 = a16 / a17;

    int a19 = 30;
    Ints? a20 = 2;
<<<<<<< HEAD
    int? a21 = a19 / a20;
=======

    T1 a21 = 2;
    T2? a22 = 1;
    ()|int a23 = ();
    T2? a24 = 1;

    Decimals? a25 = 1;
    Decimals? a26 = 2;

    int:Unsigned32 a = 1000;
    int:Unsigned16 b = 500;
    int:Unsigned8 c = 200;
    int:Signed8 d = 100;
    int:Signed16 e = 50;
    int:Signed32 f = 10;
    byte g = 5;
>>>>>>> 4a62753b

    assertEqual(a10, 1);
    assertEqual(a11, 5);
    assertEqual(a12, ());
    assertEqual(a13, 3.0);
    assertEqual(a14, 6.0);
    assertEqual(a15, ());
    assertEqual(a16, 2);
<<<<<<< HEAD
    assertEqual(a21, 15);
=======
    assertEqual(a19 / a20, 15);

    assertEqual(a21 / a21, 1);
    assertEqual(a21 / a22, 2);
    assertEqual(a21 / a23, ());
    assertEqual(a22 / a22, 1);
    assertEqual(a22 / a23, ());
    assertEqual(a23 / a23, ());
    assertEqual(a21 / a24, 2);
    assertEqual(a26 / a25, 2d);

    assertEqual(a / a, 1);
    assertEqual(a / b, 2);
    assertEqual(a / c, 5);
    assertEqual(a / d, 10);
    assertEqual(a / e, 20);
    assertEqual(a / f, 100);
    assertEqual(a / g, 200);

    assertEqual(b / c, 2);
    assertEqual(b / d, 5);
    assertEqual(b / e, 10);
    assertEqual(b / f, 50);
    assertEqual(b / g, 100);
    assertEqual(b / b, 1);

    assertEqual(c / c, 1);
    assertEqual(c / d, 2);
    assertEqual(c / e, 4);
    assertEqual(c / f, 20);
    assertEqual(c / g, 40);

    assertEqual(d / d, 1);
    assertEqual(d / e, 2);
    assertEqual(d / f, 10);
    assertEqual(d / g, 20);

    assertEqual(e / e, 1);
    assertEqual(e / f, 5);
    assertEqual(e / g, 10);

    assertEqual(f / f, 1);
    assertEqual(f / g, 2);

    assertEqual(g / g, 1);
>>>>>>> 4a62753b
}

function assertEqual(any actual, any expected) {
    if actual is anydata && expected is anydata && actual == expected {
        return;
    }

    if actual === expected {
        return;
    }

    string actualValAsString = actual.toString();
    string expectedValAsString = expected.toString();
    panic error(string `Assertion error: expected ${expectedValAsString} found ${actualValAsString}`);
}<|MERGE_RESOLUTION|>--- conflicted
+++ resolved
@@ -102,12 +102,9 @@
 }
 
 type Ints 1|2;
-<<<<<<< HEAD
-=======
 type T1 1|2|()|3;
 type T2 1|2|3?;
 type Decimals 1d|2d;
->>>>>>> 4a62753b
 
 function testDivisionNullable() {
     int? a1 = 10;
@@ -133,9 +130,6 @@
 
     int a19 = 30;
     Ints? a20 = 2;
-<<<<<<< HEAD
-    int? a21 = a19 / a20;
-=======
 
     T1 a21 = 2;
     T2? a22 = 1;
@@ -152,7 +146,6 @@
     int:Signed16 e = 50;
     int:Signed32 f = 10;
     byte g = 5;
->>>>>>> 4a62753b
 
     assertEqual(a10, 1);
     assertEqual(a11, 5);
@@ -161,9 +154,6 @@
     assertEqual(a14, 6.0);
     assertEqual(a15, ());
     assertEqual(a16, 2);
-<<<<<<< HEAD
-    assertEqual(a21, 15);
-=======
     assertEqual(a19 / a20, 15);
 
     assertEqual(a21 / a21, 1);
@@ -209,7 +199,6 @@
     assertEqual(f / g, 2);
 
     assertEqual(g / g, 1);
->>>>>>> 4a62753b
 }
 
 function assertEqual(any actual, any expected) {
