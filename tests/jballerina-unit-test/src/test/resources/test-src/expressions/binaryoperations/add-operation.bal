--- conflicted
+++ resolved
@@ -145,16 +145,18 @@
     float? a5 = 10 + 5;
     decimal? a6 = 5 + 3;
 
-<<<<<<< HEAD
-    assertEqual(a1, 15.0);
-    assertEqual(a2, 18.0);
-    assertEqual(a3, 20.0d);
-    assertEqual(a4, 25.0d);
-    assertEqual(a5, 15.0);
-    assertEqual(a6, 8.0d);
+    test:assertEquals(a1, 15.0);
+    test:assertEquals(a2, 18.0);
+    test:assertEquals(a3, 20.0d);
+    test:assertEquals(a4, 25.0d);
+    test:assertEquals(a5, 15.0);
+    test:assertEquals(a6, 8.0d);
 }
 
 type Ints 1|2;
+type T1 1|2|()|3;
+type T2 1|2|3?;
+type Decimals 1d|2d;
 
 function testAddNullable() {
     int? a1 = 5;
@@ -180,55 +182,6 @@
 
     int a19 = 25;
     Ints? a20 = 2;
-    int? a21 = a19 + a20;
-
-    assertEqual(a10, 33);
-    assertEqual(a11, 22);
-    assertEqual(a12, ());
-    assertEqual(a13, 15.5);
-    assertEqual(a14, 10.5);
-    assertEqual(a15, ());
-    assertEqual(a18, 3);
-    assertEqual(a21, 27);
-=======
-    test:assertEquals(a1, 15.0);
-    test:assertEquals(a2, 18.0);
-    test:assertEquals(a3, 20.0d);
-    test:assertEquals(a4, 25.0d);
-    test:assertEquals(a5, 15.0);
-    test:assertEquals(a6, 8.0d);
->>>>>>> 4a62753b
-}
-
-type Ints 1|2;
-type T1 1|2|()|3;
-type T2 1|2|3?;
-type Decimals 1d|2d;
-
-function testAddNullable() {
-    int? a1 = 5;
-    int? a2 = 6;
-    int? a3 = 10;
-    int? a4 = ();
-    int a5 = 12;
-    float? a6 = 5.5;
-    float? a7 = 10.0;
-    float? a8 = ();
-    float a9 = 5.0;
-
-    int? a10 = a1 + a2 + a3 + a5;
-    int? a11 = a5 + a3;
-    int? a12 = a4 + a1;
-    float? a13 = a6 + a7;
-    float? a14 = a6 + a9;
-    float? a15 = a6 + a8;
-
-    Ints a16 = 2;
-    int? a17 = 1;
-    int? a18 = a16 + a17;
-
-    int a19 = 25;
-    Ints? a20 = 2;
 
     T1 a21 = 2;
     T2? a22 = 1;
