--- conflicted
+++ resolved
@@ -76,12 +76,9 @@
 }
 
 type Ints 1|2;
-<<<<<<< HEAD
-=======
 type T1 1|2|()|3;
 type T2 1|2|3?;
 type Decimals 1d|2d;
->>>>>>> 4a62753b
 
 function testSubNullable() {
     int? a1 = 5;
@@ -107,9 +104,6 @@
 
     int a19 = 25;
     Ints? a20 = 2;
-<<<<<<< HEAD
-    int? a21 = a19 - a20;
-=======
 
     T1 a21 = 2;
     T2? a22 = 1;
@@ -126,7 +120,6 @@
     int:Signed16 e = 10;
     int:Signed32 f = 10;
     byte g = 30;
->>>>>>> 4a62753b
 
     assertEqual(a10, 1);
     assertEqual(a11, 2);
@@ -135,9 +128,6 @@
     assertEqual(a14, 0.5);
     assertEqual(a15, ());
     assertEqual(a18, 1);
-<<<<<<< HEAD
-    assertEqual(a21, 23);
-=======
     assertEqual(a19 - a20, 23);
 
     assertEqual(a21 - a21, 0);
@@ -183,7 +173,6 @@
     assertEqual(f - g, -20);
 
     assertEqual(g - g, 0);
->>>>>>> 4a62753b
 }
 
 function testContextuallyExpectedTypeOfNumericLiteralInSubtract() {
