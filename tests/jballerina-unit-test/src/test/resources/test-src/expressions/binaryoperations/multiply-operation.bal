--- conflicted
+++ resolved
@@ -92,12 +92,9 @@
 }
 
 type Ints 1|2;
-<<<<<<< HEAD
-=======
 type T1 1|2|()|3;
 type T2 1|2|3?;
 type Decimals 1d|2d;
->>>>>>> 4a62753b
 
 function testMultiplyNullable() {
     int? a1 = 10;
@@ -123,9 +120,6 @@
 
     int a19 = 25;
     Ints? a20 = 2;
-<<<<<<< HEAD
-    int? a21 = a19 * a20;
-=======
 
     T1 a21 = 2;
     T2? a22 = 1;
@@ -142,7 +136,6 @@
     int:Signed16 e = 10;
     int:Signed32 f = 10;
     byte g = 30;
->>>>>>> 4a62753b
 
     assertEqual(a10, 100);
     assertEqual(a11, 5);
@@ -151,9 +144,6 @@
     assertEqual(a14, 150.0);
     assertEqual(a15, ());
     assertEqual(a18, 2);
-<<<<<<< HEAD
-    assertEqual(a21, 50);
-=======
     assertEqual(a19 * a20, 50);
 
     assertEqual(a21 * a21, 4);
@@ -199,7 +189,6 @@
     assertEqual(f * g, 300);
 
     assertEqual(g * g, 900);
->>>>>>> 4a62753b
 }
 
 function assertEqual(any actual, any expected) {
