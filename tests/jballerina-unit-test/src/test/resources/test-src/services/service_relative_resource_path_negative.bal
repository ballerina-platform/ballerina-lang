--- conflicted
+++ resolved
@@ -34,10 +34,9 @@
 service on new Listener() {
     resource function get /hello(string name) {
     }
-<<<<<<< HEAD
     
     resource function get fd/[string ...e]/fdfd/[int ...f] () {
-=======
+    }
 }
 
 service on new Listener() {
@@ -48,6 +47,5 @@
     }
 
     resource function get foo/limit/[int id] () {
->>>>>>> 34f7dac2
     }
 }