// Copyright (c) 2020 WSO2 Inc. (http://www.wso2.org) All Rights Reserved.
//
// WSO2 Inc. licenses this file to you under the Apache License,
// Version 2.0 (the "License"); you may not use this file except
// in compliance with the License.
// You may obtain a copy of the License at
//
// http://www.apache.org/licenses/LICENSE-2.0
//
// Unless required by applicable law or agreed to in writing,
// software distributed under the License is distributed on an
// "AS IS" BASIS, WITHOUT WARRANTIES OR CONDITIONS OF ANY
// KIND, either express or implied.  See the License for the
// specific language governing permissions and limitations
// under the License.

import testorg/serv_classes.A;

public service class Service {
    remote function foo() returns int {
        return 22;
    }

    resource function get bar() returns string {
        return "bar";
    }

    resource function put bar() returns string {
        return "put-bar";
    }

    resource function get foo/bar(int i, string j) returns string {
        return i.toString() + j;
    }

<<<<<<< HEAD
    resource function get [A:T t]() returns string {
        return t;
=======
    remote function getRemoteCounter(int num, decimal value, string msg = "test message") {
>>>>>>> 7e6ef275
    }
}<|MERGE_RESOLUTION|>--- conflicted
+++ resolved
@@ -33,11 +33,10 @@
         return i.toString() + j;
     }
 
-<<<<<<< HEAD
+    remote function getRemoteCounter(int num, decimal value, string msg = "test message") {
+    }
+
     resource function get [A:T t]() returns string {
         return t;
-=======
-    remote function getRemoteCounter(int num, decimal value, string msg = "test message") {
->>>>>>> 7e6ef275
     }
 }