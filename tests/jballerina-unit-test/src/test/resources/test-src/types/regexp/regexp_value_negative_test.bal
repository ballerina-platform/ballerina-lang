// Copyright (c) 2022 WSO2 Inc. (http://www.wso2.org) All Rights Reserved.
//
// WSO2 Inc. licenses this file to you under the Apache License,
// Version 2.0 (the "License"); you may not use this file except
// in compliance with the License.
// You may obtain a copy of the License at
//
// http://www.apache.org/licenses/LICENSE-2.0
//
// Unless required by applicable law or agreed to in writing,
// software distributed under the License is distributed on an
// "AS IS" BASIS, WITHOUT WARRANTIES OR CONDITIONS OF ANY
// KIND, either express or implied.  See the License for the
// specific language governing permissions and limitations
// under the License.

function testRegExpNegative() {
    string:RegExp _ = re `[z-a]`;
    string:RegExp _ = re `A{5,2}`;
    string:RegExp _ = re `[z-a]{5}`;
    string:RegExp _ = re `[z-a]{5,}`;
    string:RegExp _ = re `(?i-i:A)`;
    string:RegExp _ = re `(?im-ms:A)`;
    string:RegExp _ = re `(?i-msi:A)`;
    string:RegExp _ = re `(?imsi:A)`;
    var _ = re `(?s-ism:A)`;
    var _ = re `(?s-ism:[z-a]{5,2})`;
    var _ = re `[z-a]A{4,2}[a-bf-F]{1,}(?im-ms:[c-a](?ixmx:[z-a](?ixm-xs:[r-m])))`;
<<<<<<< HEAD
    _ = re `[AB\p{gc=Lu}]+` ? `;
=======
    string:RegExp _ = re `Dd\csdgfdsdfs`;
>>>>>>> ae723d09
}<|MERGE_RESOLUTION|>--- conflicted
+++ resolved
@@ -26,9 +26,6 @@
     var _ = re `(?s-ism:A)`;
     var _ = re `(?s-ism:[z-a]{5,2})`;
     var _ = re `[z-a]A{4,2}[a-bf-F]{1,}(?im-ms:[c-a](?ixmx:[z-a](?ixm-xs:[r-m])))`;
-<<<<<<< HEAD
+    string:RegExp _ = re `Dd\csdgfdsdfs`;
     _ = re `[AB\p{gc=Lu}]+` ? `;
-=======
-    string:RegExp _ = re `Dd\csdgfdsdfs`;
->>>>>>> ae723d09
 }