--- conflicted
+++ resolved
@@ -267,7 +267,28 @@
     assertEqual(X.toString(), "{\"a\":\"A\",\"b\":\"B\"}");
 }
 
-<<<<<<< HEAD
+
+const map<string> CONST1 = {a: "a"};
+
+type Foo record {
+   CONST1 x;
+   int i;
+};
+
+const Foo F1 = {x: {a : "a"}, i: 1};
+const record{|CONST1 x; int i;|} F2 = {x: {a : "a"}, i: 1};
+
+Foo f1 = {x: {a : "a"}, i: 1};
+Foo f2 = {x: CONST1, i: 1};
+
+function testRecordAsExpectedType() {
+    assertEqual(F1.toString(), "{\"x\":{\"a\":\"a\"},\"i\":1}");
+    assertEqual(F2.toString(), "{\"x\":{\"a\":\"a\"},\"i\":1}");
+
+    assertEqual(f1.toString(), "{\"x\":{\"a\":\"a\"},\"i\":1}");
+    assertEqual(f2.toString(), "{\"x\":{\"a\":\"a\"},\"i\":1}");
+}
+
 const map<float>|map<decimal> mUnion1 = {a: 1, b: 2.0f};
 const map<int>|map<float>|map<decimal> mUnion2 = {a: 1, b: 2.0, c: 3d};
 
@@ -284,28 +305,6 @@
 
 function assertTrue(boolean actual) {
     assertEqual(actual, true);
-=======
-
-const map<string> CONST1 = {a: "a"};
-
-type Foo record {
-   CONST1 x;
-   int i;
-};
-
-const Foo F1 = {x: {a : "a"}, i: 1};
-const record{|CONST1 x; int i;|} F2 = {x: {a : "a"}, i: 1};
-
-Foo f1 = {x: {a : "a"}, i: 1};
-Foo f2 = {x: CONST1, i: 1};
-
-function testRecordAsExpectedType() {
-    assertEqual(F1.toString(), "{\"x\":{\"a\":\"a\"},\"i\":1}");
-    assertEqual(F2.toString(), "{\"x\":{\"a\":\"a\"},\"i\":1}");
-
-    assertEqual(f1.toString(), "{\"x\":{\"a\":\"a\"},\"i\":1}");
-    assertEqual(f2.toString(), "{\"x\":{\"a\":\"a\"},\"i\":1}");
->>>>>>> d08328e9
 }
 
 function assertEqual(int|float|decimal|boolean|string actual, int|float|decimal|boolean|string expected) {
