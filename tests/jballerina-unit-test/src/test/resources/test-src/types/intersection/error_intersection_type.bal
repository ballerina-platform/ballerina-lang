--- conflicted
+++ resolved
@@ -192,7 +192,6 @@
     }
 }
 
-<<<<<<< HEAD
 function testIntersectionOfSameSetOfErrorShapes() {
     MyDistinctError d = error("d", s = "s");
 
@@ -207,7 +206,8 @@
     MyError m = error("m", s = "s");
     assertEquality(m.message(), "m");
     assertEquality(m.detail().s, "s");
-=======
+}
+
 type FreeError distinct error;
 
 type E1 distinct FreeError;
@@ -218,7 +218,6 @@
     E1 x = error E1("");
     // E1 and E2 have matching type-ids.
     assertEquality(x is E2, false);
->>>>>>> 0e4e860c
 }
 
 function assertEquality(any|error actual, any|error expected) {
