// Copyright (c) 2020 WSO2 Inc. (http://www.wso2.org) All Rights Reserved.
//
// WSO2 Inc. licenses this file to you under the Apache License,
// Version 2.0 (the "License"); you may not use this file except
// in compliance with the License.
// You may obtain a copy of the License at
//
// http://www.apache.org/licenses/LICENSE-2.0
//
// Unless required by applicable law or agreed to in writing,
// software distributed under the License is distributed on an
// "AS IS" BASIS, WITHOUT WARRANTIES OR CONDITIONS OF ANY
// KIND, either express or implied.  See the License for the
// specific language governing permissions and limitations
// under the License.

type ResultValue record {|
    int value;
|};

class NumberGenerator {
    int i = 0;
    public isolated function next() returns record {| int value; |}? {
        self.i += 1;
        return { value: self.i };
    }
}

class EvenNumberGenerator {
    int i = 0;
    public isolated function next() returns record {| int value; |}|error? {
        self.i += 2;
        return { value: self.i };
    }
}

class OddNumberGenerator {
    int i = 1;
    public isolated function next() returns record {| int value; |}|error? {
        self.i += 2;
        return { value: self.i };
    }
}

function getRecordValue((record {| int value; |}|error?)|(record {| int value; |}?) returnedVal) returns ResultValue? {
    if (returnedVal is ResultValue) {
        return returnedVal;
    } else {
        return ();
    }
}

EvenNumberGenerator evenGen = new();
stream<int,error> evenNumberStream = new(evenGen);

function testGlobalStreamConstruct() returns boolean {
    boolean testPassed = true;

    record {| int value; |}? evenNumber = getRecordValue(evenNumberStream.next());
    testPassed = testPassed && (evenNumber?.value == 2);

    evenNumber = getRecordValue(evenNumberStream.next());
    testPassed = testPassed && (evenNumber?.value == 4);

    evenNumber = getRecordValue(evenNumberStream.next());
    testPassed = testPassed && (evenNumber?.value == 6);

    evenNumber = getRecordValue(evenNumberStream.next());
    testPassed = testPassed && (evenNumber?.value == 8);

    return testPassed;
}

function testStreamConstruct() returns boolean {
    boolean testPassed = true;

    OddNumberGenerator oddGen = new();
    var oddNumberStream = new stream<int,error>(oddGen);

    record {| int value; |}? oddNumber = getRecordValue(oddNumberStream.next());
    testPassed = testPassed && (oddNumber?.value == 3);

    oddNumber = getRecordValue(oddNumberStream.next());
    testPassed = testPassed && (oddNumber?.value == 5);

    oddNumber = getRecordValue(oddNumberStream.next());
    testPassed = testPassed && (oddNumber?.value == 7);

    oddNumber = getRecordValue(oddNumberStream.next());
    testPassed = testPassed && (oddNumber?.value == 9);

    return testPassed;
}

function testStreamConstructWithFilter() returns boolean {
    boolean testPassed = true;
    NumberGenerator numGen = new NumberGenerator();
    var intStream = new stream<int>(numGen);

    stream<int,error> oddNumberStream = intStream.filter(function (int intVal) returns boolean {
        return intVal % 2 == 1;
    });

    ResultValue? oddNumber = <ResultValue?> oddNumberStream.next();
    testPassed = testPassed && (<int>oddNumber["value"] % 2 == 1);

    oddNumber = getRecordValue(oddNumberStream.next());
    testPassed = testPassed && (<int>oddNumber["value"] % 2 == 1);

    oddNumber = getRecordValue(oddNumberStream.next());
    testPassed = testPassed && (<int>oddNumber["value"] % 2 == 1);

    oddNumber = getRecordValue(oddNumberStream.next());
    testPassed = testPassed && (<int>oddNumber["value"] % 2 == 1);

    return testPassed;
}

function getIntStream() returns stream<int> {
    NumberGenerator numGen = new();
    stream<int> intStream = new(numGen);
    return intStream;
}

function testStreamReturnTypeExplicit() returns boolean {
    boolean testPassed = true;
    stream<int> intStream = getIntStream();

    record {| int value; |}? intNumber = getRecordValue(intStream.next());
    testPassed = testPassed && (<int>intNumber["value"] == 1);

    intNumber = getRecordValue(intStream.next());
    testPassed = testPassed && (<int>intNumber["value"] == 2);

    intNumber = getRecordValue(intStream.next());
    testPassed = testPassed && (<int>intNumber["value"] == 3);

    intNumber = getRecordValue(intStream.next());
    testPassed = testPassed && (<int>intNumber["value"] == 4);

    return testPassed;
}

function testStreamReturnTypeImplicit() returns boolean {
    boolean testPassed = true;
    var intStream = getIntStream();

    record {| int value; |}? intNumber = getRecordValue(intStream.next());
    testPassed = testPassed && (<int>intNumber["value"] == 1);

    intNumber = getRecordValue(intStream.next());
    testPassed = testPassed && (<int>intNumber["value"] == 2);

    intNumber = getRecordValue(intStream.next());
    testPassed = testPassed && (<int>intNumber["value"] == 3);

    intNumber = getRecordValue(intStream.next());
    testPassed = testPassed && (<int>intNumber["value"] == 4);

    return testPassed;
}

// ------------------- Error Related Tests -------------------

type CustomErrorData record {
    string message?;
    error cause?;
    int accountID?;
};

type CustomError distinct error<CustomErrorData>;

class IteratorWithCustomError {
<<<<<<< HEAD
=======
    public boolean closed = false;
>>>>>>> dfa1fba9
    int i = 0;

    public isolated function next() returns record {| int value; |}|CustomError? {
        self.i += 1;
        if (self.i == 2) {
            CustomError e = CustomError("CustomError", message = "custom error occured", accountID = 1);
            return e;
        } else {
            return { value: self.i };
        }
    }

    public isolated function close() returns CustomError? {
        self.closed = true;
    }
}

function testIteratorWithCustomError() returns boolean {
    boolean testPassed = true;

    IteratorWithCustomError numGen = new();
    var intStreamA = new stream<int, CustomError>(numGen);
    stream<int, CustomError> intStreamB = new(numGen);

    var returnedVal = getRecordValue(intStreamA.next());
    testPassed = testPassed && (<int>returnedVal["value"] == 1);

    returnedVal = getRecordValue(intStreamB.next());
    testPassed = testPassed && (returnedVal is ());

    returnedVal = getRecordValue(intStreamA.next());
    testPassed = testPassed && (<int>returnedVal["value"] == 3);

    returnedVal = getRecordValue(intStreamB.next());
    testPassed = testPassed && (<int>returnedVal["value"] == 4);
    error? err = intStreamB.close();
    testPassed = testPassed && numGen.closed;
    return testPassed;
}

class IteratorWithGenericError {
    int i = 0;

    public isolated function next() returns record {| int value; |}|error? {
        self.i += 1;
        if (self.i == 2) {
            return error("GenericError", message = "generic error occured");
        } else {
            return { value: self.i };
        }
    }
}

function testIteratorWithGenericError() returns boolean {
    boolean testPassed = true;

    IteratorWithGenericError numGen = new();
    var intStreamA = new stream<int, error>(numGen);
    stream<int, error> intStreamB = new(numGen);

    var returnedVal = getRecordValue(intStreamA.next());
    testPassed = testPassed && (<int>returnedVal["value"] == 1);

    returnedVal = getRecordValue(intStreamB.next());
    testPassed = testPassed && (returnedVal is ());

    returnedVal = getRecordValue(intStreamA.next());
    testPassed = testPassed && (<int>returnedVal["value"] == 3);

    returnedVal = getRecordValue(intStreamB.next());
    testPassed = testPassed && (<int>returnedVal["value"] == 4);

    return testPassed;
}

class IteratorWithOutError {
    int i = 0;

    public isolated function next() returns record {| int value; |}? {
        self.i += 1;
        return { value: self.i };
    }
}

function testIteratorWithOutError() returns boolean {
    boolean testPassed = true;

    IteratorWithOutError numGen = new();
    var intStreamA = new stream<int>(numGen);
    stream<int> intStreamB = new(numGen);

    var returnedVal = getRecordValue(intStreamA.next());
    testPassed = testPassed && (<int>returnedVal["value"] == 1);

    returnedVal = getRecordValue(intStreamB.next());
    testPassed = testPassed && (<int>returnedVal["value"] == 2);

    returnedVal = getRecordValue(intStreamA.next());
    testPassed = testPassed && (<int>returnedVal["value"] == 3);

    returnedVal = getRecordValue(intStreamB.next());
    testPassed = testPassed && (<int>returnedVal["value"] == 4);

    return testPassed;
}

type CustomError1 distinct error<CustomErrorData>;
type Error CustomError | CustomError1;

class IteratorWithErrorUnion {
    int i = 0;

    public isolated function next() returns record {| int value; |}|Error? {
        self.i += 1;
        if (self.i == 2) {
            CustomError e = CustomError("CustomError", message = "custom error occured", accountID = 2);
            return e;
        } else if (self.i == 3) {
            CustomError1 e = CustomError1("CustomError1", message = "custom error occured", accountID = 3);
            return e;
        } else {
            return { value: self.i };
        }
    }
}

function testIteratorWithErrorUnion() returns boolean {
    boolean testPassed = true;

    IteratorWithErrorUnion numGen = new();
    var intStreamA = new stream<int, Error>(numGen);
    stream<int, Error> intStreamB = new(numGen);

    var returnedVal = getRecordValue(intStreamA.next());
    testPassed = testPassed && (<int>returnedVal["value"] == 1);

    returnedVal = getRecordValue(intStreamB.next());
    testPassed = testPassed && (returnedVal is ());

    returnedVal = getRecordValue(intStreamA.next());
    testPassed = testPassed && (returnedVal is ());

    returnedVal = getRecordValue(intStreamB.next());
    testPassed = testPassed && (<int>returnedVal["value"] == 4);

    return testPassed;
}

class NeverNumberGenerator {
    int i = 0;
    public isolated function next() returns record {| int value; |}?|never {
        self.i += 1;
        if (self.i < 3) {
            return { value: self.i };
        }
    }
}

function testStreamConstructWithNever() returns boolean {
    boolean testPassed = true;

    NumberGenerator numGen = new();
    stream<int> numberStream1 = new stream<int,never>(numGen);
    stream<int, never> numberStream2 = new(numGen);

    record {| int value; |}? number1 = getRecordValue(numberStream1.next());
    testPassed = testPassed && (number1?.value == 1);

    record {| int value; |}? number2 = getRecordValue(numberStream2.next());
    testPassed = testPassed && (number2?.value == 2);

    NeverNumberGenerator neverNumGen = new();
    stream<int|never> neverNumStream = new(neverNumGen);

    record {| int value; |}? neverNum1 = neverNumStream.next();
    record {| int value; |}? neverNum2 = neverNumStream.next();
    record {| int value; |}? neverNum3 = neverNumStream.next();
    testPassed = testPassed && (neverNum3 == ());

    return testPassed;
}

class NumberStreamGenerator {
    public isolated function next() returns record {| stream<int> value; |}? {
         NumberGenerator numGen = new();
         stream<int> numberStream = new (numGen);
         return { value: numberStream};
    }
}

function testStreamOfStreams() returns boolean {
    boolean testPassed = false;
    NumberStreamGenerator numStreamGen = new();
    stream<stream<int>> numberStream = new (numStreamGen);
    record {| stream<int> value; |}? nextStream1 = numberStream.next();
    stream<int>? str1 = nextStream1?.value;
    if(str1 is stream) {
        record {| int value; |}? val = str1.next();
        int? num = val?.value;
        testPassed = (num == 1);
    }
    record {| stream<int> value; |}? nextStream2 = numberStream.next();
    stream<int>? str2 = nextStream2?.value;
    if(str2 is stream) {
       record {| int value; |}? val = str2.next();
       int? num = val?.value;
       testPassed = testPassed && (num == 1);
    }
    return testPassed;
}

function testEmptyStreamConstructs() returns boolean {
    boolean testPassed = true;
    stream<int> emptyStream1 = new;
    stream<int> emptyStream2 = new stream<int>();
    stream<int, never> emptyStream3 = new;
    stream<int, error> emptyStream4 = new;
    stream<int, never> emptyStream5 = new stream<int, never>();
    stream<int, error> emptyStream6 = new stream<int, error>();
    var emptyStream7 = new stream<int>();
    var emptyStream8 = new stream<int, never>();
    var emptyStream9 = new stream<int, error>();

    testPassed = testPassed && (emptyStream1.next() == ());
    testPassed = testPassed && (emptyStream2.next() == ());
    testPassed = testPassed && (emptyStream3.next() == ());
    testPassed = testPassed && (emptyStream4.next() == ());
    testPassed = testPassed && (emptyStream5.next() == ());
    testPassed = testPassed && (emptyStream6.next() == ());
    testPassed = testPassed && (emptyStream7.next() == ());
    testPassed = testPassed && (emptyStream8.next() == ());
    testPassed = testPassed && (emptyStream9.next() == ());
    return testPassed;
}<|MERGE_RESOLUTION|>--- conflicted
+++ resolved
@@ -171,10 +171,7 @@
 type CustomError distinct error<CustomErrorData>;
 
 class IteratorWithCustomError {
-<<<<<<< HEAD
-=======
     public boolean closed = false;
->>>>>>> dfa1fba9
     int i = 0;
 
     public isolated function next() returns record {| int value; |}|CustomError? {
