// Copyright (c) 2020, WSO2 Inc. (http://www.wso2.org) All Rights Reserved.
//
// WSO2 Inc. licenses this file to you under the Apache License,
// Version 2.0 (the "License"); you may not use this file except
// in compliance with the License.
// You may obtain a copy of the License at
//
//   http://www.apache.org/licenses/LICENSE-2.0
//
// Unless required by applicable law or agreed to in writing,
// software distributed under the License is distributed on an
// "AS IS" BASIS, WITHOUT WARRANTIES OR CONDITIONS OF ANY
// KIND, either express or implied.  See the License for the
// specific language governing permissions and limitations
// under the License.

//------------ Testing a function with 'never' return type ---------

function functionWithNeverReturnType() returns never {
    string a = "hello";
    if (a == "a") {
        a = "b";
    } else {
        a = "c";
    }
}

function testNeverReturnTypedFunctionCall() {
    functionWithNeverReturnType();
}

//------------ Testing record type with 'never' field ---------

type InclusiveRecord record {
    int j;
    never p?;
};

type ExclusiveRecord record {|
    int j;
    never p?;
|};

function testInclusiveRecord() {
    InclusiveRecord inclusiveRecord = {j:0, "q":1};
}

function testExclusiveRecord() {
    ExclusiveRecord exclusiveRecord = {j:0};
}


//------------- Testing XML<never> -----------------

function testXMLWithNeverType() {
    xml<never> x = <xml<never>> 'xml:concat();  //generates an empty XML sequence and assign it to XML<never>
    xml<never> a = xml ``;
    xml<never> b = <xml<never>> 'xml:createText("");
    xml c = xml ``;
    'xml:Text d = xml ``;
    xml<'xml:Text> e = a;
    xml f = a;
    xml<xml<never>> g = xml ``;
    xml<xml<'xml:Text>> h = xml ``;
    string empty = "";
    'xml:Text j = xml `${empty}`;
    xml k = xml `${empty}`;
    xml<never>|'xml:Text l = xml ``;
    xml<never> & readonly m =  xml ``;
    string|'xml:Text n = a;

    xml<xml<'xml:Element>> t = xml ``;
    xml<'xml:Element> u = xml ``;
    xml<xml<'xml:Comment>> v = xml ``;
    xml<'xml:Comment> w = xml ``;
    xml<xml<'xml:ProcessingInstruction>> z = xml ``;
    xml<'xml:ProcessingInstruction> y = xml ``;
}

//---------------Test 'never' types with 'union-type' descriptors ------------
function testNeverWithUnionType1() {
    string|never j;
}

function testNeverWithUnionType2() {
    float|(int|never) j;
}

function testNeverWithUnionType3() {
    string|never j = "sample";
    string h = j;
}

// -------------Test 'never' with table key constraints --------------
type Person record {
  readonly string name;
  int age;
};

type PersonalTable table<Person> key<never>;

function testNeverWithKeyLessTable() {
    PersonalTable personalTable = table [
        { name: "DD", age: 33},
        { name: "XX", age: 34}
    ];
}

type SomePersonalTable table<Person> key<never|string>;

function testNeverInUnionTypedKeyConstraints() {
    SomePersonalTable somePersonalTable = table key(name) [
        { name: "MM", age: 33},
        { name: "PP", age: 34}
    ];
}

// --------------Test 'never' with 'future' type ----------------------

function testNeverAsFutureTypeParam() {
    future<never> someFuture;
}


// --------------Test 'never' with 'map' type ----------------------

function testNeverAsMappingTypeParam() {
    map<never> mp;
}

function testNeverWithCallStmt() {
    _ = foo();
}

function testNeverWithStartAction1() {
    future<never> f = start foo();
    any|error result = trap wait f;
    assertEquality(true, result is error);
    if (result is error) {
        assertEquality("Bad Sad!!", result.message());
    }
}

function testNeverWithStartAction2() {
    Bar bar = new (12);
    future<never> f = start bar.barFunc();
    any|error result = trap wait f;
    assertEquality(true, result is error);
    if (result is error) {
        assertEquality("Bad Sad!!", result.message());
    }
}

function testNeverWithTrapExpr1() {
    error err = trap foo();
    assertEquality("Bad Sad!!", err.message());
}

function testNeverWithTrapExpr2() {
    Bar bar = new (12);
    error err = trap bar.barFunc();
    assertEquality("Bad Sad!!", err.message());
}

function testNeverWithMethodCallExpr() {
    Bar bar = new (12);
    _ = bar.barFunc();
}

function foo() returns never {
  error e = error("Bad Sad!!");
  panic e;
}

class Bar {
    public int val;

    function init(int val) {
        self.val = val;
    }

    function barFunc() returns never {
        error e = error("Bad Sad!!");
        panic e;
    }
}

function testNeverWithIterator1() {
    map<never> x = {};
    record {| never value; |}? y = x.iterator().next();
    assertEquality((), y);
}

function testNeverWithIterator2() {
    map<never> x = {};
    var y = x.iterator().next();
    assertEquality((), y);
}

function testNeverWithIterator3() {
    never[] x = [];
    record {| never value; |}? y = x.iterator().next();
    assertEquality((), y);
}

function testNeverWithIterator4() {
    xml<never> x = xml ``;
    record {| never value; |}? y = x.iterator().next();
    assertEquality((), y);
}

type NeverTable table<map<never>>;

function testNeverWithIterator5() {
    NeverTable x = table [
    ];
    record {| map<never> value; |}? y = x.iterator().next();
    assertEquality((), y);
}

type Bunny record {|
    string name;
|};

type BunnyTable table<Bunny> key<never>;

function testNeverWithIterator6() {
    BunnyTable x = table [
            {"name": "ABC"},
            {"name": "DEF"}
    ];
    record {| Bunny value; |}? y = x.iterator().next();
    record {| Bunny value; |} z = {"value":{"name":"ABC"}};
    assertEquality(z, y);
}

function testNeverWithForeach1() {
    map<never> x = {};
    any y = "ABC";
    foreach never a in x {
        y = a;
    }
    assertEquality("ABC", y);
}

function testNeverWithForeach2() {
    map<never> x = {};
    any y = "ABC";
    foreach var a in x {
        y = a;
    }
    assertEquality("ABC", y);
}

type Foo record {|
|};

function testNeverWithForeach3() {
    Foo x = {};
    any y = "ABC";
    foreach never a in x {
        y = a;
    }
    assertEquality("ABC", y);
}

function testNeverWithForeach4() {
    Foo x = {};
    any y = "ABC";
    foreach var a in x {
        y = a;
    }
    assertEquality("ABC", y);
}

function testNeverWithForeach5() {
    never[] x = [];
    any y = "ABC";
    foreach never a in x {
        y = a;
    }
    assertEquality("ABC", y);
}

function testNeverWithForeach6() {
    xml<never> x = xml ``;
    any y = "ABC";
    foreach never a in x {
        y = a;
    }
    assertEquality("ABC", y);
}

function testNeverWithForeach7() {
    xml<never> x = <xml<never>> xml:createText("");
    any y = "ABC";
    foreach var a in x {
        y = a;
    }
    assertEquality("ABC", y);
}

function testNeverWithForeach8() {
    NeverTable x = table [
    ];
    any y = "ABC";
    foreach var a in x {
        y = a;
    }
    assertEquality("ABC", y);
}

function testNeverWithFromClauseInQueryExpr1() {
    map<never> x = {};
    var y = from never a in x select a;
    assertEquality(0, y.length());
}

function testNeverWithFromClauseInQueryExpr2() {
    xml<never> x = xml ``;
    xml y = from never a in x select xml:concat(a);
    assertEquality(xml:concat(), y);
}

function testNeverWithFromClauseInQueryExpr3() {
    never[] x = [];
    never[] y = from never a in x select a;
    assertEquality(0, y.length());
}

function testNeverWithFromClauseInQueryExpr4() {
    never[] x = [];
    never[] y = [];
    never[] z = from var a in x
                join never b in y
                on a equals b
                select a;
    assertEquality(0, z.length());
}

function testNeverWithFromClauseInQueryExpr5() {
    NeverTable x = table [
    ];
    map<never>[] y = from var a in x select a;
    assertEquality(0, y.length());
}

type RestRecord record {|
    string someName;
    never...;
|};

function testNeverWithRestParamsAndFields() {
    RestRecord x = {someName: "ABC"};
    var y = testNeverWithRestParams({});
}

function testNeverWithRestParams(record {| never x; |}... rec) {
}

function testNeverWithServiceObjFunc() {
    service object {} object1 = service object {
        remote function invoke1(string a) returns never {
            error e = error(a);
            panic e;
        }
    };
}

<<<<<<< HEAD
function testValidNeverReturnFuncAssignment() {
    function () returns record {| never val; |} rec = foo;
    never|error err = trap rec().val;
    assertEquality("Bad Sad!!", err.message());
}

function testValidNeverReturnFuncAssignment2() {
    function () returns never x = bar;
}

function bar() returns record {| never x; |} {
    panic error("error!");
=======
function testNeverSubtyping() {
    ()|error x1 = trap foo();
    assertEquality(true, x1 is error);
    if (x1 is error) {
        assertEquality("Bad Sad!!", x1.message());
    }

    int|error x2 = trap blowUp1();
    assertEquality(true, x2 is error);
    if (x2 is error) {
        assertEquality("Bad Sad!!", x2.message());
    }

    int|error x3 = trap blowUp2();
    assertEquality(true, x3 is error);
    if (x3 is error) {
        assertEquality("Bad Sad!!", x3.message());
    }

    error? x4 = trap blowUp2();
    assertEquality(true, x4 is error);
    if (x4 is error) {
        assertEquality("Bad Sad!!", x4.message());
    }

    int|error x5 = trap blowUp3();
    assertEquality(true, x5 is error);
    if (x5 is error) {
        assertEquality("Bad Sad!!", x5.message());
    }
}

function blowUp1() returns int {
    panic error("Bad Sad!!");
}

function blowUp2() returns never {
    panic error("Bad Sad!!");
}

function blowUp3() returns int|never {
    panic error("Bad Sad!!");
>>>>>>> 883bf8a5
}

type AssertionError distinct error;

const ASSERTION_ERROR_REASON = "AssertionError";

function assertEquality(any|error expected, any|error actual) {
    if expected is anydata && actual is anydata && expected == actual {
        return;
    }

    if expected === actual {
        return;
    }

    string expectedValAsString = expected is error ? expected.toString() : expected.toString();
    string actualValAsString = actual is error ? actual.toString() : actual.toString();
    panic error AssertionError(ASSERTION_ERROR_REASON,
            message = "expected '" + expectedValAsString + "', found '" + actualValAsString + "'");
}<|MERGE_RESOLUTION|>--- conflicted
+++ resolved
@@ -132,34 +132,14 @@
     _ = foo();
 }
 
-function testNeverWithStartAction1() {
+function testNeverWithStartAction() {
     future<never> f = start foo();
-    any|error result = trap wait f;
-    assertEquality(true, result is error);
-    if (result is error) {
-        assertEquality("Bad Sad!!", result.message());
-    }
-}
-
-function testNeverWithStartAction2() {
-    Bar bar = new (12);
-    future<never> f = start bar.barFunc();
-    any|error result = trap wait f;
-    assertEquality(true, result is error);
-    if (result is error) {
-        assertEquality("Bad Sad!!", result.message());
-    }
-}
-
-function testNeverWithTrapExpr1() {
+    any result = wait f;
+}
+
+function testNeverWithTrapExpr() returns error? {
     error err = trap foo();
-    assertEquality("Bad Sad!!", err.message());
-}
-
-function testNeverWithTrapExpr2() {
-    Bar bar = new (12);
-    error err = trap bar.barFunc();
-    assertEquality("Bad Sad!!", err.message());
+    return err;
 }
 
 function testNeverWithMethodCallExpr() {
@@ -218,7 +198,7 @@
     assertEquality((), y);
 }
 
-type Bunny record {|
+type Bunny record{|
     string name;
 |};
 
@@ -351,7 +331,7 @@
 |};
 
 function testNeverWithRestParamsAndFields() {
-    RestRecord x = {someName: "ABC"};
+    RestRecord x = {someName:"ABC"};
     var y = testNeverWithRestParams({});
 }
 
@@ -367,20 +347,6 @@
     };
 }
 
-<<<<<<< HEAD
-function testValidNeverReturnFuncAssignment() {
-    function () returns record {| never val; |} rec = foo;
-    never|error err = trap rec().val;
-    assertEquality("Bad Sad!!", err.message());
-}
-
-function testValidNeverReturnFuncAssignment2() {
-    function () returns never x = bar;
-}
-
-function bar() returns record {| never x; |} {
-    panic error("error!");
-=======
 function testNeverSubtyping() {
     ()|error x1 = trap foo();
     assertEquality(true, x1 is error);
@@ -423,7 +389,6 @@
 
 function blowUp3() returns int|never {
     panic error("Bad Sad!!");
->>>>>>> 883bf8a5
 }
 
 type AssertionError distinct error;
