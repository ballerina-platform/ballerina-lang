--- conflicted
+++ resolved
@@ -27,11 +27,7 @@
 
 function acceptMixType(MIX_TYPE x) returns any = @java:Method {
     name:"acceptAllInts",
-<<<<<<< HEAD
     'class:"org/ballerinalang/test/javainterop/RefTypeNegativeTests"
-} external;
-=======
-    class:"org/ballerinalang/test/javainterop/RefTypeNegativeTests"
 } external;
 
 function testInvalidIntersectionParamType(map<int> & readonly m) =
@@ -56,5 +52,4 @@
     @java:Method {
         name:"returnReadOnlyValue",
         class:"org/ballerinalang/test/javainterop/RefTypeNegativeTests"
-    } external;
->>>>>>> b35c5b5b
+    } external;