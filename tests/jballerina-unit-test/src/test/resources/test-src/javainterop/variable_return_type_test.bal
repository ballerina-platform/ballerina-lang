--- conflicted
+++ resolved
@@ -163,11 +163,7 @@
     function getObjectValueWithParamTypes(typedesc<int|float|decimal|string|boolean> td) returns td = @java:Method {
         name: "getObjectValue",
         'class: "org.ballerinalang.nativeimpl.jvm.tests.VariableReturnType",
-<<<<<<< HEAD
-        paramTypes: ["io.ballerina.runtime.values.ObjectValue", "io.ballerina.runtime.api.values.BTypedesc"]
-=======
         paramTypes: ["io.ballerina.runtime.internal.values.ObjectValue", "io.ballerina.runtime.api.values.BTypedesc"]
->>>>>>> dfa1fba9
     } external;
 }
 
@@ -282,11 +278,7 @@
 function getXML(typedesc<ItemType> td, xml value) returns xml<td> = @java:Method {
     'class: "org.ballerinalang.nativeimpl.jvm.tests.VariableReturnType",
     name: "getXML",
-<<<<<<< HEAD
-    paramTypes: ["io.ballerina.runtime.api.values.BTypedesc", "io.ballerina.runtime.api.values.BXML"]
-=======
     paramTypes: ["io.ballerina.runtime.api.values.BTypedesc", "io.ballerina.runtime.api.values.BXml"]
->>>>>>> dfa1fba9
 } external;
 
 function getStream(typedesc<anydata> td, stream<anydata> value) returns stream<td> = @java:Method {
@@ -298,11 +290,7 @@
 function getTable(typedesc<anydata> td, table<anydata> value) returns table<td> = @java:Method {
     'class: "org.ballerinalang.nativeimpl.jvm.tests.VariableReturnType",
     name: "getTable",
-<<<<<<< HEAD
-    paramTypes: ["io.ballerina.runtime.api.values.BTypedesc", "io.ballerina.runtime.values.TableValue"]
-=======
     paramTypes: ["io.ballerina.runtime.api.values.BTypedesc", "io.ballerina.runtime.internal.values.TableValue"]
->>>>>>> dfa1fba9
 } external;
 
 function getFunction(typedesc<anydata> param, typedesc<anydata> ret, function (string|int) returns anydata fn)
