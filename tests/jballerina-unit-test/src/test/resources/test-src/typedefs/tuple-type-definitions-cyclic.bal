--- conflicted
+++ resolved
@@ -277,13 +277,8 @@
     assert(b is error, true);
     error err = <error> b;
     assert(err.message(), "{ballerina}TypeCastError");
-<<<<<<< HEAD
-    assert(<string> checkpanic err.detail()["message"], "incompatible types: 'MyCyclicTuple' " +
-    "cannot be cast to '[int,([int,MyCyclicTuple[]][] & readonly)] & readonly'");
-=======
     assert(<string> checkpanic err.detail()["message"], "incompatible types: 'MyCyclicTuple' cannot be " +
     "cast to '[int,(MyCyclicTuple[] & readonly)] & readonly'");
->>>>>>> de0dbb56
     MyCyclicTuple c = <[int, MyCyclicTuple[]] & readonly> [1, []];
     MyCyclicTuple & readonly d = <MyCyclicTuple & readonly> c;
     assert(d is [int, MyCyclicTuple[]] & readonly, true);
