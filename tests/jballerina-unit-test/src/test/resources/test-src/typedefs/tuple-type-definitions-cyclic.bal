// Copyright (c) 2021 WSO2 Inc. (http://www.wso2.org) All Rights Reserved.
//
// WSO2 Inc. licenses this file to you under the Apache License,
// Version 2.0 (the "License"); you may not use this file except
// in compliance with the License.
// You may obtain a copy of the License at
//
// http://www.apache.org/licenses/LICENSE-2.0
//
// Unless required by applicable law or agreed to in writing,
// software distributed under the License is distributed on an
// "AS IS" BASIS, WITHOUT WARRANTIES OR CONDITIONS OF ANY
// KIND, either express or implied.  See the License for the
// specific language governing permissions and limitations
// under the License.

import ballerina/test;

type A_TTDC [int, A_TTDC[]];
public function testCycleTypeArray() {
    A_TTDC a = [1];
    A_TTDC b = [1, [a]];

    assert(a[0] is int, true);
    assert(a[0], 1);
    assert(b[1] is [int,A_TTDC[]][], true);
}

type B_TTDC [int, map<B_TTDC>];

public function testCycleTypeMap() {
    B_TTDC d = [1, {one: [1]}];

    int numberResult = 0;
    if (d[1] is map<B_TTDC>) {
        numberResult = d[1].get("one")[0];
    }
    assert(numberResult is int, true);
    assert(numberResult, 1);
}

type PersonTTDC record {
    int id;
    string name;
};

type CTTDC [PersonTTDC, table<map<CTTDC>>];

public function testCycleTypeTable() {
    table<map<CTTDC>> tb = table [
        {
            one: [{id: 1, name: "Jane"}]
        },
        {
            one: [{id: 1, name: "Anne"}]
        }
    ];

    string names = "";
    foreach var x in tb {
        var a = x.get("one");
        if (a[0] is PersonTTDC) {
            names = names + a[0].name;
        }
    }
    assert(names, "JaneAnne");
}

type DTTDC [int, map<DTTDC>];

public function testCyclicAsFunctionParams() {
    DTTDC d = [1, {elem: [2]}];
    map<DTTDC> c = takeCyclicTyDef(d);
    assert(c.get("elem")[0], 5);
}

function takeCyclicTyDef(DTTDC d) returns map<DTTDC> {
    if (d is [int, map<DTTDC>]) {
        d[1]["elem"][0] = 5;
    }
    return d[1];
}

type ETTDC [int, record {ETTDC a?;}];

public function testCyclicTypeDefInRecord() {
    ETTDC rec = [1, {}];
    int result = 0;
    if (rec[1] is record {}) {
        result = rec[0];
    }
    assert(result, 1);
}

type FTTDC [int, string, FTTDC[]|int|(), map<FTTDC>];

public function testCyclicTypeDefInUnion() {
    int|FTTDC values = [1, "hello"];
    assert((<FTTDC>values)[0], 1);
    assert((<FTTDC>values)[1], "hello");
    assert((<FTTDC>values)[2], ());
}

type XType1TTDC XNil|XBoolean|XInt|XString|XTuple1TTDC|XUnion1TTDC|XIntersection1TTDC|XNever|XAny|();

type XType2TTDC XNil|XBoolean|XInt|XString|XTuple2TTDC|XUnion2TTDC|XIntersection2TTDC|XNever|XAny|();

type XType3TTDC XNil|XTuple3TTDC[]|XNever|XAny|();

type P [XNil, XUnion4TTDC, XIntersection4TTDC, XAny, XListRefTTDC, XFunctionRefTTDC];

const XNil = "nil";
const XBoolean = "boolean";
const XInt = "int";
const XString = "string";
const XNever = "never";
const XAny = "any";

type XTuple1TTDC ["tuple", XType1TTDC, XType1TTDC];

type XUnion1TTDC ["union", XType1TTDC, XType1TTDC];

type XIntersection1TTDC ["intersection", XType1TTDC, XType1TTDC];

type ApproxTypeTTDC string|ApproxTypeTTDC[];

type XTuple2TTDC ["tuple", ApproxTypeTTDC, ApproxTypeTTDC];

type XUnion2TTDC ["union", ApproxTypeTTDC, ApproxTypeTTDC];

type XIntersection2TTDC ["intersection", ApproxTypeTTDC, ApproxTypeTTDC];

type XTuple3TTDC ["tuple", XType3TTDC, XType3TTDC];

type XUnion4TTDC ["|", P...];

type XIntersection4TTDC "&"|P;

type ListDefTTDC P[];

type FunctionDefTTDC P[2];

type DefsTTDC record {|
    ListDefTTDC[] listDefs;
    FunctionDefTTDC[] functionDefs;
|};

type XListRefTTDC ["listRef", int];

type XFunctionRefTTDC ["functionRef", int];

type mapDefTTDC map<P>;

type tupleDefTTDC [P...];

public function testCyclicUserDefinedTypes() {
    XType1TTDC a = ["tuple"];
    assert(a is XTuple1TTDC, true);
    assert(a is string, false);

    ApproxTypeTTDC c = ["text1"];
    assert(c is ApproxTypeTTDC[], true);

    XUnion2TTDC b = ["union", "text1", "text2"];
    assert(b[1] is ApproxTypeTTDC, true);

    XType3TTDC d = [["tuple"], ["tuple"]];
    assert(d is XTuple3TTDC[], true);
}

type JTTDC [int, JTTDC[2]];

type KTTDC [int, JTTDC[]];

function testIndirectRecursion() {
    P test1 = ["nil", ["|"], "&", "any", ["listRef"], ["functionRef", 2]];
    assert(test1[2] is XIntersection4TTDC, true);

    FunctionDefTTDC test2 = [["nil", [], "&"], ["nil", [], "&"]];
    assert(test2[0][1] is XUnion4TTDC, true);

    ListDefTTDC test3 = [["nil", [], ["nil", [], "&"]]];

    if (test3[0][2] is XIntersection4TTDC) {
        test2[1][2] = ["nil", [], "&"];
    }
    assert((<P>test2[1][2])[2].toString(), "&");

    DefsTTDC test4 = {
        listDefs: [[], [], []],
        functionDefs: []
    };
    assert(test4.listDefs[0] is P[], true);

    mapDefTTDC test5 = {one: ["nil", [], "&"]};
    tupleDefTTDC test6;
    if (test5.get("one")[0] is XNil) { // always true
        test6 = [["nil", ["|"], "&"]];
    }
    assert(test6[0][1][0] is string, true);

    KTTDC tempTuple = [1, []];
    assert(tempTuple[1] is JTTDC[], true);
}

type GTTDC [int, string, GTTDC...];

type HTTDC [int, HTTDC[], string, HTTDC...];

type TTTDC [int, (int|TTTDC)...];

public function testCyclicRestType() {
    GTTDC a = [1, "text"];
    GTTDC b = [1, "text1", [2, "text2"], [3, "text3"]];
    assert(b[2] is GTTDC, true);

    HTTDC c = [1, [[1]], "text2"];
    HTTDC d = [1, [[2]], "text2", [3]];
    assert(d[1] is HTTDC[], true);
    assert(d[3] is HTTDC, true);

    TTTDC x = [0];
    x[1] = 1;
    assert(x[1] is int|TTTDC, true);
}

type ITTDC [int, string, ITTDC[], map<ITTDC>, table<map<ITTDC>>, record {ITTDC a?; float x?;}, ITTDC...];

public function testComplexCyclicTuple() {
    string sampleString = "text";
    ITTDC test1 = [1];
    ITTDC test2 = [1, sampleString];
    ITTDC test3 = [1, "hello", [[1, sampleString]]];
    ITTDC test4 = [
        1,
        "hello",
        [[1, sampleString]],
        {
            first: test1,
            second: test3
        }
    ];

    table<map<ITTDC>> tb = table [
        {
            one: test3
        },
        {
            one: test4
        }
    ];

    ITTDC test5 = [
        1,
        "hello",
        [[1, sampleString]],
        {
            first: test4,
            second: test3
        },
        tb
    ];

    ITTDC test6 = [
        1,
        sampleString,
        [[1, "hello"]],
        {
            first: test1,
            second: test5
        },
        tb,
        {},
        test1,
        test2,
        test3,
        test4,
        test5
    ];

    int mapVal = 0;
    string tableVal = "";
    if (test6[1] is string) {
        test4[2][0][0] = 2;

        var m = test5[3];
        if (m is map<ITTDC>) {
            mapVal = m.get("second")[0];
        }

        var n = test6[5];
        if (n is record {}) {
            foreach var x in test5[4] {
                var temp = x.get("one");
                if (temp[2] is ITTDC[]) {
                    tableVal = tableVal + temp[1];
                }
            }
        }

    }
    assert(test2[1] is string, true);
    assert(test6[7][1], "text");
    assert(test4[2][0][0], 2);
    assert(mapVal, 1);
    assert(tableVal, "hellohello");
}

type MyCyclicTupleTTDC [int, MyCyclicTupleTTDC[]];

type MyRecTypeTTDC int|[MyRecTypeTTDC...];

function testCastingToImmutableCyclicTuple() {
    MyCyclicTupleTTDC a = [1, [[2]]];
    (MyCyclicTupleTTDC & readonly)|error b = trap <MyCyclicTupleTTDC & readonly>a;
    assert(b is error, true);
    error err = <error>b;
    assert(err.message(), "{ballerina}TypeCastError");
<<<<<<< HEAD
    assert(<string> checkpanic err.detail()["message"], "incompatible types: 'MyCyclicTuple' cannot be " +
    "cast to '(MyCyclicTuple & readonly)'");
    MyCyclicTuple c = <[int, MyCyclicTuple[]] & readonly> [1, []];
    MyCyclicTuple & readonly d = <MyCyclicTuple & readonly> c;
    assert(d is [int, MyCyclicTuple[]] & readonly, true);
=======
    assert(<string>checkpanic err.detail()["message"], "incompatible types: 'MyCyclicTupleTTDC' cannot be " +
            "cast to '[int,(MyCyclicTupleTTDC[] & readonly)] & readonly'");
    MyCyclicTupleTTDC c = <[int, MyCyclicTupleTTDC[]] & readonly>[1, []];
    MyCyclicTupleTTDC & readonly d = <MyCyclicTupleTTDC & readonly>c;
    assert(d is [int, MyCyclicTupleTTDC[]] & readonly, true);
>>>>>>> cf0c1933
    anydata e = [1, 2, 3];
    MyRecTypeTTDC f = <MyRecTypeTTDC>(e.cloneReadOnly());
    assert(f is MyRecTypeTTDC[], true);
}

type RTupleTTDC [int, RTupleTTDC...];

public function recursiveTupleArrayCloneTest() {
    RTupleTTDC[] v = [];
    any x = v.cloneReadOnly();
    assertTrue(x is readonly & RTupleTTDC[]);
}

type RestTypeTupleTTDC [int, RestTypeTupleTTDC...];

function testRecursiveTupleWithRestType() {
    RestTypeTupleTTDC a = [1];
    RestTypeTupleTTDC b = [2, a, a, a];
    RestTypeTupleTTDC c = [3, a, b];

    assertTrue(a[0] is int);
    assertTrue(b[1] is RestTypeTupleTTDC);
    assertTrue(c[2] is RestTypeTupleTTDC);
}

public type TypeTTDC string|UnionTTDC|TupleTTDC;

public type UnionTTDC ["|", TypeTTDC...];

public type TupleTTDC ["tuple", TypeTTDC, TypeTTDC...];

type SubtypeRelationTTDC record {|
    TypeTTDC subtype;
    TypeTTDC superType;
|};

function testUnionWithCyclicTuplesHashCode() {
    TupleTTDC tup1 = ["tuple", "never", "int"];
    TupleTTDC tup2 = ["tuple", "never", ["|", "int", "string"]];

    TypeTTDC subtype = ["|", "int", tup1];
    TypeTTDC superType = ["|", ["|", "int", "float"], tup2];
    SubtypeRelationTTDC p = {subtype: subtype, superType: superType};
    assert(p.toJsonString(), "{\"subtype\":[\"|\", \"int\", [\"tuple\", \"never\", \"int\"]], " +
            "\"superType\":[\"|\", [\"|\", \"int\", \"float\"], [\"tuple\", \"never\", [\"|\", \"int\", \"string\"]]]}");
}

type ListTTDC [ListTTDC?];

function testCloneOnRecursiveTuples() {
    ListTTDC list = [()];
    list[0] = list;
    ListTTDC list_cloned = list.clone();
    test:assertTrue(list_cloned == list);
    test:assertFalse(list_cloned === list);

    ListTTDC list_readonly = list.cloneReadOnly();
    test:assertTrue(list_readonly == list);
    test:assertFalse(list_readonly === list);
}

type Q1TTDC [Q1TTDC];

type Q2TTDC [Q2TTDC, Q2TTDC];

type Q3TTDC [Q3TTDC, Q3TTDC...];

type Q4TTDC [Q4TTDC, Q4TTDC, Q4TTDC...];

type Q5TTDC [Q5TTDC]|[Q5TTDC, Q5TTDC]|[Q5TTDC...]|[Q5TTDC, Q5TTDC...]|[Q5TTDC, Q5TTDC, Q5TTDC...];

type Q6TTDC [Q1TTDC];

type Q7TTDC [Q1TTDC, Q2TTDC, Q3TTDC, Q4TTDC, Q5TTDC, Q6TTDC, Q7TTDC];

type Q8TTDC [Q1TTDC?];

function testCyclicTuples() {
    Q1TTDC? q1 = ();
    Q2TTDC? q2 = ();
    Q3TTDC? q3 = ();
    Q4TTDC? q4 = ();
    Q5TTDC? q5 = ();
    Q6TTDC? q6 = ();
    Q7TTDC? q7 = ();
    Q8TTDC q8 = [];
}

function assertTrue(anydata actual) {
    assert(true, actual);
}

function assert(anydata actual, anydata expected) {
    if (expected != actual) {
        typedesc<anydata> expT = typeof expected;
        typedesc<anydata> actT = typeof actual;
        string reason = "expected [" + expected.toString() + "] of type [" + expT.toString()
                            + "], but found [" + actual.toString() + "] of type [" + actT.toString() + "]";
        error e = error(reason);
        panic e;
    }
}<|MERGE_RESOLUTION|>--- conflicted
+++ resolved
@@ -316,19 +316,10 @@
     assert(b is error, true);
     error err = <error>b;
     assert(err.message(), "{ballerina}TypeCastError");
-<<<<<<< HEAD
-    assert(<string> checkpanic err.detail()["message"], "incompatible types: 'MyCyclicTuple' cannot be " +
-    "cast to '(MyCyclicTuple & readonly)'");
-    MyCyclicTuple c = <[int, MyCyclicTuple[]] & readonly> [1, []];
-    MyCyclicTuple & readonly d = <MyCyclicTuple & readonly> c;
-    assert(d is [int, MyCyclicTuple[]] & readonly, true);
-=======
-    assert(<string>checkpanic err.detail()["message"], "incompatible types: 'MyCyclicTupleTTDC' cannot be " +
-            "cast to '[int,(MyCyclicTupleTTDC[] & readonly)] & readonly'");
+    assert(<string>checkpanic err.detail()["message"], "incompatible types: 'MyCyclicTupleTTDC' cannot be cast to '(MyCyclicTupleTTDC & readonly)'");
     MyCyclicTupleTTDC c = <[int, MyCyclicTupleTTDC[]] & readonly>[1, []];
     MyCyclicTupleTTDC & readonly d = <MyCyclicTupleTTDC & readonly>c;
     assert(d is [int, MyCyclicTupleTTDC[]] & readonly, true);
->>>>>>> cf0c1933
     anydata e = [1, 2, 3];
     MyRecTypeTTDC f = <MyRecTypeTTDC>(e.cloneReadOnly());
     assert(f is MyRecTypeTTDC[], true);
