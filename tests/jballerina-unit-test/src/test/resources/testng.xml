--- conflicted
+++ resolved
@@ -120,59 +120,12 @@
                 </methods>
             </class>
             <class name="org.ballerinalang.test.functions.FunctionsWithDefaultableArguments" />
-<<<<<<< HEAD
             <class name="org.ballerinalang.test.closures.VarMutabilityClosureTest" />
-=======
-            <class name="org.ballerinalang.test.worker.WorkerCallingFunction"/>
-            <class name="org.ballerinalang.test.worker.BasicForkTest"/>
-            <class name="org.ballerinalang.test.worker.BasicWorkerTest"/>
-            <class name="org.ballerinalang.test.worker.WaitForAnyActionsTest"/>
-            <class name="org.ballerinalang.test.worker.WaitForAllActionsTest">
-                <methods>
-                    <exclude name="waitTest15"/>
-                </methods>
-            </class>
-            <class name="org.ballerinalang.test.worker.WorkerTest"/>
-            <class name="org.ballerinalang.test.worker.WorkerSyncSendTest"/>
-            <class name="org.ballerinalang.test.worker.WorkerInActionTest">
-                <methods>
-                    <exclude name="testConnectorAction1"/>
-                    <exclude name="testConnectorAction2"/>
-                </methods>
-            </class>
-            <class name="org.ballerinalang.test.worker.WorkerInFunctionTest"/>
-            <class name="org.ballerinalang.test.worker.WorkerFlushTest"/>
-            <class name="org.ballerinalang.test.worker.WorkerFailTest"/>
-            <class name="org.ballerinalang.test.worker.WorkerCancelledTest"/>
-            <class name="org.ballerinalang.test.worker.WorkerCallingFunction"/>
-            <class name="org.ballerinalang.test.worker.WaitForOneActionsTest"/>
-            <class name="org.ballerinalang.test.worker.WaitActionsNegativeTest"/>
-            <class name="org.ballerinalang.test.worker.StackOverflowTest">
-                <methods>
-                    <!--TODO:Need to improve error detail transformation, java errors get returned-->
-                    <exclude name="recursiveFunction"/>
-                    <exclude name="testStackOverflowInFunction"/>
-                </methods>
-            </class>
-            <class name="org.ballerinalang.test.worker.NotSoBasicWorkerTest">
-                <methods>
-                    <!--TODO:convert within while returns empty-->
-                    <exclude name="largeForkCreationTest"/>
-                </methods>
-            </class>
-            <class name="org.ballerinalang.test.worker.ForkReturnAnyTest"/>
-            <class name="org.ballerinalang.test.worker.ForkInFunctionTest"/>
-            <class name="org.ballerinalang.test.worker.BasicWorkerActionsNegativeTest"/>
-            <class name="org.ballerinalang.test.worker.BasicWorkerActionsNegativeTest"/>
-            <class name="org.ballerinalang.test.worker.BasicForkNegativeTest"/>
-            <class name="org.ballerinalang.test.worker.WorkerCancelledTest"/>
-            <!--<class name="org.ballerinalang.test.io.IOTest"/>-->
             <class name="org.ballerinalang.test.expressions.lambda.FunctionPointersTest" >
                 <methods>
                     <exclude name="testFunctionPointerNative"/>
                 </methods>
             </class>
->>>>>>> c6ac3c7a
             <class name="org.ballerinalang.test.lock.LocksInMainTest">
                 <methods>
                     <include name="simpleLock"/>
