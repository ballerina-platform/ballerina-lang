<?xml version="1.0" encoding="UTF-8"?>
<!--
  ~ Copyright (c) 2019, WSO2 Inc. (http://www.wso2.org) All Rights Reserved.
  ~
  ~ WSO2 Inc. licenses this file to you under the Apache License,
  ~ Version 2.0 (the "License"); you may not use this file except
  ~ in compliance with the License.
  ~ You may obtain a copy of the License at
  ~
  ~     http://www.apache.org/licenses/LICENSE-2.0
  ~
  ~ Unless required by applicable law or agreed to in writing,
  ~ software distributed under the License is distributed on an
  ~ "AS IS" BASIS, WITHOUT WARRANTIES OR CONDITIONS OF ANY
  ~ KIND, either express or implied. See the License for the
  ~ specific language governing permissions and limitations
  ~ under the License.
  ~
  -->

<!DOCTYPE suite SYSTEM "http://testng.org/testng-1.0.dtd" >

<suite name="ballerina-test-suite">

    <listeners>
        <listener class-name="org.ballerinalang.test.utils.BLogInitializer"/>
        <listener class-name="org.ballerinalang.test.listener.JBallerinaTestInitializer"/>
        <!--<listener class-name="org.ballerinalang.test.utils.TestNGListener"/>-->
    </listeners>
    <test name="jballerina-test" parallel="false">
        <parameter name="enableJBallerinaTests" value="true"/>
        <groups>
            <run>
                <exclude name="brokenOnJBallerina"/>
            </run>
        </groups>
        <packages>
            <package name="org.ballerinalang.test.vm.*"/>
            <package name="org.ballerinalang.test.annotations.*"/>
            <package name="org.ballerinalang.test.imports.*"/>
            <package name="org.ballerinalang.test.parser.*"/>
            <!-- <package name="org.ballerinalang.test.privacy.*"/> -->
            <package name="org.ballerinalang.test.dataflow.*"/>
            <package name="org.ballerinalang.test.variable.shadowing.*"/>
            <package name="org.ballerinalang.test.net.*"/>
            <package name="org.ballerinalang.test.typedefs.*"/>
            <package name="org.ballerinalang.test.access.*"/>
            <package name="org.ballerinalang.test.structs.*"/>
            <package name="org.ballerinalang.test.jvm.*"/>
            <package name="org.ballerinalang.test.types.integer"/>
            <package name="org.ballerinalang.test.types.floattype"/>
            <package name="org.ballerinalang.test.main.function.*"/>
            <package name="org.ballerinalang.test.expressions.unaryoperations.*"/>
            <package name="org.ballerinalang.test.expressions.binaryoperations.*"/>
            <package name="org.ballerinalang.test.types.decimaltype.*"/>
            <package name="org.ballerinalang.test.types.any.*"/>
            <package name="org.ballerinalang.test.expressions.builtinoperations.*"/>
            <package name="org.ballerinalang.test.expressions.builtinfunctions.*"/>
            <package name="org.ballerinalang.test.expressions.stamp.*"/>
            <package name="org.ballerinalang.test.expressions.conversion.*"/>
            <package name="org.ballerinalang.test.expressions.fieldaccess.*"/>
            <package name="org.ballerinalang.test.error.*"/>
            <package name="org.ballerinalang.test.types.finaltypes.*"/>
            <package name="org.ballerinalang.test.types.finite.*"/>
            <package name="org.ballerinalang.test.types.map.*"/>
            <package name="org.ballerinalang.test.types.string.*"/>
            <package name="org.ballerinalang.test.types.errors.*"/>
            <package name="org.ballerinalang.test.types.var.*"/>
            <package name="org.ballerinalang.test.types.uniontypes.*"/>
            <package name="org.ballerinalang.test.types.typedesc.*"/>
            <package name="org.ballerinalang.test.types.tuples.*"/>
            <package name="org.ballerinalang.test.types.anydata.*"/>
            <package name="org.ballerinalang.test.statements.arrays.*"/>
            <package name="org.ballerinalang.test.statements.assign.*"/>
            <package name="org.ballerinalang.test.statements.block.*"/>
            <package name="org.ballerinalang.test.statements.breakstatement.*"/>
            <package name="org.ballerinalang.test.statements.comment.*"/>
            <package name="org.ballerinalang.test.statements.compoundassignment.*"/>
            <package name="org.ballerinalang.test.statements.continuestatement.*"/>
            <package name="org.ballerinalang.test.statements.expressionstmt.*"/>
            <package name="org.ballerinalang.test.statements.ifelse.*"/>
            <package name="org.ballerinalang.test.statements.packageimport.*"/>
            <package name="org.ballerinalang.test.statements.returnstmt.*"/>
            <package name="org.ballerinalang.test.statements.vardeclr.*"/>
            <package name="org.ballerinalang.test.statements.whilestatement.*"/>
            <package name="org.ballerinalang.test.statements.foreach.*"/>
            <package name="org.ballerinalang.test.types.json.*"/>
            <package name="org.ballerinalang.test.types.nullable.*"/>
            <package name="org.ballerinalang.test.types.nullvalue.*"/>
            <package name="org.ballerinalang.test.types.globalvar.*"/>
<<<<<<< HEAD
            <package name="org.ballerinalang.test.annotations"/>
=======
            <package name="org.ballerinalang.test.object.*" />
            <package name="org.ballerinalang.test.dataflow.analysis.*" />
            <package name="org.ballerinalang.test.documentation.*" />
            <package name="org.ballerinalang.test.endpoint.*" />
            <package name="org.ballerinalang.test.enum.*" />
            <!-- <package name="org.ballerinalang.test.loc.*" /> -->
            <package name="org.ballerinalang.test.packaging.*" />
            <package name="org.ballerinalang.test.types.xml.*" />
            <package name="org.ballerinalang.test.record.*"/>
>>>>>>> 28e2c782
        </packages>

        <classes>
            <class name="org.ballerinalang.test.functions.FunctionSignatureTest" >
                <methods>
                    <exclude name="testOptionalArgsInNativeFunc" />
                </methods>
            </class>
            <class name="org.ballerinalang.test.functions.FunctionsWithDefaultableArguments" />
            <class name="org.ballerinalang.test.closures.VarMutabilityClosureTest" />
            <class name="org.ballerinalang.test.expressions.checkedexpr.CheckedExpressionOperatorTest">
                <methods>
                    <exclude name="testSemanticErrorsWithResources"/>
                    <exclude name="testCheckInBinaryAndExpression"/>
                    <exclude name="testCheckExprInBinaryExpr7"/>
                </methods>
            </class>
            <class name="org.ballerinalang.test.expressions.elvis.ElvisExpressionTest"/>
            <class name="org.ballerinalang.test.expressions.typeof.TypeofOverLiteralExpressionTest" />
            <class name="org.ballerinalang.test.worker.WorkerCallingFunction"/>

            <class name="org.ballerinalang.test.expressions.ternary.TernaryExpressionTest"/>
            <class name="org.ballerinalang.test.types.string.StringTemplateLiteralTest"/>

            <class name="org.ballerinalang.test.types.constant.ConstantAccessTest" />
            <class name="org.ballerinalang.test.types.constant.ConstantAccessNegativeTest" />
            <class name="org.ballerinalang.test.types.constant.ConstantAccessTest" />
            <class name="org.ballerinalang.test.types.constant.ConstantAssignmentTest"/>
            <class name="org.ballerinalang.test.types.constant.ConstantInTypeDefinitionTest" />
            <class name="org.ballerinalang.test.types.constant.SimpleConstantNegativeTest" />
            <class name="org.ballerinalang.test.types.constant.SimpleConstantTest" />
<!--            <class name="org.ballerinalang.test.types.constant.MapConstantTest" />-->

            <class name="org.ballerinalang.test.worker.BasicForkTest"/>
            <class name="org.ballerinalang.test.worker.BasicWorkerTest"/>
            <class name="org.ballerinalang.test.worker.WaitForAnyActionsTest"/>
            <class name="org.ballerinalang.test.worker.WaitForAllActionsTest"/>
            <class name="org.ballerinalang.test.worker.WorkerTest"/>
            <class name="org.ballerinalang.test.worker.WorkerSyncSendTest"/>
            <class name="org.ballerinalang.test.worker.WorkerInActionTest">
                <methods>
                    <exclude name="testConnectorAction1"/>
                    <exclude name="testConnectorAction2"/>
                </methods>
            </class>
            <class name="org.ballerinalang.test.worker.WorkerInFunctionTest"/>
            <class name="org.ballerinalang.test.worker.WorkerFlushTest"/>
            <class name="org.ballerinalang.test.worker.WorkerFailTest"/>
            <class name="org.ballerinalang.test.worker.WorkerCancelledTest"/>
            <class name="org.ballerinalang.test.worker.WorkerCallingFunction"/>
            <class name="org.ballerinalang.test.worker.WaitForOneActionsTest"/>
            <class name="org.ballerinalang.test.worker.WaitActionsNegativeTest"/>
            <class name="org.ballerinalang.test.worker.StackOverflowTest">
                <methods>
                    <!--TODO:Need to improve error detail transformation, java errors get returned-->
                    <exclude name="recursiveFunction"/>
                    <exclude name="testStackOverflowInFunction"/>
                </methods>
            </class>
            <class name="org.ballerinalang.test.worker.NotSoBasicWorkerTest">
                <methods>
                    <!--TODO:convert within while returns empty-->
                    <exclude name="largeForkCreationTest"/>
                </methods>
            </class>
            <class name="org.ballerinalang.test.worker.ForkReturnAnyTest"/>
            <class name="org.ballerinalang.test.worker.ForkInFunctionTest"/>
            <class name="org.ballerinalang.test.worker.BasicWorkerActionsNegativeTest"/>
            <class name="org.ballerinalang.test.worker.BasicWorkerActionsNegativeTest"/>
            <class name="org.ballerinalang.test.worker.BasicForkNegativeTest"/>
            <class name="org.ballerinalang.test.worker.WorkerCancelledTest"/>
            <!--<class name="org.ballerinalang.test.io.IOTest"/>-->
            <class name="org.ballerinalang.test.expressions.lambda.FunctionPointersTest" >
                <methods>
                    <exclude name="testFunctionPointerNative"/>
                </methods>
            </class>
            <class name="org.ballerinalang.test.lock.LocksInMainTest">
                <methods>
                    <include name="simpleLock"/>
                </methods>
            </class>
            <class name="org.ballerinalang.test.types.bytetype.BByteOperationsTest" />
            <class name="org.ballerinalang.test.types.bytetype.BByteArrayValueNegativeTest" />
            <class name="org.ballerinalang.test.types.bytetype.BByteValueNegativeTest" />
            <class name="org.ballerinalang.test.types.bytetype.BByteValueTest">
                <methods>
                    <exclude name="simpleWorkerMessagePassingTest"/>
                </methods>
            </class>
            <class name="org.ballerinalang.test.types.table.TableSqlQueryTest"/>
            <class name="org.ballerinalang.test.types.globalvar.GlobalVarFunctionTest"/>
            <class name="org.ballerinalang.test.types.globalvar.GlobalVarFunctionWithPkgTest"/>
            <class name="org.ballerinalang.test.types.globalvar.GlobalVarNegativeTest"/>
            <class name="org.ballerinalang.test.types.stream.BStreamValueTest"/>
            <class name="org.ballerinalang.test.types.TypeUnificationTest"/>
            <class name="org.ballerinalang.test.variable.shadowing.VariableShadowingTest"/>
            <class name="org.ballerinalang.test.variable.shadowing.VariableShadowingNegativeTest"/>
        </classes>
    </test>
</suite><|MERGE_RESOLUTION|>--- conflicted
+++ resolved
@@ -88,9 +88,6 @@
             <package name="org.ballerinalang.test.types.nullable.*"/>
             <package name="org.ballerinalang.test.types.nullvalue.*"/>
             <package name="org.ballerinalang.test.types.globalvar.*"/>
-<<<<<<< HEAD
-            <package name="org.ballerinalang.test.annotations"/>
-=======
             <package name="org.ballerinalang.test.object.*" />
             <package name="org.ballerinalang.test.dataflow.analysis.*" />
             <package name="org.ballerinalang.test.documentation.*" />
@@ -100,7 +97,7 @@
             <package name="org.ballerinalang.test.packaging.*" />
             <package name="org.ballerinalang.test.types.xml.*" />
             <package name="org.ballerinalang.test.record.*"/>
->>>>>>> 28e2c782
+            <package name="org.ballerinalang.test.annotations"/>
         </packages>
 
         <classes>
