<?xml version="1.0" encoding="UTF-8"?>
<!--
  ~ Copyright (c) 2019, WSO2 Inc. (http://www.wso2.org) All Rights Reserved.
  ~
  ~ WSO2 Inc. licenses this file to you under the Apache License,
  ~ Version 2.0 (the "License"); you may not use this file except
  ~ in compliance with the License.
  ~ You may obtain a copy of the License at
  ~
  ~     http://www.apache.org/licenses/LICENSE-2.0
  ~
  ~ Unless required by applicable law or agreed to in writing,
  ~ software distributed under the License is distributed on an
  ~ "AS IS" BASIS, WITHOUT WARRANTIES OR CONDITIONS OF ANY
  ~ KIND, either express or implied. See the License for the
  ~ specific language governing permissions and limitations
  ~ under the License.
  ~
  -->

<!DOCTYPE suite SYSTEM "http://testng.org/testng-1.0.dtd" >

<suite name="ballerina-test-suite">

    <listeners>
        <listener class-name="org.ballerinalang.test.utils.BLogInitializer"/>
        <listener class-name="org.ballerinalang.test.listener.JBallerinaTestInitializer"/>
        <!--<listener class-name="org.ballerinalang.test.utils.TestNGListener"/>-->
    </listeners>
    <test name="jballerina-test" parallel="false">
        <parameter name="enableJBallerinaTests" value="true"/>
        <groups>
            <run>
                <exclude name="brokenOnJBallerina"/>
            </run>
        </groups>
        <packages>
            <package name="org.ballerinalang.test.jvm.*"/>
            <package name="org.ballerinalang.test.types.integer"/>
            <package name="org.ballerinalang.test.types.floattype"/>
            <package name="org.ballerinalang.test.main.function.*"/>
            <package name="org.ballerinalang.test.expressions.unaryoperations.*"/>
            <package name="org.ballerinalang.test.expressions.binaryoperations.*"/>
            <package name="org.ballerinalang.test.types.decimaltype.*"/>
            <package name="org.ballerinalang.test.types.any.*"/>
            <package name="org.ballerinalang.test.expressions.builtinoperations.*"/>
            <package name="org.ballerinalang.test.error.*"/>
            <package name="org.ballerinalang.test.types.finaltypes.*"/>
            <package name="org.ballerinalang.test.types.finite.*"/>
            <package name="org.ballerinalang.test.types.map.*"/>
        </packages>

        <classes>
            <class name="org.ballerinalang.test.functions.FunctionSignatureTest" >
                <methods>
                    <exclude name="testOptionalArgsInNativeFunc" />
                </methods>
            </class>
            <class name="org.ballerinalang.test.functions.FunctionsWithDefaultableArguments" />
            <class name="org.ballerinalang.test.object.ObjectFunctionsWithDefaultableArguments" />
            <class name="org.ballerinalang.test.object.ObjectTest" >
                <methods>
                    <!-- Fails due to link error at runtime -->
                    <exclude name="testObjectWithMissingNativeImpl" />

                    <!-- fails in getBIRModuleBinary -->
                    <exclude name="testObjectAnyTypeFieldAsConstructorParam" />
                    <exclude name="testObjectWithAttachedFunction" />
                    <exclude name="testStructPrint" />

                    <!-- fails because of missing lambda functions support -->
                    <exclude name="testFunctionReferencesFromObjects" />
                </methods>
            </class>
            <class name="org.ballerinalang.test.object.AnonymousObjectTest" />
            <class name="org.ballerinalang.test.object.ObjectEquivalencyNegativeTest" />
            <class name="org.ballerinalang.test.closures.VarMutabilityClosureTest" />
            <class name="org.ballerinalang.test.object.AbstractObjectTest">
                <methods>
                    <!-- Fails because index based access is not implemented -->
                    <exclude name="testAbstractAnonObjectInFunction" />
                    <exclude name="testAbstractAnonObjectInMatch" />
                    <exclude name="testAbstractAnonObjectInVarDef" />
                    <exclude name="testAbstractObjectInObject" />
                </methods>
            </class>
            <class name="org.ballerinalang.test.expressions.checkedexpr.CheckedExpressionOperatorTest">
                <methods>
                    <exclude name="testSemanticErrorsWithResources"/>
                    <exclude name="testCheckInBinaryAndExpression"/>
                    <exclude name="testCheckExprInBinaryExpr7"/>
                </methods>
            </class>
            <class name="org.ballerinalang.test.expressions.elvis.ElvisExpressionTest"/>
            <class name="org.ballerinalang.test.expressions.typeof.TypeofOverLiteralExpressionTest" />
            <class name="org.ballerinalang.test.worker.WorkerCallingFunction"/>

            <!--Built in methods-->
            <class name="org.ballerinalang.test.expressions.builtinoperations.LengthOperationTest"/>
            <class name="org.ballerinalang.test.expressions.builtinoperations.BuiltinOperationsTest"/>

            <class name="org.ballerinalang.test.expressions.conversion.NativeConversionWithStampTypesTest"/>

            <class name="org.ballerinalang.test.expressions.stamp.XMLStampInbuiltFunctionTest"/>
            <class name="org.ballerinalang.test.expressions.stamp.AnydataStampInbuiltFunctionTest"/>
            <class name="org.ballerinalang.test.expressions.stamp.ArrayStampInbuiltFunctionTest"/>
            <class name="org.ballerinalang.test.expressions.stamp.JSONStampInbuiltFunctionTest"/>
            <class name="org.ballerinalang.test.expressions.stamp.MapStampInbuiltFunctionTest">
                <!-- Fails because of cyclic record type issue-->
                <methods>
                    <exclude name="testStampRecordToMapWithCyclicValueReferences"/>
                    <exclude name="testStampRecordToRecordWithCyclicValueReferences"/>
                </methods>
            </class>

            <class name="org.ballerinalang.test.expressions.stamp.RecordStampInbuiltFunctionTest">
                <!-- Fails because of optional fields not implemented-->
                <methods>
                    <exclude name="testStampRecordToRecordWithOptionalFields"/>
                </methods>
            </class>
            <class name="org.ballerinalang.test.expressions.stamp.StampInbuiltFunctionNegativeTest"/>
            <class name="org.ballerinalang.test.expressions.stamp.TupleTypeStampInbuiltFunctionTest"/>
            <class name="org.ballerinalang.test.expressions.stamp.UnionTypeStampInbuiltFunctionTest"/>
            <class name="org.ballerinalang.test.expressions.stamp.XMLStampInbuiltFunctionTest"/>

            <class name="org.ballerinalang.test.expressions.ternary.TernaryExpressionTest">
                <methods>
                    <exclude name="testInMapLiteral" />
                </methods>
            </class>
            <class name="org.ballerinalang.test.types.string.StringTemplateLiteralTest"/>
            <class name="org.ballerinalang.test.types.constant.ConstantAccessTest" />
<!--            <class name="org.ballerinalang.test.types.constant.MapConstantTest" />-->

            <class name="org.ballerinalang.test.worker.BasicForkTest"/>
            <class name="org.ballerinalang.test.worker.BasicWorkerTest"/>
            <class name="org.ballerinalang.test.worker.WaitForAnyActionsTest">
                <methods>
                    <exclude name="waitTest13"/>
                    <exclude name="waitTest23"/>
                </methods>
            </class>
            <class name="org.ballerinalang.test.worker.WaitForAllActionsTest">
                <methods>
                    <exclude name="waitTest16"/>
                </methods>
            </class>
            <class name="org.ballerinalang.test.worker.WorkerTest">
                <methods>
                    <!--TODO:Fix trap and future.cancel()-->
                    <exclude name="receiveWithTrap"/>
                    <exclude name="receiveWithCheckAndTrap"/>
                    <exclude name="receiveWithTrapForDefault"/>
                    <exclude name="receiveDefaultWithCheckAndTrap"/>
                    <exclude name="workerWithFutureTest1"/>
                </methods>
            </class>
            <class name="org.ballerinalang.test.worker.WorkerSyncSendTest"/>
            <class name="org.ballerinalang.test.worker.WorkerInActionTest">
                <methods>
                    <exclude name="testConnectorAction1"/>
                    <exclude name="testConnectorAction2"/>
                </methods>
            </class>
            <class name="org.ballerinalang.test.worker.WorkerInFunctionTest"/>
            <class name="org.ballerinalang.test.worker.WorkerFlushTest"/>
            <class name="org.ballerinalang.test.worker.WorkerFailTest"/>
            <class name="org.ballerinalang.test.worker.WorkerCancelledTest"/>
            <class name="org.ballerinalang.test.worker.WorkerCallingFunction"/>
            <class name="org.ballerinalang.test.worker.WaitForOneActionsTest">
                <methods><exclude name="waitTest9"/></methods>
            </class>
            <class name="org.ballerinalang.test.worker.WaitActionsNegativeTest"/>
            <class name="org.ballerinalang.test.worker.StackOverflowTest">
                <methods>
                    <!--TODO:Need to improve error detail transformation, java errors get returned-->
                    <exclude name="recursiveFunction"/>
                    <exclude name="testStackOverflowInFunction"/>
                </methods>
            </class>
            <class name="org.ballerinalang.test.worker.NotSoBasicWorkerTest">
                <methods>
                    <!--TODO:convert within while returns empty-->
                    <exclude name="largeForkCreationTest"/>
                </methods>
            </class>
            <class name="org.ballerinalang.test.worker.ForkReturnAnyTest"/>
            <class name="org.ballerinalang.test.worker.ForkInFunctionTest"/>
            <class name="org.ballerinalang.test.worker.BasicWorkerActionsNegativeTest"/>
            <class name="org.ballerinalang.test.worker.BasicWorkerActionsNegativeTest"/>
            <class name="org.ballerinalang.test.worker.BasicForkNegativeTest"/>
            <!--<class name="org.ballerinalang.test.io.IOTest"/>-->
<<<<<<< HEAD
            <class name="org.ballerinalang.test.error.ErrorTest" >
                <methods>
                    <!-- un-identified error -->
                    <exclude name="testOneLinePanic" />
                    <exclude name="errorTrapTest" />
                    <exclude name="testConsecutiveTraps" />
                    <!-- JBallerina ErrorValue and BallerinaException are not unified yet-->
                    <exclude name="testUnspecifiedErrorDetailFrozenness" />
                </methods>
            </class>
            <class name="org.ballerinalang.test.statements.matchstmt.MatchStructuredErrorPatternsTest">
                <methods>
                    <!-- error trapping returns a nil error -->
                    <exclude name="testBasicErrorMatch6" />
                </methods>
            </class>
            <class name="org.ballerinalang.test.statements.foreach.ForeachErrorBindingPatternsTests" />
            <class name="org.ballerinalang.test.expressions.varref.ErrorVariableReferenceTest" />
            <class name="org.ballerinalang.test.statements.variabledef.ErrorVariableDefinitionTest" />
=======
            <class name="org.ballerinalang.test.expressions.lambda.FunctionPointersTest" >
                <methods>
                    <exclude name="testFunctionPointerNative"/>
                </methods>
            </class>
            <class name="org.ballerinalang.test.lock.LocksInMainTest">
                <methods>
                    <include name="simpleLock"/>
                </methods>
            </class>
            <class name="org.ballerinalang.test.types.bytetype.BByteOperationsTest" />
            <class name="org.ballerinalang.test.types.bytetype.BByteArrayValueNegativeTest" />
            <class name="org.ballerinalang.test.types.bytetype.BByteValueNegativeTest" />
            <class name="org.ballerinalang.test.types.bytetype.BByteValueTest">
                <methods>
                    <exclude name="simpleWorkerMessagePassingTest"/>
                </methods>
            </class>
            <class name="org.ballerinalang.test.types.table.TableSqlQueryTest"/>
            <class name="org.ballerinalang.test.types.globalvar.GlobalVarFunctionTest"/>
            <class name="org.ballerinalang.test.types.globalvar.GlobalVarFunctionWithPkgTest"/>
            <class name="org.ballerinalang.test.types.globalvar.GlobalVarNegativeTest"/>
            <class name="org.ballerinalang.test.types.stream.BStreamValueTest"/>
>>>>>>> 0fe64657
        </classes>
    </test>
</suite><|MERGE_RESOLUTION|>--- conflicted
+++ resolved
@@ -191,7 +191,29 @@
             <class name="org.ballerinalang.test.worker.BasicWorkerActionsNegativeTest"/>
             <class name="org.ballerinalang.test.worker.BasicForkNegativeTest"/>
             <!--<class name="org.ballerinalang.test.io.IOTest"/>-->
-<<<<<<< HEAD
+            <class name="org.ballerinalang.test.expressions.lambda.FunctionPointersTest" >
+                <methods>
+                    <exclude name="testFunctionPointerNative"/>
+                </methods>
+            </class>
+            <class name="org.ballerinalang.test.lock.LocksInMainTest">
+                <methods>
+                    <include name="simpleLock"/>
+                </methods>
+            </class>
+            <class name="org.ballerinalang.test.types.bytetype.BByteOperationsTest" />
+            <class name="org.ballerinalang.test.types.bytetype.BByteArrayValueNegativeTest" />
+            <class name="org.ballerinalang.test.types.bytetype.BByteValueNegativeTest" />
+            <class name="org.ballerinalang.test.types.bytetype.BByteValueTest">
+                <methods>
+                    <exclude name="simpleWorkerMessagePassingTest"/>
+                </methods>
+            </class>
+            <class name="org.ballerinalang.test.types.table.TableSqlQueryTest"/>
+            <class name="org.ballerinalang.test.types.globalvar.GlobalVarFunctionTest"/>
+            <class name="org.ballerinalang.test.types.globalvar.GlobalVarFunctionWithPkgTest"/>
+            <class name="org.ballerinalang.test.types.globalvar.GlobalVarNegativeTest"/>
+            <class name="org.ballerinalang.test.types.stream.BStreamValueTest"/>
             <class name="org.ballerinalang.test.error.ErrorTest" >
                 <methods>
                     <!-- un-identified error -->
@@ -211,31 +233,6 @@
             <class name="org.ballerinalang.test.statements.foreach.ForeachErrorBindingPatternsTests" />
             <class name="org.ballerinalang.test.expressions.varref.ErrorVariableReferenceTest" />
             <class name="org.ballerinalang.test.statements.variabledef.ErrorVariableDefinitionTest" />
-=======
-            <class name="org.ballerinalang.test.expressions.lambda.FunctionPointersTest" >
-                <methods>
-                    <exclude name="testFunctionPointerNative"/>
-                </methods>
-            </class>
-            <class name="org.ballerinalang.test.lock.LocksInMainTest">
-                <methods>
-                    <include name="simpleLock"/>
-                </methods>
-            </class>
-            <class name="org.ballerinalang.test.types.bytetype.BByteOperationsTest" />
-            <class name="org.ballerinalang.test.types.bytetype.BByteArrayValueNegativeTest" />
-            <class name="org.ballerinalang.test.types.bytetype.BByteValueNegativeTest" />
-            <class name="org.ballerinalang.test.types.bytetype.BByteValueTest">
-                <methods>
-                    <exclude name="simpleWorkerMessagePassingTest"/>
-                </methods>
-            </class>
-            <class name="org.ballerinalang.test.types.table.TableSqlQueryTest"/>
-            <class name="org.ballerinalang.test.types.globalvar.GlobalVarFunctionTest"/>
-            <class name="org.ballerinalang.test.types.globalvar.GlobalVarFunctionWithPkgTest"/>
-            <class name="org.ballerinalang.test.types.globalvar.GlobalVarNegativeTest"/>
-            <class name="org.ballerinalang.test.types.stream.BStreamValueTest"/>
->>>>>>> 0fe64657
         </classes>
     </test>
 </suite>