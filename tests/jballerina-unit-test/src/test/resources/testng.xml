<?xml version="1.0" encoding="UTF-8"?>
<!--
  ~ Copyright (c) 2019, WSO2 Inc. (http://www.wso2.org) All Rights Reserved.
  ~
  ~ WSO2 Inc. licenses this file to you under the Apache License,
  ~ Version 2.0 (the "License"); you may not use this file except
  ~ in compliance with the License.
  ~ You may obtain a copy of the License at
  ~
  ~     http://www.apache.org/licenses/LICENSE-2.0
  ~
  ~ Unless required by applicable law or agreed to in writing,
  ~ software distributed under the License is distributed on an
  ~ "AS IS" BASIS, WITHOUT WARRANTIES OR CONDITIONS OF ANY
  ~ KIND, either express or implied. See the License for the
  ~ specific language governing permissions and limitations
  ~ under the License.
  ~
  -->

<!DOCTYPE suite SYSTEM "http://testng.org/testng-1.0.dtd" >

<suite name="ballerina-test-suite">

    <listeners>
        <listener class-name="org.ballerinalang.test.utils.BLogInitializer"/>
        <listener class-name="org.ballerinalang.test.utils.JBallerinaTestInitializer"/>
        <!--<listener class-name="org.ballerinalang.test.utils.TestNGListener"/>-->
    </listeners>
    <test name="jballerina-test" parallel="false">
        <parameter name="enableJBallerinaTests" value="true"/>
        <packages>
            <package name="org.ballerinalang.test.jvm.*"/>
            <package name="org.ballerinalang.test.types.integer"/>
            <package name="org.ballerinalang.test.types.floattype"/>
        </packages>

        <classes>
            <class name="org.ballerinalang.test.functions.FunctionSignatureTest" >
                <methods>
                    <exclude name="testOptionalArgsInNativeFunc" />
                </methods>
            </class>
            <class name="org.ballerinalang.test.object.ObjectTest" >
                <methods>
                    <!-- Fails due to link error at runtime -->
                    <exclude name="testObjectWithMissingNativeImpl" />

                    <!-- fails in getBIRModuleBinary -->
                    <exclude name="testObjectAnyTypeFieldAsConstructorParam" />
                    <exclude name="testObjectWithAttachedFunction" />
                    <exclude name="testStructPrint" />

                    <!-- fails because of missing lambda functions support -->
                    <exclude name="testFunctionReferencesFromObjects" />
                </methods>
            </class>
            <class name="org.ballerinalang.test.object.AnonymousObjectTest" />
            <class name="org.ballerinalang.test.object.ObjectEquivalencyNegativeTest" />
            <class name="org.ballerinalang.test.closures.VarMutabilityClosureTest" />
            <class name="org.ballerinalang.test.object.AbstractObjectTest">
                <methods>
                    <!-- Fails because index based access is not implemented -->
                    <exclude name="testAbstractAnonObjectInFunction" />
                    <exclude name="testAbstractAnonObjectInMatch" />
                    <exclude name="testAbstractAnonObjectInVarDef" />
                    <exclude name="testAbstractObjectInObject" />
                </methods>
            </class>
            <class name="org.ballerinalang.test.expressions.checkedexpr.CheckedExpressionOperatorTest">
                <methods>
                    <exclude name="testSemanticErrorsWithResources"/>
                    <exclude name="testCheckInBinaryAndExpression"/>
                    <exclude name="testCheckExprInBinaryExpr7"/>
                </methods>
            </class>
            <class name="org.ballerinalang.test.expressions.elvis.ElvisExpressionTest"/>
            <class name="org.ballerinalang.test.expressions.binaryoperations.DivisionOperationTest">
                <methods>
                    <exclude name="testIntDivideByZeroExpr"/>
                </methods>
            </class>
            <class name="org.ballerinalang.test.expressions.binaryoperations.ModOperationTest">
                <methods>
                    <exclude name="testIntModZero"/>
                </methods>
            </class>
            <class name="org.ballerinalang.test.expressions.typeof.TypeofOverLiteralExpressionTest" />
            <class name="org.ballerinalang.test.expressions.binaryoperations.BinaryExprTest" />
            <class name="org.ballerinalang.test.worker.WorkerCallingFunction"/>
            <class name="org.ballerinalang.test.expressions.ternary.TernaryExpressionTest">
                <methods>
                    <exclude name="testInMapLiteral" />
                </methods>
            </class>
            <class name="org.ballerinalang.test.types.string.StringTemplateLiteralTest"/>
<<<<<<< HEAD
            <class name="org.ballerinalang.test.io.IOTest"/>
=======
            <class name="org.ballerinalang.test.expressions.binaryoperations.MultiplyOperationTest"/>
            <class name="org.ballerinalang.test.expressions.binaryoperations.OperatorPrecedenceTest"/>
            <class name="org.ballerinalang.test.expressions.binaryoperations.RefEqualAndNotEqualOperationsTest"/>
            <class name="org.ballerinalang.test.expressions.binaryoperations.SubtractOperationTest"/>
>>>>>>> 6dfcb32c
        </classes>
    </test>
</suite><|MERGE_RESOLUTION|>--- conflicted
+++ resolved
@@ -94,14 +94,11 @@
                 </methods>
             </class>
             <class name="org.ballerinalang.test.types.string.StringTemplateLiteralTest"/>
-<<<<<<< HEAD
-            <class name="org.ballerinalang.test.io.IOTest"/>
-=======
             <class name="org.ballerinalang.test.expressions.binaryoperations.MultiplyOperationTest"/>
             <class name="org.ballerinalang.test.expressions.binaryoperations.OperatorPrecedenceTest"/>
             <class name="org.ballerinalang.test.expressions.binaryoperations.RefEqualAndNotEqualOperationsTest"/>
             <class name="org.ballerinalang.test.expressions.binaryoperations.SubtractOperationTest"/>
->>>>>>> 6dfcb32c
+            <class name="org.ballerinalang.test.io.IOTest"/>
         </classes>
     </test>
 </suite>