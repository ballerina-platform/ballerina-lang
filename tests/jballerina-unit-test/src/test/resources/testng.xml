--- conflicted
+++ resolved
@@ -149,17 +149,6 @@
         <classes>
             <class name="org.ballerinalang.test.parser.ResilientParserTest"/>
             <class name="org.ballerinalang.test.typedefs.DistinctTypeDefTest"/>
-<<<<<<< HEAD
-            <class name="org.ballerinalang.test.statements.transaction.TransactionStmtTest"/>
-            <class name="org.ballerinalang.test.statements.transaction.TransactionalWorkerTest"/>
-            <class name="org.ballerinalang.test.statements.transaction.RetryTransactionBlockStmtOutcomesTest"/>
-            <class name="org.ballerinalang.test.statements.transaction.NestedTransactionTest"/>
-            <class name="org.ballerinalang.test.statements.transaction.NestedRetryTransactionStmtsTest" />
-            <class name="org.ballerinalang.test.statements.transaction.SetRollbackOnlyTest" />
-            <class name="org.ballerinalang.test.statements.transaction.RetryTransactionStmtTest"></class>
-            <class name="org.ballerinalang.test.statements.transaction.TransactionOnFailTest" />
-=======
->>>>>>> dfa1fba9
             <class name="org.ballerinalang.test.balo.constant.SimpleConstantBaloNegativeTests"></class>
             <class name="org.ballerinalang.test.expressions.builtinoperations.BuiltinOperationsTest"></class>
             <class name="org.ballerinalang.test.expressions.invocations.StringFunctionInvocationExprTest"></class>
@@ -203,14 +192,9 @@
             <class name="org.ballerinalang.test.statements.matchstmt.MatchStmtConstPatternTest"></class>
             <class name="org.ballerinalang.test.statements.matchstmt.MatchStatementSyntaxErrorsTest"></class>
             <class name="org.ballerinalang.test.statements.matchstmt.varbindingpatternmatchpattern.CaptureBindingPatternTest"></class>
-<<<<<<< HEAD
-<!--            <class name="org.ballerinalang.test.statements.matchstmt.MatchStatementOnFailTest"></class>-->
-<!--            <class name="org.ballerinalang.test.lock.LocksWithOnFailTest"></class>-->
-=======
             <class name="org.ballerinalang.test.statements.matchstmt.MatchStmtListMatchPatternTest"></class>
             <class name="org.ballerinalang.test.statements.matchstmt.MatchStatementOnFailTest"></class>
             <class name="org.ballerinalang.test.lock.LocksWithOnFailTest"></class>
->>>>>>> dfa1fba9
             <!--<class name="org.ballerinalang.test.closures.VarMutabilityClosureTest" />-->
             <!--<class name="org.ballerinalang.test.lock.LocksInMainTest">-->
             <!--<methods>-->
@@ -245,8 +229,6 @@
             </class>
             <class name="org.ballerinalang.test.balo.record.OpenRecordTypeReferenceTest" />
             <class name="org.ballerinalang.test.balo.record.ClosedRecordTypeReferenceTest" />
-<<<<<<< HEAD
-=======
 
 
             <!-- Disabled tests related to ProjectAPI change -->
@@ -643,7 +625,6 @@
             </class>
             <!-- ########################## END ############################# -->
 
->>>>>>> dfa1fba9
         </classes>
     </test>
 </suite>