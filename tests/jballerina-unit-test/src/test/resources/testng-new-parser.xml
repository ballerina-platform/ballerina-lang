<?xml version="1.0" encoding="UTF-8"?>
<!--
  ~ Copyright (c) 2020, WSO2 Inc. (http://www.wso2.org) All Rights Reserved.
  ~
  ~ WSO2 Inc. licenses this file to you under the Apache License,
  ~ Version 2.0 (the "License"); you may not use this file except
  ~ in compliance with the License.
  ~ You may obtain a copy of the License at
  ~
  ~     http://www.apache.org/licenses/LICENSE-2.0
  ~
  ~ Unless required by applicable law or agreed to in writing,
  ~ software distributed under the License is distributed on an
  ~ "AS IS" BASIS, WITHOUT WARRANTIES OR CONDITIONS OF ANY
  ~ KIND, either express or implied. See the License for the
  ~ specific language governing permissions and limitations
  ~ under the License.
  ~
  -->

<!DOCTYPE suite SYSTEM "http://testng.org/testng-1.0.dtd" >

<suite name="ballerina-new-parser-test-suite" time-out="120000">
    <test name="jballerina-test" parallel="false">
        <parameter name="enableJBallerinaTests" value="true"/>
        <parameter name="enableNewParserForTests" value="true"/>
        <groups>
            <run>
                <exclude name="brokenOnJBallerina"/>
                <exclude name="brokenOnSpecDeviation"/>
                <exclude name="brokenOnXMLLangLibChange"/>
                <exclude name="brokenOnNewParser"/>
            </run>
        </groups>
        <packages>
            <package name="org.ballerinalang.test.vm.*"/>
            <package name="org.ballerinalang.test.annotations.*"/>
            <package name="org.ballerinalang.test.action.*"/>
            <package name="org.ballerinalang.test.imports.*"/>
<!--            <package name="org.ballerinalang.test.parser.*"/>-->
            <package name="org.ballerinalang.test.closures.*"/>
            <package name="org.ballerinalang.test.bir.*"/>

            <!-- has complex match stmt usages -->
            <!-- <package name="org.ballerinalang.test.dataflow.analysis.*"/> -->

            <package name="org.ballerinalang.test.variable.shadowing.*"/>
            <package name="org.ballerinalang.test.net.*"/>
            <package name="org.ballerinalang.test.typedefs.*"/>
<!--            <package name="org.ballerinalang.test.access.*"/>-->
            <package name="org.ballerinalang.test.structs.*"/>
            <package name="org.ballerinalang.test.testerina.*"/>
            <package name="org.ballerinalang.test.jvm.*"/>
            <package name="org.ballerinalang.test.types.integer"/>
            <package name="org.ballerinalang.test.types.floattype"/>
            <package name="org.ballerinalang.test.main.function.*"/>
            <package name="org.ballerinalang.test.types.decimaltype.*"/>
            <package name="org.ballerinalang.test.types.any.*"/>
<!--            <package name="org.ballerinalang.test.error.*"/>-->
            <package name="org.ballerinalang.test.types.finaltypes.*"/>
<!--            <package name="org.ballerinalang.test.types.finite.*"/>-->
            <package name="org.ballerinalang.test.types.map.*"/>
            <package name="org.ballerinalang.test.types.string.*"/>
            <package name="org.ballerinalang.test.types.stream.*"/>
            <package name="org.ballerinalang.test.types.table.*"/>
<!--            <package name="org.ballerinalang.test.types.errors.*"/>-->
            <package name="org.ballerinalang.test.types.var.*"/>
            <package name="org.ballerinalang.test.types.uniontypes.*"/>
<!--            <package name="org.ballerinalang.test.types.typedesc.*"/>-->
            <package name="org.ballerinalang.test.types.tuples.*"/>
            <package name="org.ballerinalang.test.types.anydata.*"/>
            <package name="org.ballerinalang.test.statements.arrays.*"/>
            <package name="org.ballerinalang.test.statements.assign.*"/>
            <package name="org.ballerinalang.test.statements.block.*"/>
            <package name="org.ballerinalang.test.statements.breakstatement.*"/>
            <package name="org.ballerinalang.test.statements.comment.*"/>
            <package name="org.ballerinalang.test.statements.compoundassignment.*"/>
            <package name="org.ballerinalang.test.statements.continuestatement.*"/>

            <!-- No longer valid since new parser handles those -->
            <!-- <package name="org.ballerinalang.test.statements.expressionstmt.*"/> -->

            <!-- has error type usages -->
            <!-- <package name="org.ballerinalang.test.statements.ifelse.*"/> -->

            <package name="org.ballerinalang.test.statements.packageimport.*"/>
            <package name="org.ballerinalang.test.statements.returnstmt.*"/>
            <package name="org.ballerinalang.test.statements.vardeclr.*"/>
            <package name="org.ballerinalang.test.statements.whilestatement.*"/>
            <package name="org.ballerinalang.test.statements.variabledef.*"/>
<!--            <package name="org.ballerinalang.test.statements.matchstmt.*"/>-->
            <package name="org.ballerinalang.test.types.json.*"/>
            <package name="org.ballerinalang.test.types.nullable.*"/>
            <package name="org.ballerinalang.test.types.nullvalue.*"/>
            <package name="org.ballerinalang.test.types.service.*"/>
            <package name="org.ballerinalang.test.types.globalvar.*"/>

            <!-- has error type usages -->
            <!-- <package name="org.ballerinalang.test.expressions.builtinoperations.*"/> -->
            <!-- <package name="org.ballerinalang.test.expressions.let.*"/> -->
            <!-- <package name="org.ballerinalang.test.expressions.checkpanicexpr.*"/> -->

            <package name="org.ballerinalang.test.expressions.builtinfunctions.*"/>
<!--            <package name="org.ballerinalang.test.expressions.conversion.*"/>-->
            <package name="org.ballerinalang.test.expressions.unaryoperations.*"/>
            <package name="org.ballerinalang.test.expressions.access.*"/>
            <package name="org.ballerinalang.test.expressions.binaryoperations.*"/>
            <package name="org.ballerinalang.test.expressions.checkedexpr.*"/>
            <package name="org.ballerinalang.test.expressions.elvis.*"/>
            <package name="org.ballerinalang.test.expressions.ternary.*"/>
            <package name="org.ballerinalang.test.expressions.typeof.*"/>

            <!-- 
                Need to convert type-desc in expr ctx to module type-desc.
                Blocked due to a bug in semantic analyzer.
             -->
            <!-- <package name="org.ballerinalang.test.expressions.stamp.*"/> -->
            <!-- <package name="org.ballerinalang.test.expressions.group.*"/> -->

            <package name="org.ballerinalang.test.expressions.lambda.*"/>
            <package name="org.ballerinalang.test.expressions.invocations.*"/>
            <package name="org.ballerinalang.test.expressions.mappingconstructor.*"/>
            <package name="org.ballerinalang.test.expressions.listconstructor.*"/>
<<<<<<< HEAD
=======
<!--            <package name="org.ballerinalang.test.expressions.group.*"/>-->
            <package name="org.ballerinalang.test.expressions.rawtemplate.*"/>
>>>>>>> 03dd7edb
            <package name="org.ballerinalang.test.object.*" />
<!--            <package name="org.ballerinalang.test.dataflow.analysis.*" />-->
<!--            <package name="org.ballerinalang.test.documentation.*" />-->
            <package name="org.ballerinalang.test.endpoint.*" />
            <package name="org.ballerinalang.test.packaging.*" />
            <package name="org.ballerinalang.test.types.xml.*" />
            <package name="org.ballerinalang.test.record.*"/>
            <package name="org.ballerinalang.test.types.constant.*" />
<!--            <package name="org.ballerinalang.test.types.bytetype.*"/>-->
            <package name="org.ballerinalang.test.types.handle.*"/>
<!--            <package name="org.ballerinalang.test.balo.*"/>-->
<!--            <package name="org.ballerinalang.test.expressions.typecast.*"/>-->
<!--            <package name="org.ballerinalang.test.expressions.literals.*"/>-->
            <package name="org.ballerinalang.test.expressions.varref.*"/>
            <package name="org.ballerinalang.test.worker.*"/>
<!--            <package name="org.ballerinalang.test.taintchecking.*"/>-->
<!--            <package name="org.ballerinalang.test.statements.transaction.*"/>-->
            <package name="org.ballerinalang.test.functions.*"/>
<!--            <package name="org.ballerinalang.test.javainterop.*"/>-->
            <package name="org.ballerinalang.test.execution.*" />
            <package name="org.ballerinalang.test.taintchecking*"/>
<!--            <package name="org.ballerinalang.test.query.*" />-->
        </packages>

        <classes>
            <class name="org.ballerinalang.test.balo.constant.SimpleConstantBaloNegativeTests"></class>
            <class name="org.ballerinalang.test.expressions.builtinoperations.BuiltinOperationsTest"></class>
            <class name="org.ballerinalang.test.expressions.invocations.StringFunctionInvocationExprTest"></class>
            <class name="org.ballerinalang.test.expressions.invocations.PackageInitInvocationTest"></class>
            <class name="org.ballerinalang.test.expressions.unaryoperations.UnaryExprTest"></class>
            <class name="org.ballerinalang.test.javainterop.arrays.JavaArrayBasicTest"></class>
            <class name="org.ballerinalang.test.statements.ifelse.IfElseStmtTest"></class>
            <class name="org.ballerinalang.test.worker.StackOverflowTest"></class>
            <class name="org.ballerinalang.test.worker.WaitForAllWorkersTest"></class>
            <class name="org.ballerinalang.test.javainterop.basic.AsyncTest"></class>
            <class name="org.ballerinalang.test.javainterop.basic.ConstructorTest"></class>
            <class name="org.ballerinalang.test.javainterop.basic.FieldAccessMutateTest"></class>
            <class name="org.ballerinalang.test.javainterop.basic.JavaToBallerinaTest"></class>
            <class name="org.ballerinalang.test.javainterop.primitivetypes.FunctionsReturningPrimitivesTest"></class>
            <class name="org.ballerinalang.test.javainterop.basic.HandleRefersNullTest"></class>
            <class name="org.ballerinalang.test.javainterop.arrays.JavaArrayBasicTest"></class>
            <class name="org.ballerinalang.test.javainterop.primitivetypes.PrimitiveConversionInFunctionReturnsTest"></class>
            <class name="org.ballerinalang.test.javainterop.primitivetypes.PrimitiveConversionsInFunctionParamsTest"></class>
            <class name="org.ballerinalang.test.javainterop.primitivetypes.PrimitiveTypeFunctionParamTest"></class>
            <class name="org.ballerinalang.test.javainterop.primitivetypes.UnionsWithPrimitiveTypesTest"></class>
            <class name="org.ballerinalang.test.jvm.BuiltinMethodTest"></class>
            <class name="org.ballerinalang.test.jvm.IOBasicTest"></class>
            <class name="org.ballerinalang.test.jvm.TypeTestExprTest"></class>
            <class name="org.ballerinalang.test.record.RecordValueTest"></class>
            <class name="org.ballerinalang.test.statements.arrays.ArrayIndexTooLargeTest"></class>
            <class name="org.ballerinalang.test.statements.arrays.ArrayLengthAccessExprTest"></class>
            <class name="org.ballerinalang.test.statements.arrays.BArrayValueTest"></class>
            <class name="org.ballerinalang.test.statements.ifelse.IfElseStmtTest"></class>
            <class name="org.ballerinalang.test.statements.returnstmt.NamedReturnParameterTest"></class>
            <class name="org.ballerinalang.test.statements.returnstmt.ReturnStmtInBranchTest"></class>
            <class name="org.ballerinalang.test.statements.variabledef.VariableDefinitionTest"></class>
            <class name="org.ballerinalang.test.structs.StructEquivalencyNegativeTest"></class>
            <class name="org.ballerinalang.test.testerina.TopLevelNodesTest"></class>
            <class name="org.ballerinalang.test.types.any.BAnyTypeInvalidCastError"></class>
            <class name="org.ballerinalang.test.types.globalvar.GlobalVarFunctionTest"></class>
            <class name="org.ballerinalang.test.types.var.TopLevelVarDeclarationTest"></class>
            <class name="org.ballerinalang.test.vm.DynamicControlStackTest"></class>
            <class name="org.ballerinalang.test.javainterop.RefTypeNegativeTests"></class>
            <class name="org.ballerinalang.test.types.constant.ConstantAccessNegativeTest"></class>
            <class name="org.ballerinalang.test.types.constant.ConstantAccessTest"></class>
            <class name="org.ballerinalang.test.types.var.VarIgnoreTest"></class>
            <class name="org.ballerinalang.test.documentation.MultilineDocsTest"></class>
            <class name="org.ballerinalang.test.documentation.ObjectFieldDefaultValueTest"></class>
            <!--<class name="org.ballerinalang.test.closures.VarMutabilityClosureTest" />-->
            <!--<class name="org.ballerinalang.test.lock.LocksInMainTest">-->
            <!--<methods>-->
            <!--<include name="simpleLock"/>-->
            <!--</methods>-->
            <!--</class>-->
<!--            <class name="org.ballerinalang.test.lock.LocksInServicesTest">-->
<!--                <methods>-->
<!--                    &lt;!&ndash; Not supported at the moment &ndash;&gt;-->
<!--                    <exclude name="testFieldLock"></exclude>-->
<!--                </methods>-->
<!--            </class>-->
<!--            <class name="org.ballerinalang.test.lock.LocksInMainTest"/>-->
<!--            <class name="org.ballerinalang.test.lock.FieldLockTest">-->
<!--                <methods>-->
<!--                    &lt;!&ndash; Not supported at the moment &ndash;&gt;-->
<!--                    <exclude name="testObjectLock"/>-->
<!--                    <exclude name="testLockInRecords"/>-->
<!--                </methods>-->
<!--            </class>-->
            <!--<class name="org.ballerinalang.test.types.table.TableLiteralIterableTest"/>-->
            <!--<class name="org.ballerinalang.test.types.TypeUnificationTest"/>-->
            <!--<class name="org.ballerinalang.test.error.ErrorTest" />-->
<!--            <class name="org.ballerinalang.test.expressions.async.BasicAsyncOperationsTest">-->
<!--                <methods>-->
<!--                    <exclude name="testAsyncNonNativeBasic6" />-->
<!--                    <exclude name="testAsyncNonNativeBasic7" />-->
<!--                    <exclude name="testAsyncNonNativeBasic8" />-->
<!--                    <exclude name="testAsyncNonNativeBasic9" />-->
<!--                    <exclude name="testAsyncNonNativeBasic10" />-->
<!--                    <exclude name="testAsyncNonNativeBasic11" />-->
<!--                </methods>-->
<!--            </class>-->
<!--            <class name="org.ballerinalang.test.balo.record.OpenRecordTypeReferenceTest" />-->
<!--            <class name="org.ballerinalang.test.balo.record.ClosedRecordTypeReferenceTest" />-->
        </classes>
    </test>
</suite><|MERGE_RESOLUTION|>--- conflicted
+++ resolved
@@ -121,13 +121,8 @@
             <package name="org.ballerinalang.test.expressions.invocations.*"/>
             <package name="org.ballerinalang.test.expressions.mappingconstructor.*"/>
             <package name="org.ballerinalang.test.expressions.listconstructor.*"/>
-<<<<<<< HEAD
-=======
-<!--            <package name="org.ballerinalang.test.expressions.group.*"/>-->
             <package name="org.ballerinalang.test.expressions.rawtemplate.*"/>
->>>>>>> 03dd7edb
             <package name="org.ballerinalang.test.object.*" />
-<!--            <package name="org.ballerinalang.test.dataflow.analysis.*" />-->
 <!--            <package name="org.ballerinalang.test.documentation.*" />-->
             <package name="org.ballerinalang.test.endpoint.*" />
             <package name="org.ballerinalang.test.packaging.*" />
