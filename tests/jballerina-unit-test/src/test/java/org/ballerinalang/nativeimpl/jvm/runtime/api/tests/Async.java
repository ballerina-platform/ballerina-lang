/*
 *  Copyright (c) 2021, WSO2 Inc. (http://www.wso2.org) All Rights Reserved.
 *
 *  WSO2 Inc. licenses this file to you under the Apache License,
 *  Version 2.0 (the "License"); you may not use this file except
 *  in compliance with the License.
 *  You may obtain a copy of the License at
 *
 *    http://www.apache.org/licenses/LICENSE-2.0
 *
 *  Unless required by applicable law or agreed to in writing,
 *  software distributed under the License is distributed on an
 *  "AS IS" BASIS, WITHOUT WARRANTIES OR CONDITIONS OF ANY
 *  KIND, either express or implied.  See the License for the
 *  specific language governing permissions and limitations
 *  under the License.
 */

package org.ballerinalang.nativeimpl.jvm.runtime.api.tests;

import io.ballerina.runtime.api.Environment;
import io.ballerina.runtime.api.async.StrandMetadata;
import io.ballerina.runtime.api.creators.ErrorCreator;
import io.ballerina.runtime.api.types.MethodType;
import io.ballerina.runtime.api.types.ObjectType;
import io.ballerina.runtime.api.utils.StringUtils;
import io.ballerina.runtime.api.values.BObject;
import io.ballerina.runtime.api.values.BString;
import io.ballerina.runtime.internal.types.BObjectType;
import io.ballerina.runtime.internal.types.BServiceType;

/**
 * This class contains a set of utility methods required for runtime invoke async api testing.
 *
 * @since 2.0.0
 */
<<<<<<< HEAD
@SuppressWarnings("unused")
public class Async {
=======
public final class Async {

    private Async() {
    }
>>>>>>> 5c9cc32c

    public static long getFieldValWithNoArgs(Environment env, BObject obj) {
        return startNonIsolatedWorker(env, obj, "getFieldValWithNoArgs");
    }

    public static long getFieldValWithRequiredArg(Environment env, BObject obj, long num) {
        return startIsolatedWorker(env, obj, "getFieldValWithRequiredArg", num);

    }

    public static long getFieldValWithOptionalArgDefaultVal(Environment env, BObject obj) {
        return startNonIsolatedWorker(env, obj, "getFieldValWithOptionalArg");
    }

    public static long getFieldValWithMultipleOptionalArgsDefaultVal(Environment env, BObject obj) {
        return startNonIsolatedWorker(env, obj, "getFieldValWithMultipleOptionalArgs");
    }

    public static long getFieldValWithMultipleOptionalArgsDefaultValAsync(Environment env, BObject obj) {
        return startNonIsolatedWorker(env, obj, "getFieldValWithMultipleOptionalArgsAsync");
    }

    public static long getFieldValWithProvidedOptionalArgVal(Environment env, BObject obj, BString fieldName) {
        return startNonIsolatedWorker(env, obj, "getFieldValWithOptionalArg", fieldName);
    }

    public static long getFieldValWithDefaultValSpecialChars(Environment env, BObject obj) {
        return startNonIsolatedWorker(env, obj, "getFieldValWithDefaultValSpecialChars");
    }

    public static long getFieldValWithDefaultValSpecialCharsAsync(Environment env, BObject obj) {
        return startNonIsolatedWorker(env, obj, "getFieldValWithDefaultValSpecialCharsAsync");
    }

    public static long getA(Environment env, BObject obj) {
        return startIsolatedWorker(env, obj, "getA");
    }

    public static long getResourceA(Environment env, BObject obj) {
        return startIsolatedWorker(env, obj, "$gen$$getA$&0046");
    }

    public static long isolatedGetA(Environment env, BObject obj) {
        return startIsolatedWorker(env, obj, "getA");
    }

    public static boolean isolatedClassIsIsolated(BObject obj) {
        return ((BObjectType) obj.getOriginalType()).isIsolated();
    }

    public static boolean isolatedClassIsIsolatedFunction(BObject obj) {
        return isRemoteMethodIsolated(obj);
    }

    public static boolean isIsolatedFunctionWithName(BObject obj, BString method) {
        ObjectType objectType = ((BObjectType) obj.getOriginalType());
        return objectType.isIsolated() && objectType.isIsolated(method.getValue());
    }

    public static long nonIsolatedGetA(Environment env, BObject obj) {
        return startNonIsolatedWorker(env, obj, "getA");
    }

    public static long getNonIsolatedResourceA(Environment env, BObject obj) {
        return startIsolatedWorker(env, obj, "$gen$$getA$&0046");

    }

    public static long getNonIsolatedResourceB(Environment env, BObject obj) {
        return startIsolatedWorker(env, obj, "$gen$$getB$&0046");
    }

    public static boolean nonIsolatedClassIsIsolated(BObject obj) {
        return ((BObjectType) obj.getOriginalType()).isIsolated();
    }

    public static boolean nonIsolatedClassIsIsolatedFunction(BObject obj) {
        return isRemoteMethodIsolated(obj);
    }

    public static long isolatedServiceGetA(Environment env, BObject obj) {
        return startIsolatedWorker(env, obj, "$gen$$getA$&0046");

    }

    public static boolean isolatedServiceIsIsolated(BObject obj) {
        return ((BObjectType) obj.getOriginalType()).isIsolated();
    }

    public static boolean isolatedServiceIsIsolatedFunction(BObject obj) {
        return isResourceMethodIsolated(obj);
    }

    public static long nonIsolatedServiceGetA(Environment env, BObject obj) {
        return startNonIsolatedWorker(env, obj, "$gen$$getA$&0046");
    }

    public static boolean nonIsolatedServiceIsIsolated(BObject obj) {
        return ((BObjectType) obj.getOriginalType()).isIsolated();
    }

    public static boolean nonIsolatedServiceIsIsolatedFunction(BObject obj) {
        return isResourceMethodIsolated(obj);
    }

    public static Object callAsyncNullObject(Environment env) {
        return startIsolatedWorker(env, null, "getA");

    }

    public static Object callAsyncNullObjectMethod(Environment env, BObject obj) {
        return startIsolatedWorker(env, obj, null);
    }

    public static Object callAsyncInvalidObjectMethod(Environment env, BObject obj) {
        return startIsolatedWorker(env, obj, "foo");
    }

    public static Object callAsyncNullObjectSequentially(Environment env) {
        return startIsolatedWorker(env, null, "getA");
    }

    public static Object callAsyncNullObjectMethodSequentially(Environment env, BObject obj) {
        return startIsolatedWorker(env, obj, null);
    }

    public static Object callAsyncInvalidObjectMethodSequentially(Environment env, BObject obj) {
        return startIsolatedWorker(env, obj, "foo");
    }

    public static Object callAsyncNullObjectConcurrently(Environment env) {
        return startIsolatedWorker(env, null, "getA");
    }

    public static Object callAsyncNullObjectMethodConcurrently(Environment env, BObject obj) {
        return startIsolatedWorker(env, obj, null);
    }

    public static Object callAsyncInvalidObjectMethodConcurrently(Environment env, BObject obj) {
        return startIsolatedWorker(env, obj, "foo");
    }

    private static long startNonIsolatedWorker(Environment env, BObject obj, String methodName, Object... args) {
        return (long) env.getRuntime().callMethod(obj, methodName, new StrandMetadata(false, null), args);
    }

    private static long startIsolatedWorker(Environment env, BObject obj, String methodName, Object... args) {
        return (long) env.getRuntime().callMethod(obj, methodName, new StrandMetadata(true, null), args);
    }

    private static boolean isResourceMethodIsolated(BObject obj) {
        MethodType[] methods = ((BServiceType) obj.getOriginalType()).getResourceMethods();
        for (MethodType method : methods) {
            if (method.getName().equals("$gen$$getA$&0046")) {
                return method.isIsolated();
            }
        }
        throw ErrorCreator.createError(StringUtils.fromString("getA not found"));
    }

    private static boolean isRemoteMethodIsolated(BObject obj) {
        MethodType[] methods = ((BObjectType) obj.getOriginalType()).getMethods();
        for (MethodType method : methods) {
            if (method.getName().equals("getA")) {
                return method.isIsolated();
            }
        }
        throw ErrorCreator.createError(StringUtils.fromString("getA not found"));
    }
}<|MERGE_RESOLUTION|>--- conflicted
+++ resolved
@@ -34,15 +34,10 @@
  *
  * @since 2.0.0
  */
-<<<<<<< HEAD
-@SuppressWarnings("unused")
-public class Async {
-=======
 public final class Async {
 
     private Async() {
     }
->>>>>>> 5c9cc32c
 
     public static long getFieldValWithNoArgs(Environment env, BObject obj) {
         return startNonIsolatedWorker(env, obj, "getFieldValWithNoArgs");
