/*
 *  Copyright (c) 2019, WSO2 Inc. (http://www.wso2.org) All Rights Reserved.
 *
 *  WSO2 Inc. licenses this file to you under the Apache License,
 *  Version 2.0 (the "License"); you may not use this file except
 *  in compliance with the License.
 *  You may obtain a copy of the License at
 *
 *    http://www.apache.org/licenses/LICENSE-2.0
 *
 *  Unless required by applicable law or agreed to in writing,
 *  software distributed under the License is distributed on an
 *  "AS IS" BASIS, WITHOUT WARRANTIES OR CONDITIONS OF ANY
 *  KIND, either express or implied.  See the License for the
 *  specific language governing permissions and limitations
 *  under the License.
 */
package org.ballerinalang.nativeimpl.jvm.tests;

<<<<<<< HEAD
import org.ballerinalang.jvm.api.BStringUtils;
import org.ballerinalang.jvm.api.BalEnv;
import org.ballerinalang.jvm.api.runtime.Module;
import org.ballerinalang.jvm.api.values.BString;
import org.ballerinalang.jvm.values.BmpStringValue;
import org.ballerinalang.jvm.values.HandleValue;
import org.ballerinalang.jvm.values.ObjectValue;
=======
import io.ballerina.runtime.values.BmpStringValue;
import io.ballerina.runtime.values.HandleValue;
import io.ballerina.runtime.values.ObjectValue;
>>>>>>> cd3eff87

/**
 * This class contains a set of utility instance methods required for interoperability testing.
 *
 * @since 1.0.0
 */
public class InstanceMethods {

    private Integer counter = 0;

    public void increaseCounterByOne() {
        this.counter = this.counter + 1;
    }

    public Integer getCounter() {
        return counter;
    }

    public void setCounterValue(Integer newValue) {
        this.counter = newValue;
    }

    public Integer setAndGetCounterValue(Integer newValue) {
        this.counter = newValue;
        return this.counter;
    }

    public Integer setTwiceAndGetCounterValue(Integer newValue1, Integer newValue2) {
        this.counter = newValue1 + newValue2;
        return this.counter;
    }

    public Integer setAndGetCounterValueWhichThrowsCheckedException(Integer newValue)
    throws JavaInteropTestCheckedException {
        this.counter = newValue;
        return this.counter;
    }

    public Integer setAndGetCounterValueWhichThrowsUncheckedException(Integer newValue)
            throws UnsupportedOperationException {
        this.counter = newValue;
        return this.counter;
    }

    public long setGetCounterValueWhichThrowsCheckedException(float newValue) throws JavaInteropTestCheckedException {
        this.counter = (int) newValue;
        return this.counter;
    }

    public long setGetCounterValueWhichThrowsUncheckedException(float newValue) throws UnsupportedOperationException {
        this.counter = (int) newValue;
        return this.counter;
    }

    public void testThrowsWithVoid() throws InterruptedException {
        throw new InterruptedException();
    }

    public void testThrowsWithVoidReturn() throws InterruptedException {
        if (false) {
            throw new InterruptedException();
        }
    }

    public Integer handleOrErrorReturn() throws InterruptedException {
        if (false) {
            throw new InterruptedException();
        }
        return 70;
    }

    public Integer handleOrErrorReturnThrows() throws InterruptedException {
        if (true) {
            throw new InterruptedException();
        }
        return 70;
    }

    public Object handleOrErrorWithObjectReturn() throws InterruptedException {
        if (false) {
            throw new InterruptedException();
        }
        return new HandleValue(70);
    }

    public Object handleOrErrorWithObjectReturnThrows() throws InterruptedException {
        if (true) {
            throw new InterruptedException();
        }
        return 70;
    }

    public float primitiveOrErrorReturn() throws InterruptedException {
        if (false) {
            throw new InterruptedException();
        }
        return 55;
    }

    public float primitiveOrErrorReturnThrows() throws InterruptedException {
        if (true) {
            throw new InterruptedException();
        }
        return 55;
    }

    public byte unionWithErrorReturnByte() throws InterruptedException {
        if (false) {
            throw new InterruptedException();
        }
        return '5';
    }

    public byte unionWithErrorReturnThrows() throws InterruptedException {
        if (true) {
            throw new InterruptedException();
        }
        return '5';
    }

    public String unionWithErrorReturnHandle() throws InterruptedException {
        if (false) {
            throw new InterruptedException();
        }
        return "handle ret";
    }

    public void errorDetail() throws JavaInteropTestCheckedException {
        JavaInteropTestCheckedException e = new JavaInteropTestCheckedException("Custom error");
        e.initCause(new Throwable("Interop Throwable"));
        throw e;
    }

    public int uncheckedErrorDetail() {
        RuntimeException ex = new RuntimeException("Unchecked Exception", new Throwable("Unchecked cause"));
        if (true) {
            throw ex;
        }
        return 10;
    }

    public int getObjectValueField(ObjectValue objectValue) {
        return ((Long) objectValue.get(new BmpStringValue("age"))).intValue();
    }

    public int getInt(ObjectValue objectValue, int x) {
        return ((Long) objectValue.get(new BmpStringValue("age"))).intValue();
    }

    public int getRandomInt() {
        return 123;
    }

    public BString getModuleInfo(BalEnv env, long b) {
        Module callerModule = env.getFunctionCallerModule();
        return BStringUtils.fromString(callerModule.getModuleOrg() + "#" + callerModule.getModuleName() + "#" +
                                               callerModule.getModuleVersion() + "#" + b);
    }
}<|MERGE_RESOLUTION|>--- conflicted
+++ resolved
@@ -17,19 +17,13 @@
  */
 package org.ballerinalang.nativeimpl.jvm.tests;
 
-<<<<<<< HEAD
-import org.ballerinalang.jvm.api.BStringUtils;
-import org.ballerinalang.jvm.api.BalEnv;
-import org.ballerinalang.jvm.api.runtime.Module;
-import org.ballerinalang.jvm.api.values.BString;
-import org.ballerinalang.jvm.values.BmpStringValue;
-import org.ballerinalang.jvm.values.HandleValue;
-import org.ballerinalang.jvm.values.ObjectValue;
-=======
+import io.ballerina.runtime.api.Environment;
+import io.ballerina.runtime.api.Module;
+import io.ballerina.runtime.api.StringUtils;
+import io.ballerina.runtime.api.values.BString;
 import io.ballerina.runtime.values.BmpStringValue;
 import io.ballerina.runtime.values.HandleValue;
 import io.ballerina.runtime.values.ObjectValue;
->>>>>>> cd3eff87
 
 /**
  * This class contains a set of utility instance methods required for interoperability testing.
@@ -183,9 +177,9 @@
         return 123;
     }
 
-    public BString getModuleInfo(BalEnv env, long b) {
+    public BString getModuleInfo(Environment env, long b) {
         Module callerModule = env.getFunctionCallerModule();
-        return BStringUtils.fromString(callerModule.getModuleOrg() + "#" + callerModule.getModuleName() + "#" +
-                                               callerModule.getModuleVersion() + "#" + b);
+        return StringUtils.fromString(callerModule.getOrg() + "#" + callerModule.getName() + "#" +
+                                               callerModule.getVersion() + "#" + b);
     }
 }