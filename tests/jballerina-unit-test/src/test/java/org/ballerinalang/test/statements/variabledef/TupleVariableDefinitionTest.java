/*
 * Copyright (c) 2018, WSO2 Inc. (http://www.wso2.org) All Rights Reserved.
 *
 * WSO2 Inc. licenses this file to you under the Apache License,
 * Version 2.0 (the "License"); you may not use this file except
 * in compliance with the License.
 * You may obtain a copy of the License at
 *
 *     http://www.apache.org/licenses/LICENSE-2.0
 *
 * Unless required by applicable law or agreed to in writing,
 * software distributed under the License is distributed on an
 * "AS IS" BASIS, WITHOUT WARRANTIES OR CONDITIONS OF ANY
 * KIND, either express or implied. See the License for the
 * specific language governing permissions and limitations
 * under the License.
 *
 */
package org.ballerinalang.test.statements.variabledef;

import io.ballerina.runtime.api.values.BArray;
import io.ballerina.runtime.api.values.BString;
import org.ballerinalang.test.BAssertUtil;
import org.ballerinalang.test.BCompileUtil;
import org.ballerinalang.test.BRunUtil;
import org.ballerinalang.test.CompileResult;
import org.testng.Assert;
import org.testng.annotations.AfterClass;
import org.testng.annotations.BeforeClass;
import org.testng.annotations.Test;

/**
 * Test cases for tuple variable definition.
 * <p>
 * (string, int, float) (s, i, f) = ("Test", 45, 2.3);
 *
 * @since 0.982.0
 */
public class TupleVariableDefinitionTest {

    private CompileResult result, resultNegative, tupleVarDefnSyntaxNegative;

    @BeforeClass
    public void setup() {
        result = BCompileUtil.compile("test-src/statements/variabledef/tuple-variable-definition.bal");
        resultNegative = BCompileUtil.compile("test-src/statements/variabledef/tuple-variable-definition-negative.bal");
        tupleVarDefnSyntaxNegative = BCompileUtil
                .compile("test-src/statements/variabledef/tuple-variable-definition-syntax-negative.bal");
    }

    @Test(description = "Test tuple basic variable definition")
    public void testBasic() {
        BArray returns = (BArray) BRunUtil.invoke(result, "testBasic");
        Assert.assertEquals(returns.size(), 3);
        Assert.assertEquals(returns.get(0).toString(), "Fooo");
        Assert.assertEquals(returns.get(1), 4L);
        Assert.assertEquals(returns.get(2), 6.7);
    }

    @Test(description = "Test tuple basic recursive definition")
    public void testBasicRecursive1() {
        BArray returns = (BArray) BRunUtil.invoke(result, "testBasicRecursive1");
        Assert.assertEquals(returns.size(), 3);
        Assert.assertEquals(returns.get(0).toString(), "Fooo");
        Assert.assertEquals(returns.get(1), 4L);
        Assert.assertEquals(returns.get(2), 6.7);
    }

    @Test(description = "Test tuple basic recursive definition")
    public void testBasicRecursive2() {
        BArray returns = (BArray) BRunUtil.invoke(result, "testBasicRecursive2");
        Assert.assertEquals(returns.size(), 4);
        Assert.assertEquals(returns.get(0).toString(), "Fooo");
        Assert.assertEquals(returns.get(1), 34L);
        Assert.assertTrue((Boolean) returns.get(2));
        Assert.assertEquals(returns.get(3), 6.7);
    }

    @Test(description = "Test tuple complex recursive definition")
    public void testComplexRecursive() {
        BArray returns = (BArray) BRunUtil.invoke(result, "testComplexRecursive");
        Assert.assertEquals(returns.size(), 6);
        Assert.assertEquals(returns.get(0).toString(), "Bal");
        Assert.assertEquals(returns.get(1), 3L);
        Assert.assertTrue((Boolean) returns.get(2));
        Assert.assertEquals(returns.get(3), 34);
        Assert.assertEquals(returns.get(4), 5.6);
        Assert.assertEquals(returns.get(5), 45L);
    }

    @Test(description = "Test tuple recursive definition with expression on rhs")
    public void testRecursiveWithExpression() {
        BArray returns = (BArray) BRunUtil.invoke(result, "testRecursiveWithExpression");
        Assert.assertEquals(returns.size(), 6);
        Assert.assertEquals(returns.get(0).toString(), "Bal");
        Assert.assertEquals(returns.get(1), 3L);
        Assert.assertTrue((Boolean) returns.get(2));
        Assert.assertEquals(returns.get(3), 34);
        Assert.assertEquals(returns.get(4), 5.6);
        Assert.assertEquals(returns.get(5), 45L);
    }

    @Test(description = "Test tuple binding with records and objects 1")
    public void testTupleBindingWithRecordsAndObjects() {
        BArray returns = (BArray) BRunUtil.invoke(result, "testTupleBindingWithRecordsAndObjects1");
        Assert.assertEquals(returns.size(), 9);
        int i = -1;
        Assert.assertEquals(returns.get(++i).toString(), "Test");
        Assert.assertEquals(returns.get(++i), 23L);
        Assert.assertEquals(returns.get(++i), 34L);
        Assert.assertTrue((Boolean) returns.get(++i));
        Assert.assertEquals(returns.get(++i).toString(), "Fooo");
        Assert.assertEquals(returns.get(++i), 3.7);
        Assert.assertEquals(returns.get(++i), 23);
        Assert.assertTrue((Boolean) returns.get(++i));
        Assert.assertEquals(returns.get(++i), 56L);
    }

    @Test(description = "Test tuple binding with records and objects 2")
    public void testTupleBindingWithRecordsAndObjects2() {
        BArray returns = (BArray) BRunUtil.invoke(result, "testTupleBindingWithRecordsAndObjects2");
        Assert.assertEquals(returns.size(), 11);
        int i = -1;
        Assert.assertEquals(returns.get(++i).toString(), "Test");
        Assert.assertEquals(returns.get(++i).toString(), "Test");
        Assert.assertEquals(returns.get(++i), 23L);
        Assert.assertEquals(returns.get(++i), 34L);
        Assert.assertTrue((Boolean) returns.get(++i));
        Assert.assertEquals(returns.get(++i).toString(), "Fooo");
        Assert.assertEquals(returns.get(++i), 3.7);
        Assert.assertEquals(returns.get(++i), 23);
        Assert.assertTrue((Boolean) returns.get(++i));
        Assert.assertEquals(returns.get(++i), 56L);
        Assert.assertEquals(returns.get(++i), 56L);
    }

    @Test(description = "Test tuple binding with records and objects")
    public void testRecordInsideTuple() {
        BArray returns = (BArray) BRunUtil.invoke(result, "testRecordInsideTuple");
        Assert.assertEquals(returns.size(), 3);
        Assert.assertEquals(returns.get(0).toString(), "Peter Parker");
        Assert.assertEquals(returns.get(1), 12L);
        Assert.assertTrue((Boolean) returns.get(2));
    }

    @Test(description = "Test tuple var definition with var declaration 1")
    public void testTupleVarDefinition1() {
        BArray returns = (BArray) BRunUtil.invoke(result, "testTupleVarDef1");
        Assert.assertEquals(returns.size(), 3);
        Assert.assertEquals(returns.get(0).toString(), "Ballerina");
        Assert.assertEquals(returns.get(1), 123L);
        Assert.assertTrue((Boolean) returns.get(2));
    }

    @Test(description = "Test tuple var definition with var declaration 2")
    public void testTupleVarDefinition2() {
        BArray returns = (BArray) BRunUtil.invoke(result, "testTupleVarDef2");
        Assert.assertEquals(returns.size(), 9);
        int i = -1;
        Assert.assertEquals(returns.get(++i).toString(), "Test");
        Assert.assertEquals(returns.get(++i), 23L);
        Assert.assertEquals(returns.get(++i), 34L);
        Assert.assertTrue((Boolean) returns.get(++i));
        Assert.assertEquals(returns.get(++i).toString(), "Fooo");
        Assert.assertEquals(returns.get(++i), 3.7);
        Assert.assertEquals(returns.get(++i), 23);
        Assert.assertTrue((Boolean) returns.get(++i));
        Assert.assertEquals(returns.get(++i), 56L);
    }

    @Test
    public void testTupleVarDefinition3() {
        BRunUtil.invoke(result, "testTupleVarDef3");
    }

    @Test
    public void testTupleVarDefinition4() {
        BRunUtil.invoke(result, "testTupleVarDef4");
    }

    @Test(description = "Test tuple var definition with array 1")
    public void testTupleVarDefWithArray1() {
        BArray returns = (BArray) BRunUtil.invoke(result, "testTupleVarDefWithArray1");
        Assert.assertEquals(returns.size(), 4);
        int i = -1;
        Assert.assertEquals(returns.get(++i).toString(), "Ballerina");
        Object val1 = returns.get(++i);
        Assert.assertTrue(val1 instanceof BArray);
        BArray intArray = ((BArray) val1);
        Assert.assertEquals(intArray.getInt(0), 123L);
        Assert.assertEquals(intArray.getInt(1), 345L);
        Assert.assertTrue((Boolean) returns.get(++i));
        Object val2 = returns.get(++i);
        Assert.assertTrue(val2 instanceof BArray);
        BArray floatArray = ((BArray) val2);
        Assert.assertEquals(floatArray.getFloat(0), 2.3);
        Assert.assertEquals(floatArray.getFloat(1), 4.5);
    }

    @Test(description = "Test tuple var definition with array 2")
    public void testTupleVarDefWithArray2() {
        BArray returns = (BArray) BRunUtil.invoke(result, "testTupleVarDefWithArray2");
        Assert.assertEquals(returns.size(), 4);
        int i = -1;
        Object val1 = returns.get(++i);
        Assert.assertTrue(val1 instanceof BArray);
        BArray stringArray = (BArray) val1;
        Assert.assertEquals(stringArray.getString(0), "A");
        Assert.assertEquals(stringArray.getString(1), "B");

        Object val2 = returns.get(++i);
        Assert.assertTrue(val2 instanceof BArray);
        BArray intArray = ((BArray) val2);
        Assert.assertEquals(intArray.getInt(0), 123L);
        Assert.assertEquals(intArray.getInt(1), 345L);

        Object val3 = returns.get(++i);
        Assert.assertTrue(val3 instanceof BArray);
        BArray bBooleanArray = (BArray) val3;
        Assert.assertTrue(bBooleanArray.getBoolean(0));
        Assert.assertFalse(bBooleanArray.getBoolean(1));

        Object val4 = returns.get(++i);
        Assert.assertTrue(val4 instanceof BArray);
        BArray floatArray = ((BArray) val4);
        Assert.assertEquals(floatArray.getFloat(0), 2.3);
        Assert.assertEquals(floatArray.getFloat(1), 4.5);
    }

    @Test(description = "Test tuple var definition with array 3")
    public void testTupleVarDefWithArray3() {
        BArray returns = (BArray) BRunUtil.invoke(result, "testTupleVarDefWithArray3");
        validateArrayResults(returns);
    }

    @Test(description = "Test tuple var definition with array 4")
    public void testTupleVarDefWithArray4() {
        BArray returns = (BArray) BRunUtil.invoke(result, "testTupleVarDefWithArray4");
        validateArrayResults(returns);
    }

    private void validateArrayResults(BArray returns) {
        Assert.assertEquals(returns.size(), 3);
        int i = -1;
        Object val1 = returns.get(++i);
        BArray refValueArray1 = (BArray) val1;
        BArray stringArray1 = (BArray) refValueArray1.getRefValue(0);
        Assert.assertEquals(stringArray1.getString(0), "A");
        Assert.assertEquals(stringArray1.getString(1), "B");

        BArray stringArray2 = (BArray) refValueArray1.getRefValue(1);
        Assert.assertEquals(stringArray2.getString(0), "C");
        Assert.assertEquals(stringArray2.getString(1), "D");

        Object val2 = returns.get(++i);
        BArray refValueArray2 = (BArray) val2;
        BArray intArray1 = ((BArray) refValueArray2.getRefValue(0));
        Assert.assertEquals(intArray1.getInt(0), 123L);
        Assert.assertEquals(intArray1.getInt(1), 345L);

        BArray intArray2 = ((BArray) refValueArray2.getRefValue(1));
        Assert.assertEquals(intArray2.getInt(0), 12L);
        Assert.assertEquals(intArray2.getInt(1), 34L);
        Assert.assertEquals(intArray2.getInt(2), 56L);

        Object val3 = returns.get(++i);
        Assert.assertTrue(val3 instanceof BArray);
        BArray floatArray = ((BArray) val3);
        Assert.assertEquals(floatArray.getFloat(0), 2.3);
        Assert.assertEquals(floatArray.getFloat(1), 4.5);
    }

    @Test(description = "Test tuple recursive definition with var on lhs 1")
    public void testRecursiveExpressionWithVar1() {
        BArray returns = (BArray) BRunUtil.invoke(result, "testRecursiveExpressionWithVar1");
        validateRecursiveVarRefTestResults(returns);
    }

    @Test(description = "Test tuple recursive definition with var on lhs 2")
    public void testRecursiveExpressionWithVar2() {
        BArray returns = (BArray) BRunUtil.invoke(result, "testRecursiveExpressionWithVar2");
        validateRecursiveVarRefTestResults(returns);
    }

    @Test(description = "Test tuple recursive definition with var on lhs 3")
    public void testRecursiveExpressionWithVar3() {
        BArray returns = (BArray) BRunUtil.invoke(result, "testRecursiveExpressionWithVar3");
        validateRecursiveVarRefTestResults(returns);
    }

    @Test(description = "Test tuple recursive definition with var on lhs 4")
    public void testRecursiveExpressionWithVar4() {
        BArray returns = (BArray) BRunUtil.invoke(result, "testRecursiveExpressionWithVar4");
        validateRecursiveVarRefTestResults(returns);
    }

    private void validateRecursiveVarRefTestResults(BArray returns) {
        Assert.assertEquals(returns.size(), 6);
        Assert.assertEquals(returns.get(0).toString(), "Bal");
        Assert.assertEquals(returns.get(1), 3L);
        Assert.assertTrue((Boolean) returns.get(2));
        Assert.assertEquals(returns.get(3), 34L);
        Assert.assertEquals(returns.get(4), 5.6);
        Assert.assertEquals(returns.get(5), 45L);
    }

    @Test(description = "Test tuple definition with union type 1")
    public void testVarDefWithUnionType1() {
        BArray returns = (BArray) BRunUtil.invoke(result, "testVarDefWithUnionType1");
        validateVarDefWithUnionResults(returns);
    }

    @Test(description = "Test tuple definition with union type 2")
    public void testVarDefWithUnionType2() {
        BArray returns = (BArray) BRunUtil.invoke(result, "testVarDefWithUnionType2");
        validateVarDefWithUnionResults(returns);
    }

    @Test(description = "Test tuple definition with union type 3")
    public void testVarDefWithUnionType3() {
        BArray returns = (BArray) BRunUtil.invoke(result, "testVarDefWithUnionType3");
        validateVarDefWithUnionResults(returns);
    }

    private void validateVarDefWithUnionResults(BArray returns) {
        Assert.assertEquals(returns.size(), 3);
        Assert.assertEquals(returns.get(0), 34L);
        Assert.assertEquals(returns.get(1), 6.7);
        Assert.assertEquals(returns.get(2).toString(), "Test");
    }

    @Test(description = "Test tuple definition with union type 4")
    public void testVarDefWithUnionType4() {
        BArray returns = (BArray) BRunUtil.invoke(result, "testVarDefWithUnionType4");
        validateTupleVarDefWithUnitionComplexResults(returns);
    }

    @Test(description = "Test tuple definition with union type 5")
    public void testVarDefWithUnionType5() {
        BArray returns = (BArray) BRunUtil.invoke(result, "testVarDefWithUnionType5");
        validateTupleVarDefWithUnitionComplexResults(returns);
    }

    @Test(description = "Test tuple definition with union type 6")
    public void testVarDefWithUnionType6() {
        BArray returns = (BArray) BRunUtil.invoke(result, "testVarDefWithUnionType6");
        Assert.assertEquals(returns.size(), 2);

        BString val1 = (BString) returns.get(0);
        Assert.assertEquals(val1.toString(), "Test");
        long val2 = (long) returns.get(1);
        Assert.assertEquals(val2, 23L);
    }

    @Test(description = "Test tuple variable with ignore variable")
    public void testIgnoreVariable() {
        BArray returns = (BArray) BRunUtil.invoke(result, "testIgnoreVariable");
        Assert.assertEquals(returns.size(), 2);
        Assert.assertEquals(returns.get(0), 23L);
        Assert.assertEquals(returns.get(1), 24L);
    }

    @Test(description = "Test tuple variable with error BP")
    public void testTupleVariableWithErrorBP() {
        BRunUtil.invoke(result, "testTupleVariableWithErrorBP");
    }

    @Test
    public void testTupleVarDeclWithTypeReferenceTypedExpr() {
        BRunUtil.invoke(result, "testTupleVarDeclWithTypeReferenceTypedExpr");
    }

    @Test
    public void testTupleVarDefWithRestBPContainsErrorBPWithNamedArgs() {
        BRunUtil.invoke(result, "testTupleVarDefWithRestBPContainsErrorBPWithNamedArgs");
    }

    @Test
    public void testTupleVarDefWithRestBPContainsErrorBPWithRestBP() {
        BRunUtil.invoke(result, "testTupleVarDefWithRestBPContainsErrorBPWithRestBP");
    }

    @Test
    public void testReadOnlyListWithListBindingPatternInVarDecl() {
        BRunUtil.invoke(result, "testReadOnlyListWithListBindingPatternInVarDecl");
    }

    private void validateTupleVarDefWithUnitionComplexResults(BArray returns) {
        Assert.assertEquals(returns.size(), 3);

        Object val1 = returns.get(0);
        BArray refValueArray1 = (BArray) val1;
        Assert.assertEquals(refValueArray1.getRefValue(0).toString(), "Test");
        Assert.assertEquals((refValueArray1.getRefValue(1)), 23L);

        Assert.assertEquals(returns.get(1), 4.5);

        Object val2 = returns.get(2);
        BArray refValueArray2 = (BArray) val2;
        Assert.assertEquals((refValueArray2.getRefValue(0)), 5.7);
        Assert.assertEquals(refValueArray2.getRefValue(1).toString(), "Foo");
    }

    @Test
    public void testNegativeTupleVariables() {
        int i = -1;
        String errorMsg1 = "invalid list binding pattern; member variable count mismatch with member type count";
        String errorMsg2 = "invalid list binding pattern: expected an array or a tuple, but found ";
        String errorMsg3 = "tuple and expression size does not match";
        String errorMsg4 = "incompatible types: expected ";
        String errorMsg5 = "invalid usage of list constructor: ";

        BAssertUtil.validateError(resultNegative, ++i, errorMsg1, 19, 5);
        BAssertUtil.validateError(resultNegative, ++i, errorMsg1, 23, 5);
        BAssertUtil.validateError(resultNegative, ++i, errorMsg1, 24, 5);
        BAssertUtil.validateError(resultNegative, ++i, errorMsg2 + "'int'", 25, 34);
        BAssertUtil.validateError(resultNegative, ++i, errorMsg3, 29, 41);
        BAssertUtil.validateError(resultNegative, ++i,
                errorMsg5 + "type 'NoFillerObject' does not have a filler value", 30, 48);
        BAssertUtil.validateError(resultNegative, ++i, errorMsg4 + "'string', found 'int'", 31, 42);
        BAssertUtil.validateError(resultNegative, ++i, errorMsg4 + "'int', found 'float'", 31, 45);
        BAssertUtil.validateError(resultNegative, ++i, errorMsg4 + "'float', found 'string'", 31, 50);
        BAssertUtil.validateError(resultNegative, ++i, errorMsg4 + "'Foo', found 'Bar'", 39, 59);
        BAssertUtil.validateError(resultNegative, ++i, errorMsg4 + "'BarObj', found 'FooObj'", 39, 65);
        BAssertUtil.validateError(resultNegative, ++i, errorMsg4 + "'FooObj', found 'BarObj'", 39, 73);
        BAssertUtil.validateError(resultNegative, ++i, errorMsg4 + "'Bar', found 'Foo'", 39, 83);
        BAssertUtil.validateError(resultNegative, ++i, errorMsg4 + "'Foo', found 'Bar'", 47, 54);
        BAssertUtil.validateError(resultNegative, ++i, errorMsg4 + "'[BarObj,FooObj]', found 'FooObj'", 47, 59);
        BAssertUtil.validateError(resultNegative, ++i, errorMsg4 + "'Bar', found 'Foo'", 47, 67);
        BAssertUtil.validateError(resultNegative, ++i, errorMsg4 + "'int', found 'Bar'", 55, 87);
        BAssertUtil.validateError(resultNegative, ++i, errorMsg4 + "'Foo', found 'int'", 55, 92);
        BAssertUtil.validateError(resultNegative, ++i, errorMsg4 + "'BarObj', found 'FooObj'", 55, 97);
        BAssertUtil.validateError(resultNegative, ++i, errorMsg4 + "'FooObj', found 'BarObj'", 55, 111);
        BAssertUtil.validateError(resultNegative, ++i, errorMsg4 + "'Bar', found 'Foo'", 55, 120);
        BAssertUtil.validateError(resultNegative, ++i, errorMsg4 + "'[[string,[int,[boolean,int]]],[float,int]]', " +
                "found 'any'", 91, 84);
        BAssertUtil.validateError(resultNegative, ++i,
                "incompatible types: expected '[[string,[int,[boolean,int]]],[float,int]]', found 'any'", 101, 84);
        BAssertUtil.validateError(resultNegative, ++i,
                "no new variables on left side", 106, 5);
        BAssertUtil.validateError(resultNegative, ++i, "invalid list binding pattern: " +
                "expected an array or a tuple, but found '(string|int)'", 110, 5);
        BAssertUtil.validateError(resultNegative, ++i, "invalid list binding pattern; member variable count mismatch " +
                "with member type count", 120, 5);
        BAssertUtil.validateError(resultNegative, ++i, "invalid list binding pattern: expected an array or a tuple, " +
                "but found 'Ints'", 128, 5);
        BAssertUtil.validateError(resultNegative, ++i, "invalid list binding pattern: expected an array or a tuple, " +
                "but found 'IntsOrStrings'", 129, 5);
<<<<<<< HEAD
=======
        BAssertUtil.validateError(resultNegative, ++i, "incompatible types: expected '[(string[] & readonly)," +
                "string]', found 'ReadOnlyTuple'", 136, 44);
        BAssertUtil.validateError(resultNegative, ++i, "incompatible types: expected 'int[] & readonly', found " +
                "'int[]'", 140, 9);
        BAssertUtil.validateError(resultNegative, ++i, "incompatible types: expected 'int[] & readonly', found " +
                "'int[]'", 143, 9);

>>>>>>> 8606ce9c
        Assert.assertEquals(resultNegative.getErrorCount(), i + 1);
    }

    @Test
    public void testTupleVarDefnSyntaxNegative() {
        int i = -1;
        BAssertUtil.validateError(tupleVarDefnSyntaxNegative, ++i, "invalid list binding pattern; " +
                "member variable count mismatch with member type count", 18, 5);
        BAssertUtil.validateError(tupleVarDefnSyntaxNegative, ++i, "invalid binding pattern", 18, 34);
        BAssertUtil.validateError(tupleVarDefnSyntaxNegative, ++i, "missing close parenthesis token", 18, 41);
        BAssertUtil.validateError(tupleVarDefnSyntaxNegative, ++i, "invalid list binding pattern; " +
                "member variable count mismatch with member type count", 19, 5);
        BAssertUtil.validateError(tupleVarDefnSyntaxNegative, ++i, "missing error keyword", 19, 36);
        BAssertUtil.validateError(tupleVarDefnSyntaxNegative, ++i, "invalid list binding pattern; " +
                "member variable count mismatch with member type count", 20, 5);
        BAssertUtil.validateError(tupleVarDefnSyntaxNegative, ++i, "invalid binding pattern", 20, 35);
        BAssertUtil.validateError(tupleVarDefnSyntaxNegative, ++i, "missing close parenthesis token", 20, 43);
        BAssertUtil.validateError(tupleVarDefnSyntaxNegative, ++i, "invalid list binding pattern; " +
                "member variable count mismatch with member type count", 21, 5);
        BAssertUtil.validateError(tupleVarDefnSyntaxNegative, ++i, "invalid binding pattern", 21, 35);
        BAssertUtil.validateError(tupleVarDefnSyntaxNegative, ++i, "missing close parenthesis token", 21, 43);
        Assert.assertEquals(tupleVarDefnSyntaxNegative.getErrorCount(), i + 1);
    }

    @AfterClass
    public void tearDown() {
        result = null;
        resultNegative = null;
    }
}<|MERGE_RESOLUTION|>--- conflicted
+++ resolved
@@ -446,8 +446,6 @@
                 "but found 'Ints'", 128, 5);
         BAssertUtil.validateError(resultNegative, ++i, "invalid list binding pattern: expected an array or a tuple, " +
                 "but found 'IntsOrStrings'", 129, 5);
-<<<<<<< HEAD
-=======
         BAssertUtil.validateError(resultNegative, ++i, "incompatible types: expected '[(string[] & readonly)," +
                 "string]', found 'ReadOnlyTuple'", 136, 44);
         BAssertUtil.validateError(resultNegative, ++i, "incompatible types: expected 'int[] & readonly', found " +
@@ -455,10 +453,6 @@
         BAssertUtil.validateError(resultNegative, ++i, "incompatible types: expected 'int[] & readonly', found " +
                 "'int[]'", 143, 9);
 
->>>>>>> 8606ce9c
-        Assert.assertEquals(resultNegative.getErrorCount(), i + 1);
-    }
-
     @Test
     public void testTupleVarDefnSyntaxNegative() {
         int i = -1;
@@ -480,6 +474,27 @@
         Assert.assertEquals(tupleVarDefnSyntaxNegative.getErrorCount(), i + 1);
     }
 
+    @Test
+    public void testTupleVarDefnSyntaxNegative() {
+        int i = -1;
+        BAssertUtil.validateError(tupleVarDefnSyntaxNegative, ++i, "invalid list binding pattern; " +
+                "member variable count mismatch with member type count", 18, 5);
+        BAssertUtil.validateError(tupleVarDefnSyntaxNegative, ++i, "invalid binding pattern", 18, 34);
+        BAssertUtil.validateError(tupleVarDefnSyntaxNegative, ++i, "missing close parenthesis token", 18, 41);
+        BAssertUtil.validateError(tupleVarDefnSyntaxNegative, ++i, "invalid list binding pattern; " +
+                "member variable count mismatch with member type count", 19, 5);
+        BAssertUtil.validateError(tupleVarDefnSyntaxNegative, ++i, "missing error keyword", 19, 36);
+        BAssertUtil.validateError(tupleVarDefnSyntaxNegative, ++i, "invalid list binding pattern; " +
+                "member variable count mismatch with member type count", 20, 5);
+        BAssertUtil.validateError(tupleVarDefnSyntaxNegative, ++i, "invalid binding pattern", 20, 35);
+        BAssertUtil.validateError(tupleVarDefnSyntaxNegative, ++i, "missing close parenthesis token", 20, 43);
+        BAssertUtil.validateError(tupleVarDefnSyntaxNegative, ++i, "invalid list binding pattern; " +
+                "member variable count mismatch with member type count", 21, 5);
+        BAssertUtil.validateError(tupleVarDefnSyntaxNegative, ++i, "invalid binding pattern", 21, 35);
+        BAssertUtil.validateError(tupleVarDefnSyntaxNegative, ++i, "missing close parenthesis token", 21, 43);
+        Assert.assertEquals(tupleVarDefnSyntaxNegative.getErrorCount(), i + 1);
+    }
+
     @AfterClass
     public void tearDown() {
         result = null;
