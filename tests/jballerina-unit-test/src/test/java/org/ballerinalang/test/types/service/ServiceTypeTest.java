--- conflicted
+++ resolved
@@ -19,15 +19,9 @@
 import org.ballerinalang.core.model.types.BServiceType;
 import org.ballerinalang.core.model.values.BMap;
 import org.ballerinalang.core.model.values.BValue;
-<<<<<<< HEAD
-import org.ballerinalang.test.util.BCompileUtil;
-import org.ballerinalang.test.util.BRunUtil;
-import org.ballerinalang.test.util.CompileResult;
-=======
 import org.ballerinalang.test.BCompileUtil;
 import org.ballerinalang.test.BRunUtil;
 import org.ballerinalang.test.CompileResult;
->>>>>>> dfa1fba9
 import org.testng.Assert;
 import org.testng.annotations.BeforeClass;
 import org.testng.annotations.Test;
@@ -48,7 +42,7 @@
         compileResult = BCompileUtil.compile("test-src/types/service/service_test.bal");
     }
 
-    @Test (enabled = false)
+    @Test
     public void testServiceType() {
         BValue[] returns = BRunUtil.invoke(compileResult, "testServiceType");
         Assert.assertTrue(returns[0] instanceof BMap);
