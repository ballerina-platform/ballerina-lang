/*
 * Copyright (c) 2017, WSO2 Inc. (http://www.wso2.org) All Rights Reserved.
 *
 * WSO2 Inc. licenses this file to you under the Apache License,
 * Version 2.0 (the "License"); you may not use this file except
 * in compliance with the License.
 * You may obtain a copy of the License at
 *
 *    http://www.apache.org/licenses/LICENSE-2.0
 *
 * Unless required by applicable law or agreed to in writing,
 * software distributed under the License is distributed on an
 * "AS IS" BASIS, WITHOUT WARRANTIES OR CONDITIONS OF ANY
 * KIND, either express or implied.  See the License for the
 * specific language governing permissions and limitations
 * under the License.
 */

package org.ballerinalang.test.services.testutils;

import io.netty.handler.codec.http.HttpContent;
<<<<<<< HEAD
import org.ballerinalang.jvm.util.exceptions.BallerinaConnectorException;
=======
import org.ballerinalang.connector.api.BallerinaConnectorException;
>>>>>>> e62bacc1
import org.ballerinalang.jvm.values.ObjectValue;
import org.ballerinalang.jvm.values.connector.Executor;
import org.ballerinalang.net.http.HTTPServicesRegistry;
import org.ballerinalang.net.http.HttpConstants;
import org.ballerinalang.net.http.HttpDispatcher;
import org.ballerinalang.net.http.HttpResource;
import org.ballerinalang.net.http.HttpUtil;
import org.ballerinalang.net.http.mock.nonlistening.MockHTTPConnectorListener;
import org.ballerinalang.test.util.CompileResult;
import org.ballerinalang.util.exceptions.BallerinaException;
import org.wso2.transport.http.netty.message.HttpCarbonMessage;

import java.util.Collections;
import java.util.LinkedList;
import java.util.Map;

/**
 * This contains test utils related to Ballerina service invocations.
 *
 * @since 0.8.0
 */
public class Services {

<<<<<<< HEAD
    @Deprecated
=======
>>>>>>> e62bacc1
    public static HttpCarbonMessage invokeNew(CompileResult compileResult, String endpointName,
                                              HTTPTestRequest request) {
        throw new UnsupportedOperationException();
    }

    @Deprecated
    public static HttpCarbonMessage invoke(CompileResult compileResult, String pkgName, String endpointName,
                                           HTTPTestRequest request) {
        throw new UnsupportedOperationException();
    }

<<<<<<< HEAD
    public static HttpCarbonMessage invoke(int listenerPort, HTTPTestRequest request) {
        HTTPServicesRegistry httpServicesRegistry =
                MockHTTPConnectorListener.getInstance().getHttpServicesRegistry(listenerPort);
        TestCallableUnitCallback callback = new TestCallableUnitCallback(request);
        request.setCallback(callback);

=======
    public static HttpCarbonMessage invokeNew(CompileResult compileResult, String pkgName, String version,
                                              String endpointName, HTTPTestRequest request) {
        HTTPServicesRegistry httpServicesRegistry = MockHTTPConnectorListener.getInstance().getHttpServicesRegistry();
        TestCallableUnitCallback callback = new TestCallableUnitCallback(request);
        request.setCallback(callback);
>>>>>>> e62bacc1
        HttpResource resource = null;
        try {
            resource = HttpDispatcher.findResource(httpServicesRegistry, request);
        } catch (BallerinaException ex) {
            // throwing an error here to terminate the flow. This should be properly implemented if
            // testing error scenarios are needed.
            throw new BallerinaConnectorException(ex.getMessage());
        }

        if (resource == null) {
            return callback.getResponseMsg();
        }
        //TODO below should be fixed properly
        //basically need to find a way to pass information from server connector side to client connector side
        Map<String, Object> properties = null;
        if (request.getProperty(HttpConstants.SRC_HANDLER) != null) {
            Object srcHandler = request.getProperty(HttpConstants.SRC_HANDLER);
            properties = Collections.singletonMap(HttpConstants.SRC_HANDLER, srcHandler);
        }

        Object[] signatureParams = HttpDispatcher.getSignatureParameters(resource, request, null);
        callback.setRequestStruct(signatureParams[0]);

        ObjectValue service = resource.getParentService().getBalService();
        Executor.submit(service, resource.getName(), callback, properties, signatureParams);
        callback.sync();

        HttpCarbonMessage originalMsg = callback.getResponseMsg();
        LinkedList<HttpContent> list = new LinkedList<>();
        while (!originalMsg.isEmpty()) {
            HttpContent httpContent = originalMsg.getHttpContent();
            list.add(httpContent);
        }
        while (!list.isEmpty()) {
            originalMsg.addHttpContent(list.pop());
        }
        request.getTestHttpResponseStatusFuture().notifyHttpListener(HttpUtil.createHttpCarbonMessage(false));
        return callback.getResponseMsg();
    }
}<|MERGE_RESOLUTION|>--- conflicted
+++ resolved
@@ -19,11 +19,7 @@
 package org.ballerinalang.test.services.testutils;
 
 import io.netty.handler.codec.http.HttpContent;
-<<<<<<< HEAD
 import org.ballerinalang.jvm.util.exceptions.BallerinaConnectorException;
-=======
-import org.ballerinalang.connector.api.BallerinaConnectorException;
->>>>>>> e62bacc1
 import org.ballerinalang.jvm.values.ObjectValue;
 import org.ballerinalang.jvm.values.connector.Executor;
 import org.ballerinalang.net.http.HTTPServicesRegistry;
@@ -47,35 +43,24 @@
  */
 public class Services {
 
-<<<<<<< HEAD
     @Deprecated
-=======
->>>>>>> e62bacc1
     public static HttpCarbonMessage invokeNew(CompileResult compileResult, String endpointName,
                                               HTTPTestRequest request) {
         throw new UnsupportedOperationException();
     }
 
     @Deprecated
-    public static HttpCarbonMessage invoke(CompileResult compileResult, String pkgName, String endpointName,
+    public static HttpCarbonMessage invokeNew(CompileResult compileResult, String pkgName, String endpointName,
                                            HTTPTestRequest request) {
         throw new UnsupportedOperationException();
     }
 
-<<<<<<< HEAD
     public static HttpCarbonMessage invoke(int listenerPort, HTTPTestRequest request) {
         HTTPServicesRegistry httpServicesRegistry =
                 MockHTTPConnectorListener.getInstance().getHttpServicesRegistry(listenerPort);
         TestCallableUnitCallback callback = new TestCallableUnitCallback(request);
         request.setCallback(callback);
 
-=======
-    public static HttpCarbonMessage invokeNew(CompileResult compileResult, String pkgName, String version,
-                                              String endpointName, HTTPTestRequest request) {
-        HTTPServicesRegistry httpServicesRegistry = MockHTTPConnectorListener.getInstance().getHttpServicesRegistry();
-        TestCallableUnitCallback callback = new TestCallableUnitCallback(request);
-        request.setCallback(callback);
->>>>>>> e62bacc1
         HttpResource resource = null;
         try {
             resource = HttpDispatcher.findResource(httpServicesRegistry, request);
