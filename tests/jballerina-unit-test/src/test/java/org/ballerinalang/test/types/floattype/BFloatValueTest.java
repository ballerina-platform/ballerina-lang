--- conflicted
+++ resolved
@@ -18,6 +18,7 @@
 package org.ballerinalang.test.types.floattype;
 
 import io.ballerina.runtime.api.values.BArray;
+import io.ballerina.runtime.api.values.BArray;
 import org.ballerinalang.test.BAssertUtil;
 import org.ballerinalang.test.BCompileUtil;
 import org.ballerinalang.test.BRunUtil;
@@ -166,31 +167,17 @@
     public void testIntegerValue() {
         Assert.assertEquals(negativeResult.getErrorCount(), 12);
         BAssertUtil.validateError(negativeResult, 0, "leading zeros in numeric literals", 3, 9);
-<<<<<<< HEAD
-        BAssertUtil.validateError(negativeResult, 1, "'999e9999999999' is out of range", 8, 15);
-        BAssertUtil.validateError(negativeResult, 2, "'999e-9999999999' is out of range", 9, 15);
-        BAssertUtil.validateError(negativeResult, 3, "'999e9999999999' is out of range", 10, 23);
-        BAssertUtil.validateError(negativeResult, 4, "'99.9E99999999' is out of range", 11, 27);
-        BAssertUtil.validateError(negativeResult, 5, "'99.9E-99999999' is out of range", 12, 27);
-        BAssertUtil.validateError(negativeResult, 6, "'0x9999999p999999999999999999999999' is out of range", 15, 10);
-        BAssertUtil.validateError(negativeResult, 7, "'0x9999999p-999999999999999999999999' is out of range", 17, 11);
-        BAssertUtil.validateError(negativeResult, 8, "'9999999999e9999999999999999999' is out of range", 19, 10);
-        BAssertUtil.validateError(negativeResult, 9, "'9999999999e-9999999999999999999' is out of range", 21, 11);
-        BAssertUtil.validateError(negativeResult, 10, "'0x999.9p999999999999999' is out of range", 23, 1);
-        BAssertUtil.validateError(negativeResult, 11, "'0x999.9p999999999999999' is out of range", 23, 29);
-=======
-        BAssertUtil.validateError(negativeResult, 1, "float '999e9999999999' too large", 8, 15);
-        BAssertUtil.validateError(negativeResult, 2, "float '999e-9999999999' too small", 9, 15);
-        BAssertUtil.validateError(negativeResult, 3, "float '999e9999999999' too large", 10, 23);
-        BAssertUtil.validateError(negativeResult, 4, "float '99.9E99999999' too large", 11, 27);
-        BAssertUtil.validateError(negativeResult, 5, "float '99.9E-99999999' too small", 12, 27);
-        BAssertUtil.validateError(negativeResult, 6, "float '0x9999999p999999999999999999999999' too large", 15, 10);
-        BAssertUtil.validateError(negativeResult, 7, "float '0x9999999p-999999999999999999999999' too small", 17, 11);
-        BAssertUtil.validateError(negativeResult, 8, "float '9999999999e9999999999999999999' too large", 19, 10);
-        BAssertUtil.validateError(negativeResult, 9, "float '9999999999e-9999999999999999999' too small", 21, 11);
-        BAssertUtil.validateError(negativeResult, 10, "float '0x999.9p999999999999999' too large", 23, 1);
-        BAssertUtil.validateError(negativeResult, 11, "float '0x999.9p999999999999999' too large", 23, 29);
->>>>>>> cf50123e
+        BAssertUtil.validateError(negativeResult, 1, "'999e9999999999' is out of range for float", 8, 15);
+        BAssertUtil.validateError(negativeResult, 2, "'999e-9999999999' is out of range for float", 9, 15);
+        BAssertUtil.validateError(negativeResult, 3, "'999e9999999999' is out of range for float", 10, 23);
+        BAssertUtil.validateError(negativeResult, 4, "'99.9E99999999' is out of range for float", 11, 27);
+        BAssertUtil.validateError(negativeResult, 5, "'99.9E-99999999' is out of range for float", 12, 27);
+        BAssertUtil.validateError(negativeResult, 6, "'0x9999999p999999999999999999999999' is out of range for float", 15, 10);
+        BAssertUtil.validateError(negativeResult, 7, "'0x9999999p-999999999999999999999999' is out of range for float", 17, 11);
+        BAssertUtil.validateError(negativeResult, 8, "'9999999999e9999999999999999999' is out of range for float", 19, 10);
+        BAssertUtil.validateError(negativeResult, 9, "'9999999999e-9999999999999999999' is out of range for float", 21, 11);
+        BAssertUtil.validateError(negativeResult, 10, "'0x999.9p999999999999999' is out of range for float", 23, 1);
+        BAssertUtil.validateError(negativeResult, 11, "'0x999.9p999999999999999' is out of range for float", 23, 29);
     }
 
     @Test(description = "Test float literal discrimination error")
@@ -206,48 +193,48 @@
     }
 
     @Test
-<<<<<<< HEAD
-    public void testOutOfRangeIntWithFloat() {
-        BRunUtil.invoke(result, "testOutOfRangeIntWithFloat");
-=======
     public void testInvalidValuesWithFloatType() {
         CompileResult result = BCompileUtil.compile("test-src/types/float/float_type_negative.bal");
         int i = 0;
-        BAssertUtil.validateError(result, i++, "Hexadecimal '0xFFFFFFFFFFFFFFFF' too large", 2, 15);
-        BAssertUtil.validateError(result, i++, "Hexadecimal '0xabc435de769FEAB0' too large", 4, 9);
-        BAssertUtil.validateError(result, i++, "Hexadecimal '0xaaaaaaaaaaaaaaa0' too large", 6, 9);
-        BAssertUtil.validateError(result, i++, "Hexadecimal '0xAAAAAAAAAAAAAAA0' too large", 8, 9);
-        BAssertUtil.validateError(result, i++, "Hexadecimal '0xFFFFFFFFFFFFFFFF' too large", 10, 23);
-        BAssertUtil.validateError(result, i++, "Hexadecimal '0xabc435de769FEAB0' too large", 12, 9);
-        BAssertUtil.validateError(result, i++, "Hexadecimal '0xaaaaaaaaaaaaaaa0' too large", 14, 9);
-        BAssertUtil.validateError(result, i++, "Hexadecimal '0xAAAAAAAAAAAAAAA0' too large", 16, 9);
-        BAssertUtil.validateError(result, i++, "Hexadecimal '0xFFFFFFFFFFFFFFFF' too large", 19, 12);
-        BAssertUtil.validateError(result, i++, "Hexadecimal '0xabc435de769FEAB0' too large", 21, 12);
-        BAssertUtil.validateError(result, i++, "Hexadecimal '0xaaaaaaaaaaaaaaa0' too large", 23, 12);
-        BAssertUtil.validateError(result, i++, "Hexadecimal '0xAAAAAAAAAAAAAAA0' too large", 25, 12);
-        BAssertUtil.validateError(result, i++, "Hexadecimal '0xFFFFFFFFFFFFFFFF' too large", 27, 20);
-        BAssertUtil.validateError(result, i++, "Hexadecimal '0xabc435de769FEAB0' too large", 29, 20);
-        BAssertUtil.validateError(result, i++, "Hexadecimal '0xaaaaaaaaaaaaaaa0' too large", 31, 20);
-        BAssertUtil.validateError(result, i++, "Hexadecimal '0xAAAAAAAAAAAAAAA0' too large", 33, 20);
-        BAssertUtil.validateError(result, i++, "Hexadecimal '0xFFFFFFFFFFFFFFFF' too large", 37, 16);
-        BAssertUtil.validateError(result, i++, "Hexadecimal '0xFFFFFFFFFFFFFFFF' too large", 41, 17);
-        BAssertUtil.validateError(result, i++, "Hexadecimal '0xFFFFFFFFFFFFFFFF' too large", 44, 20);
-        BAssertUtil.validateError(result, i++, "Hexadecimal '0Xffffffffffffffff' too large", 45, 20);
-        BAssertUtil.validateError(result, i++, "Hexadecimal '0XFFFFFFFFFFFFFFFF' too large", 46, 21);
-        BAssertUtil.validateError(result, i++, "Hexadecimal '0x' too large", 48, 16);
+        BAssertUtil.validateError(result, i++, "'0xFFFFFFFFFFFFFFFF' too large", 2, 15);
+        BAssertUtil.validateError(result, i++, "'0xabc435de769FEAB0' too large", 4, 9);
+        BAssertUtil.validateError(result, i++, "'0xaaaaaaaaaaaaaaa0' too large", 6, 9);
+        BAssertUtil.validateError(result, i++, "'0xAAAAAAAAAAAAAAA0' too large", 8, 9);
+        BAssertUtil.validateError(result, i++, "'0xFFFFFFFFFFFFFFFF' too large", 10, 23);
+        BAssertUtil.validateError(result, i++, "'0xabc435de769FEAB0' too large", 12, 9);
+        BAssertUtil.validateError(result, i++, "'0xaaaaaaaaaaaaaaa0' too large", 14, 9);
+        BAssertUtil.validateError(result, i++, "H'0xAAAAAAAAAAAAAAA0' too large", 16, 9);
+        BAssertUtil.validateError(result, i++, "'0xFFFFFFFFFFFFFFFF' too large", 19, 12);
+        BAssertUtil.validateError(result, i++, "'0xabc435de769FEAB0' too large", 21, 12);
+        BAssertUtil.validateError(result, i++, "'0xaaaaaaaaaaaaaaa0' too large", 23, 12);
+        BAssertUtil.validateError(result, i++, "'0xAAAAAAAAAAAAAAA0' too large", 25, 12);
+        BAssertUtil.validateError(result, i++, "'0xFFFFFFFFFFFFFFFF' too large", 27, 20);
+        BAssertUtil.validateError(result, i++, "'0xabc435de769FEAB0' too large", 29, 20);
+        BAssertUtil.validateError(result, i++, "'0xaaaaaaaaaaaaaaa0' too large", 31, 20);
+        BAssertUtil.validateError(result, i++, "'0xAAAAAAAAAAAAAAA0' too large", 33, 20);
+        BAssertUtil.validateError(result, i++, "'0xFFFFFFFFFFFFFFFF' too large", 37, 16);
+        BAssertUtil.validateError(result, i++, "'0xFFFFFFFFFFFFFFFF' too large", 41, 17);
+        BAssertUtil.validateError(result, i++, "'0xFFFFFFFFFFFFFFFF' too large", 44, 20);
+        BAssertUtil.validateError(result, i++, "'0Xffffffffffffffff' too large", 45, 20);
+        BAssertUtil.validateError(result, i++, "'0XFFFFFFFFFFFFFFFF' too large", 46, 21);
+        BAssertUtil.validateError(result, i++, "'0x' too large", 48, 16);
         BAssertUtil.validateError(result, i++, "missing hex number after hex indicator", 48, 16);
-        BAssertUtil.validateError(result, i++, "Hexadecimal '0X' too large", 49, 10);
+        BAssertUtil.validateError(result, i++, " '0X' too large", 49, 10);
         BAssertUtil.validateError(result, i++, "missing hex number after hex indicator", 49, 10);
-        BAssertUtil.validateError(result, i++, "Hexadecimal '0x' too large", 51, 20);
+        BAssertUtil.validateError(result, i++, "'0x' too large", 51, 20);
         BAssertUtil.validateError(result, i++, "missing hex number after hex indicator", 51, 20);
-        BAssertUtil.validateError(result, i++, "Hexadecimal '0x' too large", 53, 24);
+        BAssertUtil.validateError(result, i++, "'0x' too large", 53, 24);
         BAssertUtil.validateError(result, i++, "missing hex number after hex indicator", 53, 24);
-        BAssertUtil.validateError(result, i++, "Hexadecimal '0X' too large", 54, 10);
+        BAssertUtil.validateError(result, i++, "'0X' too large", 54, 10);
         BAssertUtil.validateError(result, i++, "missing hex number after hex indicator", 54, 10);
-        BAssertUtil.validateError(result, i++, "Hexadecimal '0x' too large", 56, 21);
+        BAssertUtil.validateError(result, i++, "'0x' is out of range for Hexadecimal", 56, 21);
         BAssertUtil.validateError(result, i++, "missing hex number after hex indicator", 56, 21);
         Assert.assertEquals(result.getErrorCount(), i);
->>>>>>> cf50123e
+    }
+
+    @Test
+    public void testOutOfRangeIntWithFloat() {
+        BRunUtil.invoke(result, "testOutOfRangeIntWithFloat");
     }
 
     @AfterClass
