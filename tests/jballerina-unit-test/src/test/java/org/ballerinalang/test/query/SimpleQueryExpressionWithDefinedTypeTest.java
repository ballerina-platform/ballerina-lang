/*
 *  Copyright (c) 2020, WSO2 Inc. (http://www.wso2.org) All Rights Reserved.
 *
 *  WSO2 Inc. licenses this file to you under the Apache License,
 *  Version 2.0 (the "License"); you may not use this file except
 *  in compliance with the License.
 *  You may obtain a copy of the License at
 *
 *    http://www.apache.org/licenses/LICENSE-2.0
 *
 *  Unless required by applicable law or agreed to in writing,
 *  software distributed under the License is distributed on an
 *  "AS IS" BASIS, WITHOUT WARRANTIES OR CONDITIONS OF ANY
 *  KIND, either express or implied.  See the License for the
 *  specific language governing permissions and limitations
 *  under the License.
 */

package org.ballerinalang.test.query;

import io.ballerina.runtime.api.utils.StringUtils;
import io.ballerina.runtime.api.values.BArray;
import io.ballerina.runtime.api.values.BMap;
import org.ballerinalang.test.BCompileUtil;
import org.ballerinalang.test.BRunUtil;
import org.ballerinalang.test.CompileResult;
import org.testng.Assert;
import org.testng.annotations.AfterClass;
import org.testng.annotations.BeforeClass;
import org.testng.annotations.DataProvider;
import org.testng.annotations.Test;

/**
 * This contains methods to test simple query expression with from, where and select clauses.
 *
 * @since 1.2.0
 */
public class SimpleQueryExpressionWithDefinedTypeTest {

    private CompileResult result;

    @BeforeClass
    public void setup() {
        result = BCompileUtil.compile("test-src/query/simple-query-with-defined-type.bal");
    }

    @Test(description = "Test simple select clause - simple variable definition statement ")
    public void testSimpleSelectQueryWithSimpleVariable() {
        BArray returnValues = (BArray) BRunUtil.invoke(result, "testSimpleSelectQueryWithSimpleVariable");
        Assert.assertNotNull(returnValues);
        Assert.assertEquals(returnValues.size(), 3, "Expected events are not received");

        BMap<String, Object> person1 = (BMap<String, Object>) returnValues.get(0);
        BMap<String, Object> person2 = (BMap<String, Object>) returnValues.get(1);
        BMap<String, Object> person3 = (BMap<String, Object>) returnValues.get(2);

        Assert.assertEquals(person1.get(StringUtils.fromString("firstName")).toString(), "Alex");
        Assert.assertEquals(person2.get(StringUtils.fromString("lastName")).toString(), "Fonseka");
        Assert.assertEquals((person3.get(StringUtils.fromString("age"))), 33L);
    }

    @Test(description = "Test simple select clause - record variable definition statement ")
    public void testSimpleSelectQueryWithRecordVariable() {
        BArray returnValues = (BArray) BRunUtil.invoke(result, "testSimpleSelectQueryWithRecordVariable");
        Assert.assertNotNull(returnValues);
        Assert.assertEquals(returnValues.size(), 3, "Expected events are not received");

        BMap<String, Object> person1 = (BMap<String, Object>) returnValues.get(0);
        BMap<String, Object> person2 = (BMap<String, Object>) returnValues.get(1);
        BMap<String, Object> person3 = (BMap<String, Object>) returnValues.get(2);

        Assert.assertEquals(person1.get(StringUtils.fromString("firstName")).toString(), "Alex");
        Assert.assertEquals(person2.get(StringUtils.fromString("lastName")).toString(), "Fonseka");
        Assert.assertEquals((person3.get(StringUtils.fromString("age"))), 33L);
    }

    @Test(description = "Test simple select clause - record variable definition statement v2 ")
    public void testSimpleSelectQueryWithRecordVariableV2() {
        BArray returnValues = (BArray) BRunUtil.invoke(result, "testSimpleSelectQueryWithRecordVariableV2");
        Assert.assertNotNull(returnValues);
        Assert.assertEquals(returnValues.size(), 3, "Expected events are not received");

        BMap<String, Object> person1 = (BMap<String, Object>) returnValues.get(0);
        BMap<String, Object> person2 = (BMap<String, Object>) returnValues.get(1);
        BMap<String, Object> person3 = (BMap<String, Object>) returnValues.get(2);

        Assert.assertEquals(person1.get(StringUtils.fromString("firstName")).toString(), "Alex");
        Assert.assertEquals(person2.get(StringUtils.fromString("lastName")).toString(), "Fonseka");
        Assert.assertEquals((person3.get(StringUtils.fromString("age"))), 33L);
    }

    @Test(description = "Test simple select clause - record variable definition statement v3 ")
    public void testSimpleSelectQueryWithRecordVariableV3() {
        BArray returnValues = (BArray) BRunUtil.invoke(result, "testSimpleSelectQueryWithRecordVariableV3");
        Assert.assertNotNull(returnValues);
        Assert.assertEquals(returnValues.size(), 3, "Expected events are not received");

        BMap<String, Object> person1 = (BMap<String, Object>) returnValues.get(0);
        BMap<String, Object> person2 = (BMap<String, Object>) returnValues.get(1);
        BMap<String, Object> person3 = (BMap<String, Object>) returnValues.get(2);

        Assert.assertEquals(person1.get(StringUtils.fromString("firstName")).toString(), "Alex");
        Assert.assertEquals(person2.get(StringUtils.fromString("lastName")).toString(), "Fonseka");
    }

    @Test(description = "Test simple select clause with a where clause")
    public void testSimpleSelectQueryWithWhereClause() {
        BArray returnValues = (BArray) BRunUtil.invoke(result, "testSimpleSelectQueryWithWhereClause");
        Assert.assertNotNull(returnValues);
        Assert.assertEquals(returnValues.size(), 2, "Expected events are not received");

        BMap<String, Object> person1 = (BMap<String, Object>) returnValues.get(0);
        BMap<String, Object> person2 = (BMap<String, Object>) returnValues.get(1);

        Assert.assertEquals(person1.get(StringUtils.fromString("firstName")).toString(), "Ranjan");
        Assert.assertEquals(person2.get(StringUtils.fromString("firstName")).toString(), "John");
        Assert.assertEquals((person1.get(StringUtils.fromString("age"))), 30L);
        Assert.assertEquals((person2.get(StringUtils.fromString("age"))), 33L);
    }

    @Test(description = "Test Query expression for primitive types ")
    public void testQueryExpressionForPrimitiveType() {
        Object returnValues = BRunUtil.invoke(result, "testQueryExpressionForPrimitiveType");
        Assert.assertNotNull(returnValues);

        Assert.assertTrue((Boolean) returnValues);
    }

    @Test(description = "Test Query expression with select expression ")
    public void testQueryExpressionWithSelectExpression() {
        Object returnValues = BRunUtil.invoke(result, "testQueryExpressionWithSelectExpression");
        Assert.assertNotNull(returnValues);

        Assert.assertTrue((Boolean) returnValues);
    }

    @Test(description = "Test filtering null values from query expression")
    public void testFilteringNullElements() {
        BArray returnValues = (BArray) BRunUtil.invoke(result, "testFilteringNullElements");
        Assert.assertNotNull(returnValues);
        Assert.assertEquals(returnValues.size(), 2, "Expected events are not received");

        BMap<String, Object> person1 = (BMap<String, Object>) returnValues.get(0);
        BMap<String, Object> person2 = (BMap<String, Object>) returnValues.get(1);

        Assert.assertEquals(person1.get(StringUtils.fromString("firstName")).toString(), "Alex");
        Assert.assertEquals((person1.get(StringUtils.fromString("age"))), 23L);
        Assert.assertEquals(person2.get(StringUtils.fromString("firstName")).toString(), "Ranjan");
        Assert.assertEquals((person2.get(StringUtils.fromString("age"))), 30L);
    }

    @Test(description = "Test filtering map with from query expression")
    public void testMapWithArity() {
        Object returnValues = BRunUtil.invoke(result, "testMapWithArity");
        Assert.assertNotNull(returnValues);
        Assert.assertTrue((Boolean) returnValues);
    }

    @Test(description = "Test selecting values in a JSON array from query expression")
    public void testJSONArrayWithArity() {
        Object returnValues = BRunUtil.invoke(result, "testJSONArrayWithArity");
        Assert.assertNotNull(returnValues);
        Assert.assertTrue((Boolean) returnValues);
    }

    @Test(description = "Test filtering values in a tuple from query expression")
    public void testArrayWithTuple() {
        Object returnValues = BRunUtil.invoke(result, "testArrayWithTuple");
        Assert.assertNotNull(returnValues);
        Assert.assertTrue((Boolean) returnValues);
    }

    @Test(description = "Test from clause with a stream")
    public void testFromClauseWithStream() {
        BArray returnValues = (BArray) BRunUtil.invoke(result, "testFromClauseWithStream");
        Assert.assertNotNull(returnValues);

        BMap<String, Object> person = (BMap<String, Object>) returnValues.get(0);

        Assert.assertEquals(person.get(StringUtils.fromString("firstName")).toString(), "Ranjan");
        Assert.assertEquals((person.get(StringUtils.fromString("age"))), 40L);
    }

    @Test(description = "Test let clause with a stream")
    public void testSimpleSelectQueryWithLetClause() {
        BArray returnValues = (BArray) BRunUtil.invoke(result, "testSimpleSelectQueryWithLetClause");
        Assert.assertNotNull(returnValues);
        Assert.assertEquals(returnValues.size(), 2, "Expected events are not received");

        BMap<String, Object> employee1 = (BMap<String, Object>) returnValues.get(0);
        BMap<String, Object> employee2 = (BMap<String, Object>) returnValues.get(1);

        Assert.assertEquals(employee1.get(StringUtils.fromString("firstName")).toString(), "Ranjan");
        Assert.assertEquals(employee1.get(StringUtils.fromString("department")).toString(), "HR");
        Assert.assertEquals(employee1.get(StringUtils.fromString("company")).toString(), "WSO2");

        Assert.assertEquals(employee2.get(StringUtils.fromString("firstName")).toString(), "John");
        Assert.assertEquals(employee2.get(StringUtils.fromString("department")).toString(), "HR");
        Assert.assertEquals(employee2.get(StringUtils.fromString("company")).toString(), "WSO2");
    }

    @Test(description = "Use function return value in let clause")
    public void testFunctionCallInVarDeclLetClause() {
        BArray returnValues = (BArray) BRunUtil.invoke(result, "testFunctionCallInVarDeclLetClause");
        Assert.assertNotNull(returnValues);
        Assert.assertEquals(returnValues.size(), 2, "Expected events are not received");
        BMap<String, Object> employee1 = (BMap<String, Object>) returnValues.get(0);
        BMap<String, Object> employee2 = (BMap<String, Object>) returnValues.get(1);

        Assert.assertEquals(employee1.get(StringUtils.fromString("firstName")).toString(), "Alex");
        Assert.assertEquals(employee1.get(StringUtils.fromString("lastName")).toString(), "George");
        Assert.assertEquals(employee1.get(StringUtils.fromString("age")).toString(), "46");

        Assert.assertEquals(employee2.get(StringUtils.fromString("firstName")).toString(), "Ranjan");
        Assert.assertEquals(employee2.get(StringUtils.fromString("lastName")).toString(), "Fonseka");
        Assert.assertEquals(employee2.get(StringUtils.fromString("age")).toString(), "60");
    }

    @Test(description = "Use value set in let with where clause")
    public void testUseOfLetInWhereClause() {
        BArray returnValues = (BArray) BRunUtil.invoke(result, "testUseOfLetInWhereClause");
        Assert.assertNotNull(returnValues);

        BMap<String, Object> employee = (BMap<String, Object>) returnValues.get(0);

        Assert.assertEquals(employee.get(StringUtils.fromString("firstName")).toString(), "Ranjan");
        Assert.assertEquals(employee.get(StringUtils.fromString("lastName")).toString(), "Fonseka");
        Assert.assertEquals(employee.get(StringUtils.fromString("age")).toString(), "44");
    }

    @Test(description = "Use a stream with query expression")
    public void testQueryWithStream() {
        Object returnValues = BRunUtil.invoke(result, "testQueryWithStream");
        Assert.assertNotNull(returnValues);
        Assert.assertTrue((Boolean) returnValues);
    }

    @Test(description = "Query a stream with error")
    public void testQueryStreamWithError() {
        BRunUtil.invoke(result, "testQueryStreamWithError");
    }

    @Test(description = "Query a stream with different completion types")
    public void testQueryStreamWithDifferentCompletionTypes() {
        BRunUtil.invoke(result, "testQueryStreamWithDifferentCompletionTypes");
    }

    @Test(description = "Test anonymous record type, record type referencing, optional field, " +
            "changed order of the fields")
    public void testOthersAssociatedWithRecordTypes() {
        BArray returnValues = (BArray) BRunUtil.invoke(result, "testOthersAssociatedWithRecordTypes");
        Assert.assertNotNull(returnValues);
        Assert.assertEquals(returnValues.size(), 2, "Expected events are not received");

        BMap teacher1 = (BMap) returnValues.get(0);
        BMap teacher2 = (BMap) returnValues.get(1);

        Assert.assertTrue(teacher1.get(StringUtils.fromString("classStudents")) instanceof BArray);
        Assert.assertTrue(teacher1.get(StringUtils.fromString("experience")) instanceof BMap);
        Assert.assertEquals(teacher1.get(StringUtils.fromString("classStudents")).toString(),
                "[{\"firstName\":\"Alex\",\"lastName\":\"George\",\"score\":82.5},{\"firstName\":\"Ranjan\"," +
                        "\"lastName\":\"Fonseka\",\"score\":90.6}]");
        Assert.assertEquals(teacher1.get(StringUtils.fromString("experience")).toString(),
                "{\"duration\":10,\"qualitifications\":\"B.Sc.\"}");
        Assert.assertEquals(teacher1.toString(),
                "{\"classStudents\":[{\"firstName\":\"Alex\",\"lastName\":\"George\",\"score\":82.5}," +
                        "{\"firstName\":\"Ranjan\",\"lastName\":\"Fonseka\",\"score\":90.6}]," +
                        "\"experience\":{\"duration\":10,\"qualitifications\":\"B.Sc.\"}," +
                        "\"firstName\":\"Alex\",\"lastName\":\"George\",\"deptAccess\":\"XYZ\"," +
                        "\"address\":{\"city\":\"NY\",\"country\":\"America\"}}");

        Assert.assertTrue(teacher2.get(StringUtils.fromString("classStudents")) instanceof BArray);
        Assert.assertTrue(teacher2.get(StringUtils.fromString("experience")) instanceof BMap);
        Assert.assertEquals(teacher2.get(StringUtils.fromString("classStudents")).toString(),
                "[{\"firstName\":\"Alex\",\"lastName\":\"George\",\"score\":82.5}," +
                        "{\"firstName\":\"Ranjan\",\"lastName\":\"Fonseka\",\"score\":90.6}]");
        Assert.assertEquals(teacher2.get(StringUtils.fromString("experience")).toString(),
                "{\"duration\":10,\"qualitifications\":\"B.Sc.\"}");
        Assert.assertEquals(teacher2.toString(),
                "{\"classStudents\":[{\"firstName\":\"Alex\",\"lastName\":\"George\",\"score\":82.5}," +
                        "{\"firstName\":\"Ranjan\",\"lastName\":\"Fonseka\",\"score\":90.6}]," +
                        "\"experience\":{\"duration\":10,\"qualitifications\":\"B.Sc.\"}," +
                        "\"firstName\":\"Ranjan\",\"lastName\":\"Fonseka\",\"deptAccess\":\"XYZ\"," +
                        "\"address\":{\"city\":\"NY\",\"country\":\"America\"}}");
    }

    @Test(description = "Test query expressions with tuple typed binding in let")
    public void testQueryExprTupleTypedBinding2() {
        Object returnValues = BRunUtil.invoke(result, "testQueryExprTupleTypedBinding2");
        Assert.assertNotNull(returnValues);

        Assert.assertTrue((Boolean) returnValues);
    }

    @Test(description = "Test query expression with type conversion in select clause")
    public void testQueryExprWithTypeConversion() {
        BArray returnValues = (BArray) BRunUtil.invoke(result, "testQueryExprWithTypeConversion");
        Assert.assertNotNull(returnValues);
        Assert.assertEquals(returnValues.size(), 2, "Expected events are not received");

        BMap person1 = (BMap) returnValues.get(0);
        BMap person2 = (BMap) returnValues.get(1);

        Assert.assertEquals(person1.toString(), "{\"firstName\":\"Alex\",\"lastName\":\"George\"," +
                "\"deptAccess\":\"XYZ\",\"address\":{\"city\":\"New York\",\"country\":\"America\"}}");
        Assert.assertEquals(person2.toString(), "{\"firstName\":\"Ranjan\",\"lastName\":\"Fonseka\"," +
                "\"deptAccess\":\"XYZ\",\"address\":{\"city\":\"New York\",\"country\":\"America\"}}");
    }

    @Test(description = "Test streams with map and filter")
    public void testQueryExprWithStreamMapAndFilter() {
        BArray returnValues = (BArray) BRunUtil.invoke(result, "testQueryExprWithStreamMapAndFilter");
        Assert.assertNotNull(returnValues);

        BMap subscription = (BMap) returnValues.get(0);

        Assert.assertEquals(subscription.toString(),
                "{\"firstName\":\"Ranjan\",\"lastName\":\"Fonseka\",\"score\":90.6,\"" +
                        "degree\":\"Bachelor of Medicine\"}");
    }

    @Test(description = "Test Query expression returning a stream ")
    public void testSimpleSelectQueryReturnStream() {
        Object returnValues = BRunUtil.invoke(result, "testSimpleSelectQueryReturnStream");
        Assert.assertNotNull(returnValues);

        Assert.assertTrue((Boolean) returnValues);
    }

    @Test(description = "Test Query expression With Record Variable within let clause ")
    public void testQueryWithRecordVarInLetClause() {
        BArray returnValues = (BArray) BRunUtil.invoke(result, "testQueryWithRecordVarInLetClause");
        Assert.assertNotNull(returnValues);
        Assert.assertEquals(returnValues.size(), 2, "Expected events are not received");
        BMap person1 = (BMap) returnValues.get(0);
        BMap person2 = (BMap) returnValues.get(1);

        Assert.assertEquals(person1.toString(), "{\"firstName\":\"Ranjan\",\"lastName\":\"Fonseka\"," +
                "\"deptAccess\":\"XYZ\",\"address\":{\"city\":\"Colombo\",\"country\":\"SL\"}}");
        Assert.assertEquals(person2.toString(), "{\"firstName\":\"John\",\"lastName\":\"David\"," +
                "\"deptAccess\":\"XYZ\",\"address\":{\"city\":\"Colombo\",\"country\":\"SL\"}}");
    }

    @Test(description = "Test looping a stream with foreach")
    public void testForeachStream() {
        Object returnValues = BRunUtil.invoke(result, "testForeachStream");
        Assert.assertNotNull(returnValues);
        Assert.assertTrue((Boolean) returnValues);
    }

    @Test(description = "Test type test in where clause")
    public void testTypeTestInWhereClause() {
        BRunUtil.invoke(result, "testTypeTestInWhereClause");
    }

    @Test
    public void testWildcardBindingPatternInQueryExpr1() {
        BRunUtil.invoke(result, "testWildcardBindingPatternInQueryExpr1");
    }

    @Test
    public void testWildcardBindingPatternInQueryExpr2() {
        BRunUtil.invoke(result, "testWildcardBindingPatternInQueryExpr2");
    }

    @Test
    public void testUsingAnIntersectionTypeInQueryExpr() {
        BRunUtil.invoke(result, "testUsingAnIntersectionTypeInQueryExpr");
    }

<<<<<<< HEAD
    @Test
    public void testQueryExprWithLangLibCallsWithArrowFunctions() {
        BRunUtil.invoke(result, "testQueryExprWithLangLibCallsWithArrowFunctions");
=======
    @Test(dataProvider = "dataToTestQueryExprWithRegExp")
    public void testQueryExprWithRegExp(String functionName) {
        BRunUtil.invoke(result, functionName);
    }

    @DataProvider
    public Object[] dataToTestQueryExprWithRegExp() {
        return new Object[]{
                "testQueryExprWithRegExp",
                "testQueryExprWithRegExpWithInterpolations",
                "testNestedQueryExprWithRegExp",
                "testJoinedQueryExprWithRegExp"
        };
>>>>>>> 0832bbcd
    }

    @AfterClass
    public void tearDown() {
        result = null;
    }
}<|MERGE_RESOLUTION|>--- conflicted
+++ resolved
@@ -368,11 +368,11 @@
         BRunUtil.invoke(result, "testUsingAnIntersectionTypeInQueryExpr");
     }
 
-<<<<<<< HEAD
     @Test
     public void testQueryExprWithLangLibCallsWithArrowFunctions() {
         BRunUtil.invoke(result, "testQueryExprWithLangLibCallsWithArrowFunctions");
-=======
+    }
+
     @Test(dataProvider = "dataToTestQueryExprWithRegExp")
     public void testQueryExprWithRegExp(String functionName) {
         BRunUtil.invoke(result, functionName);
@@ -386,7 +386,6 @@
                 "testNestedQueryExprWithRegExp",
                 "testJoinedQueryExprWithRegExp"
         };
->>>>>>> 0832bbcd
     }
 
     @AfterClass
