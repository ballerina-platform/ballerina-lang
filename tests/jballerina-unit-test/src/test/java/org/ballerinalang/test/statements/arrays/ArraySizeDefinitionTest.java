--- conflicted
+++ resolved
@@ -69,15 +69,11 @@
         BAssertUtil.validateError(resultNegative, index++, incompatibleTypeError, 42, 12);
         BAssertUtil.validateError(resultNegative, index++, undefinedSymbolError, 43, 5);
         BAssertUtil.validateError(resultNegative, index++, sizeMismatchError, 44, 23);
-<<<<<<< HEAD
         BAssertUtil.validateError(resultNegative, index++, invalidArrayLengthError, 45, 8);
         BAssertUtil.validateError(resultNegative, index++, SIZE_LIMIT_ERROR, 47, 9);
         BAssertUtil.validateError(resultNegative, index++, SIZE_LIMIT_ERROR, 48, 9);
         BAssertUtil.validateError(resultNegative, index++, invalidArrayLengthError, 50, 9);
         BAssertUtil.validateError(resultNegative, index++, invalidArrayLengthError, 51, 9);
-=======
-        BAssertUtil.validateError(resultNegative, index++, invalidArrayLengthError, 45, 9);
->>>>>>> 045af979
         Assert.assertEquals(resultNegative.getDiagnostics().length, index);
     }
 
