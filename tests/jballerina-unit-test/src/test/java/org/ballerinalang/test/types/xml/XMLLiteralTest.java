/*
 *  Copyright (c) 2017, WSO2 Inc. (http://www.wso2.org) All Rights Reserved.
 *
 *  WSO2 Inc. licenses this file to you under the Apache License,
 *  Version 2.0 (the "License"); you may not use this file except
 *  in compliance with the License.
 *  You may obtain a copy of the License at
 *
 *    http://www.apache.org/licenses/LICENSE-2.0
 *
 *  Unless required by applicable law or agreed to in writing,
 *  software distributed under the License is distributed on an
 *  "AS IS" BASIS, WITHOUT WARRANTIES OR CONDITIONS OF ANY
 *  KIND, either express or implied.  See the License for the
 *  specific language governing permissions and limitations
 *  under the License.
 */
package org.ballerinalang.test.types.xml;

import org.ballerinalang.jvm.XMLFactory;
import org.ballerinalang.jvm.values.XMLValue;
import org.ballerinalang.model.values.BInteger;
import org.ballerinalang.model.values.BIterator;
import org.ballerinalang.model.values.BString;
import org.ballerinalang.model.values.BValue;
import org.ballerinalang.model.values.BValueArray;
import org.ballerinalang.model.values.BXML;
import org.ballerinalang.model.values.BXMLItem;
import org.ballerinalang.model.values.BXMLSequence;
import org.ballerinalang.test.services.testutils.HTTPTestRequest;
import org.ballerinalang.test.services.testutils.MessageUtils;
import org.ballerinalang.test.services.testutils.Services;
import org.ballerinalang.test.util.BAssertUtil;
import org.ballerinalang.test.util.BCompileUtil;
import org.ballerinalang.test.util.BRunUtil;
import org.ballerinalang.test.util.CompileResult;
import org.testng.Assert;
import org.testng.annotations.BeforeClass;
import org.testng.annotations.Test;
import org.wso2.transport.http.netty.message.HttpCarbonMessage;
import org.wso2.transport.http.netty.message.HttpMessageDataStreamer;

import java.io.ByteArrayOutputStream;
import java.io.IOException;

/**
 * Test class for XML literal.
 *
 * @since 0.94
 */
@Test (groups = "brokenOnXMLLangLibChange")
public class XMLLiteralTest {

    private CompileResult result;
    private CompileResult literalWithNamespacesResult;
    private CompileResult negativeResult;

    @BeforeClass
    public void setup() {
        result = BCompileUtil.compile("test-src/types/xml/xml-literals.bal");
        literalWithNamespacesResult = BCompileUtil.compile("test-src/types/xml/xml-literals-with-namespaces.bal");
        negativeResult = BCompileUtil.compile("test-src/types/xml/xml-literals-negative.bal");
    }

    @Test (groups = "brokenOnXMLLangLibChange")
    public void testXMLNegativeSemantics() {
        int index = 0;
        BAssertUtil.validateError(negativeResult, index++, "invalid namespace prefix 'xmlns'", 5, 19);
        BAssertUtil.validateError(negativeResult, index++, "invalid namespace prefix 'xmlns'", 5, 36);

        // undeclared element prefix
        BAssertUtil.validateError(negativeResult, index++, "undefined symbol 'ns1'", 10, 19);
        BAssertUtil.validateError(negativeResult, index++, "undefined symbol 'ns1'", 10, 34);

        // text with multi type expressions
        BAssertUtil.validateError(negativeResult, index++,
                                  "incompatible types: expected '(int|float|decimal|string|boolean|xml)', found 'map'",
                                  16, 59);

        // text with invalid multi type expressions
        BAssertUtil.validateError(negativeResult, index++,
                                  "incompatible types: expected '(int|float|decimal|string|boolean)', found 'xml'",
                                  28, 51);

        // namespace conflict with block scope namespace
        BAssertUtil.validateError(negativeResult, index++, "redeclared symbol 'ns0'", 37, 46);

        // namespace conflict with package import
        BAssertUtil.validateError(negativeResult, index++, "redeclared symbol 'x'", 42, 5);

        // get attributes from non-xml
        BAssertUtil.validateError(negativeResult, index++, "incompatible types: expected 'xml', found 'map'", 47, 17);

        // update attributes map
        BAssertUtil.validateError(negativeResult, index++,
                "xml attributes cannot be updated as a collection. update attributes one at a time", 52, 5);

        // update qname
        BAssertUtil.validateError(negativeResult, index++, "cannot assign values to an xml qualified name", 57, 5);

        // use of undefined namespace for qname
        BAssertUtil.validateError(negativeResult, index++, "undefined module 'ns0'", 65, 20);

        // define namespace with empty URI
        BAssertUtil.validateError(negativeResult, index++, "cannot bind prefix 'ns0' to the empty namespace name",
                69, 5);

        // XML elements with mismatching start and end tags
        BAssertUtil.validateError(negativeResult, index++, "mismatching start and end tags found in xml element",
                                  73, 18);
        // XML interpolation is not allowed to interpolate XML namespace attributes
        BAssertUtil.validateError(negativeResult, index++, "xml namespaces cannot be interpolated", 82, 29);
        BAssertUtil.validateError(negativeResult, index++, "xml namespaces cannot be interpolated", 82, 47);
        Assert.assertEquals(index, negativeResult.getErrorCount());
    }

    @Test (groups = "brokenOnXMLLangLibChange")
    public void testXMLTextLiteral() {
        BValue[] returns = BRunUtil.invoke(result, "testXMLTextLiteral");
        Assert.assertTrue(returns[0] instanceof BXML);
        Assert.assertEquals(returns[0].stringValue(), "aaa");

        Assert.assertTrue(returns[1] instanceof BXML);
        Assert.assertEquals(returns[1].stringValue(), "11");

        Assert.assertTrue(returns[2] instanceof BXML);
        Assert.assertEquals(returns[2].stringValue(), "aaa11bbb22ccc");

        Assert.assertTrue(returns[3] instanceof BXML);
        Assert.assertEquals(returns[3].stringValue(), "aaa11bbb22ccc{d{}e}{f{");

        Assert.assertTrue(returns[4] instanceof BXML);
        Assert.assertEquals(returns[4].stringValue(), "aaa11b${bb22c}cc{d{}e}{f{");

        Assert.assertTrue(returns[5] instanceof BXML);
        Assert.assertEquals(returns[5].stringValue(), " ");
    }

    @Test (groups = "brokenOnXMLLangLibChange")
    public void testXMLCommentLiteral() {
        BValue[] returns = BRunUtil.invoke(result, "testXMLCommentLiteral");
        Assert.assertTrue(returns[0] instanceof BXML);
        Assert.assertEquals(returns[0].stringValue(), "<!--aaa-->");

        Assert.assertTrue(returns[1] instanceof BXML);
        Assert.assertEquals(returns[1].stringValue(), "<!--11-->");

        Assert.assertTrue(returns[2] instanceof BXML);
        Assert.assertEquals(returns[2].stringValue(), "<!--aaa11bbb22ccc-->");

        Assert.assertTrue(returns[3] instanceof BXML);
        Assert.assertEquals(returns[3].stringValue(), "<!--<aaa11bbb22cccd->e->-f<<{>>>-->");

        Assert.assertTrue(returns[4] instanceof BXML);
        Assert.assertEquals(returns[4].stringValue(), "<!---a-aa11b${bb22c}cc{d{}e}{f{-->");

        Assert.assertTrue(returns[5] instanceof BXML);
        Assert.assertEquals(returns[5].stringValue(), "<!---->");
    }

    @Test (groups = "brokenOnXMLLangLibChange")
    public void testXMLPILiteral() {
        BValue[] returns = BRunUtil.invoke(result, "testXMLPILiteral");
        Assert.assertTrue(returns[0] instanceof BXML);
        Assert.assertEquals(returns[0].stringValue(), "<?foo ?>");

        Assert.assertTrue(returns[1] instanceof BXML);
        Assert.assertEquals(returns[1].stringValue(), "<?foo 11?>");

        Assert.assertTrue(returns[2] instanceof BXML);
        Assert.assertEquals(returns[2].stringValue(), "<?foo  aaa11bbb22ccc?>");

        Assert.assertTrue(returns[3] instanceof BXML);
        Assert.assertEquals(returns[3].stringValue(), "<?foo  <aaa11bbb22ccc??d?e>?f<<{>>>?>");

        Assert.assertTrue(returns[4] instanceof BXML);
        Assert.assertEquals(returns[4].stringValue(), "<?foo  ?a?aa11b${bb22c}cc{d{}e}{f{?>");
    }

    @Test (groups = "brokenOnXMLLangLibChange")
    public void testExpressionAsAttributeValue() {
        BValue[] returns = BRunUtil.invoke(result, "testExpressionAsAttributeValue");
        Assert.assertTrue(returns[0] instanceof BXML);
        Assert.assertEquals(returns[0].stringValue(), "<foo bar=\"&quot;zzz&quot;\"></foo>");

        Assert.assertTrue(returns[1] instanceof BXML);
        Assert.assertEquals(returns[1].stringValue(), "<foo bar=\"aaazzzbb'b33&gt;22ccc?\"></foo>");

        Assert.assertTrue(returns[2] instanceof BXML);
        Assert.assertEquals(returns[2].stringValue(), "<foo bar=\"}aaazzzbbb33&gt;22ccc{d{}e}{f{\"></foo>");

        Assert.assertTrue(returns[3] instanceof BXML);
        Assert.assertEquals(returns[3].stringValue(), "<foo bar1=\"aaa{zzz}b${b&quot;b33&gt;22c}cc{d{}e}{f{\" "
                + "bar2=\"aaa{zzz}b${b&quot;b33&gt;22c}cc{d{}e}{f{\"></foo>");

        Assert.assertTrue(returns[4] instanceof BXML);
        Assert.assertEquals(returns[4].stringValue(), "<foo bar=\"\"></foo>");
    }

    @Test (groups = "brokenOnXMLLangLibChange")
    public void testElementLiteralWithTemplateChildren() {
        BValue[] returns = BRunUtil.invoke(result, "testElementLiteralWithTemplateChildren");
        Assert.assertTrue(returns[0] instanceof BXML);
        Assert.assertEquals(returns[0].stringValue(), "<root>hello aaa&lt;bbb good morning <fname>John</fname> "
                + "<lname>Doe</lname>. Have a nice day!<foo>123</foo><bar></bar></root>");

        Assert.assertTrue(returns[1] instanceof BXML);
        BXMLSequence seq = (BXMLSequence) returns[1];
        Assert.assertEquals(seq.stringValue(), "hello aaa&lt;bbb good morning <fname>John</fname> <lname>Doe</lname>. "
                + "Have a nice day!<foo>123</foo><bar></bar>");

        BValueArray items = seq.value();
        Assert.assertEquals(items.size(), 7);
    }

    @Test (groups = "brokenOnXMLLangLibChange")
    public void testXMLStartTag() {
        BValue[] returns = BRunUtil.invoke(result, "testXMLStartTag");
        Assert.assertTrue(returns[0] instanceof BXML);
        Assert.assertEquals(returns[0].stringValue(), "<fname>John</fname>");

        Assert.assertTrue(returns[1] instanceof BXML);
        Assert.assertEquals(returns[1].stringValue(), "<Country>US</Country>");

        Assert.assertTrue(returns[2] instanceof BXML);
        Assert.assertEquals(returns[2].stringValue(), "<_foo id=\"hello 5\">hello</_foo>");

        Assert.assertTrue(returns[3] instanceof BXML);
        Assert.assertEquals(returns[3].stringValue(), "<_-foo id=\"hello 5\">hello</_-foo>");
    }

    @Test (groups = "brokenOnXMLLangLibChange")
    public void testXMLLiteralWithEscapeSequence() {
        BValue[] returns = BRunUtil.invoke(result, "testXMLLiteralWithEscapeSequence");
        Assert.assertTrue(returns[0] instanceof BXML);
        Assert.assertEquals(returns[0].stringValue(), "hello &lt; &gt; &amp;"); // BXMLItem.toString()
        Assert.assertEquals(arrayToString(returns[1]), "hello < > &");
        Assert.assertEquals(((BInteger) returns[2]).intValue(), 0);
        Assert.assertEquals(arrayToString(returns[3]), "");
    }

    private String arrayToString(BValue aReturn) {
        BValueArray ar = ((BValueArray) aReturn);
        StringBuilder builder = new StringBuilder();
        BIterator bIterator = ar.newIterator();
        while (bIterator.hasNext()) {
            String str = ((BString) bIterator.getNext()).stringValue();
            builder.append(str);
        }
        return builder.toString();
    }

    @Test (groups = "brokenOnXMLLangLibChange")
    public void testElementLiteralWithNamespaces() {
        BValue[] returns =
                BRunUtil.invoke(literalWithNamespacesResult, "testElementLiteralWithNamespaces");
        Assert.assertTrue(returns[0] instanceof BXML);
        Assert.assertEquals(returns[0].stringValue(),
                "<root xmlns=\"http://ballerina.com/\" " +
                        "xmlns:ns0=\"http://ballerina.com/a\" " +
                        "ns0:id=\"456\"><foo>123</foo><bar " +
                        "xmlns:ns1=\"http://ballerina.com/c\" ns1:status=\"complete\"></bar></root>");

        Assert.assertTrue(returns[1] instanceof BXML);
        BXMLSequence seq = (BXMLSequence) returns[1];
        Assert.assertEquals(seq.stringValue(),
                "<foo xmlns=\"http://ballerina.com/\">123</foo><bar " +
                        "xmlns=\"http://ballerina.com/\" " +
                        "xmlns:ns1=\"http://ballerina.com/c\" " +
                        "ns1:status=\"complete\"></bar>");

        BValueArray items = seq.value();
        Assert.assertEquals(items.size(), 2);
    }

    @Test (groups = "brokenOnXMLLangLibChange")
    public void testElementWithQualifiedName() {
        BValue[] returns = BRunUtil.invoke(literalWithNamespacesResult, "testElementWithQualifiedName");
        Assert.assertTrue(returns[0] instanceof BXML);
        Assert.assertEquals(returns[0].stringValue(), "<root>hello</root>");

        Assert.assertTrue(returns[1] instanceof BXML);
        Assert.assertEquals(returns[1].stringValue(),
                "<root xmlns=\"http://ballerina.com/\">hello</root>");

        Assert.assertTrue(returns[2] instanceof BXML);
        Assert.assertEquals(returns[2].stringValue(),
                "<ns1:root xmlns:ns1=\"http://ballerina.com/b\" xmlns=\"http://ballerina.com/\">hello</ns1:root>");
    }

    @Test (groups = "brokenOnXMLLangLibChange")
    public void testDefineInlineNamespace() {
        BValue[] returns = BRunUtil.invoke(literalWithNamespacesResult, "testDefineInlineNamespace");
        Assert.assertTrue(returns[0] instanceof BXML);
        Assert.assertEquals(returns[0].stringValue(),
                "<nsx:foo xmlns:nsx=\"http://wso2.com\" nsx:id=\"123\">hello</nsx:foo>");
    }

    @Test (groups = "brokenOnXMLLangLibChange")
    public void testDefineInlineDefaultNamespace() {
        BValue[] returns =
                BRunUtil.invoke(literalWithNamespacesResult, "testDefineInlineDefaultNamespace");
        Assert.assertTrue(returns[0] instanceof BXML);
        Assert.assertEquals(returns[0].stringValue(),
                "<foo xmlns=\"http://ballerina.com/default/namespace\" xmlns:nsx=\"http://wso2.com/aaa\">hello</foo>");

        Assert.assertTrue(returns[1] instanceof BXML);
        Assert.assertEquals(returns[1].stringValue(),
                "<foo xmlns=\"http://wso2.com\" xmlns:nsx=\"http://wso2.com/aaa\">hello</foo>");
    }

    @Test (groups = "brokenOnXMLLangLibChange")
    public void testTextWithValidMultiTypeExpressions() {
        BValue[] returns = BRunUtil.invoke(result, "testTextWithValidMultiTypeExpressions");
        Assert.assertTrue(returns[0] instanceof BXMLItem);

        Assert.assertEquals(returns[0].stringValue(), "hello 11 world. How 1.35 are you true?");
    }

    @Test (groups = "brokenOnXMLLangLibChange")
    public void testArithmaticExpreesionInXMLTemplate() {
        BValue[] returns = BRunUtil.invoke(result, "testArithmaticExpreesionInXMLTemplate");
        Assert.assertTrue(returns[0] instanceof BXMLItem);

        Assert.assertEquals(returns[0].stringValue(), "<foo id=\"hello 5\">hello</foo>");
    }

    @Test (groups = "brokenOnXMLLangLibChange")
    public void testFunctionCallInXMLTemplate() {
        BValue[] returns = BRunUtil.invoke(result, "testFunctionCallInXMLTemplate");
        Assert.assertTrue(returns[0] instanceof BXMLItem);

        Assert.assertEquals(returns[0].stringValue(), "<foo>&lt;--&gt;returned from a function</foo>");
    }

    @Test (groups = "brokenOnXMLLangLibChange")
    public void testUsingNamespcesOfParent() {
        BValue[] returns = BRunUtil.invoke(literalWithNamespacesResult, "testUsingNamespcesOfParent");
        Assert.assertTrue(returns[0] instanceof BXMLItem);

        Assert.assertEquals(returns[0].stringValue(),
                "<root xmlns:ns0=\"http://ballerinalang.com/\"><ns0:foo>hello</ns0:foo></root>");
    }

    @Test(enabled = false)
    public void testComplexXMLLiteral() throws IOException {
        BValue[] returns = BRunUtil.invoke(literalWithNamespacesResult, "testComplexXMLLiteral");
        Assert.assertTrue(returns[0] instanceof BXMLItem);
        Assert.assertEquals(returns[0].stringValue(),
                BCompileUtil.readFileAsString("test-src/types/xml/sampleXML.txt"));
    }

    @Test (groups = "brokenOnXMLLangLibChange")
    public void testNamespaceDclr() {
        BValue[] returns = BRunUtil.invoke(literalWithNamespacesResult, "testNamespaceDclr");
        Assert.assertTrue(returns[0] instanceof BString);
        Assert.assertEquals(returns[0].stringValue(), "{http://sample.com/wso2/a2}foo");

        Assert.assertTrue(returns[1] instanceof BString);
        Assert.assertEquals(returns[1].stringValue(), "{http://sample.com/wso2/b2}foo");

        Assert.assertTrue(returns[2] instanceof BString);
        Assert.assertEquals(returns[2].stringValue(), "{http://sample.com/wso2/d2}foo");
    }

    @Test (groups = "brokenOnXMLLangLibChange")
    public void testInnerScopeNamespaceDclr() {
        BValue[] returns = BRunUtil.invoke(literalWithNamespacesResult, "testInnerScopeNamespaceDclr");
        Assert.assertTrue(returns[0] instanceof BString);
        Assert.assertEquals(returns[0].stringValue(), "{http://ballerina.com/b}foo");

        Assert.assertTrue(returns[1] instanceof BString);
        Assert.assertEquals(returns[1].stringValue(), "{http://sample.com/wso2/a3}foo");

        Assert.assertTrue(returns[2] instanceof BString);
        Assert.assertEquals(returns[2].stringValue(), "{http://ballerina.com/b}foo");
    }

    @Test (groups = "brokenOnXMLLangLibChange")
    public void testPackageLevelXML() {
        CompileResult result = BCompileUtil.compile("test-src/types/xml/package_level_xml_literals.bal");
        BValue[] returns = BRunUtil.invoke(result, "testPackageLevelXML");
        Assert.assertTrue(returns[0] instanceof BXML);
        Assert.assertEquals(returns[0].stringValue(),
                "<p:person xmlns:p=\"foo\" xmlns:q=\"bar\">hello</p:person>");

        Assert.assertTrue(returns[1] instanceof BXML);
        Assert.assertEquals(returns[1].stringValue(),
                "<ns1:student xmlns:ns1=\"http://ballerina.com/b\">hello</ns1:student>");
    }

    @Test(groups = "brokenOnJBallerina")
    // todo: enable this once we fix the method too large issue on jBallerina
    public void testLargeXMLLiteral() {
        BCompileUtil.compile("test-src/types/xml/xml_inline_large_literal.bal");
        HTTPTestRequest cMsg = MessageUtils.generateHTTPMessage("/test/getXML", "GET");
        HttpCarbonMessage response = Services.invoke(9091, cMsg);
        Assert.assertNotNull(response);
        BXML<?> xml = new BXMLItem(new HttpMessageDataStreamer(response).getInputStream());
        Assert.assertTrue(xml.stringValue().contains("<line2>Sigiriya</line2>"));
    }

    @Test (groups = "brokenOnXMLLangLibChange")
    public void testObjectLevelXML() {
        BValue[] returns = BRunUtil.invoke(literalWithNamespacesResult, "testObjectLevelXML");
        Assert.assertTrue(returns[0] instanceof BXML);
        Assert.assertEquals(returns[0].stringValue(),
                "<p:person xmlns:p=\"foo\" xmlns:q=\"bar\">hello</p:person>");
    }

    @Test (groups = "brokenOnXMLLangLibChange", description = "Test sequence of brackets in content of XML")
    public void testBracketSequenceInXMLLiteral() {
        BValue[] returns = BRunUtil.invoke(result, "testBracketSequenceInXMLLiteral");
        Assert.assertTrue(returns[0] instanceof BXML);
        Assert.assertEquals(returns[0].stringValue(),
                "{}{{ {{{ { } }} }}} - extra }<elem>{}{{</elem>");
    }

    @Test (groups = "brokenOnXMLLangLibChange", description = "Test interpolating xml using different types")
    public void testXMLLiteralInterpolation() {
        BValue[] returns = BRunUtil.invoke(result, "testInterpolatingVariousTypes");
        Assert.assertTrue(returns[0] instanceof BXML);
        Assert.assertEquals(returns[0].stringValue(),
                "<elem>42|3.14|31.4444|this-is-a-string|<abc></abc></elem>");
    }

<<<<<<< HEAD
    @Test (groups = "brokenOnXMLLangLibChange", description = "Test interpolating xml when there are extra dollar signs")
=======
    @Test (groups = "brokenOnXMLLangLibChange",
            description = "Test interpolating xml when there are extra dollar signs")
>>>>>>> a872408c
    public void testXMLLiteralWithExtraDollarSigns() {
        BValue[] returns = BRunUtil.invoke(result, "testDollarSignOnXMLLiteralTemplate");
        Assert.assertTrue(returns[0] instanceof BXML);
        Assert.assertEquals(returns[0].stringValue(), "<foo id=\"hello $5\">hello</foo>");
        Assert.assertEquals(returns[1].stringValue(), "<foo id=\"hello $$5\">$hello</foo>");
        Assert.assertEquals(returns[2].stringValue(), "<foo id=\"hello $$ 5\">$$ hello</foo>");
    }

    @Test (groups = "brokenOnXMLLangLibChange")
    public void testXMLSerialize() {
        BValue[] returns = BRunUtil.invoke(literalWithNamespacesResult, "getXML");
        Assert.assertTrue(returns[0] instanceof BXML);

        XMLValue xmlItem = (XMLValue) XMLFactory.parse(returns[0].stringValue());
        ByteArrayOutputStream baos = new ByteArrayOutputStream();
        xmlItem.serialize(baos);
        Assert.assertEquals(new String(baos.toByteArray()),
                "<foo xmlns=\"http://wso2.com/\">hello</foo>");
    }

    @Test (groups = "brokenOnXMLLangLibChange")
    public void testXMLToString() {
        XMLValue xml = XMLFactory.parse("<?xml version=\"1.0\" encoding=\"UTF-8\"?>" +
                "<!DOCTYPE foo [<!ELEMENT foo ANY ><!ENTITY data \"Example\" >]><foo>&data;</foo>");
        Assert.assertEquals(xml.toString(), "<foo>Example</foo>");
    }
}<|MERGE_RESOLUTION|>--- conflicted
+++ resolved
@@ -424,12 +424,7 @@
                 "<elem>42|3.14|31.4444|this-is-a-string|<abc></abc></elem>");
     }
 
-<<<<<<< HEAD
     @Test (groups = "brokenOnXMLLangLibChange", description = "Test interpolating xml when there are extra dollar signs")
-=======
-    @Test (groups = "brokenOnXMLLangLibChange",
-            description = "Test interpolating xml when there are extra dollar signs")
->>>>>>> a872408c
     public void testXMLLiteralWithExtraDollarSigns() {
         BValue[] returns = BRunUtil.invoke(result, "testDollarSignOnXMLLiteralTemplate");
         Assert.assertTrue(returns[0] instanceof BXML);
