--- conflicted
+++ resolved
@@ -446,14 +446,9 @@
         BAssertUtil.validateError(compileResult, i++, "operator '+' not defined for 'int?' and 'int?'", 132, 5);
         BAssertUtil.validateError(compileResult, i++, "operator '+' not defined for 'int?' and 'int?'", 140, 5);
         BAssertUtil.validateError(compileResult, i++, "operator '+' not defined for 'int?' and 'int'", 150, 11);
-<<<<<<< HEAD
         BAssertUtil.validateError(compileResult, i++, "invalid expr in compound assignment lhs", 156, 5);
         BAssertUtil.validateError(compileResult, i++, "invalid token '='", 170, 17);
-        BAssertUtil.validateError(compileResult, i, "invalid token '='", 171, 17);
-=======
-        BAssertUtil.validateError(compileResult, i++, "invalid expr in compound assignment lhs", 156, 18);
-        BAssertUtil.validateError(compileResult, i++, "invalid token '='", 170, 19);
-        BAssertUtil.validateError(compileResult, i++, "invalid token '='", 171, 19);
+        BAssertUtil.validateError(compileResult, i++, "invalid token '='", 171, 17);
         BAssertUtil.validateError(compileResult, i++, "operator '&' not defined for '(int|string)' and 'int'",
                 180, 5);
         BAssertUtil.validateError(compileResult, i++, "operator '|' not defined for '(int|string)' and 'int'",
@@ -472,7 +467,6 @@
                 191, 5);
         BAssertUtil.validateError(compileResult, i, "operator '^' not defined for '(int|string)' and '12|A'",
                 192, 5);
->>>>>>> fc0d95b2
     }
 
     @Test(dataProvider = "dataToTestCompoundAssignmentBinaryOpsWithTypes", description = "Test compound assignment " +
