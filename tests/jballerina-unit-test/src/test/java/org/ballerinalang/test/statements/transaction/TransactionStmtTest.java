/*
 *   Copyright (c) 2020, WSO2 Inc. (http://www.wso2.org) All Rights Reserved.
 *
 *  WSO2 Inc. licenses this file to you under the Apache License,
 *  Version 2.0 (the "License"); you may not use this file except
 *  in compliance with the License.
 *  You may obtain a copy of the License at
 *
 *    http://www.apache.org/licenses/LICENSE-2.0
 *
 * Unless required by applicable law or agreed to in writing,
 * software distributed under the License is distributed on an
 * "AS IS" BASIS, WITHOUT WARRANTIES OR CONDITIONS OF ANY
 * KIND, either express or implied.  See the License for the
 * specific language governing permissions and limitations
 * under the License.
 */
package org.ballerinalang.test.statements.transaction;

import org.ballerinalang.test.util.BAssertUtil;
import org.ballerinalang.test.util.BCompileUtil;
import org.ballerinalang.test.util.BRunUtil;
import org.ballerinalang.test.util.CompileResult;
import org.testng.Assert;
import org.testng.annotations.Test;

/**
 * Test cases for flow validation in TransactionStatement.
 */

public class TransactionStmtTest {

<<<<<<< HEAD
    private CompileResult programFile;
    private CompileResult resultNegative;

    @BeforeClass
    public void setup() {
        programFile = BCompileUtil.compile("test-src/statements/transaction/transaction_stmt.bal");
        resultNegative = BCompileUtil.compile("test-src/statements/transaction/transaction_stmt_negative.bal");
    }

    @Test
    public void testRollback() {
        BRunUtil.invoke(programFile, "testRollback");
    }

    @Test
    public void testCommit() {
        BRunUtil.invoke(programFile, "testCommit");
    }
=======
//    @Test
    public void testTransactionStmtSuccess() {
        CompileResult programFile =
                BCompileUtil.compile("test-src/statements/transaction/transaction_stmt.bal");
        BValue[] args = {new BInteger(10)};
        BValue[] returns = BRunUtil.invoke(programFile, "testTransactionStmt", args);
>>>>>>> 649015be

    @Test
    public void testPanic() {
        BRunUtil.invoke(programFile, "testPanic");
    }

    @Test(description = "Test transaction statement with errors")
    public void testTransactionNegativeCases() {
        CompileResult resultNegative =
                BCompileUtil.compile("test-src/statements/transaction/transaction_stmt_negative.bal");
        Assert.assertEquals(resultNegative.getErrorCount(), 21);
        BAssertUtil.validateError(resultNegative, 0, "invalid transaction commit count",
                5, 5);
        BAssertUtil.validateError(resultNegative, 1, "rollback not allowed here",
                11, 9);
        BAssertUtil.validateError(resultNegative, 2, "transaction statement cannot be used " +
                        "within a transactional scope", 20, 5);
        BAssertUtil.validateError(resultNegative, 3, "usage of start within a transactional " +
                "scope is prohibited", 29, 19);
        BAssertUtil.validateError(resultNegative, 4, "usage of start within a transactional " +
                "scope is prohibited", 38, 21);
        BAssertUtil.validateError(resultNegative, 5, "invoking transactional function outside " +
                        "transactional scope is prohibited", 40, 15);
        BAssertUtil.validateError(resultNegative, 6, "commit not allowed here",
                59, 17);
        BAssertUtil.validateError(resultNegative, 7, "invoking transactional function outside " +
                        "transactional scope is prohibited", 70, 21);
        BAssertUtil.validateError(resultNegative, 8, "commit not allowed here",
                73, 17);
        BAssertUtil.validateError(resultNegative, 9, "rollback not allowed here",
                96, 17);
        BAssertUtil.validateError(resultNegative, 10, "rollback not allowed here",
                100, 9);
        BAssertUtil.validateError(resultNegative, 11, "commit not allowed here",
                102, 17);
        BAssertUtil.validateError(resultNegative, 12, "invalid transaction commit count",
                116, 9);
        BAssertUtil.validateError(resultNegative, 13, "break statement cannot be used to " +
                        "exit from a transaction without a commit or a rollback statement",
                118, 17);
        BAssertUtil.validateError(resultNegative, 14, "commit cannot be used outside " +
                "a transaction statement", 122, 13);
        BAssertUtil.validateError(resultNegative, 15, "continue statement cannot be used " +
                "to exit from a transaction without a commit or a rollback statement", 132, 17);
        BAssertUtil.validateError(resultNegative, 16, "return statement cannot be used to exit " +
                "from a transaction without a commit or a rollback statement", 147, 17);
        BAssertUtil.validateError(resultNegative, 17, "return statement cannot be used to exit " +
                "from a transaction without a commit or a rollback statement", 164, 13);
        BAssertUtil.validateError(resultNegative, 18, "return statement cannot be used to exit " +
                "from a transaction without a commit or a rollback statement", 184, 21);
        BAssertUtil.validateError(resultNegative, 19, "return statement cannot be used to exit " +
                "from a transaction without a commit or a rollback statement", 188, 21);
        BAssertUtil.validateError(resultNegative, 20, "invoking transactional function outside " +
                "transactional scope is prohibited", 207, 16);
    }
}<|MERGE_RESOLUTION|>--- conflicted
+++ resolved
@@ -22,6 +22,7 @@
 import org.ballerinalang.test.util.BRunUtil;
 import org.ballerinalang.test.util.CompileResult;
 import org.testng.Assert;
+import org.testng.annotations.BeforeClass;
 import org.testng.annotations.Test;
 
 /**
@@ -30,7 +31,6 @@
 
 public class TransactionStmtTest {
 
-<<<<<<< HEAD
     private CompileResult programFile;
     private CompileResult resultNegative;
 
@@ -49,14 +49,6 @@
     public void testCommit() {
         BRunUtil.invoke(programFile, "testCommit");
     }
-=======
-//    @Test
-    public void testTransactionStmtSuccess() {
-        CompileResult programFile =
-                BCompileUtil.compile("test-src/statements/transaction/transaction_stmt.bal");
-        BValue[] args = {new BInteger(10)};
-        BValue[] returns = BRunUtil.invoke(programFile, "testTransactionStmt", args);
->>>>>>> 649015be
 
     @Test
     public void testPanic() {
@@ -65,8 +57,6 @@
 
     @Test(description = "Test transaction statement with errors")
     public void testTransactionNegativeCases() {
-        CompileResult resultNegative =
-                BCompileUtil.compile("test-src/statements/transaction/transaction_stmt_negative.bal");
         Assert.assertEquals(resultNegative.getErrorCount(), 21);
         BAssertUtil.validateError(resultNegative, 0, "invalid transaction commit count",
                 5, 5);
