--- conflicted
+++ resolved
@@ -338,11 +338,7 @@
     @Test()
     public void testOptionalErrorReturn() {
         BValue[] returns = BRunUtil.invoke(errorTestResult, "testOptionalErrorReturn");
-<<<<<<< HEAD
-        Assert.assertEquals(((BError) returns[0]).stringValue(), "this is broken {\"message\":\"too bad\"}");
-=======
-        Assert.assertEquals(returns[0].stringValue(), "this is broken {message:\"too bad\"}");
->>>>>>> a605c07d
+        Assert.assertEquals(returns[0].stringValue(), "this is broken {\"message\":\"too bad\"}");
     }
 
     @Test()
