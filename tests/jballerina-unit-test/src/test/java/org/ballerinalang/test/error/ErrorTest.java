--- conflicted
+++ resolved
@@ -152,21 +152,12 @@
         Assert.assertEquals(returns[0].stringValue(), "test");
     }
 
-<<<<<<< HEAD
-//    @Test
-//    public void testGetCallStack() {
-//        BValue[] returns = BRunUtil.invoke(errorTestResult, "getCallStackTest");
-//        Assert.assertEquals(returns[0].stringValue(), "{callableName:\"getCallStack\", " +
-//                "moduleName:\"ballerina/runtime\", fileName:\"<native>\", lineNumber:0}");
-//    }
-=======
     @Test
     public void testGetCallStack() {
-        BValue[] returns = BRunUtil.invoke(compileResult, "getCallStackTest");
-        Assert.assertEquals(returns[0].stringValue(), "{callableName:\"getCallStackTest\", moduleName:\"error_test\"," 
+        BValue[] returns = BRunUtil.invoke(errorTestResult, "getCallStackTest");
+        Assert.assertEquals(returns[0].stringValue(), "{callableName:\"getCallStackTest\", moduleName:\"error_test\","
                 + " fileName:\"error_test.bal\", lineNumber:73}");
     }
->>>>>>> a6c7f3a9
 
     @Test
     public void testConsecutiveTraps() {
