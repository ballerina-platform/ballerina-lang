/*
 *  Copyright (c) 2018, WSO2 Inc. (http://www.wso2.org) All Rights Reserved.
 *
 *  WSO2 Inc. licenses this file to you under the Apache License,
 *  Version 2.0 (the "License"); you may not use this file except
 *  in compliance with the License.
 *  You may obtain a copy of the License at
 *
 *    http://www.apache.org/licenses/LICENSE-2.0
 *
 * Unless required by applicable law or agreed to in writing,
 * software distributed under the License is distributed on an
 * "AS IS" BASIS, WITHOUT WARRANTIES OR CONDITIONS OF ANY
 * KIND, either express or implied.  See the License for the
 * specific language governing permissions and limitations
 * under the License.
 */
package org.ballerinalang.test.error;

import org.ballerinalang.model.types.TypeTags;
import org.ballerinalang.model.values.BBoolean;
import org.ballerinalang.model.values.BError;
import org.ballerinalang.model.values.BInteger;
import org.ballerinalang.model.values.BMap;
import org.ballerinalang.model.values.BString;
import org.ballerinalang.model.values.BValue;
import org.ballerinalang.model.values.BValueArray;
import org.ballerinalang.test.util.BAssertUtil;
import org.ballerinalang.test.util.BCompileUtil;
import org.ballerinalang.test.util.BRunUtil;
import org.ballerinalang.test.util.CompileResult;
import org.ballerinalang.util.exceptions.BLangRuntimeException;
import org.testng.Assert;
import org.testng.annotations.BeforeClass;
import org.testng.annotations.DataProvider;
import org.testng.annotations.Test;

/**
 * Test cases for Error.
 *
 * @since 0.985.0
 */
public class ErrorTest {

    private CompileResult errorTestResult;
    private CompileResult negativeCompileResult;

    private static final String ERROR1 = "error1";
    private static final String ERROR2 = "error2";
    private static final String ERROR3 = "error3";
    private static final String EMPTY_CURLY_BRACE = "{}";
    private static final String CONST_ERROR_REASON = "reason one";

    @BeforeClass
    public void setup() {
        errorTestResult = BCompileUtil.compile("test-src/error/error_test.bal");
        negativeCompileResult = BCompileUtil.compile("test-src/error/error_test_negative.bal");
    }

    @Test
    public void testIndirectErrorCtor() {
        BValue[] errors = BRunUtil.invoke(errorTestResult, "testIndirectErrorConstructor");
        Assert.assertEquals(errors.length, 4);
        Assert.assertEquals(errors[0].stringValue(), "ErrNo-1 {message:\"arg\", data:{}}");
        Assert.assertEquals(errors[1].stringValue(), "ErrNo-1 {message:\"arg\", data:{}}");
        Assert.assertEquals(errors[2], errors[0]);
        Assert.assertEquals(errors[3], errors[1]);
    }

    @Test
    public void errorConstructReasonTest() {
        BValue[] returns = BRunUtil.invoke(errorTestResult, "errorConstructReasonTest");

        Assert.assertTrue(returns[0] instanceof BError);
        Assert.assertEquals(((BError) returns[0]).getReason(), ERROR1);
        Assert.assertEquals(((BError) returns[0]).getDetails().stringValue(), EMPTY_CURLY_BRACE);
        Assert.assertTrue(returns[1] instanceof BError);
        Assert.assertEquals(((BError) returns[1]).getReason(), ERROR2);
        Assert.assertEquals(((BError) returns[1]).getDetails().stringValue(), EMPTY_CURLY_BRACE);
        Assert.assertTrue(returns[2] instanceof BError);
        Assert.assertEquals(((BError) returns[2]).getReason(), ERROR3);
        Assert.assertEquals(((BError) returns[2]).getDetails().stringValue(), EMPTY_CURLY_BRACE);
        Assert.assertEquals(returns[3].stringValue(), ERROR1);
        Assert.assertEquals(returns[4].stringValue(), ERROR2);
        Assert.assertEquals(returns[5].stringValue(), ERROR3);
    }

    @Test
    public void errorConstructDetailTest() {
        BValue[] returns = BRunUtil.invoke(errorTestResult, "errorConstructDetailTest");
        String detail1 = "{message:\"msg1\"}";
        String detail2 = "{message:\"msg2\"}";
        String detail3 = "{message:\"msg3\"}";
        Assert.assertTrue(returns[0] instanceof BError);
        Assert.assertEquals(((BError) returns[0]).getReason(), ERROR1);
        Assert.assertEquals(((BError) returns[0]).getDetails().stringValue().trim(), detail1);
        Assert.assertTrue(returns[1] instanceof BError);
        Assert.assertEquals(((BError) returns[1]).getReason(), ERROR2);
        Assert.assertEquals(((BError) returns[1]).getDetails().stringValue().trim(), detail2);
        Assert.assertTrue(returns[2] instanceof BError);
        Assert.assertEquals(((BError) returns[2]).getReason(), ERROR3);
        Assert.assertEquals(((BError) returns[2]).getDetails().stringValue().trim(), detail3);
        Assert.assertEquals(returns[3].stringValue().trim(), detail1);
        Assert.assertEquals(returns[4].stringValue().trim(), detail2);
        Assert.assertEquals(returns[5].stringValue().trim(), detail3);
    }

    @Test
    public void errorPanicTest() {
        // Case without panic
        BValue[] args = new BValue[] { new BInteger(10) };
        BValue[] returns = BRunUtil.invoke(errorTestResult, "errorPanicTest", args);
        Assert.assertEquals(returns[0].stringValue(), "done");

        // Now panic
        args = new BValue[] { new BInteger(15) };
        Exception expectedException = null;
        try {
            BRunUtil.invoke(errorTestResult, "errorPanicTest", args);
        } catch (Exception e) {
            expectedException = e;
        }
        Assert.assertNotNull(expectedException);
        String message = ((BLangRuntimeException) expectedException).getMessage();

        Assert.assertEquals(message,
                "error: largeNumber message=large number\n\t" +
                        "at error_test:errorPanicCallee(error_test.bal:37)\n\t" +
                        "   error_test:errorPanicTest(error_test.bal:31)");
    }

    @Test
    public void errorTrapTest() {
        // Case without panic
        BValue[] args = new BValue[] { new BInteger(10) };
        BValue[] returns = BRunUtil.invoke(errorTestResult, "errorTrapTest", args);
        Assert.assertEquals(returns[0].stringValue(), "done");

        // Now panic
        args = new BValue[] { new BInteger(15) };
        returns = BRunUtil.invoke(errorTestResult, "errorTrapTest", args);
        String result = "largeNumber {message:\"large number\"}";
        Assert.assertEquals(returns[0].stringValue(), result.trim());
    }

    @Test
    public void customErrorDetailsTest() {
        BValue[] returns = BRunUtil.invoke(errorTestResult, "testCustomErrorDetails");
        Assert.assertEquals(returns[0].stringValue(), "trxErr {message:\"\", data:\"test\"}");
        Assert.assertEquals(((BError) returns[0]).getDetails().getType().getTag(), TypeTags.RECORD_TYPE_TAG);
        Assert.assertEquals(((BError) returns[0]).getDetails().getType().getName(), "TrxErrorData");
    }

    @Test
    public void testCustomErrorDetails2() {
        BValue[] returns = BRunUtil.invoke(errorTestResult, "testCustomErrorDetails2");
        Assert.assertEquals(returns[0].stringValue(), "test");
    }

    @Test
    public void testErrorWithErrorConstructor() {
        BValue[] returns = BRunUtil.invoke(errorTestResult, "testErrorWithErrorConstructor");
        Assert.assertEquals(returns[0].stringValue(), "test");
    }

    @Test
    public void testGetCallStack() {
        BValue[] returns = BRunUtil.invoke(errorTestResult, "getCallStackTest");
        Assert.assertEquals(returns[0].stringValue(), "{callableName:\"getCallStack\", " +
                                                      "moduleName:\"ballerina.runtime.errors\"," +
                                                      " fileName:\"errors.bal\", lineNumber:33}");
    }

    @Test
    public void testConsecutiveTraps() {
        BValue[] returns = BRunUtil.invoke(errorTestResult, "testConsecutiveTraps");
        Assert.assertEquals(returns[0].stringValue(), "Error");
        Assert.assertEquals(returns[1].stringValue(), "Error");
    }

    @Test
    public void testOneLinePanic() {
        BValue[] returns = BRunUtil.invoke(errorTestResult, "testOneLinePanic");
        Assert.assertTrue(returns[0] instanceof BValueArray);
        BValueArray array = (BValueArray) returns[0];
        Assert.assertEquals(array.getString(0), "Error1");
        Assert.assertEquals(array.getString(1), "Error2");
        Assert.assertEquals(array.getString(2), "Something Went Wrong");
        Assert.assertEquals(array.getString(3), "Error3");
        Assert.assertEquals(array.getString(4), "Something Went Wrong");
        Assert.assertEquals(array.getString(5), "1");
    }

    @Test
    public void testGenericErrorWithDetailRecord() {
        BValue[] returns = BRunUtil.invoke(errorTestResult, "testGenericErrorWithDetailRecord");
        Assert.assertTrue(returns[0] instanceof BBoolean);
        Assert.assertTrue(((BBoolean) returns[0]).booleanValue());
    }

    @Test
    public void testTrapSuccessScenario() {
        BValue[] returns = BRunUtil.invoke(errorTestResult, "testTrapWithSuccessScenario");
        Assert.assertTrue(returns[0] instanceof BInteger);
        Assert.assertEquals(((BInteger) returns[0]).intValue(), 1);
    }

    @Test(dataProvider = "userDefTypeAsReasonTests")
    public void testErrorWithUserDefinedReasonType(String testFunction) {
        BValue[] returns = BRunUtil.invoke(errorTestResult, testFunction);
        Assert.assertTrue(returns[0] instanceof BError);
        Assert.assertEquals(((BError) returns[0]).getReason(), CONST_ERROR_REASON);
    }

    @Test(dataProvider = "constAsReasonTests")
    public void testErrorWithConstantAsReason(String testFunction) {
        BValue[] returns = BRunUtil.invoke(errorTestResult, testFunction);
        Assert.assertTrue(returns[0] instanceof BError);
        Assert.assertEquals(((BError) returns[0]).getReason(), CONST_ERROR_REASON);
        Assert.assertEquals(((BMap) ((BError) returns[0]).getDetails()).get("message").stringValue(),
                            "error detail message");
    }

//    @Test
//    public void testCustomErrorWithMappingOfSelf() {
//        BValue[] returns = BRunUtil.invoke(errorTestResult, "testCustomErrorWithMappingOfSelf");
//        Assert.assertTrue(returns[0] instanceof BBoolean);
//        Assert.assertTrue(((BBoolean) returns[0]).booleanValue());
//    }

    @Test
    public void testUnspecifiedErrorDetailFrozenness() {
        BValue[] returns = BRunUtil.invoke(errorTestResult, "testUnspecifiedErrorDetailFrozenness");
        Assert.assertTrue(returns[0] instanceof BBoolean);
        Assert.assertTrue(((BBoolean) returns[0]).booleanValue());
    }

    @Test
    public void testErrorNegative() {
        Assert.assertEquals(negativeCompileResult.getErrorCount(), 15);
        BAssertUtil.validateError(negativeCompileResult, 0,
                                  "incompatible types: expected 'reason one|reason two', found 'string'", 26, 31);
        BAssertUtil.validateError(negativeCompileResult, 1,
                                  "incompatible types: expected 'reason one', found 'reason two'", 31, 31);
        BAssertUtil.validateError(negativeCompileResult, 2,
                                  "invalid error reason type 'int', expected a subtype of 'string'", 41, 28);
        BAssertUtil.validateError(negativeCompileResult, 3, "invalid error detail type 'map', expected a subtype of " 
                + "'record {| string message?; $error0 cause?; (anydata|error)...; |}'", 41, 33);
        BAssertUtil.validateError(negativeCompileResult, 4, "invalid error detail type 'boolean', expected a subtype "
                + "of 'record {| string message?; $error0 cause?; (anydata|error)...; |}'", 42, 36);
        BAssertUtil.validateError(negativeCompileResult, 5,
                                  "invalid error reason type '1.0f', expected a subtype of 'string'", 45, 7);
        BAssertUtil.validateError(negativeCompileResult, 6,
                                  "invalid error reason type 'boolean', expected a subtype of 'string'", 48, 11);
        BAssertUtil.validateError(negativeCompileResult, 7, "self referenced variable 'e3'", 54, 22);
        BAssertUtil.validateError(negativeCompileResult, 8, "self referenced variable 'e3'", 54, 43);
        BAssertUtil.validateError(negativeCompileResult, 9, "self referenced variable 'e4'", 55, 42);
        BAssertUtil.validateError(negativeCompileResult, 10,
                "cannot infer reason from error constructor: 'UserDefErrorOne'", 56, 27);
        BAssertUtil.validateError(negativeCompileResult, 11,
                "cannot infer reason from error constructor: 'MyError'", 57, 19);
        BAssertUtil.validateError(negativeCompileResult, 12,
                "cannot infer type of the error from '(UserDefErrorOne|UserDefErrorTwo)'", 75, 12);
        BAssertUtil.validateError(negativeCompileResult, 13,
                "cannot infer reason from error constructor: 'RNError'", 96, 18);
        BAssertUtil.validateError(negativeCompileResult, 14,
                "cannot infer reason from error constructor: 'RNStrError'", 97, 21);
    }
    @DataProvider(name = "userDefTypeAsReasonTests")
    public Object[][] userDefTypeAsReasonTests() {
        return new Object[][] {
                { "testErrorConstrWithConstForUserDefinedReasonType" },
                { "testErrorConstrWithLiteralForUserDefinedReasonType" }
        };
    }

    @DataProvider(name = "constAsReasonTests")
    public Object[][] constAsReasonTests() {
        return new Object[][] {
                { "testErrorConstrWithConstForConstReason" },
                { "testErrorConstrWithConstLiteralForConstReason" }
        };
    }

    @Test()
    public void errorReasonInferenceTest() {
        BValue[] returns = BRunUtil.invoke(errorTestResult, "errorReasonInference");
        Assert.assertTrue(returns[0] instanceof BError);
        Assert.assertEquals(((BError) returns[0]).getReason(), "ErrNo-1");
        Assert.assertEquals(((BMap) ((BError) returns[1]).getDetails()).get("data").stringValue(),
                "{\"arg1\":\"arg1-1\", \"arg2\":\"arg2-2\"}");
    }

    @Test()
    public void errorReasonSubtypeTest() {
        BValue[] returns = BRunUtil.invoke(errorTestResult, "errorReasonSubType");
        Assert.assertEquals(((BError) returns[0]).getReason(), "ErrNo-1");
        Assert.assertEquals(((BError) returns[1]).getReason(), "ErrorNo-2");
        Assert.assertEquals(((BError) returns[2]).getReason(), "ErrNo-1");
        Assert.assertEquals(((BError) returns[3]).getReason(), "ErrorNo-2");
    }

    @Test()
    public void indirectErrorCtorTest() {
        BValue[] returns = BRunUtil.invoke(errorTestResult, "indirectErrorCtor");
        Assert.assertEquals(((BString) returns[0]).stringValue(), "foo");
        Assert.assertEquals(((BBoolean) returns[1]).booleanValue(), true);
        Assert.assertEquals(((BError) returns[2]).stringValue(), "foo {code:3456}");
    }

    @Test()
    public void testUnionLhsWithIndirectErrorRhs() {
        BValue[] returns = BRunUtil.invoke(errorTestResult, "testUnionLhsWithIndirectErrorRhs");
        Assert.assertEquals(((BError) returns[0]).getReason(), "Foo");
    }

<<<<<<< HEAD
    @Test
    public void testStackTraceInNative() {
        Exception expectedException = null;
        try {
            BRunUtil.invoke(errorTestResult, "testStackTraceInNative");
        } catch (Exception e) {
            expectedException = e;
        }

        Assert.assertNotNull(expectedException);
        String message = ((BLangRuntimeException) expectedException).getMessage();
        Assert.assertEquals(message,
                "error: array index out of range: index: 4, size: 2 \n\t" +
                        "at ballerina.lang_array:slice(array.bal:124)\n\t" +
                        "   error_test:testStackTraceInNative(error_test.bal:282)");
=======
    @Test()
    public void testOptionalErrorReturn() {
        BValue[] returns = BRunUtil.invoke(errorTestResult, "testOptionalErrorReturn");
        Assert.assertEquals(((BError) returns[0]).stringValue(), "this is broken {message:\"too bad\"}");
>>>>>>> 762f9913
    }
}<|MERGE_RESOLUTION|>--- conflicted
+++ resolved
@@ -314,7 +314,12 @@
         Assert.assertEquals(((BError) returns[0]).getReason(), "Foo");
     }
 
-<<<<<<< HEAD
+    @Test()
+    public void testOptionalErrorReturn() {
+        BValue[] returns = BRunUtil.invoke(errorTestResult, "testOptionalErrorReturn");
+        Assert.assertEquals(((BError) returns[0]).stringValue(), "this is broken {message:\"too bad\"}");
+    }
+
     @Test
     public void testStackTraceInNative() {
         Exception expectedException = null;
@@ -330,11 +335,5 @@
                 "error: array index out of range: index: 4, size: 2 \n\t" +
                         "at ballerina.lang_array:slice(array.bal:124)\n\t" +
                         "   error_test:testStackTraceInNative(error_test.bal:282)");
-=======
-    @Test()
-    public void testOptionalErrorReturn() {
-        BValue[] returns = BRunUtil.invoke(errorTestResult, "testOptionalErrorReturn");
-        Assert.assertEquals(((BError) returns[0]).stringValue(), "this is broken {message:\"too bad\"}");
->>>>>>> 762f9913
     }
 }