--- conflicted
+++ resolved
@@ -18,6 +18,7 @@
 package org.ballerinalang.test.narrowing;
 
 import io.ballerina.tools.diagnostics.Diagnostic;
+import io.ballerina.tools.diagnostics.DiagnosticSeverity;
 import org.ballerinalang.test.BAssertUtil;
 import org.ballerinalang.test.BCompileUtil;
 import org.ballerinalang.test.CompileResult;
@@ -37,15 +38,16 @@
     public void testAssignmentToNarrowedVarsInLoops() {
         CompileResult result = BCompileUtil.compile("test-src/narrowing/assignment_to_narrowed_vars_in_loops.bal");
         Assert.assertEquals(result.getErrorCount(), 0);
-<<<<<<< HEAD
         Assert.assertEquals(result.getHintCount(), 2);
-=======
 
         Assert.assertEquals(result.getWarnCount(), 88);
         for (Diagnostic diagnostic : result.getDiagnostics()) {
+            if (diagnostic.diagnosticInfo().severity() != DiagnosticSeverity.WARNING) {
+                continue;
+            }
+
             Assert.assertTrue(diagnostic.message().startsWith("unused variable"));
         }
->>>>>>> 07194c2b
     }
 
     @Test
