--- conflicted
+++ resolved
@@ -46,17 +46,10 @@
         BAssertUtil.validateError(compileResult, index++, "key 'key' not found in 'bm5'", offset += 3, 33);
         BAssertUtil.validateError(compileResult, index++, "key 'key' not found in 'bm7'", offset += 3, 33);
         BAssertUtil.validateError(compileResult, index++, "incompatible types: expected 'boolean', found 'boolean?'",
-<<<<<<< HEAD
-                offset + 3, 36);
-        BAssertUtil.validateError(compileResult, index++, expectedErrMsg, offset += 3, 36);
-        BAssertUtil.validateError(compileResult, index++, "incompatible types: expected 'boolean', found 'boolean?'",
-                offset + 3, 36);
-=======
                                   offset + 3, 36);
         BAssertUtil.validateError(compileResult, index++, expectedErrMsg, offset += 3, 36);
         BAssertUtil.validateError(compileResult, index++, "incompatible types: expected 'boolean', found 'boolean?'",
                                   offset + 3, 36);
->>>>>>> b53fe2c9
         BAssertUtil.validateError(compileResult, index++, expectedErrMsg, offset += 3, 36);
         BAssertUtil.validateError(compileResult, index++, expectedErrMsg, offset += 2, 29);
         BAssertUtil.validateError(compileResult, index++, expectedErrMsg, offset, 39);
@@ -67,17 +60,10 @@
         BAssertUtil.validateError(compileResult, index++, "key 'key' not found in 'im5'", offset += 3, 29);
         BAssertUtil.validateError(compileResult, index++, "key 'key' not found in 'im7'", offset += 3, 29);
         BAssertUtil.validateError(compileResult, index++, "incompatible types: expected 'int', found 'int?'",
-<<<<<<< HEAD
-                offset + 3, 32);
-        BAssertUtil.validateError(compileResult, index++, expectedErrMsg, offset += 3, 32);
-        BAssertUtil.validateError(compileResult, index++, "incompatible types: expected 'int', found 'int?'",
-                offset + 3, 32);
-=======
                                   offset + 3, 32);
         BAssertUtil.validateError(compileResult, index++, expectedErrMsg, offset += 3, 32);
         BAssertUtil.validateError(compileResult, index++, "incompatible types: expected 'int', found 'int?'",
                                   offset + 3, 32);
->>>>>>> b53fe2c9
         BAssertUtil.validateError(compileResult, index++, expectedErrMsg, offset += 3, 32);
         BAssertUtil.validateError(compileResult, index++, expectedErrMsg, offset += 2, 25);
         BAssertUtil.validateError(compileResult, index++, expectedErrMsg, offset, 35);
@@ -88,17 +74,10 @@
         BAssertUtil.validateError(compileResult, index++, "key 'key' not found in 'bytem5'", offset += 3, 36);
         BAssertUtil.validateError(compileResult, index++, "key 'key' not found in 'bytem7'", offset += 3, 36);
         BAssertUtil.validateError(compileResult, index++, "incompatible types: expected 'byte', found 'byte?'",
-<<<<<<< HEAD
-                offset + 3, 36);
-        BAssertUtil.validateError(compileResult, index++, expectedErrMsg, offset += 3, 36);
-        BAssertUtil.validateError(compileResult, index++, "incompatible types: expected 'byte', found 'byte?'",
-                offset + 3, 36);
-=======
                                   offset + 3, 36);
         BAssertUtil.validateError(compileResult, index++, expectedErrMsg, offset += 3, 36);
         BAssertUtil.validateError(compileResult, index++, "incompatible types: expected 'byte', found 'byte?'",
                                   offset + 3, 36);
->>>>>>> b53fe2c9
         BAssertUtil.validateError(compileResult, index++, expectedErrMsg, offset += 3, 36);
         BAssertUtil.validateError(compileResult, index++, expectedErrMsg, offset += 2, 29);
         BAssertUtil.validateError(compileResult, index++, expectedErrMsg, offset, 39);
