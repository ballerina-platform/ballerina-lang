/*
 * Copyright (c) 2018, WSO2 Inc. (http://www.wso2.org) All Rights Reserved.
 *
 * WSO2 Inc. licenses this file to you under the Apache License,
 * Version 2.0 (the "License"); you may not use this file except
 * in compliance with the License.
 * You may obtain a copy of the License at
 * http://www.apache.org/licenses/LICENSE-2.0
 *
 * Unless required by applicable law or agreed to in writing,
 * software distributed under the License is distributed on an
 * "AS IS" BASIS, WITHOUT WARRANTIES OR CONDITIONS OF ANY
 * KIND, either express or implied. See the License for the
 * specific language governing permissions and limitations
 * under the License.
 */
package org.ballerinalang.test.expressions.binaryoperations;

import org.ballerinalang.core.model.values.BBoolean;
import org.ballerinalang.core.model.values.BString;
import org.ballerinalang.core.model.values.BValue;
import org.ballerinalang.test.BAssertUtil;
import org.ballerinalang.test.BCompileUtil;
import org.ballerinalang.test.BRunUtil;
import org.ballerinalang.test.CompileResult;
import org.testng.Assert;
import org.testng.annotations.BeforeClass;
import org.testng.annotations.Test;

/**
 * Class to test functionality of type test expressions.
 */
public class TypeTestExprTest {

    CompileResult result;

    @BeforeClass
    public void setup() {
        result = BCompileUtil.compile("test-src/expressions/binaryoperations/type-test-expr.bal");
    }

    @Test
    public void testTypeTestExprSemanticsNegative() {
        CompileResult negativeResult =
                BCompileUtil.compile("test-src/expressions/binaryoperations/type-test-expr-semantics-negative.bal");
        Assert.assertEquals(negativeResult.getErrorCount(), 1);
        BAssertUtil.validateError(negativeResult, 0, "unknown type 'C'", 35, 14);
    }

    @Test
    public void testTypeTestExprTypeNarrowingNegative() {
        CompileResult negativeResult =
                BCompileUtil.compile("test-src/expressions/binaryoperations/type-test-type-narrowing-negative.bal");
        int i = 0;
        BAssertUtil.validateError(negativeResult, i++,
                "incompatible types: expected 'SomeRecord', found 'SomeRecord?'", 49, 17);
        BAssertUtil.validateError(negativeResult, i++,
                "incompatible types: expected '(SomeRecord|int)', found '(SomeRecord|int)?'", 52, 21);
        BAssertUtil.validateError(negativeResult, i++,
                "incompatible types: expected '()', found 'SomeRecord'", 63, 13);
        BAssertUtil.validateError(negativeResult, i++,
                "incompatible types: expected '(SomeRecord|int)', found '(SomeRecord|int)?'", 69, 13);
        Assert.assertEquals(negativeResult.getErrorCount(), i);
    }

    @Test
    public void testTypeTestExprNegative() {
        CompileResult negativeResult =
                BCompileUtil.compile("test-src/expressions/binaryoperations/type-test-expr-negative.bal");
        int i = 0;
        BAssertUtil.validateHint(negativeResult, i++,
                "unnecessary condition: expression will always evaluate to 'true'", 19, 9);
        BAssertUtil.validateError(negativeResult, i++, "incompatible types: 'int' will not be matched to 'float'", 28,
                9);
        BAssertUtil.validateHint(negativeResult, i++,
                "unnecessary condition: expression will always evaluate to 'true'", 37, 9);
        BAssertUtil.validateError(negativeResult, i++,
                "incompatible types: 'int' will not be matched to '(string|float)'", 46, 9);
        BAssertUtil.validateHint(negativeResult, i++,
                "unnecessary condition: expression will always evaluate to 'true'", 55, 9);
        BAssertUtil.validateHint(negativeResult, i++,
                "unnecessary condition: expression will always evaluate to 'true'", 64, 9);
        BAssertUtil.validateError(negativeResult, i++,
                "incompatible types: '(int|string)' will not be matched to '(boolean|float)'", 73, 9);
        BAssertUtil.validateHint(negativeResult, i++,
                "unnecessary condition: expression will always evaluate to 'true'", 91, 9);
        BAssertUtil.validateHint(negativeResult, i++,
                "unnecessary condition: expression will always evaluate to 'true'", 93, 16);
        BAssertUtil.validateHint(negativeResult, i++,
                "unnecessary condition: expression will always evaluate to 'true'", 118, 9);
        BAssertUtil.validateHint(negativeResult, i++,
                "unnecessary condition: expression will always evaluate to 'true'", 120, 16);
        BAssertUtil.validateHint(negativeResult, i++,
                "unnecessary condition: expression will always evaluate to 'true'", 131, 18);
        BAssertUtil.validateHint(negativeResult, i++,
                "unnecessary condition: expression will always evaluate to 'true'", 131, 32);
        BAssertUtil.validateError(negativeResult, i++, "incompatible types: 'int[]' will not be matched to 'float[]'",
                132, 18);
        BAssertUtil.validateHint(negativeResult, i++,
                "unnecessary condition: expression will always evaluate to 'true'", 133, 18);
        BAssertUtil.validateHint(negativeResult, i++,
                "unnecessary condition: expression will always evaluate to 'true'", 134, 18);
        BAssertUtil.validateHint(negativeResult, i++,
                "unnecessary condition: expression will always evaluate to 'true'", 135, 18);
        BAssertUtil.validateHint(negativeResult, i++,
                "unnecessary condition: expression will always evaluate to 'true'", 141, 18);
        BAssertUtil.validateError(negativeResult, i++,
                "incompatible types: '[int,string]' will not be matched to '[float,boolean]'", 142, 18);
        BAssertUtil.validateHint(negativeResult, i++,
                "unnecessary condition: expression will always evaluate to 'true'", 143, 18);
        BAssertUtil.validateHint(negativeResult, i++,
                "unnecessary condition: expression will always evaluate to 'true'", 144, 18);
        BAssertUtil.validateHint(negativeResult, i++,
                "unnecessary condition: expression will always evaluate to 'true'", 150, 18);
        BAssertUtil.validateHint(negativeResult, i++,
                "unnecessary condition: expression will always evaluate to 'true'", 151, 18);
        BAssertUtil.validateHint(negativeResult, i++,
                "unnecessary condition: expression will always evaluate to 'true'", 157, 18);
        BAssertUtil.validateHint(negativeResult, i++,
                "unnecessary condition: expression will always evaluate to 'true'", 158, 18);
        BAssertUtil.validateHint(negativeResult, i++,
                "unnecessary condition: expression will always evaluate to 'true'", 159, 18);
        BAssertUtil.validateHint(negativeResult, i++,
                "unnecessary condition: expression will always evaluate to 'true'", 160, 18);
        BAssertUtil.validateHint(negativeResult, i++,
                "unnecessary condition: expression will always evaluate to 'true'", 161, 18);
        BAssertUtil.validateHint(negativeResult, i++,
                "unnecessary condition: expression will always evaluate to 'true'", 177, 16);
        BAssertUtil.validateHint(negativeResult, i++,
                "unnecessary condition: expression will always evaluate to 'true'", 187, 13);
        BAssertUtil.validateHint(negativeResult, i++,
                "unnecessary condition: expression will always evaluate to 'true'", 187, 23);
        BAssertUtil.validateHint(negativeResult, i++,
                "unnecessary condition: expression will always evaluate to 'true'", 225, 8);
        BAssertUtil.validateHint(negativeResult, i++,
                "unnecessary condition: expression will always evaluate to 'true'", 229, 9);
        BAssertUtil.validateHint(negativeResult, i++,
                "unnecessary condition: expression will always evaluate to 'true'", 241, 9);
        BAssertUtil.validateHint(negativeResult, i++,
                "unnecessary condition: expression will always evaluate to 'true'", 246, 9);
        BAssertUtil.validateError(negativeResult, i++,
                "incompatible types: 'foo|bar' will not be matched to 'baz|2'", 255, 9);
        BAssertUtil.validateError(negativeResult, i++,
                "incompatible types: '(string|int)' will not be matched to '(float|boolean)'",
                262, 9);
        BAssertUtil.validateError(negativeResult, i++,
                "incompatible types: 'xml<never>' will not be matched to 'string'",
                271, 9);
        BAssertUtil.validateError(negativeResult, i++,
                "incompatible types: 'xml:Text' will not be matched to 'string'",
                272, 9);
        BAssertUtil.validateError(negativeResult, i++,
                "incompatible types: 'xml<xml<xml:Text>>' will not be matched to 'string'",
                273, 9);
        BAssertUtil.validateError(negativeResult, i++,
                "incompatible types: 'xml<xml<never>>' will not be matched to 'string'",
                274, 9);
        BAssertUtil.validateError(negativeResult, i++,
                "incompatible types: 'xml' will not be matched to 'string'",
                275, 9);
        BAssertUtil.validateError(negativeResult, i++,
                "incompatible types: '(Baz|int)' will not be matched to 'Bar'", 280, 17);
        BAssertUtil.validateError(negativeResult, i++,
                "incompatible types: '(Baz|int)' will not be matched to 'Qux'", 281, 18);
        BAssertUtil.validateError(negativeResult, i++,
                "incompatible types: 'Bar' will not be matched to 'Baz'", 284, 18);
        BAssertUtil.validateError(negativeResult, i++,
                "incompatible types: 'Bar' will not be matched to 'Quux'", 285, 18);
        BAssertUtil.validateError(negativeResult, i++,
                "incompatible types: 'Qux' will not be matched to 'Baz'", 288, 18);
        BAssertUtil.validateError(negativeResult, i++,
                "incompatible types: 'Qux' will not be matched to 'Quux'", 289, 18);
        BAssertUtil.validateError(negativeResult, i++,
                "incompatible types: 'Quux' will not be matched to 'Bar'", 292, 18);
        BAssertUtil.validateError(negativeResult, i++,
                "incompatible types: 'Quux' will not be matched to 'Qux'", 293, 18);
        BAssertUtil.validateError(negativeResult, i++,
                "incompatible types: 'Quux' will not be matched to 'record {| int i; boolean b; |}'", 294, 18);
        BAssertUtil.validateError(negativeResult, i++,
                "incompatible types: 'ClosedRecordWithIntField' will not be matched to " +
                        "'record {| int i; string s; |}'", 297, 19);
        BAssertUtil.validateError(negativeResult, i++, "incompatible types: 'object { }[]' will not be matched to " +
                "'anydata'", 330, 8);
        BAssertUtil.validateError(negativeResult, i++, "incompatible types: 'anydata' will not be matched to 'object " +
                "{ }[]'", 336, 8);
        BAssertUtil.validateError(negativeResult, i++, "incompatible types: 'Record' will not be matched to " +
                "'RecordWithIntFieldAndNeverRestField'", 358, 18);
        BAssertUtil.validateError(negativeResult, i, "incompatible types: 'Record' will not be matched to " +
                "'RecordWithIntFieldAndEffectivelyNeverRestField'", 359, 18);
        Assert.assertEquals(negativeResult.getErrorCount(), 26);
    }

    @Test
    public void testValueTypeInUnion() {
        BValue[] returns = BRunUtil.invoke(result, "testValueTypeInUnion");
        Assert.assertEquals(returns.length, 1);
        Assert.assertSame(returns[0].getClass(), BString.class);
        Assert.assertEquals(returns[0].stringValue(), "string");
    }

    @Test
    public void testUnionTypeInUnion() {
        BValue[] returns = BRunUtil.invoke(result, "testUnionTypeInUnion");
        Assert.assertEquals(returns.length, 1);
        Assert.assertSame(returns[0].getClass(), BString.class);
        Assert.assertEquals(returns[0].stringValue(), "numeric");
    }

    @Test
    public void testSimpleRecordTypes_1() {
        BValue[] returns = BRunUtil.invoke(result, "testSimpleRecordTypes_1");
        Assert.assertEquals(returns.length, 1);
        Assert.assertSame(returns[0].getClass(), BString.class);
        Assert.assertEquals(returns[0].stringValue(), "a is A1");
    }

    @Test
    public void testSimpleRecordTypes_2() {
        BValue[] returns = BRunUtil.invoke(result, "testSimpleRecordTypes_2");
        Assert.assertEquals(returns.length, 2);
        Assert.assertSame(returns[0].getClass(), BBoolean.class);
        Assert.assertSame(returns[1].getClass(), BBoolean.class);
        Assert.assertTrue(((BBoolean) returns[0]).booleanValue());
        Assert.assertTrue(((BBoolean) returns[1]).booleanValue());
    }

    @Test
    public void testSimpleRecordTypes_3() {
        BValue[] returns = BRunUtil.invoke(result, "testSimpleRecordTypes_3");
        Assert.assertEquals(returns.length, 2);
        Assert.assertSame(returns[0].getClass(), BBoolean.class);
        Assert.assertSame(returns[1].getClass(), BBoolean.class);
        Assert.assertTrue(((BBoolean) returns[0]).booleanValue());
        Assert.assertTrue(((BBoolean) returns[1]).booleanValue());
    }

    @Test
    public void testNestedRecordTypes() {
        BValue[] returns = BRunUtil.invoke(result, "testNestedRecordTypes");
        Assert.assertEquals(returns.length, 2);
        Assert.assertSame(returns[0].getClass(), BBoolean.class);
        Assert.assertSame(returns[1].getClass(), BBoolean.class);
        Assert.assertTrue(((BBoolean) returns[0]).booleanValue());
        Assert.assertTrue(((BBoolean) returns[1]).booleanValue());
    }

    @Test
    public void testSealedRecordTypes() {
        BValue[] returns = BRunUtil.invoke(result, "testSealedRecordTypes");
        Assert.assertEquals(returns.length, 2);
        Assert.assertSame(returns[0].getClass(), BBoolean.class);
        Assert.assertSame(returns[1].getClass(), BBoolean.class);
        Assert.assertTrue(((BBoolean) returns[0]).booleanValue());
        Assert.assertFalse(((BBoolean) returns[1]).booleanValue());
    }

    @Test
    public void testNestedTypeCheck() {
        BValue[] returns = BRunUtil.invoke(result, "testNestedTypeCheck");
        Assert.assertEquals(returns.length, 3);
        Assert.assertSame(returns[0].getClass(), BString.class);
        Assert.assertSame(returns[1].getClass(), BString.class);
        Assert.assertSame(returns[2].getClass(), BString.class);
        Assert.assertEquals(returns[0].stringValue(), "boolean");
        Assert.assertEquals(returns[1].stringValue(), "int");
        Assert.assertEquals(returns[2].stringValue(), "string");
    }

    @Test
    public void testTypeInAny() {
        BValue[] returns = BRunUtil.invoke(result, "testTypeInAny");
        Assert.assertEquals(returns.length, 1);
        Assert.assertSame(returns[0].getClass(), BString.class);
        Assert.assertEquals(returns[0].stringValue(), "string value: This is working");
    }

    @Test
    public void testNilType() {
        BValue[] returns = BRunUtil.invoke(result, "testNilType");
        Assert.assertEquals(returns.length, 1);
        Assert.assertSame(returns[0].getClass(), BString.class);
        Assert.assertEquals(returns[0].stringValue(), "nil");
    }

    @Test
    public void testTypeChecksWithLogicalAnd() {
        BValue[] returns = BRunUtil.invoke(result, "testTypeChecksWithLogicalAnd");
        Assert.assertEquals(returns.length, 1);
        Assert.assertSame(returns[0].getClass(), BString.class);
        Assert.assertEquals(returns[0].stringValue(), "string and boolean");
    }

    @Test
    public void testTypeCheckInTernary() {
        BValue[] returns = BRunUtil.invoke(result, "testTypeCheckInTernary");
        Assert.assertEquals(returns.length, 1);
        Assert.assertSame(returns[0].getClass(), BString.class);
        Assert.assertEquals(returns[0].stringValue(), "An integer");
    }

    @Test
    public void testJSONTypeCheck() {
        BValue[] returns = BRunUtil.invoke(result, "testJSONTypeCheck");
        Assert.assertEquals(returns.length, 7);
        Assert.assertSame(returns[0].getClass(), BString.class);
        Assert.assertSame(returns[1].getClass(), BString.class);
        Assert.assertSame(returns[2].getClass(), BString.class);
        Assert.assertSame(returns[3].getClass(), BString.class);
        Assert.assertSame(returns[4].getClass(), BString.class);
        Assert.assertSame(returns[5].getClass(), BString.class);
        Assert.assertSame(returns[6].getClass(), BString.class);
        Assert.assertEquals(returns[0].stringValue(), "json int");
        Assert.assertEquals(returns[1].stringValue(), "json float");
        Assert.assertEquals(returns[2].stringValue(), "json string: hello");
        Assert.assertEquals(returns[3].stringValue(), "json boolean");
        Assert.assertEquals(returns[4].stringValue(), "json array");
        Assert.assertEquals(returns[5].stringValue(), "json object");
        Assert.assertEquals(returns[6].stringValue(), "json null");
    }

    @Test
    public void testRecordsWithFunctionType_1() {
        BValue[] returns = BRunUtil.invoke(result, "testRecordsWithFunctionType_1");
        Assert.assertEquals(returns.length, 2);
        Assert.assertSame(returns[0].getClass(), BString.class);
        Assert.assertSame(returns[1].getClass(), BString.class);
        Assert.assertEquals(returns[0].stringValue(), "a is not a man");
        Assert.assertEquals(returns[1].stringValue(), "Human: Piyal");
    }

    @Test
    public void testRecordsWithFunctionType_2() {
        BValue[] returns = BRunUtil.invoke(result, "testRecordsWithFunctionType_2");
        Assert.assertEquals(returns.length, 2);
        Assert.assertSame(returns[0].getClass(), BString.class);
        Assert.assertSame(returns[1].getClass(), BString.class);
        Assert.assertEquals(returns[0].stringValue(), "Man: Piyal");
        Assert.assertEquals(returns[1].stringValue(), "Human: Piyal");
    }

    @Test
    public void testObjectWithUnorderedFields() {
        BValue[] returns = BRunUtil.invoke(result, "testObjectWithUnorderedFields");
        Assert.assertEquals(returns.length, 4);
        Assert.assertSame(returns[0].getClass(), BString.class);
        Assert.assertSame(returns[1].getClass(), BString.class);
        Assert.assertSame(returns[2].getClass(), BString.class);
        Assert.assertSame(returns[3].getClass(), BString.class);
        Assert.assertEquals(returns[0].stringValue(), "I am a person in order: John");
        Assert.assertEquals(returns[1].stringValue(), "I am a person not in order: John");
        Assert.assertEquals(returns[2].stringValue(), "I am a person in order: Doe");
        Assert.assertEquals(returns[3].stringValue(), "I am a person not in order: Doe");
    }

    @Test
    public void testPublicObjectEquivalency() {
        BValue[] returns = BRunUtil.invoke(result, "testPublicObjectEquivalency");
        Assert.assertEquals(returns.length, 3);
        Assert.assertSame(returns[0].getClass(), BString.class);
        Assert.assertSame(returns[1].getClass(), BString.class);
        Assert.assertSame(returns[2].getClass(), BString.class);
        Assert.assertEquals(returns[0].stringValue(), "values: 5, foo");
        Assert.assertEquals(returns[1].stringValue(), "values: 5, foo, 6.7");
        Assert.assertEquals(returns[2].stringValue(), "n/a");
    }

    @Test
    public void testPrivateObjectEquivalency() {
        BValue[] returns = BRunUtil.invoke(result, "testPrivateObjectEquivalency");
        Assert.assertEquals(returns.length, 3);
        Assert.assertSame(returns[0].getClass(), BString.class);
        Assert.assertSame(returns[1].getClass(), BString.class);
        Assert.assertSame(returns[2].getClass(), BString.class);
        Assert.assertEquals(returns[0].stringValue(), "values: 5, foo");
        Assert.assertEquals(returns[1].stringValue(), "values: 5, foo, 6.7");
        Assert.assertEquals(returns[2].stringValue(), "n/a");
    }

    @Test
    public void testAnonymousObjectEquivalency() {
        BValue[] returns = BRunUtil.invoke(result, "testAnonymousObjectEquivalency");
        Assert.assertEquals(returns.length, 3);
        Assert.assertSame(returns[0].getClass(), BString.class);
        Assert.assertSame(returns[1].getClass(), BString.class);
        Assert.assertSame(returns[2].getClass(), BString.class);
        Assert.assertEquals(returns[0].stringValue(), "values: 5, foo, 6.7");
        Assert.assertEquals(returns[1].stringValue(), "values: 5, foo, 6.7, true");
        Assert.assertEquals(returns[2].stringValue(), "n/a");
    }

    @Test
    public void testObjectWithSameMembersButDifferentAlias() {
        BValue[] returns = BRunUtil.invoke(result, "testObjectWithSameMembersButDifferentAlias");
        Assert.assertEquals(returns.length, 4);
        Assert.assertSame(returns[0].getClass(), BString.class);
        Assert.assertSame(returns[1].getClass(), BString.class);
        Assert.assertSame(returns[2].getClass(), BString.class);
        Assert.assertSame(returns[3].getClass(), BString.class);
        Assert.assertEquals(returns[0].stringValue(), "I am same as person: John");
        Assert.assertEquals(returns[1].stringValue(), "I am a person: John");
        Assert.assertEquals(returns[2].stringValue(), "I am same as person: Doe");
        Assert.assertEquals(returns[3].stringValue(), "I am a person: Doe");
    }

    @Test
    public void testObjectIsCheckWithCycles() {
        BRunUtil.invoke(result, "testObjectIsCheckWithCycles");
    }

    @Test
    public void testSimpleArrays() {
        BValue[] returns = BRunUtil.invoke(result, "testSimpleArrays");
        Assert.assertEquals(returns.length, 5);
        Assert.assertSame(returns[0].getClass(), BBoolean.class);
        Assert.assertSame(returns[1].getClass(), BBoolean.class);
        Assert.assertSame(returns[2].getClass(), BBoolean.class);
        Assert.assertSame(returns[3].getClass(), BBoolean.class);
        Assert.assertSame(returns[4].getClass(), BBoolean.class);
        Assert.assertTrue(((BBoolean) returns[0]).booleanValue());
        Assert.assertFalse(((BBoolean) returns[1]).booleanValue());
        Assert.assertTrue(((BBoolean) returns[2]).booleanValue());
        Assert.assertTrue(((BBoolean) returns[3]).booleanValue());
        Assert.assertTrue(((BBoolean) returns[4]).booleanValue());
    }

    @Test
    public void testXMLNeverType() {
        BRunUtil.invoke(result, "testXMLNeverType");
    }

    @Test
    public void testXMLTextType() {
        BRunUtil.invoke(result, "testXMLTextType");
    }

    @Test
    public void testRestType() {
        BRunUtil.invoke(result, "testRestType");
    }

    @Test
    public void testUnionType() {
        BRunUtil.invoke(result, "testUnionType");
    }

    @Test
    public void testInferredArrayType() {
        BRunUtil.invoke(result, "testInferredArrayType");
    }

    @Test
    public void testClosedArrayType() {
        BRunUtil.invoke(result, "testClosedArrayType");
    }

    @Test
    public void testEmptyArrayType() {
        BRunUtil.invoke(result, "testEmptyArrayType");
    }

    @Test
    public void testRecordArrays() {
        BValue[] returns = BRunUtil.invoke(result, "testRecordArrays");
        Assert.assertEquals(returns.length, 4);
        Assert.assertSame(returns[0].getClass(), BBoolean.class);
        Assert.assertSame(returns[1].getClass(), BBoolean.class);
        Assert.assertSame(returns[2].getClass(), BBoolean.class);
        Assert.assertSame(returns[3].getClass(), BBoolean.class);
        Assert.assertTrue(((BBoolean) returns[0]).booleanValue());
        Assert.assertTrue(((BBoolean) returns[1]).booleanValue());
        Assert.assertFalse(((BBoolean) returns[2]).booleanValue());
        Assert.assertFalse(((BBoolean) returns[3]).booleanValue());
    }

    @Test
    public void testSimpleTuples() {
        BValue[] returns = BRunUtil.invoke(result, "testSimpleTuples");
        Assert.assertEquals(returns.length, 5);
        Assert.assertSame(returns[0].getClass(), BBoolean.class);
        Assert.assertSame(returns[1].getClass(), BBoolean.class);
        Assert.assertSame(returns[2].getClass(), BBoolean.class);
        Assert.assertSame(returns[3].getClass(), BBoolean.class);
        Assert.assertSame(returns[4].getClass(), BBoolean.class);
        Assert.assertTrue(((BBoolean) returns[0]).booleanValue());
        Assert.assertFalse(((BBoolean) returns[1]).booleanValue());
        Assert.assertFalse(((BBoolean) returns[2]).booleanValue());
        Assert.assertTrue(((BBoolean) returns[3]).booleanValue());
        Assert.assertTrue(((BBoolean) returns[4]).booleanValue());
    }

    @Test
    public void testTupleWithAssignableTypes_1() {
        BValue[] returns = BRunUtil.invoke(result, "testTupleWithAssignableTypes_1");
        Assert.assertEquals(returns.length, 4);
        Assert.assertSame(returns[0].getClass(), BBoolean.class);
        Assert.assertSame(returns[1].getClass(), BBoolean.class);
        Assert.assertSame(returns[1].getClass(), BBoolean.class);
        Assert.assertSame(returns[3].getClass(), BBoolean.class);
        Assert.assertTrue(((BBoolean) returns[0]).booleanValue());
        Assert.assertTrue(((BBoolean) returns[1]).booleanValue());
        Assert.assertFalse(((BBoolean) returns[2]).booleanValue());
        Assert.assertFalse(((BBoolean) returns[3]).booleanValue());
    }

    @Test
    public void testTupleWithAssignableTypes_2() {
        BValue[] returns = BRunUtil.invoke(result, "testTupleWithAssignableTypes_2");
        Assert.assertEquals(returns.length, 1);
        Assert.assertSame(returns[0].getClass(), BBoolean.class);
        Assert.assertTrue(((BBoolean) returns[0]).booleanValue());
    }

    @Test
    public void testSimpleUnconstrainedMap_1() {
        BValue[] returns = BRunUtil.invoke(result, "testSimpleUnconstrainedMap_1");
        Assert.assertEquals(returns.length, 2);
        Assert.assertSame(returns[0].getClass(), BBoolean.class);
        Assert.assertSame(returns[1].getClass(), BBoolean.class);
        Assert.assertFalse(((BBoolean) returns[0]).booleanValue());
        Assert.assertFalse(((BBoolean) returns[1]).booleanValue());
    }

    @Test
    public void testSimpleUnconstrainedMap_2() {
        BValue[] returns = BRunUtil.invoke(result, "testSimpleUnconstrainedMap_2");
        Assert.assertEquals(returns.length, 5);
        Assert.assertSame(returns[0].getClass(), BBoolean.class);
        Assert.assertSame(returns[1].getClass(), BBoolean.class);
        Assert.assertSame(returns[2].getClass(), BBoolean.class);
        Assert.assertSame(returns[3].getClass(), BBoolean.class);
        Assert.assertSame(returns[4].getClass(), BBoolean.class);
        Assert.assertTrue(((BBoolean) returns[0]).booleanValue());
        Assert.assertTrue(((BBoolean) returns[1]).booleanValue());
        Assert.assertFalse(((BBoolean) returns[2]).booleanValue());
        Assert.assertFalse(((BBoolean) returns[3]).booleanValue());
        Assert.assertFalse(((BBoolean) returns[4]).booleanValue());
    }

    @Test
    public void testSimpleConstrainedMap() {
        BValue[] returns = BRunUtil.invoke(result, "testSimpleConstrainedMap");
        Assert.assertEquals(returns.length, 4);
        Assert.assertSame(returns[0].getClass(), BBoolean.class);
        Assert.assertSame(returns[1].getClass(), BBoolean.class);
        Assert.assertSame(returns[2].getClass(), BBoolean.class);
        Assert.assertSame(returns[3].getClass(), BBoolean.class);
        Assert.assertTrue(((BBoolean) returns[0]).booleanValue());
        Assert.assertTrue(((BBoolean) returns[1]).booleanValue());
        Assert.assertTrue(((BBoolean) returns[2]).booleanValue());
        Assert.assertTrue(((BBoolean) returns[3]).booleanValue());
    }

    @Test
    public void testJsonArrays() {
        BValue[] returns = BRunUtil.invoke(result, "testJsonArrays");
        Assert.assertEquals(returns.length, 3);
        Assert.assertSame(returns[0].getClass(), BBoolean.class);
        Assert.assertSame(returns[1].getClass(), BBoolean.class);
        Assert.assertSame(returns[1].getClass(), BBoolean.class);
        Assert.assertFalse(((BBoolean) returns[0]).booleanValue());
        Assert.assertFalse(((BBoolean) returns[1]).booleanValue());
        Assert.assertTrue(((BBoolean) returns[2]).booleanValue());
    }

    @Test
    public void testFiniteType() {
        BValue[] returns = BRunUtil.invoke(result, "testFiniteType");
        Assert.assertEquals(returns.length, 3);
        Assert.assertSame(returns[0].getClass(), BBoolean.class);
        Assert.assertSame(returns[1].getClass(), BBoolean.class);
        Assert.assertSame(returns[1].getClass(), BBoolean.class);
        Assert.assertTrue(((BBoolean) returns[0]).booleanValue());
        Assert.assertTrue(((BBoolean) returns[1]).booleanValue());
        Assert.assertFalse(((BBoolean) returns[2]).booleanValue());
    }

    @Test
    public void testFiniteTypeInTuple() {
        BValue[] returns = BRunUtil.invoke(result, "testFiniteTypeInTuple");
        Assert.assertEquals(returns.length, 4);
        Assert.assertSame(returns[0].getClass(), BBoolean.class);
        Assert.assertSame(returns[1].getClass(), BBoolean.class);
        Assert.assertSame(returns[2].getClass(), BBoolean.class);
        Assert.assertSame(returns[3].getClass(), BBoolean.class);
        Assert.assertFalse(((BBoolean) returns[0]).booleanValue());
        Assert.assertTrue(((BBoolean) returns[1]).booleanValue());
        Assert.assertFalse(((BBoolean) returns[2]).booleanValue());
        Assert.assertTrue(((BBoolean) returns[3]).booleanValue());
    }

    @Test
    public void testFiniteTypeInTuplePoisoning() {
        BValue[] returns = BRunUtil.invoke(result, "testFiniteTypeInTuplePoisoning");
        Assert.assertEquals(returns.length, 2);
        Assert.assertSame(returns[0].getClass(), BString.class);
        Assert.assertSame(returns[1].getClass(), BString.class);
        Assert.assertEquals(returns[0].stringValue(), "on");
        Assert.assertEquals(returns[1].stringValue(), "on");
    }

    @Test
    public void testFiniteType_1() {
        BValue[] returns = BRunUtil.invoke(result, "testFiniteType_1");
        Assert.assertEquals(returns.length, 1);
        Assert.assertSame(returns[0].getClass(), BString.class);
        Assert.assertEquals(returns[0].stringValue(), "a is a fruit");
    }

    @Test
    public void testFiniteType_2() {
        BValue[] returns = BRunUtil.invoke(result, "testFiniteType_2");
        Assert.assertEquals(returns.length, 1);
        Assert.assertSame(returns[0].getClass(), BString.class);
        Assert.assertEquals(returns[0].stringValue(), "a is an Apple");
    }

    @Test
    public void testFiniteTypeAsBroaderType_1() {
        BValue[] returns = BRunUtil.invoke(result, "testFiniteTypeAsBroaderType_1");
        Assert.assertEquals(returns.length, 1);
        Assert.assertSame(returns[0].getClass(), BBoolean.class);
        Assert.assertTrue(((BBoolean) returns[0]).booleanValue());
    }

    @Test
    public void testFiniteTypeAsBroaderType_2() {
        BValue[] returns = BRunUtil.invoke(result, "testFiniteTypeAsBroaderType_2");
        Assert.assertEquals(returns.length, 2);
        Assert.assertSame(returns[0].getClass(), BBoolean.class);
        Assert.assertTrue(((BBoolean) returns[0]).booleanValue());
        Assert.assertSame(returns[1].getClass(), BBoolean.class);
        Assert.assertTrue(((BBoolean) returns[1]).booleanValue());
    }

    @Test
    public void testUnionWithFiniteTypeAsFiniteTypeTrue() {
        BValue[] returns = BRunUtil.invoke(result, "testUnionWithFiniteTypeAsFiniteTypeTrue");
        Assert.assertEquals(returns.length, 2);
        Assert.assertSame(returns[0].getClass(), BBoolean.class);
        Assert.assertTrue(((BBoolean) returns[0]).booleanValue());
        Assert.assertSame(returns[1].getClass(), BBoolean.class);
        Assert.assertTrue(((BBoolean) returns[1]).booleanValue());
    }

    @Test
    public void testUnionWithFiniteTypeAsFiniteTypeFalse() {
        BValue[] returns = BRunUtil.invoke(result, "testUnionWithFiniteTypeAsFiniteTypeFalse");
        Assert.assertEquals(returns.length, 2);
        Assert.assertSame(returns[0].getClass(), BBoolean.class);
        Assert.assertFalse(((BBoolean) returns[0]).booleanValue());
        Assert.assertSame(returns[1].getClass(), BBoolean.class);
        Assert.assertFalse(((BBoolean) returns[1]).booleanValue());
    }

    @Test
    public void testFiniteTypeAsFiniteTypeTrue() {
        BValue[] returns = BRunUtil.invoke(result, "testFiniteTypeAsFiniteTypeTrue");
        Assert.assertEquals(returns.length, 1);
        Assert.assertSame(returns[0].getClass(), BBoolean.class);
        Assert.assertTrue(((BBoolean) returns[0]).booleanValue());
    }

    @Test
    public void testFiniteTypeAsFiniteTypeFalse() {
        BValue[] returns = BRunUtil.invoke(result, "testFiniteTypeAsFiniteTypeFalse");
        Assert.assertEquals(returns.length, 1);
        Assert.assertSame(returns[0].getClass(), BBoolean.class);
        Assert.assertFalse(((BBoolean) returns[0]).booleanValue());
    }

    @Test
    public void testIntersectingUnionTrue() {
        BValue[] returns = BRunUtil.invoke(result, "testIntersectingUnionTrue");
        Assert.assertEquals(returns.length, 2);
        Assert.assertSame(returns[0].getClass(), BBoolean.class);
        Assert.assertTrue(((BBoolean) returns[0]).booleanValue());
        Assert.assertSame(returns[1].getClass(), BBoolean.class);
        Assert.assertTrue(((BBoolean) returns[1]).booleanValue());
    }

    @Test
    public void testIntersectingUnionFalse() {
        BValue[] returns = BRunUtil.invoke(result, "testIntersectingUnionFalse");
        Assert.assertEquals(returns.length, 2);
        Assert.assertSame(returns[0].getClass(), BBoolean.class);
        Assert.assertFalse(((BBoolean) returns[0]).booleanValue());
        Assert.assertSame(returns[1].getClass(), BBoolean.class);
        Assert.assertFalse(((BBoolean) returns[1]).booleanValue());
    }

    @Test
    public void testValueTypeAsFiniteTypeTrue() {
        BValue[] returns = BRunUtil.invoke(result, "testValueTypeAsFiniteTypeTrue");
        Assert.assertEquals(returns.length, 2);
        Assert.assertSame(returns[0].getClass(), BBoolean.class);
        Assert.assertTrue(((BBoolean) returns[0]).booleanValue());
        Assert.assertSame(returns[1].getClass(), BBoolean.class);
        Assert.assertTrue(((BBoolean) returns[1]).booleanValue());
    }

    @Test
    public void testValueTypeAsFiniteTypeFalse() {
        BValue[] returns = BRunUtil.invoke(result, "testValueTypeAsFiniteTypeFalse");
        Assert.assertEquals(returns.length, 2);
        Assert.assertSame(returns[0].getClass(), BBoolean.class);
        Assert.assertFalse(((BBoolean) returns[0]).booleanValue());
        Assert.assertSame(returns[1].getClass(), BBoolean.class);
        Assert.assertFalse(((BBoolean) returns[1]).booleanValue());
    }

    @Test
    public void testError_1() {
        BValue[] returns = BRunUtil.invoke(result, "testError_1");
        Assert.assertEquals(returns.length, 4);
        Assert.assertSame(returns[0].getClass(), BBoolean.class);
        Assert.assertTrue(((BBoolean) returns[0]).booleanValue());
        Assert.assertSame(returns[1].getClass(), BBoolean.class);
        Assert.assertFalse(((BBoolean) returns[1]).booleanValue());
        Assert.assertSame(returns[2].getClass(), BBoolean.class);
        Assert.assertTrue(((BBoolean) returns[2]).booleanValue());
        Assert.assertSame(returns[3].getClass(), BBoolean.class);
        Assert.assertFalse(((BBoolean) returns[3]).booleanValue());
    }

    @Test
    public void testError_2() {
        BValue[] returns = BRunUtil.invoke(result, "testError_2");
        Assert.assertEquals(returns.length, 3);
        Assert.assertSame(returns[0].getClass(), BBoolean.class);
        Assert.assertTrue(((BBoolean) returns[0]).booleanValue());
        Assert.assertSame(returns[1].getClass(), BBoolean.class);
        Assert.assertTrue(((BBoolean) returns[1]).booleanValue());
        Assert.assertSame(returns[2].getClass(), BBoolean.class);
        Assert.assertFalse(((BBoolean) returns[2]).booleanValue());
    }

    @Test
    public void testClosedArrayAsOpenArray() {
        BValue[] returns = BRunUtil.invoke(result, "testClosedArrayAsOpenArray");
        Assert.assertTrue(((BBoolean) returns[0]).booleanValue());
    }

    @Test
    public void testFunctions1() {
        BValue[] returns = BRunUtil.invoke(result, "testFunctions1");
        Assert.assertTrue(((BBoolean) returns[0]).booleanValue());
        Assert.assertTrue(((BBoolean) returns[1]).booleanValue());
        Assert.assertTrue(((BBoolean) returns[2]).booleanValue());
        Assert.assertFalse(((BBoolean) returns[3]).booleanValue());
    }

    @Test
    public void testFunctions2() {
        BValue[] returns = BRunUtil.invoke(result, "testFunctions2");
        Assert.assertTrue(((BBoolean) returns[0]).booleanValue());
        Assert.assertFalse(((BBoolean) returns[1]).booleanValue());
        Assert.assertTrue(((BBoolean) returns[2]).booleanValue());
        Assert.assertFalse(((BBoolean) returns[3]).booleanValue());
    }

    @Test
    public void testFuture() {
        BValue[] returns = BRunUtil.invoke(result, "testFutureTrue");
        Assert.assertTrue(((BBoolean) returns[0]).booleanValue());
        returns = BRunUtil.invoke(result, "testFutureFalse");
        Assert.assertFalse(((BBoolean) returns[0]).booleanValue());
    }

    @Test
    public void testMapAsRecord() {
        BRunUtil.invoke(result, "testMapAsRecord");
    }

    @Test
    public void testRecordIntersections() {
        BRunUtil.invoke(result, "testRecordIntersections");
    }

    @Test
    public void testRecordIntersectionWithEffectivelyNeverFields() {
        BRunUtil.invoke(result, "testRecordIntersectionWithEffectivelyNeverFields");
    }

    @Test
    public void testRecordIntersectionWithFunctionFields() {
        BRunUtil.invoke(result, "testRecordIntersectionWithFunctionFields");
    }

    @Test
    public void testBuiltInSubTypeTypeTestAgainstFiniteType() {
        BRunUtil.invoke(result, "testBuiltInSubTypeTypeTestAgainstFiniteType");
    }

<<<<<<< HEAD
    @Test
    public void testIfElseWithTypeTest() {
        BRunUtil.invoke(result, "testIfElseWithTypeTest");
=======
    @Test(description = "Test is-expression with int subtypes")
    public void testIntSubtypes() {
        BRunUtil.invoke(result, "testIntSubtypes");
>>>>>>> 93ef6b5f
    }
}<|MERGE_RESOLUTION|>--- conflicted
+++ resolved
@@ -791,14 +791,13 @@
         BRunUtil.invoke(result, "testBuiltInSubTypeTypeTestAgainstFiniteType");
     }
 
-<<<<<<< HEAD
-    @Test
-    public void testIfElseWithTypeTest() {
-        BRunUtil.invoke(result, "testIfElseWithTypeTest");
-=======
     @Test(description = "Test is-expression with int subtypes")
     public void testIntSubtypes() {
         BRunUtil.invoke(result, "testIntSubtypes");
->>>>>>> 93ef6b5f
+    }
+
+    @Test
+    public void testIfElseWithTypeTest() {
+        BRunUtil.invoke(result, "testIfElseWithTypeTest");
     }
 }