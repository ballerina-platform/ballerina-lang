/*
 *  Copyright (c) 2022, WSO2 Inc. (http://www.wso2.org) All Rights Reserved.
 *
 *  WSO2 Inc. licenses this file to you under the Apache License,
 *  Version 2.0 (the "License"); you may not use this file except
 *  in compliance with the License.
 *  You may obtain a copy of the License at
 *
 *  http://www.apache.org/licenses/LICENSE-2.0
 *
 *  Unless required by applicable law or agreed to in writing, software
 *  distributed under the License is distributed on an "AS IS" BASIS,
 *  WITHOUT WARRANTIES OR CONDITIONS OF ANY KIND, either express or implied.
 *  See the License for the specific language governing permissions and
 *  limitations under the License.
 */
package org.ballerinalang.test.types.regexp;

import org.ballerinalang.test.BCompileUtil;
import org.ballerinalang.test.BRunUtil;
import org.ballerinalang.test.CompileResult;
import org.testng.annotations.AfterClass;
import org.testng.annotations.BeforeClass;
import org.testng.annotations.DataProvider;
import org.testng.annotations.Test;

import static org.ballerinalang.test.BAssertUtil.validateError;
import static org.testng.Assert.assertEquals;

/**
 * Class to test regular expression values.
 *
 * @since 2201.3.0
 */
public class RegExpValueTest {
    private CompileResult compileResult;

    private static final String START_CHAR_CODE_GREATER_THAN_END_CHAR_CODE =
            "start char code is greater than end char code";
    private static final String QUANTIFIER_MIN_GREATER_THAN_MAX =
            "quantifier minimum is greater than maximum";

    @BeforeClass
    public void setup() {
        compileResult = BCompileUtil.compile("test-src/types/regexp/regexp_value_test.bal");
    }

    @Test(dataProvider = "dataToTestRegExp")
    public void testRegExpValue(String functionName) {
        BRunUtil.invoke(compileResult, functionName);
    }

    @DataProvider
    public Object[] dataToTestRegExp() {
        return new Object[]{
                "testRegExpValueWithLiterals",
                "testRegExpValueWithEscapes",
                "testRegExpValueWithCharacterClass",
                "testRegExpValueWithCharacterClass2",
                "testRegExpValueWithCapturingGroups",
                "testRegExpValueWithCapturingGroups2",
                "testRegExpValueWithCapturingGroups3",
                "testRegExpValueWithCapturingGroups4",
                "testRegExpValueWithCapturingGroups5",
                "testComplexRegExpValue",
                "testComplexRegExpValue2",
                "testEqualityWithRegExp",
                "testExactEqualityWithRegExp",
                "testInvalidInsertionsInRegExp",
                "testFreezeDirectWithRegExp"
        };
    }

    @Test
    public void testRegExpValueNegative() {
        CompileResult negativeResult = BCompileUtil.compile("test-src/types/regexp/regexp_value_negative_test.bal");
        int index = 0;
        validateError(negativeResult, index++, START_CHAR_CODE_GREATER_THAN_END_CHAR_CODE, 18, 28);
        validateError(negativeResult, index++, QUANTIFIER_MIN_GREATER_THAN_MAX, 19, 29);
        validateError(negativeResult, index++, START_CHAR_CODE_GREATER_THAN_END_CHAR_CODE, 20, 28);
        validateError(negativeResult, index++, START_CHAR_CODE_GREATER_THAN_END_CHAR_CODE, 21, 28);
        validateError(negativeResult, index++, "duplicate flag 'i'", 22, 29);
        validateError(negativeResult, index++, "duplicate flag 'm'", 23, 29);
        validateError(negativeResult, index++, "duplicate flag 'i'", 24, 29);
        validateError(negativeResult, index++, "duplicate flag 'i'", 25, 29);
        validateError(negativeResult, index++, "duplicate flag 's'", 26, 19);
        validateError(negativeResult, index++, "duplicate flag 's'", 27, 19);
        validateError(negativeResult, index++, START_CHAR_CODE_GREATER_THAN_END_CHAR_CODE, 27, 26);
        validateError(negativeResult, index++, QUANTIFIER_MIN_GREATER_THAN_MAX, 27, 31);
        validateError(negativeResult, index++, START_CHAR_CODE_GREATER_THAN_END_CHAR_CODE, 28, 18);
        validateError(negativeResult, index++, QUANTIFIER_MIN_GREATER_THAN_MAX, 28, 24);
        validateError(negativeResult, index++, START_CHAR_CODE_GREATER_THAN_END_CHAR_CODE, 28, 32);
        validateError(negativeResult, index++, "duplicate flag 'm'", 28, 42);
        validateError(negativeResult, index++, START_CHAR_CODE_GREATER_THAN_END_CHAR_CODE, 28, 49);
        validateError(negativeResult, index++, "duplicate flag 'x'", 28, 55);
        validateError(negativeResult, index++, START_CHAR_CODE_GREATER_THAN_END_CHAR_CODE, 28, 61);
        validateError(negativeResult, index++, "duplicate flag 'x'", 28, 67);
        validateError(negativeResult, index++, START_CHAR_CODE_GREATER_THAN_END_CHAR_CODE, 28, 75);
<<<<<<< HEAD
        validateError(negativeResult, index++, "incompatible types: expected 'boolean', found " +
                "'regexp:regexp'", 29, 9);
        validateError(negativeResult, index++, "missing backtick token", 31, 1);
        validateError(negativeResult, index++, "missing close brace token", 31, 1);
        validateError(negativeResult, index++, "missing colon token", 31, 1);
        validateError(negativeResult, index++, "missing expression", 31, 1);
        validateError(negativeResult, index++, "missing semicolon token", 31, 1);
=======
        validateError(negativeResult, index++, "invalid char after backslash", 29, 30);
>>>>>>> ae723d09
        assertEquals(negativeResult.getErrorCount(), index);
    }

    @AfterClass
    public void tearDown() {
        compileResult = null;
    }
}<|MERGE_RESOLUTION|>--- conflicted
+++ resolved
@@ -96,7 +96,7 @@
         validateError(negativeResult, index++, START_CHAR_CODE_GREATER_THAN_END_CHAR_CODE, 28, 61);
         validateError(negativeResult, index++, "duplicate flag 'x'", 28, 67);
         validateError(negativeResult, index++, START_CHAR_CODE_GREATER_THAN_END_CHAR_CODE, 28, 75);
-<<<<<<< HEAD
+        validateError(negativeResult, index++, "invalid char after backslash", 29, 30);
         validateError(negativeResult, index++, "incompatible types: expected 'boolean', found " +
                 "'regexp:regexp'", 29, 9);
         validateError(negativeResult, index++, "missing backtick token", 31, 1);
@@ -104,9 +104,6 @@
         validateError(negativeResult, index++, "missing colon token", 31, 1);
         validateError(negativeResult, index++, "missing expression", 31, 1);
         validateError(negativeResult, index++, "missing semicolon token", 31, 1);
-=======
-        validateError(negativeResult, index++, "invalid char after backslash", 29, 30);
->>>>>>> ae723d09
         assertEquals(negativeResult.getErrorCount(), index);
     }
 
