--- conflicted
+++ resolved
@@ -75,14 +75,8 @@
 
     @Test(description = "Test casting for lambda functions for functions from another package")
     public void testStartLambdaParameterCastingFromOtherPackage() {
-<<<<<<< HEAD
-        CompileResult compileResult = BCompileUtil.compile("test-src/action/start/startTypeCastProject", "pkg.main",
-                false);
-        BCompileUtil.ExitDetails output = BCompileUtil.run(compileResult, new String[]{});
-=======
         CompileResult compileResult = BCompileUtil.compile("test-src/action/start/StartTypeCastProject");
         BRunUtil.ExitDetails output = BRunUtil.run(compileResult, new String[]{});
->>>>>>> dfa1fba9
         Assert.assertEquals("", output.errorOutput);
     }
 
