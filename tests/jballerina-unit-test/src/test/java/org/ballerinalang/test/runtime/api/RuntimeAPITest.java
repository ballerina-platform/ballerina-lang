/*
 *  Copyright (c) 2021, WSO2 Inc. (http://www.wso2.org) All Rights Reserved.
 *
 *  WSO2 Inc. licenses this file to you under the Apache License,
 *  Version 2.0 (the "License"); you may not use this file except
 *  in compliance with the License.
 *  You may obtain a copy of the License at
 *
 *    http://www.apache.org/licenses/LICENSE-2.0
 *
 *  Unless required by applicable law or agreed to in writing,
 *  software distributed under the License is distributed on an
 *  "AS IS" BASIS, WITHOUT WARRANTIES OR CONDITIONS OF ANY
 *  KIND, either express or implied.  See the License for the
 *  specific language governing permissions and limitations
 *  under the License.
 */
package org.ballerinalang.test.runtime.api;

import io.ballerina.projects.Package;
import io.ballerina.runtime.api.Module;
import io.ballerina.runtime.api.creators.ValueCreator;
import io.ballerina.runtime.api.utils.StringUtils;
import io.ballerina.runtime.api.values.BMap;
import io.ballerina.runtime.api.values.BString;
import io.ballerina.runtime.internal.scheduling.Scheduler;
import org.ballerinalang.test.BCompileUtil;
import org.ballerinalang.test.BRunUtil;
import org.ballerinalang.test.CompileResult;
import org.testng.Assert;
import org.testng.annotations.DataProvider;
import org.testng.annotations.Test;

import java.util.concurrent.atomic.AtomicReference;

/**
 * Test cases for runtime api.
 *
 * @since 2.0.0
 */
public class RuntimeAPITest {

    @Test(dataProvider = "packageNameProvider")
    public void testRuntimeAPIs(String packageName) {
        CompileResult result = BCompileUtil.compile("test-src/runtime/api/" + packageName);
        BRunUtil.invoke(result, "main");
    }

    @DataProvider
    public Object[] packageNameProvider() {
        return new String[]{
                "values",
                "errors",
                "types",
                "invalid_values",
                "async",
                "utils",
                "identifier_utils",
                "environment",
                "stream",
                "json"
        };
    }

    @Test
    public void testRecordNoStrandDefaultValue() {
        CompileResult strandResult = BCompileUtil.compile("test-src/runtime/api/no_strand");
        Package currentPackage = strandResult.project().currentPackage();
        final Scheduler scheduler = new Scheduler(new Module(currentPackage.packageOrg().value(),
                currentPackage.packageName().value(), currentPackage.packageVersion().toString()));
        AtomicReference<Throwable> exceptionRef = new AtomicReference<>();
        Thread thread1 = new Thread(() -> BRunUtil.call(strandResult, "main"));
        Thread thread2 = new Thread(() -> {
            try {
                Thread.sleep(1000);
                BMap<BString, Object> recordValue = ValueCreator.createRecordValue(new Module("testorg",
                        "no_strand", "1"), "MutualSslHandshake");
                Assert.assertEquals(recordValue.getType().getName(), "MutualSslHandshake");
                Assert.assertEquals(recordValue.get(StringUtils.fromString("status")),
                        StringUtils.fromString("passed"));
                Assert.assertNull(recordValue.get(StringUtils.fromString("base64EncodedCert")));
            } catch (Throwable e) {
                exceptionRef.set(e);
            } finally {
                scheduler.poison();
            }
        });
        try {
            thread1.start();
            thread2.start();
            thread1.join();
            thread2.join();
            Throwable storedException = exceptionRef.get();
            if (storedException != null) {
                throw new AssertionError("Test failed due to an exception in a thread", storedException);
            }
        } catch (InterruptedException e) {
            throw new RuntimeException("Error while invoking function 'main'", e);
        }
    }

    @Test
    public void testRuntimeManagementAPI() {
<<<<<<< HEAD
        AtomicReference<Throwable> exceptionRef = new AtomicReference<>();
        CompileResult strandResult = BCompileUtil.compile("test-src/runtime/api/runtime_mgt");
        Package currentPackage = strandResult.project().currentPackage();
        final Scheduler scheduler = new Scheduler(new Module(currentPackage.packageOrg().value(),
                currentPackage.packageName().value(), currentPackage.packageVersion().toString()));
        Thread thread1 = new Thread(() -> {
            try {

                Thread.sleep(5000);
                BRunUtil.call(strandResult, "main");
            } catch (Throwable e) {
                exceptionRef.set(e);
            }
        });
        Thread thread2 = new Thread(() -> {
            try {
                Thread.sleep(5000);
            } catch (Throwable e) {
                exceptionRef.set(e);
            } finally {
                scheduler.poison();
            }
        });

        try {
            thread1.start();
            thread2.start();
            thread1.join();
            thread2.join();
            Throwable storedException = exceptionRef.get();
            if (storedException != null) {
                throw new AssertionError("Test failed due to an exception in a thread", storedException);
            }
        } catch (InterruptedException e) {
            throw new RuntimeException("Error while invoking function 'main'", e);
        }
=======
        CompileResult strandResult = BCompileUtil.compileWithoutInitInvocation("test-src/runtime/api/runtime_mgt");
        BRunUtil.runMain(strandResult);
>>>>>>> dab12c8a
    }
}<|MERGE_RESOLUTION|>--- conflicted
+++ resolved
@@ -101,46 +101,7 @@
 
     @Test
     public void testRuntimeManagementAPI() {
-<<<<<<< HEAD
-        AtomicReference<Throwable> exceptionRef = new AtomicReference<>();
-        CompileResult strandResult = BCompileUtil.compile("test-src/runtime/api/runtime_mgt");
-        Package currentPackage = strandResult.project().currentPackage();
-        final Scheduler scheduler = new Scheduler(new Module(currentPackage.packageOrg().value(),
-                currentPackage.packageName().value(), currentPackage.packageVersion().toString()));
-        Thread thread1 = new Thread(() -> {
-            try {
-
-                Thread.sleep(5000);
-                BRunUtil.call(strandResult, "main");
-            } catch (Throwable e) {
-                exceptionRef.set(e);
-            }
-        });
-        Thread thread2 = new Thread(() -> {
-            try {
-                Thread.sleep(5000);
-            } catch (Throwable e) {
-                exceptionRef.set(e);
-            } finally {
-                scheduler.poison();
-            }
-        });
-
-        try {
-            thread1.start();
-            thread2.start();
-            thread1.join();
-            thread2.join();
-            Throwable storedException = exceptionRef.get();
-            if (storedException != null) {
-                throw new AssertionError("Test failed due to an exception in a thread", storedException);
-            }
-        } catch (InterruptedException e) {
-            throw new RuntimeException("Error while invoking function 'main'", e);
-        }
-=======
         CompileResult strandResult = BCompileUtil.compileWithoutInitInvocation("test-src/runtime/api/runtime_mgt");
         BRunUtil.runMain(strandResult);
->>>>>>> dab12c8a
     }
 }