--- conflicted
+++ resolved
@@ -44,14 +44,10 @@
         validateWarning(negativeResult, i++, "invalid usage of the 'check' expression operator: " +
                 "no expression type is equivalent to error type", 25, 25);
         validateError(negativeResult, i++, "incompatible types: expected 'int', found '()'", 26, 16);
-<<<<<<< HEAD
         validateError(negativeResult, i++, "operator '+' not defined for 'error' and 'float'", 32, 47);
-        validateError(negativeResult, i++, "incompatible types: expected 'error', found 'int'", 36, 41);
-        validateError(negativeResult, i++, "incompatible types: expected 'error', found '(int|error)'", 37, 41);
-=======
-        validateError(negativeResult, i++, "operator '+' not defined for 'int' and 'float'", 32, 15);
         validateError(negativeResult, i++, "redeclared symbol 'num'", 37, 30);
->>>>>>> 43ce8b8b
+        validateError(negativeResult, i++, "incompatible types: expected 'error', found 'int'", 41, 41);
+        validateError(negativeResult, i++, "incompatible types: expected 'error', found '(int|error)'", 42, 41);
         Assert.assertEquals(negativeResult.getDiagnosticResult().diagnosticCount(), i);
     }
 
