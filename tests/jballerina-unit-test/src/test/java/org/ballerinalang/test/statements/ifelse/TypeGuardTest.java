--- conflicted
+++ resolved
@@ -226,25 +226,14 @@
         BAssertUtil.validateError(negativeResult, i++, "invalid operation: type '(Bar & readonly)' does not support " +
                 "optional field access for field 't'", 498, 17);
         BAssertUtil.validateError(negativeResult, i++, "incompatible types: expected 'boolean', found '(record {| " +
-<<<<<<< HEAD
                 "string s; |}? & readonly)'", 499, 21);
         BAssertUtil.validateError(negativeResult, i++, "field access cannot be used to access an optional field of " +
                 "a type that includes nil, use optional field access or member access", 500, 50);
-        BAssertUtil.validateError(negativeResult, i++, "incompatible types: expected 'r|g', found 'r|g|b'", 512, 22);
-        BAssertUtil.validateError(negativeResult, i++, "incompatible types: expected '1', found '1|2'", 518, 16);
-        BAssertUtil.validateError(negativeResult, i++, "incompatible types: expected '2|3', found '1|2'", 524, 18);
-        BAssertUtil.validateError(negativeResult, i++, "incompatible types: expected 'r', found 'r|g|b'", 530, 18);
-        BAssertUtil.validateError(negativeResult, i++, "incompatible types: expected 'r|g|x', found 'r|g|b'", 536, 26);
-=======
-                "string s; |} & readonly)?'", 499, 21);
-        BAssertUtil.validateError(negativeResult, i++, "field access cannot be used to access an optional field, use " +
-                "optional field access or member access", 500, 50);
         BAssertUtil.validateError(negativeResult, i++, "incompatible types: expected 'r|g', found 'Colour'", 512, 22);
         BAssertUtil.validateError(negativeResult, i++, "incompatible types: expected '1', found 'Ints'", 518, 16);
         BAssertUtil.validateError(negativeResult, i++, "incompatible types: expected '2|3', found 'Ints'", 524, 18);
         BAssertUtil.validateError(negativeResult, i++, "incompatible types: expected 'r', found 'Colour'", 530, 18);
         BAssertUtil.validateError(negativeResult, i++, "incompatible types: expected 'r|g|x', found 'Colour'", 536, 26);
->>>>>>> e436dcb0
         BAssertUtil.validateError(negativeResult, i++, "missing non-defaultable required record field 'b'", 556, 16);
         BAssertUtil.validateError(negativeResult, i++, "incompatible types: expected 'byte', found 'int'", 556, 20);
         BAssertUtil.validateError(negativeResult, i++, "incompatible types: expected 'int', found '" +
