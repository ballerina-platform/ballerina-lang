--- conflicted
+++ resolved
@@ -19,15 +19,9 @@
 
 import org.ballerinalang.core.model.values.BBoolean;
 import org.ballerinalang.core.model.values.BValue;
-<<<<<<< HEAD
-import org.ballerinalang.test.util.BCompileUtil;
-import org.ballerinalang.test.util.BRunUtil;
-import org.ballerinalang.test.util.CompileResult;
-=======
 import org.ballerinalang.test.BCompileUtil;
 import org.ballerinalang.test.BRunUtil;
 import org.ballerinalang.test.CompileResult;
->>>>>>> dfa1fba9
 import org.testng.Assert;
 import org.testng.annotations.BeforeClass;
 import org.testng.annotations.DataProvider;
@@ -96,7 +90,7 @@
         };
     }
 
-    @Test(dataProvider = "laxOptionalFieldAccessFunctions", enabled = false)
+    @Test(dataProvider = "laxOptionalFieldAccessFunctions")
     public void testLaxOptionalFieldAccess(String function) {
         BValue[] returns = BRunUtil.invoke(result, function);
         Assert.assertTrue(((BBoolean) returns[0]).booleanValue());
