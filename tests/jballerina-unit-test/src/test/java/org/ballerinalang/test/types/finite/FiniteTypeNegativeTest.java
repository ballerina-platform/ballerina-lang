--- conflicted
+++ resolved
@@ -46,11 +46,7 @@
     public void testInvalidLiteralAssignment() {
 
         CompileResult result = BCompileUtil.compile("test-src/types/finite/finite_type_negative.bal");
-<<<<<<< HEAD
-        Assert.assertEquals(result.getErrorCount(), 75, "Error count mismatch");
-=======
-        Assert.assertEquals(result.getErrorCount(), 83, "Error count mismatch");
->>>>>>> 5737b0da
+        Assert.assertEquals(result.getErrorCount(), 87, "Error count mismatch");
         int i = 0;
         validateError(result, i++, "incompatible types: expected 'Finite', found 'string'", 33, 16);
         validateError(result, i++, "incompatible types: expected 'ByteType', found '5'", 40, 18);
@@ -123,12 +119,12 @@
         validateError(result, i++, "incompatible types: expected 'IntOrNullStr', found 'null'", 228, 22);
         validateError(result, i++, "incompatible types: expected 'null', found 'string'", 231, 14);
         validateError(result, i++, "incompatible types: expected '\"null\"', found '()'", 232, 16);
-<<<<<<< HEAD
         validateError(result, i++, "incompatible types: expected 'UnaryType2', found 'int'", 240, 21);
         validateError(result, i++, "incompatible types: expected 'UnaryType3', found 'int'", 241, 21);
         validateError(result, i++, "incompatible types: expected '1|5.4f', found 'float'", 245, 15);
         validateError(result, i, "'92233720368547758078' is out of range for 'int'", 246, 11);
-=======
+
+        validateError(result, i++, "incompatible types: expected '\"null\"', found '()'", 232, 16);
         validateError(result, i++, "incompatible types: expected 'FloatOne', found 'IntOne'", 242, 18);
         validateError(result, i++, "incompatible types: expected '1.0f', found 'IntOne'", 243, 13);
         validateError(result, i++, "incompatible types: expected 'float', found 'IntOne'", 244, 15);
@@ -141,6 +137,5 @@
         validateError(result, i++, "incompatible types: expected 'IntOne', found 'DecimalOne'", 256, 16);
         validateError(result, i++, "incompatible types: expected 'FloatOne', found 'DecimalOne'", 257, 18);
         validateError(result, i, "incompatible types: expected '(FloatOne|IntOne)', found 'DecimalOne'", 258, 25);
->>>>>>> 5737b0da
     }
 }