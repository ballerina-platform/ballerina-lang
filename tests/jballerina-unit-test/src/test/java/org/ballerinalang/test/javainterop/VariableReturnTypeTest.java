--- conflicted
+++ resolved
@@ -18,15 +18,9 @@
 package org.ballerinalang.test.javainterop;
 
 import org.ballerinalang.core.util.exceptions.BLangRuntimeException;
-<<<<<<< HEAD
-import org.ballerinalang.test.util.BCompileUtil;
-import org.ballerinalang.test.util.BRunUtil;
-import org.ballerinalang.test.util.CompileResult;
-=======
 import org.ballerinalang.test.BCompileUtil;
 import org.ballerinalang.test.BRunUtil;
 import org.ballerinalang.test.CompileResult;
->>>>>>> dfa1fba9
 import org.testng.Assert;
 import org.testng.annotations.BeforeClass;
 import org.testng.annotations.DataProvider;
@@ -48,7 +42,7 @@
         result = BCompileUtil.compile("test-src/javainterop/variable_return_type_test.bal");
     }
 
-    @Test (enabled = false)
+    @Test
     public void testNegatives() {
         CompileResult errors = BCompileUtil.compile("test-src/javainterop/variable_return_type_negative.bal");
         int indx = 0;
@@ -108,37 +102,22 @@
     }
 
     @Test(expectedExceptions = BLangRuntimeException.class,
-<<<<<<< HEAD
-          expectedExceptionsMessageRegExp = ".*TypeCastError message=incompatible types: 'map' cannot be cast to " +
-                  "'map<anydata>.*", enabled = false)
-=======
           expectedExceptionsMessageRegExp = "error: \\{ballerina\\}TypeCastError \\{\"message\":\"incompatible types:" +
                   " 'map' cannot be cast to 'map<anydata>'.*")
->>>>>>> dfa1fba9
     public void testRuntimeCastError() {
         BRunUtil.invoke(result, "testRuntimeCastError");
     }
 
     @Test(expectedExceptions = BLangRuntimeException.class,
-<<<<<<< HEAD
-          expectedExceptionsMessageRegExp = ".*TypeCastError message=incompatible types: 'Person' cannot be cast " +
-                  "to 'int'.*", enabled = false)
-=======
           expectedExceptionsMessageRegExp = "error: \\{ballerina\\}TypeCastError \\{\"message\":\"incompatible types:" +
                   " 'Person' cannot be cast to 'int'.*")
->>>>>>> dfa1fba9
     public void testCastingForInvalidValues() {
         BRunUtil.invoke(result, "testCastingForInvalidValues");
     }
 
     @Test(expectedExceptions = BLangRuntimeException.class,
-<<<<<<< HEAD
-          expectedExceptionsMessageRegExp = ".*TypeCastError message=incompatible types: 'string' cannot be cast " +
-                  "to 'int'.*", enabled = false)
-=======
           expectedExceptionsMessageRegExp = "error: \\{ballerina\\}TypeCastError \\{\"message\":\"incompatible types:" +
                   " 'string' cannot be cast to 'int'.*")
->>>>>>> dfa1fba9
     public void testFunctionAssignment() {
         BRunUtil.invoke(result, "testFunctionAssignment");
     }
