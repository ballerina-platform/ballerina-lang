--- conflicted
+++ resolved
@@ -155,10 +155,11 @@
     }
 
     @Test
-<<<<<<< HEAD
     public void testQueryExpWithinQueryAction() {
         BRunUtil.invoke(result, "testQueryExpWithinQueryAction");
-=======
+    }
+
+    @Test
     public void testErrorHandlingWithinQueryAction() {
         BRunUtil.invoke(result, "testErrorHandlingWithinQueryAction");
     }
@@ -166,7 +167,6 @@
     @Test
     public void testReturnStmtWithinQueryAction() {
         BRunUtil.invoke(result, "testReturnStmtWithinQueryAction");
->>>>>>> 496d77bb
     }
 
     @AfterClass
