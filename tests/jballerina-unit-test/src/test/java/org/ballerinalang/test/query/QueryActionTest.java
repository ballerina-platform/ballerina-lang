--- conflicted
+++ resolved
@@ -157,13 +157,13 @@
     }
 
     @Test
-<<<<<<< HEAD
+    public void testQueryActionWithAsyncCalls() {
+        BRunUtil.invoke(result, "testQueryActionWithAsyncCalls");
+    }
+
+    @Test
     public void testQueryExpWithinQueryAction() {
         BRunUtil.invoke(result, "testQueryExpWithinQueryAction");
-=======
-    public void testQueryActionWithAsyncCalls() {
-        BRunUtil.invoke(result, "testQueryActionWithAsyncCalls");
->>>>>>> b81100b6
     }
 
     @AfterClass
