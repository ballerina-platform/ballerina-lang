/*
*   Copyright (c) 2017, WSO2 Inc. (http://www.wso2.org) All Rights Reserved.
*
*  WSO2 Inc. licenses this file to you under the Apache License,
*  Version 2.0 (the "License"); you may not use this file except
*  in compliance with the License.
*  You may obtain a copy of the License at
*
*    http://www.apache.org/licenses/LICENSE-2.0
*
* Unless required by applicable law or agreed to in writing,
* software distributed under the License is distributed on an
* "AS IS" BASIS, WITHOUT WARRANTIES OR CONDITIONS OF ANY
* KIND, either express or implied.  See the License for the
* specific language governing permissions and limitations
* under the License.
*/
package org.ballerinalang.test.statements.arrays;

import org.ballerinalang.jvm.XMLFactory;
import org.ballerinalang.jvm.values.ArrayValue;
import org.ballerinalang.jvm.values.ArrayValueImpl;
import org.ballerinalang.jvm.values.XMLValue;
import org.ballerinalang.model.types.BArrayType;
import org.ballerinalang.model.types.BTypes;
import org.ballerinalang.model.values.BInteger;
import org.ballerinalang.model.values.BMap;
import org.ballerinalang.model.values.BValue;
import org.ballerinalang.model.values.BValueArray;
import org.ballerinalang.test.util.BCompileUtil;
import org.ballerinalang.test.util.BRunUtil;
import org.ballerinalang.test.util.CompileResult;
import org.ballerinalang.util.exceptions.BLangRuntimeException;
import org.testng.Assert;
import org.testng.annotations.BeforeClass;
import org.testng.annotations.Test;
import org.wso2.ballerinalang.compiler.util.BArrayState;


/**
 * Test cases for ballerina.model.arrays.
 */
public class ArrayTest {

    private CompileResult compileResult;

    @BeforeClass
    public void setup() {
        compileResult = BCompileUtil.compile("test-src/statements/arrays/array-test.bal");
    }

    @Test
    public void testFloatArrayLength() {
        BValueArray arrayValue = new BValueArray(BTypes.typeFloat);
        arrayValue.add(0, 10f);
        arrayValue.add(1, 11.1f);
        arrayValue.add(2, 12.2f);

        BValue[] args = {arrayValue};
        BValue[] returnVals = BRunUtil.invoke(compileResult, "testFloatArrayLength", args);
        Assert.assertFalse(returnVals == null || returnVals.length == 0 || returnVals[0] == null ||
                returnVals[1] == null, "Invalid Return Values.");
        Assert.assertEquals(((BInteger) returnVals[0]).intValue(), 3, "Length didn't match");
        Assert.assertEquals(((BInteger) returnVals[1]).intValue(), 3, "Length didn't match");
    }

    @Test
    public void testIntArrayLength() {
        BValueArray arrayValue = new BValueArray(BTypes.typeInt);
        arrayValue.add(0, 10);
        arrayValue.add(1, 11);
        arrayValue.add(2, 12);
        BValue[] args = {arrayValue};
        BValue[] returnVals = BRunUtil.invoke(compileResult, "testIntArrayLength", args);
        Assert.assertFalse(returnVals == null || returnVals.length == 0 || returnVals[0] == null ||
                returnVals[1] == null, "Invalid Return Values.");
        Assert.assertEquals(((BInteger) returnVals[0]).intValue(), 3, "Length didn't match");
        Assert.assertEquals(((BInteger) returnVals[1]).intValue(), 4, "Length didn't match");
    }

    @Test
    public void testStringArrayLength() {
        BValueArray arrayValue = new BValueArray(BTypes.typeString);
        arrayValue.add(0, "Hello");
        arrayValue.add(1, "World");
        BValue[] args = {arrayValue};
        BValue[] returnVals = BRunUtil.invoke(compileResult, "testStringArrayLength", args);
        Assert.assertFalse(returnVals == null || returnVals.length == 0 || returnVals[0] == null ||
                returnVals[1] == null, "Invalid Return Values.");
        Assert.assertEquals(((BInteger) returnVals[0]).intValue(), 2, "Length didn't match");
        Assert.assertEquals(((BInteger) returnVals[1]).intValue(), 5, "Length didn't match");
    }

    @Test
    public void testXMLArrayLength() {
        BValue[] returnVals = BRunUtil.invoke(compileResult, "testXMLArrayLength");
        Assert.assertFalse(returnVals == null || returnVals.length == 0 || returnVals[0] == null,
                "Invalid Return Values.");
        Assert.assertEquals(((BInteger) returnVals[0]).intValue(), 3, "Length didn't match");
    }

    @Test()
    public void testJSONArrayLength() {
        BValue[] returnVals = BRunUtil.invoke(compileResult, "testJSONArrayLength");
        Assert.assertFalse(returnVals == null || returnVals.length == 0 || returnVals[0] == null ||
                returnVals[1] == null, "Invalid Return Values.");
        Assert.assertEquals(((BInteger) returnVals[0]).intValue(), 2, "Length didn't match");
        Assert.assertEquals(((BInteger) returnVals[1]).intValue(), 3, "Length didn't match");
    }

    @Test(description = "Test readable string value when containing a NIL element")
    public void testArrayStringRepresentationWithANilElement() {
        BValue[] returnVals = BRunUtil.invoke(compileResult, "testArrayWithNilElement");
        String str = returnVals[0].stringValue();
        Assert.assertEquals(str, "abc d  s");
    }

    @Test
    public void testArrayToString() {
        String[] strArray = { "aaa", "bbb", "ccc" };
        ArrayValue bStringArray = new ArrayValueImpl(strArray);
        Assert.assertEquals(bStringArray.stringValue(), "aaa bbb ccc");

        long[] longArray = { 6, 3, 8, 4 };
        ArrayValue bIntArray = new ArrayValueImpl(longArray);
        Assert.assertEquals(bIntArray.stringValue(), "6 3 8 4");

        double[] doubleArray = { 6.4, 3.7, 8.8, 7.4 };
        ArrayValue bFloatArray = new ArrayValueImpl(doubleArray);
        Assert.assertEquals(bFloatArray.stringValue(), "6.4 3.7 8.8 7.4");

        boolean[] boolArray = { true, true, false };
        ArrayValue bBooleanArray = new ArrayValueImpl(boolArray);
        Assert.assertEquals(bBooleanArray.stringValue(), "true true false");

<<<<<<< HEAD
        XMLValue[] xmlArray = { XMLFactory.parse("<foo> </foo>"), XMLFactory.parse("<bar>hello</bar>") };
        ArrayValue bXmlArray = new ArrayValue(xmlArray, org.ballerinalang.jvm.types.BTypes.typeXML);
=======
        XMLValue<?>[] xmlArray = { XMLFactory.parse("<foo> </foo>"), XMLFactory.parse("<bar>hello</bar>") };
        ArrayValue bXmlArray = new ArrayValueImpl(xmlArray,
                new org.ballerinalang.jvm.types.BArrayType(org.ballerinalang.jvm.types.BTypes.typeXML));
>>>>>>> f689a549
        Assert.assertEquals(bXmlArray.stringValue(), "<foo> </foo> <bar>hello</bar>");
    }

    @Test
    public void testElementTypesWithoutImplicitInitVal() {
        BValue[] retVals = BRunUtil.invokeFunction(compileResult, "testElementTypesWithoutImplicitInitVal");
        BValueArray arr = (BValueArray) retVals[0];
        Assert.assertEquals(((BArrayType) arr.getArrayType()).getState(), BArrayState.CLOSED_SEALED);
        Assert.assertEquals(arr.stringValue(), "[1, 2]");
    }

    @Test
    public void testArrayFieldInRecord() {
        BValue[] retVals = BRunUtil.invokeFunction(compileResult, "testArrayFieldInRecord");
        BMap barRec = (BMap) retVals[0];
        BValueArray arr = (BValueArray) barRec.get("fArr");
        Assert.assertEquals(((BArrayType) arr.getArrayType()).getState(), BArrayState.CLOSED_SEALED);
        Assert.assertEquals(arr.stringValue(), "[1, 2]");
    }

    @Test
    public void testArrayFieldInObject() {
        BValue[] retVals = BRunUtil.invokeFunction(compileResult, "testArrayFieldInObject");
        BMap barRec = (BMap) retVals[0];
        BValueArray arr = (BValueArray) barRec.get("fArr");
        Assert.assertEquals(((BArrayType) arr.getArrayType()).getState(), BArrayState.CLOSED_SEALED);
        Assert.assertEquals(arr.stringValue(), "[1, 2]");
    }

    @Test
    public void testArraysAsFuncParams() {
        BValue[] retVals = BRunUtil.invokeFunction(compileResult, "testArraysAsFuncParams");
        BValueArray arr = (BValueArray) retVals[0];
        Assert.assertEquals(((BArrayType) arr.getArrayType()).getState(), BArrayState.CLOSED_SEALED);
        Assert.assertEquals(arr.stringValue(), "[1, 3]");
    }

    @Test
    public void testArraysOfCyclicDependentTypes() {
        BValue[] retVals = BRunUtil.invokeFunction(compileResult, "testArraysOfCyclicDependentTypes");
        BValueArray arr = (BValueArray) retVals[0];
        Assert.assertEquals(arr.stringValue(),
                            "[{b:{b1:\"B1\"}}, {b:{b1:\"B1\"}}, {b:{b1:\"B1\"}}, {b:{b1:\"B1\"}, a1:\"A1\"}]");
    }

    @Test
    public void testArraysOfCyclicDependentTypes2() {
        BValue[] retVals = BRunUtil.invokeFunction(compileResult, "testArraysOfCyclicDependentTypes2");
        BValueArray arr = (BValueArray) retVals[0];
        Assert.assertEquals(arr.stringValue(), "[{b1:\"B1\"}, {b1:\"B1\"}, {b1:\"B1\"}, {b1:\"B1\"}]");
    }

    @Test(expectedExceptions = BLangRuntimeException.class, expectedExceptionsMessageRegExp = ".*error: " +
            "\\{ballerina}StackOverflow \\{\"message\":\"stack overflow\"}.*")
    public void testArraysOfCyclicDependentTypes3() {
        BRunUtil.invokeFunction(compileResult, "testArraysOfCyclicDependentTypes3");
    }

    @Test(expectedExceptions = BLangRuntimeException.class, expectedExceptionsMessageRegExp = ".*error: " +
            "\\{ballerina}StackOverflow \\{\"message\":\"stack overflow\"}.*")
    public void testArraysOfCyclicDependentTypes4() {
        BRunUtil.invokeFunction(compileResult, "testArraysOfCyclicDependentTypes4");
    }

    @Test
    public void testGetFromFrozenArray() {
        BValue[] retVals = BRunUtil.invokeFunction(compileResult, "testGetFromFrozenArray");
        BInteger value = (BInteger) retVals[0];
        Assert.assertEquals(value.intValue(), 4);
    }
}<|MERGE_RESOLUTION|>--- conflicted
+++ resolved
@@ -133,14 +133,9 @@
         ArrayValue bBooleanArray = new ArrayValueImpl(boolArray);
         Assert.assertEquals(bBooleanArray.stringValue(), "true true false");
 
-<<<<<<< HEAD
         XMLValue[] xmlArray = { XMLFactory.parse("<foo> </foo>"), XMLFactory.parse("<bar>hello</bar>") };
-        ArrayValue bXmlArray = new ArrayValue(xmlArray, org.ballerinalang.jvm.types.BTypes.typeXML);
-=======
-        XMLValue<?>[] xmlArray = { XMLFactory.parse("<foo> </foo>"), XMLFactory.parse("<bar>hello</bar>") };
         ArrayValue bXmlArray = new ArrayValueImpl(xmlArray,
                 new org.ballerinalang.jvm.types.BArrayType(org.ballerinalang.jvm.types.BTypes.typeXML));
->>>>>>> f689a549
         Assert.assertEquals(bXmlArray.stringValue(), "<foo> </foo> <bar>hello</bar>");
     }
 
