--- conflicted
+++ resolved
@@ -115,8 +115,6 @@
         Assert.assertTrue(message.contains("undefined worker"), message);
     }
 
-<<<<<<< HEAD
-=======
     @Test
     public void testSendReceiveFailureType() {
         CompileResult result = BCompileUtil.compile("test-src/workers/send-receive-failure-type.bal");
@@ -132,7 +130,6 @@
         Assert.assertEquals(result.getErrorCount(), 5);
     }
 
->>>>>>> ba4b2194
     @Test
     public void invalidSendWithErrorReturnTest() {
         CompileResult result = BCompileUtil.compile("test-src/workers/invalid-send-with-error-return.bal");
