--- conflicted
+++ resolved
@@ -366,7 +366,11 @@
     }
 
     @Test
-<<<<<<< HEAD
+    public void testTernaryWithConfigurableVar() {
+        BRunUtil.invoke(compileResult, "testTernaryWithConfigurableVar");
+    }
+
+    @Test
     public void testTernaryWithLangValueMethodCallsModuleLevel() {
         BRunUtil.invoke(compileResult, "testTernaryWithLangValueMethodCallsModuleLevel");
     }
@@ -379,10 +383,6 @@
     @Test
     public void testTernaryWithOtherOperators() {
         BRunUtil.invoke(compileResult, "testTernaryWithOtherOperators");
-=======
-    public void testTernaryWithConfigurableVar() {
-        BRunUtil.invoke(compileResult, "testTernaryWithConfigurableVar");
->>>>>>> 2e787ffa
     }
 
     @AfterClass
