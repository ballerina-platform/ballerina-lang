/*
 *  Copyright (c) 2021, WSO2 Inc. (http://www.wso2.org) All Rights Reserved.
 *
 *  WSO2 Inc. licenses this file to you under the Apache License,
 *  Version 2.0 (the "License"); you may not use this file except
 *  in compliance with the License.
 *  You may obtain a copy of the License at
 *
 *    http://www.apache.org/licenses/LICENSE-2.0
 *
 *  Unless required by applicable law or agreed to in writing,
 *  software distributed under the License is distributed on an
 *  "AS IS" BASIS, WITHOUT WARRANTIES OR CONDITIONS OF ANY
 *  KIND, either express or implied.  See the License for the
 *  specific language governing permissions and limitations
 *  under the License.
 */

package org.ballerinalang.test.query;

import org.ballerinalang.test.BCompileUtil;
import org.ballerinalang.test.BRunUtil;
import org.ballerinalang.test.CompileResult;
import org.testng.Assert;
import org.testng.annotations.AfterClass;
import org.testng.annotations.BeforeClass;
import org.testng.annotations.Test;

import static org.ballerinalang.test.BAssertUtil.validateError;

/**
 * This contains methods to test query expressions within type guards.
 *
 * @since 2.0.0
 */
public class QueryTypeNarrowingTest {

    private CompileResult result;

    @BeforeClass
    public void setup() {
        result = BCompileUtil.compile("test-src/query/query-expr-type-narrowing.bal");
    }

    @Test(description = "Test query expression within a type guard")
    public void testQueryExprWithinTypeGuard() {
        BRunUtil.invoke(result, "testQueryExprWithinTypeGuard");
    }

    @Test(description = "Test query expression within a negated type guard")
    public void testQueryExprWithinNegatedTypeGuard() {
        BRunUtil.invoke(result, "testQueryExprWithinNegatedTypeGuard");
    }

    @Test(description = "Test query expression within a ternary operator")
    public void testTernaryWithinQueryExpression() {
        BRunUtil.invoke(result, "testTernaryWithinQueryExpression");
    }

    @Test(description = "Test type narrowing with where in queries")
    public void testTypeNarrowingWithinQueries() {
        BRunUtil.invoke(result, "testTypeNarrowing");
    }

    @Test
    public void testNegativeTypeNarrowing() {
        CompileResult compileResult = BCompileUtil.compile("test-src/query/query-expr-type-narrowing-negative.bal");
        Assert.assertEquals(compileResult.getErrorCount(), 15);
        int i = 0;
<<<<<<< HEAD
        validateError(compileResult, i++, "incompatible types: expected 'int', found 'B'",
                118, 22);
        validateError(compileResult, i++, "incompatible types: expected 'int', found 'B'",
                123, 15);
        validateError(compileResult, i++, "incompatible types: expected 'int', found 'E'",
                210, 22);
        validateError(compileResult, i++, "incompatible types: expected 'int', found 'E'",
                221, 15);
        validateError(compileResult, i++, "incompatible types: expected 'int', found 'F'",
                230, 22);
        validateError(compileResult, i++, "incompatible types: expected 'F', found '(E|F)'",
                238, 20);
        validateError(compileResult, i++, "incompatible types: expected 'int', found 'F'",
                242, 22);
        validateError(compileResult, i++, "incompatible types: expected 'int', found '(Y|Z)'",
                375, 15);
        validateError(compileResult, i++, "incompatible types: expected 'int', found 'R'",
                412, 22);
        validateError(compileResult, i++, "incompatible types: expected 'int', found 'R'",
                417, 15);
        validateError(compileResult, i++, "incompatible types: expected 'R', found '(R|T)'",
                426, 20);
        validateError(compileResult, i++, "incompatible types: expected '1', found '(1|2)'",
                445, 15);
        validateError(compileResult, i++, "incompatible types: expected '()', found '1'",
                465, 26);
        validateError(compileResult, i++, "incompatible types: expected '2', found '1'",
                477, 17);
        Assert.assertEquals(compileResult.getErrorCount(), i);
=======
        validateError(compileResult, i++, "incompatible types: expected 'B', found 'AorB'",
                118, 20);
        validateError(compileResult, i++, "incompatible types: expected 'B', found 'AorB'",
                123, 17);
        validateError(compileResult, i++, "incompatible types: expected 'E', found 'DorE'",
                210, 20);
        validateError(compileResult, i++, "incompatible types: expected 'E', found 'DorE'",
                221, 17);
        validateError(compileResult, i++, "incompatible types: expected 'F', found 'DorF'",
                230, 20);
        validateError(compileResult, i++, "incompatible types: expected 'F', found '(E|F)'",
                238, 20);
        validateError(compileResult, i++, "incompatible types: expected 'F', found 'EorF'",
                242, 20);
        validateError(compileResult, i++, "incompatible types: expected '(Y|Z)', found '(W|Y|Z)'",
                370, 21);
        validateError(compileResult, i++, "incompatible types: expected '(Y|Z)', found '(W|Y|Z)'",
                375, 18);
        validateError(compileResult, i++, "incompatible types: expected 'R', found '(Q|R)'",
                415, 20);
        validateError(compileResult, i++, "incompatible types: expected 'R', found '(Q|R)'",
                420, 17);
        validateError(compileResult, i++, "incompatible types: expected '(R|T)', found '(Q|R|T)'",
                429, 21);
        validateError(compileResult, i++, "incompatible types: expected '1', found '(1|2)'",
                448, 19);
        validateError(compileResult, i++, "incompatible types: expected '()', found '1'",
                468, 26);
        validateError(compileResult, i, "incompatible types: expected '2', found '1'",
                480, 21);
>>>>>>> 84dddff7
    }

    @AfterClass
    public void tearDown() {
        result = null;
    }
}<|MERGE_RESOLUTION|>--- conflicted
+++ resolved
@@ -67,28 +67,29 @@
         CompileResult compileResult = BCompileUtil.compile("test-src/query/query-expr-type-narrowing-negative.bal");
         Assert.assertEquals(compileResult.getErrorCount(), 15);
         int i = 0;
-<<<<<<< HEAD
-        validateError(compileResult, i++, "incompatible types: expected 'int', found 'B'",
+        validateError(compileResult, i++, "incompatible types: expected 'B', found 'AorB'",
                 118, 22);
-        validateError(compileResult, i++, "incompatible types: expected 'int', found 'B'",
+        validateError(compileResult, i++, "incompatible types: expected 'B', found 'AorB'",
                 123, 15);
-        validateError(compileResult, i++, "incompatible types: expected 'int', found 'E'",
+        validateError(compileResult, i++, "incompatible types: expected 'E', found 'DorE'",,
                 210, 22);
-        validateError(compileResult, i++, "incompatible types: expected 'int', found 'E'",
+        validateError(compileResult, i++, "incompatible types: expected 'E', found 'DorE'",
                 221, 15);
-        validateError(compileResult, i++, "incompatible types: expected 'int', found 'F'",
+        validateError(compileResult, i++, "incompatible types: expected 'F', found 'DorF'",
                 230, 22);
         validateError(compileResult, i++, "incompatible types: expected 'F', found '(E|F)'",
                 238, 20);
-        validateError(compileResult, i++, "incompatible types: expected 'int', found 'F'",
+        validateError(compileResult, i++, "incompatible types: expected 'F', found 'EorF'",
                 242, 22);
-        validateError(compileResult, i++, "incompatible types: expected 'int', found '(Y|Z)'",
+        validateError(compileResult, i++, "incompatible types: expected '(Y|Z)', found '(W|Y|Z)'",
+                370, 21);
+        validateError(compileResult, i++, "incompatible types: expected '(Y|Z)', found '(W|Y|Z)'",
                 375, 15);
-        validateError(compileResult, i++, "incompatible types: expected 'int', found 'R'",
+        validateError(compileResult, i++, "incompatible types: expected 'R', found '(Q|R)'",
                 412, 22);
-        validateError(compileResult, i++, "incompatible types: expected 'int', found 'R'",
+        validateError(compileResult, i++, "incompatible types: expected 'R', found '(Q|R)'",
                 417, 15);
-        validateError(compileResult, i++, "incompatible types: expected 'R', found '(R|T)'",
+        validateError(compileResult, i++, "incompatible types: expected '(R|T)', found '(Q|R|T)'",
                 426, 20);
         validateError(compileResult, i++, "incompatible types: expected '1', found '(1|2)'",
                 445, 15);
@@ -97,38 +98,6 @@
         validateError(compileResult, i++, "incompatible types: expected '2', found '1'",
                 477, 17);
         Assert.assertEquals(compileResult.getErrorCount(), i);
-=======
-        validateError(compileResult, i++, "incompatible types: expected 'B', found 'AorB'",
-                118, 20);
-        validateError(compileResult, i++, "incompatible types: expected 'B', found 'AorB'",
-                123, 17);
-        validateError(compileResult, i++, "incompatible types: expected 'E', found 'DorE'",
-                210, 20);
-        validateError(compileResult, i++, "incompatible types: expected 'E', found 'DorE'",
-                221, 17);
-        validateError(compileResult, i++, "incompatible types: expected 'F', found 'DorF'",
-                230, 20);
-        validateError(compileResult, i++, "incompatible types: expected 'F', found '(E|F)'",
-                238, 20);
-        validateError(compileResult, i++, "incompatible types: expected 'F', found 'EorF'",
-                242, 20);
-        validateError(compileResult, i++, "incompatible types: expected '(Y|Z)', found '(W|Y|Z)'",
-                370, 21);
-        validateError(compileResult, i++, "incompatible types: expected '(Y|Z)', found '(W|Y|Z)'",
-                375, 18);
-        validateError(compileResult, i++, "incompatible types: expected 'R', found '(Q|R)'",
-                415, 20);
-        validateError(compileResult, i++, "incompatible types: expected 'R', found '(Q|R)'",
-                420, 17);
-        validateError(compileResult, i++, "incompatible types: expected '(R|T)', found '(Q|R|T)'",
-                429, 21);
-        validateError(compileResult, i++, "incompatible types: expected '1', found '(1|2)'",
-                448, 19);
-        validateError(compileResult, i++, "incompatible types: expected '()', found '1'",
-                468, 26);
-        validateError(compileResult, i, "incompatible types: expected '2', found '1'",
-                480, 21);
->>>>>>> 84dddff7
     }
 
     @AfterClass
