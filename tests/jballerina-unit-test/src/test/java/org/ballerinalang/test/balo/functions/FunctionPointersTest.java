--- conflicted
+++ resolved
@@ -19,15 +19,9 @@
 
 //import org.ballerinalang.core.model.values.BValue;
 //import org.ballerinalang.test.balo.BaloCreator;
-<<<<<<< HEAD
-//import org.ballerinalang.test.util.BCompileUtil;
-//import org.ballerinalang.test.util.BRunUtil;
-//import org.ballerinalang.test.util.CompileResult;
-=======
 //import org.ballerinalang.test.BCompileUtil;
 //import org.ballerinalang.test.BRunUtil;
 //import org.ballerinalang.test.CompileResult;
->>>>>>> dfa1fba9
 //import org.testng.Assert;
 //import org.testng.annotations.AfterClass;
 //import org.testng.annotations.BeforeClass;
@@ -44,12 +38,7 @@
 //
 //    @BeforeClass
 //    public void setup() {
-<<<<<<< HEAD
-//        BaloCreator.cleanCacheDirectories();
-//        BaloCreator.createAndSetupBalo("test-src/balo/test_projects/test_project", "testorg", "foo");
-=======
 //        //        BCompileUtil.compile("test-src/balo/test_projects/test_project", "testorg", "foo");
->>>>>>> dfa1fba9
 //        result = BCompileUtil.compile("test-src/balo/test_balo/functions/test_global_function_pointers.bal");
 //    }
 //
