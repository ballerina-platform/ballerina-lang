--- conflicted
+++ resolved
@@ -195,11 +195,8 @@
                 "testGroupByExpressionAndSelectWithNonGroupingKeys7",
                 "testEmptyGroups",
                 "testGroupByExpressionAndSelectWithNonGroupingKeys8",
-<<<<<<< HEAD
+                "testEnumInInput",
                 "testGroupByExpressionAndSelectWithNonGroupingKeys9"
-=======
-                "testEnumInInput"
->>>>>>> 92651583
         };
     }
 
