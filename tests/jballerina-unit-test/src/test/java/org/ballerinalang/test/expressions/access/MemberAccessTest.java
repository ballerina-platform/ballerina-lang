--- conflicted
+++ resolved
@@ -543,15 +543,13 @@
         BRunUtil.invoke(result, "testNestedMemberAccessOnIntersectionTypes");
     }
 
-<<<<<<< HEAD
     @Test
     public void testNestedMemberAccessWithSameTypeUnionExprAsIndex() {
         BRunUtil.invoke(result, "testUnionTypeExprMemberAccess");
-=======
+
     @AfterClass
     public void tearDown() {
         result = null;
         negativeResult = null;
->>>>>>> 567e6221
     }
 }