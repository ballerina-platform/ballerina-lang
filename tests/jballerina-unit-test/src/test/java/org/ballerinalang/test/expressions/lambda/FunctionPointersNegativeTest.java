--- conflicted
+++ resolved
@@ -85,18 +85,9 @@
     public void testFPInvalidInvocation() {
         CompileResult result = BCompileUtil.compile("test-src/expressions/lambda/negative" +
                 "/fp_invalid_invocation_negative.bal");
-<<<<<<< HEAD
-        Assert.assertEquals(result.getErrorCount(), 4);
-        int i = 0;
-        BAssertUtil.validateError(result, i++, "function invocation on type 'Person' is not supported", 35, 20);
-        BAssertUtil.validateError(result, i++, "function invocation on type 'Person' is not supported", 36, 20);
-        BAssertUtil.validateError(result, i++, "function invocation on type 'Person' is not supported", 68, 20);
-        BAssertUtil.validateError(result, i, "undefined method 'getLname' in object 'Employee'", 83, 11);
-=======
         Assert.assertEquals(result.getErrorCount(), 1);
         int i = 0;
         BAssertUtil.validateError(result, i++, "undefined field 'getFullName' in record 'Person'", 35, 20);
->>>>>>> 7e6ef275
     }
 
     @Test
