--- conflicted
+++ resolved
@@ -228,24 +228,6 @@
 
     @Test(description = "Test object casting 1")
     public void testObjectCasting1() {
-<<<<<<< HEAD
-        BValue[] returns = BRunUtil.invoke(result, "testObjectCasting1");
-        BValueArray bValueArray = (BValueArray) returns[0];
-        Assert.assertEquals(((BInteger) bValueArray.getRefValue(0)).intValue(), 400);
-        Assert.assertEquals(((BFloat) bValueArray.getRefValue(1)).floatValue(), 4.4);
-
-        bValueArray = (BValueArray) returns[1];
-        Assert.assertEquals(((BInteger) bValueArray.getRefValue(0)).intValue(), 40);
-        Assert.assertEquals(((BFloat) bValueArray.getRefValue(1)).floatValue(), 4.4);
-
-        bValueArray = (BValueArray) returns[2];
-        Assert.assertEquals(((BInteger) bValueArray.getRefValue(0)).intValue(), 40);
-        Assert.assertEquals(((BFloat) bValueArray.getRefValue(1)).floatValue(), 22.2);
-
-        bValueArray = (BValueArray) returns[3];
-        Assert.assertEquals(((BInteger) bValueArray.getRefValue(0)).intValue(), 400);
-        Assert.assertEquals(((BFloat) bValueArray.getRefValue(1)).floatValue(), 22.2);
-=======
         BArray returns = (BArray) BRunUtil.invoke(result, "testObjectCasting1");
         BArray bValueArray = (BArray) returns.get(0);
         Assert.assertEquals(bValueArray.getRefValue(0), 200L);
@@ -253,7 +235,7 @@
 
         bValueArray = (BArray) returns.get(1);
         Assert.assertEquals(bValueArray.getRefValue(0), 40L);
-        Assert.assertEquals(bValueArray.getRefValue(1), 2.2);
+        Assert.assertEquals(bValueArray.getRefValue(1), 4.4);
 
         bValueArray = (BArray) returns.get(2);
         Assert.assertEquals(bValueArray.getRefValue(0), 40L);
@@ -262,29 +244,10 @@
         bValueArray = (BArray) returns.get(3);
         Assert.assertEquals(bValueArray.getRefValue(0), 200L);
         Assert.assertEquals(bValueArray.getRefValue(1), 22.2);
->>>>>>> 029b3636
     }
 
     @Test(description = "Test object casting 2")
     public void testObjectCasting12() {
-<<<<<<< HEAD
-        BValue[] returns = BRunUtil.invoke(result, "testObjectCasting2");
-        BValueArray bValueArray = (BValueArray) returns[0];
-        Assert.assertEquals(((BInteger) bValueArray.getRefValue(0)).intValue(), 200);
-        Assert.assertEquals(((BFloat) bValueArray.getRefValue(1)).floatValue(), 2.2);
-
-        bValueArray = (BValueArray) returns[1];
-        Assert.assertEquals(((BInteger) bValueArray.getRefValue(0)).intValue(), 80);
-        Assert.assertEquals(((BFloat) bValueArray.getRefValue(1)).floatValue(), 2.2);
-
-        bValueArray = (BValueArray) returns[2];
-        Assert.assertEquals(((BInteger) bValueArray.getRefValue(0)).intValue(), 80);
-        Assert.assertEquals(((BFloat) bValueArray.getRefValue(1)).floatValue(), 44.4);
-
-        bValueArray = (BValueArray) returns[3];
-        Assert.assertEquals(((BInteger) bValueArray.getRefValue(0)).intValue(), 200);
-        Assert.assertEquals(((BFloat) bValueArray.getRefValue(1)).floatValue(), 44.4);
-=======
         BArray returns = (BArray) BRunUtil.invoke(result, "testObjectCasting2");
         BArray bValueArray = (BArray) returns.get(0);
         Assert.assertEquals(bValueArray.getRefValue(0), 400L);
@@ -292,7 +255,7 @@
 
         bValueArray = (BArray) returns.get(1);
         Assert.assertEquals(bValueArray.getRefValue(0), 80L);
-        Assert.assertEquals(bValueArray.getRefValue(1), 4.4);
+        Assert.assertEquals(bValueArray.getRefValue(1), 2.2);
 
         bValueArray = (BArray) returns.get(2);
         Assert.assertEquals(bValueArray.getRefValue(0), 80L);
@@ -301,7 +264,6 @@
         bValueArray = (BArray) returns.get(3);
         Assert.assertEquals(bValueArray.getRefValue(0), 400L);
         Assert.assertEquals(bValueArray.getRefValue(1), 44.4);
->>>>>>> 029b3636
     }
 
     @AfterClass
