--- conflicted
+++ resolved
@@ -577,8 +577,6 @@
         Assert.assertEquals(errorMsg, "incompatible types: 'string' cannot be cast to 'map'");
     }
 
-<<<<<<< HEAD
-=======
     @Test(description = "Test any boolean to int with errors.")
     public void testAnyBooleanToIntWithErrors() {
         BRunUtil.invoke(result, "testAnyBooleanToIntWithErrors");
@@ -609,23 +607,6 @@
         BRunUtil.invoke(result, "testAnyBooleanToUnionWithErrors");
     }
 
-    // TODO:
-/*    @Test
-    public void testErrorInForceCasting() {
-        BValue[] returns = BLangFunctions.invoke(bLangProgram, "testErrorInForceCasting");
-
-        // check whether float is zero
-        Assert.assertNull(returns[0]);
-
-        // check the error
-        Assert.assertTrue(returns[1] instanceof BStruct);
-        BStruct error = (BStruct) returns[1];
-        BValue errorMsg = error.getValue(0);
-        Assert.assertTrue(errorMsg instanceof BString);
-        Assert.assertEquals(errorMsg.stringValue(), "incompatible types: expected 'A', found 'B'");
-    }*/
-
->>>>>>> 3af2c1fd
     @Test
     public void testSameTypeCast() {
         BValue[] returns = BRunUtil.invoke(result, "testSameTypeCast");
