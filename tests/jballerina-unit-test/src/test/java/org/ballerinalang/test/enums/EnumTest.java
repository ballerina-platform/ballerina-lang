/*
 *  Copyright (c) 2020, WSO2 Inc. (http://www.wso2.org) All Rights Reserved.
 *
 *  WSO2 Inc. licenses this file to you under the Apache License,
 *  Version 2.0 (the "License"); you may not use this file except
 *  in compliance with the License.
 *  You may obtain a copy of the License at
 *
 *    http://www.apache.org/licenses/LICENSE-2.0
 *
 *  Unless required by applicable law or agreed to in writing,
 *  software distributed under the License is distributed on an
 *  "AS IS" BASIS, WITHOUT WARRANTIES OR CONDITIONS OF ANY
 *  KIND, either express or implied.  See the License for the
 *  specific language governing permissions and limitations
 *  under the License.
 */
package org.ballerinalang.test.enums;

import org.ballerinalang.test.BCompileUtil;
import org.ballerinalang.test.BRunUtil;
import org.ballerinalang.test.CompileResult;
import org.testng.annotations.AfterClass;
import org.testng.annotations.BeforeClass;
import org.testng.annotations.DataProvider;
import org.testng.annotations.Test;

import static org.ballerinalang.test.BAssertUtil.validateError;
import static org.testng.Assert.assertEquals;

/**
 * Test cases for enums in Ballerina.
 *
 * @since 2.0
 */
public class EnumTest {
    private CompileResult compileResult, negativeTest, accessTest, accessTestNegative;

    @BeforeClass
    public void setup() {
        compileResult = BCompileUtil.compile("test-src/enums/enums.bal");
        negativeTest = BCompileUtil.compile("test-src/enums/enums-negative.bal");

        BCompileUtil.compileAndCacheBala("test-src/enums/TestEnumDefinitionProject");
        accessTest = BCompileUtil.compile("test-src/enums/enum-access.bal");
        accessTestNegative = BCompileUtil.compile("test-src/enums/enum-access-negative.bal");
    }

    @Test(description = "Positive tests for enums", dataProvider = "FunctionList")
    public void testLetExpression(String funcName) {
        BRunUtil.invoke(compileResult, funcName);
    }

    @Test(description = "Positive access tests for enums")
    public void testAccessPositive() {
        BRunUtil.invoke(accessTest, "test");
    }

    @DataProvider(name = "FunctionList")
    public Object[][] getTestFunctions() {
        return new Object[][]{
                {"testBasicEnumSupport"},
                {"testEnumAsType"},
                {"testEnumAsGlobalRef"}
        };
    }

    @Test
    public void testNegative() {
        int i = 0;
        validateError(negativeTest, i++, "missing identifier", 19, 1);
        validateError(negativeTest, i++, "missing identifier", 23, 1);
        validateError(negativeTest, i++, "incompatible types: expected 'string', found 'int'", 37, 16);
        validateError(negativeTest, i++, "incompatible types: expected 'string', found 'float'", 38, 13);
        validateError(negativeTest, i++, "incompatible types: expected 'int', found 'string'", 42, 18);
        validateError(negativeTest, i++, "incompatible types: expected 'float', found 'string'", 43, 16);
<<<<<<< HEAD
        validateError(negativeTest, i++, "incompatible types: expected '(SQUARE|CIRCLE)', found 'string'", 47, 15);
        validateError(negativeTest, i++, "incompatible types: expected '(Ed Shereen|LANA|EMINEM)', found 'string'",
                48, 16);
=======
        validateError(negativeTest, i++, "incompatible types: expected 'Shape', found 'string'", 47, 15);
        validateError(negativeTest, i++, "incompatible types: expected 'Artist', found 'string'", 48, 16);
>>>>>>> 03a4610e
        validateError(negativeTest, i++, "incompatible types: expected 'Ed Shereen', found 'string'", 49, 12);
        assertEquals(negativeTest.getErrorCount(), i);
    }

    @Test
    public void testNegativeAccess() {
        int i = 0;
        validateError(accessTestNegative, i++, "attempt to refer to non-accessible symbol 'PF'", 21, 23);
        validateError(accessTestNegative, i++, "undefined symbol 'PF'", 21, 23);
        validateError(accessTestNegative, i++, "attempt to refer to non-accessible symbol 'Bands'", 22, 4);
        validateError(accessTestNegative, i++, "unknown type 'Bands'", 22, 4);
        validateError(accessTestNegative, i++, "undefined symbol 'Queen'", 22, 23);
        validateError(accessTestNegative, i++, "attempt to refer to non-accessible symbol 'PF'", 23, 4);
        validateError(accessTestNegative, i++, "unknown type 'PF'", 23, 4);
        assertEquals(accessTestNegative.getErrorCount(), i);
    }

    @AfterClass
    public void tearDown() {
        compileResult = null;
        negativeTest = null;
        accessTest = null;
        accessTestNegative = null;
    }
}<|MERGE_RESOLUTION|>--- conflicted
+++ resolved
@@ -74,14 +74,8 @@
         validateError(negativeTest, i++, "incompatible types: expected 'string', found 'float'", 38, 13);
         validateError(negativeTest, i++, "incompatible types: expected 'int', found 'string'", 42, 18);
         validateError(negativeTest, i++, "incompatible types: expected 'float', found 'string'", 43, 16);
-<<<<<<< HEAD
-        validateError(negativeTest, i++, "incompatible types: expected '(SQUARE|CIRCLE)', found 'string'", 47, 15);
-        validateError(negativeTest, i++, "incompatible types: expected '(Ed Shereen|LANA|EMINEM)', found 'string'",
-                48, 16);
-=======
         validateError(negativeTest, i++, "incompatible types: expected 'Shape', found 'string'", 47, 15);
         validateError(negativeTest, i++, "incompatible types: expected 'Artist', found 'string'", 48, 16);
->>>>>>> 03a4610e
         validateError(negativeTest, i++, "incompatible types: expected 'Ed Shereen', found 'string'", 49, 12);
         assertEquals(negativeTest.getErrorCount(), i);
     }
