/*
 *  Copyright (c) 2020, WSO2 Inc. (http://www.wso2.org) All Rights Reserved.
 *
 *  WSO2 Inc. licenses this file to you under the Apache License,
 *  Version 2.0 (the "License"); you may not use this file except
 *  in compliance with the License.
 *  You may obtain a copy of the License at
 *
 *    http://www.apache.org/licenses/LICENSE-2.0
 *
 *  Unless required by applicable law or agreed to in writing,
 *  software distributed under the License is distributed on an
 *  "AS IS" BASIS, WITHOUT WARRANTIES OR CONDITIONS OF ANY
 *  KIND, either express or implied.  See the License for the
 *  specific language governing permissions and limitations
 *  under the License.
 */
package org.ballerinalang.test.query;

import io.ballerina.runtime.internal.util.exceptions.BLangRuntimeException;
import org.ballerinalang.test.BCompileUtil;
import org.ballerinalang.test.BRunUtil;
import org.ballerinalang.test.CompileResult;
import org.testng.Assert;
import org.testng.annotations.AfterClass;
import org.testng.annotations.BeforeClass;
import org.testng.annotations.DataProvider;
import org.testng.annotations.Test;

import static org.ballerinalang.test.BAssertUtil.validateError;

/**
 * This contains methods to test query expression with query construct type.
 *
 * @since 1.3.0
 */
public class QueryExprWithQueryConstructTypeTest {

    private CompileResult result, negativeResult, semanticsNegativeResult;

    @BeforeClass
    public void setup() {
        result = BCompileUtil.compile("test-src/query/query-expr-with-query-construct-type.bal");
        negativeResult = BCompileUtil.compile("test-src/query/query-expr-query-construct-type-negative.bal");
        semanticsNegativeResult = BCompileUtil.compile("test-src/query/query-expr-query-construct-type-semantics" +
                "-negative.bal");
    }

    @Test(description = "Test query expr returning a stream ")
    public void testSimpleQueryReturnStream() {
        Object returnValues = BRunUtil.invoke(result, "testSimpleQueryReturnStream");
        Assert.assertNotNull(returnValues);

        Assert.assertTrue((Boolean) returnValues);
    }

    @Test(description = "Test query expr with stream in from clause returning a stream ")
    public void testStreamInFromClauseWithReturnStream() {
        Object returnValues = BRunUtil.invoke(result, "testStreamInFromClauseWithReturnStream");
        Assert.assertNotNull(returnValues);

        Assert.assertTrue((Boolean) returnValues);
    }

    @Test(description = "Test query expr with multiple from, let and where clauses returning a stream ")
    public void testMultipleFromWhereAndLetReturnStream() {
        Object returnValues = BRunUtil.invoke(result, "testMultipleFromWhereAndLetReturnStream");
        Assert.assertNotNull(returnValues);

        Assert.assertTrue((Boolean) returnValues);
    }

    @Test(description = "Test query expr with inner join returning a stream ")
    public void testInnerJoinAndLimitReturnStream() {
        Object returnValues = BRunUtil.invoke(result, "testInnerJoinAndLimitReturnStream");
        Assert.assertNotNull(returnValues);

        Assert.assertTrue((Boolean) returnValues);
    }

    @Test(description = "Test query expr returning table")
    public void testSimpleQueryExprReturnTable() {
        Object returnValues = BRunUtil.invoke(result, "testSimpleQueryExprReturnTable");
        Assert.assertNotNull(returnValues);

        Assert.assertTrue((Boolean) returnValues);
    }

    @Test(description = "Test query expr with table having duplicate keys")
    public void testTableWithDuplicateKeys() {
        BRunUtil.invoke(result, "testTableWithDuplicateKeys");
    }

    @Test(description = "Test query expr with table having no duplicates and on conflict clause")
    public void testTableNoDuplicatesAndOnConflictReturnTable() {
        Object returnValues = BRunUtil.invoke(result, "testTableNoDuplicatesAndOnConflictReturnTable");
        Assert.assertNotNull(returnValues);

        Assert.assertTrue((Boolean) returnValues);
    }

    @Test(description = "Test query expr with table having duplicate keys")
    public void testTableWithDuplicatesAndOnConflictReturnTable() {
        BRunUtil.invoke(result, "testTableWithDuplicatesAndOnConflictReturnTable");
    }

    @Test(description = "Test query expr with table having duplicate keys")
    public void testQueryExprWithOtherClausesReturnTable() {
        BRunUtil.invoke(result, "testQueryExprWithOtherClausesReturnTable");
    }

    @Test(description = "Test query expr with table having duplicate keys")
    public void testQueryExprWithJoinClauseReturnTable() {
        BRunUtil.invoke(result, "testQueryExprWithJoinClauseReturnTable");
    }

    @Test(description = "Test query expr with table having no duplicates and on conflict clause")
    public void testQueryExprWithLimitClauseReturnTable() {
        Object returnValues = BRunUtil.invoke(result, "testQueryExprWithLimitClauseReturnTable");
        Assert.assertNotNull(returnValues);

        Assert.assertTrue((Boolean) returnValues);
    }

    @Test(description = "Test query expr with table having no duplicates and on conflict clause")
    public void testKeyLessTableWithReturnTable() {
        BRunUtil.invoke(result, "testKeyLessTableWithReturnTable");
        Object returnValues = BRunUtil.invoke(result, "testKeyLessTableWithReturnTable");
        Assert.assertNotNull(returnValues);

        Assert.assertTrue((Boolean) returnValues);
    }

    @Test(description = "Test negative scenarios for query expr with query construct type")
    public void testNegativeScenarios() {
        int index = 0;

        validateError(negativeResult, index++, "incompatible types: expected 'Person[]', found 'stream<Person>'",
                54, 35);
        validateError(negativeResult, index++, "incompatible types: expected 'Customer[]', " +
                        "found 'table<Customer> key(id, name)'",
                71, 32);
        validateError(negativeResult, index++, "incompatible types: expected 'error?', found 'boolean'",
                107, 21);
        validateError(negativeResult, index++,
                "incompatible type in select clause: expected [string,any|error], found 'User'", 126, 25);
        validateError(negativeResult, index++,
                "incompatible type in select clause: expected [string,any|error], found '[int,User]'", 130, 25);
        validateError(negativeResult, index++,
                "incompatible type in select clause: expected [string,any|error], found 'int[2]'", 135, 25);
        validateError(negativeResult, index++,
                "incompatible type in select clause: expected [string,any|error], found 'string[]'", 140, 25);
        validateError(negativeResult, index++,
                "incompatible type in select clause: expected [string,any|error], found 'User'", 148, 25);
        validateError(negativeResult, index++,
                "incompatible type in select clause: expected [string,any|error], found '[int,User]'", 152, 25);
        validateError(negativeResult, index++,
                "incompatible type in select clause: expected [string,any|error], found 'int[2]'", 157, 25);
        validateError(negativeResult, index++,
                "incompatible type in select clause: expected [string,any|error], found 'string[]'", 162, 25);
        validateError(negativeResult, index++,
                "incompatible type in select clause: expected [string,any|error], found 'string[3]'", 167, 25);
        validateError(negativeResult, index++,
                "incompatible type in select clause: expected [string,any|error], found '[string]'", 171, 25);
        validateError(negativeResult, index++,
                "incompatible types: expected 'int', found 'string'", 180, 50);
        validateError(negativeResult, index++,
                "incompatible types: expected 'User', found 'int'", 184, 46);
        validateError(negativeResult, index++,
                "incompatible types: expected 'string', found 'int'", 188, 59);
        validateError(negativeResult, index++,
                "incompatible types: expected 'int', found 'string'", 193, 50);
        validateError(negativeResult, index++,
                "incompatible types: expected 'string', found 'User'", 197, 46);
        validateError(negativeResult, index++,
                "incompatible types: expected '[string,User]', found 'string[2]'", 202, 29);
        validateError(negativeResult, index++,
                "incompatible types: expected '[string,string]', found '(string[2]|[string,int])'", 207, 29);
        validateError(negativeResult, index++,
                "incompatible type in select clause: expected [string,any|error], found 'int[2] & readonly'", 217, 29);
        validateError(negativeResult, index++,
                "incompatible type in select clause: expected [string,any|error], found 'int[2]'", 222, 29);
        validateError(negativeResult, index++,
                "incompatible types: expected '([string,int]|[string,string])', found '(string|int)'", 227, 56);
        validateError(negativeResult, index++,
                "incompatible types: expected 'map<string>', found 'map<(int|string)>'", 229, 21);
        validateError(negativeResult, index++, "missing non-defaultable required record field 'noOfItems'",
                236, 16);
        validateError(negativeResult, index++,
                "incompatible types: expected '(Customer & readonly)', found 'Customer'", 242, 16);
        validateError(negativeResult, index++,
                "incompatible types: expected 'string', found '(int|string)'", 252, 63);
        validateError(negativeResult, index++,
                "incompatible types: expected '(Type1 & readonly)', found '([int,int]|string|[int,int])'", 255, 44);
        validateError(negativeResult, index++,
                "incompatible types: expected '(Type1 & readonly)', found '([int,int]|string|[int,int])'", 258, 51);
        validateError(negativeResult, index++,
<<<<<<< HEAD
                "incompatible types: expected '(xml & readonly)', found " +
                        "'(xml:Element|xml:Comment|xml:ProcessingInstruction|xml:Text)'", 263, 41);
=======
                "incompatible types: expected 'xml<((xml:Element|xml:Comment|xml:ProcessingInstruction|xml:Text) " +
                     "& readonly)> & readonly', found 'xml'",
                263, 41);
>>>>>>> dea2287c
        validateError(negativeResult, index++,
                "incompatible types: expected '(int[2] & readonly)', found 'int[2]'", 279, 69);
        validateError(negativeResult, index++,
                "incompatible types: expected '(Department & readonly)', found 'Department'", 283, 55);
        validateError(negativeResult, index++, "incompatible types: expected '[string,string]', " +
                "found '([string,int]|[string,int]|[string,int]|[string,int])'", 286, 48);
        validateError(negativeResult, index++,
                "incompatible types: expected '[string,float[]]', found '[string:Char,int[]]'", 289, 63);
        validateError(negativeResult, index++,
                "incompatible types: expected '[string,(int[] & readonly)]', found '[string:Char,int[]]'", 291, 72);
        validateError(negativeResult, index++,
                "incompatible types: expected '[string,FooBar1]', found 'FooBar1'", 302, 64);
        validateError(negativeResult, index++,
                "incompatible types: expected '[string,FooBar2]', found 'FooBar2'", 305, 64);
        validateError(negativeResult, index++,
                "incompatible types: expected '[string,FooBar3]', found 'FooBar3[2]'", 308, 64);
        validateError(negativeResult, index++,
                "incompatible types: expected '[string,FooBar4]', found 'FooBar4[2]'", 311, 64);
        validateError(negativeResult, index++,
                "incompatible types: expected '[string,FooBar5]', found 'FooBar5[2]'", 314, 64);
        validateError(negativeResult, index++,
                "incompatible types: expected '[string,(int|float)]', found '[FooBar3,(int|float)]'", 317, 66);
        validateError(negativeResult, index++,
                "incompatible types: expected '[string,(int|float)]', found '[FooBar4,(int|float)]'", 320, 66);
        validateError(negativeResult, index++,
                "incompatible types: expected '[string,(int|float)]', found '[FooBar5,(int|float)]'", 323, 66);
        validateError(negativeResult, index++, "incompatible types: expected '(map<int[2]> & readonly)'," +
                " found '((map<(int[2] & readonly)> & readonly)|error)'", 329, 34);
        validateError(negativeResult, index++, "incompatible types: expected '(Department & readonly)'," +
                " found 'Department'", 334, 55);
        validateError(negativeResult, index++, "incompatible types: expected '[string,string]', " +
                "found '([string,int]|[string,int]|[string,int]|[string,int])'", 337, 48);
        validateError(negativeResult, index++, "missing non-defaultable required record field 'noOfItems'", 347, 16);
        validateError(negativeResult, index++, "incompatible types: expected '(CustomerTableKeyless " +
                "& readonly)', found '((table<(Customer & readonly)> & readonly)|error)'", 356, 44);
        validateError(negativeResult, index++, "incompatible types: expected 'map<int>', found '(map<int>|error)'",
                384, 21);
        validateError(negativeResult, index++, "incompatible types: expected 'table<ResultValue>', " + "" +
                        "found '(table<ResultValue>|error)'", 387, 33);
        validateError(negativeResult, index++, "incompatible types: expected 'table<NumberRecord> key(id)', " +
                        "found '(table<NumberRecord> key(id)|error)'", 390, 42);
        // Enable following tests after fixing issue - lang/#36746
//        validateError(negativeResult, index++, "incompatible types: expected 'map<int>', found '(map<int>|error)'",
//                356, 21);
//        validateError(negativeResult, index++, "incompatible types: expected 'table<NumberRecord>', " +
//                "found '(table<NumberRecord>|error)'", 361, 40);
//        validateError(negativeResult, index++, "incompatible types: expected 'table<NumberRecord> key(id)', " +
//                "found '(table<NumberRecord> key(id)|error)'", 366, 42);
        validateError(negativeResult, index++, "incompatible types: expected 'map<int>', found '(map<int>|error)'",
                408, 21);
        validateError(negativeResult, index++, "incompatible types: expected 'table<NumberRecord> key(id)', " +
                "found '(table<NumberRecord> key(id)|error)'", 411, 42);
        validateError(negativeResult, index++,
                "incompatible types: expected 'map<int>', found '(map<int>|error)'", 419, 21);
        validateError(negativeResult, index++,
                "incompatible types: expected 'table<ResultValue>', found '(table<ResultValue>|error)'", 422, 33);
        validateError(negativeResult, index++, "incompatible types: expected 'table<NumberRecord> key(id)', " +
                        "found '(table<NumberRecord> key(id)|error)'", 425, 42);
        validateError(negativeResult, index++,
                "incompatible types: '(map<int>|error)' is not an iterable collection", 428, 48);
        validateError(negativeResult, index++,
                "incompatible types: '(table<record {| readonly int id; string value; |}> key(id)|error)' " +
                        "is not an iterable collection", 432, 100);
        validateError(negativeResult, index++, "incompatible types: expected 'stream<int,FooError?>', " +
                "found 'stream<int,BarError?>'", 442, 32);
        validateError(negativeResult, index++, "incompatible types: expected 'stream<int,FooError?>', " +
                "found 'stream<int,BarError?>'", 445, 32);
        validateError(negativeResult, index++, "incompatible types: expected 'int', " +
                        "found 'table<record {| |}>'", 460, 13);
        validateError(negativeResult, index++, "incompatible types: expected '(int|float)', " +
                        "found 'table<record {| |}>'", 461, 19);
        validateError(negativeResult, index++, "incompatible types: expected 'string', " +
                        "found 'table<record {| int a; int b; |}>'", 462, 16);
        Assert.assertEquals(negativeResult.getErrorCount(), index);
    }

    @Test(description = "Test semantic negative scenarios for query expr with query construct type")
    public void testSemanticNegativeScenarios() {
        int index = 0;
        validateError(semanticsNegativeResult, index++, "on conflict can only be used with queries which produce " +
                        "maps or tables with key specifiers", 39, 13);
        validateError(semanticsNegativeResult, index++, "on conflict can only be used with queries which produce " +
                "maps or tables with key specifiers", 59, 9);
        validateError(semanticsNegativeResult, index++, "on conflict can only be used with queries which produce " +
                "maps or tables with key specifiers", 71, 9);
        validateError(semanticsNegativeResult, index++, "on conflict can only be used with queries which produce " +
                "maps or tables with key specifiers", 84, 9);
        validateError(semanticsNegativeResult, index++, "on conflict can only be used with queries which produce " +
                "maps or tables with key specifiers", 95, 9);
        validateError(semanticsNegativeResult, index++, "on conflict can only be used with queries which produce " +
                "maps or tables with key specifiers", 119, 9);
        validateError(semanticsNegativeResult, index++, "on conflict can only be used with queries which produce " +
                "maps or tables with key specifiers", 126, 47);
        validateError(semanticsNegativeResult, index++, "on conflict can only be used with queries which produce " +
                "maps or tables with key specifiers", 131, 9);
        validateError(semanticsNegativeResult, index++, "on conflict can only be used with queries which produce " +
                "maps or tables with key specifiers", 144, 9);
        Assert.assertEquals(semanticsNegativeResult.getErrorCount(), index);
    }

    @Test(expectedExceptions = BLangRuntimeException.class,
            expectedExceptionsMessageRegExp = "error: \\{ballerina/lang.map\\}InherentTypeViolation " +
                    "\\{\"message\":\"cannot update 'readonly' field 'id' in record of type 'record " +
                    "\\{\\| readonly int id; readonly string name; User user; \\|\\}'\".*")
    public void testQueryConstructingTableUpdateKeyPanic1() {
        BRunUtil.invoke(result, "testQueryConstructingTableUpdateKeyPanic1");
    }

    @Test(expectedExceptions = BLangRuntimeException.class,
            expectedExceptionsMessageRegExp = "error: \\{ballerina/lang.map\\}InherentTypeViolation " +
                    "\\{\"message\":\"cannot update 'readonly' field 'id' in record of type 'record " +
                    "\\{\\| readonly int id; readonly string name; User user; \\|\\}'\".*")
    public void testQueryConstructingTableUpdateKeyPanic2() {
        BRunUtil.invoke(result, "testQueryConstructingTableUpdateKeyPanic2");
    }

    @Test
    public void testTableOnConflict() {
        BRunUtil.invoke(result, "testTableOnConflict");
    }

    @Test(dataProvider = "dataToTestQueryConstructingTable")
    public void testQueryConstructingTable(String functionName) {
        BRunUtil.invoke(result, functionName);
    }

    @DataProvider
    public Object[] dataToTestQueryConstructingTable() {
        return new Object[]{
                "testQueryConstructingTableWithOnConflictClauseHavingNonTableQueryInLetClause",
                "testQueryConstructingTableWithOnConflictClauseHavingNonTableQueryInWhereClause"
        };
    }

    @Test
    public void testReadonlyTable() {
        BRunUtil.invoke(result, "testReadonlyTable");
    }

    @Test
    public void testReadonlyTable2() {
        BRunUtil.invoke(result, "testReadonlyTable2");
    }

    @Test
    public void testReadonlyTable3() {
        BRunUtil.invoke(result, "testReadonlyTable3");
    }

    @Test
    public void testConstructingListOfTablesUsingQueryWithReadonly() {
        BRunUtil.invoke(result, "testConstructingListOfTablesUsingQueryWithReadonly");
    }

    @Test
    public void testConstructingListOfXMLsUsingQueryWithReadonly() {
        BRunUtil.invoke(result, "testConstructingListOfXMLsUsingQueryWithReadonly");
    }

    @Test
    public void testConstructingListOfRecordsUsingQueryWithReadonly() {
        BRunUtil.invoke(result, "testConstructingListOfRecordsUsingQueryWithReadonly");
    }

    @Test
    public void testConstructingListOfListsUsingQueryWithReadonly() {
        BRunUtil.invoke(result, "testConstructingListOfListsUsingQueryWithReadonly");
    }

    @Test
    public void testConstructingListOfMapsUsingQueryWithReadonly() {
        BRunUtil.invoke(result, "testConstructingListOfMapsUsingQueryWithReadonly");
    }

    @Test
    public void testConstructingListInRecordsUsingQueryWithReadonly() {
        BRunUtil.invoke(result, "testConstructingListInRecordsUsingQueryWithReadonly");
    }

    @Test
    public void testReadonlyMap1() {
        BRunUtil.invoke(result, "testReadonlyMap1");
    }

    @Test
    public void testReadonlyMap2() {
        BRunUtil.invoke(result, "testReadonlyMap2");
    }

    @Test
    public void testQueryConstructingMapsAndTablesWithClausesMayCompleteSEarlyWithError() {
        BRunUtil.invoke(result, "testQueryConstructingMapsAndTablesWithClausesMayCompleteSEarlyWithError");
    }

    @Test
    public void testQueryConstructingMapsAndTablesWithClausesMayCompleteSEarlyWithError2() {
        BRunUtil.invoke(result, "testQueryConstructingMapsAndTablesWithClausesMayCompleteSEarlyWithError2");
    }

    @Test
    public void testMapConstructingQueryExprWithStringSubtypes() {
        BRunUtil.invoke(result, "testMapConstructingQueryExprWithStringSubtypes");
    }

    @Test
    public void testDiffQueryConstructsUsedAsFuncArgs() {
        BRunUtil.invoke(result, "testDiffQueryConstructsUsedAsFuncArgs");
    }

    @AfterClass
    public void tearDown() {
        result = null;
        negativeResult = null;
        semanticsNegativeResult = null;
    }
}<|MERGE_RESOLUTION|>--- conflicted
+++ resolved
@@ -195,14 +195,8 @@
         validateError(negativeResult, index++,
                 "incompatible types: expected '(Type1 & readonly)', found '([int,int]|string|[int,int])'", 258, 51);
         validateError(negativeResult, index++,
-<<<<<<< HEAD
                 "incompatible types: expected '(xml & readonly)', found " +
-                        "'(xml:Element|xml:Comment|xml:ProcessingInstruction|xml:Text)'", 263, 41);
-=======
-                "incompatible types: expected 'xml<((xml:Element|xml:Comment|xml:ProcessingInstruction|xml:Text) " +
-                     "& readonly)> & readonly', found 'xml'",
-                263, 41);
->>>>>>> dea2287c
+                        "'xml'", 263, 41);
         validateError(negativeResult, index++,
                 "incompatible types: expected '(int[2] & readonly)', found 'int[2]'", 279, 69);
         validateError(negativeResult, index++,
