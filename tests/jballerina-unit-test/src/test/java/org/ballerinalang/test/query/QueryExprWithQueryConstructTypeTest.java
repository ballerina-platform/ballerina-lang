/*
 *  Copyright (c) 2020, WSO2 Inc. (http://www.wso2.org) All Rights Reserved.
 *
 *  WSO2 Inc. licenses this file to you under the Apache License,
 *  Version 2.0 (the "License"); you may not use this file except
 *  in compliance with the License.
 *  You may obtain a copy of the License at
 *
 *    http://www.apache.org/licenses/LICENSE-2.0
 *
 *  Unless required by applicable law or agreed to in writing,
 *  software distributed under the License is distributed on an
 *  "AS IS" BASIS, WITHOUT WARRANTIES OR CONDITIONS OF ANY
 *  KIND, either express or implied.  See the License for the
 *  specific language governing permissions and limitations
 *  under the License.
 */
package org.ballerinalang.test.query;

import io.ballerina.runtime.internal.util.exceptions.BLangRuntimeException;
import org.ballerinalang.test.BCompileUtil;
import org.ballerinalang.test.BRunUtil;
import org.ballerinalang.test.CompileResult;
import org.testng.Assert;
import org.testng.annotations.AfterClass;
import org.testng.annotations.BeforeClass;
import org.testng.annotations.DataProvider;
import org.testng.annotations.Test;

import static org.ballerinalang.test.BAssertUtil.validateError;

/**
 * This contains methods to test query expression with query construct type.
 *
 * @since 1.3.0
 */
public class QueryExprWithQueryConstructTypeTest {

    private CompileResult result, negativeResult, semanticsNegativeResult;

    @BeforeClass
    public void setup() {
        result = BCompileUtil.compile("test-src/query/query-expr-with-query-construct-type.bal");
        negativeResult = BCompileUtil.compile("test-src/query/query-expr-query-construct-type-negative.bal");
        semanticsNegativeResult = BCompileUtil.compile("test-src/query/query-expr-query-construct-type-semantics" +
                "-negative.bal");
    }

    @Test(description = "Test query expr returning a stream ")
    public void testSimpleQueryReturnStream() {
        Object returnValues = BRunUtil.invoke(result, "testSimpleQueryReturnStream");
        Assert.assertNotNull(returnValues);

        Assert.assertTrue((Boolean) returnValues);
    }

    @Test(description = "Test query expr with stream in from clause returning a stream ")
    public void testStreamInFromClauseWithReturnStream() {
        Object returnValues = BRunUtil.invoke(result, "testStreamInFromClauseWithReturnStream");
        Assert.assertNotNull(returnValues);

        Assert.assertTrue((Boolean) returnValues);
    }

    @Test(description = "Test query expr with multiple from, let and where clauses returning a stream ")
    public void testMultipleFromWhereAndLetReturnStream() {
        Object returnValues = BRunUtil.invoke(result, "testMultipleFromWhereAndLetReturnStream");
        Assert.assertNotNull(returnValues);

        Assert.assertTrue((Boolean) returnValues);
    }

    @Test(description = "Test query expr with inner join returning a stream ")
    public void testInnerJoinAndLimitReturnStream() {
        Object returnValues = BRunUtil.invoke(result, "testInnerJoinAndLimitReturnStream");
        Assert.assertNotNull(returnValues);

        Assert.assertTrue((Boolean) returnValues);
    }

    @Test(description = "Test query expr returning table")
    public void testSimpleQueryExprReturnTable() {
        Object returnValues = BRunUtil.invoke(result, "testSimpleQueryExprReturnTable");
        Assert.assertNotNull(returnValues);

        Assert.assertTrue((Boolean) returnValues);
    }

    @Test(description = "Test query expr with table having duplicate keys")
    public void testTableWithDuplicateKeys() {
        BRunUtil.invoke(result, "testTableWithDuplicateKeys");
    }

    @Test(description = "Test query expr with table having no duplicates and on conflict clause")
    public void testTableNoDuplicatesAndOnConflictReturnTable() {
        Object returnValues = BRunUtil.invoke(result, "testTableNoDuplicatesAndOnConflictReturnTable");
        Assert.assertNotNull(returnValues);

        Assert.assertTrue((Boolean) returnValues);
    }

    @Test(description = "Test query expr with table having duplicate keys")
    public void testTableWithDuplicatesAndOnConflictReturnTable() {
        BRunUtil.invoke(result, "testTableWithDuplicatesAndOnConflictReturnTable");
    }

    @Test(description = "Test query expr with table having duplicate keys")
    public void testQueryExprWithOtherClausesReturnTable() {
        BRunUtil.invoke(result, "testQueryExprWithOtherClausesReturnTable");
    }

    @Test(description = "Test query expr with table having duplicate keys")
    public void testQueryExprWithJoinClauseReturnTable() {
        BRunUtil.invoke(result, "testQueryExprWithJoinClauseReturnTable");
    }

    @Test(description = "Test query expr with table having no duplicates and on conflict clause")
    public void testQueryExprWithLimitClauseReturnTable() {
        Object returnValues = BRunUtil.invoke(result, "testQueryExprWithLimitClauseReturnTable");
        Assert.assertNotNull(returnValues);

        Assert.assertTrue((Boolean) returnValues);
    }

    @Test(description = "Test query expr with table having no duplicates and on conflict clause")
    public void testKeyLessTableWithReturnTable() {
        BRunUtil.invoke(result, "testKeyLessTableWithReturnTable");
        Object returnValues = BRunUtil.invoke(result, "testKeyLessTableWithReturnTable");
        Assert.assertNotNull(returnValues);

        Assert.assertTrue((Boolean) returnValues);
    }

    @Test(description = "Test negative scenarios for query expr with query construct type")
    public void testNegativeScenarios() {
        int index = 0;

        validateError(negativeResult, index++, "incompatible types: expected 'Person[]', found 'stream<Person>'",
                54, 35);
        validateError(negativeResult, index++, "incompatible types: expected 'Customer[]', " +
                        "found 'table<Customer> key(id, name)'",
                71, 32);
        validateError(negativeResult, index++, "incompatible types: expected 'error?', found 'boolean'",
                107, 21);
        validateError(negativeResult, index++,
                "incompatible type in select clause: expected [string,any|error], found 'User'", 126, 25);
        validateError(negativeResult, index++,
                "incompatible type in select clause: expected [string,any|error], found '[int,User]'", 130, 25);
        validateError(negativeResult, index++,
                "incompatible type in select clause: expected [string,any|error], found 'int[2]'", 135, 25);
        validateError(negativeResult, index++,
                "incompatible type in select clause: expected [string,any|error], found 'string[]'", 140, 25);
        validateError(negativeResult, index++,
                "incompatible type in select clause: expected [string,any|error], found 'User'", 148, 25);
        validateError(negativeResult, index++,
                "incompatible type in select clause: expected [string,any|error], found '[int,User]'", 152, 25);
        validateError(negativeResult, index++,
                "incompatible type in select clause: expected [string,any|error], found 'int[2]'", 157, 25);
        validateError(negativeResult, index++,
                "incompatible type in select clause: expected [string,any|error], found 'string[]'", 162, 25);
        validateError(negativeResult, index++,
                "incompatible type in select clause: expected [string,any|error], found 'string[3]'", 167, 25);
        validateError(negativeResult, index++,
                "incompatible type in select clause: expected [string,any|error], found '[string]'", 171, 25);
        validateError(negativeResult, index++,
                "incompatible types: expected 'int', found 'string'", 180, 50);
        validateError(negativeResult, index++,
                "incompatible types: expected 'User', found 'int'", 184, 46);
        validateError(negativeResult, index++,
                "incompatible types: expected 'string', found 'int'", 188, 59);
        validateError(negativeResult, index++,
                "incompatible types: expected 'int', found 'string'", 193, 50);
        validateError(negativeResult, index++,
                "incompatible types: expected 'string', found 'User'", 197, 46);
        validateError(negativeResult, index++,
                "incompatible types: expected '[string,User]', found 'string[2]'", 202, 29);
        validateError(negativeResult, index++,
                "incompatible types: expected '[string,string]', found '(string[2]|[string,int])'", 207, 29);
        validateError(negativeResult, index++,
                "incompatible type in select clause: expected [string,any|error], found 'int[2] & readonly'", 217, 29);
        validateError(negativeResult, index++,
                "incompatible type in select clause: expected [string,any|error], found 'int[2]'", 222, 29);
        validateError(negativeResult, index++,
                "incompatible types: expected '([string,int]|[string,string])', found '(string|int)'", 227, 56);
        validateError(negativeResult, index++,
                "incompatible types: expected 'map<string>', found 'map<(int|string)>'", 229, 21);
        validateError(negativeResult, index++, "missing non-defaultable required record field 'noOfItems'",
                236, 16);
        validateError(negativeResult, index++,
                "incompatible types: expected '(Customer & readonly)', found 'Customer'", 242, 16);
        validateError(negativeResult, index++,
                "incompatible types: expected 'string', found '(int|string)'", 252, 63);
        validateError(negativeResult, index++,
                "incompatible types: expected '(Type1 & readonly)', found '([int,int]|string|[int,int])'", 255, 44);
        validateError(negativeResult, index++,
                "incompatible types: expected '(Type1 & readonly)', found '([int,int]|string|[int,int])'", 258, 51);
        validateError(negativeResult, index++,
                "incompatible types: expected 'xml<((xml:Element|xml:Comment|xml:ProcessingInstruction|xml:Text) " +
                     "& readonly)> & readonly', found 'xml'",
                263, 41);
        validateError(negativeResult, index++,
                "incompatible types: expected 'int[2] & readonly', found 'int[2]'", 279, 69);
        validateError(negativeResult, index++,
                "incompatible types: expected '(Department & readonly)', found 'Department'", 283, 55);
        validateError(negativeResult, index++, "incompatible types: expected '[string,string]', " +
                "found '([string,int]|[string,int]|[string,int]|[string,int])'", 286, 48);
        validateError(negativeResult, index++,
                "incompatible types: expected '[string,float[]]', found '[string:Char,int[]]'", 289, 63);
        validateError(negativeResult, index++,
                "incompatible types: expected '[string,(int[] & readonly)]', found '[string:Char,int[]]'", 291, 72);
        validateError(negativeResult, index++,
                "incompatible types: expected '[string,FooBar1]', found 'FooBar1'", 302, 64);
        validateError(negativeResult, index++,
                "incompatible types: expected '[string,FooBar2]', found 'FooBar2'", 305, 64);
        validateError(negativeResult, index++,
                "incompatible types: expected '[string,FooBar3]', found 'FooBar3[2]'", 308, 64);
        validateError(negativeResult, index++,
                "incompatible types: expected '[string,FooBar4]', found 'FooBar4[2]'", 311, 64);
        validateError(negativeResult, index++,
                "incompatible types: expected '[string,FooBar5]', found 'FooBar5[2]'", 314, 64);
        validateError(negativeResult, index++,
                "incompatible types: expected '[string,(int|float)]', found '[FooBar3,(int|float)]'", 317, 66);
        validateError(negativeResult, index++,
                "incompatible types: expected '[string,(int|float)]', found '[FooBar4,(int|float)]'", 320, 66);
        validateError(negativeResult, index++,
                "incompatible types: expected '[string,(int|float)]', found '[FooBar5,(int|float)]'", 323, 66);
        validateError(negativeResult, index++, "incompatible types: expected 'map<(int[2] & readonly)> & readonly'," +
                " found '((map<(int[2] & readonly)> & readonly)|error)'", 329, 34);
        validateError(negativeResult, index++, "incompatible types: expected '(Department & readonly)'," +
                " found 'Department'", 334, 55);
        validateError(negativeResult, index++, "incompatible types: expected '[string,string]', " +
                "found '([string,int]|[string,int]|[string,int]|[string,int])'", 337, 48);
        validateError(negativeResult, index++, "missing non-defaultable required record field 'noOfItems'", 347, 16);
        validateError(negativeResult, index++, "incompatible types: expected 'table<(Customer & readonly)> & " + "" +
                "readonly', found '((table<(Customer & readonly)> & readonly)|error)'", 356, 44);
        validateError(negativeResult, index++, "incompatible types: expected 'map<int>', found '(map<int>|error)'",
                384, 21);
        validateError(negativeResult, index++, "incompatible types: expected 'table<ResultValue>', " + "" +
                        "found '(table<ResultValue>|error)'", 387, 33);
        validateError(negativeResult, index++, "incompatible types: expected 'table<NumberRecord> key(id)', " +
                        "found '(table<NumberRecord> key(id)|error)'", 390, 42);
        // Enable following tests after fixing issue - lang/#36746
//        validateError(negativeResult, index++, "incompatible types: expected 'map<int>', found '(map<int>|error)'",
//                356, 21);
//        validateError(negativeResult, index++, "incompatible types: expected 'table<NumberRecord>', " +
//                "found '(table<NumberRecord>|error)'", 361, 40);
//        validateError(negativeResult, index++, "incompatible types: expected 'table<NumberRecord> key(id)', " +
//                "found '(table<NumberRecord> key(id)|error)'", 366, 42);
        validateError(negativeResult, index++, "incompatible types: expected 'map<int>', found '(map<int>|error)'",
                408, 21);
        validateError(negativeResult, index++, "incompatible types: expected 'table<NumberRecord> key(id)', " +
                "found '(table<NumberRecord> key(id)|error)'", 411, 42);
        validateError(negativeResult, index++,
                "incompatible types: expected 'map<int>', found '(map<int>|error)'", 419, 21);
        validateError(negativeResult, index++,
                "incompatible types: expected 'table<ResultValue>', found '(table<ResultValue>|error)'", 422, 33);
        validateError(negativeResult, index++, "incompatible types: expected 'table<NumberRecord> key(id)', " +
                        "found '(table<NumberRecord> key(id)|error)'", 425, 42);
        validateError(negativeResult, index++,
                "incompatible types: '(map<int>|error)' is not an iterable collection", 428, 48);
        validateError(negativeResult, index++,
                "incompatible types: '(table<record {| readonly int id; string value; |}> key(id)|error)' " +
<<<<<<< HEAD
                        "is not an iterable collection", 395, 100);
        validateError(negativeResult, index++, "incompatible types: expected 'stream<int,FooError?>', " +
                "found 'stream<int,BarError?>'", 405, 32);
        validateError(negativeResult, index++, "incompatible types: expected 'stream<int,FooError?>', " +
                "found 'stream<int,BarError?>'", 408, 32);
//                        "is not an iterable collection", 432, 100);
        validateError(negativeResult, index++, "incompatible types: expected 'int', found 'table<record {| |}>'",
                438, 13);
        validateError(negativeResult, index++, "incompatible types: expected '(int|float)', " +
                "found 'table<record {| |}>'", 439, 19);
        validateError(negativeResult, index++, "incompatible types: expected 'string', " +
                "found 'table<record {| int a; int b; |}>'", 440, 16);
=======
                        "is not an iterable collection", 432, 100);
        validateError(negativeResult, index++, "incompatible types: expected 'stream<int,FooError?>', " +
                "found 'stream<int,BarError?>'", 442, 32);
        validateError(negativeResult, index++, "incompatible types: expected 'stream<int,FooError?>', " +
                "found 'stream<int,BarError?>'", 445, 32);
>>>>>>> a2668e64
        Assert.assertEquals(negativeResult.getErrorCount(), index);
    }

    @Test(description = "Test semantic negative scenarios for query expr with query construct type")
    public void testSemanticNegativeScenarios() {
        int index = 0;
        validateError(semanticsNegativeResult, index++, "on conflict can only be used with queries which produce " +
                        "maps or tables with key specifiers", 39, 13);
        validateError(semanticsNegativeResult, index++, "on conflict can only be used with queries which produce " +
                "maps or tables with key specifiers", 59, 9);
        validateError(semanticsNegativeResult, index++, "on conflict can only be used with queries which produce " +
                "maps or tables with key specifiers", 71, 9);
        validateError(semanticsNegativeResult, index++, "on conflict can only be used with queries which produce " +
                "maps or tables with key specifiers", 84, 9);
        validateError(semanticsNegativeResult, index++, "on conflict can only be used with queries which produce " +
                "maps or tables with key specifiers", 95, 9);
        validateError(semanticsNegativeResult, index++, "on conflict can only be used with queries which produce " +
                "maps or tables with key specifiers", 119, 9);
        validateError(semanticsNegativeResult, index++, "on conflict can only be used with queries which produce " +
                "maps or tables with key specifiers", 126, 47);
        validateError(semanticsNegativeResult, index++, "on conflict can only be used with queries which produce " +
                "maps or tables with key specifiers", 131, 9);
        validateError(semanticsNegativeResult, index++, "on conflict can only be used with queries which produce " +
                "maps or tables with key specifiers", 144, 9);
        Assert.assertEquals(semanticsNegativeResult.getErrorCount(), index);
    }

    @Test(expectedExceptions = BLangRuntimeException.class,
            expectedExceptionsMessageRegExp = "error: \\{ballerina/lang.map\\}InherentTypeViolation " +
                    "\\{\"message\":\"cannot update 'readonly' field 'id' in record of type 'record " +
                    "\\{\\| readonly int id; readonly string name; User user; \\|\\}'\".*")
    public void testQueryConstructingTableUpdateKeyPanic1() {
        BRunUtil.invoke(result, "testQueryConstructingTableUpdateKeyPanic1");
    }

    @Test(expectedExceptions = BLangRuntimeException.class,
            expectedExceptionsMessageRegExp = "error: \\{ballerina/lang.map\\}InherentTypeViolation " +
                    "\\{\"message\":\"cannot update 'readonly' field 'id' in record of type 'record " +
                    "\\{\\| readonly int id; readonly string name; User user; \\|\\}'\".*")
    public void testQueryConstructingTableUpdateKeyPanic2() {
        BRunUtil.invoke(result, "testQueryConstructingTableUpdateKeyPanic2");
    }

    @Test
    public void testTableOnConflict() {
        BRunUtil.invoke(result, "testTableOnConflict");
    }

    @Test(dataProvider = "dataToTestQueryConstructingTable")
    public void testQueryConstructingTable(String functionName) {
        BRunUtil.invoke(result, functionName);
    }

    @DataProvider
    public Object[] dataToTestQueryConstructingTable() {
        return new Object[]{
                "testQueryConstructingTableWithOnConflictClauseHavingNonTableQueryInLetClause",
                "testQueryConstructingTableWithOnConflictClauseHavingNonTableQueryInWhereClause"
        };
    }

    @Test
    public void testReadonlyTable() {
        BRunUtil.invoke(result, "testReadonlyTable");
    }

    @Test
    public void testReadonlyTable2() {
        BRunUtil.invoke(result, "testReadonlyTable2");
    }

    @Test
    public void testReadonlyTable3() {
        BRunUtil.invoke(result, "testReadonlyTable3");
    }

    @Test
    public void testConstructingListOfTablesUsingQueryWithReadonly() {
        BRunUtil.invoke(result, "testConstructingListOfTablesUsingQueryWithReadonly");
    }

    @Test
    public void testConstructingListOfXMLsUsingQueryWithReadonly() {
        BRunUtil.invoke(result, "testConstructingListOfXMLsUsingQueryWithReadonly");
    }

    @Test
    public void testConstructingListOfRecordsUsingQueryWithReadonly() {
        BRunUtil.invoke(result, "testConstructingListOfRecordsUsingQueryWithReadonly");
    }

    @Test
    public void testConstructingListOfListsUsingQueryWithReadonly() {
        BRunUtil.invoke(result, "testConstructingListOfListsUsingQueryWithReadonly");
    }

    @Test
    public void testConstructingListOfMapsUsingQueryWithReadonly() {
        BRunUtil.invoke(result, "testConstructingListOfMapsUsingQueryWithReadonly");
    }

    @Test
    public void testConstructingListInRecordsUsingQueryWithReadonly() {
        BRunUtil.invoke(result, "testConstructingListInRecordsUsingQueryWithReadonly");
    }

    @Test
    public void testReadonlyMap1() {
        BRunUtil.invoke(result, "testReadonlyMap1");
    }

    @Test
    public void testReadonlyMap2() {
        BRunUtil.invoke(result, "testReadonlyMap2");
    }

    @Test
    public void testQueryConstructingMapsAndTablesWithClausesMayCompleteSEarlyWithError() {
        BRunUtil.invoke(result, "testQueryConstructingMapsAndTablesWithClausesMayCompleteSEarlyWithError");
    }

    @Test
    public void testQueryConstructingMapsAndTablesWithClausesMayCompleteSEarlyWithError2() {
        BRunUtil.invoke(result, "testQueryConstructingMapsAndTablesWithClausesMayCompleteSEarlyWithError2");
    }

    @Test
    public void testMapConstructingQueryExprWithStringSubtypes() {
        BRunUtil.invoke(result, "testMapConstructingQueryExprWithStringSubtypes");
    }

    @AfterClass
    public void tearDown() {
        result = null;
        negativeResult = null;
        semanticsNegativeResult = null;
    }
}<|MERGE_RESOLUTION|>--- conflicted
+++ resolved
@@ -260,26 +260,11 @@
                 "incompatible types: '(map<int>|error)' is not an iterable collection", 428, 48);
         validateError(negativeResult, index++,
                 "incompatible types: '(table<record {| readonly int id; string value; |}> key(id)|error)' " +
-<<<<<<< HEAD
-                        "is not an iterable collection", 395, 100);
-        validateError(negativeResult, index++, "incompatible types: expected 'stream<int,FooError?>', " +
-                "found 'stream<int,BarError?>'", 405, 32);
-        validateError(negativeResult, index++, "incompatible types: expected 'stream<int,FooError?>', " +
-                "found 'stream<int,BarError?>'", 408, 32);
-//                        "is not an iterable collection", 432, 100);
-        validateError(negativeResult, index++, "incompatible types: expected 'int', found 'table<record {| |}>'",
-                438, 13);
-        validateError(negativeResult, index++, "incompatible types: expected '(int|float)', " +
-                "found 'table<record {| |}>'", 439, 19);
-        validateError(negativeResult, index++, "incompatible types: expected 'string', " +
-                "found 'table<record {| int a; int b; |}>'", 440, 16);
-=======
                         "is not an iterable collection", 432, 100);
         validateError(negativeResult, index++, "incompatible types: expected 'stream<int,FooError?>', " +
                 "found 'stream<int,BarError?>'", 442, 32);
         validateError(negativeResult, index++, "incompatible types: expected 'stream<int,FooError?>', " +
                 "found 'stream<int,BarError?>'", 445, 32);
->>>>>>> a2668e64
         Assert.assertEquals(negativeResult.getErrorCount(), index);
     }
 
