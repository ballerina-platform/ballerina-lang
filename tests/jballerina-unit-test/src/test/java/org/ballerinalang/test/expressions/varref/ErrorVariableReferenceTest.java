--- conflicted
+++ resolved
@@ -230,20 +230,11 @@
                 incompatibleTypes + "expected 'boolean', found 'string'", 64, 18);
         BAssertUtil.validateError(resultNegative, ++i, incompatibleTypes +
                 "expected '[any,string,map,[error,any]]', found '[int,string,error,[error,Foo]]'", 78, 58);
-<<<<<<< HEAD
-        BAssertUtil.validateError(resultNegative, ++i,
-                incompatibleTypes + "expected 'boolean', found 'string'", 91, 40);
         BAssertUtil.validateError(resultNegative, ++i, incompatibleTypes + "expected 'Bar', found 'map<" +
-                        "(anydata|error)>'", 91, 40);
-        BAssertUtil.validateError(resultNegative, ++i,
-                                  incompatibleTypes + "expected 'string?', found '(anydata|error)'", 100, 30);
-=======
-        BAssertUtil.validateError(resultNegative, ++i, incompatibleTypes + "expected 'Bar', found 'map<anydata|error>'",
-                                  92, 32);
+                        "(anydata|error)>'", 92, 32);
         BAssertUtil.validateError(resultNegative, ++i,
                 incompatibleTypes + "expected 'boolean', found 'string'", 93, 20);
         BAssertUtil.validateError(resultNegative, ++i,
-                                  incompatibleTypes + "expected 'string?', found 'anydata|error'", 102, 38);
->>>>>>> eed503f8
+                                  incompatibleTypes + "expected 'string?', found '(anydata|error)'", 102, 38);
     }
 }