/*
 * Copyright (c) 2019, WSO2 Inc. (http://www.wso2.org) All Rights Reserved.
 *
 * WSO2 Inc. licenses this file to you under the Apache License,
 * Version 2.0 (the "License"); you may not use this file except
 * in compliance with the License.
 * You may obtain a copy of the License at
 *
 *    http://www.apache.org/licenses/LICENSE-2.0
 *
 * Unless required by applicable law or agreed to in writing,
 * software distributed under the License is distributed on an
 * "AS IS" BASIS, WITHOUT WARRANTIES OR CONDITIONS OF ANY
 * KIND, either express or implied.  See the License for the
 * specific language governing permissions and limitations
 * under the License.
 */
package org.ballerinalang.test.jvm;

import org.ballerinalang.test.BAssertUtil;
import org.ballerinalang.test.BCompileUtil;
import org.ballerinalang.test.BRunUtil;
import org.ballerinalang.test.CompileResult;
import org.testng.Assert;
import org.testng.annotations.BeforeGroups;
import org.testng.annotations.Test;

/**
 * Test cases to cover scenarios where backend-jvm code generates errors.
 *
 * @since 1.0
 */
@Test
public class CodegenErrorsTest {

    private CompileResult testLargeMethodsResult = null;
    private CompileResult testLargeMethods2Result = null;
    private CompileResult testLargeMethods3Result = null;

    @Test
    public void testTooLargeMethod() {
        CompileResult result = BCompileUtil.compile("test-src/jvm/too-large-method.bal");
        BAssertUtil.validateError(result, 0, "method is too large: 'getXML'", "too-large-method.bal", 17, 1);
    }

    @Test
    public void testTooLargeObjectMethod() {
        CompileResult result = BCompileUtil.compile("test-src/jvm/too-large-object-field.bal");
        BAssertUtil.validateError(result, 0, "method is too large: '$init$'", "too-large-object-field.bal", 17, 1);
    }

    @Test
    public void testTooLargeObjectField() {
        CompileResult result = BCompileUtil.compile("test-src/jvm/too-large-object-method.bal");
        BAssertUtil.validateError(result, 0, "method is too large: 'getXML'", "too-large-object-method.bal", 18, 5);
    }

    @Test
    public void testTooLargePackageVar() {
        CompileResult result = BCompileUtil.compile("test-src/jvm/too-large-package-variable.bal");
        BAssertUtil.validateError(result, 0, "method is too large: '.<init>'", ".", 1, 1);
    }

    @Test
    public void testTooLargeStringConstants() {
        CompileResult result = BCompileUtil.compile("test-src/jvm/too-large-string-constants.bal");
        Assert.assertEquals(result.getErrorCount(), 0);
    }

    @Test
    public void testTooLargeProject() {
        CompileResult result = BCompileUtil.compile("test-src/jvm/largePackage");
        BRunUtil.invoke(result, "main");
    }

<<<<<<< HEAD
    @Test(enabled = false)
=======
    @BeforeGroups("TestLargeMethods")
    public void beforeTestLargeMethods() {
        testLargeMethodsResult = BCompileUtil.compile("test-src/jvm/largeMethods");
    }

    @Test(groups = {"TestLargeMethods"})
>>>>>>> 595e61ff
    public void testLargeMethods() {
        BRunUtil.invoke(testLargeMethodsResult, "main");
    }

    @BeforeGroups("TestLargeMethods2")
    public void beforeTestLargeMethods2() {
        testLargeMethods2Result = BCompileUtil.compile("test-src/jvm/largeMethods2");
    }

<<<<<<< HEAD
    @Test(enabled = false)
=======
    @Test(groups = {"TestLargeMethods2"})
>>>>>>> 595e61ff
    public void testLargeMethods2() {
        BRunUtil.invoke(testLargeMethods2Result, "main");
    }

    @BeforeGroups("TestLargeMethods3")
    public void beforeTestLargeMethods3() {
        testLargeMethods3Result = BCompileUtil.compile("test-src/jvm/largeMethods3");
    }

    @Test(groups = {"TestLargeMethods3"})
    public void testLargeMethods3() {
        BRunUtil.runMain(testLargeMethods3Result);
    }

    @Test(enabled = false)
    public void testLargeMethods3() {
        CompileResult result = BCompileUtil.compile("test-src/jvm/largeMethods3");
        BRunUtil.runMain(result);
    }

    @Test
    public void testLargeNumberOfListeners() {
        CompileResult compileResult = BCompileUtil.compile("test-src/jvm/large-number-of-listeners.bal");
        Assert.assertEquals(compileResult.getErrorCount(), 0);
        final Object result = BRunUtil.invoke(compileResult, "getStartCount");
        Assert.assertNotNull(result);
        Assert.assertEquals(result.toString(), "500");
    }

    @Test
    public void testTooLargeHardCodedStringValue() {
        CompileResult result = BCompileUtil.compile("test-src/jvm/largeStringConstants");
        Assert.assertEquals(result.getErrorCount(), 0);
        BRunUtil.invoke(result, "main");
    }

    @Test
    public void testTooLargeMethodWithMultipleCheckedExpression() {
        CompileResult result = BCompileUtil.compile("test-src/jvm/checked_expr_method_too_large.bal");
        Assert.assertEquals(result.getErrorCount(), 0);
    }

    @Test
    public void testTooLargeStringConstantClass() {
        CompileResult result = BCompileUtil.compile("test-src/jvm/tooLargeStringConstantClass");
        BRunUtil.invoke(result, "main");
    }
}<|MERGE_RESOLUTION|>--- conflicted
+++ resolved
@@ -73,16 +73,12 @@
         BRunUtil.invoke(result, "main");
     }
 
-<<<<<<< HEAD
-    @Test(enabled = false)
-=======
     @BeforeGroups("TestLargeMethods")
     public void beforeTestLargeMethods() {
         testLargeMethodsResult = BCompileUtil.compile("test-src/jvm/largeMethods");
     }
 
-    @Test(groups = {"TestLargeMethods"})
->>>>>>> 595e61ff
+    @Test(groups = {"TestLargeMethods"}, enabled = false)
     public void testLargeMethods() {
         BRunUtil.invoke(testLargeMethodsResult, "main");
     }
@@ -92,11 +88,7 @@
         testLargeMethods2Result = BCompileUtil.compile("test-src/jvm/largeMethods2");
     }
 
-<<<<<<< HEAD
-    @Test(enabled = false)
-=======
-    @Test(groups = {"TestLargeMethods2"})
->>>>>>> 595e61ff
+    @Test(groups = {"TestLargeMethods2"}, enabled = false)
     public void testLargeMethods2() {
         BRunUtil.invoke(testLargeMethods2Result, "main");
     }
@@ -106,15 +98,9 @@
         testLargeMethods3Result = BCompileUtil.compile("test-src/jvm/largeMethods3");
     }
 
-    @Test(groups = {"TestLargeMethods3"})
+    @Test(groups = {"TestLargeMethods3"}, enabled = false)
     public void testLargeMethods3() {
         BRunUtil.runMain(testLargeMethods3Result);
-    }
-
-    @Test(enabled = false)
-    public void testLargeMethods3() {
-        CompileResult result = BCompileUtil.compile("test-src/jvm/largeMethods3");
-        BRunUtil.runMain(result);
     }
 
     @Test
