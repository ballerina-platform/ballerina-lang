/*
 *  Copyright (c) 2020, WSO2 Inc. (http://www.wso2.org) All Rights Reserved.
 *
 *  WSO2 Inc. licenses this file to you under the Apache License,
 *  Version 2.0 (the "License"); you may not use this file except
 *  in compliance with the License.
 *  You may obtain a copy of the License at
 *
 *    http://www.apache.org/licenses/LICENSE-2.0
 *
 *  Unless required by applicable law or agreed to in writing,
 *  software distributed under the License is distributed on an
 *  "AS IS" BASIS, WITHOUT WARRANTIES OR CONDITIONS OF ANY
 *  KIND, either express or implied.  See the License for the
 *  specific language governing permissions and limitations
 *  under the License.
 */

package org.ballerinalang.test.types.table;

import org.ballerinalang.test.BCompileUtil;
import org.ballerinalang.test.CompileResult;
import org.testng.Assert;
import org.testng.annotations.Test;

import static org.ballerinalang.test.BAssertUtil.validateError;

/**
 * Negative test cases for table.
 *
 * @since 1.3.0
 */
public class TableNegativeTest {

    @Test
    public void testTableNegativeCases() {
        CompileResult compileResult = BCompileUtil.compile("test-src/types/table/table-negative.bal");
        int index = 0;

        validateError(compileResult, index++, "unknown type 'CusTable'",
                15, 1);
        validateError(compileResult, index++, "table key specifier mismatch. expected: '[id]' " +
                "but found '[id, firstName]'", 20, 28);
        validateError(compileResult, index++, "table key specifier mismatch with key constraint. " +
                "expected: '[string]' fields but key specifier is empty", 25, 20);
        validateError(compileResult, index++, "table key specifier '[age]' does not match with " +
                "key constraint type '[string]'", 30, 26);
        validateError(compileResult, index++, "table key specifier mismatch. expected: '[id]' but " +
                "found '[address]'", 35, 44);
        validateError(compileResult, index++, "member access is not supported for keyless table " +
                "'customerTable'", 45, 21);
        validateError(compileResult, index++, "invalid constraint type. expected subtype of " +
                "'map<any|error>' but found 'int'", 47, 7);
        validateError(compileResult, index++, "invalid member access with 'map': member access with " +
                "multi-key expression is only allowed with subtypes of 'table'", 52, 13);
        validateError(compileResult, index++, "field 'name' used in key specifier must be a readonly " +
                "field", 62, 34);
        validateError(compileResult, index++, "field 'name' used in key specifier must be a required " +
                "field", 75, 28);
        validateError(compileResult, index++, "value expression of key specifier 'id' must be a " +
                "constant expression", 82, 41);
        validateError(compileResult, index++, "member access is not supported for keyless table " +
                "'keylessCusTab'", 87, 27);
        validateError(compileResult, index++, "value expression of key specifier 'id' must be a " +
                "constant expression", 90, 33);
        validateError(compileResult, index++, "incompatible types: expected 'table<Customer> " +
                "key<string>', found 'table<Customer> key<int>'", 95, 56);
        validateError(compileResult, index++, "field name 'no' used in key specifier is not " +
                "found in table constraint type 'record {| int id; string name; string lname?; " +
                "string address?; |}'", 102, 21);
        validateError(compileResult, index++, "field 'address' used in key specifier must be a " +
                "readonly field", 108, 21);
        validateError(compileResult, index++, "table with constraint of type map cannot have key " +
                "specifier or key type constraint", 114, 21);
        validateError(compileResult, index++, "table with constraint of type map cannot have key " +
                "specifier or key type constraint", 120, 21);
        validateError(compileResult, index++, "cannot infer the member type from table constructor; " +
                "no values are provided in table constructor", 128, 25);
        validateError(compileResult, index++, "incompatible types: expected 'Customer', found 'Customer?'",
                135, 25);
        validateError(compileResult, index++, "incompatible types: expected 'User', found '(User|Customer)?'",
                141, 17);
        validateError(compileResult, index++, "incompatible types: expected 'Customer', found 'Customer?'",
                148, 25);
        validateError(compileResult, index++, "field 'name' used in key specifier must be a readonly field",
                156, 36);
        validateError(compileResult, index++, "invalid type 'k' for field 'Row' used in key specifier, " +
                "expected sub type of anydata", 169, 12);
        validateError(compileResult, index++, "value expression of key specifier 'k' must be a " +
                "constant expression", 170, 5);
        validateError(compileResult, index++, "value expression of key specifier 'k' must be a " +
                "constant expression", 182, 5);
        validateError(compileResult, index++, "value expression of key specifier 'm' must be a " +
                "constant expression", 188, 5);
        validateError(compileResult, index++, "invalid constraint type. expected subtype of " +
                "'map<any|error>' but found 'any'", 191, 25);
        validateError(compileResult, index++, "invalid constraint type. expected subtype of " +
                "'map<any|error>' but found 'any'", 194, 14);
        validateError(compileResult, index++, "field name 'id' used in key specifier is not " +
                "found in table constraint type 'Person'", 197, 19);
        validateError(compileResult, index++, "field name 'invalidField' used in key specifier " +
                "is not found in table constraint type 'Person'", 198, 19);
        validateError(compileResult, index++, "table key specifier '[leaves]' does not match " +
                "with key constraint type '[EmployeeId]'", 211, 47);
        validateError(compileResult, index++, "table key specifier mismatch with key constraint. " +
                "expected: '[string, string]' fields but found '[firstname]'", 213, 47);
        validateError(compileResult, index++, "field name 'firstname' used in key specifier " +
                "is not found in table constraint type 'CustomerDetail'", 230, 35);
        validateError(compileResult, index++, "value expression of key specifier 'id' must be " +
                "a constant expression", 237, 9);
        validateError(compileResult, index++, "value expression of key specifier 'id' must be " +
                "a constant expression", 240, 9);
        validateError(compileResult, index++, "incompatible types: expected 'table<record {| string name?; |}>',"
                + " found 'table<record {| (string|int|boolean) name?; (int|boolean)...; |}>'", 254, 41);
        validateError(compileResult, index++, "incompatible types: expected 'table<record {| string name?; |}>'," +
                " found 'table<record {| (string|int) name?; int...; |}>'", 263, 41);
        validateError(compileResult, index++, "incompatible types: expected 'table<record {| (string|int) name?; |}>'" +
                        ", found 'table<record {| (string|int) name?; int...; |}>'",
                264, 45);
        validateError(compileResult, index++, "incompatible types: expected 'int'," +
                " found 'table<record {| (int|string) a; |}>'", 276, 13);
        validateError(compileResult, index++, "incompatible types: expected 'int'," +
                " found 'table<record {| int i; int j?; never k?; string l?; never...; |}>'", 291, 13);
        validateError(compileResult, index++, "incompatible types: expected 'int'," +
                " found 'table<record {| (anydata|error) a; |}>'", 301, 13);
        validateError(compileResult, index++, "incompatible types: expected 'int'," +
                " found 'table<record {| (any|error) a; |}>'", 311, 13);
        validateError(compileResult, index++, "incompatible types: expected 'int'," +
                " found 'table<record {| (0|1|2|3) a; |}>'", 324, 13);
        validateError(compileResult, index++, "member access is not supported for keyless table 'tbl1'", 334, 9);
        validateError(compileResult, index++, "member access is not supported for keyless table 'tbl2'", 340, 9);
        validateError(compileResult, index++, "member access is not supported for keyless table 'tbl3'", 346, 9);
        validateError(compileResult, index++, "member access is not supported for keyless table 'tbl4'", 352, 9);
        validateError(compileResult, index++, "member access is not supported for keyless table 'tbl5'", 358, 9);
        validateError(compileResult, index++, "member access is not supported for keyless table 'tbl6'", 364, 9);
        validateError(compileResult, index++, "member access is not supported for keyless table 'tbl7'", 370, 9);
        validateError(compileResult, index++, "cannot update 'table<Customer>' with member access expression", 378, 5);
        validateError(compileResult, index++, "cannot update 'table<Customer>' with member access expression", 384, 5);
        validateError(compileResult, index++, "cannot update 'table<record {| string name?; |}>' with " +
                        "member access expression", 390, 5);
        validateError(compileResult, index++, "cannot update 'table<record {| string name?; anydata...; |}>' with " +
                "member access expression", 396, 5);
        validateError(compileResult, index++, "cannot update 'table<(Customer & readonly)> & readonly' with " +
                "member access expression", 402, 5);
        validateError(compileResult, index++, "cannot update 'table<(record {| string name?; |} & readonly)> & " +
                "readonly' with member access expression", 408, 5);
        validateError(compileResult, index++, "cannot update 'table<(User|Customer)>' with member access " +
                "expression", 414, 5);
        validateError(compileResult, index++, "incompatible types: expected " +
                "'table<record {| int id; string firstName; string lastName; |}>', found 'CustomerEmptyKeyedTbl'",
                422, 76);
        validateError(compileResult, index++, "incompatible types: expected 'CustomerTable', " +
                        "found 'CustomerEmptyKeyedTbl'", 424, 23);
        validateError(compileResult, index++, "member access is not supported for keyless table 'tbl2'", 433, 9);
        validateError(compileResult, index++, "cannot update 'table<Customer>' with member access expression", 434, 5);
<<<<<<< HEAD
        validateError(compileResult, index++, "incompatible types: expected 'int', found '[int,int,int]'", 448, 21);
        validateError(compileResult, index++, "incompatible types: expected 'int', found '[int,string,string]'",
                462, 21);
        validateError(compileResult, index++, "incompatible types: expected 'int', found '[int,int,int,int]'", 469, 21);
        validateError(compileResult, index++, "incompatible types: expected 'int', found '[int,int,int]'", 478, 21);
        validateError(compileResult, index++, "value expression of key specifier 'x' must be a constant expression",
                491, 5);
        validateError(compileResult, index++, "value expression of key specifier 'x' must be a constant expression",
                492, 5);
        validateError(compileResult, index++, "value expression of key specifier 'x' must be a constant expression",
                496, 5);
        validateError(compileResult, index++, "value expression of key specifier 'x' must be a constant expression",
                497, 5);
        validateError(compileResult, index++, "value expression of key specifier 'x' must be a constant expression",
                509, 5);
        validateError(compileResult, index++, "value expression of key specifier 'y' must be a constant expression",
                509, 5);
        validateError(compileResult, index++, "value expression of key specifier 'x' must be a constant expression",
                510, 5);
        validateError(compileResult, index++, "value expression of key specifier 'y' must be a constant expression",
                510, 5);
        validateError(compileResult, index++, "value expression of key specifier 'z' must be a constant expression",
                510, 5);
=======
        validateError(compileResult, index++, "incompatible types: expected '(table<Student>|int)', " +
                "found 'table<record {| readonly int id; string firstName; string lastName; |}>'", 444, 28);
>>>>>>> 23cf7176
        Assert.assertEquals(compileResult.getErrorCount(), index);
    }

    @Test
    public void testTableKeyViolations() {
        CompileResult compileResult = BCompileUtil.compile("test-src/types/table/table_key_violations.bal");
        Assert.assertEquals(compileResult.getErrorCount(), 9);
        int index = 0;

        validateError(compileResult, index++, "duplicate key found in table row key('id') : '13'",
                9, 9);
        validateError(compileResult, index++, "duplicate key found in table row key('id, firstName') : '13, Foo'",
                15, 9);
        validateError(compileResult, index++, "duplicate key found in table row key('id') "
                        + ": 'BLangXMLElementLiteral: <BLangXMLQName: () id> </BLangXMLQName: () id> [][123]'",
                45, 9);
        validateError(compileResult, index++, "duplicate key found in table row key('id') : " +
                        "'BLangXMLElementLiteral: <BLangXMLQName: (p) id> </BLangXMLQName: (p) id> " +
                        "[BLangXMLAttribute: BLangXMLQName: (xmlns) p=BLangXMLQuotedString: (DOUBLE_QUOTE) " +
                        "[http://sample.com/wso2/e]][BLangXMLProcInsLiteral: [data], BLangXMLCommentLiteral: " +
                        "[Contents], BLangXMLElementLiteral: <BLangXMLQName: (p) empId> " +
                        "</BLangXMLQName: (p) empId> [][5005]]'",
                54, 9);
        validateError(compileResult, index++, "duplicate key found in table row key('firstName') : '<string> " +
                        "(name is string && ! invalid?(BLangStringTemplateLiteral: [Hello , name, !!!]):James)'",
                64, 9);
        validateError(compileResult, index++, "duplicate key found in table row key('id') : '[5005, 5006]'",
                76, 5);
        validateError(compileResult, index++, "duplicate key found in table row key('id') : ' '",
                102, 9);
        validateError(compileResult, index++, "duplicate key found in table row key('id') : " +
                        "'<(byte[] & readonly)> (base16 `5A`)'",
                128, 9);
        validateError(compileResult, index, "duplicate key found in table row key('id') : 'ID2'",
                136, 9);
    }

    @Test
    public void testAnyTypedTableWithKeySpecifiers() {
        CompileResult compileResult = BCompileUtil.compile("test-src/types/table/table-value-any-negative.bal");
        int index = 0;
        validateError(compileResult, index++,
                "key specifier not allowed when the target type is any", 18, 20);
        validateError(compileResult, index++,
                "key specifier not allowed when the target type is any", 25, 15);
        Assert.assertEquals(compileResult.getErrorCount(), index);
    }
}<|MERGE_RESOLUTION|>--- conflicted
+++ resolved
@@ -153,7 +153,8 @@
                         "found 'CustomerEmptyKeyedTbl'", 424, 23);
         validateError(compileResult, index++, "member access is not supported for keyless table 'tbl2'", 433, 9);
         validateError(compileResult, index++, "cannot update 'table<Customer>' with member access expression", 434, 5);
-<<<<<<< HEAD
+        validateError(compileResult, index++, "incompatible types: expected '(table<Student>|int)', " +
+                "found 'table<record {| readonly int id; string firstName; string lastName; |}>'", 444, 28);
         validateError(compileResult, index++, "incompatible types: expected 'int', found '[int,int,int]'", 448, 21);
         validateError(compileResult, index++, "incompatible types: expected 'int', found '[int,string,string]'",
                 462, 21);
@@ -177,10 +178,6 @@
                 510, 5);
         validateError(compileResult, index++, "value expression of key specifier 'z' must be a constant expression",
                 510, 5);
-=======
-        validateError(compileResult, index++, "incompatible types: expected '(table<Student>|int)', " +
-                "found 'table<record {| readonly int id; string firstName; string lastName; |}>'", 444, 28);
->>>>>>> 23cf7176
         Assert.assertEquals(compileResult.getErrorCount(), index);
     }
 
