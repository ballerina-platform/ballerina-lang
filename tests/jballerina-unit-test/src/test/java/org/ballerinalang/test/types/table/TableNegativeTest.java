/*
 *  Copyright (c) 2020, WSO2 Inc. (http://www.wso2.org) All Rights Reserved.
 *
 *  WSO2 Inc. licenses this file to you under the Apache License,
 *  Version 2.0 (the "License"); you may not use this file except
 *  in compliance with the License.
 *  You may obtain a copy of the License at
 *
 *    http://www.apache.org/licenses/LICENSE-2.0
 *
 *  Unless required by applicable law or agreed to in writing,
 *  software distributed under the License is distributed on an
 *  "AS IS" BASIS, WITHOUT WARRANTIES OR CONDITIONS OF ANY
 *  KIND, either express or implied.  See the License for the
 *  specific language governing permissions and limitations
 *  under the License.
 */

package org.ballerinalang.test.types.table;

import org.ballerinalang.test.BCompileUtil;
import org.ballerinalang.test.CompileResult;
import org.testng.Assert;
import org.testng.annotations.Test;

import static org.ballerinalang.test.BAssertUtil.validateError;

/**
 * Negative test cases for table.
 *
 * @since 1.3.0
 */
public class TableNegativeTest {

    @Test
    public void testTableNegativeCases() {
        CompileResult compileResult = BCompileUtil.compile("test-src/types/table/table-negative.bal");
<<<<<<< HEAD
        Assert.assertEquals(compileResult.getErrorCount(), 35);
=======
        Assert.assertEquals(compileResult.getErrorCount(), 39);
>>>>>>> c8cbf6cf
        int index = 0;

        validateError(compileResult, index++, "unknown type 'CusTable'",
                15, 1);
        validateError(compileResult, index++, "table key specifier mismatch. expected: '[id]' " +
                "but found '[id, firstName]'", 20, 28);
        validateError(compileResult, index++, "table key specifier mismatch with key constraint. " +
                "expected: '[string]' fields but key specifier is empty", 25, 20);
        validateError(compileResult, index++, "table key specifier '[age]' does not match with " +
                "key constraint type '[string]'", 30, 26);
        validateError(compileResult, index++, "table key specifier mismatch. expected: '[id]' but " +
                "found '[address]'", 35, 44);
        validateError(compileResult, index++, "member access is not supported for keyless table " +
                "'customerTable'", 45, 21);
        validateError(compileResult, index++, "invalid constraint type. expected subtype of " +
                "'map<any|error>' but found 'int'", 47, 7);
        validateError(compileResult, index++, "invalid member access with 'map': member access with " +
                "multi-key expression is only allowed with subtypes of 'table'", 52, 13);
        validateError(compileResult, index++, "field 'name' used in key specifier must be a readonly " +
                "field", 62, 34);
        validateError(compileResult, index++, "field 'name' used in key specifier must be a required " +
                "field", 75, 28);
        validateError(compileResult, index++, "value expression of key specifier 'id' must be a " +
                "constant expression", 82, 41);
        validateError(compileResult, index++, "member access is not supported for keyless table " +
                "'keylessCusTab'", 87, 27);
        validateError(compileResult, index++, "value expression of key specifier 'id' must be a " +
                "constant expression", 90, 33);
        validateError(compileResult, index++, "incompatible types: expected 'table<Customer> " +
                "key<string>', found 'table<Customer> key<int>'", 95, 56);
        validateError(compileResult, index++, "field name 'no' used in key specifier is not " +
                "found in table constraint type 'record {| int id; string name; string lname?; " +
                "string address?; |}'", 102, 21);
        validateError(compileResult, index++, "field 'address' used in key specifier must be a " +
                "readonly field", 108, 21);
        validateError(compileResult, index++, "table with constraint of type map cannot have key " +
                "specifier or key type constraint", 114, 21);
        validateError(compileResult, index++, "table with constraint of type map cannot have key " +
                "specifier or key type constraint", 120, 21);
        validateError(compileResult, index++, "cannot infer the member type from table constructor; " +
                "no values are provided in table constructor", 128, 25);
        validateError(compileResult, index++, "incompatible types: expected 'Customer', found 'Customer?'",
                135, 25);
        validateError(compileResult, index++, "incompatible types: expected 'User', found '(User|Customer)?'",
                141, 17);
        validateError(compileResult, index++, "incompatible types: expected 'Customer', found 'Customer?'",
                148, 25);
        validateError(compileResult, index++, "field 'name' used in key specifier must be a readonly field",
                156, 36);
        validateError(compileResult, index++, "invalid type 'k' for field 'Row' used in key specifier, " +
                "expected sub type of anydata", 169, 12);
        validateError(compileResult, index++, "value expression of key specifier 'k' must be a " +
                "constant expression", 170, 5);
        validateError(compileResult, index++, "value expression of key specifier 'k' must be a " +
                "constant expression", 182, 5);
        validateError(compileResult, index++, "value expression of key specifier 'm' must be a " +
                "constant expression", 188, 5);
        validateError(compileResult, index++, "invalid constraint type. expected subtype of " +
                "'map<any|error>' but found 'any'", 191, 25);
        validateError(compileResult, index++, "invalid constraint type. expected subtype of " +
                "'map<any|error>' but found 'any'", 194, 14);
        validateError(compileResult, index++, "field name 'id' used in key specifier is not " +
                "found in table constraint type 'Person'", 197, 19);
        validateError(compileResult, index++, "field name 'invalidField' used in key specifier " +
                "is not found in table constraint type 'Person'", 198, 19);
        validateError(compileResult, index++, "table key specifier '[leaves]' does not match " +
                "with key constraint type '[EmployeeId]'", 211, 47);
        validateError(compileResult, index++, "table key specifier mismatch with key constraint. " +
                "expected: '[string, string]' fields but found '[firstname]'", 213, 47);
        validateError(compileResult, index++, "field name 'firstname' used in key specifier " +
<<<<<<< HEAD
                "is not found in table constraint type 'CustomerDetail'", 230, 35);
        validateError(compileResult, index, "value expression of key specifier 'id' must be " +
                "a constant expression", 237, 9);
=======
                "is not found in table constraint type 'CustomerDetail'", 236, 35);
        validateError(compileResult, index++, "value expression of key specifier 'id' must be " +
                "a constant expression", 243, 9);
        validateError(compileResult, index++, "incompatible types: expected 'table<record {| string name?; |}>',"
                + " found 'table<record {| string name?; (int|boolean)...; |}>'", 260, 41);
        validateError(compileResult, index++, "incompatible types: expected 'table<record {| string name?; |}>'," +
                " found 'table<record {| string name?; int...; |}>'", 269, 41);
        validateError(compileResult, index++, "incompatible types: expected " +
                        "'table<record {| (string|int) name?; |}>', found 'table<record {| string name?; int...; |}>'",
                270, 45);
>>>>>>> c8cbf6cf
    }
}<|MERGE_RESOLUTION|>--- conflicted
+++ resolved
@@ -35,11 +35,7 @@
     @Test
     public void testTableNegativeCases() {
         CompileResult compileResult = BCompileUtil.compile("test-src/types/table/table-negative.bal");
-<<<<<<< HEAD
-        Assert.assertEquals(compileResult.getErrorCount(), 35);
-=======
-        Assert.assertEquals(compileResult.getErrorCount(), 39);
->>>>>>> c8cbf6cf
+        Assert.assertEquals(compileResult.getErrorCount(), 38);
         int index = 0;
 
         validateError(compileResult, index++, "unknown type 'CusTable'",
@@ -110,21 +106,15 @@
         validateError(compileResult, index++, "table key specifier mismatch with key constraint. " +
                 "expected: '[string, string]' fields but found '[firstname]'", 213, 47);
         validateError(compileResult, index++, "field name 'firstname' used in key specifier " +
-<<<<<<< HEAD
                 "is not found in table constraint type 'CustomerDetail'", 230, 35);
-        validateError(compileResult, index, "value expression of key specifier 'id' must be " +
+        validateError(compileResult, index++, "value expression of key specifier 'id' must be " +
                 "a constant expression", 237, 9);
-=======
-                "is not found in table constraint type 'CustomerDetail'", 236, 35);
-        validateError(compileResult, index++, "value expression of key specifier 'id' must be " +
-                "a constant expression", 243, 9);
         validateError(compileResult, index++, "incompatible types: expected 'table<record {| string name?; |}>',"
-                + " found 'table<record {| string name?; (int|boolean)...; |}>'", 260, 41);
+                + " found 'table<record {| string name?; (int|boolean)...; |}>'", 254, 41);
         validateError(compileResult, index++, "incompatible types: expected 'table<record {| string name?; |}>'," +
-                " found 'table<record {| string name?; int...; |}>'", 269, 41);
-        validateError(compileResult, index++, "incompatible types: expected " +
+                " found 'table<record {| string name?; int...; |}>'", 263, 41);
+        validateError(compileResult, index, "incompatible types: expected " +
                         "'table<record {| (string|int) name?; |}>', found 'table<record {| string name?; int...; |}>'",
-                270, 45);
->>>>>>> c8cbf6cf
+                264, 45);
     }
 }