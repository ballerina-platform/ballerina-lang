/*
 *  Copyright (c) 2018, WSO2 Inc. (http://www.wso2.org) All Rights Reserved.
 *
 *  WSO2 Inc. licenses this file to you under the Apache License,
 *  Version 2.0 (the "License"); you may not use this file except
 *  in compliance with the License.
 *  You may obtain a copy of the License at
 *
 *    http://www.apache.org/licenses/LICENSE-2.0
 *
 *  Unless required by applicable law or agreed to in writing,
 *  software distributed under the License is distributed on an
 *  "AS IS" BASIS, WITHOUT WARRANTIES OR CONDITIONS OF ANY
 *  KIND, either express or implied.  See the License for the
 *  specific language governing permissions and limitations
 *  under the License.
 */
package org.ballerinalang.test.types.constant;

import org.ballerinalang.test.BAssertUtil;
import org.ballerinalang.test.BCompileUtil;
import org.ballerinalang.test.CompileResult;
import org.testng.Assert;
import org.testng.annotations.Test;

/**
 * Constant negative tests.
 */
public class SimpleConstantNegativeTest {

    @Test()
    public void testNegative() {
        CompileResult compileResult = BCompileUtil.compile("test-src/types/constant/" +
                "simple-literal-constant-negative.bal");
<<<<<<< HEAD
        Assert.assertEquals(compileResult.getErrorCount(), 65);
=======
        Assert.assertEquals(compileResult.getErrorCount(), 66);
>>>>>>> db53e013

        int index = 0;
        BAssertUtil.validateError(compileResult, index++, "incompatible types: expected 'boolean', found 'int'",
                1, 29);
        BAssertUtil.validateError(compileResult, index++, "incompatible types: expected 'int', found 'string'",
                2, 21);
        BAssertUtil.validateError(compileResult, index++, "incompatible types: expected 'byte', found 'int'",
                3, 23);
        BAssertUtil.validateError(compileResult, index++, "incompatible types: expected 'float', found 'boolean'",
                4, 25);
        BAssertUtil.validateError(compileResult, index++, "incompatible types: expected 'decimal', found 'boolean'",
                5, 29);
        BAssertUtil.validateError(compileResult, index++, "incompatible types: expected 'string', found 'int'",
                6, 27);
        BAssertUtil.validateError(compileResult, index++, "'_' is a keyword, and may not be used as an identifier",
                9, 14);
        BAssertUtil.validateError(compileResult, index++, "'_' is a keyword, and may not be used as an identifier",
                10, 7);
        BAssertUtil.validateError(compileResult, index++, "cannot declare a constant with type 'invalidType', " +
                        "expected a subtype of 'anydata' that is not 'never'",
                12, 7);
        BAssertUtil.validateError(compileResult, index++, "unknown type 'invalidType'",
                12, 7);
        BAssertUtil.validateError(compileResult, index++, "cannot update constant value", 26, 5);
        BAssertUtil.validateError(compileResult, index++, "cannot update constant value", 27, 5);
        BAssertUtil.validateError(compileResult, index++, "cannot update constant value", 33, 9);
        BAssertUtil.validateError(compileResult, index++, "incompatible types: expected 'string', found 'int'",
                40, 21);
        BAssertUtil.validateError(compileResult, index++,
                                  "a type compatible with mapping constructor expressions not found in type 'string'",
                                  42, 18);
        BAssertUtil.validateError(compileResult, index++, "redeclared symbol 'abc'", 46, 7);
        BAssertUtil.validateError(compileResult, index++, "redeclared symbol 'abc'", 47, 7);
        BAssertUtil.validateError(compileResult, index++, "symbol 'abc' is already initialized with 'abc'", 47, 7);
        BAssertUtil.validateError(compileResult, index++, "incompatible types: expected 'GET', found 'XYZ'",
                64, 21);
        BAssertUtil.validateError(compileResult, index++, "incompatible types: expected 'byte', found 'int'",
                73, 12);
        BAssertUtil.validateError(compileResult, index++, "incompatible types: expected 'G', found 'H'",
                91, 11);
        BAssertUtil.validateError(compileResult, index++, "invalid cyclic type reference in '[UVW, UVW]'", 98, 1);
        BAssertUtil.validateError(compileResult, index++, "invalid cyclic type reference in '[IJK, IJK]'", 103, 1);
        BAssertUtil.validateError(compileResult, index++, "unknown type 'SSS'", 103, 18);
        BAssertUtil.validateError(compileResult, index++, "invalid cyclic type reference in '[LMN, OPQ, LMN]'", 108, 1);
        BAssertUtil.validateError(compileResult, index++, "unknown type 'RST'", 108, 20);
        BAssertUtil.validateError(compileResult, index++, "invalid cyclic type reference in '[OPQ, LMN, OPQ]'", 110, 1);
        BAssertUtil.validateError(compileResult, index++, "unknown type 'RST'", 110, 20);
        BAssertUtil.validateError(compileResult, index++, "invalid cyclic type reference in '[ACE, BDF, CEG, ACE]'",
                115, 1);
        BAssertUtil.validateError(compileResult, index++, "invalid cyclic type reference in '[ACE, BDF, CEG, EGI," +
                        " ACE]'", 115, 1);
        BAssertUtil.validateError(compileResult, index++, "invalid cyclic type reference in '[BDF, CEG, EGI, BDF]'",
                115, 1);
        BAssertUtil.validateError(compileResult, index++, "invalid cyclic type reference in '[BDF, CEG, ACE, BDF]'",
                117, 1);
        BAssertUtil.validateError(compileResult, index++, "invalid cyclic type reference in '[BDF, CEG, EGI, ACE," +
                        " BDF]'", 117, 1);
        BAssertUtil.validateError(compileResult, index++, "invalid cyclic type reference in '[BDF, CEG, EGI, BDF]'",
                117, 1);
        BAssertUtil.validateError(compileResult, index++, "invalid cyclic type reference in '[CEG, ACE, BDF, CEG]'",
                119, 1);
        BAssertUtil.validateError(compileResult, index++, "invalid cyclic type reference in '[CEG, EGI, ACE, BDF," +
                        " CEG]'", 119, 1);
        BAssertUtil.validateError(compileResult, index++, "invalid cyclic type reference in '[CEG, EGI, BDF, CEG]'",
                119, 1);
        BAssertUtil.validateError(compileResult, index++, "invalid cyclic type reference in '[ACE, BDF, CEG, ACE]'",
                123, 1);
        BAssertUtil.validateError(compileResult, index++, "invalid cyclic type reference in '[BDF, CEG, ACE, BDF]'",
                123, 1);
        BAssertUtil.validateError(compileResult, index++, "invalid cyclic type reference in '[EGI, ACE, BDF," +
                        " CEG, EGI]'", 123, 1);
        BAssertUtil.validateError(compileResult, index++, "invalid cyclic type reference in '[EGI, BDF, CEG, EGI]'",
                123, 1);
        BAssertUtil.validateError(compileResult, index++, "unknown type 'PQ'", 128, 10);
        BAssertUtil.validateError(compileResult, index++, "unknown type 'T'", 137, 12);
        BAssertUtil.validateError(compileResult, index++, "unknown type 'U'", 137, 14);
        BAssertUtil.validateError(compileResult, index++, "incompatible types: expected 'false', found 'boolean'",
                154, 29);
        BAssertUtil.validateError(compileResult, index++, "incompatible types: expected 'true', found 'boolean'",
                163, 32);
        BAssertUtil.validateError(compileResult, index++, "incompatible types: expected '40', found 'int'", 174, 25);
        BAssertUtil.validateError(compileResult, index++, "incompatible types: expected '20', found 'int'", 183, 28);
        BAssertUtil.validateError(compileResult, index++, "incompatible types: expected '240', found 'int'",
                194, 26);
        BAssertUtil.validateError(compileResult, index++, "incompatible types: expected '4.0f', found 'float'",
                205, 27);
        BAssertUtil.validateError(compileResult, index++, "incompatible types: expected '2.0f', found 'float'",
                214, 30);
        BAssertUtil.validateError(compileResult, index++, "incompatible types: expected '4.0d', found 'float'",
                225, 29);
        BAssertUtil.validateError(compileResult, index++, "incompatible types: expected 'Ballerina is awesome', found" +
                " 'string'", 236, 28);
        BAssertUtil.validateError(compileResult, index++, "incompatible types: expected 'Ballerina rocks', found " +
                "'string'", 245, 31);
        BAssertUtil.validateError(compileResult, index++, "incompatible types: expected 'int', found '()'",
                251, 24);
        BAssertUtil.validateError(compileResult, index++, "expression is not a constant expression", 255, 33);
        BAssertUtil.validateError(compileResult, index++, "expression is not a constant expression", 256, 33);
        BAssertUtil.validateError(compileResult, index++, "cannot update constant value", 268, 5);
        BAssertUtil.validateError(compileResult, index++, "constant declaration not yet supported for type 'Foo'",
                278, 7);
        BAssertUtil.validateError(compileResult, index++, "constant declaration not yet supported for type 'json'",
                280, 7);
        BAssertUtil.validateError(compileResult, index++, "constant declaration not yet supported for " +
                "type 'int:Signed32'", 282, 14);
        BAssertUtil.validateError(compileResult, index++, "constant declaration not yet supported for " +
                "type 'int:Unsigned16'", 284, 14);
        BAssertUtil.validateError(compileResult, index++, "constant declaration not yet supported for " +
                "type 'string:Char'", 286, 14);
        BAssertUtil.validateError(compileResult, index++, "cannot declare a constant with type 'Bar', " +
                        "expected a subtype of 'anydata' that is not 'never'",
                294, 7);
        BAssertUtil.validateError(compileResult, index++, "expression is not a constant expression",
                294, 17);
        BAssertUtil.validateError(compileResult, index++, "constant declarations are allowed only at module level",
                298, 1);
        BAssertUtil.validateError(compileResult, index, "self referenced variable 'CONST1'", 300, 20);
    }
}<|MERGE_RESOLUTION|>--- conflicted
+++ resolved
@@ -32,11 +32,7 @@
     public void testNegative() {
         CompileResult compileResult = BCompileUtil.compile("test-src/types/constant/" +
                 "simple-literal-constant-negative.bal");
-<<<<<<< HEAD
-        Assert.assertEquals(compileResult.getErrorCount(), 65);
-=======
-        Assert.assertEquals(compileResult.getErrorCount(), 66);
->>>>>>> db53e013
+        Assert.assertEquals(compileResult.getErrorCount(), 67);
 
         int index = 0;
         BAssertUtil.validateError(compileResult, index++, "incompatible types: expected 'boolean', found 'int'",
