/*
 * Copyright (c) 2017, WSO2 Inc. (http://www.wso2.org) All Rights Reserved.
 *
 * WSO2 Inc. licenses this file to you under the Apache License,
 * Version 2.0 (the "License"); you may not use this file except
 * in compliance with the License.
 * You may obtain a copy of the License at
 * http://www.apache.org/licenses/LICENSE-2.0
 *
 * Unless required by applicable law or agreed to in writing,
 * software distributed under the License is distributed on an
 * "AS IS" BASIS, WITHOUT WARRANTIES OR CONDITIONS OF ANY
 * KIND, either express or implied. See the License for the
 * specific language governing permissions and limitations
 * under the License.
 */
package org.ballerinalang.test.expressions.binaryoperations;

<<<<<<< HEAD
import org.ballerinalang.core.model.values.BFloat;
import org.ballerinalang.core.model.values.BInteger;
import org.ballerinalang.core.model.values.BValue;
=======
import io.ballerina.runtime.internal.util.exceptions.BLangRuntimeException;
>>>>>>> cf50123e
import org.ballerinalang.test.BAssertUtil;
import org.ballerinalang.test.BCompileUtil;
import org.ballerinalang.test.BRunUtil;
import org.ballerinalang.test.CompileResult;
import org.testng.Assert;
import org.testng.annotations.BeforeClass;
import org.testng.annotations.DataProvider;
import org.testng.annotations.Test;

/**
 * Class to test functionality of subtract operator.
 */
public class SubtractOperationTest {

    CompileResult result;
    CompileResult resultNegative;

    @BeforeClass
    public void setup() {
        result = BCompileUtil.compile("test-src/expressions/binaryoperations/subtract-operation.bal");
        resultNegative = BCompileUtil.compile("test-src/expressions/binaryoperations/subtract-operation-negative.bal");
    }

    @Test(description = "Test two int subtract expression")
    public void testIntAddExpr() {
        Object[] args = { (1234567891011L), (9876543211110L)};

        Object returns = BRunUtil.invoke(result, "intSubtract", args);
        Assert.assertSame(returns.getClass(), Long.class);
        long actual = (long) returns;
        long expected = -8641975320099L;
        Assert.assertEquals(actual, expected);
    }

    @Test(description = "Test two float subtract expression")
    public void testFloatAddExpr() {
        Object[] args = { (100.0f), (200.0f)};

        Object returns = BRunUtil.invoke(result, "floatSubtract", args);
        Assert.assertSame(returns.getClass(), Double.class);
        double actual = (double) returns;
        double expected = -100.0f;
        Assert.assertEquals(actual, expected);
    }


    @Test(description = "Test subtracting negative values")
    public void testNegativeValues() {
        int a = -10;
        int b = -20;
        Object[] args = {(a), (b)};
        // Subtract
        long expectedResult = a - b;
        Object returns = BRunUtil.invoke(result, "intSubtract", args);
        Assert.assertSame(returns.getClass(), Long.class);
        long actualResult = (long) returns;
        Assert.assertEquals(actualResult, expectedResult);
    }

    @Test(dataProvider = "dataToTestSubtractionWithTypes", description = "Test subtraction with types")
    public void testSubtractionWithTypes(String functionName) {
        BRunUtil.invoke(result, functionName);
    }

    @DataProvider
    public Object[] dataToTestSubtractionWithTypes() {
        return new Object[]{
                "testSubtractionWithTypes",
                "testSubtractSingleton"
        };
    }

    @Test(description = "Test contextually expected type of numeric literals in subtraction")
    public void testContextuallyExpectedTypeOfNumericLiteralInSubtract() {
        BRunUtil.invoke(result, "testContextuallyExpectedTypeOfNumericLiteralInSubtract");
    }

    @Test(description = "Test subtract statement with errors")
    public void testSubtractStmtNegativeCases() {
        Assert.assertEquals(resultNegative.getErrorCount(), 13);
        BAssertUtil.validateError(resultNegative, 0, "operator '-' not defined for 'float' and 'string'", 4, 9);
        BAssertUtil.validateError(resultNegative, 1, "operator '-' not defined for 'json' and 'json'", 14, 10);
        BAssertUtil.validateError(resultNegative, 2, "operator '-' not defined for 'C' and 'string'", 28, 14);
        BAssertUtil.validateError(resultNegative, 3, "operator '-' not defined for 'C' and '(float|int)'", 29, 14);
        BAssertUtil.validateError(resultNegative, 4, "operator '-' not defined for 'string' and " +
                "'(string|string:Char)'", 30, 17);
        BAssertUtil.validateError(resultNegative, 5, "operator '-' not defined for 'float' and 'decimal'", 37, 14);
        BAssertUtil.validateError(resultNegative, 6, "operator '-' not defined for 'float' and 'decimal'", 38, 14);
        BAssertUtil.validateError(resultNegative, 7, "operator '-' not defined for 'float' and 'int'", 39, 14);
        BAssertUtil.validateError(resultNegative, 8, "operator '-' not defined for 'decimal' and 'int'", 40, 14);
        BAssertUtil.validateError(resultNegative, 9, "operator '-' not defined for 'int' and 'float'", 41, 18);
        BAssertUtil.validateError(resultNegative, 10, "operator '-' not defined for 'C' and 'float'", 45, 14);
        BAssertUtil.validateError(resultNegative, 11, "operator '-' not defined for 'C' and 'float'", 46, 14);
        BAssertUtil.validateError(resultNegative, 12, "'9223372036854775808' is out of range", 50, 17);
    }

    @Test(description = "Test subtraction of nullable values")
    public void testSubNullable() {
        BRunUtil.invoke(result, "testSubNullable");
    }
}<|MERGE_RESOLUTION|>--- conflicted
+++ resolved
@@ -16,13 +16,7 @@
  */
 package org.ballerinalang.test.expressions.binaryoperations;
 
-<<<<<<< HEAD
-import org.ballerinalang.core.model.values.BFloat;
-import org.ballerinalang.core.model.values.BInteger;
-import org.ballerinalang.core.model.values.BValue;
-=======
 import io.ballerina.runtime.internal.util.exceptions.BLangRuntimeException;
->>>>>>> cf50123e
 import org.ballerinalang.test.BAssertUtil;
 import org.ballerinalang.test.BCompileUtil;
 import org.ballerinalang.test.BRunUtil;
@@ -55,6 +49,13 @@
         long actual = (long) returns;
         long expected = -8641975320099L;
         Assert.assertEquals(actual, expected);
+    }
+
+    @Test(description = "Test two int subtract overflow expression", expectedExceptions = BLangRuntimeException.class,
+            expectedExceptionsMessageRegExp = "error: \\{ballerina}NumberOverflow \\{\"message\":\"int range " +
+                    "overflow\"\\}.*")
+    public void testIntOverflowBySubtraction() {
+        BRunUtil.invoke(result, "overflowBySubtraction");
     }
 
     @Test(description = "Test two float subtract expression")
@@ -116,7 +117,7 @@
         BAssertUtil.validateError(resultNegative, 9, "operator '-' not defined for 'int' and 'float'", 41, 18);
         BAssertUtil.validateError(resultNegative, 10, "operator '-' not defined for 'C' and 'float'", 45, 14);
         BAssertUtil.validateError(resultNegative, 11, "operator '-' not defined for 'C' and 'float'", 46, 14);
-        BAssertUtil.validateError(resultNegative, 12, "'9223372036854775808' is out of range", 50, 17);
+        BAssertUtil.validateError(resultNegative, 12, "'9223372036854775808' is out of range for Int", 50, 17);
     }
 
     @Test(description = "Test subtraction of nullable values")
