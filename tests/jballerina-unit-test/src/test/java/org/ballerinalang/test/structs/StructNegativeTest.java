--- conflicted
+++ resolved
@@ -18,17 +18,10 @@
 package org.ballerinalang.test.structs;
 
 import org.ballerinalang.core.util.exceptions.BLangRuntimeException;
-<<<<<<< HEAD
-import org.ballerinalang.test.util.BAssertUtil;
-import org.ballerinalang.test.util.BCompileUtil;
-import org.ballerinalang.test.util.BRunUtil;
-import org.ballerinalang.test.util.CompileResult;
-=======
 import org.ballerinalang.test.BAssertUtil;
 import org.ballerinalang.test.BCompileUtil;
 import org.ballerinalang.test.BRunUtil;
 import org.ballerinalang.test.CompileResult;
->>>>>>> dfa1fba9
 import org.testng.Assert;
 import org.testng.annotations.BeforeClass;
 import org.testng.annotations.Test;
@@ -109,11 +102,7 @@
         Assert.assertEquals(compileResult.getWarnCount(), 0);
         Assert.assertEquals(compileResult.getErrorCount(), 1);
         Assert.assertEquals(compileResult.getDiagnostics()[0].message(),
-<<<<<<< HEAD
-                            "incompatible types: expected 'ballerina-test/constants:0.0.0:Person', found 'int'");
-=======
                             "incompatible types: expected 'testorg/constants:0.0.0:Person', found 'int'");
->>>>>>> dfa1fba9
     }
 
     @Test(description = "Test accessing an field of a noninitialized struct",
