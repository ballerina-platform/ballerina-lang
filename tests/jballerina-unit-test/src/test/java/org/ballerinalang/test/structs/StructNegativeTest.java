--- conflicted
+++ resolved
@@ -62,11 +62,7 @@
         BAssertUtil.validateError(result, 6, "incompatible types: expected 'string', found 'int'", 39, 31);
     }
 
-<<<<<<< HEAD
-    @Test
-=======
     @Test(enabled = false)
->>>>>>> d93695c2
     public void testInvalidStructLiteralKey() {
         CompileResult result = BCompileUtil.compile("test-src/structs/invalid-struct-literal-key-negative.bal");
         int i = 0;
@@ -88,11 +84,7 @@
         Assert.assertEquals(result.getErrorCount(), i);
     }
 
-<<<<<<< HEAD
-    @Test
-=======
     @Test(enabled = false)
->>>>>>> d93695c2
     public void testExpressionAsStructLiteralKey() {
         CompileResult result = BCompileUtil.compile("test-src/structs/expression-as-struct-literal-key-negative.bal");
         int i = 0;
