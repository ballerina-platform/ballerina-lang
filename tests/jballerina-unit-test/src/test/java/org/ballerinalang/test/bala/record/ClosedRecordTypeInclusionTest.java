/*
 * Copyright (c) 2018, WSO2 Inc. (http://www.wso2.org) All Rights Reserved.
 *
 * WSO2 Inc. licenses this file to you under the Apache License,
 * Version 2.0 (the "License"); you may not use this file except
 * in compliance with the License.
 * You may obtain a copy of the License at
 *
 *     http://www.apache.org/licenses/LICENSE-2.0
 *
 * Unless required by applicable law or agreed to in writing,
 * software distributed under the License is distributed on an
 * "AS IS" BASIS, WITHOUT WARRANTIES OR CONDITIONS OF ANY
 * KIND, either express or implied. See the License for the
 * specific language governing permissions and limitations
 * under the License.
 *
 */

package org.ballerinalang.test.bala.record;

import io.ballerina.runtime.api.TypeTags;
import io.ballerina.runtime.api.utils.StringUtils;
import io.ballerina.runtime.api.utils.TypeUtils;
import io.ballerina.runtime.api.values.BMap;
import io.ballerina.runtime.api.values.BObject;
import org.ballerinalang.test.BAssertUtil;
import org.ballerinalang.test.BCompileUtil;
import org.ballerinalang.test.BRunUtil;
import org.ballerinalang.test.CompileResult;
import org.testng.Assert;
import org.testng.annotations.AfterClass;
import org.testng.annotations.BeforeClass;
import org.testng.annotations.DataProvider;
import org.testng.annotations.Test;

import static io.ballerina.runtime.api.utils.TypeUtils.getType;
import static org.testng.Assert.assertEquals;

/**
 * Test cases for type referencing in closed records.
 *
 * @since 0.985.0
 */
public class ClosedRecordTypeInclusionTest {

    private CompileResult compileResult;

    @BeforeClass
    public void setup() {
        BCompileUtil.compileAndCacheBala("test-src/bala/test_projects/test_project");
        compileResult = BCompileUtil.compile("test-src/record/closed_record_type_inclusion.bal");
    }

    @Test(description = "Negative tests")
    public void negativeTests() {
        CompileResult negative = BCompileUtil.compile("test-src/record/closed_record_type_inclusion_negative.bal");
        int index = 0;
        BAssertUtil.validateError(negative, index++, "incompatible types: 'PersonObj' is not a record", 28, 6);
        BAssertUtil.validateError(negative, index++, "incompatible types: 'IntOrFloat' is not a record", 35, 6);
        BAssertUtil.validateError(negative, index++, "incompatible types: 'FiniteT' is not a record", 41, 6);
        BAssertUtil.validateError(negative, index++, "only type references are allowed as type inclusions", 45, 6);
        BAssertUtil.validateError(negative, index++, "only type references are allowed as type inclusions", 46, 6);
        BAssertUtil.validateError(negative, index++, "only type references are allowed as type inclusions", 47, 6);
        BAssertUtil.validateError(negative, index++, "only type references are allowed as type inclusions", 48, 6);
        BAssertUtil.validateError(negative, index++, "only type references are allowed as type inclusions", 49, 6);
        BAssertUtil.validateError(negative, index++, "only type references are allowed as type inclusions", 50, 6);
        BAssertUtil.validateError(negative, index++, "only type references are allowed as type inclusions", 51, 6);
        BAssertUtil.validateError(negative, index++, "missing non-defaultable required record field 'gender'", 67, 18);
        BAssertUtil.validateError(negative, index++, "redeclared symbol 'name'", 72, 6);
        BAssertUtil.validateError(negative, index++, "unknown type 'Data'", 76, 6);
        BAssertUtil.validateError(negative, index++, "unknown type 'Data'", 81, 6);
        BAssertUtil.validateError(negative, index++, "cannot use type inclusion with more than one open record with " +
                "different rest descriptor types", 99, 20);
        BAssertUtil.validateError(negative, index++, "incompatible types: expected 'string', found 'float'", 135, 60);
        BAssertUtil.validateError(negative, index++, "incompatible types: expected 'string', found 'error'", 136, 50);
        BAssertUtil.validateError(negative, index++, "incompatible types: expected 'anydata', found 'error'", 137, 50);
        BAssertUtil.validateError(negative, index++, "cannot use type inclusion with more than one open record with " +
                "different rest descriptor types", 158, 10);
        BAssertUtil.validateError(negative, index++, "invalid cyclic type reference in '[PersonOne, PersonOne]'",
                163, 1);
        BAssertUtil.validateError(negative, index++, "invalid cyclic type reference in " +
                "'[PersonTwo, Employee, PersonTwo]'", 168, 1);
        BAssertUtil.validateError(negative, index++, "included field 'body' of type 'float' cannot " +
                "be overridden by a field of type 'Baz2': expected a subtype of 'float'", 185, 5);
        BAssertUtil.validateError(negative, index++, "included field 'body' of type 'anydata' cannot be overridden by" +
                " a field of type 'Qux': expected a subtype of 'anydata'", 207, 5);
        assertEquals(negative.getErrorCount(), index);
    }

    @Test(description = "Test case for type referencing all value-typed fields")
    public void testValRefType() {
        Object returns = BRunUtil.invoke(compileResult, "testValRefType");
        BMap<?, ?> foo1 = (BMap<?, ?>) returns;
        assertEquals(foo1.get(StringUtils.fromString("a")), 10L);
        assertEquals(foo1.get(StringUtils.fromString("b")), 23.45);
        assertEquals(foo1.get(StringUtils.fromString("s")).toString(), "hello foo");
        assertEquals(foo1.get(StringUtils.fromString("ri")), 20L);
        assertEquals(foo1.get(StringUtils.fromString("rf")), 45.6);
        assertEquals(foo1.get(StringUtils.fromString("rs")).toString(), "asdf");
        Assert.assertTrue((Boolean) foo1.get(StringUtils.fromString("rb")));
        assertEquals(foo1.get(StringUtils.fromString("cri")), 20L);
        assertEquals(foo1.get(StringUtils.fromString("cry")), 254);
        assertEquals(foo1.get(StringUtils.fromString("crf")), 12.34);
        assertEquals(foo1.get(StringUtils.fromString("crs")).toString(), "qwerty");
        Assert.assertTrue((Boolean) foo1.get(StringUtils.fromString("crb")));
        assertEquals(foo1.get(StringUtils.fromString("ry")), 255);
    }

    @Test(description = "Test case for type referencing records with complex ref types")
    public void testRefTypes() {
        Object returns = BRunUtil.invoke(compileResult, "testRefTypes");
        BMap<?, ?> foo2 = (BMap<?, ?>) returns;
        assertEquals(foo2.get(StringUtils.fromString("s")).toString(), "qwerty");
        assertEquals(foo2.get(StringUtils.fromString("i")), 10L);
        assertEquals(getType(foo2.get(StringUtils.fromString("rj"))).getTag(), TypeTags.MAP_TAG);
        assertEquals(foo2.get(StringUtils.fromString("rj")).toString(),
                "{\"name\":\"apple\",\"color\":\"red\",\"price\":40}");
        assertEquals(getType(foo2.get(StringUtils.fromString("rx"))).getTag(), TypeTags.XML_ELEMENT_TAG);
        assertEquals(foo2.get(StringUtils.fromString("rx")).toString(), "<book>Count of Monte Cristo</book>");
        assertEquals(getType(foo2.get(StringUtils.fromString("rp"))).getTag(), TypeTags.OBJECT_TYPE_TAG);
        assertEquals(((BObject) foo2.get(StringUtils.fromString("rp"))).get(StringUtils.fromString("name")).toString(),
                "John Doe");
<<<<<<< HEAD
        assertEquals(TypeUtils.getReferredType(getType(foo2.get(StringUtils.fromString("ra")))).getTag(),
                io.ballerina.runtime.api.TypeTags.RECORD_TYPE_TAG);
=======
        assertEquals(getType(foo2.get(StringUtils.fromString("ra"))).getTag(), TypeTags.RECORD_TYPE_TAG);
>>>>>>> 7b0d3e9f
        assertEquals(foo2.get(StringUtils.fromString("ra")).toString(), "{\"city\":\"Colombo\",\"country\":\"Sri " +
                "Lanka\"}");
        assertEquals(getType(foo2.get(StringUtils.fromString("crx"))).getTag(), TypeTags.XML_ELEMENT_TAG);
        assertEquals(foo2.get(StringUtils.fromString("crx")).toString(), "<book>Count of Monte Cristo</book>");
        assertEquals(getType(foo2.get(StringUtils.fromString("crj"))).getTag(), TypeTags.MAP_TAG);
        assertEquals(foo2.get(StringUtils.fromString("crj")).toString(),
                "{\"name\":\"apple\",\"color\":\"red\",\"price\":40}");
        assertEquals(getType(foo2.get(StringUtils.fromString("rp"))).getTag(), TypeTags.OBJECT_TYPE_TAG);
        assertEquals(((BObject) foo2.get(StringUtils.fromString("crp"))).get(StringUtils.fromString("name")).toString(),
                "Jane Doe");
        assertEquals(TypeUtils.getReferredType(getType(foo2.get(StringUtils.fromString("cra")))).getTag(),
                TypeTags.RECORD_TYPE_TAG);
        assertEquals(foo2.get(StringUtils.fromString("cra")).toString(), "{\"city\":\"Colombo\",\"country\":\"Sri " +
                "Lanka\"}");
    }

    @Test(description = "Test case for order of resolving")
    public void testOrdering() {
        Object returns = BRunUtil.invoke(compileResult, "testOrdering");
        BMap<?, ?> foo3 = (BMap<?, ?>) returns;
        assertEquals(foo3.get(StringUtils.fromString("s")).toString(), "qwerty");
        assertEquals(foo3.get(StringUtils.fromString("ri")), 10L);
        assertEquals(foo3.get(StringUtils.fromString("rs")).toString(), "asdf");
    }

    @Test(description = "Test case for reference chains")
    public void testReferenceChains() {
        Object returns = BRunUtil.invoke(compileResult, "testReferenceChains");
        BMap<?, ?> foo4 = (BMap<?, ?>) returns;
        assertEquals(foo4.get(StringUtils.fromString("s")).toString(), "qwerty");
        assertEquals(foo4.get(StringUtils.fromString("abi")), 10L);
        assertEquals(foo4.get(StringUtils.fromString("efs")).toString(), "asdf");
        assertEquals(foo4.get(StringUtils.fromString("cdr")).toString(), "{\"abi\":123}");
    }

    @Test(description = "Test case for type referencing in BALAs")
    public void testTypeReferencingInBALAs() {
        Object returns = BRunUtil.invoke(compileResult, "testTypeReferencingInBALAs");
        BMap<?, ?> manager = (BMap<?, ?>) returns;
        assertEquals(manager.get(StringUtils.fromString("name")).toString(), "John Doe");
        assertEquals(manager.get(StringUtils.fromString("age")), 25L);
        assertEquals(manager.get(StringUtils.fromString("adr")).toString(), "{\"city\":\"Colombo\",\"country\":\"Sri " +
                "Lanka\"}");
        assertEquals(manager.get(StringUtils.fromString("company")).toString(), "WSO2");
        assertEquals(manager.get(StringUtils.fromString("dept")).toString(), "Engineering");
    }

    @Test(description = "Test case for default value initializing in type referenced fields")
    public void testDefaultValueInit() {
        Object returns = BRunUtil.invoke(compileResult, "testDefaultValueInit");
        BMap<?, ?> manager = (BMap<?, ?>) returns;
        assertEquals(manager.get(StringUtils.fromString("name")).toString(), "John Doe");
        assertEquals(manager.get(StringUtils.fromString("age")), 25L);
        assertEquals(manager.get(StringUtils.fromString("adr")).toString(), "{\"city\":\"Colombo\",\"country\":\"Sri " +
                "Lanka\"}");
        assertEquals(manager.get(StringUtils.fromString("company")).toString(), "WSO2");
        assertEquals(manager.get(StringUtils.fromString("dept")).toString(), "");
    }

    @Test(description = "Test case for default value initializing in type referenced fields from a bala")
    public void testDefaultValueInitInBALAs() {
        Object returns = BRunUtil.invoke(compileResult, "testDefaultValueInitInBALAs");
        BMap<?, ?> manager = (BMap<?, ?>) returns;
        assertEquals(manager.get(StringUtils.fromString("name")).toString(), "anonymous");
        assertEquals(manager.get(StringUtils.fromString("age")), 0L);
        assertEquals(manager.get(StringUtils.fromString("adr")).toString(), "{\"city\":\"\",\"country\":\"\"}");
        assertEquals(manager.get(StringUtils.fromString("company")).toString(), "");
        assertEquals(manager.get(StringUtils.fromString("dept")).toString(), "");
    }

    @Test(dataProvider = "FunctionList")
    public void testSimpleFunctions(String funcName) {
        BRunUtil.invoke(compileResult, funcName);
    }

    @DataProvider(name = "FunctionList")
    public Object[] testFunctions() {
        return new Object[]{
                "testRestTypeOverriding",
                "testOutOfOrderFieldOverridingFieldFromTypeInclusion",
                "testTypeInclusionWithFiniteField",
                "testDefaultValueFromInclusion"
        };
    }

    @AfterClass
    public void tearDown() {
        compileResult = null;
    }
}<|MERGE_RESOLUTION|>--- conflicted
+++ resolved
@@ -121,12 +121,7 @@
         assertEquals(getType(foo2.get(StringUtils.fromString("rp"))).getTag(), TypeTags.OBJECT_TYPE_TAG);
         assertEquals(((BObject) foo2.get(StringUtils.fromString("rp"))).get(StringUtils.fromString("name")).toString(),
                 "John Doe");
-<<<<<<< HEAD
-        assertEquals(TypeUtils.getReferredType(getType(foo2.get(StringUtils.fromString("ra")))).getTag(),
-                io.ballerina.runtime.api.TypeTags.RECORD_TYPE_TAG);
-=======
-        assertEquals(getType(foo2.get(StringUtils.fromString("ra"))).getTag(), TypeTags.RECORD_TYPE_TAG);
->>>>>>> 7b0d3e9f
+        assertEquals(TypeUtils.getReferredType(getType(foo2.get(StringUtils.fromString("ra")))).getTag(), TypeTags.RECORD_TYPE_TAG);
         assertEquals(foo2.get(StringUtils.fromString("ra")).toString(), "{\"city\":\"Colombo\",\"country\":\"Sri " +
                 "Lanka\"}");
         assertEquals(getType(foo2.get(StringUtils.fromString("crx"))).getTag(), TypeTags.XML_ELEMENT_TAG);
