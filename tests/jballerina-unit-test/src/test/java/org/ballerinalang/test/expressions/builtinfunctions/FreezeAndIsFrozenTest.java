--- conflicted
+++ resolved
@@ -450,11 +450,7 @@
         validateError(semanticsNegativeResult, index++,
                 "incompatible types: expected 'ballerina/lang.value:1.0.0:Cloneable', found 'PersonObj'", 19, 19);
         validateError(semanticsNegativeResult, index++,
-<<<<<<< HEAD
-                "incompatible types: expected 'ballerina/lang.value:1.0.0:Cloneable', found 'PersonObj'", 19, 19);
-=======
-                "incompatible types: expected 'PersonObj', found '(Cloneable & readonly)'", 19, 19);
->>>>>>> baef998d
+                "incompatible types: expected 'PersonObj', found '(ballerina/lang.value:1.0.0:Cloneable & readonly)'", 19, 19);
         validateError(semanticsNegativeResult, index++,
                 "incompatible types: expected 'ballerina/lang.value:1.0.0:Cloneable', found 'map<PersonObj>'", 24, 9);
         validateError(semanticsNegativeResult, index++,
