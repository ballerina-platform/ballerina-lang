/*
 * Copyright (c) 2021 WSO2 Inc. (http://www.wso2.org) All Rights Reserved.
 *
 * WSO2 Inc. licenses this file to you under the Apache License,
 * Version 2.0 (the "License"); you may not use this file except
 * in compliance with the License.
 * You may obtain a copy of the License at
 *
 *   http://www.apache.org/licenses/LICENSE-2.0
 *
 * Unless required by applicable law or agreed to in writing,
 * software distributed under the License is distributed on an
 * "AS IS" BASIS, WITHOUT WARRANTIES OR CONDITIONS OF ANY
 * KIND, either express or implied.  See the License for the
 * specific language governing permissions and limitations
 * under the License.
 */

package org.ballerinalang.debugger.test.adapter;

import org.apache.commons.lang3.tuple.Pair;
import org.ballerinalang.debugger.test.BaseTestCase;
import org.ballerinalang.debugger.test.utils.BallerinaTestDebugPoint;
import org.ballerinalang.debugger.test.utils.DebugTestRunner;
import org.ballerinalang.debugger.test.utils.DebugUtils;
import org.ballerinalang.test.context.BallerinaTestException;
import org.eclipse.lsp4j.debug.StoppedEventArguments;
import org.testng.Assert;
import org.testng.annotations.AfterMethod;
import org.testng.annotations.BeforeClass;
import org.testng.annotations.Test;

import java.net.URI;
import java.net.URISyntaxException;
import java.nio.file.Path;

/**
 * Test implementation for Ballerina language library debugging related test scenarios.
 *
 * @since 2.0.0
 */
public class LangLibDebugTest extends BaseTestCase {

    private DebugTestRunner debugTestRunner;

    @BeforeClass
    public void setup() {
        String testProjectName = "langlib-debug-tests";
        String testModuleFileName = "main.bal";
        debugTestRunner = new DebugTestRunner(testProjectName, testModuleFileName, true);
    }

    @Test(description = "Evaluates debug hits and step events inside lang-lib functions")
    public void testLangLibFunctionDebug() throws BallerinaTestException {

        debugTestRunner.addBreakPoint(new BallerinaTestDebugPoint(debugTestRunner.testEntryFilePath, 19));
        debugTestRunner.addBreakPoint(new BallerinaTestDebugPoint(debugTestRunner.testEntryFilePath, 22));
        debugTestRunner.initDebugSession(DebugUtils.DebuggeeExecutionKind.RUN);
        Pair<BallerinaTestDebugPoint, StoppedEventArguments> debugHitInfo = debugTestRunner.waitForDebugHit(25000);

        Assert.assertEquals(debugHitInfo.getLeft(), debugTestRunner.testBreakpoints.get(0));

        // Steps into `int` language library.
        debugTestRunner.resumeProgram(debugHitInfo.getRight(), DebugTestRunner.DebugResumeKind.STEP_IN);
        debugHitInfo = debugTestRunner.waitForDebugHit(10000);
        Assert.assertEquals(debugHitInfo.getLeft().getSourceURI().getScheme(), BALA_URI_SCHEME);
        Assert.assertTrue(debugHitInfo.getLeft().getSource().getPath().replaceAll("\\\\", "/")
                .endsWith("ballerina/lang.int/0.0.0/any/modules/lang.int/int.bal"));

        // Next breakpoint.
        debugTestRunner.resumeProgram(debugHitInfo.getRight(), DebugTestRunner.DebugResumeKind.NEXT_BREAKPOINT);
        debugHitInfo = debugTestRunner.waitForDebugHit(10000);
        Assert.assertEquals(debugHitInfo.getLeft(), debugTestRunner.testBreakpoints.get(1));

        // Steps into `float` language library.
        debugTestRunner.resumeProgram(debugHitInfo.getRight(), DebugTestRunner.DebugResumeKind.STEP_IN);
        debugHitInfo = debugTestRunner.waitForDebugHit(10000);
        Assert.assertEquals(debugHitInfo.getLeft().getSourceURI().getScheme(), BALA_URI_SCHEME);
        Assert.assertTrue(debugHitInfo.getLeft().getSource().getPath().replaceAll("\\\\", "/")
                .endsWith("ballerina/lang.float/0.0.0/any/modules/lang.float/float.bal"));
    }

    @Test(description = "Evaluates debug hits and step events inside lang-lib class definitions")
    public void testLangLibClassDebug() throws BallerinaTestException {
        Path filePath = debugTestRunner.testProjectPath.resolve(debugTestRunner.getBalServer().getServerHome())
                .resolve("repo").resolve("bala").resolve("ballerina").resolve("lang.query").resolve("0.0.0")
                .resolve("any").resolve("modules").resolve("lang.query").resolve("types.bal");
<<<<<<< HEAD

        try {
            URI filePathUri = new URI(BALA_URI_SCHEME, null, filePath.toAbsolutePath().toString(), null);
            debugTestRunner.addBreakPoint(new BallerinaTestDebugPoint(filePathUri, 84));
            debugTestRunner.initDebugSession(DebugUtils.DebuggeeExecutionKind.RUN);

            // Test for debug engage inside lang lib init() method
            Pair<BallerinaTestDebugPoint, StoppedEventArguments> debugHitInfo = debugTestRunner.waitForDebugHit(25000);
            Assert.assertEquals(debugHitInfo.getLeft().getDAPBreakPoint().getLine(),
                    debugTestRunner.testBreakpoints.get(0).getDAPBreakPoint().getLine());
            Assert.assertTrue(debugHitInfo.getLeft().getSource().getPath().replaceAll("\\\\", "/")
                    .endsWith("ballerina/lang.query/0.0.0/any/modules/lang.query/types.bal"));
        } catch (URISyntaxException e) {
            throw new BallerinaTestException("failed to resolve breakpoint path due to: " + e.getMessage());
        }
=======
        debugTestRunner.addBreakPoint(new BallerinaTestDebugPoint(filePath, 85));
        debugTestRunner.initDebugSession(DebugUtils.DebuggeeExecutionKind.RUN);

        // Test for debug engage inside lang lib init() method
        Pair<BallerinaTestDebugPoint, StoppedEventArguments> debugHitInfo = debugTestRunner.waitForDebugHit(25000);
        Assert.assertEquals(debugHitInfo.getLeft().getDAPBreakPoint().getLine(),
                debugTestRunner.testBreakpoints.get(0).getDAPBreakPoint().getLine());
        Assert.assertTrue(debugHitInfo.getLeft().getSource().getPath().replaceAll("\\\\", "/")
                .endsWith("ballerina/lang.query/0.0.0/any/modules/lang.query/types.bal"));
>>>>>>> a2668e64
    }

    @AfterMethod(alwaysRun = true)
    public void cleanUp() {
        debugTestRunner.terminateDebugSession();
    }
}<|MERGE_RESOLUTION|>--- conflicted
+++ resolved
@@ -30,8 +30,6 @@
 import org.testng.annotations.BeforeClass;
 import org.testng.annotations.Test;
 
-import java.net.URI;
-import java.net.URISyntaxException;
 import java.nio.file.Path;
 
 /**
@@ -85,23 +83,6 @@
         Path filePath = debugTestRunner.testProjectPath.resolve(debugTestRunner.getBalServer().getServerHome())
                 .resolve("repo").resolve("bala").resolve("ballerina").resolve("lang.query").resolve("0.0.0")
                 .resolve("any").resolve("modules").resolve("lang.query").resolve("types.bal");
-<<<<<<< HEAD
-
-        try {
-            URI filePathUri = new URI(BALA_URI_SCHEME, null, filePath.toAbsolutePath().toString(), null);
-            debugTestRunner.addBreakPoint(new BallerinaTestDebugPoint(filePathUri, 84));
-            debugTestRunner.initDebugSession(DebugUtils.DebuggeeExecutionKind.RUN);
-
-            // Test for debug engage inside lang lib init() method
-            Pair<BallerinaTestDebugPoint, StoppedEventArguments> debugHitInfo = debugTestRunner.waitForDebugHit(25000);
-            Assert.assertEquals(debugHitInfo.getLeft().getDAPBreakPoint().getLine(),
-                    debugTestRunner.testBreakpoints.get(0).getDAPBreakPoint().getLine());
-            Assert.assertTrue(debugHitInfo.getLeft().getSource().getPath().replaceAll("\\\\", "/")
-                    .endsWith("ballerina/lang.query/0.0.0/any/modules/lang.query/types.bal"));
-        } catch (URISyntaxException e) {
-            throw new BallerinaTestException("failed to resolve breakpoint path due to: " + e.getMessage());
-        }
-=======
         debugTestRunner.addBreakPoint(new BallerinaTestDebugPoint(filePath, 85));
         debugTestRunner.initDebugSession(DebugUtils.DebuggeeExecutionKind.RUN);
 
@@ -111,7 +92,6 @@
                 debugTestRunner.testBreakpoints.get(0).getDAPBreakPoint().getLine());
         Assert.assertTrue(debugHitInfo.getLeft().getSource().getPath().replaceAll("\\\\", "/")
                 .endsWith("ballerina/lang.query/0.0.0/any/modules/lang.query/types.bal"));
->>>>>>> a2668e64
     }
 
     @AfterMethod(alwaysRun = true)
