/*
 * Copyright (c) 2020 WSO2 Inc. (http://www.wso2.org) All Rights Reserved.
 *
 * WSO2 Inc. licenses this file to you under the Apache License,
 * Version 2.0 (the "License"); you may not use this file except
 * in compliance with the License.
 * You may obtain a copy of the License at
 *
 *   http://www.apache.org/licenses/LICENSE-2.0
 *
 * Unless required by applicable law or agreed to in writing,
 * software distributed under the License is distributed on an
 * "AS IS" BASIS, WITHOUT WARRANTIES OR CONDITIONS OF ANY
 * KIND, either express or implied.  See the License for the
 * specific language governing permissions and limitations
 * under the License.
 */

package org.ballerinalang.debugger.test.adapter.evaluation;

import org.ballerinalang.test.context.BallerinaTestException;
import org.testng.annotations.AfterClass;
import org.testng.annotations.BeforeClass;
import org.testng.annotations.Test;

import static org.ballerinalang.debugger.test.adapter.evaluation.EvaluationExceptionKind.CUSTOM_ERROR;
import static org.ballerinalang.debugger.test.adapter.evaluation.EvaluationExceptionKind.IMPORT_RESOLVING_ERROR;
import static org.ballerinalang.debugger.test.adapter.evaluation.EvaluationExceptionKind.NON_PUBLIC_OR_UNDEFINED_ACCESS;
import static org.ballerinalang.debugger.test.adapter.evaluation.EvaluationExceptionKind.NON_PUBLIC_OR_UNDEFINED_CLASS;
import static org.ballerinalang.debugger.test.adapter.evaluation.EvaluationExceptionKind.NON_PUBLIC_OR_UNDEFINED_FUNCTION;
import static org.ballerinalang.debugger.test.adapter.evaluation.EvaluationExceptionKind.REMOTE_METHOD_NOT_FOUND;
import static org.ballerinalang.debugger.test.adapter.evaluation.EvaluationExceptionKind.UNSUPPORTED_EXPRESSION;

/**
 * Test implementation for debug expression evaluation negative scenarios.
 */
public class ExpressionEvaluationNegativeTest extends ExpressionEvaluationBaseTest {

    @BeforeClass(alwaysRun = true)
    public void setup() throws BallerinaTestException {
        prepareForEvaluation();
    }

    @Override
    @Test
    public void literalEvaluationTest() throws BallerinaTestException {
        // Todo
    }

    @Override
    @Test
    public void listConstructorEvaluationTest() throws BallerinaTestException {
        // Todo
    }

    @Override
    @Test
    public void mappingConstructorEvaluationTest() throws BallerinaTestException {
        // Todo
    }

    @Override
    @Test
    public void stringTemplateEvaluationTest() throws BallerinaTestException {
        // incompatible result types from expressions.
        debugTestRunner.assertEvaluationError(context, "string `json: ${" + JSON_VAR + "}`",
                String.format(EvaluationExceptionKind.TYPE_MISMATCH.getString(), "(int|float|decimal|string|boolean)",
                        "json", "${jsonVar}"));
    }

    @Override
    @Test
    public void xmlTemplateEvaluationTest() throws BallerinaTestException {
        // Todo
    }

    @Override
    @Test
    public void newConstructorEvaluationTest() throws BallerinaTestException {
        // Implicit new expressions
        debugTestRunner.assertEvaluationError(context, "new", String.format(CUSTOM_ERROR.getString(),
                "Implicit new expressions are not supported by the evaluator. Try using the equivalent explicit " +
                        "expression by specifying the class descriptor (i.e. 'new T()') instead."));
        debugTestRunner.assertEvaluationError(context, "new()", String.format(CUSTOM_ERROR.getString(),
                "Implicit new expressions are not supported by the evaluator. Try using the equivalent explicit " +
                        "expression by specifying the class descriptor (i.e. 'new T()') instead."));

        // New expressions with invalid number of args
<<<<<<< HEAD
        debugTestRunner.assertEvaluationError(context, "new Location()", String.format(EvaluationExceptionKind
                .CUSTOM_ERROR.getString(), "missing required parameter 'city'."));
=======
        debugTestRunner.assertEvaluationError(context, "new Location()", String.format(CUSTOM_ERROR.getString(),
                "missing required parameter 'city'."));

        // Accessing non-public classes
        debugTestRunner.assertEvaluationError(context, "new other:Location(\"New York\",\"USA\")",
                String.format(NON_PUBLIC_OR_UNDEFINED_CLASS.getString(), "Location", "other"));

        // Using undefined import
        debugTestRunner.assertEvaluationError(context, "new foo:Location(\"New York\",\"USA\")",
                String.format(IMPORT_RESOLVING_ERROR.getString(), "foo"));
>>>>>>> d2aff2a3
    }

    @Override
    @Test
    public void variableReferenceEvaluationTest() throws BallerinaTestException {
        // with qualified literals (i.e. imported modules)
        debugTestRunner.assertEvaluationError(context, "other:constant", String.format(CUSTOM_ERROR.getString(),
                "undefined/non-public constant 'constant' in module 'other'"));
        debugTestRunner.assertEvaluationError(context, "int:MAX", String.format(CUSTOM_ERROR.getString(),
                "undefined/non-public constant 'MAX' in module 'int'"));
        debugTestRunner.assertEvaluationError(context, "foo:constant", String.format(IMPORT_RESOLVING_ERROR.getString(),
                "foo"));
    }

    @Override
    @Test
    public void fieldAccessEvaluationTest() throws BallerinaTestException {
        // Todo
    }

    @Override
    @Test
    public void xmlAttributeAccessEvaluationTest() throws BallerinaTestException {
        debugTestRunner.assertEvaluationError(context, XML_VAR + ".name",
                EvaluationExceptionKind.PREFIX + "Undefined attribute `name' in: 'xmlVar'");
        debugTestRunner.assertEvaluationError(context, "(xml `xmlString`).name",
                EvaluationExceptionKind.PREFIX + "Invalid xml attribute access on xml text");
        debugTestRunner.assertEvaluationError(context, "(xml `<!--I am a comment-->`).name",
                EvaluationExceptionKind.PREFIX + "Invalid xml attribute access on xml comment");
        debugTestRunner.assertEvaluationError(context, "(xml `<?target data?>`).name",
                EvaluationExceptionKind.PREFIX + "Invalid xml attribute access on xml pi");
    }

    @Override
    @Test
    public void annotationAccessEvaluationTest() throws BallerinaTestException {
        debugTestRunner.assertEvaluationError(context, STRING_VAR + ".@v1", EvaluationExceptionKind.PREFIX +
                "Incompatible types: expected `typedesc`, but found 'string': in 'stringVar.@v1'");
        debugTestRunner.assertEvaluationError(context, "(typeof " + STRING_VAR + ").@v1",
                "type: 'string' does not support annotation access.");
    }

    @Override
    @Test
    public void memberAccessEvaluationTest() throws BallerinaTestException {
        // strings
        debugTestRunner.assertEvaluationError(context, STRING_VAR + "[100]", "{ballerina/lang.string}IndexOutOfRange");
        debugTestRunner.assertEvaluationError(context, STRING_VAR + "[\"undefined\"]", EvaluationExceptionKind.PREFIX +
                "expected key type 'int'; found 'string' in 'stringVar[\"undefined\"]'");
        // lists
        debugTestRunner.assertEvaluationError(context, ARRAY_VAR + "[-1]", EvaluationExceptionKind.PREFIX +
                "array index out of range: index=-1, size=4");
        debugTestRunner.assertEvaluationError(context, ARRAY_VAR + "[100]", EvaluationExceptionKind.PREFIX +
                "array index out of range: index=100, size=4");
        debugTestRunner.assertEvaluationError(context, ARRAY_VAR + "[\"undefined\"]",
                EvaluationExceptionKind.PREFIX + "expected key type 'int'; found 'string' in " +
                        "'arrayVar[\"undefined\"]'");
        // maps
        debugTestRunner.assertEvaluationError(context, MAP_VAR + "[1]", EvaluationExceptionKind.PREFIX +
                "expected key type 'string'; found 'int' in 'mapVar[1]'");
        // JSON
        debugTestRunner.assertEvaluationError(context, JSON_VAR + "[1]", EvaluationExceptionKind.PREFIX +
                "expected key type 'string'; found 'int' in 'jsonVar[1]'");
        // XML
        debugTestRunner.assertEvaluationError(context, XML_VAR + "[-1]", EvaluationExceptionKind.PREFIX +
                "xml index out of range: index=-1, size=2");
        debugTestRunner.assertEvaluationError(context, XML_VAR + "[\"undefined\"]",
                EvaluationExceptionKind.PREFIX + "expected key type 'int'; found 'string' in " +
                        "'xmlVar[\"undefined\"]'");
    }

    @Override
    @Test
    public void functionCallEvaluationTest() throws BallerinaTestException {

        debugTestRunner.assertEvaluationError(context, "calculate(5, 6)", EvaluationExceptionKind.PREFIX +
                "missing required parameter 'c'.");

        debugTestRunner.assertEvaluationError(context, "calculate(5, x = 6, 7)", String.format(EvaluationExceptionKind
                .SYNTAX_ERROR.getString(), "named arg followed by positional arg"));

        debugTestRunner.assertEvaluationError(context, "calculate(5, 6, 7, 8)", EvaluationExceptionKind.PREFIX +
                "too many arguments in call to 'calculate'.");

        debugTestRunner.assertEvaluationError(context, "calculate(5, 6, 7, d = 8)", EvaluationExceptionKind.PREFIX +
                "undefined defaultable parameter 'd'.");

        debugTestRunner.assertEvaluationError(context, "calculate(5, ...b, 7)", String.format(EvaluationExceptionKind
                .SYNTAX_ERROR.getString(), "rest arg followed by another arg"));

        debugTestRunner.assertEvaluationError(context, "calculate(5, ...b, c = 7)",
                String.format(EvaluationExceptionKind.SYNTAX_ERROR.getString(), "rest arg followed by another arg"));

        debugTestRunner.assertEvaluationError(context, "calculate(5, b = 6, ...c)", EvaluationExceptionKind.PREFIX +
                "rest args are not allowed after named args.");

        debugTestRunner.assertEvaluationError(context, "printDetails(...stringArrayVar);",
                EvaluationExceptionKind.PREFIX + "missing required parameter 'name'.");

        debugTestRunner.assertEvaluationError(context, "printDetails(\"Hi\", 20, 30);",
                EvaluationExceptionKind.PREFIX + "Incompatible types: expected `string`, but found " +
                        "'int': in 'modules'");

        debugTestRunner.assertEvaluationError(context, "printDetails(\"Hi\", 20, ...stringArrayVar, 20);",
                EvaluationExceptionKind.PREFIX + "Syntax errors found: " + System.lineSeparator() +
                        "rest arg followed by another arg");

        // qualified functions (i.e. imported modules)
        debugTestRunner.assertEvaluationError(context, "other:addition(2,6)",
                String.format(NON_PUBLIC_OR_UNDEFINED_FUNCTION.getString(), "addition", "other"));
        debugTestRunner.assertEvaluationError(context, "other:foo(-6)",
                String.format(NON_PUBLIC_OR_UNDEFINED_FUNCTION.getString(), "foo", "other"));
        debugTestRunner.assertEvaluationError(context, "foo:addition(2,6)", String.format(IMPORT_RESOLVING_ERROR
                .getString(), "foo"));
    }

    @Override
    @Test
    public void methodCallEvaluationTest() throws BallerinaTestException {
        // undefined object methods.
        debugTestRunner.assertEvaluationError(context, OBJECT_VAR + ".calculate()",
                EvaluationExceptionKind.PREFIX + "Undefined function 'calculate' in type 'object'");

        // undefined lang library methods.
        debugTestRunner.assertEvaluationError(context, INT_VAR + ".foo()",
                EvaluationExceptionKind.PREFIX + "Undefined function 'foo' in type 'int'");
    }

    @Override
    @Test
    public void errorConstructorEvaluationTest() throws BallerinaTestException {
        debugTestRunner.assertEvaluationError(context, "error()", EvaluationExceptionKind.PREFIX +
                "Syntax errors found: " + System.lineSeparator() + "missing arg within parenthesis");
        debugTestRunner.assertEvaluationError(context, "error(1)", EvaluationExceptionKind.PREFIX +
                "incompatible types: expected 'string', found 'int' for error message");
        debugTestRunner.assertEvaluationError(context, "error(count=2)", EvaluationExceptionKind.PREFIX +
                "Syntax errors found: " + System.lineSeparator() + "missing error message in error constructor");
        debugTestRunner.assertEvaluationError(context, "error(...strArray)", EvaluationExceptionKind.PREFIX +
                "Syntax errors found: " + System.lineSeparator() + "missing error message in error constructor" +
                System.lineSeparator() + "rest arg in error constructor");
        debugTestRunner.assertEvaluationError(context, "error(\"Simple Error\",2)", EvaluationExceptionKind.PREFIX +
                "incompatible types: expected 'error?', found 'int' for error cause");
        debugTestRunner.assertEvaluationError(context, "error(\"Simple Error\",...strArray)",
                EvaluationExceptionKind.PREFIX + "Syntax errors found: " + System.lineSeparator() +
                        "rest arg in error constructor");
    }

    @Override
    @Test
    public void anonymousFunctionEvaluationTest() throws BallerinaTestException {
        // Todo
    }

    @Override
    @Test
    public void letExpressionEvaluationTest() throws BallerinaTestException {
        // wrong types
        debugTestRunner.assertEvaluationError(context, "let int x = \"hello\" in 2 * x", "Failed to evaluate." +
                System.lineSeparator() + "Reason: compilation error(s) found while creating executables for " +
                "evaluation: " + System.lineSeparator() + "incompatible types: expected 'int', found 'string'");
        // undefined variable
        debugTestRunner.assertEvaluationError(context, "let int x = 4*y, int y = 2 in 2 * x;", "Failed to evaluate." +
                System.lineSeparator() + "Reason: Undefined variable 'y'");
    }

    @Override
    @Test
    public void typeCastEvaluationTest() throws BallerinaTestException {
        debugTestRunner.assertEvaluationError(context, String.format("<boolean>%s", ANYDATA_VAR),
                "{ballerina}TypeCastError");
        debugTestRunner.assertEvaluationError(context, String.format("<boolean|string>%s", ANY_VAR),
                "{ballerina}TypeCastError");

        // qualified literals (i.e. imported modules)
        debugTestRunner.assertEvaluationError(context, "<other:Location> location",
                String.format(NON_PUBLIC_OR_UNDEFINED_ACCESS.getString(), "other:Location"));
    }

    @Override
    @Test
    public void typeOfExpressionEvaluationTest() throws BallerinaTestException {
        // Todo
    }

    @Override
    @Test
    public void unaryExpressionEvaluationTest() throws BallerinaTestException {
        debugTestRunner.assertEvaluationError(context, String.format("+%s", STRING_VAR),
                "operator '+' not defined for 'string'");
        debugTestRunner.assertEvaluationError(context, String.format("-%s", STRING_VAR),
                "operator '-' not defined for 'string'");
        debugTestRunner.assertEvaluationError(context, String.format("~%s", STRING_VAR),
                "operator '~' not defined for 'string'");
        debugTestRunner.assertEvaluationError(context, String.format("!%s", STRING_VAR),
                "operator '!' not defined for 'string'");
        // with qualified literals (i.e. imported modules)
        debugTestRunner.assertEvaluationError(context, "-other:constant", EvaluationExceptionKind.PREFIX +
                "undefined/non-public constant 'constant' in module 'other'");
    }

    @Override
    @Test
    public void multiplicativeExpressionEvaluationTest() throws BallerinaTestException {
        // semantically incorrect expressions (multiplication between int and string)
        debugTestRunner.assertEvaluationError(context, String.format("%s * %s", INT_VAR, STRING_VAR),
                "operator '*' not defined for 'int' and 'string'.");
        // runtime error (divide by zero)
        debugTestRunner.assertEvaluationError(context, String.format("%s / 0", INT_VAR), "{ballerina}DivisionByZero");
    }

    @Override
    @Test
    public void additiveExpressionEvaluationTest() throws BallerinaTestException {
        // semantically incorrect expressions (addition between int and string)
        debugTestRunner.assertEvaluationError(context, String.format("%s + %s", INT_VAR, STRING_VAR),
                "operator '+' not defined for 'int' and 'string'.");
    }

    @Override
    @Test
    public void shiftExpressionEvaluationTest() throws BallerinaTestException {
        // left shift
        debugTestRunner.assertEvaluationError(context, String.format("%s << %s", INT_VAR, STRING_VAR),
                "operator '<<' not defined for 'int' and 'string'.");
        // signed right shift
        debugTestRunner.assertEvaluationError(context, String.format("%s >> %s", INT_VAR, STRING_VAR),
                "operator '>>' not defined for 'int' and 'string'.");
        // unsigned right shift
        debugTestRunner.assertEvaluationError(context, String.format("%s >>> %s", INT_VAR, STRING_VAR),
                "operator '>>>' not defined for 'int' and 'string'.");
    }

    @Override
    @Test
    public void rangeExpressionEvaluationTest() throws BallerinaTestException {
        // inclusive range expressions
        debugTestRunner.assertEvaluationError(context, String.format("%s...%s", INT_VAR, FLOAT_VAR),
                "operator '...' not defined for 'int' and 'float'.");
        // exclusive range expressions
        debugTestRunner.assertEvaluationError(context, String.format("%s..<%s", INT_VAR, STRING_VAR),
                "operator '..<' not defined for 'int' and 'string'.");
    }

    @Override
    @Test
    public void comparisonEvaluationTest() throws BallerinaTestException {
        // comparison between int and string
        debugTestRunner.assertEvaluationError(context, String.format("%s < %s", INT_VAR, STRING_VAR),
                "operator '<' not defined for 'int' and 'string'.");
        // comparison between int and float (disallowed by the latest spec)
        debugTestRunner.assertEvaluationError(context, String.format("%s < %s", INT_VAR, FLOAT_VAR),
                "operator '<' not defined for 'int' and 'float'.");
    }

    @Override
    @Test
    public void typeTestEvaluationTest() throws BallerinaTestException {
        debugTestRunner.assertEvaluationError(context, String.format("%s is NotDefinedClass", OBJECT_VAR),
                String.format(CUSTOM_ERROR.getString(), "Failed to resolve type: 'NotDefinedClass'"));

        // qualified literals (i.e. imported modules)
        debugTestRunner.assertEvaluationError(context, "location is other:Location",
                String.format(NON_PUBLIC_OR_UNDEFINED_ACCESS.getString(), "other:Location"));
        debugTestRunner.assertEvaluationError(context, "location is foo:Place",
                String.format(IMPORT_RESOLVING_ERROR.getString(), "foo"));
    }

    @Override
    @Test
    public void equalityEvaluationTest() throws BallerinaTestException {
        // Todo
    }

    @Override
    @Test
    public void binaryBitwiseEvaluationTest() throws BallerinaTestException {
        // bitwise AND
        debugTestRunner.assertEvaluationError(context, String.format("%s & %s", INT_VAR, STRING_VAR),
                "operator '&' not defined for 'int' and 'string'.");
        // bitwise OR
        debugTestRunner.assertEvaluationError(context, String.format("%s | %s", INT_VAR, STRING_VAR),
                "operator '|' not defined for 'int' and 'string'.");
        // bitwise XOR
        debugTestRunner.assertEvaluationError(context, String.format("%s ^ %s", INT_VAR, STRING_VAR),
                "operator '^' not defined for 'int' and 'string'.");
    }

    @Override
    @Test
    public void logicalEvaluationTest() throws BallerinaTestException {
        // Logical AND
        debugTestRunner.assertEvaluationError(context, String.format("%s && %s", INT_VAR, STRING_VAR),
                "operator '&&' not defined for 'int' and 'string'.");
        // Logical OR
        debugTestRunner.assertEvaluationError(context, String.format("%s || %s", INT_VAR, STRING_VAR),
                "operator '||' not defined for 'int' and 'string'.");
    }

    @Override
    @Test
    public void conditionalExpressionEvaluationTest() throws BallerinaTestException {
        // Todo
    }

    @Override
    @Test
    public void checkingExpressionEvaluationTest() throws BallerinaTestException {
        // Todo
    }

    @Override
    @Test
    public void trapExpressionEvaluationTest() throws BallerinaTestException {
        // Todo
    }

    @Override
    @Test
    public void queryExpressionEvaluationTest() throws BallerinaTestException {
        // undefined variable
        debugTestRunner.assertEvaluationError(context, "from var student in undefinedList" +
                "        where student.score >= 2.0" +
                "        let string degreeName = \"Bachelor of Medicine\", " +
                "        int expectedGradYear = calGraduationYear(student.intakeYear)" +
                "        order by student.firstName descending" +
                "        limit 2" +
                "        select {" +
                "            name: student.firstName + \" \" + student.lastName," +
                "            degree: degreeName," +
                "            expectedGradYear: expectedGradYear" +
                "        };", String.format(EvaluationExceptionKind
                .VARIABLE_NOT_FOUND.getString(), "undefinedList"));

        debugTestRunner.assertEvaluationError(context, "from var student in undefinedList" +
                "        where student.score >= 2.0" +
                "        let string degreeName = \"Bachelor of Medicine\", " +
                "        int expectedGradYear = calGraduationYear(student.intakeYear)" +
                "        order by student.firstName descending" +
                "        limit 2" +
                "        select {" +
                "            name: student.firstName + \" \" + student.lastName," +
                "            degree: degreeName," +
                "            expectedGradYear: expectedGradYear" +
                "        };", String.format(EvaluationExceptionKind
                .VARIABLE_NOT_FOUND.getString(), "undefinedList"));

        // Query table without providing the contextual type
        debugTestRunner.assertEvaluationError(context, "table key(id, name) from var customer in customerList" +
                        "         select {" +
                        "             id: customer.id," +
                        "             name: customer.name," +
                        "             noOfItems: customer.noOfItems" +
                        "         }" +
                        "         on conflict onConflictError;"
                , "Failed to evaluate." + System.lineSeparator() +
                        "Reason: compilation error(s) found while creating executables for evaluation: " +
                        System.lineSeparator() +
                        "field name 'id' used in key specifier is not found in table constraint type 'map'" +
                        System.lineSeparator() +
                        "field name 'name' used in key specifier is not found in table constraint type 'map'");

        // on conflict clauses usages with non-table returns
        debugTestRunner.assertEvaluationError(context, "from var customer in conflictedCustomerList" +
                        "         select {" +
                        "             id: customer.id," +
                        "             name: customer.name," +
                        "             noOfItems: customer.noOfItems" +
                        "         }" +
                        "         on conflict onConflictError;",
                "Failed to evaluate." + System.lineSeparator() +
                        "Reason: compilation error(s) found while creating executables for evaluation: " +
                        System.lineSeparator() +
                        "on conflict can only be used with queries which produce tables with key specifiers");
    }

    @Override
    @Test
    public void xmlNavigationEvaluationTest() throws BallerinaTestException {
        debugTestRunner.assertEvaluationError(context, "stringVar.<items>", String.format(CUSTOM_ERROR.getString(),
                "filter expressions are not supported on type 'string'"));
        debugTestRunner.assertEvaluationError(context, "intVar/<items>", String.format(CUSTOM_ERROR.getString(),
                "step expressions are not supported on type 'int'"));
    }

    @Test
    public void invalidInputEvaluationTest() throws BallerinaTestException {
        // empty expressions
        debugTestRunner.assertEvaluationError(context, "  ", EvaluationExceptionKind.EMPTY.getString());

        // Ballerina documentation lines
        debugTestRunner.assertEvaluationError(context, "# This is a documentation line",
                String.format(CUSTOM_ERROR.getString(), "Documentation is not allowed."));

        // Line comments
        debugTestRunner.assertEvaluationError(context, "// This is a comment",
                String.format(CUSTOM_ERROR.getString(), "Empty expressions cannot be " +
                        "evaluated."));
    }

    @Test
    public void unsupportedInputEvaluationTest() throws BallerinaTestException {
        // import statements
        debugTestRunner.assertEvaluationError(context, "import ballerina/http;", String.format(CUSTOM_ERROR.getString(),
                "Import declaration evaluation is not supported."));
        debugTestRunner.assertEvaluationError(context, "import ballerina/log", String.format(CUSTOM_ERROR.getString(),
                "Import declaration evaluation is not supported."));

        // Top-level definitions
        debugTestRunner.assertEvaluationError(context, "function foo() {}", String.format(CUSTOM_ERROR.getString(),
                "Top-level declaration evaluation is not supported."));
        debugTestRunner.assertEvaluationError(context, "class Person { int name = \"John\"; }",
                String.format(CUSTOM_ERROR.getString(), "Top-level declaration evaluation is not supported."));

        // statement(s)
        debugTestRunner.assertEvaluationError(context, "int a = 1; int b = 5;", String.format(CUSTOM_ERROR.getString(),
                "Statement evaluation is not supported."));
        debugTestRunner.assertEvaluationError(context, "if(true) { boolean isTrue = true; }",
                String.format(CUSTOM_ERROR.getString(), "Statement evaluation is not supported."));
        debugTestRunner.assertEvaluationError(context, "int a = 1;", String.format(CUSTOM_ERROR.getString(),
                "Statement evaluation is not supported."));

        // unsupported expressions
        debugTestRunner.assertEvaluationError(context, "function(int a) returns int {return a;};",
                String.format(UNSUPPORTED_EXPRESSION.getString(), "'function(int a) returns int {return a;}' - " +
                        "EXPLICIT_ANONYMOUS_FUNCTION_EXPRESSION"));
    }

    @Override
    @Test
    public void remoteCallActionEvaluationTest() throws BallerinaTestException {
        debugTestRunner.assertEvaluationError(context, String.format("%s->undefinedFunction()", CLIENT_OBJECT_VAR),
                String.format(REMOTE_METHOD_NOT_FOUND.getString(), "undefinedFunction", "Child"));
    }

    @AfterClass(alwaysRun = true)
    public void cleanUp() {
        debugTestRunner.terminateDebugSession();
        this.context = null;
    }
}<|MERGE_RESOLUTION|>--- conflicted
+++ resolved
@@ -86,10 +86,6 @@
                         "expression by specifying the class descriptor (i.e. 'new T()') instead."));
 
         // New expressions with invalid number of args
-<<<<<<< HEAD
-        debugTestRunner.assertEvaluationError(context, "new Location()", String.format(EvaluationExceptionKind
-                .CUSTOM_ERROR.getString(), "missing required parameter 'city'."));
-=======
         debugTestRunner.assertEvaluationError(context, "new Location()", String.format(CUSTOM_ERROR.getString(),
                 "missing required parameter 'city'."));
 
@@ -100,7 +96,6 @@
         // Using undefined import
         debugTestRunner.assertEvaluationError(context, "new foo:Location(\"New York\",\"USA\")",
                 String.format(IMPORT_RESOLVING_ERROR.getString(), "foo"));
->>>>>>> d2aff2a3
     }
 
     @Override
