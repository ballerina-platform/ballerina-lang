--- conflicted
+++ resolved
@@ -84,13 +84,6 @@
         debugHitInfo = waitForDebugHit(10000);
         Assert.assertEquals(debugHitInfo.getLeft(), testBreakpoints.get(4));
 
-<<<<<<< HEAD
-        Map<String, Variable> variables = fetchVariables(debugHitInfo.getRight(), VariableScope.LOCAL);
-        // Variable visibility test for object method
-        assertVariable(variables, "v02_fullName", "John Doe", "string");
-        // Variable visibility test for remote object function
-        assertVariable(variables, "v04_statusCode", "500", "int");
-=======
         // Test for debug engage in mock object's remote function
         resumeProgram(debugHitInfo.getRight(), DebugResumeKind.NEXT_BREAKPOINT);
         debugHitInfo = waitForDebugHit(10000);
@@ -113,7 +106,6 @@
         assertVariable(variables, "person2FullName", "Praveen Nada", "string");
         // Variable visibility test for mock object's remote function
         assertVariable(variables, "person2Name", "Praveen", "string");
->>>>>>> dfa1fba9
     }
 
     @Test
