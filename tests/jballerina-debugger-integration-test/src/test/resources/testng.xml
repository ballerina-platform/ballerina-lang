<?xml version="1.0" encoding="UTF-8"?>
<!--
Copyright (c) 2020, WSO2 Inc. (http://www.wso2.org) All Rights Reserved.

WSO2 Inc. licenses this file to you under the Apache License,
Version 2.0 (the "License"); you may not use this file except
in compliance with the License.
You may obtain a copy of the License at

http://www.apache.org/licenses/LICENSE-2.0

Unless required by applicable law or agreed to in writing,
software distributed under the License is distributed on an
"AS IS" BASIS, WITHOUT WARRANTIES OR CONDITIONS OF ANY
KIND, either express or implied.  See the License for the
specific language governing permissions and limitations
under the License.
-->

<!DOCTYPE suite SYSTEM "http://testng.org/testng-1.0.dtd" >

<suite name="debugger-intg-test-suite">

    <!-- Ballerina debug related test cases. -->
    <test name="debugger-intg-tests" parallel="false">
        <parameter name="enableDebuggerTests" value="true"/>
        <groups>
            <run>
                <exclude name="brokenOnJBallerina"/>
            </run>
        </groups>
        <classes>
            <!--Remote Debugging Tests-->
            <class name="org.ballerinalang.debugger.test.remote.BallerinaRunRemoteDebugTest"/>
            <class name="org.ballerinalang.debugger.test.remote.BallerinaTestRemoteDebugTest"/>
            <class name="org.ballerinalang.debugger.test.remote.BallerinaBuildRemoteDebugTest"/>

            <!--Debug engaging tests for ballerina commands -->
            <class name="org.ballerinalang.debugger.test.adapter.run.SingleBalFileRunDebugTest"/>
            <class name="org.ballerinalang.debugger.test.adapter.ModuleBreakpointTest"/>
            <class name="org.ballerinalang.debugger.test.adapter.run.MultiModuleRunDebugTest"/>
<!--            <class name="org.ballerinalang.debugger.test.adapter.test.MultiModuleTestDebugTest"/>-->
<!--            <class name="org.ballerinalang.debugger.test.adapter.build.MultiModuleBuildDebugTest"/>-->

            <!--Breakpoint tests-->
            <class name="org.ballerinalang.debugger.test.adapter.ControlFlowDebugTest"/>
            <class name="org.ballerinalang.debugger.test.adapter.CallStackDebugTest"/>
            <class name="org.ballerinalang.debugger.test.adapter.LanguageConstructDebugTest"/>
            <!--<class name="org.ballerinalang.debugger.test.adapter.ServiceDebugTest"/>-->

            <!--Debug Variables Tests-->
            <class name="org.ballerinalang.debugger.test.adapter.variables.VariableVisibilityTest"/>

            <!--Debugger Expression Evaluation Tests-->
            <class name="org.ballerinalang.debugger.test.adapter.evaluation.ExpressionEvaluationTest"/>
            <class name="org.ballerinalang.debugger.test.adapter.evaluation.ExpressionEvaluationNegativeTest"/>
<<<<<<< HEAD
            <class name="org.ballerinalang.debugger.test.adapter.CallStackDebugTest"/>
=======
>>>>>>> dfa1fba9
        </classes>
    </test>
</suite><|MERGE_RESOLUTION|>--- conflicted
+++ resolved
@@ -54,10 +54,6 @@
             <!--Debugger Expression Evaluation Tests-->
             <class name="org.ballerinalang.debugger.test.adapter.evaluation.ExpressionEvaluationTest"/>
             <class name="org.ballerinalang.debugger.test.adapter.evaluation.ExpressionEvaluationNegativeTest"/>
-<<<<<<< HEAD
-            <class name="org.ballerinalang.debugger.test.adapter.CallStackDebugTest"/>
-=======
->>>>>>> dfa1fba9
         </classes>
     </test>
 </suite>