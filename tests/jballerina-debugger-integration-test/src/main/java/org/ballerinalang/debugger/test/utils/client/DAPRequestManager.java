/*
 *  Copyright (c) 2020, WSO2 Inc. (http://www.wso2.org) All Rights Reserved.
 *
 *  Licensed under the Apache License, Version 2.0 (the "License");
 *  you may not use this file except in compliance with the License.
 *  You may obtain a copy of the License at
 *
 *  http://www.apache.org/licenses/LICENSE-2.0
 *
 *  Unless required by applicable law or agreed to in writing, software
 *  distributed under the License is distributed on an "AS IS" BASIS,
 *  WITHOUT WARRANTIES OR CONDITIONS OF ANY KIND, either express or implied.
 *  See the License for the specific language governing permissions and
 *  limitations under the License.
 */
package org.ballerinalang.debugger.test.utils.client;

import org.eclipse.lsp4j.debug.BreakpointEventArguments;
import org.eclipse.lsp4j.debug.Capabilities;
import org.eclipse.lsp4j.debug.CapabilitiesEventArguments;
import org.eclipse.lsp4j.debug.ConfigurationDoneArguments;
import org.eclipse.lsp4j.debug.ContinueArguments;
import org.eclipse.lsp4j.debug.ContinueResponse;
import org.eclipse.lsp4j.debug.ContinuedEventArguments;
import org.eclipse.lsp4j.debug.DisconnectArguments;
import org.eclipse.lsp4j.debug.EvaluateArguments;
import org.eclipse.lsp4j.debug.EvaluateResponse;
import org.eclipse.lsp4j.debug.ExitedEventArguments;
import org.eclipse.lsp4j.debug.LoadedSourceEventArguments;
import org.eclipse.lsp4j.debug.ModuleEventArguments;
import org.eclipse.lsp4j.debug.NextArguments;
import org.eclipse.lsp4j.debug.OutputEventArguments;
import org.eclipse.lsp4j.debug.PauseArguments;
import org.eclipse.lsp4j.debug.ProcessEventArguments;
import org.eclipse.lsp4j.debug.ScopesArguments;
import org.eclipse.lsp4j.debug.ScopesResponse;
import org.eclipse.lsp4j.debug.SetBreakpointsArguments;
import org.eclipse.lsp4j.debug.SetBreakpointsResponse;
import org.eclipse.lsp4j.debug.StackTraceArguments;
import org.eclipse.lsp4j.debug.StackTraceResponse;
import org.eclipse.lsp4j.debug.StepInArguments;
import org.eclipse.lsp4j.debug.StepOutArguments;
import org.eclipse.lsp4j.debug.StoppedEventArguments;
import org.eclipse.lsp4j.debug.TerminatedEventArguments;
import org.eclipse.lsp4j.debug.ThreadEventArguments;
import org.eclipse.lsp4j.debug.ThreadsResponse;
import org.eclipse.lsp4j.debug.VariablesArguments;
import org.eclipse.lsp4j.debug.VariablesResponse;
import org.eclipse.lsp4j.debug.services.IDebugProtocolServer;

import java.util.Map;
import java.util.concurrent.CompletableFuture;
import java.util.concurrent.TimeUnit;

/**
 * Debugger Adaptor protocol based client request handler implementation.
 */
public class DAPRequestManager {

    private final TestDAPClientConnector clientConnector;
    private final IDebugProtocolServer server;

    public DAPRequestManager(TestDAPClientConnector clientConnector, DAPClient client, IDebugProtocolServer server,
                             Capabilities serverCapabilities) {
        this.clientConnector = clientConnector;
        this.server = server;
    }

    public TestDAPClientConnector getClientConnector() {
        return clientConnector;
    }

    // ------------------------------- Client to Server --------------------------------------------//

    public SetBreakpointsResponse setBreakpoints(SetBreakpointsArguments args) throws Exception {
        return setBreakpoints(args, DefaultTimeouts.SET_BREAKPOINTS.getValue());
    }

    public SetBreakpointsResponse setBreakpoints(SetBreakpointsArguments args, long timeoutMillis) throws Exception {
        if (checkStatus()) {
            CompletableFuture<SetBreakpointsResponse> resp = server.setBreakpoints(args);
            return resp.get(timeoutMillis, TimeUnit.MILLISECONDS);
        } else {
            throw new IllegalStateException("DAP request manager is not active");
        }
    }

    public void configurationDone(ConfigurationDoneArguments args) throws Exception {
        configurationDone(args, DefaultTimeouts.CONFIG_DONE.getValue());
    }

    public void configurationDone(ConfigurationDoneArguments args, long timeoutMillis) throws Exception {
        if (checkStatus()) {
            CompletableFuture<Void> resp = server.configurationDone(args);
            resp.get(timeoutMillis, TimeUnit.MILLISECONDS);
        } else {
            throw new IllegalStateException("DAP request manager is not active");
        }
    }

    public void attach(Map<String, Object> args) throws Exception {
        attach(args, DefaultTimeouts.ATTACH.getValue());
    }

    public void attach(Map<String, Object> args, long timeoutMillis) throws Exception {
        if (checkStatus()) {
            CompletableFuture<Void> resp = server.attach(args);
            resp.get(timeoutMillis, TimeUnit.MILLISECONDS);
        } else {
            throw new IllegalStateException("DAP request manager is not active");
        }
    }

    public void launch(Map<String, Object> args) throws Exception {
        launch(args, DefaultTimeouts.LAUNCH.getValue());
    }

    public void launch(Map<String, Object> args, long timeoutMillis) throws Exception {
        if (checkStatus()) {
            CompletableFuture<Void> resp = server.launch(args);
            resp.get(timeoutMillis, TimeUnit.MILLISECONDS);
        } else {
            throw new IllegalStateException("DAP request manager is not active");
        }
    }

    public ThreadsResponse threads() throws Exception {
        return threads(DefaultTimeouts.THREADS.getValue());
    }

    public ThreadsResponse threads(long timeoutMillis) throws Exception {
        if (checkStatus()) {
            CompletableFuture<ThreadsResponse> resp = server.threads();
            return resp.get(timeoutMillis, TimeUnit.MILLISECONDS);
        } else {
            throw new IllegalStateException("DAP request manager is not active");
        }
    }

    public StackTraceResponse stackTrace(StackTraceArguments args) throws Exception {
        return stackTrace(args, DefaultTimeouts.STACK_TRACE.getValue());
    }

    public StackTraceResponse stackTrace(StackTraceArguments args, long timeoutMillis) throws Exception {
        if (checkStatus()) {
            CompletableFuture<StackTraceResponse> resp = server.stackTrace(args);
            return resp.get(timeoutMillis, TimeUnit.MILLISECONDS);
        } else {
            throw new IllegalStateException("DAP request manager is not active");
        }
    }

    public ScopesResponse scopes(ScopesArguments args) throws Exception {
        return scopes(args, DefaultTimeouts.SCOPES.getValue());
    }

    public ScopesResponse scopes(ScopesArguments args, long timeoutMillis) throws Exception {
        if (checkStatus()) {
            CompletableFuture<ScopesResponse> resp = server.scopes(args);
            return resp.get(timeoutMillis, TimeUnit.MILLISECONDS);
        } else {
            throw new IllegalStateException("DAP request manager is not active");
        }
    }

    public VariablesResponse variables(VariablesArguments args) throws Exception {
        return variables(args, DefaultTimeouts.VARIABLES.getValue());
    }

    public VariablesResponse variables(VariablesArguments args, long timeoutMillis) throws Exception {
        if (checkStatus()) {
            CompletableFuture<VariablesResponse> resp = server.variables(args);
            return resp.get(timeoutMillis, TimeUnit.MILLISECONDS);
        } else {
            throw new IllegalStateException("DAP request manager is not active");
        }
    }

    public EvaluateResponse evaluate(EvaluateArguments args) throws Exception {
        return evaluate(args, DefaultTimeouts.EVALUATE.getValue());
    }

    public EvaluateResponse evaluate(EvaluateArguments args, long timeoutMillis) throws Exception {
        if (checkStatus()) {
            CompletableFuture<EvaluateResponse> resp = server.evaluate(args);
            return resp.get(timeoutMillis, TimeUnit.MILLISECONDS);
        } else {
            throw new IllegalStateException("DAP request manager is not active");
        }
    }

    public void next(NextArguments args) throws Exception {
        next(args, DefaultTimeouts.STEP_OVER.getValue());
    }

    public void next(NextArguments args, long timeoutMillis) throws Exception {
        if (checkStatus()) {
            CompletableFuture<Void> resp = server.next(args);
            resp.get(timeoutMillis, TimeUnit.MILLISECONDS);
        } else {
            throw new IllegalStateException("DAP request manager is not active");
        }
    }

    public void stepIn(StepInArguments args) throws Exception {
        stepIn(args, DefaultTimeouts.STEP_IN.getValue());
    }

    public void stepIn(StepInArguments args, long timeoutMillis) throws Exception {
        if (checkStatus()) {
            CompletableFuture<Void> resp = server.stepIn(args);
            resp.get(timeoutMillis, TimeUnit.MILLISECONDS);
        } else {
            throw new IllegalStateException("DAP request manager is not active");
        }
    }

    public void stepOut(StepOutArguments args) throws Exception {
        stepOut(args, DefaultTimeouts.STEP_OUT.getValue());
    }

    public void stepOut(StepOutArguments args, long timeoutMillis) throws Exception {
        if (checkStatus()) {
            CompletableFuture<Void> resp = server.stepOut(args);
            resp.get(timeoutMillis, TimeUnit.MILLISECONDS);
        } else {
            throw new IllegalStateException("DAP request manager is not active");
        }
    }

    public ContinueResponse resume(ContinueArguments args) throws Exception {
        return resume(args, DefaultTimeouts.RESUME.getValue());
    }

    public ContinueResponse resume(ContinueArguments args, long timeoutMillis) throws Exception {
        if (checkStatus()) {
            CompletableFuture<ContinueResponse> resp = server.continue_(args);
            return resp.get(timeoutMillis, TimeUnit.MILLISECONDS);
        } else {
            throw new IllegalStateException("DAP request manager is not active");
        }
    }

    public void pause(PauseArguments args) throws Exception {
        pause(args, DefaultTimeouts.PAUSE.getValue());
    }

    public void pause(PauseArguments args, long timeoutMillis) throws Exception {
        if (checkStatus()) {
            CompletableFuture<Void> resp = server.pause(args);
            resp.get(timeoutMillis, TimeUnit.MILLISECONDS);
        } else {
            throw new IllegalStateException("DAP request manager is not active");
        }
    }

    public void disconnect(DisconnectArguments args) throws Exception {
        disconnect(args, DefaultTimeouts.DISCONNECT.getValue());
    }

    public void disconnect(DisconnectArguments args, long timeoutMillis) throws Exception {
        if (checkStatus()) {
            CompletableFuture<Void> resp = server.disconnect(args);
            resp.get(timeoutMillis, TimeUnit.MILLISECONDS);
        } else {
            throw new IllegalStateException("DAP request manager is not active");
        }
    }

    // -------------------------------- Server to Client --------------------------------------------//

    public void initialized() {
        // Todo
    }

    public void stopped(StoppedEventArguments args) {
        clientConnector.getServerEventHolder().addStoppedEvent(args);
    }

    public void continued(ContinuedEventArguments args) {
        // Todo
    }

    public void exited(ExitedEventArguments args) {
        clientConnector.getServerEventHolder().addExitedEvent(args);
    }

    public void terminated(TerminatedEventArguments args) {
        clientConnector.getServerEventHolder().addTerminatedEvent(args);
    }

    public void thread(ThreadEventArguments args) {
        // Todo
    }

    public void output(OutputEventArguments args) {
        clientConnector.getServerEventHolder().addOutputEvent(args);
    }

    public void breakpoint(BreakpointEventArguments args) {
        // Todo
    }

    public void module(ModuleEventArguments args) {
        // Todo
    }

    public void loadedSource(LoadedSourceEventArguments args) {
        // Todo
    }

    public void process(ProcessEventArguments args) {
        // Todo
    }

    public void capabilities(CapabilitiesEventArguments args) {
        // Todo
    }

    private boolean checkStatus() {
        return clientConnector != null && clientConnector.isConnected();
    }

    private enum DefaultTimeouts {
        SET_BREAKPOINTS(10000),
        CONFIG_DONE(2000),
        ATTACH(5000),
        LAUNCH(10000),
        THREADS(2000),
        STACK_TRACE(7000),
        SCOPES(2000),
<<<<<<< HEAD
        VARIABLES(15000),
=======
        VARIABLES(10000),
>>>>>>> 34b5842f
        EVALUATE(15000),
        STEP_OVER(5000),
        STEP_IN(10000),
        STEP_OUT(5000),
        RESUME(5000),
        PAUSE(5000),
        DISCONNECT(5000);

        private final long value;

        DefaultTimeouts(long value) {
            this.value = value;
        }

        public long getValue() {
            return this.value;
        }
    }
}<|MERGE_RESOLUTION|>--- conflicted
+++ resolved
@@ -329,11 +329,7 @@
         THREADS(2000),
         STACK_TRACE(7000),
         SCOPES(2000),
-<<<<<<< HEAD
         VARIABLES(15000),
-=======
-        VARIABLES(10000),
->>>>>>> 34b5842f
         EVALUATE(15000),
         STEP_OVER(5000),
         STEP_IN(10000),
