/*
 * Copyright (c) 2021, WSO2 Inc. (http://www.wso2.org) All Rights Reserved.
 *
 * WSO2 Inc. licenses this file to you under the Apache License,
 * Version 2.0 (the "License"); you may not use this file except
 * in compliance with the License.
 * You may obtain a copy of the License at
 *
 * http://www.apache.org/licenses/LICENSE-2.0
 *
 * Unless required by applicable law or agreed to in writing,
 * software distributed under the License is distributed on an
 * "AS IS" BASIS, WITHOUT WARRANTIES OR CONDITIONS OF ANY
 * KIND, either express or implied.  See the License for the
 * specific language governing permissions and limitations
 * under the License.
 */
package org.ballerinalang.testerina.test;

import org.ballerinalang.test.context.BMainInstance;
import org.ballerinalang.test.context.BallerinaTestException;
import org.ballerinalang.test.context.LogLeecher;
import org.testng.Assert;
import org.testng.annotations.BeforeClass;
import org.testng.annotations.Test;
import org.w3c.dom.Document;
import org.w3c.dom.NodeList;
import org.xml.sax.SAXException;

import java.io.File;
import java.io.FileInputStream;
import java.io.FileOutputStream;
import java.io.IOException;
import java.nio.file.Path;
import java.util.ArrayList;
import java.util.Arrays;
import java.util.Collections;
import java.util.HashMap;
import java.util.List;

import javax.xml.parsers.DocumentBuilder;
import javax.xml.parsers.DocumentBuilderFactory;
import javax.xml.parsers.ParserConfigurationException;

/**
 * Test class to test report using a ballerina project.
 *
 * @since 2.0.0
 */
public class CodeCoverageReportTest extends BaseTestCase {

    private BMainInstance balClient;
    private String projectPath;
    private Path coverageXMLPath;
    private String multiModuleTestRoot;
    private String singleModuleTestRoot;

    @BeforeClass
    public void setup() throws BallerinaTestException {
        balClient = new BMainInstance(balServer);
        singleModuleTestRoot = "single-module-codecov";
        multiModuleTestRoot = "test-report-tests";
    }

    @Test
    public void singleModulePkgCoverageTest() throws BallerinaTestException {
        projectPath = projectBasedTestsPath.resolve(singleModuleTestRoot).toString();
        coverageXMLPath = projectBasedTestsPath.resolve(singleModuleTestRoot).resolve("target").resolve("report")
                .resolve("codecov").resolve("coverage-report.xml");
        balClient.runMain("test", new String[]{"--code-coverage", "--coverage-format=xml"}, null,
                new String[]{}, new LogLeecher[]{}, projectPath);
        Path reportRoot = projectBasedTestsPath.resolve(singleModuleTestRoot).resolve("target").
                resolve("report").resolve("codecov");
        if (!reportRoot.toFile().exists()) {
            Assert.fail("Error occurred while generating the coverage XML for package.");
        }
        copyReportDTDFile(reportRoot);
        //Validate Package names in XML File
        List<String> expectedPackageNames = Arrays.asList(
                "report/codecov$test/0/types",
                "single-module-codecov",
                "report/codecov/0/creators",
                "report/codecov$test/0",
                "report/codecov/0/types",
                "report/codecov$test/0/constants",
                "report/codecov$test/0/creators",
                "report/codecov/0",
                "report/codecov$test/0/annotations",
                "report/codecov/0/annotations",
                "report/codecov/0/constants"
        );
        if (validatePackageNames(expectedPackageNames)) {
            Assert.assertTrue(true);
        } else {
            Assert.fail("Package Name Validation for coverage XML failed for single module project");
        }
    }

    @Test
    public void multipleModulePkgCoverageTest() throws BallerinaTestException {
        projectPath = projectBasedTestsPath.resolve(multiModuleTestRoot).toString();
        coverageXMLPath = projectBasedTestsPath.resolve(multiModuleTestRoot).resolve("target").resolve("report")
                .resolve("foo").resolve("coverage-report.xml");
        balClient.runMain("test", new String[]{"--code-coverage", "--coverage-format=xml"}, null,
                new String[]{}, new LogLeecher[]{}, projectPath);
        Path reportRoot = projectBasedTestsPath.resolve(multiModuleTestRoot).resolve("target").
                resolve("report").resolve("foo");
        if (!reportRoot.toFile().exists()) {
            Assert.fail("Error occurred while generating the coverage XML for package.");
        }
        copyReportDTDFile(reportRoot);
        ArrayList<String> expectedPackageNames = new ArrayList<>();
        Collections.addAll(expectedPackageNames,
                "testerina_report/foo&0046math$test/0/constants",
                "testerina_report/foo$test/0/types",
                "testerina_report/foo&0046bar/0/creators",
                "testerina_report/foo&0046bar&0046tests/0",
                "testerina_report/foo&0046math$test/0",
                "testerina_report/foo/0/creators",
                "testerina_report/foo&0046bar&0046tests/0/creators",
                "testerina_report/foo&0046bar&0046tests/0/types",
                "testerina_report/foo&0046math/0/constants",
                "testerina_report/foo&0046bar&0046tests$test/0/constants",
                "testerina_report/foo&0046math/0/types",
                "testerina_report/foo&0046bar/0/annotations",
                "test-report-tests/modules/math",
                "testerina_report/foo&0046math$test/0/creators",
                "testerina_report/foo&0046math/0/creators",
                "testerina_report/foo&0046bar&0046tests$test/0/types",
                "test-report-tests",
                "testerina_report/foo/0/types",
                "testerina_report/foo&0046bar/0/types",
                "testerina_report/foo&0046bar&0046tests/0/constants",
                "testerina_report/foo$test/0",
                "testerina_report/foo/0",
                "testerina_report/foo&0046bar/0",
                "testerina_report/foo/0/annotations",
                "testerina_report/foo/0/constants",
                "testerina_report/foo&0046math$test/0/types",
                "testerina_report/foo&0046math/0/annotations",
                "testerina_report/foo&0046bar&0046tests$test/0/creators",
                "testerina_report/foo&0046bar&0046tests$test/0",
                "testerina_report/foo&0046bar&0046tests/0/annotations",
                "testerina_report/foo&0046bar&0046tests$test/0/annotations",
                "testerina_report/foo&0046math$test/0/annotations",
                "testerina_report/foo$test/0/annotations",
                "testerina_report/foo$test/0/constants",
                "testerina_report/foo&0046math/0",
                "testerina_report/foo&0046bar/0/constants",
                "test-report-tests/modules/bar",
                "testerina_report/foo$test/0/creators",
<<<<<<< HEAD
                "testerina_report/foo&0046annot$test/0/constants",
                "testerina_report/foo&0046annot/0/creators",
                "testerina_report/foo&0046annot/0/annotations",
                "testerina_report/foo&0046annot/0/types",
                "testerina_report/foo&0046annot/0",
                "testerina_report/foo&0046annot/0/constants",
                "testerina_report/foo&0046annot$test/0/annotations",
                "testerina_report/foo&0046annot$test/0/creators",
                "testerina_report/foo&0046annot$test/0/types",
                "testerina_report/foo&0046annot$test/0",
                "test-report-tests/modules/annot"
=======
                "testerina_report/foo/0/functions",
                "testerina_report/foo/0/lambdas"
>>>>>>> fcab4970
        );
        // Validate Package names in XML File
        if (validatePackageNames(expectedPackageNames)) {
            Assert.assertTrue(true);
        } else {
            Assert.fail("Package Name Validation for coverage XML falied for multi module project");
        }
    }

    @Test
    public void normalizedCoverageClassTest() throws BallerinaTestException {
        projectPath = projectBasedTestsPath.resolve(multiModuleTestRoot).toString();
        balClient.runMain("test", new String[]{"--code-coverage", "--coverage-format=xml"}, null,
                new String[]{}, new LogLeecher[]{}, projectPath);
        Path reportRoot = projectBasedTestsPath.resolve(multiModuleTestRoot).resolve("target").
                resolve("report").resolve("foo");
        if (!reportRoot.toFile().exists()) {
            Assert.fail("Error occurred while generating the coverage XML for package.");
        }
        copyReportDTDFile(reportRoot);
        //Validate class names in XML File per module
        validateClassNames(getExpectedCoverageClasses());
    }

    /**
     * Get the expected class elements per each package element in coverage XML.
     *
     * @return HashMap<String, List<String>>
     */
    private HashMap<String, List<String>> getExpectedCoverageClasses() {
        HashMap<String, List<String>> coverageClassMap = new HashMap<>();
        coverageClassMap.put(multiModuleTestRoot,
                Arrays.asList(multiModuleTestRoot + "/main", multiModuleTestRoot + "/foo",
                        multiModuleTestRoot + "/$value$Record", multiModuleTestRoot + "/$typedesc$Record",
                        multiModuleTestRoot + "/$value$ABC"));
        coverageClassMap.put(multiModuleTestRoot + "/modules/bar",
                List.of(multiModuleTestRoot + "/modules/bar/main"));
        coverageClassMap.put(multiModuleTestRoot + "/modules/math",
                Arrays.asList(multiModuleTestRoot + "/modules/math/add", multiModuleTestRoot +
                        "/modules/math/divide", multiModuleTestRoot + "/modules/math/foo$$$math"));
        coverageClassMap.put(multiModuleTestRoot + "/modules/bar.tests",
                List.of(multiModuleTestRoot + "/modules/bar.tests/foo$$$bar$$$tests"));
        coverageClassMap.put(multiModuleTestRoot + "modules/annot",
                Arrays.asList(multiModuleTestRoot + "/modules/annot/main",
                multiModuleTestRoot + "/modules/annot/$value$ZeroDiffAnnot"));
        return coverageClassMap;
    }

    /**
     * Copy the report.dtd file to the coverage xml path for validation.
     *
     * @param reportRoot Path
     * @throws BallerinaTestException
     */
    private void copyReportDTDFile(Path reportRoot) throws BallerinaTestException {
        File reportDTDFile = new File(projectBasedTestsPath.resolve(singleModuleTestRoot).resolve("resources").
                resolve("report.dtd").toString());
        File reportDTDFileCopy = new File(reportRoot.resolve("report.dtd").toString());
        try (FileOutputStream outputStream = new FileOutputStream(reportDTDFileCopy);
             FileInputStream inputStream = new FileInputStream(reportDTDFile);) {
            byte[] buffer = new byte[1024];
            int length;
            while ((length = inputStream.read(buffer)) > 0) {
                outputStream.write(buffer, 0, length);
            }

        } catch (IOException exception) {
            throw new BallerinaTestException("Error while copying the report.dtd file for Jacoco coverageXML report " +
                    "validation.", exception);
        }
    }

    /**
     * Validates actual package names against the expected package names.
     *
     * @param expectedPackageNames List<String>
     * @return
     * @throws BallerinaTestException
     */
    private boolean validatePackageNames(List<String> expectedPackageNames) throws BallerinaTestException {
        //Validate XML File
        boolean isValidPackageName = false;
        try {
            DocumentBuilderFactory dbFactory = DocumentBuilderFactory.newInstance();
            DocumentBuilder dBuilder = dbFactory.newDocumentBuilder();
            Document doc = dBuilder.parse(new File(coverageXMLPath.toString()));
            NodeList actualPackages = doc.getElementsByTagName("package");
            for (int i = 0; i < actualPackages.getLength(); i++) {
                String packageName = actualPackages.item(i).getAttributes().getNamedItem("name").getNodeValue();
                if (expectedPackageNames.contains(packageName)) {
                    isValidPackageName = true;
                } else {
                    isValidPackageName = false;
                    break;
                }
            }
            if (expectedPackageNames.size() != actualPackages.getLength()) {
                isValidPackageName = false;
            }
        } catch (ParserConfigurationException | SAXException | IOException e) {
            throw new BallerinaTestException("Error while parsing coverage xml file for test. ", e);
        }
        return isValidPackageName;
    }

    /**
     * Validate actual class names against the expected class names.
     *
     * @param expectedClassMap HashMap<String, List<String>>
     * @throws BallerinaTestException
     */
    private void validateClassNames(HashMap<String, List<String>> expectedClassMap) throws BallerinaTestException {
        try {
            DocumentBuilderFactory dbFactory = DocumentBuilderFactory.newInstance();
            DocumentBuilder dBuilder = dbFactory.newDocumentBuilder();
            Document doc = dBuilder.parse(new File(coverageXMLPath.toString()));
            NodeList actualPackages = doc.getElementsByTagName("package");
            for (int i = 0; i < actualPackages.getLength(); i++) {
                String packageName = actualPackages.item(i).getAttributes().getNamedItem("name").getNodeValue();
                if (expectedClassMap.containsKey(packageName)) {
                    NodeList actualClassList = actualPackages.item(i).getChildNodes();
                    for (int j = 0; j < actualClassList.getLength(); j++) {
                        if ("class".equals(actualClassList.item(j).getNodeName())) {
                            String className = actualClassList.item(j).getAttributes().
                                    getNamedItem("name").getNodeValue();
                            if (expectedClassMap.get(packageName).contains(className)) {
                                Assert.assertTrue(true);
                            } else {
                                Assert.fail("The class '" + className + "' is not in expected class list for " +
                                        packageName + " in " + coverageXMLPath.toString());
                            }
                        }
                    }
                }
            }
        } catch (ParserConfigurationException | SAXException | IOException e) {
            throw new BallerinaTestException("Error while parsing coverage xml file for test. ", e);
        }
    }
}
<|MERGE_RESOLUTION|>--- conflicted
+++ resolved
@@ -149,7 +149,6 @@
                 "testerina_report/foo&0046bar/0/constants",
                 "test-report-tests/modules/bar",
                 "testerina_report/foo$test/0/creators",
-<<<<<<< HEAD
                 "testerina_report/foo&0046annot$test/0/constants",
                 "testerina_report/foo&0046annot/0/creators",
                 "testerina_report/foo&0046annot/0/annotations",
@@ -160,11 +159,9 @@
                 "testerina_report/foo&0046annot$test/0/creators",
                 "testerina_report/foo&0046annot$test/0/types",
                 "testerina_report/foo&0046annot$test/0",
-                "test-report-tests/modules/annot"
-=======
+                "test-report-tests/modules/annot",
                 "testerina_report/foo/0/functions",
                 "testerina_report/foo/0/lambdas"
->>>>>>> fcab4970
         );
         // Validate Package names in XML File
         if (validatePackageNames(expectedPackageNames)) {
