--- conflicted
+++ resolved
@@ -51,11 +51,7 @@
     public void testDisablingTestsWithDependsOn() throws BallerinaTestException {
         String errMsg = "error: Test [testFunction3] depends on function [testDisableFunction2], " +
                 "but it is either disabled or not included.";
-<<<<<<< HEAD
-        String[] args = mergeCoverageArgs(new String[]{"disable-test.bal"});
-=======
         String[] args = mergeCoverageArgs(new String[]{"disable-with-depends-on.bal"});
->>>>>>> 657e34fa
         String output = balClient.runMainAndReadStdOut("test", args,
                 new HashMap<>(), projectPath, false);
         if (!output.contains(errMsg)) {
