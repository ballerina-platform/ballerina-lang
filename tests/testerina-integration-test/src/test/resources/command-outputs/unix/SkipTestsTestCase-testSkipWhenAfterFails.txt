Code coverage is not yet supported with single bal files. Ignoring the flag and continuing the test run...
warning: ignoring --includes flag since code coverage is not enabled
Compiling source
	skip-when-after-fails.bal
WARNING [skip-when-after-fails.bal:(30:5,30:18)] unused variable 'i'

Running Tests

	skip-when-after-fails.bal
	[fail] [after test function for the test]:
	    error("{ballerina}DivisionByZero",message=" / by zero")
			callableName: afterFunc  fileName: skip-when-after-fails.bal lineNumber: 30
			callableName: afterFunc$lambda6$  fileName: skip-when-after-fails.bal lineNumber: 35
		
	[fail] afterSuite[after test suite function]:
<<<<<<< HEAD
	    Assertion Failed!
 
expected: 'beforetestafterEachtestafterEach'
actual	: 'beforetestafterEachtestafterEachafterEach'
 
Diff	:

--- actual
+++ expected 
 
 @@ -1,1 +1,1 @@ 
 
 -beforetestafterEachtestafterEachafterEach
+beforetestafterEachtestafterEach

=======
	    error {ballerina/test:0}TestError ("Assertion Failed!
		 
		expected: 'beforetestafterEachtestafterEach'
		actual	: 'beforetestafterEachafterEachtestafterEach'
		 
		Diff	:
		
		--- actual
		+++ expected 
		 
		 @@ -1,1 +1,1 @@ 
		 
		 -beforetestafterEachafterEachtestafterEach
		+beforetestafterEachtestafterEach
		")
			callableName: createBallerinaError moduleName: ballerina.test.0 fileName: assert.bal lineNumber: 41
			callableName: assertEquals moduleName: ballerina.test.0 fileName: assert.bal lineNumber: 109
			callableName: afterSuite  fileName: skip-when-after-fails.bal lineNumber: 57
			callableName: afterSuite$lambda5$  fileName: skip-when-after-fails.bal lineNumber: 64
		
>>>>>>> eeb93d28
		[pass] test1
		[pass] test3


		2 passing
		0 failing
		1 skipped
error: there are test failures<|MERGE_RESOLUTION|>--- conflicted
+++ resolved
@@ -11,46 +11,28 @@
 	    error("{ballerina}DivisionByZero",message=" / by zero")
 			callableName: afterFunc  fileName: skip-when-after-fails.bal lineNumber: 30
 			callableName: afterFunc$lambda6$  fileName: skip-when-after-fails.bal lineNumber: 35
-		
+
 	[fail] afterSuite[after test suite function]:
-<<<<<<< HEAD
-	    Assertion Failed!
- 
-expected: 'beforetestafterEachtestafterEach'
-actual	: 'beforetestafterEachtestafterEachafterEach'
- 
-Diff	:
+	    error {ballerina/test:0}TestError ("Assertion Failed!
 
---- actual
-+++ expected 
- 
- @@ -1,1 +1,1 @@ 
- 
- -beforetestafterEachtestafterEachafterEach
-+beforetestafterEachtestafterEach
+		expected: 'beforetestafterEachtestafterEach'
+		actual	: 'beforetestafterEachtestafterEachafterEach'
 
-=======
-	    error {ballerina/test:0}TestError ("Assertion Failed!
-		 
-		expected: 'beforetestafterEachtestafterEach'
-		actual	: 'beforetestafterEachafterEachtestafterEach'
-		 
 		Diff	:
-		
+
 		--- actual
-		+++ expected 
-		 
-		 @@ -1,1 +1,1 @@ 
-		 
-		 -beforetestafterEachafterEachtestafterEach
+		+++ expected
+
+		 @@ -1,1 +1,1 @@
+
+		 -beforetestafterEachtestafterEachafterEach
 		+beforetestafterEachtestafterEach
 		")
 			callableName: createBallerinaError moduleName: ballerina.test.0 fileName: assert.bal lineNumber: 41
 			callableName: assertEquals moduleName: ballerina.test.0 fileName: assert.bal lineNumber: 109
 			callableName: afterSuite  fileName: skip-when-after-fails.bal lineNumber: 57
 			callableName: afterSuite$lambda5$  fileName: skip-when-after-fails.bal lineNumber: 64
-		
->>>>>>> eeb93d28
+
 		[pass] test1
 		[pass] test3
 
