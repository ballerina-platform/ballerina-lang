--- conflicted
+++ resolved
@@ -10,26 +10,11 @@
 
 	invalid-data-provider-test2.bal
 
-testInvalidDataProvider2:0 has failed.
-
-
-		Test execution time :*****ms
-
-
 		[fail] testInvalidDataProvider2#0:
 
 		    [fail data provider for the function testInvalidDataProvider2]
 			error {ballerina/test:0}ExecutionError ("error("{ballerina/lang.function}IncompatibleArguments",message="arguments of incompatible types: argument list '(int,int,int)' cannot be passed to function expecting parameter list '(string,string,string)'")
 				callableName: call moduleName: ballerina.lang.function.0 fileName: function.bal lineNumber: 37
-<<<<<<< HEAD
-				callableName: executeTestFunction moduleName: ballerina.test.0 fileName: execute.bal lineNumber: 445
-				callableName: executeDataDrivenTest moduleName: ballerina.test.0 fileName: execute.bal lineNumber: 232
-				callableName: prepareDataDrivenTest moduleName: ballerina.test.0 fileName: execute.bal lineNumber: 221
-			",functionName="testInvalidDataProvider2")
-				callableName: executeTestFunction moduleName: ballerina.test.0 fileName: execute.bal lineNumber: 460
-				callableName: executeDataDrivenTest moduleName: ballerina.test.0 fileName: execute.bal lineNumber: 232
-				callableName: prepareDataDrivenTest moduleName: ballerina.test.0 fileName: execute.bal lineNumber: 221
-=======
 				callableName: executeTestFunction moduleName: ballerina.test.0 fileName: execute.bal lineNumber: 339
 				callableName: executeDataDrivenTest moduleName: ballerina.test.0 fileName: execute.bal lineNumber: 136
 				callableName: executeDataDrivenTestSet moduleName: ballerina.test.0 fileName: execute.bal lineNumber: 123
@@ -45,7 +30,6 @@
 				callableName: executeTests moduleName: ballerina.test.0 fileName: execute.bal lineNumber: 58
 				callableName: startSuite moduleName: ballerina.test.0 fileName: execute.bal lineNumber: 48
 				callableName: __execute__  fileName: invalid-data-provider-test2.bal lineNumber: 39
->>>>>>> 8b952255
 			
 
 
