--- conflicted
+++ resolved
@@ -1,55 +1,37 @@
-Code coverage is not yet supported with single bal files. Ignoring the flag and continuing the test run...
-warning: ignoring --includes flag since code coverage is not enabled
-Compiling source
-	invalid-data-provider-test.bal
-WARNING [invalid-data-provider-test.bal:(25:5,25:58)] unused variable 'resultErr'
-
-Running Tests
-
-	invalid-data-provider-test.bal
-
-****************************************************
-testInvalidDataProvider:0 has failed.
-****************************************************
-
-
-		Test execution time :*****ms
-
-
-		[fail] testInvalidDataProvider#0:
-
-		    [fail data provider for the function testInvalidDataProvider]
-			error {ballerina/test:0}ExecutionError ("error("{ballerina/lang.function}IncompatibleArguments",message="arguments of incompatible types: argument list '(int)' cannot be passed to function expecting parameter list '(string)'")
-				callableName: call moduleName: ballerina.lang.function.0 fileName: function.bal lineNumber: 37
-<<<<<<< HEAD
-				callableName: executeTestFunction moduleName: ballerina.test.0 fileName: execute.bal lineNumber: 492
-				callableName: executeDataDrivenTest moduleName: ballerina.test.0 fileName: execute.bal lineNumber: 279
-				callableName: prepareDataDrivenTest moduleName: ballerina.test.0 fileName: execute.bal lineNumber: 268
-			",functionName="testInvalidDataProvider")
-				callableName: executeTestFunction moduleName: ballerina.test.0 fileName: execute.bal lineNumber: 507
-				callableName: executeDataDrivenTest moduleName: ballerina.test.0 fileName: execute.bal lineNumber: 279
-				callableName: prepareDataDrivenTest moduleName: ballerina.test.0 fileName: execute.bal lineNumber: 268
-=======
-				callableName: executeTestFunction moduleName: ballerina.test.0 fileName: execute.bal lineNumber: 339
-				callableName: executeDataDrivenTest moduleName: ballerina.test.0 fileName: execute.bal lineNumber: 136
-				callableName: executeDataDrivenTestSet moduleName: ballerina.test.0 fileName: execute.bal lineNumber: 123
-				callableName: executeTest moduleName: ballerina.test.0 fileName: execute.bal lineNumber: 83
-				callableName: executeTests moduleName: ballerina.test.0 fileName: execute.bal lineNumber: 58
-				callableName: startSuite moduleName: ballerina.test.0 fileName: execute.bal lineNumber: 48
-				callableName: __execute__  fileName: invalid-data-provider-test.bal lineNumber: 37
-			",functionName="testInvalidDataProvider")
-				callableName: executeTestFunction moduleName: ballerina.test.0 fileName: execute.bal lineNumber: 349
-				callableName: executeDataDrivenTest moduleName: ballerina.test.0 fileName: execute.bal lineNumber: 136
-				callableName: executeDataDrivenTestSet moduleName: ballerina.test.0 fileName: execute.bal lineNumber: 123
-				callableName: executeTest moduleName: ballerina.test.0 fileName: execute.bal lineNumber: 83
-				callableName: executeTests moduleName: ballerina.test.0 fileName: execute.bal lineNumber: 58
-				callableName: startSuite moduleName: ballerina.test.0 fileName: execute.bal lineNumber: 48
-				callableName: __execute__  fileName: invalid-data-provider-test.bal lineNumber: 37
->>>>>>> 8b952255
-			
-
-
-		0 passing
-		1 failing
-		0 skipped
-error: there are test failures
+Code coverage is not yet supported with single bal files. Ignoring the flag and continuing the test run...
+warning: ignoring --includes flag since code coverage is not enabled
+Compiling source
+	invalid-data-provider-test.bal
+WARNING [invalid-data-provider-test.bal:(25:5,25:58)] unused variable 'resultErr'
+
+Running Tests
+
+	invalid-data-provider-test.bal
+
+		[fail] testInvalidDataProvider#0:
+
+		    [fail data provider for the function testInvalidDataProvider]
+			error {ballerina/test:0}ExecutionError ("error("{ballerina/lang.function}IncompatibleArguments",message="arguments of incompatible types: argument list '(int)' cannot be passed to function expecting parameter list '(string)'")
+				callableName: call moduleName: ballerina.lang.function.0 fileName: function.bal lineNumber: 37
+				callableName: executeTestFunction moduleName: ballerina.test.0 fileName: execute.bal lineNumber: 339
+				callableName: executeDataDrivenTest moduleName: ballerina.test.0 fileName: execute.bal lineNumber: 136
+				callableName: executeDataDrivenTestSet moduleName: ballerina.test.0 fileName: execute.bal lineNumber: 123
+				callableName: executeTest moduleName: ballerina.test.0 fileName: execute.bal lineNumber: 83
+				callableName: executeTests moduleName: ballerina.test.0 fileName: execute.bal lineNumber: 58
+				callableName: startSuite moduleName: ballerina.test.0 fileName: execute.bal lineNumber: 48
+				callableName: __execute__  fileName: invalid-data-provider-test.bal lineNumber: 37
+			",functionName="testInvalidDataProvider")
+				callableName: executeTestFunction moduleName: ballerina.test.0 fileName: execute.bal lineNumber: 349
+				callableName: executeDataDrivenTest moduleName: ballerina.test.0 fileName: execute.bal lineNumber: 136
+				callableName: executeDataDrivenTestSet moduleName: ballerina.test.0 fileName: execute.bal lineNumber: 123
+				callableName: executeTest moduleName: ballerina.test.0 fileName: execute.bal lineNumber: 83
+				callableName: executeTests moduleName: ballerina.test.0 fileName: execute.bal lineNumber: 58
+				callableName: startSuite moduleName: ballerina.test.0 fileName: execute.bal lineNumber: 48
+				callableName: __execute__  fileName: invalid-data-provider-test.bal lineNumber: 37
+			
+
+
+		0 passing
+		1 failing
+		0 skipped
+error: there are test failures