--- conflicted
+++ resolved
@@ -1,54 +1,36 @@
-Code coverage is not yet supported with single bal files. Ignoring the flag and continuing the test run...
-warning: ignoring --includes flag since code coverage is not enabled
-Compiling source
-	invalid-data-provider-test3.bal
-
-Running Tests
-
-	invalid-data-provider-test3.bal
-
-****************************************************
-testInvalidTupleDataProvider:0 has failed.
-****************************************************
-
-
-		Test execution time :*****ms
-
-
-		[fail] testInvalidTupleDataProvider#0:
-
-		    [fail data provider for the function testInvalidTupleDataProvider]
-			error {ballerina/test:0}ExecutionError ("error("{ballerina/lang.function}IncompatibleArguments",message="arguments of incompatible types: argument list '(string,int)' cannot be passed to function expecting parameter list '(string,string)'")
-				callableName: call moduleName: ballerina.lang.function.0 fileName: function.bal lineNumber: 37
-<<<<<<< HEAD
-				callableName: executeTestFunction moduleName: ballerina.test.0 fileName: execute.bal lineNumber: 492
-				callableName: executeDataDrivenTest moduleName: ballerina.test.0 fileName: execute.bal lineNumber: 279
-				callableName: prepareDataDrivenTest moduleName: ballerina.test.0 fileName: execute.bal lineNumber: 268
-			",functionName="testInvalidTupleDataProvider")
-				callableName: executeTestFunction moduleName: ballerina.test.0 fileName: execute.bal lineNumber: 507
-				callableName: executeDataDrivenTest moduleName: ballerina.test.0 fileName: execute.bal lineNumber: 279
-				callableName: prepareDataDrivenTest moduleName: ballerina.test.0 fileName: execute.bal lineNumber: 268
-=======
-				callableName: executeTestFunction moduleName: ballerina.test.0 fileName: execute.bal lineNumber: 339
-				callableName: executeDataDrivenTest moduleName: ballerina.test.0 fileName: execute.bal lineNumber: 136
-				callableName: executeDataDrivenTestSet moduleName: ballerina.test.0 fileName: execute.bal lineNumber: 123
-				callableName: executeTest moduleName: ballerina.test.0 fileName: execute.bal lineNumber: 83
-				callableName: executeTests moduleName: ballerina.test.0 fileName: execute.bal lineNumber: 58
-				callableName: startSuite moduleName: ballerina.test.0 fileName: execute.bal lineNumber: 48
-				callableName: __execute__  fileName: invalid-data-provider-test3.bal lineNumber: 36
-			",functionName="testInvalidTupleDataProvider")
-				callableName: executeTestFunction moduleName: ballerina.test.0 fileName: execute.bal lineNumber: 349
-				callableName: executeDataDrivenTest moduleName: ballerina.test.0 fileName: execute.bal lineNumber: 136
-				callableName: executeDataDrivenTestSet moduleName: ballerina.test.0 fileName: execute.bal lineNumber: 123
-				callableName: executeTest moduleName: ballerina.test.0 fileName: execute.bal lineNumber: 83
-				callableName: executeTests moduleName: ballerina.test.0 fileName: execute.bal lineNumber: 58
-				callableName: startSuite moduleName: ballerina.test.0 fileName: execute.bal lineNumber: 48
-				callableName: __execute__  fileName: invalid-data-provider-test3.bal lineNumber: 36
->>>>>>> 8b952255
-			
-
-
-		0 passing
-		1 failing
-		0 skipped
-error: there are test failures
+Code coverage is not yet supported with single bal files. Ignoring the flag and continuing the test run...
+warning: ignoring --includes flag since code coverage is not enabled
+Compiling source
+	invalid-data-provider-test3.bal
+
+Running Tests
+
+	invalid-data-provider-test3.bal
+
+		[fail] testInvalidTupleDataProvider#0:
+
+		    [fail data provider for the function testInvalidTupleDataProvider]
+			error {ballerina/test:0}ExecutionError ("error("{ballerina/lang.function}IncompatibleArguments",message="arguments of incompatible types: argument list '(string,int)' cannot be passed to function expecting parameter list '(string,string)'")
+				callableName: call moduleName: ballerina.lang.function.0 fileName: function.bal lineNumber: 37
+				callableName: executeTestFunction moduleName: ballerina.test.0 fileName: execute.bal lineNumber: 339
+				callableName: executeDataDrivenTest moduleName: ballerina.test.0 fileName: execute.bal lineNumber: 136
+				callableName: executeDataDrivenTestSet moduleName: ballerina.test.0 fileName: execute.bal lineNumber: 123
+				callableName: executeTest moduleName: ballerina.test.0 fileName: execute.bal lineNumber: 83
+				callableName: executeTests moduleName: ballerina.test.0 fileName: execute.bal lineNumber: 58
+				callableName: startSuite moduleName: ballerina.test.0 fileName: execute.bal lineNumber: 48
+				callableName: __execute__  fileName: invalid-data-provider-test3.bal lineNumber: 36
+			",functionName="testInvalidTupleDataProvider")
+				callableName: executeTestFunction moduleName: ballerina.test.0 fileName: execute.bal lineNumber: 349
+				callableName: executeDataDrivenTest moduleName: ballerina.test.0 fileName: execute.bal lineNumber: 136
+				callableName: executeDataDrivenTestSet moduleName: ballerina.test.0 fileName: execute.bal lineNumber: 123
+				callableName: executeTest moduleName: ballerina.test.0 fileName: execute.bal lineNumber: 83
+				callableName: executeTests moduleName: ballerina.test.0 fileName: execute.bal lineNumber: 58
+				callableName: startSuite moduleName: ballerina.test.0 fileName: execute.bal lineNumber: 48
+				callableName: __execute__  fileName: invalid-data-provider-test3.bal lineNumber: 36
+			
+
+
+		0 passing
+		1 failing
+		0 skipped
+error: there are test failures