--- conflicted
+++ resolved
@@ -1,152 +1,90 @@
-Compiling source
-	intg_tests/object_mocking:0.0.0
-WARNING [modules\TestHttpClient\main.bal:(54:45,54:82)] this function should explicitly return a value
-WARNING [main.bal:(47:5,47:47)] unused variable 'closeErr'
-
-Running Tests with Coverage
-
-	object_mocking
-
-****************************************************
-testDefaultMockInvalidFieldName has failed.
-****************************************************
-
-
-****************************************************
-testMockInvalidStream has failed.
-****************************************************
-
-
-****************************************************
-testDefaultIncompatibleArgs has failed.
-****************************************************
-
-
-****************************************************
-testDefaultInvalidMemberReturnValue has failed.
-****************************************************
-
-
-****************************************************
-testDefaultMockInvalidReturnValue has failed.
-****************************************************
-
-
-****************************************************
-testDefaultMockWrongAction has failed.
-****************************************************
-
-
-****************************************************
-testDefaultTooManyArgs has failed.
-****************************************************
-
-
-		Test execution time :*****ms
-
-		[pass] testDependentlyTypedFunctions_testDouble
-		[pass] testDependentlyTypedFunctions_thenReturn
-		[pass] testMockMemberVariable
-		[pass] testMockStreamSuccess
-		[pass] testProvideAReturnSequence
-		[pass] testProvideAReturnValue
-		[pass] testProvideAReturnValueBasedOnInput
-		[pass] testProvideErrorReturnValue
-		[pass] testUserDefinedMockObject
-
-		[fail] testDefaultMockInvalidFieldName:
-
-		    error {ballerina/test:0}InvalidMemberFieldError ("invalid field name 'invalidField' provided")
-				callableName: validateFieldNameExt moduleName: ballerina.test.0 fileName: mock.bal lineNumber: 337
-				callableName: getMember moduleName: ballerina.test.0.MockObject fileName: mock.bal lineNumber: 95
-				callableName: testDefaultMockInvalidFieldName moduleName: intg_tests.object_mocking$test.0.tests.main_error_test fileName: tests/main_error_test.bal lineNumber: 65
-				callableName: testDefaultMockInvalidFieldName$lambda4$ moduleName: intg_tests.object_mocking$test.0.tests.test_execute-generated_*****lineNumber: 7
-			
-
-		[fail] testMockInvalidStream:
-
-		    error {ballerina/test:0}FunctionSignatureMismatchError ("return value provided does not match the return type of function 'get_stream()'")
-				callableName: thenReturnExt moduleName: ballerina.test.0 fileName: mock.bal lineNumber: 355
-				callableName: thenReturn moduleName: ballerina.test.0.MemberFunctionStub fileName: mock.bal lineNumber: 148
-				callableName: testMockInvalidStream moduleName: intg_tests.object_mocking$test.0.tests.main_error_test fileName: tests/main_error_test.bal lineNumber: 81
-				callableName: testMockInvalidStream$lambda6$ moduleName: intg_tests.object_mocking$test.0.tests.test_execute-generated_*****lineNumber: 9
-			
-
-		[fail] testDefaultIncompatibleArgs:
-
-		    error {ballerina/test:0}FunctionSignatureMismatchError ("incorrect type of argument provided at position '1' to mock the function 'get()'")
-				callableName: validateArgumentsExt moduleName: ballerina.test.0 fileName: mock.bal lineNumber: 346
-				callableName: withArguments moduleName: ballerina.test.0.MemberFunctionStub fileName: mock.bal lineNumber: 132
-				callableName: testDefaultIncompatibleArgs moduleName: intg_tests.object_mocking$test.0.tests.main_error_test fileName: tests/main_error_test.bal lineNumber: 56
-				callableName: testDefaultIncompatibleArgs$lambda3$ moduleName: intg_tests.object_mocking$test.0.tests.test_execute-generated_*****lineNumber: 7
-			
-
-		[fail] testDefaultInvalidMemberReturnValue:
-
-		    error {ballerina/test:0}InvalidMemberFieldError ("return value provided does not match the type of 'url'")
-				callableName: thenReturnExt moduleName: ballerina.test.0 fileName: mock.bal lineNumber: 355
-				callableName: thenReturn moduleName: ballerina.test.0.MemberVariableStub fileName: mock.bal lineNumber: 212
-				callableName: testDefaultInvalidMemberReturnValue moduleName: intg_tests.object_mocking$test.0.tests.main_error_test fileName: tests/main_error_test.bal lineNumber: 74
-				callableName: testDefaultInvalidMemberReturnValue$lambda5$ moduleName: intg_tests.object_mocking$test.0.tests.test_execute-generated_*****lineNumber: 9
-			
-
-<<<<<<< HEAD
-=======
-		[fail] testDefaultMockInvalidFieldName:
-
-		    error {ballerina/test:0}InvalidMemberFieldError ("invalid field name 'invalidField' provided")
-				callableName: validateFieldNameExt moduleName: ballerina.test.0 fileName: mock.bal lineNumber: 337
-				callableName: getMember moduleName: ballerina.test.0.MockObject fileName: mock.bal lineNumber: 95
-				callableName: testDefaultMockInvalidFieldName moduleName: intg_tests.object_mocking$test.0.tests.main_error_test fileName: tests/main_error_test.bal lineNumber: 65
-				callableName: testDefaultMockInvalidFieldName$lambda4$ moduleName: intg_tests.object_mocking$test.0.tests.test_execute-generated_*****lineNumber: 8
-			
-
->>>>>>> 8b952255
-		[fail] testDefaultMockInvalidReturnValue:
-
-		    error {ballerina/test:0}FunctionSignatureMismatchError ("return value provided does not match the return type of function 'get()'")
-				callableName: thenReturnExt moduleName: ballerina.test.0 fileName: mock.bal lineNumber: 355
-				callableName: thenReturn moduleName: ballerina.test.0.MemberFunctionStub fileName: mock.bal lineNumber: 148
-				callableName: testDefaultMockInvalidReturnValue moduleName: intg_tests.object_mocking$test.0.tests.main_error_test fileName: tests/main_error_test.bal lineNumber: 35
-				callableName: testDefaultMockInvalidReturnValue$lambda0$ moduleName: intg_tests.object_mocking$test.0.tests.test_execute-generated_*****lineNumber: 4
-			
-
-		[fail] testDefaultMockWrongAction:
-
-		    error {ballerina/test:0}FunctionSignatureMismatchError ("return value provided does not match the return type of function 'get()'")
-				callableName: thenReturnExt moduleName: ballerina.test.0 fileName: mock.bal lineNumber: 355
-				callableName: doNothing moduleName: ballerina.test.0.MemberFunctionStub fileName: mock.bal lineNumber: 180
-				callableName: testDefaultMockWrongAction moduleName: intg_tests.object_mocking$test.0.tests.main_error_test fileName: tests/main_error_test.bal lineNumber: 42
-				callableName: testDefaultMockWrongAction$lambda1$ moduleName: intg_tests.object_mocking$test.0.tests.test_execute-generated_*****lineNumber: 5
-			
-
-		[fail] testDefaultTooManyArgs:
-
-		    error {ballerina/test:0}FunctionSignatureMismatchError ("too many argument provided to mock the function 'get()'")
-				callableName: validateArgumentsExt moduleName: ballerina.test.0 fileName: mock.bal lineNumber: 346
-				callableName: withArguments moduleName: ballerina.test.0.MemberFunctionStub fileName: mock.bal lineNumber: 132
-				callableName: testDefaultTooManyArgs moduleName: intg_tests.object_mocking$test.0.tests.main_error_test fileName: tests/main_error_test.bal lineNumber: 49
-				callableName: testDefaultTooManyArgs$lambda2$ moduleName: intg_tests.object_mocking$test.0.tests.test_execute-generated_*****lineNumber: 6
-			
-
-<<<<<<< HEAD
-=======
-		[fail] testMockInvalidStream:
-
-		    error {ballerina/test:0}FunctionSignatureMismatchError ("return value provided does not match the return type of function 'get_stream()'")
-				callableName: thenReturnExt moduleName: ballerina.test.0 fileName: mock.bal lineNumber: 355
-				callableName: thenReturn moduleName: ballerina.test.0.MemberFunctionStub fileName: mock.bal lineNumber: 148
-				callableName: testMockInvalidStream moduleName: intg_tests.object_mocking$test.0.tests.main_error_test fileName: tests/main_error_test.bal lineNumber: 81
-				callableName: testMockInvalidStream$lambda6$ moduleName: intg_tests.object_mocking$test.0.tests.test_execute-generated_*****lineNumber: 10
-			
-
->>>>>>> 8b952255
-
-		9 passing
-		7 failing
-		0 skipped
-
-Generating Test Report
-	object-mocking-tests\target\report\test_results.json
-
-error: there are test failures
+Compiling source
+	intg_tests/object_mocking:0.0.0
+WARNING [modules\TestHttpClient\main.bal:(54:45,54:82)] this function should explicitly return a value
+WARNING [main.bal:(47:5,47:47)] unused variable 'closeErr'
+
+Running Tests with Coverage
+
+	object_mocking
+		[pass] testDependentlyTypedFunctions_testDouble
+		[pass] testDependentlyTypedFunctions_thenReturn
+		[pass] testMockMemberVariable
+		[pass] testMockStreamSuccess
+		[pass] testProvideAReturnSequence
+		[pass] testProvideAReturnValue
+		[pass] testProvideAReturnValueBasedOnInput
+		[pass] testProvideErrorReturnValue
+		[pass] testUserDefinedMockObject
+
+		[fail] testDefaultIncompatibleArgs:
+
+		    error {ballerina/test:0}FunctionSignatureMismatchError ("incorrect type of argument provided at position '1' to mock the function 'get()'")
+				callableName: validateArgumentsExt moduleName: ballerina.test.0 fileName: mock.bal lineNumber: 346
+				callableName: withArguments moduleName: ballerina.test.0.MemberFunctionStub fileName: mock.bal lineNumber: 132
+				callableName: testDefaultIncompatibleArgs moduleName: intg_tests.object_mocking$test.0.tests.main_error_test fileName: tests/main_error_test.bal lineNumber: 56
+				callableName: testDefaultIncompatibleArgs$lambda3$ moduleName: intg_tests.object_mocking$test.0.tests.test_execute-generated_*****lineNumber: 7
+			
+
+		[fail] testDefaultInvalidMemberReturnValue:
+
+		    error {ballerina/test:0}InvalidMemberFieldError ("return value provided does not match the type of 'url'")
+				callableName: thenReturnExt moduleName: ballerina.test.0 fileName: mock.bal lineNumber: 355
+				callableName: thenReturn moduleName: ballerina.test.0.MemberVariableStub fileName: mock.bal lineNumber: 212
+				callableName: testDefaultInvalidMemberReturnValue moduleName: intg_tests.object_mocking$test.0.tests.main_error_test fileName: tests/main_error_test.bal lineNumber: 74
+				callableName: testDefaultInvalidMemberReturnValue$lambda5$ moduleName: intg_tests.object_mocking$test.0.tests.test_execute-generated_*****lineNumber: 9
+			
+
+		[fail] testDefaultMockInvalidFieldName:
+
+		    error {ballerina/test:0}InvalidMemberFieldError ("invalid field name 'invalidField' provided")
+				callableName: validateFieldNameExt moduleName: ballerina.test.0 fileName: mock.bal lineNumber: 337
+				callableName: getMember moduleName: ballerina.test.0.MockObject fileName: mock.bal lineNumber: 95
+				callableName: testDefaultMockInvalidFieldName moduleName: intg_tests.object_mocking$test.0.tests.main_error_test fileName: tests/main_error_test.bal lineNumber: 65
+				callableName: testDefaultMockInvalidFieldName$lambda4$ moduleName: intg_tests.object_mocking$test.0.tests.test_execute-generated_*****lineNumber: 8
+			
+
+		[fail] testDefaultMockInvalidReturnValue:
+
+		    error {ballerina/test:0}FunctionSignatureMismatchError ("return value provided does not match the return type of function 'get()'")
+				callableName: thenReturnExt moduleName: ballerina.test.0 fileName: mock.bal lineNumber: 355
+				callableName: thenReturn moduleName: ballerina.test.0.MemberFunctionStub fileName: mock.bal lineNumber: 148
+				callableName: testDefaultMockInvalidReturnValue moduleName: intg_tests.object_mocking$test.0.tests.main_error_test fileName: tests/main_error_test.bal lineNumber: 35
+				callableName: testDefaultMockInvalidReturnValue$lambda0$ moduleName: intg_tests.object_mocking$test.0.tests.test_execute-generated_*****lineNumber: 4
+			
+
+		[fail] testDefaultMockWrongAction:
+
+		    error {ballerina/test:0}FunctionSignatureMismatchError ("return value provided does not match the return type of function 'get()'")
+				callableName: thenReturnExt moduleName: ballerina.test.0 fileName: mock.bal lineNumber: 355
+				callableName: doNothing moduleName: ballerina.test.0.MemberFunctionStub fileName: mock.bal lineNumber: 180
+				callableName: testDefaultMockWrongAction moduleName: intg_tests.object_mocking$test.0.tests.main_error_test fileName: tests/main_error_test.bal lineNumber: 42
+				callableName: testDefaultMockWrongAction$lambda1$ moduleName: intg_tests.object_mocking$test.0.tests.test_execute-generated_*****lineNumber: 5
+			
+
+		[fail] testDefaultTooManyArgs:
+
+		    error {ballerina/test:0}FunctionSignatureMismatchError ("too many argument provided to mock the function 'get()'")
+				callableName: validateArgumentsExt moduleName: ballerina.test.0 fileName: mock.bal lineNumber: 346
+				callableName: withArguments moduleName: ballerina.test.0.MemberFunctionStub fileName: mock.bal lineNumber: 132
+				callableName: testDefaultTooManyArgs moduleName: intg_tests.object_mocking$test.0.tests.main_error_test fileName: tests/main_error_test.bal lineNumber: 49
+				callableName: testDefaultTooManyArgs$lambda2$ moduleName: intg_tests.object_mocking$test.0.tests.test_execute-generated_*****lineNumber: 6
+			
+
+		[fail] testMockInvalidStream:
+
+		    error {ballerina/test:0}FunctionSignatureMismatchError ("return value provided does not match the return type of function 'get_stream()'")
+				callableName: thenReturnExt moduleName: ballerina.test.0 fileName: mock.bal lineNumber: 355
+				callableName: thenReturn moduleName: ballerina.test.0.MemberFunctionStub fileName: mock.bal lineNumber: 148
+				callableName: testMockInvalidStream moduleName: intg_tests.object_mocking$test.0.tests.main_error_test fileName: tests/main_error_test.bal lineNumber: 81
+				callableName: testMockInvalidStream$lambda6$ moduleName: intg_tests.object_mocking$test.0.tests.test_execute-generated_*****lineNumber: 10
+			
+
+
+		9 passing
+		7 failing
+		0 skipped
+
+Generating Test Report
+	object-mocking-tests\target\report\test_results.json
+
+error: there are test failures