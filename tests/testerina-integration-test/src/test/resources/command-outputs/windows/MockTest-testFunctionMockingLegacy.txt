<<<<<<< HEAD
Compiling source
	intg_tests/function_mocking_legacy:0.1.0

Running Tests with Coverage

	function_mocking_legacy

		Test execution time :*****ms

		[pass] testIntAdd


		1 passing
		0 failing
		0 skipped

Generating Test Report
	legacy-function-mocking-tests\target\report\test_results.json

=======
Compiling source
	intg_tests/function_mocking_legacy:0.1.0

Running Tests with Coverage

	function_mocking_legacy
		[pass] testIntAdd
		[pass] testIntMul


		2 passing
		0 failing
		0 skipped

Generating Test Report
	legacy-function-mocking-tests\target\report\test_results.json
>>>>>>> 8b952255
<|MERGE_RESOLUTION|>--- conflicted
+++ resolved
@@ -1,24 +1,3 @@
-<<<<<<< HEAD
-Compiling source
-	intg_tests/function_mocking_legacy:0.1.0
-
-Running Tests with Coverage
-
-	function_mocking_legacy
-
-		Test execution time :*****ms
-
-		[pass] testIntAdd
-
-
-		1 passing
-		0 failing
-		0 skipped
-
-Generating Test Report
-	legacy-function-mocking-tests\target\report\test_results.json
-
-=======
 Compiling source
 	intg_tests/function_mocking_legacy:0.1.0
 
@@ -35,4 +14,3 @@
 
 Generating Test Report
 	legacy-function-mocking-tests\target\report\test_results.json
->>>>>>> 8b952255
