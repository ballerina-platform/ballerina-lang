<<<<<<< HEAD
Compiling source
	intg_tests/dataproviders:0.0.0
WARNING [tests\new-data-provider-tests.bal:(121:9,121:21)] unused variable 'a'
WARNING [tests\new-data-provider-tests.bal:(153:9,153:21)] unused variable 'a'

Running Tests with Coverage

	dataproviders
	[fail] [before test function for the test]:
	    error("{ballerina}DivisionByZero",message=" / by zero")
			callableName: beforeFailsFunction moduleName: intg_tests.dataproviders$test.0.tests.new-data-provider-tests fileName: tests/new-data-provider-tests.bal lineNumber: 121
			callableName: beforeFailsFunction$lambda33$ moduleName: intg_tests.dataproviders$test.0.tests.new-data-provider-tests fileName: tests/new-data-provider-tests.bal lineNumber: 127
		

		Test execution time :*****ms

		[pass] testDividingValuesWithBeforeFailing#0
		[pass] testDividingValuesWithBeforeFailing#1
		[pass] testDividingValuesWithBeforeFailing#3
		[pass] testDividingValuesWithBeforeFailing#4
		[pass] testExecutionOfBeforeFailing


		5 passing
		0 failing
		1 skipped

	dataproviders.module1

		Test execution time :*****ms



		No tests found

Generating Test Report
	data-providers\target\report\test_results.json

error: there are test failures
=======
Compiling source
	intg_tests/dataproviders:0.0.0
WARNING [tests\new-data-provider-tests.bal:(121:9,121:21)] unused variable 'a'
WARNING [tests\new-data-provider-tests.bal:(153:9,153:21)] unused variable 'a'

Running Tests with Coverage

	dataproviders
	[fail] [before test function for the test]:
	    error("{ballerina}DivisionByZero",message=" / by zero")
			callableName: beforeFailsFunction moduleName: intg_tests.dataproviders$test.0.tests.new-data-provider-tests fileName: tests/new-data-provider-tests.bal lineNumber: 121
			callableName: beforeFailsFunction$lambda62$ moduleName: intg_tests.dataproviders$test.0.tests.new-data-provider-tests fileName: tests/new-data-provider-tests.bal lineNumber: 127
		
		[pass] testDividingValuesWithBeforeFailing#0
		[pass] testDividingValuesWithBeforeFailing#1
		[pass] testDividingValuesWithBeforeFailing#3
		[pass] testDividingValuesWithBeforeFailing#4
		[pass] testExecutionOfBeforeFailing


		5 passing
		0 failing
		1 skipped

	dataproviders.module1


		No tests found

Generating Test Report
	data-providers\target\report\test_results.json

error: there are test failures
>>>>>>> 8b952255
<|MERGE_RESOLUTION|>--- conflicted
+++ resolved
@@ -1,44 +1,3 @@
-<<<<<<< HEAD
-Compiling source
-	intg_tests/dataproviders:0.0.0
-WARNING [tests\new-data-provider-tests.bal:(121:9,121:21)] unused variable 'a'
-WARNING [tests\new-data-provider-tests.bal:(153:9,153:21)] unused variable 'a'
-
-Running Tests with Coverage
-
-	dataproviders
-	[fail] [before test function for the test]:
-	    error("{ballerina}DivisionByZero",message=" / by zero")
-			callableName: beforeFailsFunction moduleName: intg_tests.dataproviders$test.0.tests.new-data-provider-tests fileName: tests/new-data-provider-tests.bal lineNumber: 121
-			callableName: beforeFailsFunction$lambda33$ moduleName: intg_tests.dataproviders$test.0.tests.new-data-provider-tests fileName: tests/new-data-provider-tests.bal lineNumber: 127
-		
-
-		Test execution time :*****ms
-
-		[pass] testDividingValuesWithBeforeFailing#0
-		[pass] testDividingValuesWithBeforeFailing#1
-		[pass] testDividingValuesWithBeforeFailing#3
-		[pass] testDividingValuesWithBeforeFailing#4
-		[pass] testExecutionOfBeforeFailing
-
-
-		5 passing
-		0 failing
-		1 skipped
-
-	dataproviders.module1
-
-		Test execution time :*****ms
-
-
-
-		No tests found
-
-Generating Test Report
-	data-providers\target\report\test_results.json
-
-error: there are test failures
-=======
 Compiling source
 	intg_tests/dataproviders:0.0.0
 WARNING [tests\new-data-provider-tests.bal:(121:9,121:21)] unused variable 'a'
@@ -71,5 +30,4 @@
 Generating Test Report
 	data-providers\target\report\test_results.json
 
-error: there are test failures
->>>>>>> 8b952255
+error: there are test failures