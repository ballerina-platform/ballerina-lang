<<<<<<< HEAD
Compiling source
	intg_tests/dataproviders:0.0.0
WARNING [tests\new-data-provider-tests.bal:(121:9,121:21)] unused variable 'a' (BCE20403)
    |
121 |         int a = 9/0;
    |         ^^^^^^^^^^^^

WARNING [tests\new-data-provider-tests.bal:(153:9,153:21)] unused variable 'a' (BCE20403)
    |
153 |         int a = 9/0;
    |         ^^^^^^^^^^^^


Running Tests with Coverage

	dataproviders

		Test execution time :*****ms

		[pass] testFunction3#map<any> v = { "x": 1 };


		1 passing
		0 failing
		0 skipped

	dataproviders.module1

		Test execution time :*****ms



		No tests found

Generating Test Report
	data-providers\target\report\test_results.json
=======
Compiling source
	intg_tests/dataproviders:0.0.0
WARNING [tests\new-data-provider-tests.bal:(121:9,121:21)] unused variable 'a'
WARNING [tests\new-data-provider-tests.bal:(153:9,153:21)] unused variable 'a'

Running Tests with Coverage

	dataproviders
		[pass] testFunction3#map<any> v = { "x": 1 };


		1 passing
		0 failing
		0 skipped

		Test execution time :*****s

	dataproviders.module1


		No tests found

		Test execution time :*****s

Generating Test Report
	data-providers\target\report\test_results.json

>>>>>>> ad6109c9
<|MERGE_RESOLUTION|>--- conflicted
+++ resolved
@@ -1,4 +1,3 @@
-<<<<<<< HEAD
 Compiling source
 	intg_tests/dataproviders:0.0.0
 WARNING [tests\new-data-provider-tests.bal:(121:9,121:21)] unused variable 'a' (BCE20403)
@@ -11,35 +10,6 @@
 153 |         int a = 9/0;
     |         ^^^^^^^^^^^^
 
-
-Running Tests with Coverage
-
-	dataproviders
-
-		Test execution time :*****ms
-
-		[pass] testFunction3#map<any> v = { "x": 1 };
-
-
-		1 passing
-		0 failing
-		0 skipped
-
-	dataproviders.module1
-
-		Test execution time :*****ms
-
-
-
-		No tests found
-
-Generating Test Report
-	data-providers\target\report\test_results.json
-=======
-Compiling source
-	intg_tests/dataproviders:0.0.0
-WARNING [tests\new-data-provider-tests.bal:(121:9,121:21)] unused variable 'a'
-WARNING [tests\new-data-provider-tests.bal:(153:9,153:21)] unused variable 'a'
 
 Running Tests with Coverage
 
@@ -62,5 +32,3 @@
 
 Generating Test Report
 	data-providers\target\report\test_results.json
-
->>>>>>> ad6109c9
