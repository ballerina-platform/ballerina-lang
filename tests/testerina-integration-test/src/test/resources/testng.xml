--- conflicted
+++ resolved
@@ -57,12 +57,9 @@
             <class name="org.ballerinalang.testerina.test.ExcludeFromCodeCoverageTest"/>
             <class name="org.ballerinalang.testerina.test.ConfigurableCliArgsTest"/>
             <class name="org.ballerinalang.testerina.test.negative.InvalidConfigurableCliArgsTestCase"/>
-<<<<<<< HEAD
             <class name="org.ballerinalang.testerina.test.TestparallelizationTest"/>
-=======
             <class name="org.ballerinalang.testerina.test.SingleTestExecutionWithInitFailuresTest"/>
             <class name="org.ballerinalang.testerina.test.TestExecutionWithInitFailuresTest"/>
->>>>>>> a26ad339
         </classes>
     </test>
 </suite>