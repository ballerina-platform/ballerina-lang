--- conflicted
+++ resolved
@@ -173,48 +173,6 @@
                 </configuration>
             </plugin>
             <plugin>
-<<<<<<< HEAD
-                <groupId>org.apache.felix</groupId>
-                <artifactId>maven-bundle-plugin</artifactId>
-                <extensions>true</extensions>
-                <configuration>
-                    <instructions>
-                        <Bundle-Vendor>WSO2 Inc</Bundle-Vendor>
-                        <Bundle-SymbolicName>${project.artifactId}</Bundle-SymbolicName>
-                        <Bundle-Activator>org.wso2.carbon.transport.http.netty.internal.NettyTransportActivator
-                        </Bundle-Activator>
-                        <Private-Package>
-                            org.wso2.carbon.transport.http.netty.internal
-                        </Private-Package>
-                        <Export-Package>
-                            !org.wso2.carbon.transport.http.netty.internal,
-                            org.wso2.carbon.transport.http.netty.*
-                        </Export-Package>
-                        <Import-Package>
-                            org.osgi.framework.*;version="${osgi.framework.import.version.range}",
-                            org.osgi.util.tracker; version="${osgi.service.tracker.import.version.range}",
-                            io.netty.*,
-                            org.wso2.carbon.kernel.transports.*,
-                            org.wso2.carbon.kernel.startupresolver.*,
-                            org.slf4j.*,
-                            org.xml.sax.*,
-                            javax.xml.bind.*,
-                            javax.xml.transform.*,
-                            javax.xml.validation.*,
-                            javax.net.ssl.*,
-                            org.wso2.carbon.messaging.*,
-                            org.apache.log4j.*,
-                            org.apache.commons.pool.*,
-                            com.lmax.disruptor.*,
-                            org.yaml.snakeyaml.*
-                        </Import-Package>
-                        <_dsannotations>*</_dsannotations>
-                    </instructions>
-                </configuration>
-            </plugin>
-            <plugin>
-=======
->>>>>>> 361aa5b8
                 <artifactId>maven-assembly-plugin</artifactId>
                 <configuration>
                     <archive>
@@ -271,6 +229,10 @@
             javax.xml.transform.*,
             javax.xml.validation.*,
             javax.net.ssl.*,
+            org.wso2.carbon.messaging.*,
+            org.apache.log4j.*,
+            org.apache.commons.pool.*,
+            com.lmax.disruptor.*,
             org.yaml.snakeyaml.*
         </import.package>
         <provide.capability>
