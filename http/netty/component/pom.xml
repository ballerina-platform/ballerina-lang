<?xml version="1.0" encoding="UTF-8"?>
<!--
 Copyright (c) 2015, WSO2 Inc. (http://www.wso2.org) All Rights Reserved.

 Licensed under the Apache License, Version 2.0 (the "License");
 you may not use this file except in compliance with the License.
 You may obtain a copy of the License at

 http://www.apache.org/licenses/LICENSE-2.0

 Unless required by applicable law or agreed to in writing, software
 distributed under the License is distributed on an "AS IS" BASIS,
 WITHOUT WARRANTIES OR CONDITIONS OF ANY KIND, either express or implied.
 See the License for the specific language governing permissions and
 limitations under the License.
-->
<project xmlns="http://maven.apache.org/POM/4.0.0"
         xmlns:xsi="http://www.w3.org/2001/XMLSchema-instance"
         xsi:schemaLocation="http://maven.apache.org/POM/4.0.0 http://maven.apache.org/xsd/maven-4.0.0.xsd">

    <parent>
        <groupId>org.wso2.carbon.transport</groupId>
        <artifactId>org.wso2.carbon.transport.http.netty.parent</artifactId>
        <version>1.0.0-SNAPSHOT</version>
        <relativePath>../pom.xml</relativePath>
    </parent>

    <modelVersion>4.0.0</modelVersion>
    <artifactId>org.wso2.carbon.transport.http.netty</artifactId>
    <packaging>bundle</packaging>
    <name>Carbon Netty HTTP Transport</name>
    <description>Carbon HTTP Transport based on Netty</description>

    <scm>
        <url>https://github.com/wso2/carbon-transports.git</url>
        <developerConnection>scm:git:https://github.com/wso2/carbon-transports.git</developerConnection>
        <connection>scm:git:https://github.com/wso2/carbon-transports.git</connection>
        <tag>HEAD</tag>
    </scm>

    <dependencies>
        <dependency>
            <groupId>org.wso2.eclipse.osgi</groupId>
            <artifactId>org.eclipse.osgi</artifactId>
        </dependency>
        <dependency>
            <groupId>org.wso2.eclipse.osgi</groupId>
            <artifactId>org.eclipse.osgi.services</artifactId>
        </dependency>
        <dependency>
            <groupId>io.netty</groupId>
            <artifactId>netty-common</artifactId>
<<<<<<< HEAD
        </dependency>
        <dependency>
            <groupId>io.netty</groupId>
            <artifactId>netty-buffer</artifactId>
=======
>>>>>>> 46a98820
        </dependency>
        <dependency>
            <groupId>io.netty</groupId>
            <artifactId>netty-transport</artifactId>
        </dependency>
        <dependency>
            <groupId>io.netty</groupId>
            <artifactId>netty-handler</artifactId>
<<<<<<< HEAD
        </dependency>
        <dependency>
            <groupId>io.netty</groupId>
            <artifactId>netty-codec</artifactId>
=======
>>>>>>> 46a98820
        </dependency>
        <dependency>
            <groupId>io.netty</groupId>
            <artifactId>netty-codec-http</artifactId>
        </dependency>

        <dependency>
            <groupId>org.wso2.carbon</groupId>
            <artifactId>org.wso2.carbon.core</artifactId>
        </dependency>

        <dependency>
            <groupId>org.slf4j</groupId>
            <artifactId>slf4j-api</artifactId>
        </dependency>
<<<<<<< HEAD

        <dependency>
            <groupId>org.slf4j</groupId>
            <artifactId>slf4j-log4j12</artifactId>
        </dependency>

        <dependency>
            <groupId>commons-pool.wso2</groupId>
            <artifactId>commons-pool</artifactId>
        </dependency>

        <dependency>
            <groupId>org.wso2.carbon.messaging</groupId>
            <artifactId>org.wso2.carbon.messaging</artifactId>
        </dependency>

        <dependency>
            <groupId>org.wso2.orbit.com.lmax</groupId>
            <artifactId>disruptor</artifactId>
        </dependency>
        <dependency>
            <groupId>org.slf4j</groupId>
            <artifactId>slf4j-log4j12</artifactId>
            <version>${slf4j.version}</version>
=======
        <dependency>
            <groupId>org.wso2.orbit.org.yaml</groupId>
            <artifactId>snakeyaml</artifactId>
>>>>>>> 46a98820
        </dependency>
        <dependency>
            <groupId>commons-pool.wso2</groupId>
            <artifactId>commons-pool</artifactId>
            <version>1.5.6.wso2v1</version>
        </dependency>
        <dependency>
            <groupId>org.wso2.carbon.messaging</groupId>
            <artifactId>org.wso2.carbon.messaging</artifactId>
            <version>1.0.0-SNAPSHOT</version>
        </dependency>
        <dependency>
            <groupId>org.wso2.orbit.org.yaml</groupId>
            <artifactId>snakeyaml</artifactId>
        </dependency>
    </dependencies>

    <properties>
        <bundle.activator>org.wso2.carbon.transport.http.netty.internal.NettyTransportActivator</bundle.activator>
        <private.package>org.wso2.carbon.transport.http.netty.internal</private.package>
        <export.package>
            !org.wso2.carbon.transport.http.netty.internal,
            org.wso2.carbon.transport.http.netty.*;version="${netty.transport.package.export.version}"
        </export.package>
        <import.package>
            org.osgi.framework.*;version="${osgi.framework.import.version.range}",
<<<<<<< HEAD
            org.osgi.util.tracker; version="${osgi.service.tracker.import.version.range}",
            io.netty.*,
            org.wso2.carbon.kernel.transports.*,
            org.wso2.carbon.kernel.startupresolver.*,
            org.slf4j.*,
            org.xml.sax.*,
            javax.xml.bind.*,
            javax.xml.transform.*,
            javax.xml.validation.*,
            javax.net.ssl.*,
            org.wso2.carbon.messaging.*,
            org.apache.log4j.*,
            org.apache.commons.pool.*,
            com.lmax.disruptor.*,
            org.yaml.snakeyaml.*
=======
            org.osgi.util.tracker;version="${osgi.service.tracker.import.version.range}",
            io.netty.buffer.*;version="${netty.package.import.version.range}",
            io.netty.handler.codec.*;version="${netty.package.import.version.range}",
            io.netty.util.*;version="${netty.package.import.version.range}",
            io.netty.handler.*;version="${netty.package.import.version.range}",
            io.netty.bootstrap.*;version="${netty.package.import.version.range}",
            io.netty.channel.*;version="${netty.package.import.version.range}",
            org.wso2.carbon.kernel.transports.*;version="${carbon.kernel.package.import.version.range}",
            org.wso2.carbon.kernel.startupresolver.*;version="${carbon.kernel.package.import.version.range}",
            org.slf4j.*;version="${slf4j.logging.package.import.version.range}",
            org.xml.sax.*;version="${org.xml.sax.import.version.range}",
            javax.xml.bind.*;version="${javax.xml.bind.import.version.range}",
            javax.xml.transform.*;version="${javax.xml.transform.import.version.range}",
            javax.xml.validation.*;version="${javax.xml.validation.import.version.range}",
            javax.net.ssl.*;version="${javax.net.ssl.import.version.range}",
            org.yaml.snakeyaml.*;version="${org.snakeyaml.package.import.version.range}"
>>>>>>> 46a98820
        </import.package>
        <provide.capability>
            osgi.service;effective:=active;
            objectClass="org.wso2.carbon.transport.http.netty.internal.NettyTransportServiceComponent";
            dependent-component-key="carbon-transport-mgt",
        </provide.capability>
    </properties>
</project><|MERGE_RESOLUTION|>--- conflicted
+++ resolved
@@ -50,13 +50,10 @@
         <dependency>
             <groupId>io.netty</groupId>
             <artifactId>netty-common</artifactId>
-<<<<<<< HEAD
         </dependency>
         <dependency>
             <groupId>io.netty</groupId>
             <artifactId>netty-buffer</artifactId>
-=======
->>>>>>> 46a98820
         </dependency>
         <dependency>
             <groupId>io.netty</groupId>
@@ -65,13 +62,10 @@
         <dependency>
             <groupId>io.netty</groupId>
             <artifactId>netty-handler</artifactId>
-<<<<<<< HEAD
         </dependency>
         <dependency>
             <groupId>io.netty</groupId>
             <artifactId>netty-codec</artifactId>
-=======
->>>>>>> 46a98820
         </dependency>
         <dependency>
             <groupId>io.netty</groupId>
@@ -87,8 +81,6 @@
             <groupId>org.slf4j</groupId>
             <artifactId>slf4j-api</artifactId>
         </dependency>
-<<<<<<< HEAD
-
         <dependency>
             <groupId>org.slf4j</groupId>
             <artifactId>slf4j-log4j12</artifactId>
@@ -103,30 +95,9 @@
             <groupId>org.wso2.carbon.messaging</groupId>
             <artifactId>org.wso2.carbon.messaging</artifactId>
         </dependency>
-
         <dependency>
             <groupId>org.wso2.orbit.com.lmax</groupId>
             <artifactId>disruptor</artifactId>
-        </dependency>
-        <dependency>
-            <groupId>org.slf4j</groupId>
-            <artifactId>slf4j-log4j12</artifactId>
-            <version>${slf4j.version}</version>
-=======
-        <dependency>
-            <groupId>org.wso2.orbit.org.yaml</groupId>
-            <artifactId>snakeyaml</artifactId>
->>>>>>> 46a98820
-        </dependency>
-        <dependency>
-            <groupId>commons-pool.wso2</groupId>
-            <artifactId>commons-pool</artifactId>
-            <version>1.5.6.wso2v1</version>
-        </dependency>
-        <dependency>
-            <groupId>org.wso2.carbon.messaging</groupId>
-            <artifactId>org.wso2.carbon.messaging</artifactId>
-            <version>1.0.0-SNAPSHOT</version>
         </dependency>
         <dependency>
             <groupId>org.wso2.orbit.org.yaml</groupId>
@@ -143,23 +114,6 @@
         </export.package>
         <import.package>
             org.osgi.framework.*;version="${osgi.framework.import.version.range}",
-<<<<<<< HEAD
-            org.osgi.util.tracker; version="${osgi.service.tracker.import.version.range}",
-            io.netty.*,
-            org.wso2.carbon.kernel.transports.*,
-            org.wso2.carbon.kernel.startupresolver.*,
-            org.slf4j.*,
-            org.xml.sax.*,
-            javax.xml.bind.*,
-            javax.xml.transform.*,
-            javax.xml.validation.*,
-            javax.net.ssl.*,
-            org.wso2.carbon.messaging.*,
-            org.apache.log4j.*,
-            org.apache.commons.pool.*,
-            com.lmax.disruptor.*,
-            org.yaml.snakeyaml.*
-=======
             org.osgi.util.tracker;version="${osgi.service.tracker.import.version.range}",
             io.netty.buffer.*;version="${netty.package.import.version.range}",
             io.netty.handler.codec.*;version="${netty.package.import.version.range}",
@@ -175,8 +129,8 @@
             javax.xml.transform.*;version="${javax.xml.transform.import.version.range}",
             javax.xml.validation.*;version="${javax.xml.validation.import.version.range}",
             javax.net.ssl.*;version="${javax.net.ssl.import.version.range}",
+            org.wso2.carbon.messaging.*,
             org.yaml.snakeyaml.*;version="${org.snakeyaml.package.import.version.range}"
->>>>>>> 46a98820
         </import.package>
         <provide.capability>
             osgi.service;effective:=active;
