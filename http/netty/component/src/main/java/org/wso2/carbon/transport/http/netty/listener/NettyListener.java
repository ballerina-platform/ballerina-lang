--- conflicted
+++ resolved
@@ -27,11 +27,7 @@
 import org.slf4j.Logger;
 import org.slf4j.LoggerFactory;
 import org.wso2.carbon.messaging.CarbonMessageProcessor;
-<<<<<<< HEAD
-import org.wso2.carbon.messaging.CarbonTransportServerInitializer;
-=======
 import org.wso2.carbon.messaging.CarbonTransportInitializer;
->>>>>>> b3ded495
 import org.wso2.carbon.messaging.TransportListener;
 import org.wso2.carbon.transport.http.netty.Constants;
 import org.wso2.carbon.transport.http.netty.internal.NettyTransportDataHolder;
@@ -93,11 +89,7 @@
     }
 
     private void setupChannelInitializer() {
-<<<<<<< HEAD
-        CarbonTransportServerInitializer channelInitializer = new CarbonNettyInitializer();
-=======
         CarbonTransportInitializer channelInitializer = new CarbonNettyServerInitializer();
->>>>>>> b3ded495
 
         List<Parameter> parameters = nettyConfig.getParameters();
         if (parameters != null && !parameters.isEmpty()) {
