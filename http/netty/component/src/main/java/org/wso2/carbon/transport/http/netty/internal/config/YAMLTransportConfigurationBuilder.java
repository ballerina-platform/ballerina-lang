/*
 *  Copyright (c) 2015, WSO2 Inc. (http://www.wso2.org) All Rights Reserved.
 *
 *  Licensed under the Apache License, Version 2.0 (the "License");
 *  you may not use this file except in compliance with the License.
 *  You may obtain a copy of the License at
 *
 *  http://www.apache.org/licenses/LICENSE-2.0
 *
 *  Unless required by applicable law or agreed to in writing, software
 *  distributed under the License is distributed on an "AS IS" BASIS,
 *  WITHOUT WARRANTIES OR CONDITIONS OF ANY KIND, either express or implied.
 *  See the License for the specific language governing permissions and
 *  limitations under the License.
 */
package org.wso2.carbon.transport.http.netty.internal.config;

import org.yaml.snakeyaml.Yaml;
import org.yaml.snakeyaml.introspector.BeanAccess;

import java.io.File;
import java.io.FileInputStream;
import java.io.IOException;
import java.io.InputStreamReader;
import java.io.Reader;
import java.nio.charset.StandardCharsets;

/**
 * Parses &amp; creates the object model for the Netty transport yaml configuration file.
 */
public class YAMLTransportConfigurationBuilder {

    public static final String NETTY_TRANSPORT_CONF = "transports.netty.conf";

    /**
     * Parses &amp; creates the object model for the Netty transport yaml configuration file.
     *
     * @return TransportsConfiguration
     */
    public static TransportsConfiguration build() {
        TransportsConfiguration transportsConfiguration;
        String nettyTransportsConfigFile =
                System.getProperty(NETTY_TRANSPORT_CONF,
<<<<<<< HEAD
                        "conf" + File.separator + "transports" + File.separator + "netty-transports.yml");
=======
                        "conf" + File.separator + "transports" +
                                File.separator + "netty-transports.yml");
>>>>>>> a65d3dde
        File file = new File(nettyTransportsConfigFile);
        if (file.exists()) {
            try (Reader in = new InputStreamReader(new FileInputStream(file), StandardCharsets.ISO_8859_1)) {
                Yaml yaml = new Yaml();
                yaml.setBeanAccess(BeanAccess.FIELD);
                transportsConfiguration = yaml.loadAs(in, TransportsConfiguration.class);
            } catch (IOException e) {
                String msg = "Error while loading " + nettyTransportsConfigFile + " configuration file";
                throw new RuntimeException(msg, e);
            }
        } else { // return a default config
            transportsConfiguration = TransportsConfiguration.getDefault();
        }
        return transportsConfiguration;
    }
}<|MERGE_RESOLUTION|>--- conflicted
+++ resolved
@@ -41,12 +41,8 @@
         TransportsConfiguration transportsConfiguration;
         String nettyTransportsConfigFile =
                 System.getProperty(NETTY_TRANSPORT_CONF,
-<<<<<<< HEAD
                         "conf" + File.separator + "transports" + File.separator + "netty-transports.yml");
-=======
-                        "conf" + File.separator + "transports" +
-                                File.separator + "netty-transports.yml");
->>>>>>> a65d3dde
+
         File file = new File(nettyTransportsConfigFile);
         if (file.exists()) {
             try (Reader in = new InputStreamReader(new FileInputStream(file), StandardCharsets.ISO_8859_1)) {
