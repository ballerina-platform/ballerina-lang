--- conflicted
+++ resolved
@@ -22,13 +22,9 @@
 import org.slf4j.Logger;
 import org.slf4j.LoggerFactory;
 import org.wso2.carbon.messaging.CarbonMessageProcessor;
-<<<<<<< HEAD
-import org.wso2.carbon.messaging.CarbonTransportServerInitializer;
-=======
 import org.wso2.carbon.messaging.CarbonTransportInitializer;
 import org.wso2.carbon.transport.http.netty.listener.CarbonNettyServerInitializer;
 import org.wso2.carbon.transport.http.netty.sender.CarbonNettyClientInitializer;
->>>>>>> b3ded495
 
 import java.util.HashMap;
 import java.util.Map;
@@ -40,12 +36,8 @@
     private static final Logger log = LoggerFactory.getLogger(NettyTransportDataHolder.class);
 
     private static NettyTransportDataHolder instance = new NettyTransportDataHolder();
-<<<<<<< HEAD
-    private Map<String, CarbonTransportServerInitializer> channelInitializers = new HashMap<>();
-=======
     private Map<String, CarbonTransportInitializer> channelServerInitializers = new HashMap<>();
     private Map<String, CarbonTransportInitializer> channelClientInitializers = new HashMap<>();
->>>>>>> b3ded495
     private BundleContext bundleContext;
     private CarbonMessageProcessor engine;
 //    private CarbonTransportServerInitializer carbonNettyInitializer;
@@ -66,11 +58,6 @@
         return instance;
     }
 
-<<<<<<< HEAD
-    public synchronized void addNettyChannelInitializer(String key, CarbonTransportServerInitializer initializer) {
-        if (channelInitializers.get(key) == null) {
-            this.channelInitializers.put(key, initializer);
-=======
     public synchronized void addNettyChannelInitializer(String key, CarbonTransportInitializer initializer) {
         if (initializer.isServerInitializer()) {
             if (channelServerInitializers.get(key) == null) {
@@ -81,7 +68,6 @@
                     this.channelServerInitializers.put(key, initializer);
                 }
             }
->>>>>>> b3ded495
         } else {
             if (channelClientInitializers.get(key) == null) {
                 this.channelClientInitializers.put(key, initializer);
@@ -94,17 +80,12 @@
         }
     }
 
-<<<<<<< HEAD
-    public CarbonTransportServerInitializer getChannelInitializer(String key) {
-        return channelInitializers.get(key);
-=======
 
     public CarbonTransportInitializer getServerChannelInitializer(String key) {
         return channelServerInitializers.get(key);
     }
     public CarbonTransportInitializer getClientChannelInitializer(String key) {
         return channelClientInitializers.get(key);
->>>>>>> b3ded495
     }
 
 
@@ -116,13 +97,6 @@
         this.bundleContext = bundleContext;
     }
 
-<<<<<<< HEAD
-    public void setBundleContext(BundleContext bundleContext) {
-        this.bundleContext = bundleContext;
-    }
-
-=======
->>>>>>> b3ded495
     public BundleContext getBundleContext() {
         return this.bundleContext;
     }
