<?xml version="1.0" encoding="UTF-8"?>
<project xmlns="http://maven.apache.org/POM/4.0.0"
         xmlns:xsi="http://www.w3.org/2001/XMLSchema-instance"
         xsi:schemaLocation="http://maven.apache.org/POM/4.0.0 http://maven.apache.org/xsd/maven-4.0.0.xsd">
    <parent>
        <artifactId>org.wso2.carbon.transport.http.netty.parent</artifactId>
        <groupId>org.wso2.carbon.transport</groupId>
        <version>1.0.0-SNAPSHOT</version>
    </parent>
    <modelVersion>4.0.0</modelVersion>

    <artifactId>org.wso2.carbon.transport.http.netty.feature</artifactId>
    <packaging>carbon-feature</packaging>

    <dependencies>
        <dependency>
            <groupId>org.wso2.carbon.transport</groupId>
            <artifactId>org.wso2.carbon.transport.http.netty</artifactId>
        </dependency>

        <dependency>
            <groupId>io.netty</groupId>
            <artifactId>netty-common</artifactId>
        </dependency>
        <dependency>
            <groupId>io.netty</groupId>
            <artifactId>netty-buffer</artifactId>
        </dependency>
        <dependency>
            <groupId>io.netty</groupId>
            <artifactId>netty-transport</artifactId>
        </dependency>
        <dependency>
            <groupId>io.netty</groupId>
            <artifactId>netty-handler</artifactId>
        </dependency>
        <dependency>
            <groupId>io.netty</groupId>
            <artifactId>netty-codec</artifactId>
        </dependency>
        <dependency>
            <groupId>io.netty</groupId>
            <artifactId>netty-codec-http</artifactId>
        </dependency>

        <dependency>
            <groupId>commons-pool.wso2</groupId>
            <artifactId>commons-pool</artifactId>
        </dependency>

        <dependency>
            <groupId>org.wso2.orbit.com.lmax</groupId>
            <artifactId>disruptor</artifactId>
        </dependency>
    </dependencies>

    <build>
        <plugins>
            <plugin>
                <groupId>org.wso2.carbon.maven</groupId>
                <artifactId>carbon-feature-plugin</artifactId>
                <version>${carbon.p2.plugin.version}</version>
                <extensions>true</extensions>
                <executions>
                    <execution>
                        <id>1-p2-feature-generation</id>
                        <phase>package</phase>
                        <goals>
                            <goal>generate</goal>
                        </goals>
                        <configuration>
                            <propertyFile>./etc/feature.properties</propertyFile>
                            <adviceFileContents>
                                <advice>
                                    <name>org.eclipse.equinox.p2.type.group</name>
                                    <value>false</value>
                                </advice>
                            </adviceFileContents>
                            <bundles>

                                <bundle>
                                    <symbolicName>io.netty.common</symbolicName>
                                    <version>${netty.version}</version>
                                </bundle>
                                <bundle>
                                    <symbolicName>io.netty.transport</symbolicName>
                                    <version>${netty.version}</version>
                                </bundle>
                                <bundle>
                                    <symbolicName>io.netty.codec</symbolicName>
                                    <version>${netty.version}</version>
                                </bundle>
                                <bundle>
                                    <symbolicName>io.netty.codec-http</symbolicName>
                                    <version>${netty.version}</version>
                                </bundle>
                                <bundle>
                                    <symbolicName>io.netty.handler</symbolicName>
                                    <version>${netty.version}</version>
                                </bundle>
                                <bundle>
                                    <symbolicName>io.netty.buffer</symbolicName>
                                    <version>${netty.version}</version>
                                </bundle>

                                <bundle>
                                    <symbolicName>commons-pool</symbolicName>
                                    <version>${commons.pool.version}</version>
                                </bundle>

                                <bundle>
                                    <symbolicName>org.wso2.carbon.transport.http.netty</symbolicName>
<<<<<<< HEAD
                                    <version>${carbon.transport.version}</version>
=======
                                    <version>${org.wso2.carbon.transport.http.netty.osgi.version}</version>
                                </bundle>

                                <bundle>
                                    <symbolicName>disruptor</symbolicName>
                                    <version>${disruptor.version}</version>
                                </bundle>

                                <bundle>
                                    <symbolicName>commons-pool</symbolicName>
                                    <version>${commons.pool.version}</version>
>>>>>>> b3ded495
                                </bundle>
                            </bundles>
                        </configuration>
                    </execution>
                </executions>
            </plugin>
        </plugins>
    </build>

</project><|MERGE_RESOLUTION|>--- conflicted
+++ resolved
@@ -51,6 +51,10 @@
         <dependency>
             <groupId>org.wso2.orbit.com.lmax</groupId>
             <artifactId>disruptor</artifactId>
+        </dependency>
+        <dependency>
+            <groupId>org.wso2.orbit.org.yaml</groupId>
+            <artifactId>snakeyaml</artifactId>
         </dependency>
     </dependencies>
 
@@ -110,9 +114,6 @@
 
                                 <bundle>
                                     <symbolicName>org.wso2.carbon.transport.http.netty</symbolicName>
-<<<<<<< HEAD
-                                    <version>${carbon.transport.version}</version>
-=======
                                     <version>${org.wso2.carbon.transport.http.netty.osgi.version}</version>
                                 </bundle>
 
@@ -124,7 +125,11 @@
                                 <bundle>
                                     <symbolicName>commons-pool</symbolicName>
                                     <version>${commons.pool.version}</version>
->>>>>>> b3ded495
+                                </bundle>
+
+                                <bundle>
+                                    <symbolicName>snakeyaml</symbolicName>
+                                    <version>${org.snakeyaml.version}</version>
                                 </bundle>
                             </bundles>
                         </configuration>
