--- conflicted
+++ resolved
@@ -87,31 +87,7 @@
         }
 
     }
-
-<<<<<<< HEAD
-    @Test(groups = "passthroughPost",
-          dependsOnMethods = "passthroughWorkerPoolEnabledPOSTTestCase")
-    public void passthroughDisruptorEnabledPOSTTestCase() {
-        TestUtil.shutDownCarbonTransport(httpTransportListener);
-        httpTransportListener = TestUtil
-                .startCarbonTransport(listenerConfiguration, senderConfiguration, new PassthroughMessageProcessor());
-        String testValue = "Test Message";
-        try {
-            HttpURLConnection urlConn = TestUtil.request(baseURI, "/", HttpMethod.POST.name(), true);
-            TestUtil.writeContent(urlConn, testValue);
-            assertEquals(200, urlConn.getResponseCode());
-            String content = TestUtil.getContent(urlConn);
-            assertEquals(testValue, content);
-            urlConn.disconnect();
-        } catch (IOException e) {
-            LOGGER.error("IO Exception occurred", e);
-            assertTrue(false);
-        }
-
-    }
-
-=======
->>>>>>> 413c7dd7
+    
     @AfterClass(groups = "passthroughPost",
                 dependsOnGroups = "passthroughGET")
     public void cleanUp() {
