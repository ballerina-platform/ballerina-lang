/*
 * Copyright (c) 2015, WSO2 Inc. (http://www.wso2.org) All Rights Reserved.
 *
 * Licensed under the Apache License, Version 2.0 (the "License");
 * you may not use this file except in compliance with the License.
 * You may obtain a copy of the License at
 *
 * http://www.apache.org/licenses/LICENSE-2.0
 *
 * Unless required by applicable law or agreed to in writing, software
 * distributed under the License is distributed on an "AS IS" BASIS,
 * WITHOUT WARRANTIES OR CONDITIONS OF ANY KIND, either express or implied.
 * See the License for the specific language governing permissions and limitations under the License.
 */

package org.wso2.carbon.transport.http.netty.listener;

import com.lmax.disruptor.RingBuffer;
import io.netty.channel.ChannelHandlerContext;
import io.netty.channel.ChannelInboundHandlerAdapter;
import io.netty.handler.codec.http.HttpContent;
import io.netty.handler.codec.http.HttpRequest;
import io.netty.handler.codec.http.LastHttpContent;
import org.apache.commons.pool.impl.GenericObjectPool;
import org.slf4j.Logger;
import org.slf4j.LoggerFactory;
import org.wso2.carbon.messaging.CarbonMessage;
import org.wso2.carbon.messaging.Constants;
import org.wso2.carbon.transport.http.netty.NettyCarbonMessage;
import org.wso2.carbon.transport.http.netty.common.HttpRoute;
import org.wso2.carbon.transport.http.netty.common.Util;
import org.wso2.carbon.transport.http.netty.common.disruptor.config.DisruptorConfig;
import org.wso2.carbon.transport.http.netty.common.disruptor.config.DisruptorFactory;
import org.wso2.carbon.transport.http.netty.common.disruptor.publisher.CarbonEventPublisher;
import org.wso2.carbon.transport.http.netty.internal.NettyTransportContextHolder;
import org.wso2.carbon.transport.http.netty.sender.channel.TargetChannel;
import org.wso2.carbon.transport.http.netty.sender.channel.pool.ConnectionManager;

import java.net.InetSocketAddress;
import java.util.HashMap;
import java.util.Map;

/**
 * A Class responsible for handle  incoming message through netty inbound pipeline.
 */
public class SourceHandler extends ChannelInboundHandlerAdapter {
    private static Logger log = LoggerFactory.getLogger(SourceHandler.class);

    private RingBuffer disruptor;
    protected ChannelHandlerContext ctx;
    protected NettyCarbonMessage cMsg;
    protected ConnectionManager connectionManager;
    private Map<String, TargetChannel> channelFutureMap = new HashMap<>();

    private DisruptorConfig disruptorConfig;
    protected Map<String, GenericObjectPool> targetChannelPool;

    public SourceHandler(ConnectionManager connectionManager) throws Exception {
        this.connectionManager = connectionManager;
    }

    @Override
    public void channelActive(final ChannelHandlerContext ctx) throws Exception {
        // Start the server connection Timer
<<<<<<< HEAD
        NettyTransportContextHolder.getInstance().getInterceptor()
                   .sourceConnection(Integer.toString(ctx.hashCode()), State.INITIATED);
=======
        NettyTransportContextHolder.getInstance().getHandlerExecutor()
                .executeAtSourceConnectionInitiation(Integer.toString(ctx.hashCode()));
>>>>>>> 6429f74e
        disruptorConfig = DisruptorFactory.getDisruptorConfig(DisruptorFactory.DisruptorType.INBOUND);
        disruptor = disruptorConfig.getDisruptor();
        this.ctx = ctx;
        this.targetChannelPool = connectionManager.getTargetChannelPool();

    }

    @SuppressWarnings("unchecked")
    @Override
    public void channelRead(ChannelHandlerContext ctx, Object msg) throws Exception {
        if (msg instanceof HttpRequest) {

<<<<<<< HEAD
            cMsg = (NettyCarbonMessage) setUPCarbonMessage(msg);
=======
            cMsg = new NettyCarbonMessage();
            NettyTransportContextHolder.getInstance().getHandlerExecutor().executeAtSourceRequestReceiving(cMsg);
            cMsg.setProperty(Constants.PORT, ((InetSocketAddress) ctx.channel().remoteAddress()).getPort());
            cMsg.setProperty(Constants.HOST, ((InetSocketAddress) ctx.channel().remoteAddress()).getHostName());
            ResponseCallback responseCallback = new ResponseCallback(this.ctx);
            cMsg.setProperty(Constants.CALL_BACK, responseCallback);
            HttpRequest httpRequest = (HttpRequest) msg;

            cMsg.setProperty(Constants.TO, httpRequest.getUri());
            cMsg.setProperty(Constants.CHNL_HNDLR_CTX, this.ctx);
            cMsg.setProperty(Constants.SRC_HNDLR, this);
            cMsg.setProperty(Constants.HTTP_VERSION, httpRequest.getProtocolVersion().text());
            cMsg.setProperty(Constants.HTTP_METHOD, httpRequest.getMethod().name());
            cMsg.setProperty(Constants.LISTENER_PORT, ((InetSocketAddress) ctx.channel().localAddress()).getPort());
            cMsg.setProperty(Constants.PROTOCOL, httpRequest.getProtocolVersion().protocolName());
            cMsg.setHeaders(Util.getHeaders(httpRequest));
>>>>>>> 6429f74e
            if (disruptorConfig.isShared()) {
                cMsg.setProperty(Constants.DISRUPTOR, disruptor);
            }
            //todo executeRequestContinuationValidator
            disruptor.publishEvent(new CarbonEventPublisher(cMsg));
        } else {
            if (cMsg != null) {
                if (msg instanceof HttpContent) {
                    HttpContent httpContent = (HttpContent) msg;
                    cMsg.addHttpContent(httpContent);
                    if (msg instanceof LastHttpContent) {
                        NettyTransportContextHolder.getInstance().getHandlerExecutor()
                                .executeAtSourceRequestSending(cMsg);
                        cMsg.setEndOfMsgAdded(true);
                    }
                }
            }
        }
    }

    @Override
    public void channelInactive(ChannelHandlerContext ctx) {
        // Stop the connector timer
<<<<<<< HEAD
        NettyTransportContextHolder.getInstance().getInterceptor()
                   .sourceConnection(Integer.toString(ctx.hashCode()), State.COMPLETED);
=======
        NettyTransportContextHolder.getInstance().getHandlerExecutor()
                .executeAtSourceConnectionTermination(Integer.toString(ctx.hashCode()));
>>>>>>> 6429f74e
        disruptorConfig.notifyChannelInactive();
        connectionManager.notifyChannelInactive();
    }

    public void addTargetChannel(HttpRoute route, TargetChannel targetChannel) {
        channelFutureMap.put(route.toString(), targetChannel);
    }

    public void removeChannelFuture(HttpRoute route) {
        log.debug("Removing channel future from map");
        channelFutureMap.remove(route.toString());
    }

    public TargetChannel getChannel(HttpRoute route) {
        return channelFutureMap.get(route.toString());
    }

    public Map<String, GenericObjectPool> getTargetChannelPool() {
        return targetChannelPool;
    }

    public ChannelHandlerContext getInboundChannelContext() {
        return ctx;
    }

    @Override
    public void exceptionCaught(ChannelHandlerContext ctx, Throwable cause) throws Exception {
        super.exceptionCaught(ctx, cause);
        log.error("Exception caught in Netty Source handler", cause);
    }


    protected CarbonMessage setUPCarbonMessage(Object msg) {
        cMsg = new NettyCarbonMessage();
        NettyTransportContextHolder.getInstance().getInterceptor().sourceRequest(cMsg, State.INITIATED);
        cMsg.setProperty(Constants.PORT, ((InetSocketAddress) ctx.channel().remoteAddress()).getPort());
        cMsg.setProperty(Constants.HOST, ((InetSocketAddress) ctx.channel().remoteAddress()).getHostName());
        ResponseCallback responseCallback = new ResponseCallback(this.ctx);
        cMsg.setProperty(Constants.CALL_BACK, responseCallback);
        HttpRequest httpRequest = (HttpRequest) msg;

        cMsg.setProperty(Constants.TO, httpRequest.getUri());
        cMsg.setProperty(Constants.CHNL_HNDLR_CTX, this.ctx);
        cMsg.setProperty(Constants.SRC_HNDLR, this);
        cMsg.setProperty(Constants.HTTP_VERSION, httpRequest.getProtocolVersion().text());
        cMsg.setProperty(Constants.HTTP_METHOD, httpRequest.getMethod().name());
        cMsg.setProperty(Constants.LISTENER_PORT, ((InetSocketAddress) ctx.channel().localAddress()).getPort());
        cMsg.setProperty(Constants.PROTOCOL, httpRequest.getProtocolVersion().protocolName());
        cMsg.setHeaders(Util.getHeaders(httpRequest));
        return cMsg;
    }

}


<|MERGE_RESOLUTION|>--- conflicted
+++ resolved
@@ -62,13 +62,10 @@
     @Override
     public void channelActive(final ChannelHandlerContext ctx) throws Exception {
         // Start the server connection Timer
-<<<<<<< HEAD
-        NettyTransportContextHolder.getInstance().getInterceptor()
-                   .sourceConnection(Integer.toString(ctx.hashCode()), State.INITIATED);
-=======
+
         NettyTransportContextHolder.getInstance().getHandlerExecutor()
                 .executeAtSourceConnectionInitiation(Integer.toString(ctx.hashCode()));
->>>>>>> 6429f74e
+
         disruptorConfig = DisruptorFactory.getDisruptorConfig(DisruptorFactory.DisruptorType.INBOUND);
         disruptor = disruptorConfig.getDisruptor();
         this.ctx = ctx;
@@ -81,26 +78,8 @@
     public void channelRead(ChannelHandlerContext ctx, Object msg) throws Exception {
         if (msg instanceof HttpRequest) {
 
-<<<<<<< HEAD
             cMsg = (NettyCarbonMessage) setUPCarbonMessage(msg);
-=======
-            cMsg = new NettyCarbonMessage();
-            NettyTransportContextHolder.getInstance().getHandlerExecutor().executeAtSourceRequestReceiving(cMsg);
-            cMsg.setProperty(Constants.PORT, ((InetSocketAddress) ctx.channel().remoteAddress()).getPort());
-            cMsg.setProperty(Constants.HOST, ((InetSocketAddress) ctx.channel().remoteAddress()).getHostName());
-            ResponseCallback responseCallback = new ResponseCallback(this.ctx);
-            cMsg.setProperty(Constants.CALL_BACK, responseCallback);
-            HttpRequest httpRequest = (HttpRequest) msg;
 
-            cMsg.setProperty(Constants.TO, httpRequest.getUri());
-            cMsg.setProperty(Constants.CHNL_HNDLR_CTX, this.ctx);
-            cMsg.setProperty(Constants.SRC_HNDLR, this);
-            cMsg.setProperty(Constants.HTTP_VERSION, httpRequest.getProtocolVersion().text());
-            cMsg.setProperty(Constants.HTTP_METHOD, httpRequest.getMethod().name());
-            cMsg.setProperty(Constants.LISTENER_PORT, ((InetSocketAddress) ctx.channel().localAddress()).getPort());
-            cMsg.setProperty(Constants.PROTOCOL, httpRequest.getProtocolVersion().protocolName());
-            cMsg.setHeaders(Util.getHeaders(httpRequest));
->>>>>>> 6429f74e
             if (disruptorConfig.isShared()) {
                 cMsg.setProperty(Constants.DISRUPTOR, disruptor);
             }
@@ -124,13 +103,10 @@
     @Override
     public void channelInactive(ChannelHandlerContext ctx) {
         // Stop the connector timer
-<<<<<<< HEAD
-        NettyTransportContextHolder.getInstance().getInterceptor()
-                   .sourceConnection(Integer.toString(ctx.hashCode()), State.COMPLETED);
-=======
+
         NettyTransportContextHolder.getInstance().getHandlerExecutor()
                 .executeAtSourceConnectionTermination(Integer.toString(ctx.hashCode()));
->>>>>>> 6429f74e
+
         disruptorConfig.notifyChannelInactive();
         connectionManager.notifyChannelInactive();
     }
@@ -165,7 +141,7 @@
 
     protected CarbonMessage setUPCarbonMessage(Object msg) {
         cMsg = new NettyCarbonMessage();
-        NettyTransportContextHolder.getInstance().getInterceptor().sourceRequest(cMsg, State.INITIATED);
+        NettyTransportContextHolder.getInstance().getHandlerExecutor().executeAtSourceRequestReceiving(cMsg);
         cMsg.setProperty(Constants.PORT, ((InetSocketAddress) ctx.channel().remoteAddress()).getPort());
         cMsg.setProperty(Constants.HOST, ((InetSocketAddress) ctx.channel().remoteAddress()).getHostName());
         ResponseCallback responseCallback = new ResponseCallback(this.ctx);
