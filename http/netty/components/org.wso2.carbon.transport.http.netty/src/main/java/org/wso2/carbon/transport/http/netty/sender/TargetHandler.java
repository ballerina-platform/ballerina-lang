/*
 * Copyright (c) 2015, WSO2 Inc. (http://www.wso2.org) All Rights Reserved.
 *
 * Licensed under the Apache License, Version 2.0 (the "License");
 * you may not use this file except in compliance with the License.
 * You may obtain a copy of the License at
 *
 * http://www.apache.org/licenses/LICENSE-2.0
 *
 * Unless required by applicable law or agreed to in writing, software
 * distributed under the License is distributed on an "AS IS" BASIS,
 * WITHOUT WARRANTIES OR CONDITIONS OF ANY KIND, either express or implied.
 * See the License for the specific language governing permissions and limitations under the License.
 */
package org.wso2.carbon.transport.http.netty.sender;

import com.lmax.disruptor.RingBuffer;
import io.netty.channel.ChannelHandlerContext;
import io.netty.handler.codec.http.DefaultHttpContent;
import io.netty.handler.codec.http.HttpContent;
import io.netty.handler.codec.http.HttpResponse;
import io.netty.handler.codec.http.LastHttpContent;
import io.netty.handler.timeout.ReadTimeoutHandler;
import org.slf4j.Logger;
import org.slf4j.LoggerFactory;
import org.wso2.carbon.messaging.CarbonCallback;
import org.wso2.carbon.messaging.CarbonMessage;
import org.wso2.carbon.messaging.Constants;
import org.wso2.carbon.messaging.DefaultCarbonMessage;
import org.wso2.carbon.messaging.FaultHandler;
import org.wso2.carbon.messaging.State;
import org.wso2.carbon.messaging.exceptions.EndPointTimeOut;
import org.wso2.carbon.transport.http.netty.NettyCarbonMessage;
import org.wso2.carbon.transport.http.netty.common.Util;
import org.wso2.carbon.transport.http.netty.common.disruptor.publisher.CarbonEventPublisher;
import org.wso2.carbon.transport.http.netty.internal.NettyTransportContextHolder;
import org.wso2.carbon.transport.http.netty.sender.channel.TargetChannel;
import org.wso2.carbon.transport.http.netty.sender.channel.pool.ConnectionManager;

import java.net.InetSocketAddress;
import java.nio.charset.Charset;
import java.util.HashMap;
import java.util.Map;

/**
 * A class responsible for handling responses coming from BE.
 */
public class TargetHandler extends ReadTimeoutHandler {
    private static Logger log = LoggerFactory.getLogger(TargetHandler.class);

    private CarbonCallback callback;
    private RingBuffer ringBuffer;
    private CarbonMessage cMsg;
    private ConnectionManager connectionManager;
    private TargetChannel targetChannel;
    private CarbonMessage incomingMsg;

    public TargetHandler(int timeoutSeconds) {
        super(timeoutSeconds);
    }

    @Override
    public void channelActive(ChannelHandlerContext ctx) throws Exception {
<<<<<<< HEAD
=======
        NettyTransportContextHolder.getInstance().getInterceptor().targetConnection(Integer.toString(ctx.hashCode()),
                State.INITIATED);
>>>>>>> f77c0781
        super.channelActive(ctx);
    }

    @SuppressWarnings("unchecked")
    @Override
<<<<<<< HEAD
    public void channelRead(ChannelHandlerContext ctx, Object msg)
               throws Exception {
        if (msg instanceof HttpResponse) {
            cMsg = new NettyCarbonMessage();
            NettyTransportContextHolder.getInstance().getInterceptor()
                       .engage(cMsg, EngagedLocation.SERVER_RESPONSE_READ_INITIATED);
=======
    public void channelRead(ChannelHandlerContext ctx, Object msg) throws Exception {
        if (msg instanceof HttpResponse) {
            cMsg = new NettyCarbonMessage();
            NettyTransportContextHolder.getInstance().getInterceptor().targetResponse(cMsg, State.INITIATED);
>>>>>>> f77c0781
            cMsg.setProperty(Constants.PORT, ((InetSocketAddress) ctx.channel().remoteAddress()).getPort());
            cMsg.setProperty(Constants.HOST, ((InetSocketAddress) ctx.channel().remoteAddress()).getHostName());
            cMsg.setProperty(Constants.DIRECTION, Constants.DIRECTION_RESPONSE);
            cMsg.setProperty(Constants.CALL_BACK, callback);
            HttpResponse httpResponse = (HttpResponse) msg;

            cMsg.setProperty(Constants.HTTP_STATUS_CODE, httpResponse.getStatus().code());
            cMsg.setHeaders(Util.getHeaders(httpResponse));
<<<<<<< HEAD
            NettyTransportContextHolder.getInstance().getInterceptor()
                       .engage(cMsg, EngagedLocation.SERVER_RESPONSE_READ_HEADERS_COMPLETED);
=======
>>>>>>> f77c0781
            if (cMsg.getHeaders().get(Constants.HTTP_CONTENT_LENGTH) != null
                || cMsg.getHeaders().get(Constants.HTTP_TRANSFER_ENCODING) != null) {
                ringBuffer.publishEvent(new CarbonEventPublisher(cMsg));
            }
        } else {
            if (cMsg != null) {
                if (msg instanceof LastHttpContent) {
<<<<<<< HEAD
                    NettyTransportContextHolder.getInstance().getInterceptor()
                               .engage(cMsg, EngagedLocation.SERVER_RESPONSE_READ_BODY_COMPLETED);
=======
                    NettyTransportContextHolder.getInstance().getInterceptor().targetResponse(cMsg, State.COMPLETED);
>>>>>>> f77c0781
                    HttpContent httpContent = (LastHttpContent) msg;
                    ((NettyCarbonMessage) cMsg).addHttpContent(httpContent);
                    targetChannel.setRequestWritten(false);
                    connectionManager.returnChannel(targetChannel);
<<<<<<< HEAD
                    if (cMsg.getHeaders().get(Constants.HTTP_CONTENT_LENGTH) == null &&
                        cMsg.getHeaders().get(Constants.HTTP_TRANSFER_ENCODING) == null) {
=======
                    if (cMsg.getHeaders().get(Constants.HTTP_CONTENT_LENGTH) == null
                            && cMsg.getHeaders().get(Constants.HTTP_TRANSFER_ENCODING) == null) {
>>>>>>> f77c0781
                        cMsg.getHeaders().put(Constants.HTTP_CONTENT_LENGTH,
                                              String.valueOf(((NettyCarbonMessage) cMsg).getMessageBodyLength()));
                        ringBuffer.publishEvent(new CarbonEventPublisher(cMsg));
                    }
                } else {
                    HttpContent httpContent = (DefaultHttpContent) msg;
                    ((NettyCarbonMessage) cMsg).addHttpContent(httpContent);
                }
            }
        }
    }

    @Override
    public void channelInactive(ChannelHandlerContext ctx) {
        // Set the client channel close metric
<<<<<<< HEAD
        NettyTransportContextHolder.getInstance().getInterceptor()
                   .engage(cMsg, EngagedLocation.SERVER_CONNECTION_COMPLETED);
=======
        NettyTransportContextHolder.getInstance().getInterceptor().targetConnection(Integer.toString(ctx.hashCode()),
                State.COMPLETED);
>>>>>>> f77c0781
        log.debug("Target channel closed.");
    }

    public void setCallback(CarbonCallback callback) {
        this.callback = callback;
    }

    public void setRingBuffer(RingBuffer ringBuffer) {
        this.ringBuffer = ringBuffer;
    }

    public void setConnectionManager(ConnectionManager connectionManager) {
        this.connectionManager = connectionManager;
    }

    public void setIncomingMsg(CarbonMessage incomingMsg) {
        this.incomingMsg = incomingMsg;
    }

    public void setTargetChannel(TargetChannel targetChannel) {
        this.targetChannel = targetChannel;
    }

    @Override
    protected void readTimedOut(ChannelHandlerContext ctx) {

        ctx.channel().close();

        if (targetChannel.isRequestWritten()) {
            String payload = "<errorMessage>" + "ReadTimeoutException occurred for endpoint " + targetChannel.
                    getHttpRoute().toString() + "</errorMessage>";
            FaultHandler faultHandler = incomingMsg.getFaultHandlerStack().pop();

            if (faultHandler != null) {
                faultHandler.handleFault("504", new EndPointTimeOut(payload), incomingMsg, callback);
                incomingMsg.getFaultHandlerStack().push(faultHandler);
            } else {
                DefaultCarbonMessage response = new DefaultCarbonMessage();

                response.setStringMessageBody(payload);
                byte[] errorMessageBytes = payload.getBytes(Charset.defaultCharset());

                Map<String, String> transportHeaders = new HashMap<>();
                transportHeaders.put(Constants.HTTP_CONNECTION, Constants.KEEP_ALIVE);
                transportHeaders.put(Constants.HTTP_CONTENT_ENCODING, Constants.GZIP);
                transportHeaders.put(Constants.HTTP_CONTENT_TYPE, Constants.TEXT_XML);
                transportHeaders.put(Constants.HTTP_CONTENT_LENGTH, (String.valueOf(errorMessageBytes.length)));

                response.setHeaders(transportHeaders);

                response.setProperty(Constants.HTTP_STATUS_CODE, 504);
                response.setProperty(Constants.DIRECTION, Constants.DIRECTION_RESPONSE);
                response.setProperty(Constants.CALL_BACK, callback);

                ringBuffer.publishEvent(new CarbonEventPublisher(response));
            }
        }
    }
}<|MERGE_RESOLUTION|>--- conflicted
+++ resolved
@@ -61,29 +61,18 @@
 
     @Override
     public void channelActive(ChannelHandlerContext ctx) throws Exception {
-<<<<<<< HEAD
-=======
         NettyTransportContextHolder.getInstance().getInterceptor().targetConnection(Integer.toString(ctx.hashCode()),
                 State.INITIATED);
->>>>>>> f77c0781
+
         super.channelActive(ctx);
     }
 
     @SuppressWarnings("unchecked")
     @Override
-<<<<<<< HEAD
-    public void channelRead(ChannelHandlerContext ctx, Object msg)
-               throws Exception {
-        if (msg instanceof HttpResponse) {
-            cMsg = new NettyCarbonMessage();
-            NettyTransportContextHolder.getInstance().getInterceptor()
-                       .engage(cMsg, EngagedLocation.SERVER_RESPONSE_READ_INITIATED);
-=======
     public void channelRead(ChannelHandlerContext ctx, Object msg) throws Exception {
         if (msg instanceof HttpResponse) {
             cMsg = new NettyCarbonMessage();
             NettyTransportContextHolder.getInstance().getInterceptor().targetResponse(cMsg, State.INITIATED);
->>>>>>> f77c0781
             cMsg.setProperty(Constants.PORT, ((InetSocketAddress) ctx.channel().remoteAddress()).getPort());
             cMsg.setProperty(Constants.HOST, ((InetSocketAddress) ctx.channel().remoteAddress()).getHostName());
             cMsg.setProperty(Constants.DIRECTION, Constants.DIRECTION_RESPONSE);
@@ -92,11 +81,7 @@
 
             cMsg.setProperty(Constants.HTTP_STATUS_CODE, httpResponse.getStatus().code());
             cMsg.setHeaders(Util.getHeaders(httpResponse));
-<<<<<<< HEAD
-            NettyTransportContextHolder.getInstance().getInterceptor()
-                       .engage(cMsg, EngagedLocation.SERVER_RESPONSE_READ_HEADERS_COMPLETED);
-=======
->>>>>>> f77c0781
+
             if (cMsg.getHeaders().get(Constants.HTTP_CONTENT_LENGTH) != null
                 || cMsg.getHeaders().get(Constants.HTTP_TRANSFER_ENCODING) != null) {
                 ringBuffer.publishEvent(new CarbonEventPublisher(cMsg));
@@ -104,23 +89,15 @@
         } else {
             if (cMsg != null) {
                 if (msg instanceof LastHttpContent) {
-<<<<<<< HEAD
-                    NettyTransportContextHolder.getInstance().getInterceptor()
-                               .engage(cMsg, EngagedLocation.SERVER_RESPONSE_READ_BODY_COMPLETED);
-=======
+
                     NettyTransportContextHolder.getInstance().getInterceptor().targetResponse(cMsg, State.COMPLETED);
->>>>>>> f77c0781
                     HttpContent httpContent = (LastHttpContent) msg;
                     ((NettyCarbonMessage) cMsg).addHttpContent(httpContent);
                     targetChannel.setRequestWritten(false);
                     connectionManager.returnChannel(targetChannel);
-<<<<<<< HEAD
-                    if (cMsg.getHeaders().get(Constants.HTTP_CONTENT_LENGTH) == null &&
-                        cMsg.getHeaders().get(Constants.HTTP_TRANSFER_ENCODING) == null) {
-=======
+
                     if (cMsg.getHeaders().get(Constants.HTTP_CONTENT_LENGTH) == null
                             && cMsg.getHeaders().get(Constants.HTTP_TRANSFER_ENCODING) == null) {
->>>>>>> f77c0781
                         cMsg.getHeaders().put(Constants.HTTP_CONTENT_LENGTH,
                                               String.valueOf(((NettyCarbonMessage) cMsg).getMessageBodyLength()));
                         ringBuffer.publishEvent(new CarbonEventPublisher(cMsg));
@@ -136,13 +113,9 @@
     @Override
     public void channelInactive(ChannelHandlerContext ctx) {
         // Set the client channel close metric
-<<<<<<< HEAD
-        NettyTransportContextHolder.getInstance().getInterceptor()
-                   .engage(cMsg, EngagedLocation.SERVER_CONNECTION_COMPLETED);
-=======
+
         NettyTransportContextHolder.getInstance().getInterceptor().targetConnection(Integer.toString(ctx.hashCode()),
                 State.COMPLETED);
->>>>>>> f77c0781
         log.debug("Target channel closed.");
     }
 
