/*
 * Copyright (c) 2015, WSO2 Inc. (http://www.wso2.org) All Rights Reserved.
 *
 * Licensed under the Apache License, Version 2.0 (the "License");
 * you may not use this file except in compliance with the License.
 * You may obtain a copy of the License at
 *
 * http://www.apache.org/licenses/LICENSE-2.0
 *
 * Unless required by applicable law or agreed to in writing, software
 * distributed under the License is distributed on an "AS IS" BASIS,
 * WITHOUT WARRANTIES OR CONDITIONS OF ANY KIND, either express or implied.
 * See the License for the specific language governing permissions and limitations under the License.
 */
package org.wso2.carbon.transport.http.netty.sender;

import com.lmax.disruptor.RingBuffer;
import io.netty.channel.ChannelHandlerContext;
import io.netty.handler.codec.http.DefaultHttpContent;
import io.netty.handler.codec.http.HttpContent;
import io.netty.handler.codec.http.HttpResponse;
import io.netty.handler.codec.http.LastHttpContent;
import io.netty.handler.timeout.ReadTimeoutHandler;
import org.slf4j.Logger;
import org.slf4j.LoggerFactory;
import org.wso2.carbon.messaging.CarbonCallback;
import org.wso2.carbon.messaging.CarbonMessage;
import org.wso2.carbon.messaging.Constants;
import org.wso2.carbon.messaging.DefaultCarbonMessage;
import org.wso2.carbon.messaging.FaultHandler;
import org.wso2.carbon.messaging.exceptions.EndPointTimeOut;
import org.wso2.carbon.transport.http.netty.NettyCarbonMessage;
import org.wso2.carbon.transport.http.netty.common.Util;
import org.wso2.carbon.transport.http.netty.common.disruptor.publisher.CarbonEventPublisher;
import org.wso2.carbon.transport.http.netty.internal.NettyTransportContextHolder;
import org.wso2.carbon.transport.http.netty.sender.channel.TargetChannel;
import org.wso2.carbon.transport.http.netty.sender.channel.pool.ConnectionManager;

import java.net.InetSocketAddress;
import java.nio.charset.Charset;
import java.util.HashMap;
import java.util.Map;

/**
 * A class responsible for handling responses coming from BE.
 */
public class TargetHandler extends ReadTimeoutHandler {
    private static Logger log = LoggerFactory.getLogger(TargetHandler.class);

    protected CarbonCallback callback;
    private RingBuffer ringBuffer;
    protected CarbonMessage cMsg;
    protected ConnectionManager connectionManager;
    protected TargetChannel targetChannel;
    protected CarbonMessage incomingMsg;

    public TargetHandler(int timeoutSeconds) {
        super(timeoutSeconds);
    }

    @Override
    public void channelActive(ChannelHandlerContext ctx) throws Exception {
<<<<<<< HEAD
        NettyTransportContextHolder.getInstance().getInterceptor().targetConnection(Integer.toString(ctx.hashCode()),
                                                                                    State.INITIATED);
=======
        NettyTransportContextHolder.getInstance().getHandlerExecutor()
                .executeAtTargetConnectionInitiation(Integer.toString(ctx.hashCode()));
>>>>>>> 6429f74e

        super.channelActive(ctx);
    }

    @SuppressWarnings("unchecked")
    @Override
    public void channelRead(ChannelHandlerContext ctx, Object msg) throws Exception {
        if (msg instanceof HttpResponse) {
<<<<<<< HEAD
            cMsg = setUpCarbonMessage(ctx, msg);
=======
            cMsg = new NettyCarbonMessage();
            NettyTransportContextHolder.getInstance().getHandlerExecutor().executeAtTargetResponseReceiving(cMsg);
            cMsg.setProperty(Constants.PORT, ((InetSocketAddress) ctx.channel().remoteAddress()).getPort());
            cMsg.setProperty(Constants.HOST, ((InetSocketAddress) ctx.channel().remoteAddress()).getHostName());
            cMsg.setProperty(Constants.DIRECTION, Constants.DIRECTION_RESPONSE);
            cMsg.setProperty(Constants.CALL_BACK, callback);
            HttpResponse httpResponse = (HttpResponse) msg;

            cMsg.setProperty(Constants.HTTP_STATUS_CODE, httpResponse.getStatus().code());
            cMsg.setHeaders(Util.getHeaders(httpResponse));
>>>>>>> 6429f74e

            if (cMsg.getHeaders().get(Constants.HTTP_CONTENT_LENGTH) != null
                    || cMsg.getHeaders().get(Constants.HTTP_TRANSFER_ENCODING) != null) {
                ringBuffer.publishEvent(new CarbonEventPublisher(cMsg));
            }
        } else {
            if (cMsg != null) {
                if (msg instanceof LastHttpContent) {
                    HttpContent httpContent = (LastHttpContent) msg;
                    ((NettyCarbonMessage) cMsg).addHttpContent(httpContent);
                    NettyTransportContextHolder.getInstance().getHandlerExecutor().executeAtTargetResponseSending(cMsg);
                    targetChannel.setRequestWritten(false);
                    connectionManager.returnChannel(targetChannel);

                    if (cMsg.getHeaders().get(Constants.HTTP_CONTENT_LENGTH) == null
                        && cMsg.getHeaders().get(Constants.HTTP_TRANSFER_ENCODING) == null) {
                        cMsg.getHeaders().put(Constants.HTTP_CONTENT_LENGTH,
                                String.valueOf(((NettyCarbonMessage) cMsg).getMessageBodyLength()));
                        ringBuffer.publishEvent(new CarbonEventPublisher(cMsg));
                    }
                } else {
                    HttpContent httpContent = (DefaultHttpContent) msg;
                    ((NettyCarbonMessage) cMsg).addHttpContent(httpContent);
                }
            }
        }
    }

    @Override
    public void channelInactive(ChannelHandlerContext ctx) {
<<<<<<< HEAD
        // Set the client channel close metric

        NettyTransportContextHolder.getInstance().getInterceptor().targetConnection(Integer.toString(ctx.hashCode()),
                                                                                    State.COMPLETED);
=======
        NettyTransportContextHolder.getInstance().getHandlerExecutor()
                .executeAtTargetConnectionTermination(Integer.toString(ctx.hashCode()));
>>>>>>> 6429f74e
        log.debug("Target channel closed.");
    }

    public void setCallback(CarbonCallback callback) {
        this.callback = callback;
    }

    public void setRingBuffer(RingBuffer ringBuffer) {
        this.ringBuffer = ringBuffer;
    }

    public void setConnectionManager(ConnectionManager connectionManager) {
        this.connectionManager = connectionManager;
    }

    public void setIncomingMsg(CarbonMessage incomingMsg) {
        this.incomingMsg = incomingMsg;
    }

    public void setTargetChannel(TargetChannel targetChannel) {
        this.targetChannel = targetChannel;
    }

    @Override
    protected void readTimedOut(ChannelHandlerContext ctx) {

        ctx.channel().close();

        if (targetChannel.isRequestWritten()) {
            String payload = "<errorMessage>" + "ReadTimeoutException occurred for endpoint " + targetChannel.
                       getHttpRoute().toString() + "</errorMessage>";
            FaultHandler faultHandler = incomingMsg.getFaultHandlerStack().pop();

            if (faultHandler != null) {
                faultHandler.handleFault("504", new EndPointTimeOut(payload), incomingMsg, callback);
                incomingMsg.getFaultHandlerStack().push(faultHandler);
            } else {

                ringBuffer.publishEvent(new CarbonEventPublisher(createErrorMessage(payload)));
            }
        }
    }


    protected CarbonMessage setUpCarbonMessage(ChannelHandlerContext ctx, Object msg) {
        cMsg = new NettyCarbonMessage();
        NettyTransportContextHolder.getInstance().getInterceptor().targetResponse(cMsg, State.INITIATED);
        cMsg.setProperty(Constants.PORT, ((InetSocketAddress) ctx.channel().remoteAddress()).getPort());
        cMsg.setProperty(Constants.HOST, ((InetSocketAddress) ctx.channel().remoteAddress()).getHostName());
        cMsg.setProperty(Constants.DIRECTION, Constants.DIRECTION_RESPONSE);
        cMsg.setProperty(Constants.CALL_BACK, callback);
        HttpResponse httpResponse = (HttpResponse) msg;

        cMsg.setProperty(Constants.HTTP_STATUS_CODE, httpResponse.getStatus().code());
        cMsg.setHeaders(Util.getHeaders(httpResponse));
        return cMsg;

    }

    protected CarbonMessage createErrorMessage(String payload) {
        DefaultCarbonMessage response = new DefaultCarbonMessage();

        response.setStringMessageBody(payload);
        byte[] errorMessageBytes = payload.getBytes(Charset.defaultCharset());

        Map<String, String> transportHeaders = new HashMap<>();
        transportHeaders.put(Constants.HTTP_CONNECTION, Constants.KEEP_ALIVE);
        transportHeaders.put(Constants.HTTP_CONTENT_ENCODING, Constants.GZIP);
        transportHeaders.put(Constants.HTTP_CONTENT_TYPE, Constants.TEXT_XML);
        transportHeaders.put(Constants.HTTP_CONTENT_LENGTH, (String.valueOf(errorMessageBytes.length)));

        response.setHeaders(transportHeaders);

        response.setProperty(Constants.HTTP_STATUS_CODE, 504);
        response.setProperty(Constants.DIRECTION, Constants.DIRECTION_RESPONSE);
        response.setProperty(Constants.CALL_BACK, callback);
        return response;

    }
}<|MERGE_RESOLUTION|>--- conflicted
+++ resolved
@@ -60,13 +60,10 @@
 
     @Override
     public void channelActive(ChannelHandlerContext ctx) throws Exception {
-<<<<<<< HEAD
-        NettyTransportContextHolder.getInstance().getInterceptor().targetConnection(Integer.toString(ctx.hashCode()),
-                                                                                    State.INITIATED);
-=======
+
         NettyTransportContextHolder.getInstance().getHandlerExecutor()
                 .executeAtTargetConnectionInitiation(Integer.toString(ctx.hashCode()));
->>>>>>> 6429f74e
+
 
         super.channelActive(ctx);
     }
@@ -75,20 +72,8 @@
     @Override
     public void channelRead(ChannelHandlerContext ctx, Object msg) throws Exception {
         if (msg instanceof HttpResponse) {
-<<<<<<< HEAD
+
             cMsg = setUpCarbonMessage(ctx, msg);
-=======
-            cMsg = new NettyCarbonMessage();
-            NettyTransportContextHolder.getInstance().getHandlerExecutor().executeAtTargetResponseReceiving(cMsg);
-            cMsg.setProperty(Constants.PORT, ((InetSocketAddress) ctx.channel().remoteAddress()).getPort());
-            cMsg.setProperty(Constants.HOST, ((InetSocketAddress) ctx.channel().remoteAddress()).getHostName());
-            cMsg.setProperty(Constants.DIRECTION, Constants.DIRECTION_RESPONSE);
-            cMsg.setProperty(Constants.CALL_BACK, callback);
-            HttpResponse httpResponse = (HttpResponse) msg;
-
-            cMsg.setProperty(Constants.HTTP_STATUS_CODE, httpResponse.getStatus().code());
-            cMsg.setHeaders(Util.getHeaders(httpResponse));
->>>>>>> 6429f74e
 
             if (cMsg.getHeaders().get(Constants.HTTP_CONTENT_LENGTH) != null
                     || cMsg.getHeaders().get(Constants.HTTP_TRANSFER_ENCODING) != null) {
@@ -119,15 +104,8 @@
 
     @Override
     public void channelInactive(ChannelHandlerContext ctx) {
-<<<<<<< HEAD
-        // Set the client channel close metric
-
-        NettyTransportContextHolder.getInstance().getInterceptor().targetConnection(Integer.toString(ctx.hashCode()),
-                                                                                    State.COMPLETED);
-=======
         NettyTransportContextHolder.getInstance().getHandlerExecutor()
                 .executeAtTargetConnectionTermination(Integer.toString(ctx.hashCode()));
->>>>>>> 6429f74e
         log.debug("Target channel closed.");
     }
 
@@ -174,7 +152,7 @@
 
     protected CarbonMessage setUpCarbonMessage(ChannelHandlerContext ctx, Object msg) {
         cMsg = new NettyCarbonMessage();
-        NettyTransportContextHolder.getInstance().getInterceptor().targetResponse(cMsg, State.INITIATED);
+        NettyTransportContextHolder.getInstance().getHandlerExecutor().executeAtTargetResponseReceiving(cMsg);
         cMsg.setProperty(Constants.PORT, ((InetSocketAddress) ctx.channel().remoteAddress()).getPort());
         cMsg.setProperty(Constants.HOST, ((InetSocketAddress) ctx.channel().remoteAddress()).getHostName());
         cMsg.setProperty(Constants.DIRECTION, Constants.DIRECTION_RESPONSE);
