/*
 * Copyright (c) 2015, WSO2 Inc. (http://www.wso2.org) All Rights Reserved.
 *
 * Licensed under the Apache License, Version 2.0 (the "License");
 * you may not use this file except in compliance with the License.
 * You may obtain a copy of the License at
 *
 * http://www.apache.org/licenses/LICENSE-2.0
 *
 * Unless required by applicable law or agreed to in writing, software
 * distributed under the License is distributed on an "AS IS" BASIS,
 * WITHOUT WARRANTIES OR CONDITIONS OF ANY KIND, either express or implied.
 * See the License for the specific language governing permissions and limitations under the License.
 */
package org.wso2.carbon.transport.http.netty.sender;

import com.lmax.disruptor.RingBuffer;
import io.netty.channel.ChannelHandlerContext;
import io.netty.handler.codec.http.DefaultHttpContent;
import io.netty.handler.codec.http.HttpContent;
import io.netty.handler.codec.http.HttpResponse;
import io.netty.handler.codec.http.LastHttpContent;
import io.netty.handler.timeout.ReadTimeoutHandler;
import org.slf4j.Logger;
import org.slf4j.LoggerFactory;
import org.wso2.carbon.messaging.CarbonCallback;
import org.wso2.carbon.messaging.CarbonMessage;
import org.wso2.carbon.messaging.Constants;
import org.wso2.carbon.messaging.DefaultCarbonMessage;
import org.wso2.carbon.messaging.EngagedLocation;
import org.wso2.carbon.messaging.FaultHandler;
import org.wso2.carbon.transport.http.netty.NettyCarbonMessage;
import org.wso2.carbon.transport.http.netty.common.Util;
import org.wso2.carbon.transport.http.netty.common.disruptor.publisher.CarbonEventPublisher;
import org.wso2.carbon.transport.http.netty.exception.EndpointTimeOutException;
import org.wso2.carbon.transport.http.netty.internal.NettyTransportContextHolder;
import org.wso2.carbon.transport.http.netty.sender.channel.TargetChannel;
import org.wso2.carbon.transport.http.netty.sender.channel.pool.ConnectionManager;

import java.net.InetSocketAddress;
import java.nio.charset.Charset;
import java.util.HashMap;
import java.util.Map;

/**
 * A class responsible for handling responses coming from BE.
 */
public class TargetHandler extends ReadTimeoutHandler {
    private static Logger log = LoggerFactory.getLogger(TargetHandler.class);

    private CarbonCallback callback;
    private RingBuffer ringBuffer;
    private CarbonMessage cMsg;
    private ConnectionManager connectionManager;
    private TargetChannel targetChannel;
    private CarbonMessage incomingMsg;

    public TargetHandler(int timeoutSeconds) {
        super(timeoutSeconds);
    }

    @Override public void channelActive(ChannelHandlerContext ctx) throws Exception {
        super.channelActive(ctx);
    }

    @SuppressWarnings("unchecked") @Override public void channelRead(ChannelHandlerContext ctx, Object msg)
            throws Exception {
        if (msg instanceof HttpResponse) {
            cMsg = new NettyCarbonMessage();
            NettyTransportContextHolder.getInstance().getInterceptor()
                    .engage(cMsg, EngagedLocation.SERVER_RESPONSE_READ_INITIATED);
            cMsg.setProperty(Constants.PORT, ((InetSocketAddress) ctx.channel().remoteAddress()).getPort());
            cMsg.setProperty(Constants.HOST, ((InetSocketAddress) ctx.channel().remoteAddress()).getHostName());
            cMsg.setProperty(Constants.DIRECTION, Constants.DIRECTION_RESPONSE);
            cMsg.setProperty(Constants.CALL_BACK, callback);
            HttpResponse httpResponse = (HttpResponse) msg;

            cMsg.setProperty(Constants.HTTP_STATUS_CODE, httpResponse.getStatus().code());
            cMsg.setHeaders(Util.getHeaders(httpResponse));
<<<<<<< HEAD
            NettyTransportContextHolder.getInstance().getInterceptor()
                    .engage(cMsg, EngagedLocation.SERVER_RESPONSE_READ_HEADERS_COMPLETED);
            ringBuffer.publishEvent(new CarbonEventPublisher(cMsg));
=======
            if (cMsg.getHeaders().get(Constants.HTTP_CONTENT_LENGTH) != null ||
                    cMsg.getHeaders().get(Constants.HTTP_TRANSFER_ENCODING) != null) {
                ringBuffer.publishEvent(new CarbonEventPublisher(cMsg));
            }
>>>>>>> 3f86881a
        } else {
            if (cMsg != null) {
                if (msg instanceof LastHttpContent) {
                    NettyTransportContextHolder.getInstance().getInterceptor()
                            .engage(cMsg, EngagedLocation.SERVER_RESPONSE_READ_BODY_COMPLETED);
                    HttpContent httpContent = (LastHttpContent) msg;
                    ((NettyCarbonMessage) cMsg).addHttpContent(httpContent);
                    targetChannel.setRequestWritten(false);
                    connectionManager.returnChannel(targetChannel);
                    if (cMsg.getHeaders().get(Constants.HTTP_CONTENT_LENGTH) == null &&
                            cMsg.getHeaders().get(Constants.HTTP_TRANSFER_ENCODING) == null) {
                        cMsg.getHeaders().put(Constants.HTTP_TRANSFER_ENCODING,
                                String.valueOf(((NettyCarbonMessage) cMsg).getMessageBodyLength()));
                        ringBuffer.publishEvent(new CarbonEventPublisher(cMsg));
                    }
                } else {
                    HttpContent httpContent = (DefaultHttpContent) msg;
                    ((NettyCarbonMessage) cMsg).addHttpContent(httpContent);
                }
            }
        }
    }

    @Override public void channelInactive(ChannelHandlerContext ctx) {
        // Set the client channel close metric
        NettyTransportContextHolder.getInstance().getInterceptor()
                .engage(cMsg, EngagedLocation.SERVER_CONNECTION_COMPLETED);
        log.debug("Target channel closed.");
    }

    public void setCallback(CarbonCallback callback) {
        this.callback = callback;
    }

    public void setRingBuffer(RingBuffer ringBuffer) {
        this.ringBuffer = ringBuffer;
    }

    public void setConnectionManager(ConnectionManager connectionManager) {
        this.connectionManager = connectionManager;
    }

    public void setIncomingMsg(CarbonMessage incomingMsg) {
        this.incomingMsg = incomingMsg;
    }

    public void setTargetChannel(TargetChannel targetChannel) {
        this.targetChannel = targetChannel;
    }

    @Override protected void readTimedOut(ChannelHandlerContext ctx) {

        ctx.channel().close();

        if (targetChannel.isRequestWritten()) {
<<<<<<< HEAD
            String payload = "<errorMessage>" + "ReadTimeoutException occurred for endpoint" + targetChannel.
                    getHttpRoute().toString() + "</errorMessage>";
=======
            String payload = "<errorMessage>" + "ReadTimeoutException occurred for endpoint " + targetChannel.
                       getHttpRoute().toString() + "</errorMessage>";
>>>>>>> 3f86881a
            FaultHandler faultHandler = incomingMsg.getFaultHandlerStack().pop();

            if (faultHandler != null) {
                faultHandler.handleFault("504", new EndpointTimeOutException(payload), callback);
                incomingMsg.getFaultHandlerStack().push(faultHandler);
            } else {
                DefaultCarbonMessage response = new DefaultCarbonMessage();

                response.setStringMessageBody(payload);
                byte[] errorMessageBytes = payload.getBytes(Charset.defaultCharset());

                Map<String, String> transportHeaders = new HashMap<>();
                transportHeaders.put(Constants.HTTP_CONNECTION, Constants.KEEP_ALIVE);
                transportHeaders.put(Constants.HTTP_CONTENT_ENCODING, Constants.GZIP);
                transportHeaders.put(Constants.HTTP_CONTENT_TYPE, Constants.TEXT_XML);
                transportHeaders.put(Constants.HTTP_CONTENT_LENGTH, (String.valueOf(errorMessageBytes.length)));

                response.setHeaders(transportHeaders);

                response.setProperty(Constants.HTTP_STATUS_CODE, 504);
                response.setProperty(Constants.DIRECTION, Constants.DIRECTION_RESPONSE);
                response.setProperty(Constants.CALL_BACK, callback);

                ringBuffer.publishEvent(new CarbonEventPublisher(response));
            }
        }
    }
}<|MERGE_RESOLUTION|>--- conflicted
+++ resolved
@@ -77,16 +77,12 @@
 
             cMsg.setProperty(Constants.HTTP_STATUS_CODE, httpResponse.getStatus().code());
             cMsg.setHeaders(Util.getHeaders(httpResponse));
-<<<<<<< HEAD
             NettyTransportContextHolder.getInstance().getInterceptor()
                     .engage(cMsg, EngagedLocation.SERVER_RESPONSE_READ_HEADERS_COMPLETED);
-            ringBuffer.publishEvent(new CarbonEventPublisher(cMsg));
-=======
-            if (cMsg.getHeaders().get(Constants.HTTP_CONTENT_LENGTH) != null ||
-                    cMsg.getHeaders().get(Constants.HTTP_TRANSFER_ENCODING) != null) {
+            if (cMsg.getHeaders().get(Constants.HTTP_CONTENT_LENGTH) != null
+                    || cMsg.getHeaders().get(Constants.HTTP_TRANSFER_ENCODING) != null) {
                 ringBuffer.publishEvent(new CarbonEventPublisher(cMsg));
             }
->>>>>>> 3f86881a
         } else {
             if (cMsg != null) {
                 if (msg instanceof LastHttpContent) {
@@ -98,7 +94,7 @@
                     connectionManager.returnChannel(targetChannel);
                     if (cMsg.getHeaders().get(Constants.HTTP_CONTENT_LENGTH) == null &&
                             cMsg.getHeaders().get(Constants.HTTP_TRANSFER_ENCODING) == null) {
-                        cMsg.getHeaders().put(Constants.HTTP_TRANSFER_ENCODING,
+                        cMsg.getHeaders().put(Constants.HTTP_CONTENT_LENGTH,
                                 String.valueOf(((NettyCarbonMessage) cMsg).getMessageBodyLength()));
                         ringBuffer.publishEvent(new CarbonEventPublisher(cMsg));
                     }
@@ -142,13 +138,8 @@
         ctx.channel().close();
 
         if (targetChannel.isRequestWritten()) {
-<<<<<<< HEAD
-            String payload = "<errorMessage>" + "ReadTimeoutException occurred for endpoint" + targetChannel.
-                    getHttpRoute().toString() + "</errorMessage>";
-=======
             String payload = "<errorMessage>" + "ReadTimeoutException occurred for endpoint " + targetChannel.
                        getHttpRoute().toString() + "</errorMessage>";
->>>>>>> 3f86881a
             FaultHandler faultHandler = incomingMsg.getFaultHandlerStack().pop();
 
             if (faultHandler != null) {
