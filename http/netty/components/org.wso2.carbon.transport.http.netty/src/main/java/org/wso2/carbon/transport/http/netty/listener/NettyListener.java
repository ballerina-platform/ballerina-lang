/**
 * Copyright (c) 2015, WSO2 Inc. (http://wso2.com) All Rights Reserved.
 * <p>
 * WSO2 Inc. licenses this file to you under the Apache License,
 * Version 2.0 (the "License"); you may not use this file except
 * in compliance with the License.
 * You may obtain a copy of the License at
 * <p>
 * http://www.apache.org/licenses/LICENSE-2.0
 * <p>
 * Unless required by applicable law or agreed to in writing,
 * software distributed under the License is distributed on an
 * "AS IS" BASIS, WITHOUT WARRANTIES OR CONDITIONS OF ANY
 * KIND, either express or implied.  See the License for the
 * specific language governing permissions and limitations
 * under the License.
 */
package org.wso2.carbon.transport.http.netty.listener;

import io.netty.bootstrap.ServerBootstrap;
import io.netty.channel.ChannelOption;
import io.netty.channel.EventLoopGroup;
import io.netty.channel.nio.NioEventLoopGroup;
import io.netty.channel.socket.nio.NioServerSocketChannel;
import io.netty.util.concurrent.Future;
import io.netty.util.concurrent.GenericFutureListener;
import org.slf4j.Logger;
import org.slf4j.LoggerFactory;
import org.wso2.carbon.messaging.CarbonMessageProcessor;
import org.wso2.carbon.messaging.CarbonTransportInitializer;
import org.wso2.carbon.messaging.TransportListener;
<<<<<<< HEAD
import org.wso2.carbon.messaging.TransportListenerManager;
=======
import org.wso2.carbon.transport.http.netty.config.ListenerConfiguration;
import org.wso2.carbon.transport.http.netty.config.Parameter;
>>>>>>> 09d52d74
import org.wso2.carbon.transport.http.netty.internal.NettyTransportContextHolder;

import java.net.InetSocketAddress;
import java.util.HashMap;
import java.util.List;
import java.util.Map;

/**
 * A class that starts the netty server bootstrap in given port.
 */
public class NettyListener extends TransportListener {
    private static final Logger log = LoggerFactory.getLogger(NettyListener.class);

    private EventLoopGroup bossGroup;
    private EventLoopGroup workerGroup;
    private ServerBootstrap bootstrap;
    private ListenerConfiguration nettyConfig;


    public NettyListener(ListenerConfiguration nettyConfig) {
        super(nettyConfig.getId());
        this.nettyConfig = nettyConfig;
    }

    public void start() {
        log.info("Starting Netty Http Transport Listener");
        startTransport();
    }

    private void startTransport() {
        ServerBootstrapConfiguration.createBootStrapConfiguration(nettyConfig.getParameters());
        ServerBootstrapConfiguration serverBootstrapConfiguration = ServerBootstrapConfiguration.getInstance();
        bossGroup = new NioEventLoopGroup(nettyConfig.getBossThreadPoolSize());
        workerGroup = new NioEventLoopGroup(nettyConfig.getWorkerThreadPoolSize());
        bootstrap = new ServerBootstrap();
        bootstrap.option(ChannelOption.SO_BACKLOG, serverBootstrapConfiguration.getSoBackLog());
<<<<<<< HEAD
        bootstrap.group(bossGroup, workerGroup)
                   .channel(NioServerSocketChannel.class);
=======
        bootstrap.group(bossGroup, workerGroup).channel(NioServerSocketChannel.class);
>>>>>>> 09d52d74
        addChannelInitializer();
        bootstrap.childOption(ChannelOption.TCP_NODELAY, serverBootstrapConfiguration.isTcpNoDelay());
        bootstrap.option(ChannelOption.SO_KEEPALIVE, serverBootstrapConfiguration.isKeepAlive());
        bootstrap.option(ChannelOption.CONNECT_TIMEOUT_MILLIS, serverBootstrapConfiguration.getConnectTimeOut());

        bootstrap.option(ChannelOption.SO_SNDBUF, serverBootstrapConfiguration.getSendBufferSize());
        bootstrap.option(ChannelOption.SO_RCVBUF, serverBootstrapConfiguration.getReciveBufferSize());
        bootstrap.childOption(ChannelOption.SO_RCVBUF, serverBootstrapConfiguration.getReciveBufferSize());
        bootstrap.childOption(ChannelOption.SO_SNDBUF, serverBootstrapConfiguration.getSendBufferSize());

        setupChannelInitializer();
        try {
            bootstrap.bind(new InetSocketAddress(nettyConfig.getHost(), nettyConfig.getPort())).sync();
            TransportListenerManager artifactDeployer = NettyTransportContextHolder.getInstance().getManager();
            if (artifactDeployer != null) {
                artifactDeployer.registerTransportListener(id, this);
            }
            log.info("Netty Listener starting on port " + nettyConfig.getPort());
        } catch (InterruptedException e) {
            log.error(e.getMessage(), e);
        }
    }

    private void setupChannelInitializer() {
        CarbonTransportInitializer channelInitializer = NettyTransportContextHolder.getInstance()
                   .getServerChannelInitializer(nettyConfig.getId());
        if (channelInitializer == null) {
            // start with the default initializer
            channelInitializer = new CarbonNettyServerInitializer();
        }

        List<Parameter> parameters = nettyConfig.getParameters();
        if (parameters != null && !parameters.isEmpty()) {
            Map<String, String> paramMap = new HashMap<>(parameters.size());
            for (Parameter parameter : parameters) {
                paramMap.put(parameter.getName(), parameter.getValue());
            }

            channelInitializer.setup(paramMap);
        }
        NettyTransportContextHolder.getInstance().addNettyChannelInitializer(nettyConfig.getId(), channelInitializer);
    }

    private void addChannelInitializer() {
        NettyServerInitializer handler = new NettyServerInitializer(id);
        handler.setSslConfig(nettyConfig.getSslConfig());
        bootstrap.childHandler(handler);
    }

    @Override public void stop() {
        log.info("Stopping Netty transport " + id + " on port " + nettyConfig.getPort());
        shutdownEventLoops();
    }

    @Override public void beginMaintenance() {
        log.info("Putting Netty transport " + id + " on port " + nettyConfig.getPort() + " into maintenance mode");
        shutdownEventLoops();
    }

    @Override public void endMaintenance() {
        log.info("Ending maintenance mode for Netty transport " + id + " running on port " + nettyConfig.getPort());
        bossGroup = new NioEventLoopGroup(nettyConfig.getBossThreadPoolSize());
        workerGroup = new NioEventLoopGroup(nettyConfig.getWorkerThreadPoolSize());
        startTransport();
    }

    private void shutdownEventLoops() {
        Future<?> f = workerGroup.shutdownGracefully();
        f.addListener(new GenericFutureListener<Future<Object>>() {
            @Override public void operationComplete(Future<Object> future) throws Exception {
                Future f = bossGroup.shutdownGracefully();
                f.addListener(new GenericFutureListener<Future<Object>>() {
                    @Override public void operationComplete(Future<Object> future) throws Exception {
                        log.info("Netty transport " + id + " on port " + nettyConfig.getPort() +
                                 " stopped successfully");
                    }
                });
            }
        });
    }

    @Override public void setMessageProcessor(CarbonMessageProcessor carbonMessageProcessor) {

    }

    @Override
    public boolean listen(String host, int port) {
        try {
            bootstrap.bind(new InetSocketAddress(host, port)).sync();
            log.info("Netty Listener Starting on host  " + host + " and port " + port);
            return true;
        } catch (InterruptedException e) {
            log.error(e.getMessage(), e);
        }
        return false;
    }
}<|MERGE_RESOLUTION|>--- conflicted
+++ resolved
@@ -29,12 +29,9 @@
 import org.wso2.carbon.messaging.CarbonMessageProcessor;
 import org.wso2.carbon.messaging.CarbonTransportInitializer;
 import org.wso2.carbon.messaging.TransportListener;
-<<<<<<< HEAD
 import org.wso2.carbon.messaging.TransportListenerManager;
-=======
 import org.wso2.carbon.transport.http.netty.config.ListenerConfiguration;
 import org.wso2.carbon.transport.http.netty.config.Parameter;
->>>>>>> 09d52d74
 import org.wso2.carbon.transport.http.netty.internal.NettyTransportContextHolder;
 
 import java.net.InetSocketAddress;
@@ -71,12 +68,10 @@
         workerGroup = new NioEventLoopGroup(nettyConfig.getWorkerThreadPoolSize());
         bootstrap = new ServerBootstrap();
         bootstrap.option(ChannelOption.SO_BACKLOG, serverBootstrapConfiguration.getSoBackLog());
-<<<<<<< HEAD
+
         bootstrap.group(bossGroup, workerGroup)
                    .channel(NioServerSocketChannel.class);
-=======
-        bootstrap.group(bossGroup, workerGroup).channel(NioServerSocketChannel.class);
->>>>>>> 09d52d74
+
         addChannelInitializer();
         bootstrap.childOption(ChannelOption.TCP_NODELAY, serverBootstrapConfiguration.isTcpNoDelay());
         bootstrap.option(ChannelOption.SO_KEEPALIVE, serverBootstrapConfiguration.isKeepAlive());
@@ -126,17 +121,20 @@
         bootstrap.childHandler(handler);
     }
 
-    @Override public void stop() {
+    @Override
+    public void stop() {
         log.info("Stopping Netty transport " + id + " on port " + nettyConfig.getPort());
         shutdownEventLoops();
     }
 
-    @Override public void beginMaintenance() {
+    @Override
+    public void beginMaintenance() {
         log.info("Putting Netty transport " + id + " on port " + nettyConfig.getPort() + " into maintenance mode");
         shutdownEventLoops();
     }
 
-    @Override public void endMaintenance() {
+    @Override
+    public void endMaintenance() {
         log.info("Ending maintenance mode for Netty transport " + id + " running on port " + nettyConfig.getPort());
         bossGroup = new NioEventLoopGroup(nettyConfig.getBossThreadPoolSize());
         workerGroup = new NioEventLoopGroup(nettyConfig.getWorkerThreadPoolSize());
@@ -146,10 +144,12 @@
     private void shutdownEventLoops() {
         Future<?> f = workerGroup.shutdownGracefully();
         f.addListener(new GenericFutureListener<Future<Object>>() {
-            @Override public void operationComplete(Future<Object> future) throws Exception {
+            @Override
+            public void operationComplete(Future<Object> future) throws Exception {
                 Future f = bossGroup.shutdownGracefully();
                 f.addListener(new GenericFutureListener<Future<Object>>() {
-                    @Override public void operationComplete(Future<Object> future) throws Exception {
+                    @Override
+                    public void operationComplete(Future<Object> future) throws Exception {
                         log.info("Netty transport " + id + " on port " + nettyConfig.getPort() +
                                  " stopped successfully");
                     }
@@ -158,7 +158,8 @@
         });
     }
 
-    @Override public void setMessageProcessor(CarbonMessageProcessor carbonMessageProcessor) {
+    @Override
+    public void setMessageProcessor(CarbonMessageProcessor carbonMessageProcessor) {
 
     }
 
