/*
 *  Copyright (c) 2015 WSO2 Inc. (http://wso2.com) All Rights Reserved.
 *
 *  WSO2 Inc. licenses this file to you under the Apache License,
 *  Version 2.0 (the "License"); you may not use this file except
 *  in compliance with the License.
 *  You may obtain a copy of the License at
 *
 *  http://www.apache.org/licenses/LICENSE-2.0
 *
 *  Unless required by applicable law or agreed to in writing,
 *  software distributed under the License is distributed on an
 *  "AS IS" BASIS, WITHOUT WARRANTIES OR CONDITIONS OF ANY
 *  KIND, either express or implied.  See the License for the
 *  specific language governing permissions and limitations
 *  under the License.
 *
 */
package org.wso2.carbon.transport.http.netty.internal;

import org.osgi.framework.BundleContext;
import org.slf4j.Logger;
import org.slf4j.LoggerFactory;
import org.wso2.carbon.messaging.CarbonMessageProcessor;
import org.wso2.carbon.messaging.CarbonTransportInitializer;
<<<<<<< HEAD
import org.wso2.carbon.messaging.TransportListenerManager;
import org.wso2.carbon.transport.http.netty.internal.config.ListenerConfiguration;
=======
import org.wso2.carbon.messaging.Interceptor;
import org.wso2.carbon.transport.http.netty.config.ListenerConfiguration;
>>>>>>> 09d52d74
import org.wso2.carbon.transport.http.netty.listener.CarbonNettyServerInitializer;

import java.util.HashMap;
import java.util.Map;

/**
 * DataHolder for the Netty transport.
 */
public class NettyTransportContextHolder {
    private static final Logger log = LoggerFactory.getLogger(NettyTransportContextHolder.class);

    private static NettyTransportContextHolder instance = new NettyTransportContextHolder();
    private Map<String, CarbonTransportInitializer> channelServerInitializers = new HashMap<>();
    private Map<String, CarbonTransportInitializer> channelClientInitializers = new HashMap<>();
    private BundleContext bundleContext;
    private CarbonMessageProcessor messageProcessor;
    private Interceptor interceptor;
    private Map<String, ListenerConfiguration> listenerConfigurations = new HashMap<>();
    private TransportListenerManager manager;

    public ListenerConfiguration getListenerConfiguration(String id) {
        return listenerConfigurations.get(id);
    }

    public void setListenerConfiguration(String id, ListenerConfiguration config) {
        listenerConfigurations.put(id, config);
    }

    private NettyTransportContextHolder() {

    }

    public static NettyTransportContextHolder getInstance() {
        return instance;
    }

    public synchronized void addNettyChannelInitializer(String key, CarbonTransportInitializer initializer) {
        if (initializer.isServerInitializer()) {
            if (channelServerInitializers.get(key) == null) {
                this.channelServerInitializers.put(key, initializer);
            } else {
                if (channelServerInitializers.get(key) instanceof CarbonNettyServerInitializer) {
                    channelServerInitializers.remove(key);
                    this.channelServerInitializers.put(key, initializer);
                }
            }
        }
    }

    public CarbonTransportInitializer getServerChannelInitializer(String key) {
        return channelServerInitializers.get(key);
    }

    public CarbonTransportInitializer getClientChannelInitializer(String key) {
        return channelClientInitializers.get(key);
    }

    public void removeNettyChannelInitializer(String key) {
        channelServerInitializers.remove(key);
    }

    public void setBundleContext(BundleContext bundleContext) {
        this.bundleContext = bundleContext;
    }

    public BundleContext getBundleContext() {
        return this.bundleContext;
    }

    public CarbonMessageProcessor getMessageProcessor() {
        return messageProcessor;
    }

    public void addMessageProcessor(CarbonMessageProcessor carbonMessageProcessor) {
        this.messageProcessor = carbonMessageProcessor;
    }

    public void removeMessageProcessor(CarbonMessageProcessor carbonMessageProcessor) {
        if (carbonMessageProcessor.getId().equals(messageProcessor.getId())) {
            messageProcessor = null;
        }
    }

<<<<<<< HEAD
    public TransportListenerManager getManager() {
        return manager;
    }

    public void removeManager() {
        manager = null;
    }

    public void setManager(TransportListenerManager manager) {
        this.manager = manager;
=======
    public void setInterceptor(Interceptor interceptor) {
        this.interceptor = interceptor;
    }

    public Interceptor getInterceptor() {
        return interceptor;
>>>>>>> 09d52d74
    }
}<|MERGE_RESOLUTION|>--- conflicted
+++ resolved
@@ -23,13 +23,9 @@
 import org.slf4j.LoggerFactory;
 import org.wso2.carbon.messaging.CarbonMessageProcessor;
 import org.wso2.carbon.messaging.CarbonTransportInitializer;
-<<<<<<< HEAD
+import org.wso2.carbon.messaging.Interceptor;
 import org.wso2.carbon.messaging.TransportListenerManager;
-import org.wso2.carbon.transport.http.netty.internal.config.ListenerConfiguration;
-=======
-import org.wso2.carbon.messaging.Interceptor;
 import org.wso2.carbon.transport.http.netty.config.ListenerConfiguration;
->>>>>>> 09d52d74
 import org.wso2.carbon.transport.http.netty.listener.CarbonNettyServerInitializer;
 
 import java.util.HashMap;
@@ -113,7 +109,7 @@
         }
     }
 
-<<<<<<< HEAD
+
     public TransportListenerManager getManager() {
         return manager;
     }
@@ -124,13 +120,14 @@
 
     public void setManager(TransportListenerManager manager) {
         this.manager = manager;
-=======
+    }
+
     public void setInterceptor(Interceptor interceptor) {
         this.interceptor = interceptor;
     }
 
     public Interceptor getInterceptor() {
         return interceptor;
->>>>>>> 09d52d74
+
     }
 }