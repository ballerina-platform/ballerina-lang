--- conflicted
+++ resolved
@@ -101,11 +101,6 @@
             ChannelFuture future = ChannelUtils.getNewChannelFuture(targetChannel, group, cl, httpRoute, senderConfig);
 
             try {
-<<<<<<< HEAD
-                NettyTransportContextHolder.getInstance().getInterceptor()
-                           .engage(carbonMessage, EngagedLocation.SERVER_CONNECTION_INITIATED);
-=======
->>>>>>> f77c0781
                 channel = ChannelUtils.openChannel(future, httpRoute);
             } catch (Exception failedCause) {
                 String msg = "Error when creating channel for route " + httpRoute;
