--- conflicted
+++ resolved
@@ -34,8 +34,6 @@
 
     <dependencies>
         <dependency>
-<<<<<<< HEAD
-=======
             <groupId>org.wso2.eclipse.osgi</groupId>
             <artifactId>org.eclipse.osgi</artifactId>
         </dependency>
@@ -44,7 +42,6 @@
             <artifactId>org.eclipse.osgi.services</artifactId>
         </dependency>
         <dependency>
->>>>>>> f0540e82
             <groupId>org.wso2.carbon.messaging</groupId>
             <artifactId>org.wso2.carbon.messaging</artifactId>
         </dependency>
