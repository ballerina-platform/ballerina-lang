--- conflicted
+++ resolved
@@ -19,11 +19,7 @@
     <parent>
         <groupId>org.wso2.carbon.transport</groupId>
         <artifactId>org.wso2.carbon.transport.http.parent</artifactId>
-<<<<<<< HEAD
-        <version>6.0.17-SNAPSHOT</version>
-=======
         <version>6.0.18-SNAPSHOT</version>
->>>>>>> 3c63c34a
         <relativePath>../pom.xml</relativePath>
     </parent>
 
