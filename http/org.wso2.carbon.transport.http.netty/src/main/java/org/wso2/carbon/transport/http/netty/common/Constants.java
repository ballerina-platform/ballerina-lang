/*
 * Copyright (c) 2015, WSO2 Inc. (http://www.wso2.org) All Rights Reserved.
 *
 * Licensed under the Apache License, Version 2.0 (the "License");
 * you may not use this file except in compliance with the License.
 * You may obtain a copy of the License at
 *
 * http://www.apache.org/licenses/LICENSE-2.0
 *
 * Unless required by applicable law or agreed to in writing, software
 * distributed under the License is distributed on an "AS IS" BASIS,
 * WITHOUT WARRANTIES OR CONDITIONS OF ANY KIND, either express or implied.
 * See the License for the specific language governing permissions and limitations under the License.
 */

package org.wso2.carbon.transport.http.netty.common;

/**
 * Common Constants used by gate way.
 */
public final class Constants {

    // Server state constants
    public static final String STATE_TRANSITION = "STATE_TRANSITION";

    public static final String STATE_STARTED = "STATE_STARTED";

    public static final String STATE_STOPPED = "STATE_STOPPED";

    // Client Bootstrap related
    public static final String CLIENT_BOOTSTRAP_TCP_NO_DELY = "client.bootstrap.nodelay";

    public static final String CLIENT_BOOTSTRAP_KEEPALIVE = "client.bootstrap.keepalive";

    public static final String CLIENT_BOOTSTRAP_SEND_BUFFER_SIZE = "client.bootstrap.sendbuffersize";

    public static final String CLIENT_BOOTSTRAP_RECEIVE_BUFFER_SIZE = "client.bootstrap.recievebuffersize";

    public static final String CLIENT_BOOTSTRAP_CONNECT_TIME_OUT = "client.bootstrap.connect.timeout";

    public static final String CLIENT_BOOTSTRAP_SO_REUSE = "client.bootstrap.socket.reuse";

    public static final String CLIENT_BOOTSTRAP_SO_TIMEOUT = "client.bootstrap.socket.timeout";

    //Server side SSL Parameters
    public static final String CLIENT_SUPPORT_CIPHERS = "client.ssl.ciphers";
    public static final String CLIENT_SUPPORT_HTTPS_PROTOCOLS = "client.ssl.http.protocols";
    public static final String CLIENT_ENABLE_SESSION_CREATION = "client.enable.session.creation";

    // Server Bootstrap related
    public static final String SERVER_BOOTSTRAP_TCP_NO_DELY = "server.bootstrap.nodelay";

    public static final String SERVER_BOOTSTRAP_KEEPALIVE = "server.bootstrap.keepalive";

    public static final String SERVER_BOOTSTRAP_SEND_BUFFER_SIZE = "server.bootstrap.sendbuffersize";

    public static final String SERVER_BOOTSTRAP_RECEIVE_BUFFER_SIZE = "server.bootstrap.recievebuffersize";

    public static final String SERVER_BOOTSTRAP_CONNECT_TIME_OUT = "server.bootstrap.connect.timeout";

    public static final String SERVER_BOOTSTRAP_SO_REUSE = "server.bootstrap.socket.reuse";

    public static final String SERVER_BOOTSTRAP_SO_BACKLOG = "server.bootstrap.socket.backlog";

    public static final String SERVER_BOOTSTRAP_SO_TIMEOUT = "server.bootstrap.socket.timeout";

    // Boss group size of the server bootstrap
    public static final String SERVER_BOOTSTRAP_BOSS_GROUP_SIZE = "server.bootstrap.boss.group.size";

    //Worker group size of the server bootstrap
    public static final String SERVER_BOOTSTRAP_WORKER_GROUP_SIZE = "server.bootstrap.worker.group.size";

    //Event group size of server bootstrap
    public static final String EVENT_GROUP_EXECUTOR_THREAD_SIZE = "event.group.executor.thread.size";

    public static final String LISTENER_INTERFACE_ID = "listener.interface.id";

    //Server side SSL Parameters
    public static final String SERVER_SUPPORT_CIPHERS = "server.ssl.ciphers";
    public static final String SERVER_SUPPORT_HTTPS_PROTOCOLS = "server.ssl.http.protocols";
    public static final String SERVER_ENABLE_SESSION_CREATION = "server.enable.session.creation";
    public static final String SERVER_SUPPORTED_SERVER_NAMES = "server.suported.server.names";
    public static final String SERVER_SUPPORTED_SNIMATCHERS = "server.supported.snimatchers";
    public static final String SSL_VERIFY_CLIENT = "ssl.verify.client";

    public static final String IS_SECURED_CONNECTION = "IS_SECURED_CONNECTION";

    // Connection Pool parameters
    public static final String NUMBER_OF_POOLS = "client.connection.pool.count";

    public static final String MAX_ACTIVE_CONNECTIONS_PER_POOL = "client.max.active.connections.per.pool";

    public static final String MIN_IDLE_CONNECTIONS_PER_POOL = "client.min.idle.connections.per.pool";

    public static final String MAX_IDLE_CONNECTIONS_PER_POOL = "cleint.max.idle.connections.per.pool";

    public static final String MIN_EVICTION_IDLE_TIME = "client.min.eviction.idle.time";

    public static final String ENABLE_GLOBAL_CONNECTION_POOLING = "enable.global.client.connection.pooling";

    public static final String NO_THREADS_IN_EXECUTOR_SERVICE = "sender.thread.count";


    public static final String EXECUTOR_WORKER_POOL = "executor.workerpool";

    public static final String OUTPUT_CONTENT_BUFFER_SIZE = "output.content.buffer.size";

    public static final String CERTPASS = "certPass";

    public static final String KEYSTOREPASS = "keyStorePass";

    public static final String KEYSTOREFILE = "keyStoreFile";

    public static final String TRUSTSTOREFILE = "trustStoreFile";

    public static final String TRUSTSTOREPASS = "trustStorePass";

    public static final String RESPONSE_CALLBACK = "RESPONSE_CALLBACK";

    public static final String HOST = "HOST";

    public static final String PORT = "PORT";

    public static final String TO = "TO";

    public static final String PROTOCOL = "PROTOCOL";

    public static final String PROTOCOL_NAME = "http";

    public static final String HTTP_PROTOCOL = "HTTP_PROTOCOL";

    public static final String HTTP_VERSION = "HTTP_VERSION";

    public static final String HTTP_METHOD = "HTTP_METHOD";

    public static final String HTTP_CONTENT_TYPE = "Content-Type";

    public static final String TEXT_XML = "text/xml";

    public static final String TEXT_PLAIN = "text/plain";

    public static final String APPLICATION_XML = "application/xml";

    public static final String CONTENT_ENCODING = "Content-Encoding";

    public static final String ENCODING_GZIP = "gzip";

    public static final String ENCODING_DEFLATE = "deflate";

    public static final String HTTP_CONTENT_LENGTH = "Content-Length";

    public static final String HTTP_TRANSFER_ENCODING = "Transfer-Encoding";

    public static final String HTTP_CONNECTION = "Connection";

    public static final String CONNECTION_KEEP_ALIVE = "keep-alive";

    public static final String CONNECTION_CLOSE = "Close";

    public static final String HTTP_SOAP_ACTION = "SOAPAction";

    public static final String ACCEPT_ENCODING = "Accept-Encoding";

    public static final String HTTP_HOST = "Host";

    public static final String TRANSPORT_HEADERS = "TRANSPORT_HEADERS";

    public static final String HTTP_STATUS_CODE = "HTTP_STATUS_CODE";

    public static final String HTTP_REASON_PHRASE = "HTTP_REASON_PHRASE";

    public static final String CHNL_HNDLR_CTX = "CHNL_HNDLR_CTX";

    public static final String SRC_HNDLR = "SRC_HNDLR";

    //Server Connection Related Parameters
    public static final String LOCAL_ADDRESS = "LOCAL_ADDRESS";
    public static final String LOCAL_NAME = "LOCAL_NAME";
    public static final String LOCAL_PORT = "LOCAL_PORT";
    public static final String REMOTE_ADDRESS = "REMOTE_ADDRESS";
    public static final String REMOTE_HOST = "REMOTE_HOST";
    public static final String REMOTE_PORT = "REMOTE_PORT";
    public static final String REQUEST_URL = "REQUEST_URL";

    public static final String CHANNEL_ID = "CHANNEL_ID";

    public static final String LOOP_BACK_ADDRESS = "127.0.0.1";

    public static final String DEFAULT_ADDRESS = "0.0.0.0";

    public static final String LOCALHOST = "localhost";

<<<<<<< HEAD
    public static final String CONNECTION = "Connection";
    public static final String UPGRADE = "Upgrade";
=======
    // Callback related parameters
    public static final String HTTP_CONNECTION_CLOSE = "close";

    // HTTP2 Related Parameters
    public static final String UPGRADE_RESPONSE_HEADER = "http-to-http2-upgrade";
    public static final String HTTP2_VERSION = "HTTP/2.0";
    public static final String STREAM_ID = "STREAM_ID";
    public static final String SCHEME = "SCHEME";
    public static final String AUTHORITY = "AUTHORITY";
    public static final String HTTP2_METHOD = ":method";
    public static final String HTTP2_PATH = ":path";
    public static final String HTTP2_AUTHORITY = ":authority";
    public static final String HTTP2_SCHEME = ":scheme";

    private Constants() {
    }
>>>>>>> 622b14f1

    public static final String WEBSOCKET_SESSION = "WEBSOCKET_SESSION";
    public static final String WEBSOCKET_PROTOCOL = "ws";
    public static final String WEBSOCKET_UPGRADE = "websocket";


    private Constants() {
    }
}<|MERGE_RESOLUTION|>--- conflicted
+++ resolved
@@ -190,10 +190,14 @@
 
     public static final String LOCALHOST = "localhost";
 
-<<<<<<< HEAD
     public static final String CONNECTION = "Connection";
     public static final String UPGRADE = "Upgrade";
-=======
+
+    public static final String WEBSOCKET_SESSION = "WEBSOCKET_SESSION";
+    public static final String WEBSOCKET_PROTOCOL = "ws";
+    public static final String WEBSOCKET_UPGRADE = "websocket";
+
+
     // Callback related parameters
     public static final String HTTP_CONNECTION_CLOSE = "close";
 
@@ -210,13 +214,4 @@
 
     private Constants() {
     }
->>>>>>> 622b14f1
-
-    public static final String WEBSOCKET_SESSION = "WEBSOCKET_SESSION";
-    public static final String WEBSOCKET_PROTOCOL = "ws";
-    public static final String WEBSOCKET_UPGRADE = "websocket";
-
-
-    private Constants() {
-    }
 }