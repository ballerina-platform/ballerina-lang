/*
 *  Copyright (c) 2017, WSO2 Inc. (http://www.wso2.org) All Rights Reserved.
 *
 *  WSO2 Inc. licenses this file to you under the Apache License,
 *  Version 2.0 (the "License"); you may not use this file except
 *  in compliance with the License.
 *  You may obtain a copy of the License at
 *
 *  http://www.apache.org/licenses/LICENSE-2.0
 *
 *  Unless required by applicable law or agreed to in writing,
 *  software distributed under the License is distributed on an
 *  "AS IS" BASIS, WITHOUT WARRANTIES OR CONDITIONS OF ANY
 *  KIND, either express or implied.  See the License for the
 *  specific language governing permissions and limitations
 *  under the License.
 *
 */

package org.wso2.carbon.transport.http.netty.sender.websocket;

import io.netty.bootstrap.Bootstrap;
import io.netty.channel.Channel;
import io.netty.channel.ChannelInitializer;
import io.netty.channel.ChannelPipeline;
import io.netty.channel.EventLoopGroup;
import io.netty.channel.nio.NioEventLoopGroup;
import io.netty.channel.socket.SocketChannel;
import io.netty.channel.socket.nio.NioSocketChannel;
import io.netty.handler.codec.http.DefaultHttpHeaders;
import io.netty.handler.codec.http.HttpClientCodec;
import io.netty.handler.codec.http.HttpHeaders;
import io.netty.handler.codec.http.HttpObjectAggregator;
import io.netty.handler.codec.http.websocketx.WebSocketClientHandshaker;
import io.netty.handler.codec.http.websocketx.WebSocketClientHandshakerFactory;
import io.netty.handler.codec.http.websocketx.WebSocketVersion;
import io.netty.handler.codec.http.websocketx.extensions.compression.WebSocketClientCompressionHandler;
import io.netty.handler.ssl.SslContext;
import io.netty.handler.ssl.SslContextBuilder;
import io.netty.handler.ssl.util.InsecureTrustManagerFactory;
import io.netty.handler.timeout.IdleStateHandler;
import org.slf4j.Logger;
import org.slf4j.LoggerFactory;
import org.wso2.carbon.transport.http.netty.contract.websocket.WebSocketConnectorListener;
import org.wso2.carbon.transport.http.netty.internal.websocket.WebSocketSessionImpl;

import java.net.URI;
import java.net.URISyntaxException;
import java.util.Map;
import java.util.concurrent.TimeUnit;
import javax.net.ssl.SSLException;
import javax.websocket.Session;

/**
 * WebSocket client for sending and receiving messages in WebSocket as a client.
 */
public class WebSocketClient {

    private static final Logger log = LoggerFactory.getLogger(WebSocketClient.class);

    private Channel channel;
    private WebSocketTargetHandler handler;
    private EventLoopGroup group;
    private boolean handshakeDone = false;

    private final String url;
<<<<<<< HEAD
    private final String subprotocols;
=======
    private final String subProtocols;
>>>>>>> dedaac25
    private final String target;
    private final int idleTimeout;
    private final Map<String, String> headers;
    private final WebSocketConnectorListener connectorListener;

    /**
     *
     * @param url url of the remote endpoint.
     * @param target target for the inbound messages from the remote server.
<<<<<<< HEAD
     * @param subprotocols the negotiable sub-protocol if server is asking for it.
     * @param headers any specific headers which need to send to the server.
     * @param connectorListener connector listener to notify incoming messages.
     */
    public WebSocketClient(String url, String target, String subprotocols, int idleTimeout,
                           Map<String, String> headers, WebSocketConnectorListener connectorListener) {
        this.url = url;
        this.target = target;
        this.subprotocols = subprotocols;
=======
     * @param subProtocols the negotiable sub-protocol if server is asking for it.
     * @param idleTimeout Idle timeout of the connection.
     * @param headers any specific headers which need to send to the server.
     * @param connectorListener connector listener to notify incoming messages.
     */
    public WebSocketClient(String url, String target, String subProtocols, int idleTimeout,
                           Map<String, String> headers, WebSocketConnectorListener connectorListener) {
        this.url = url;
        this.target = target;
        this.subProtocols = subProtocols;
>>>>>>> dedaac25
        this.idleTimeout = idleTimeout;
        this.headers = headers;
        this.connectorListener = connectorListener;
    }

    /**
     * Handle the handshake with the server.
     *
     * @return Session {@link Session} which is created for the channel.
     * @throws URISyntaxException throws if there is an error in the URI syntax.
     * @throws InterruptedException throws if the connecting the server is interrupted.
     * @throws SSLException throws if SSL exception occurred during protocol negotiation.
     */
    public Session handshake() throws InterruptedException, URISyntaxException, SSLException {
        URI uri = new URI(url);
        String scheme = uri.getScheme() == null ? "ws" : uri.getScheme();
        final String host = uri.getHost() == null ? "127.0.0.1" : uri.getHost();
        final int port;
        if (uri.getPort() == -1) {
            if ("ws".equalsIgnoreCase(scheme)) {
                port = 80;
            } else if ("wss".equalsIgnoreCase(scheme)) {
                port = 443;
            } else {
                port = -1;
            }
        } else {
            port = uri.getPort();
        }

        if (!"ws".equalsIgnoreCase(scheme) && !"wss".equalsIgnoreCase(scheme)) {
            log.error("Only WS(S) is supported.");
            throw new SSLException("");
        }

        final boolean ssl = "wss".equalsIgnoreCase(scheme);
        final SslContext sslCtx;
        if (ssl) {
            sslCtx = SslContextBuilder.forClient()
                    .trustManager(InsecureTrustManagerFactory.INSTANCE).build();
        } else {
            sslCtx = null;
        }

        group = new NioEventLoopGroup();
        HttpHeaders httpHeaders = new DefaultHttpHeaders();

        // Adding custom headers to the handshake request.

        if (headers != null) {
            headers.entrySet().forEach(
                    entry -> httpHeaders.add(entry.getKey(), entry.getValue())
            );
        }

        WebSocketClientHandshaker websocketHandshaker = WebSocketClientHandshakerFactory.newHandshaker(
<<<<<<< HEAD
                uri, WebSocketVersion.V13, subprotocols, true, httpHeaders);
=======
                uri, WebSocketVersion.V13, subProtocols, true, httpHeaders);
>>>>>>> dedaac25
        handler = new WebSocketTargetHandler(websocketHandshaker, ssl, url, target, connectorListener);

        try {
            Bootstrap b = new Bootstrap();
            b.group(group)
                    .channel(NioSocketChannel.class)
                    .handler(new ChannelInitializer<SocketChannel>() {
                        @Override
                        protected void initChannel(SocketChannel ch) {
                            ChannelPipeline p = ch.pipeline();
                            if (sslCtx != null) {
                                p.addLast(sslCtx.newHandler(ch.alloc(), host, port));
                            }
                            p.addLast(new HttpClientCodec());
                            p.addLast(new HttpObjectAggregator(8192));
                            p.addLast(WebSocketClientCompressionHandler.INSTANCE);
                            if (idleTimeout > 0) {
                                p.addLast(new IdleStateHandler(idleTimeout, idleTimeout,
                                                               idleTimeout, TimeUnit.MILLISECONDS));
                            }
                            p.addLast(handler);
                        }
                    });

            channel = b.connect(uri.getHost(), port).sync().channel();
            handler.handshakeFuture().sync();
            WebSocketSessionImpl session = (WebSocketSessionImpl) handler.getChannelSession();
            String actualSubProtocol = websocketHandshaker.actualSubprotocol();
            handler.setActualSubProtocol(actualSubProtocol);
            session.setNegotiatedSubProtocol(actualSubProtocol);
            session.setIsOpen(true);
            return session;
        } catch (Throwable t) {
            throw new InterruptedException("Couldn't connect to the remote server.");
        }
    }
}<|MERGE_RESOLUTION|>--- conflicted
+++ resolved
@@ -64,11 +64,7 @@
     private boolean handshakeDone = false;
 
     private final String url;
-<<<<<<< HEAD
-    private final String subprotocols;
-=======
     private final String subProtocols;
->>>>>>> dedaac25
     private final String target;
     private final int idleTimeout;
     private final Map<String, String> headers;
@@ -78,17 +74,6 @@
      *
      * @param url url of the remote endpoint.
      * @param target target for the inbound messages from the remote server.
-<<<<<<< HEAD
-     * @param subprotocols the negotiable sub-protocol if server is asking for it.
-     * @param headers any specific headers which need to send to the server.
-     * @param connectorListener connector listener to notify incoming messages.
-     */
-    public WebSocketClient(String url, String target, String subprotocols, int idleTimeout,
-                           Map<String, String> headers, WebSocketConnectorListener connectorListener) {
-        this.url = url;
-        this.target = target;
-        this.subprotocols = subprotocols;
-=======
      * @param subProtocols the negotiable sub-protocol if server is asking for it.
      * @param idleTimeout Idle timeout of the connection.
      * @param headers any specific headers which need to send to the server.
@@ -99,7 +84,6 @@
         this.url = url;
         this.target = target;
         this.subProtocols = subProtocols;
->>>>>>> dedaac25
         this.idleTimeout = idleTimeout;
         this.headers = headers;
         this.connectorListener = connectorListener;
@@ -156,11 +140,7 @@
         }
 
         WebSocketClientHandshaker websocketHandshaker = WebSocketClientHandshakerFactory.newHandshaker(
-<<<<<<< HEAD
-                uri, WebSocketVersion.V13, subprotocols, true, httpHeaders);
-=======
                 uri, WebSocketVersion.V13, subProtocols, true, httpHeaders);
->>>>>>> dedaac25
         handler = new WebSocketTargetHandler(websocketHandshaker, ssl, url, target, connectorListener);
 
         try {
