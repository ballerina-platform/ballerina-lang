--- conflicted
+++ resolved
@@ -152,13 +152,8 @@
                         executeAtTargetRequestReceiving(httpCarbonRequest);
             }
 
-<<<<<<< HEAD
 //            Util.prepareBuiltMessageForTransfer(httpCarbonRequest);
-            Util.setupTransferEncodingForRequest(httpCarbonRequest);
-=======
-            Util.prepareBuiltMessageForTransfer(httpCarbonRequest);
             Util.setupTransferEncodingForRequest(httpCarbonRequest, chunkDisabled);
->>>>>>> 14d69084
             HttpRequest httpRequest = Util.createHttpRequest(httpCarbonRequest);
 
             this.setRequestWritten(true);
