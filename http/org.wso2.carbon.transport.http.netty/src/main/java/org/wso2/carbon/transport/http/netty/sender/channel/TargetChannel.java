/*
 * Copyright (c) 2015, WSO2 Inc. (http://www.wso2.org) All Rights Reserved.
 *
 * Licensed under the Apache License, Version 2.0 (the "License");
 * you may not use this file except in compliance with the License.
 * You may obtain a copy of the License at
 *
 * http://www.apache.org/licenses/LICENSE-2.0
 *
 * Unless required by applicable law or agreed to in writing, software
 * distributed under the License is distributed on an "AS IS" BASIS,
 * WITHOUT WARRANTIES OR CONDITIONS OF ANY KIND, either express or implied.
 * See the License for the specific language governing permissions and limitations under the License.
 */

package org.wso2.carbon.transport.http.netty.sender.channel;

import io.netty.channel.Channel;
import io.netty.channel.ChannelFuture;
import io.netty.channel.ChannelPipeline;
import io.netty.handler.codec.http.HttpContent;
import io.netty.handler.codec.http.HttpRequest;
import io.netty.handler.codec.http.LastHttpContent;
import io.netty.handler.timeout.IdleStateHandler;
import org.slf4j.Logger;
import org.slf4j.LoggerFactory;
import org.wso2.carbon.messaging.exceptions.MessagingException;
import org.wso2.carbon.transport.http.netty.common.Constants;
import org.wso2.carbon.transport.http.netty.common.HttpRoute;
import org.wso2.carbon.transport.http.netty.common.Util;
import org.wso2.carbon.transport.http.netty.contract.HttpResponseFuture;
import org.wso2.carbon.transport.http.netty.internal.HTTPTransportContextHolder;
import org.wso2.carbon.transport.http.netty.listener.HTTPTraceLoggingHandler;
import org.wso2.carbon.transport.http.netty.listener.SourceHandler;
import org.wso2.carbon.transport.http.netty.message.HTTPCarbonMessage;
import org.wso2.carbon.transport.http.netty.sender.HTTPClientInitializer;
import org.wso2.carbon.transport.http.netty.sender.TargetHandler;
import org.wso2.carbon.transport.http.netty.sender.channel.pool.ConnectionManager;

import java.util.Locale;
import java.util.concurrent.TimeUnit;

/**
 * A class that encapsulate channel and state.
 */
public class TargetChannel {

    private static final Logger log = LoggerFactory.getLogger(TargetChannel.class);

    private Channel channel;
    private TargetHandler targetHandler;
    private HTTPClientInitializer httpClientInitializer;
    private HttpRoute httpRoute;
    private SourceHandler correlatedSource;
    private ChannelFuture channelFuture;
    private ConnectionManager connectionManager;
    private boolean isRequestWritten = false;

    public TargetChannel(HTTPClientInitializer httpClientInitializer, ChannelFuture channelFuture) {
        this.httpClientInitializer = httpClientInitializer;
        this.channelFuture = channelFuture;
    }

    public Channel getChannel() {
        return channel;
    }

    public TargetChannel setChannel(Channel channel) {
        this.channel = channel;
        return this;
    }

    public TargetHandler getTargetHandler() {
        return targetHandler;
    }

    public void setTargetHandler(TargetHandler targetHandler) {
        this.targetHandler = targetHandler;
    }

    public HTTPClientInitializer getHTTPClientInitializer() {
        return httpClientInitializer;
    }

    public HttpRoute getHttpRoute() {
        return httpRoute;
    }

    public void setHttpRoute(HttpRoute httpRoute) {
        this.httpRoute = httpRoute;
    }

    public SourceHandler getCorrelatedSource() {
        return correlatedSource;
    }

    public void setCorrelatedSource(SourceHandler correlatedSource) {
        this.correlatedSource = correlatedSource;
    }

    public boolean isRequestWritten() {
        return isRequestWritten;
    }

    public void setRequestWritten(boolean isRequestWritten) {
        this.isRequestWritten = isRequestWritten;
    }

    public void configTargetHandler(HTTPCarbonMessage httpCarbonMessage, HttpResponseFuture httpResponseFuture) {
        this.setTargetHandler(this.getHTTPClientInitializer().getTargetHandler());
        TargetHandler targetHandler = this.getTargetHandler();
        targetHandler.setHttpResponseFuture(httpResponseFuture);
        targetHandler.setIncomingMsg(httpCarbonMessage);
        this.getTargetHandler().setConnectionManager(connectionManager);
        targetHandler.setTargetChannel(this);
    }

    public void setEndPointTimeout(int socketIdleTimeout) {
        this.getChannel().pipeline().addBefore(Constants.TARGET_HANDLER,
                Constants.IDLE_STATE_HANDLER, new IdleStateHandler(socketIdleTimeout, socketIdleTimeout, 0,
                        TimeUnit.MILLISECONDS));
    }

    public void setCorrelationIdForLogging() {
        ChannelPipeline pipeline = this.getChannel().pipeline();
        SourceHandler srcHandler = this.getCorrelatedSource();
        if (srcHandler != null && pipeline.get(Constants.HTTP_TRACE_LOG_HANDLER) != null) {
            HTTPTraceLoggingHandler loggingHandler = (HTTPTraceLoggingHandler) pipeline.get(
                    Constants.HTTP_TRACE_LOG_HANDLER);
            loggingHandler.setCorrelatedSourceId(
                    srcHandler.getInboundChannelContext().channel().id().asShortText());
        }
    }

    public void setConnectionManager(ConnectionManager connectionManager) {
        this.connectionManager = connectionManager;
    }

    public ChannelFuture getChannelFuture() {
        return channelFuture;
    }

    public void writeContent(HTTPCarbonMessage httpCarbonRequest) {
        try {
            if (HTTPTransportContextHolder.getInstance().getHandlerExecutor() != null) {
                HTTPTransportContextHolder.getInstance().getHandlerExecutor().
                        executeAtTargetRequestReceiving(httpCarbonRequest);
            }

            Util.prepareBuiltMessageForTransfer(httpCarbonRequest);
            Util.setupTransferEncodingForRequest(httpCarbonRequest);
            HttpRequest httpRequest = Util.createHttpRequest(httpCarbonRequest);

            this.setRequestWritten(true);
            this.getChannel().write(httpRequest);

            while (true) {
                if (httpCarbonRequest.isEndOfMsgAdded() && httpCarbonRequest.isEmpty()) {
                    this.getChannel().writeAndFlush(LastHttpContent.EMPTY_LAST_CONTENT);
                    break;
                } else {
                    HttpContent httpContent = httpCarbonRequest.getHttpContent();
                    if (httpContent instanceof LastHttpContent) {
                        this.getChannel().writeAndFlush(httpContent);
<<<<<<< HEAD
//                    if (HTTPTransportContextHolder.getInstance().getHandlerExecutor() != null) {
//                        HTTPTransportContextHolder.getInstance().getHandlerExecutor().
//                                executeAtTargetRequestSending(httpCarbonRequest);
//                    }
=======
                        if (HTTPTransportContextHolder.getInstance().getHandlerExecutor() != null) {
                            HTTPTransportContextHolder.getInstance().getHandlerExecutor().
                                    executeAtTargetRequestSending(httpCarbonRequest);
                        }
>>>>>>> 3c63c34a
                        break;
                    } else {
                        this.getChannel().write(httpContent);
                    }
                }
            }
        } catch (Exception e) {
            String msg;
            if (e instanceof NullPointerException) {
                msg = "Failed to send the request";
            } else {
                msg = "Failed to send the request : " + e.getMessage().toLowerCase(Locale.ENGLISH);
            }

            log.error(msg, e);
            MessagingException messagingException = new MessagingException(msg, e, 101500);
            httpCarbonRequest.setMessagingException(messagingException);
            this.targetHandler.getHttpResponseFuture().notifyHttpListener(httpCarbonRequest);
        }
    }
}<|MERGE_RESOLUTION|>--- conflicted
+++ resolved
@@ -162,17 +162,10 @@
                     HttpContent httpContent = httpCarbonRequest.getHttpContent();
                     if (httpContent instanceof LastHttpContent) {
                         this.getChannel().writeAndFlush(httpContent);
-<<<<<<< HEAD
-//                    if (HTTPTransportContextHolder.getInstance().getHandlerExecutor() != null) {
-//                        HTTPTransportContextHolder.getInstance().getHandlerExecutor().
-//                                executeAtTargetRequestSending(httpCarbonRequest);
-//                    }
-=======
                         if (HTTPTransportContextHolder.getInstance().getHandlerExecutor() != null) {
                             HTTPTransportContextHolder.getInstance().getHandlerExecutor().
                                     executeAtTargetRequestSending(httpCarbonRequest);
                         }
->>>>>>> 3c63c34a
                         break;
                     } else {
                         this.getChannel().write(httpContent);
