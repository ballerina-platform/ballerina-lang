--- conflicted
+++ resolved
@@ -35,10 +35,7 @@
 import org.wso2.carbon.transport.http.netty.contractimpl.websocket.HandshakeFutureImpl;
 import org.wso2.carbon.transport.http.netty.contractimpl.websocket.WebSocketMessageImpl;
 import org.wso2.carbon.transport.http.netty.internal.websocket.WebSocketSessionImpl;
-<<<<<<< HEAD
-=======
 import org.wso2.carbon.transport.http.netty.internal.websocket.WebSocketUtil;
->>>>>>> dedaac25
 import org.wso2.carbon.transport.http.netty.listener.WebSocketSourceHandler;
 
 import java.util.Map;
@@ -63,11 +60,7 @@
     }
 
     @Override
-<<<<<<< HEAD
-    public Session handshake() throws ProtocolException {
-=======
     public HandshakeFuture handshake() {
->>>>>>> dedaac25
         WebSocketServerHandshakerFactory wsFactory =
                 new WebSocketServerHandshakerFactory(getWebSocketURL(httpRequest), null, true);
         WebSocketServerHandshaker handshaker = wsFactory.newHandshaker(httpRequest);
@@ -75,32 +68,19 @@
     }
 
     @Override
-<<<<<<< HEAD
-    public Session handshake(String[] subProtocols, boolean allowExtensions) throws ProtocolException {
-        WebSocketServerHandshakerFactory wsFactory =
-                new WebSocketServerHandshakerFactory(getWebSocketURL(httpRequest), getSubProtocolsStr(subProtocols),
-=======
     public HandshakeFuture handshake(String[] subProtocols, boolean allowExtensions) {
         WebSocketServerHandshakerFactory wsFactory =
                 new WebSocketServerHandshakerFactory(getWebSocketURL(httpRequest), getSubProtocolsCSV(subProtocols),
->>>>>>> dedaac25
                                                      allowExtensions);
         WebSocketServerHandshaker handshaker = wsFactory.newHandshaker(httpRequest);
         return handleHandshake(handshaker, 0);
     }
 
     @Override
-<<<<<<< HEAD
-    public Session handshake(String[] subProtocols, boolean allowExtensions, int idleTimeout) throws ProtocolException {
-        WebSocketServerHandshakerFactory wsFactory =
-                new WebSocketServerHandshakerFactory(getWebSocketURL(httpRequest),
-                                                     getSubProtocolsStr(subProtocols), allowExtensions);
-=======
     public HandshakeFuture handshake(String[] subProtocols, boolean allowExtensions, int idleTimeout) {
         WebSocketServerHandshakerFactory wsFactory =
                 new WebSocketServerHandshakerFactory(getWebSocketURL(httpRequest),
                                                      getSubProtocolsCSV(subProtocols), allowExtensions);
->>>>>>> dedaac25
         WebSocketServerHandshaker handshaker = wsFactory.newHandshaker(httpRequest);
         return handleHandshake(handshaker, idleTimeout);
     }
@@ -115,31 +95,6 @@
         channelFuture.channel().close();
     }
 
-<<<<<<< HEAD
-    private Session handleHandshake(WebSocketServerHandshaker handshaker, int idleTimeout) throws ProtocolException {
-        try {
-            handshaker.handshake(ctx.channel(), httpRequest);
-            String selectedSubProtocol = handshaker.selectedSubprotocol();
-            webSocketSourceHandler.setNegotiatedSubProtocol(selectedSubProtocol);
-            setSubProtocol(selectedSubProtocol);
-            WebSocketSessionImpl session = (WebSocketSessionImpl) getChannelSession();
-            session.setIsOpen(true);
-            session.setNegotiatedSubProtocol(selectedSubProtocol);
-
-            //Replace HTTP handlers  with  new Handlers for WebSocket in the pipeline
-            ChannelPipeline pipeline = ctx.pipeline();
-
-            if (idleTimeout > 0) {
-                pipeline.replace(Constants.IDLE_STATE_HANDLER, Constants.IDLE_STATE_HANDLER,
-                                 new IdleStateHandler(idleTimeout, idleTimeout, idleTimeout, TimeUnit.MILLISECONDS));
-            } else {
-                pipeline.remove(Constants.IDLE_STATE_HANDLER);
-            }
-            pipeline.addLast(Constants.WEBSOCKET_SOURCE_HANDLER, webSocketSourceHandler);
-            pipeline.remove(Constants.HTTP_SOURCE_HANDLER);
-            setProperty(Constants.SRC_HANDLER, webSocketSourceHandler);
-            return webSocketSourceHandler.getChannelSession();
-=======
     private HandshakeFuture handleHandshake(WebSocketServerHandshaker handshaker, int idleTimeout) {
         HandshakeFuture handshakeFuture = new HandshakeFutureImpl();
         try {
@@ -171,7 +126,6 @@
                 }
             });
             return handshakeFuture;
->>>>>>> dedaac25
         } catch (Exception e) {
             /*
             Code 1002 : indicates that an endpoint is terminating the connection
@@ -195,11 +149,7 @@
         return url;
     }
 
-<<<<<<< HEAD
-    private String getSubProtocolsStr(String[] subProtocols) {
-=======
     private String getSubProtocolsCSV(String[] subProtocols) {
->>>>>>> dedaac25
         if (subProtocols == null || subProtocols.length == 0) {
             return null;
         }
