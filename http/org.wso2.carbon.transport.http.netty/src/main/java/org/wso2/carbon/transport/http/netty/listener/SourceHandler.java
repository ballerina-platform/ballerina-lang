--- conflicted
+++ resolved
@@ -100,14 +100,6 @@
             cMsg = (HTTPCarbonMessage) setupCarbonMessage(httpRequest);
             publishToMessageProcessor(cMsg);
 
-<<<<<<< HEAD
-=======
-            } else {
-                cMsg = setupCarbonMessage(httpRequest);
-                publishToMessageProcessor(cMsg);
-            }
-            //Publish message to CarbonMessageProcessor
->>>>>>> 21ee8b56
         } else {
             if (cMsg != null) {
                 if (msg instanceof HttpContent) {
