--- conflicted
+++ resolved
@@ -68,12 +68,9 @@
     private HTTPCarbonMessage cMsg;
     protected ConnectionManager connectionManager;
     protected ListenerConfiguration listenerConfiguration;
-<<<<<<< HEAD
-=======
     private WebSocketServerHandshaker handshaker;
     private Map<String, GenericObjectPool> targetChannelPool = new ConcurrentHashMap<>();
     private ConnectorFuture connectorFuture;
->>>>>>> 314efacb
 
     public ListenerConfiguration getListenerConfiguration() {
         return listenerConfiguration;
