/*
 *  Copyright (c) 2017, WSO2 Inc. (http://www.wso2.org) All Rights Reserved.
 *
 *  WSO2 Inc. licenses this file to you under the Apache License,
 *  Version 2.0 (the "License"); you may not use this file except
 *  in compliance with the License.
 *  You may obtain a copy of the License at
 *
 *  http://www.apache.org/licenses/LICENSE-2.0
 *
 *  Unless required by applicable law or agreed to in writing,
 *  software distributed under the License is distributed on an
 *  "AS IS" BASIS, WITHOUT WARRANTIES OR CONDITIONS OF ANY
 *  KIND, either express or implied.  See the License for the
 *  specific language governing permissions and limitations
 *  under the License.
 *
 */

package org.wso2.carbon.transport.http.netty.contractimpl.websocket;

import org.wso2.carbon.transport.http.netty.contract.websocket.WebSocketMessage;

import java.util.HashMap;
import java.util.Map;
import javax.websocket.Session;

/**
 * Implementation of {@link WebSocketMessage}.
 */
public class WebSocketMessageImpl implements WebSocketMessage {

    private final Map<String, Object> properties = new HashMap<>();
    protected String subProtocol;
    protected String target;
    protected String listenerInterface;
    protected boolean isConnectionSecured;
    protected boolean isServerMessage;
    protected Session channelSession;
<<<<<<< HEAD
=======
    protected String sessionlID;
>>>>>>> dedaac25
    protected Map<String, String> headers = new HashMap<>();

    public void setProperty(String key, Object value) {
        properties.put(key, value);
    }

    public void setProperties(Map<String, Object> properties) {
        properties.entrySet().forEach(
                entry -> this.properties.put(entry.getKey(), entry.getValue())
        );
    }

    public Object getProperty(String key) {
        return properties.get(key);
    }

    public Map<String, Object> getProperties() {
        return properties;
    }


    // setters and getters of common properties.

    public void setSubProtocol(String subProtocol) {
        this.subProtocol = subProtocol;
    }

    public void setSessionlID(String sessionlID) {
        this.sessionlID = sessionlID;
    }

    @Override
    public String getSubProtocol() {
        return subProtocol;
    }

    public void setTarget(String target) {
        this.target = target;
    }

    @Override
    public String getTarget() {
        return target;
    }

    public void setListenerInterface(String listenerInterface) {
        this.listenerInterface = listenerInterface;
    }

    @Override
    public String getListenerInterface() {
        return listenerInterface;
    }

    public void setIsConnectionSecured(boolean isConnectionSecured) {
        this.isConnectionSecured = isConnectionSecured;
    }
    @Override
    public boolean isConnectionSecured() {
        return isConnectionSecured;
    }

    public void  setIsServerMessage(boolean isServerMessage) {
        this.isServerMessage = isServerMessage;
    }

    @Override
    public boolean isServerMessage() {
        return isServerMessage;
    }

    public void setChannelSession(Session channelSession) {
        this.channelSession = channelSession;
    }

    @Override
    public Session getChannelSession() {
        return channelSession;
    }

    @Override
    public void setHeader(String key, String value) {
        headers.put(key, value);
    }

    @Override
    public void setHeaders(Map<String, String> headers) {
        headers.entrySet().forEach(
                entry -> this.headers.put(entry.getKey(), entry.getValue())
        );
    }

    @Override
    public String getHeader(String key) {
        return headers.get(key);
    }

    @Override
    public Map<String, String> getHeaders() {
        return headers;
    }

    @Override
    public String getSessionID() {
        return sessionlID;
    }
}<|MERGE_RESOLUTION|>--- conflicted
+++ resolved
@@ -37,10 +37,7 @@
     protected boolean isConnectionSecured;
     protected boolean isServerMessage;
     protected Session channelSession;
-<<<<<<< HEAD
-=======
     protected String sessionlID;
->>>>>>> dedaac25
     protected Map<String, String> headers = new HashMap<>();
 
     public void setProperty(String key, Object value) {
