package org.wso2.carbon.transport.http.netty.message;

import org.wso2.carbon.transport.http.netty.common.Constants;
import org.wso2.carbon.transport.http.netty.config.ListenerConfiguration;
import org.wso2.carbon.transport.http.netty.config.SenderConfiguration;
import org.wso2.carbon.transport.http.netty.config.TransportProperty;
import org.wso2.carbon.transport.http.netty.config.TransportsConfiguration;
import org.wso2.carbon.transport.http.netty.listener.ServerBootstrapConfiguration;

import java.util.HashMap;
import java.util.Locale;
import java.util.Map;
import java.util.Set;
import java.util.stream.Collectors;

/**
 * Util class that provides common functionality.
 */
public class HTTPConnectorUtil {

    /**
<<<<<<< HEAD
     * Convert {@link CarbonMessage} to a {@link HTTPCarbonMessage}.
     *
     * @param carbonMessage {@link CarbonMessage} which should be converted to a {@link HTTPCarbonMessage}.
     * @return converted {@link HTTPCarbonMessage}.
     */
    public static HTTPCarbonMessage convertCarbonMessage(CarbonMessage carbonMessage) {
        if (carbonMessage instanceof HTTPCarbonMessage) {
            return (HTTPCarbonMessage) carbonMessage;
        } else {
            HTTPCarbonMessage httpCarbonMessage = new HTTPCarbonMessage();

            List<Header> transportHeaders = carbonMessage.getHeaders().getClone();
            httpCarbonMessage.setHeaders(transportHeaders);

            Map<String, Object> propertiesMap = carbonMessage.getProperties();
            propertiesMap.forEach((key, value) -> httpCarbonMessage.setProperty(key, value));

            httpCarbonMessage.setWriter(carbonMessage.getWriter());
            httpCarbonMessage.setFaultHandlerStack(carbonMessage.getFaultHandlerStack());
            httpCarbonMessage.setAlreadyRead(carbonMessage.isAlreadyRead());

            Util.prepareBuiltMessageForTransfer(carbonMessage);
            if (!carbonMessage.isEmpty()) {
                carbonMessage.getFullMessageBody().forEach((buffer) -> httpCarbonMessage.addMessageBody(buffer));
            }

            httpCarbonMessage.setEndOfMsgAdded(carbonMessage.isEndOfMsgAdded());

            return httpCarbonMessage;
        }
    }

    public static CarbonMessage convertWebSocketInitMessage(WebSocketInitMessage initMessage) {
        StatusCarbonMessage carbonMessage =
                new StatusCarbonMessage(org.wso2.carbon.messaging.Constants.STATUS_OPEN, 0, null);
        if (initMessage instanceof WebSocketMessageImpl) {
            WebSocketMessageImpl messageContext = (WebSocketMessageImpl) initMessage;
            return setWebSocketCommonProperties(carbonMessage, messageContext);
        }
        throw new UnsupportedOperationException("Message conversion is not supported");
    }

    public static CarbonMessage convertWebSocketTextMessage(WebSocketTextMessage textMessage) {
        TextCarbonMessage carbonMessage = new TextCarbonMessage(textMessage.getText());
        if (textMessage instanceof WebSocketMessageImpl) {
            WebSocketMessageImpl messageContext = (WebSocketMessageImpl) textMessage;
            return setWebSocketCommonProperties(carbonMessage, messageContext);
        }
        throw new UnsupportedOperationException("Message conversion is not supported");
    }

    public static CarbonMessage convertWebSocketBinaryMessage(WebSocketBinaryMessage binaryMessage) {
        BinaryCarbonMessage carbonMessage =
                new BinaryCarbonMessage(binaryMessage.getByteBuffer(), binaryMessage.isFinalFragment());
        if (binaryMessage instanceof WebSocketMessageImpl) {
            WebSocketMessageImpl messageContext = (WebSocketMessageImpl) binaryMessage;
            return setWebSocketCommonProperties(carbonMessage, messageContext);
        }
        throw new UnsupportedOperationException("Message conversion is not supported");
    }

    public static CarbonMessage convertWebSocketCloseMessage(WebSocketCloseMessage closeMessage) {
        StatusCarbonMessage carbonMessage =
                new StatusCarbonMessage(org.wso2.carbon.messaging.Constants.STATUS_OPEN,
                                        closeMessage.getCloseCode(), closeMessage.getCloseReason());
        if (closeMessage instanceof WebSocketMessageImpl) {
            WebSocketMessageImpl messageContext = (WebSocketMessageImpl) closeMessage;
            return setWebSocketCommonProperties(carbonMessage, messageContext);
        }
        throw new UnsupportedOperationException("Message conversion is not supported");
    }

    private static CarbonMessage setWebSocketCommonProperties(CarbonMessage cMsg,
                                                              WebSocketMessageImpl webSocketMessage) {
        cMsg.setProperty(Constants.TO, webSocketMessage.getTarget());
        cMsg.setProperty(Constants.SRC_HANDLER, webSocketMessage.getProperty(Constants.SRC_HANDLER));
        cMsg.setProperty(org.wso2.carbon.messaging.Constants.LISTENER_PORT,
                         webSocketMessage.getProperty(org.wso2.carbon.messaging.Constants.LISTENER_PORT));
        cMsg.setProperty(Constants.IS_SECURED_CONNECTION, webSocketMessage.isConnectionSecured());
        cMsg.setProperty(Constants.LOCAL_ADDRESS, webSocketMessage.getProperty(Constants.LOCAL_ADDRESS));
        cMsg.setProperty(Constants.LOCAL_NAME, webSocketMessage.getProperty(Constants.LOCAL_NAME));
        cMsg.setProperty(Constants.CHANNEL_ID, webSocketMessage.getProperty(Constants.CHANNEL_ID));
        cMsg.setProperty(Constants.PROTOCOL, Constants.WEBSOCKET_PROTOCOL);
        cMsg.setProperty(Constants.IS_WEBSOCKET_SERVER, webSocketMessage.isServerMessage());
        cMsg.setProperty(Constants.WEBSOCKET_SERVER_SESSION, webSocketMessage.getServerSession());
        cMsg.setProperty(Constants.WEBSOCKET_CLIENT_SESSIONS_LIST, webSocketMessage.getClientSessions());
        cMsg.setProperty(Constants.WEBSOCKET_CLIENT_SESSION, webSocketMessage.getChannelSession());
        cMsg.setProperty(Constants.WEBSOCKET_MESSAGE, webSocketMessage);

        webSocketMessage.getHeaders().entrySet().forEach(
                header -> cMsg.setHeader(header.getKey(), header.getValue())
        );
        return cMsg;
    }



    /**
=======
>>>>>>> bc4e55e8
     * Extract sender configuration from transport configuration.
     *
     * @param transportsConfiguration {@link TransportsConfiguration} which sender configurations should be extracted.
     * @param scheme scheme of the transport.
     * @return extracted {@link SenderConfiguration}.
     */
    public static SenderConfiguration getSenderConfiguration(TransportsConfiguration transportsConfiguration,
                                                             String scheme) {
        Map<String, SenderConfiguration> senderConfigurations =
                transportsConfiguration.getSenderConfigurations().stream().collect(Collectors
                        .toMap(senderConf ->
                                senderConf.getScheme().toLowerCase(Locale.getDefault()), config -> config));

        return Constants.HTTPS_SCHEME.equals(scheme) ?
                senderConfigurations.get(Constants.HTTPS_SCHEME) : senderConfigurations.get(Constants.HTTP_SCHEME);
    }

    /**
     * Extract transport properties from transport configurations.
     *
     * @param transportsConfiguration transportsConfiguration {@link TransportsConfiguration} which transport
     *                                properties should be extracted.
     * @return Map of transport properties.
     */
    public static Map<String, Object> getTransportProperties(TransportsConfiguration transportsConfiguration) {
        Map<String, Object> transportProperties = new HashMap<>();
        Set<TransportProperty> transportPropertiesSet = transportsConfiguration.getTransportProperties();
        if (transportPropertiesSet != null && !transportPropertiesSet.isEmpty()) {
            transportProperties = transportPropertiesSet.stream().collect(
                    Collectors.toMap(TransportProperty::getName, TransportProperty::getValue));

        }
        return transportProperties;
    }

    /**
     * Create server bootstrap configuration from given transport property set.
     *
     * @param transportPropertiesSet Set of transport properties which should be converted
     *                               to {@link ServerBootstrapConfiguration}.
     * @return ServerBootstrapConfiguration which is created from given Set of transport properties.
     */
    public static ServerBootstrapConfiguration getServerBootstrapConfiguration(Set<TransportProperty>
            transportPropertiesSet) {
        Map<String, Object> transportProperties = new HashMap<>();

        if (transportPropertiesSet != null && !transportPropertiesSet.isEmpty()) {
            transportProperties = transportPropertiesSet.stream().collect(
                    Collectors.toMap(TransportProperty::getName, TransportProperty::getValue));
        }
        // Create Bootstrap Configuration from listener parameters
        ServerBootstrapConfiguration.createBootStrapConfiguration(transportProperties);
        return ServerBootstrapConfiguration.getInstance();
    }

    /**
     * Method to build listener configuration using provided properties map.
     *
     * @param id            HttpConnectorListener id
     * @param properties    Property map
     * @return              listener config
     */
    public static ListenerConfiguration buildListenerConfig(String id, Map<String, String> properties) {
        String host = properties.get(Constants.HTTP_HOST) != null ?
                properties.get(Constants.HTTP_HOST) : Constants.HTTP_DEFAULT_HOST;
        int port = Integer.parseInt(properties.get(Constants.HTTP_PORT));
        ListenerConfiguration config = new ListenerConfiguration(id, host, port);
        String scheme = properties.get(Constants.SCHEME);
        if (scheme != null && scheme.equals(Constants.HTTPS_SCHEME)) {
            config.setScheme(scheme);
            config.setKeyStoreFile(properties.get(Constants.HTTP_KEY_STORE_FILE));
            config.setKeyStorePass(properties.get(Constants.HTTP_KEY_STORE_PASS));
            config.setCertPass(properties.get(Constants.HTTP_CERT_PASS));
            //todo fill truststore stuff
        }
        return config;
    }

    public static String getListenerInterface(Map<String, String> parameters) {
        String host = parameters.get("host") != null ? parameters.get("host") : "0.0.0.0";
        int port = Integer.parseInt(parameters.get("port"));
        return host + ":" + port;
    }
}<|MERGE_RESOLUTION|>--- conflicted
+++ resolved
@@ -19,107 +19,6 @@
 public class HTTPConnectorUtil {
 
     /**
-<<<<<<< HEAD
-     * Convert {@link CarbonMessage} to a {@link HTTPCarbonMessage}.
-     *
-     * @param carbonMessage {@link CarbonMessage} which should be converted to a {@link HTTPCarbonMessage}.
-     * @return converted {@link HTTPCarbonMessage}.
-     */
-    public static HTTPCarbonMessage convertCarbonMessage(CarbonMessage carbonMessage) {
-        if (carbonMessage instanceof HTTPCarbonMessage) {
-            return (HTTPCarbonMessage) carbonMessage;
-        } else {
-            HTTPCarbonMessage httpCarbonMessage = new HTTPCarbonMessage();
-
-            List<Header> transportHeaders = carbonMessage.getHeaders().getClone();
-            httpCarbonMessage.setHeaders(transportHeaders);
-
-            Map<String, Object> propertiesMap = carbonMessage.getProperties();
-            propertiesMap.forEach((key, value) -> httpCarbonMessage.setProperty(key, value));
-
-            httpCarbonMessage.setWriter(carbonMessage.getWriter());
-            httpCarbonMessage.setFaultHandlerStack(carbonMessage.getFaultHandlerStack());
-            httpCarbonMessage.setAlreadyRead(carbonMessage.isAlreadyRead());
-
-            Util.prepareBuiltMessageForTransfer(carbonMessage);
-            if (!carbonMessage.isEmpty()) {
-                carbonMessage.getFullMessageBody().forEach((buffer) -> httpCarbonMessage.addMessageBody(buffer));
-            }
-
-            httpCarbonMessage.setEndOfMsgAdded(carbonMessage.isEndOfMsgAdded());
-
-            return httpCarbonMessage;
-        }
-    }
-
-    public static CarbonMessage convertWebSocketInitMessage(WebSocketInitMessage initMessage) {
-        StatusCarbonMessage carbonMessage =
-                new StatusCarbonMessage(org.wso2.carbon.messaging.Constants.STATUS_OPEN, 0, null);
-        if (initMessage instanceof WebSocketMessageImpl) {
-            WebSocketMessageImpl messageContext = (WebSocketMessageImpl) initMessage;
-            return setWebSocketCommonProperties(carbonMessage, messageContext);
-        }
-        throw new UnsupportedOperationException("Message conversion is not supported");
-    }
-
-    public static CarbonMessage convertWebSocketTextMessage(WebSocketTextMessage textMessage) {
-        TextCarbonMessage carbonMessage = new TextCarbonMessage(textMessage.getText());
-        if (textMessage instanceof WebSocketMessageImpl) {
-            WebSocketMessageImpl messageContext = (WebSocketMessageImpl) textMessage;
-            return setWebSocketCommonProperties(carbonMessage, messageContext);
-        }
-        throw new UnsupportedOperationException("Message conversion is not supported");
-    }
-
-    public static CarbonMessage convertWebSocketBinaryMessage(WebSocketBinaryMessage binaryMessage) {
-        BinaryCarbonMessage carbonMessage =
-                new BinaryCarbonMessage(binaryMessage.getByteBuffer(), binaryMessage.isFinalFragment());
-        if (binaryMessage instanceof WebSocketMessageImpl) {
-            WebSocketMessageImpl messageContext = (WebSocketMessageImpl) binaryMessage;
-            return setWebSocketCommonProperties(carbonMessage, messageContext);
-        }
-        throw new UnsupportedOperationException("Message conversion is not supported");
-    }
-
-    public static CarbonMessage convertWebSocketCloseMessage(WebSocketCloseMessage closeMessage) {
-        StatusCarbonMessage carbonMessage =
-                new StatusCarbonMessage(org.wso2.carbon.messaging.Constants.STATUS_OPEN,
-                                        closeMessage.getCloseCode(), closeMessage.getCloseReason());
-        if (closeMessage instanceof WebSocketMessageImpl) {
-            WebSocketMessageImpl messageContext = (WebSocketMessageImpl) closeMessage;
-            return setWebSocketCommonProperties(carbonMessage, messageContext);
-        }
-        throw new UnsupportedOperationException("Message conversion is not supported");
-    }
-
-    private static CarbonMessage setWebSocketCommonProperties(CarbonMessage cMsg,
-                                                              WebSocketMessageImpl webSocketMessage) {
-        cMsg.setProperty(Constants.TO, webSocketMessage.getTarget());
-        cMsg.setProperty(Constants.SRC_HANDLER, webSocketMessage.getProperty(Constants.SRC_HANDLER));
-        cMsg.setProperty(org.wso2.carbon.messaging.Constants.LISTENER_PORT,
-                         webSocketMessage.getProperty(org.wso2.carbon.messaging.Constants.LISTENER_PORT));
-        cMsg.setProperty(Constants.IS_SECURED_CONNECTION, webSocketMessage.isConnectionSecured());
-        cMsg.setProperty(Constants.LOCAL_ADDRESS, webSocketMessage.getProperty(Constants.LOCAL_ADDRESS));
-        cMsg.setProperty(Constants.LOCAL_NAME, webSocketMessage.getProperty(Constants.LOCAL_NAME));
-        cMsg.setProperty(Constants.CHANNEL_ID, webSocketMessage.getProperty(Constants.CHANNEL_ID));
-        cMsg.setProperty(Constants.PROTOCOL, Constants.WEBSOCKET_PROTOCOL);
-        cMsg.setProperty(Constants.IS_WEBSOCKET_SERVER, webSocketMessage.isServerMessage());
-        cMsg.setProperty(Constants.WEBSOCKET_SERVER_SESSION, webSocketMessage.getServerSession());
-        cMsg.setProperty(Constants.WEBSOCKET_CLIENT_SESSIONS_LIST, webSocketMessage.getClientSessions());
-        cMsg.setProperty(Constants.WEBSOCKET_CLIENT_SESSION, webSocketMessage.getChannelSession());
-        cMsg.setProperty(Constants.WEBSOCKET_MESSAGE, webSocketMessage);
-
-        webSocketMessage.getHeaders().entrySet().forEach(
-                header -> cMsg.setHeader(header.getKey(), header.getValue())
-        );
-        return cMsg;
-    }
-
-
-
-    /**
-=======
->>>>>>> bc4e55e8
      * Extract sender configuration from transport configuration.
      *
      * @param transportsConfiguration {@link TransportsConfiguration} which sender configurations should be extracted.
