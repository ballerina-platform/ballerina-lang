--- conflicted
+++ resolved
@@ -40,24 +40,18 @@
     private SSLEngine sslEngine;
     private TargetHandler handler;
     private boolean httpTraceLogEnabled;
-<<<<<<< HEAD
-    private boolean chunkDisabled;
-
-    public HTTPClientInitializer(SSLEngine sslEngine, boolean httpTraceLogEnabled, boolean chunkDisabled) {
-        this.sslEngine = sslEngine;
-        this.httpTraceLogEnabled = httpTraceLogEnabled;
-        this.chunkDisabled = chunkDisabled;
-=======
     private boolean followRedirect;
     private int maxRedirectCount;
+    private boolean chunkDisabled;
 
     public HTTPClientInitializer(SSLEngine sslEngine, boolean httpTraceLogEnabled, boolean followRedirect,  int
             maxRedirectCount) {
+    public HTTPClientInitializer(SSLEngine sslEngine, boolean httpTraceLogEnabled, boolean chunkDisabled) {
         this.sslEngine = sslEngine;
         this.httpTraceLogEnabled = httpTraceLogEnabled;
         this.followRedirect = followRedirect;
         this.maxRedirectCount = maxRedirectCount;
->>>>>>> 29f2ed80
+        this.chunkDisabled = chunkDisabled;
     }
 
     @Override
