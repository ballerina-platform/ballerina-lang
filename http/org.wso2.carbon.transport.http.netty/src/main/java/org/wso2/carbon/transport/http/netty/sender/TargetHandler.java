--- conflicted
+++ resolved
@@ -173,10 +173,6 @@
     public void exceptionCaught(ChannelHandlerContext ctx, Throwable cause) throws Exception {
         httpResponseFuture.notifyHttpListener(cause);
         if (ctx != null && ctx.channel().isActive()) {
-<<<<<<< HEAD
-            httpResponseFuture.notifyHttpListener(cause);
-=======
->>>>>>> 1010fa52
             ctx.close();
         }
     }
