/*
 * Copyright (c) 2015, WSO2 Inc. (http://www.wso2.org) All Rights Reserved.
 *
 * Licensed under the Apache License, Version 2.0 (the "License");
 * you may not use this file except in compliance with the License.
 * You may obtain a copy of the License at
 *
 * http://www.apache.org/licenses/LICENSE-2.0
 *
 * Unless required by applicable law or agreed to in writing, software
 * distributed under the License is distributed on an "AS IS" BASIS,
 * WITHOUT WARRANTIES OR CONDITIONS OF ANY KIND, either express or implied.
 * See the License for the specific language governing permissions and limitations under the License.
 */
package org.wso2.carbon.transport.http.netty.sender;

import io.netty.buffer.Unpooled;
import io.netty.channel.ChannelFutureListener;
import io.netty.channel.ChannelHandlerContext;
import io.netty.channel.ChannelInboundHandlerAdapter;
<<<<<<< HEAD
=======
import io.netty.handler.codec.http.DefaultHttpResponse;
>>>>>>> 3c63c34a
import io.netty.handler.codec.http.HttpContent;
import io.netty.handler.codec.http.HttpMessage;
import io.netty.handler.codec.http.HttpResponse;
import io.netty.handler.codec.http.HttpResponseStatus;
import io.netty.handler.codec.http.HttpVersion;
import io.netty.handler.codec.http.LastHttpContent;
import io.netty.handler.timeout.IdleState;
import io.netty.handler.timeout.IdleStateEvent;
import io.netty.util.ReferenceCountUtil;
import org.slf4j.Logger;
import org.slf4j.LoggerFactory;
import org.wso2.carbon.messaging.exceptions.MessagingException;
import org.wso2.carbon.transport.http.netty.common.Constants;
import org.wso2.carbon.transport.http.netty.contract.HttpResponseFuture;
import org.wso2.carbon.transport.http.netty.internal.HTTPTransportContextHolder;
import org.wso2.carbon.transport.http.netty.message.HTTPCarbonMessage;
import org.wso2.carbon.transport.http.netty.sender.channel.TargetChannel;
import org.wso2.carbon.transport.http.netty.sender.channel.pool.ConnectionManager;

import java.nio.ByteBuffer;
import java.nio.charset.Charset;
<<<<<<< HEAD
import java.util.HashMap;
import java.util.Map;
import java.util.concurrent.atomic.AtomicInteger;
=======
>>>>>>> 3c63c34a

/**
 * A class responsible for handling responses coming from BE.
 *
 * Timer tasks in IdleStateHandler (parent of ReadTimeoutHandler) is not working properly with overridden methods which
 * causes timeout issues when TargetHandler is re-used from the ConnectionManager.
 *
 */
public class TargetHandler extends ChannelInboundHandlerAdapter {
    private static final Logger LOG = LoggerFactory.getLogger(TargetHandler.class);

    private HttpResponseFuture httpResponseFuture;
    private HTTPCarbonMessage targetRespMsg;
    private ConnectionManager connectionManager;
    private TargetChannel targetChannel;
    private HTTPCarbonMessage incomingMsg;

    @Override
    public void channelActive(ChannelHandlerContext ctx) throws Exception {
        if (HTTPTransportContextHolder.getInstance().getHandlerExecutor() != null) {
            HTTPTransportContextHolder.getInstance().getHandlerExecutor()
                    .executeAtTargetConnectionInitiation(Integer.toString(ctx.hashCode()));
        }

        super.channelActive(ctx);
    }

    @SuppressWarnings("unchecked")
    @Override
    public void channelRead(ChannelHandlerContext ctx, Object msg) throws Exception {
        if (targetChannel.isRequestWritten()) {
            if (msg instanceof HttpResponse) {
                targetRespMsg = setUpCarbonMessage(ctx, msg);
                // TODO: Revisit all of these after the refactor
<<<<<<< HEAD
//                if (HTTPTransportContextHolder.getInstance().getHandlerExecutor() != null) {
//                    HTTPTransportContextHolder.getInstance().getHandlerExecutor().
//                            executeAtTargetResponseReceiving(targetRespMsg);
//                }
=======
                if (HTTPTransportContextHolder.getInstance().getHandlerExecutor() != null) {
                    HTTPTransportContextHolder.getInstance().getHandlerExecutor().
                            executeAtTargetResponseReceiving(targetRespMsg);
                }
>>>>>>> 3c63c34a
                if (this.httpResponseFuture != null) {
                    try {
                        httpResponseFuture.notifyHttpListener(targetRespMsg);
                    } catch (Exception e) {
                        LOG.error("Error while notifying response to listener ", e);
                    }
                } else {
                    LOG.error("Cannot correlate callback with request callback is null");
                }
            } else {
                if (targetRespMsg != null) {
                    HttpContent httpContent = (HttpContent) msg;
                    targetRespMsg.addHttpContent(httpContent);
                    if (msg instanceof LastHttpContent) {
                        targetRespMsg.setEndOfMsgAdded(true);
                        targetRespMsg = null;
<<<<<<< HEAD
//                        if (HTTPTransportContextHolder.getInstance().getHandlerExecutor() != null) {
//                            HTTPTransportContextHolder.getInstance().getHandlerExecutor().
//                                    executeAtTargetResponseSending(targetRespMsg);
//                        }

                        AtomicInteger redirectCount = ctx.channel().attr(Constants.REDIRECT_COUNT).get();
                        if (redirectCount != null) {
                            redirectCount.set(0);
                            ctx.channel().attr(Constants.REDIRECT_COUNT).set(redirectCount);
                        }
                        if (ctx.channel().attr(Constants.ORIGINAL_REQUEST).get() != null) {
                            ctx.channel().attr(Constants.ORIGINAL_REQUEST).set(null);
                        }

=======
                        if (HTTPTransportContextHolder.getInstance().getHandlerExecutor() != null) {
                            HTTPTransportContextHolder.getInstance().getHandlerExecutor().
                                    executeAtTargetResponseSending(targetRespMsg);
                        }
>>>>>>> 3c63c34a
                        targetChannel.getChannel().pipeline().remove(Constants.IDLE_STATE_HANDLER);
                        connectionManager.returnChannel(targetChannel);
                    }
                }
            }
        } else {
            if (msg instanceof HttpResponse) {
                LOG.warn("Received a response for an obsolete request");
            }
            ReferenceCountUtil.release(msg);
        }
    }

    private HTTPCarbonMessage setUpCarbonMessage(ChannelHandlerContext ctx, Object msg) {
        targetRespMsg = new HTTPCarbonMessage((HttpMessage) msg);
        if (HTTPTransportContextHolder.getInstance().getHandlerExecutor() != null) {
            HTTPTransportContextHolder.getInstance().getHandlerExecutor()
                                    .executeAtTargetResponseReceiving(targetRespMsg);
        }

        targetRespMsg.setProperty(org.wso2.carbon.messaging.Constants.DIRECTION,
                org.wso2.carbon.messaging.Constants.DIRECTION_RESPONSE);
        HttpResponse httpResponse = (HttpResponse) msg;
        targetRespMsg.setProperty(Constants.HTTP_STATUS_CODE, httpResponse.getStatus().code());

        //copy required properties for service chaining from incoming carbon message to the response carbon message
        //copy shared worker pool
        targetRespMsg.setProperty(Constants.EXECUTOR_WORKER_POOL, incomingMsg
                .getProperty(Constants.EXECUTOR_WORKER_POOL));
        //TODO copy mandatory properties from previous message if needed

        return targetRespMsg;
    }

    @Override
    public void channelInactive(ChannelHandlerContext ctx) throws Exception {
        ctx.close();
        targetChannel.getChannel().pipeline().remove(Constants.IDLE_STATE_HANDLER);
        connectionManager.invalidateTargetChannel(targetChannel);

        if (HTTPTransportContextHolder.getInstance().getHandlerExecutor() != null) {
            HTTPTransportContextHolder.getInstance().getHandlerExecutor()
                    .executeAtTargetConnectionTermination(Integer.toString(ctx.hashCode()));
        }
        LOG.debug("Target channel closed.");
    }

    public void setHttpResponseFuture(HttpResponseFuture httpResponseFuture) {
        this.httpResponseFuture = httpResponseFuture;
    }

    public void setConnectionManager(ConnectionManager connectionManager) {
        this.connectionManager = connectionManager;
    }

    public void setIncomingMsg(HTTPCarbonMessage incomingMsg) {
        this.incomingMsg = incomingMsg;
    }

    public void setTargetChannel(TargetChannel targetChannel) {
        this.targetChannel = targetChannel;
    }

    public HttpResponseFuture getHttpResponseFuture() {
        return httpResponseFuture;
    }

    @Override
    public void exceptionCaught(ChannelHandlerContext ctx, Throwable cause) throws Exception {
        if (ctx != null && ctx.channel().isActive()) {
            ctx.writeAndFlush(Unpooled.EMPTY_BUFFER).addListener(ChannelFutureListener.CLOSE);
        }
    }

    @Override
    public void userEventTriggered(ChannelHandlerContext ctx, Object evt) throws Exception {
        if (evt instanceof IdleStateEvent) {
            IdleStateEvent event = (IdleStateEvent) evt;
            if (event.state() == IdleState.READER_IDLE || event.state() == IdleState.WRITER_IDLE) {
                targetChannel.getChannel().pipeline().remove(Constants.IDLE_STATE_HANDLER);
                targetChannel.setRequestWritten(false);
                sendBackTimeOutResponse();
            }
        }
    }

    private void sendBackTimeOutResponse() {
        String payload = "<errorMessage>" + "ReadTimeoutException occurred for endpoint " + targetChannel.
                getHttpRoute().toString() + "</errorMessage>";
        if (httpResponseFuture != null) {
            try {
                httpResponseFuture.notifyHttpListener(createErrorMessage(payload));
            } catch (Exception e) {
                LOG.error("Error while notifying response to listener ", e);
            }
        } else {
            LOG.error("Cannot correlate callback with request callback is null ");
        }
    }

<<<<<<< HEAD
    private HTTPCarbonMessage setUpCarbonMessage(ChannelHandlerContext ctx, Object msg) {
        targetRespMsg = new HTTPCarbonMessage();
//        if (HTTPTransportContextHolder.getInstance().getHandlerExecutor() != null) {
//            HTTPTransportContextHolder.getInstance().getHandlerExecutor()
        // .executeAtTargetResponseReceiving(targetRespMsg);
//        }

        targetRespMsg.setProperty(org.wso2.carbon.messaging.Constants.DIRECTION,
                org.wso2.carbon.messaging.Constants.DIRECTION_RESPONSE);
        HttpResponse httpResponse = (HttpResponse) msg;

        targetRespMsg.setProperty(Constants.HTTP_STATUS_CODE, httpResponse.getStatus().code());
        targetRespMsg.setHeaders(Util.getHeaders(httpResponse).getAll());

        //copy required properties for service chaining from incoming carbon message to the response carbon message
        //copy shared worker pool
        targetRespMsg.setProperty(Constants.EXECUTOR_WORKER_POOL, incomingMsg
                .getProperty(Constants.EXECUTOR_WORKER_POOL));
        //TODO copy mandatory properties from previous message if needed

        return targetRespMsg;

    }

=======
>>>>>>> 3c63c34a
    private HTTPCarbonMessage createErrorMessage(String payload) {

        HTTPCarbonMessage response = new HTTPCarbonMessage(new DefaultHttpResponse(HttpVersion.HTTP_1_1,
                HttpResponseStatus.INTERNAL_SERVER_ERROR));

        response.addMessageBody(ByteBuffer.wrap(payload.getBytes(Charset.defaultCharset())));
        response.setEndOfMsgAdded(true);
        byte[] errorMessageBytes = payload.getBytes(Charset.defaultCharset());

        response.setHeader(Constants.HTTP_CONTENT_TYPE, Constants.TEXT_XML);
        response.setHeader(Constants.HTTP_CONTENT_LENGTH, (String.valueOf(errorMessageBytes.length)));

        response.setProperty(Constants.HTTP_STATUS_CODE, 504);
        response.setProperty(org.wso2.carbon.messaging.Constants.DIRECTION,
                org.wso2.carbon.messaging.Constants.DIRECTION_RESPONSE);
        MessagingException messagingException = new MessagingException("read timeout", 101504);
        response.setMessagingException(messagingException);
        return response;

    }
<<<<<<< HEAD

    @Override
    public void exceptionCaught(ChannelHandlerContext ctx, Throwable cause) throws Exception {
        if (ctx != null && ctx.channel().isActive()) {
            httpResponseFuture.notifyHttpListener(cause);
            ctx.close();
        }
    }

    @Override
    public void userEventTriggered(ChannelHandlerContext ctx, Object evt) throws Exception {
        if (evt instanceof IdleStateEvent) {
            IdleStateEvent event = (IdleStateEvent) evt;
            if (event.state() == IdleState.READER_IDLE || event.state() == IdleState.WRITER_IDLE) {
                targetChannel.getChannel().pipeline().remove(Constants.IDLE_STATE_HANDLER);
                targetChannel.setRequestWritten(false);
                sendBackTimeOutResponse();
            }
        }
    }

    public HttpResponseFuture getHttpResponseFuture() {
        return httpResponseFuture;
    }
=======
>>>>>>> 3c63c34a
}<|MERGE_RESOLUTION|>--- conflicted
+++ resolved
@@ -14,14 +14,9 @@
  */
 package org.wso2.carbon.transport.http.netty.sender;
 
-import io.netty.buffer.Unpooled;
-import io.netty.channel.ChannelFutureListener;
 import io.netty.channel.ChannelHandlerContext;
 import io.netty.channel.ChannelInboundHandlerAdapter;
-<<<<<<< HEAD
-=======
 import io.netty.handler.codec.http.DefaultHttpResponse;
->>>>>>> 3c63c34a
 import io.netty.handler.codec.http.HttpContent;
 import io.netty.handler.codec.http.HttpMessage;
 import io.netty.handler.codec.http.HttpResponse;
@@ -43,19 +38,13 @@
 
 import java.nio.ByteBuffer;
 import java.nio.charset.Charset;
-<<<<<<< HEAD
-import java.util.HashMap;
-import java.util.Map;
 import java.util.concurrent.atomic.AtomicInteger;
-=======
->>>>>>> 3c63c34a
 
 /**
  * A class responsible for handling responses coming from BE.
- *
+ * <p>
  * Timer tasks in IdleStateHandler (parent of ReadTimeoutHandler) is not working properly with overridden methods which
  * causes timeout issues when TargetHandler is re-used from the ConnectionManager.
- *
  */
 public class TargetHandler extends ChannelInboundHandlerAdapter {
     private static final Logger LOG = LoggerFactory.getLogger(TargetHandler.class);
@@ -83,17 +72,10 @@
             if (msg instanceof HttpResponse) {
                 targetRespMsg = setUpCarbonMessage(ctx, msg);
                 // TODO: Revisit all of these after the refactor
-<<<<<<< HEAD
-//                if (HTTPTransportContextHolder.getInstance().getHandlerExecutor() != null) {
-//                    HTTPTransportContextHolder.getInstance().getHandlerExecutor().
-//                            executeAtTargetResponseReceiving(targetRespMsg);
-//                }
-=======
                 if (HTTPTransportContextHolder.getInstance().getHandlerExecutor() != null) {
                     HTTPTransportContextHolder.getInstance().getHandlerExecutor().
                             executeAtTargetResponseReceiving(targetRespMsg);
                 }
->>>>>>> 3c63c34a
                 if (this.httpResponseFuture != null) {
                     try {
                         httpResponseFuture.notifyHttpListener(targetRespMsg);
@@ -110,11 +92,10 @@
                     if (msg instanceof LastHttpContent) {
                         targetRespMsg.setEndOfMsgAdded(true);
                         targetRespMsg = null;
-<<<<<<< HEAD
-//                        if (HTTPTransportContextHolder.getInstance().getHandlerExecutor() != null) {
-//                            HTTPTransportContextHolder.getInstance().getHandlerExecutor().
-//                                    executeAtTargetResponseSending(targetRespMsg);
-//                        }
+                        if (HTTPTransportContextHolder.getInstance().getHandlerExecutor() != null) {
+                            HTTPTransportContextHolder.getInstance().getHandlerExecutor().
+                                    executeAtTargetResponseSending(targetRespMsg);
+                        }
 
                         AtomicInteger redirectCount = ctx.channel().attr(Constants.REDIRECT_COUNT).get();
                         if (redirectCount != null) {
@@ -125,12 +106,6 @@
                             ctx.channel().attr(Constants.ORIGINAL_REQUEST).set(null);
                         }
 
-=======
-                        if (HTTPTransportContextHolder.getInstance().getHandlerExecutor() != null) {
-                            HTTPTransportContextHolder.getInstance().getHandlerExecutor().
-                                    executeAtTargetResponseSending(targetRespMsg);
-                        }
->>>>>>> 3c63c34a
                         targetChannel.getChannel().pipeline().remove(Constants.IDLE_STATE_HANDLER);
                         connectionManager.returnChannel(targetChannel);
                     }
@@ -148,7 +123,7 @@
         targetRespMsg = new HTTPCarbonMessage((HttpMessage) msg);
         if (HTTPTransportContextHolder.getInstance().getHandlerExecutor() != null) {
             HTTPTransportContextHolder.getInstance().getHandlerExecutor()
-                                    .executeAtTargetResponseReceiving(targetRespMsg);
+                    .executeAtTargetResponseReceiving(targetRespMsg);
         }
 
         targetRespMsg.setProperty(org.wso2.carbon.messaging.Constants.DIRECTION,
@@ -158,8 +133,8 @@
 
         //copy required properties for service chaining from incoming carbon message to the response carbon message
         //copy shared worker pool
-        targetRespMsg.setProperty(Constants.EXECUTOR_WORKER_POOL, incomingMsg
-                .getProperty(Constants.EXECUTOR_WORKER_POOL));
+        targetRespMsg
+                .setProperty(Constants.EXECUTOR_WORKER_POOL, incomingMsg.getProperty(Constants.EXECUTOR_WORKER_POOL));
         //TODO copy mandatory properties from previous message if needed
 
         return targetRespMsg;
@@ -201,7 +176,8 @@
     @Override
     public void exceptionCaught(ChannelHandlerContext ctx, Throwable cause) throws Exception {
         if (ctx != null && ctx.channel().isActive()) {
-            ctx.writeAndFlush(Unpooled.EMPTY_BUFFER).addListener(ChannelFutureListener.CLOSE);
+            httpResponseFuture.notifyHttpListener(cause);
+            ctx.close();
         }
     }
 
@@ -231,37 +207,10 @@
         }
     }
 
-<<<<<<< HEAD
-    private HTTPCarbonMessage setUpCarbonMessage(ChannelHandlerContext ctx, Object msg) {
-        targetRespMsg = new HTTPCarbonMessage();
-//        if (HTTPTransportContextHolder.getInstance().getHandlerExecutor() != null) {
-//            HTTPTransportContextHolder.getInstance().getHandlerExecutor()
-        // .executeAtTargetResponseReceiving(targetRespMsg);
-//        }
-
-        targetRespMsg.setProperty(org.wso2.carbon.messaging.Constants.DIRECTION,
-                org.wso2.carbon.messaging.Constants.DIRECTION_RESPONSE);
-        HttpResponse httpResponse = (HttpResponse) msg;
-
-        targetRespMsg.setProperty(Constants.HTTP_STATUS_CODE, httpResponse.getStatus().code());
-        targetRespMsg.setHeaders(Util.getHeaders(httpResponse).getAll());
-
-        //copy required properties for service chaining from incoming carbon message to the response carbon message
-        //copy shared worker pool
-        targetRespMsg.setProperty(Constants.EXECUTOR_WORKER_POOL, incomingMsg
-                .getProperty(Constants.EXECUTOR_WORKER_POOL));
-        //TODO copy mandatory properties from previous message if needed
-
-        return targetRespMsg;
-
-    }
-
-=======
->>>>>>> 3c63c34a
     private HTTPCarbonMessage createErrorMessage(String payload) {
 
-        HTTPCarbonMessage response = new HTTPCarbonMessage(new DefaultHttpResponse(HttpVersion.HTTP_1_1,
-                HttpResponseStatus.INTERNAL_SERVER_ERROR));
+        HTTPCarbonMessage response = new HTTPCarbonMessage(
+                new DefaultHttpResponse(HttpVersion.HTTP_1_1, HttpResponseStatus.INTERNAL_SERVER_ERROR));
 
         response.addMessageBody(ByteBuffer.wrap(payload.getBytes(Charset.defaultCharset())));
         response.setEndOfMsgAdded(true);
@@ -278,31 +227,5 @@
         return response;
 
     }
-<<<<<<< HEAD
-
-    @Override
-    public void exceptionCaught(ChannelHandlerContext ctx, Throwable cause) throws Exception {
-        if (ctx != null && ctx.channel().isActive()) {
-            httpResponseFuture.notifyHttpListener(cause);
-            ctx.close();
-        }
-    }
-
-    @Override
-    public void userEventTriggered(ChannelHandlerContext ctx, Object evt) throws Exception {
-        if (evt instanceof IdleStateEvent) {
-            IdleStateEvent event = (IdleStateEvent) evt;
-            if (event.state() == IdleState.READER_IDLE || event.state() == IdleState.WRITER_IDLE) {
-                targetChannel.getChannel().pipeline().remove(Constants.IDLE_STATE_HANDLER);
-                targetChannel.setRequestWritten(false);
-                sendBackTimeOutResponse();
-            }
-        }
-    }
-
-    public HttpResponseFuture getHttpResponseFuture() {
-        return httpResponseFuture;
-    }
-=======
->>>>>>> 3c63c34a
+
 }