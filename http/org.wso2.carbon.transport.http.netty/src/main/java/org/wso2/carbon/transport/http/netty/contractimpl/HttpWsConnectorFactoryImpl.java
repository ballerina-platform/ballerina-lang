--- conflicted
+++ resolved
@@ -63,14 +63,11 @@
         serverConnectorBootstrap.addSecurity(listenerConfig.getSslConfig());
         serverConnectorBootstrap.addIdleTimeout(listenerConfig.getSocketIdleTimeout(120000));
         serverConnectorBootstrap.addHttpTraceLogHandler(listenerConfig.isHttpTraceLogEnabled());
-<<<<<<< HEAD
+        serverConnectorBootstrap.addThreadPools(bossGroup, workerGroup);
+        serverConnectorBootstrap.addHeaderAndEntitySizeValidation(listenerConfig.getRequestSizeValidationConfig());
         serverConnectorBootstrap.addChunkedWriteHandler(listenerConfig.isChunkDisabled());
         serverConnectorBootstrap.addThreadPools(Runtime.getRuntime().availableProcessors(),
                 Runtime.getRuntime().availableProcessors() * 2);
-=======
-        serverConnectorBootstrap.addThreadPools(bossGroup, workerGroup);
-        serverConnectorBootstrap.addHeaderAndEntitySizeValidation(listenerConfig.getRequestSizeValidationConfig());
->>>>>>> 1c7810e7
 
         return serverConnectorBootstrap.getServerConnector(listenerConfig.getHost(), listenerConfig.getPort());
     }
