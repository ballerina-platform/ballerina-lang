/*
 *  Copyright (c) 2017, WSO2 Inc. (http://www.wso2.org) All Rights Reserved.
 *
 *  WSO2 Inc. licenses this file to you under the Apache License,
 *  Version 2.0 (the "License"); you may not use this file except
 *  in compliance with the License.
 *  You may obtain a copy of the License at
 *
 *  http://www.apache.org/licenses/LICENSE-2.0
 *
 *  Unless required by applicable law or agreed to in writing,
 *  software distributed under the License is distributed on an
 *  "AS IS" BASIS, WITHOUT WARRANTIES OR CONDITIONS OF ANY
 *  KIND, either express or implied.  See the License for the
 *  specific language governing permissions and limitations
 *  under the License.
 *
 */

package org.wso2.carbon.transport.http.netty.contractimpl;

import io.netty.channel.EventLoopGroup;
import io.netty.channel.nio.NioEventLoopGroup;
import org.wso2.carbon.transport.http.netty.common.Constants;
import org.wso2.carbon.transport.http.netty.common.ssl.SSLConfig;
import org.wso2.carbon.transport.http.netty.config.ListenerConfiguration;
import org.wso2.carbon.transport.http.netty.config.SenderConfiguration;
import org.wso2.carbon.transport.http.netty.contract.HttpClientConnector;
import org.wso2.carbon.transport.http.netty.contract.HttpWsConnectorFactory;
import org.wso2.carbon.transport.http.netty.contract.ServerConnector;
import org.wso2.carbon.transport.http.netty.contract.websocket.WebSocketClientConnector;
import org.wso2.carbon.transport.http.netty.contract.websocket.WsClientConnectorConfig;
import org.wso2.carbon.transport.http.netty.contractimpl.websocket.WebSocketClientConnectorImpl;
import org.wso2.carbon.transport.http.netty.listener.ServerBootstrapConfiguration;
import org.wso2.carbon.transport.http.netty.listener.ServerConnectorBootstrap;
import org.wso2.carbon.transport.http.netty.sender.channel.BootstrapConfiguration;
import org.wso2.carbon.transport.http.netty.sender.channel.pool.ConnectionManager;

import java.util.Map;

/**
 * Implementation of HttpWsConnectorFactory interface
 */
public class HttpWsConnectorFactoryImpl implements HttpWsConnectorFactory {

    private EventLoopGroup bossGroup;
    private EventLoopGroup workerGroup;

    public HttpWsConnectorFactoryImpl() {
        bossGroup = new NioEventLoopGroup(Runtime.getRuntime().availableProcessors());
        workerGroup = new NioEventLoopGroup(Runtime.getRuntime().availableProcessors() * 2);
    }

    public HttpWsConnectorFactoryImpl(int serverSocketThreads, int childSocketThreads) {
        bossGroup = new NioEventLoopGroup(serverSocketThreads);
        workerGroup = new NioEventLoopGroup(childSocketThreads);
    }

    @Override
    public ServerConnector createServerConnector(ServerBootstrapConfiguration serverBootstrapConfiguration,
            ListenerConfiguration listenerConfig) {
        ServerConnectorBootstrap serverConnectorBootstrap = new ServerConnectorBootstrap();
        serverConnectorBootstrap.addSocketConfiguration(serverBootstrapConfiguration);
        serverConnectorBootstrap.addSecurity(listenerConfig.getSslConfig());
        serverConnectorBootstrap.addIdleTimeout(listenerConfig.getSocketIdleTimeout(120000));
        serverConnectorBootstrap.addHttpTraceLogHandler(listenerConfig.isHttpTraceLogEnabled());
        serverConnectorBootstrap.addChunkedWriteHandler(listenerConfig.isChunkDisabled());
        serverConnectorBootstrap.addThreadPools(bossGroup, workerGroup);
        serverConnectorBootstrap.addHeaderAndEntitySizeValidation(listenerConfig.getRequestSizeValidationConfig());

        return serverConnectorBootstrap.getServerConnector(listenerConfig.getHost(), listenerConfig.getPort());
    }

    @Override
    public HttpClientConnector createHttpClientConnector(Map<String, Object> transportProperties,
            SenderConfiguration senderConfiguration) {
        SSLConfig sslConfig = senderConfiguration.getSslConfig();
        int socketIdleTimeout = senderConfiguration.getSocketIdleTimeout(60000);
        boolean httpTraceLogEnabled = senderConfiguration.isHttpTraceLogEnabled();
<<<<<<< HEAD
        boolean chunkDisabled = senderConfiguration.isChunkDisabled();
=======
        boolean followRedirect = senderConfiguration.isFollowRedirect();
        int maxRedirectCount = senderConfiguration.getMaxRedirectCount(Constants.MAX_REDIRECT_COUNT);
>>>>>>> 29f2ed80

        ConnectionManager.init(transportProperties);
        ConnectionManager connectionManager = ConnectionManager.getInstance();
        BootstrapConfiguration.createBootStrapConfiguration(transportProperties);

<<<<<<< HEAD
        return new HttpClientConnectorImpl(connectionManager, sslConfig, socketIdleTimeout, httpTraceLogEnabled
                , chunkDisabled);
=======
        return new HttpClientConnectorImpl(connectionManager, sslConfig, socketIdleTimeout, httpTraceLogEnabled,
                followRedirect, maxRedirectCount);
>>>>>>> 29f2ed80
    }

    @Override
    public WebSocketClientConnector createWsClientConnector(WsClientConnectorConfig clientConnectorConfig) {
        return new WebSocketClientConnectorImpl(clientConnectorConfig);
    }
}<|MERGE_RESOLUTION|>--- conflicted
+++ resolved
@@ -77,24 +77,18 @@
         SSLConfig sslConfig = senderConfiguration.getSslConfig();
         int socketIdleTimeout = senderConfiguration.getSocketIdleTimeout(60000);
         boolean httpTraceLogEnabled = senderConfiguration.isHttpTraceLogEnabled();
-<<<<<<< HEAD
-        boolean chunkDisabled = senderConfiguration.isChunkDisabled();
-=======
         boolean followRedirect = senderConfiguration.isFollowRedirect();
         int maxRedirectCount = senderConfiguration.getMaxRedirectCount(Constants.MAX_REDIRECT_COUNT);
->>>>>>> 29f2ed80
+        boolean chunkDisabled = senderConfiguration.isChunkDisabled();
 
         ConnectionManager.init(transportProperties);
         ConnectionManager connectionManager = ConnectionManager.getInstance();
         BootstrapConfiguration.createBootStrapConfiguration(transportProperties);
 
-<<<<<<< HEAD
+        return new HttpClientConnectorImpl(connectionManager, sslConfig, socketIdleTimeout, httpTraceLogEnabled,
+                followRedirect, maxRedirectCount);
         return new HttpClientConnectorImpl(connectionManager, sslConfig, socketIdleTimeout, httpTraceLogEnabled
                 , chunkDisabled);
-=======
-        return new HttpClientConnectorImpl(connectionManager, sslConfig, socketIdleTimeout, httpTraceLogEnabled,
-                followRedirect, maxRedirectCount);
->>>>>>> 29f2ed80
     }
 
     @Override
