/*
 *  Copyright (c) 2017, WSO2 Inc. (http://www.wso2.org) All Rights Reserved.
 *
 *  WSO2 Inc. licenses this file to you under the Apache License,
 *  Version 2.0 (the "License"); you may not use this file except
 *  in compliance with the License.
 *  You may obtain a copy of the License at
 *
 *  http://www.apache.org/licenses/LICENSE-2.0
 *
 *  Unless required by applicable law or agreed to in writing,
 *  software distributed under the License is distributed on an
 *  "AS IS" BASIS, WITHOUT WARRANTIES OR CONDITIONS OF ANY
 *  KIND, either express or implied.  See the License for the
 *  specific language governing permissions and limitations
 *  under the License.
 *
 */

package org.wso2.carbon.transport.http.netty.contractimpl;

import io.netty.channel.EventLoopGroup;
import io.netty.channel.nio.NioEventLoopGroup;
import org.wso2.carbon.transport.http.netty.common.ssl.SSLConfig;
import org.wso2.carbon.transport.http.netty.config.ListenerConfiguration;
import org.wso2.carbon.transport.http.netty.config.SenderConfiguration;
import org.wso2.carbon.transport.http.netty.contract.HttpClientConnector;
import org.wso2.carbon.transport.http.netty.contract.HttpWsConnectorFactory;
import org.wso2.carbon.transport.http.netty.contract.ServerConnector;
import org.wso2.carbon.transport.http.netty.contract.websocket.WebSocketClientConnector;
import org.wso2.carbon.transport.http.netty.contract.websocket.WsClientConnectorConfig;
import org.wso2.carbon.transport.http.netty.contractimpl.websocket.WebSocketClientConnectorImpl;
import org.wso2.carbon.transport.http.netty.listener.ServerBootstrapConfiguration;
import org.wso2.carbon.transport.http.netty.listener.ServerConnectorBootstrap;
import org.wso2.carbon.transport.http.netty.sender.channel.BootstrapConfiguration;
import org.wso2.carbon.transport.http.netty.sender.channel.pool.ConnectionManager;

import java.util.Map;

/**
 * Implementation of HttpWsConnectorFactory interface
 */
public class HttpWsConnectorFactoryImpl implements HttpWsConnectorFactory {

    private EventLoopGroup bossGroup;
    private EventLoopGroup workerGroup;

    public HttpWsConnectorFactoryImpl() {
        bossGroup = new NioEventLoopGroup(Runtime.getRuntime().availableProcessors());
        workerGroup = new NioEventLoopGroup(Runtime.getRuntime().availableProcessors() * 2);
    }

    public HttpWsConnectorFactoryImpl(int serverSocketThreads, int childSocketThreads) {
        bossGroup = new NioEventLoopGroup(serverSocketThreads);
        workerGroup = new NioEventLoopGroup(childSocketThreads);
    }

    @Override
    public ServerConnector createServerConnector(ServerBootstrapConfiguration serverBootstrapConfiguration,
            ListenerConfiguration listenerConfig) {
        ServerConnectorBootstrap serverConnectorBootstrap = new ServerConnectorBootstrap();
        serverConnectorBootstrap.addSocketConfiguration(serverBootstrapConfiguration);
        serverConnectorBootstrap.addSecurity(listenerConfig.getSslConfig());
        serverConnectorBootstrap.addIdleTimeout(listenerConfig.getSocketIdleTimeout(120000));
        serverConnectorBootstrap.addHttpTraceLogHandler(listenerConfig.isHttpTraceLogEnabled());
<<<<<<< HEAD
        serverConnectorBootstrap.addThreadPools(bossGroup, workerGroup);
=======
        serverConnectorBootstrap.addThreadPools(serverSocketThreads, childSocketThreads);
        serverConnectorBootstrap.addHeaderAndEntitySizeValidation(listenerConfig.getRequestSizeValidationConfig());
>>>>>>> 41f18a7a

        return serverConnectorBootstrap.getServerConnector(listenerConfig.getHost(), listenerConfig.getPort());
    }

    @Override
    public HttpClientConnector createHttpClientConnector(Map<String, Object> transportProperties,
            SenderConfiguration senderConfiguration) {
        SSLConfig sslConfig = senderConfiguration.getSslConfig();
        int socketIdleTimeout = senderConfiguration.getSocketIdleTimeout(60000);
        boolean httpTraceLogEnabled = senderConfiguration.isHttpTraceLogEnabled();

        ConnectionManager.init(transportProperties);
        ConnectionManager connectionManager = ConnectionManager.getInstance();
        BootstrapConfiguration.createBootStrapConfiguration(transportProperties);

        return new HttpClientConnectorImpl(connectionManager, sslConfig, socketIdleTimeout, httpTraceLogEnabled);
    }

    @Override
    public WebSocketClientConnector createWsClientConnector(WsClientConnectorConfig clientConnectorConfig) {
        return new WebSocketClientConnectorImpl(clientConnectorConfig);
    }
}<|MERGE_RESOLUTION|>--- conflicted
+++ resolved
@@ -63,12 +63,8 @@
         serverConnectorBootstrap.addSecurity(listenerConfig.getSslConfig());
         serverConnectorBootstrap.addIdleTimeout(listenerConfig.getSocketIdleTimeout(120000));
         serverConnectorBootstrap.addHttpTraceLogHandler(listenerConfig.isHttpTraceLogEnabled());
-<<<<<<< HEAD
         serverConnectorBootstrap.addThreadPools(bossGroup, workerGroup);
-=======
-        serverConnectorBootstrap.addThreadPools(serverSocketThreads, childSocketThreads);
         serverConnectorBootstrap.addHeaderAndEntitySizeValidation(listenerConfig.getRequestSizeValidationConfig());
->>>>>>> 41f18a7a
 
         return serverConnectorBootstrap.getServerConnector(listenerConfig.getHost(), listenerConfig.getPort());
     }
