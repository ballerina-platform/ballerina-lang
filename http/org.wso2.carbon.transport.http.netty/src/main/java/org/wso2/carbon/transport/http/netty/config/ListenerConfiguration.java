/*
 *  Copyright (c) 2015 WSO2 Inc. (http://wso2.com) All Rights Reserved.
 *
 *  WSO2 Inc. licenses this file to you under the Apache License,
 *  Version 2.0 (the "License"); you may not use this file except
 *  in compliance with the License.
 *  You may obtain a copy of the License at
 *
 *  http://www.apache.org/licenses/LICENSE-2.0
 *
 *  Unless required by applicable law or agreed to in writing,
 *  software distributed under the License is distributed on an
 *  "AS IS" BASIS, WITHOUT WARRANTIES OR CONDITIONS OF ANY
 *  KIND, either express or implied.  See the License for the
 *  specific language governing permissions and limitations
 *  under the License.
 *
 */
package org.wso2.carbon.transport.http.netty.config;

import org.wso2.carbon.transport.http.netty.common.Util;
import org.wso2.carbon.transport.http.netty.common.ssl.SSLConfig;
import java.util.ArrayList;
import java.util.List;
import javax.xml.bind.annotation.XmlAccessType;
import javax.xml.bind.annotation.XmlAccessorType;
import javax.xml.bind.annotation.XmlAttribute;
import javax.xml.bind.annotation.XmlElement;
import javax.xml.bind.annotation.XmlElementWrapper;


/**
 * JAXB representation of a transport listener.
 */
@SuppressWarnings("unused")
@XmlAccessorType(XmlAccessType.FIELD)
public class ListenerConfiguration {

    public static final String DEFAULT_KEY = "default";

    public static ListenerConfiguration getDefault() {
        ListenerConfiguration defaultConfig;
        defaultConfig = new ListenerConfiguration(DEFAULT_KEY, "0.0.0.0", 8080);
        return defaultConfig;
    }

    @XmlAttribute(required = true)
    private String id;

    @XmlAttribute
    private String host;

    @XmlAttribute(required = true)
    private int port;

    @XmlAttribute
    private boolean bindOnStartup = false;

    @XmlAttribute
    private String scheme = "http";

    @XmlAttribute
    private boolean http2 = false;

    @XmlAttribute
    private String keyStoreFile;

    @XmlAttribute
    private String keyStorePass;

    @XmlAttribute
    private String trustStoreFile;

    @XmlAttribute
    private String trustStorePass;

    @XmlAttribute
    private String certPass;

    @XmlAttribute
    private int socketIdleTimeout;

    @XmlAttribute
    private String messageProcessorId;

    @XmlAttribute
    private boolean httpTraceLogEnabled;

    @XmlAttribute
    private boolean chunkDisabled;

    @XmlElementWrapper(name = "parameters")
    @XmlElement(name = "parameter")
    private List<Parameter> parameters = getDefaultParameters();

    private RequestSizeValidationConfiguration requestSizeValidationConfig;

    public ListenerConfiguration() {
    }

    public ListenerConfiguration(String id, String host, int port) {
        this.id = id;
        this.host = host;
        this.port = port;
    }

    public String getCertPass() {
        return certPass;
    }

    public void setCertPass(String certPass) {
        this.certPass = certPass;
    }

    public String getHost() {
        return host;
    }

    public void setHost(String host) {
        this.host = host;
    }

    public String getId() {
        return id;
    }

    public void setId(String id) {
        this.id = id;
    }

    public String getKeyStoreFile() {
        return keyStoreFile;
    }

    public void setKeyStoreFile(String keyStoreFile) {
        this.keyStoreFile = keyStoreFile;
    }

    public String getKeyStorePass() {
        return keyStorePass;
    }

    public void setKeyStorePass(String keyStorePass) {
        this.keyStorePass = keyStorePass;
    }

    public int getPort() {
        return port;
    }

    public void setPort(int port) {
        this.port = port;
    }

    public boolean isBindOnStartup() {
        return bindOnStartup;
    }

    public void setBindOnStartup(boolean bindOnStartup) {
        this.bindOnStartup = bindOnStartup;
    }

    public String getScheme() {
        return scheme;
    }

    public void setScheme(String scheme) {
        this.scheme = scheme;
    }

    public boolean isHttp2() {
        return http2;
    }

    public void setHttp2(boolean http2) {
        this.http2 = http2;
    }

    public List<Parameter> getParameters() {
        return parameters;
    }

    public void setParameters(List<Parameter> parameters) {
        this.parameters = parameters;
    }

    public SSLConfig getSslConfig() {
        if (scheme == null || !scheme.equalsIgnoreCase("https")) {
            return null;
        }

        return Util.getSSLConfigForListener(certPass, keyStorePass, keyStoreFile, trustStoreFile, trustStorePass,
                parameters);
    }

    private List<Parameter> getDefaultParameters() {
        List<Parameter> defaultParams = new ArrayList<>();
        return defaultParams;

    }

    public int getSocketIdleTimeout(int defaultVal) {
        if (socketIdleTimeout == 0) {
            return defaultVal;
        }
        return socketIdleTimeout;
    }

    public String getMessageProcessorId() {
        return messageProcessorId;
    }

    public void setMessageProcessorId(String messageProcessorId) {
        this.messageProcessorId = messageProcessorId;
    }

    public void setSocketIdleTimeout(int socketIdleTimeout) {
        this.socketIdleTimeout = socketIdleTimeout;
    }

    public boolean isHttpTraceLogEnabled() {
        return httpTraceLogEnabled;
    }

    public void setHttpTraceLogEnabled(boolean httpTraceLogEnabled) {
        this.httpTraceLogEnabled = httpTraceLogEnabled;
    }

<<<<<<< HEAD
    public boolean isChunkDisabled() {
        return chunkDisabled;
    }

    public void setChunkDisabled(boolean chunkDisabled) {
        this.chunkDisabled = chunkDisabled;
=======
    public RequestSizeValidationConfiguration getRequestSizeValidationConfig() {
        return requestSizeValidationConfig;
    }

    public void setRequestSizeValidationConfig(RequestSizeValidationConfiguration requestSizeValidationConfig) {
        this.requestSizeValidationConfig = requestSizeValidationConfig;
>>>>>>> 1c7810e7
    }
}<|MERGE_RESOLUTION|>--- conflicted
+++ resolved
@@ -226,20 +226,19 @@
         this.httpTraceLogEnabled = httpTraceLogEnabled;
     }
 
-<<<<<<< HEAD
     public boolean isChunkDisabled() {
         return chunkDisabled;
     }
 
     public void setChunkDisabled(boolean chunkDisabled) {
         this.chunkDisabled = chunkDisabled;
-=======
+    }
+
     public RequestSizeValidationConfiguration getRequestSizeValidationConfig() {
         return requestSizeValidationConfig;
     }
 
     public void setRequestSizeValidationConfig(RequestSizeValidationConfiguration requestSizeValidationConfig) {
         this.requestSizeValidationConfig = requestSizeValidationConfig;
->>>>>>> 1c7810e7
     }
 }