/*
 *  Copyright (c) 2015 WSO2 Inc. (http://wso2.com) All Rights Reserved.
 *
 *  WSO2 Inc. licenses this file to you under the Apache License,
 *  Version 2.0 (the "License"); you may not use this file except
 *  in compliance with the License.
 *  You may obtain a copy of the License at
 *
 *  http://www.apache.org/licenses/LICENSE-2.0
 *
 *  Unless required by applicable law or agreed to in writing,
 *  software distributed under the License is distributed on an
 *  "AS IS" BASIS, WITHOUT WARRANTIES OR CONDITIONS OF ANY
 *  KIND, either express or implied.  See the License for the
 *  specific language governing permissions and limitations
 *  under the License.
 *
 */
package org.wso2.carbon.transport.http.netty.config;

import org.wso2.carbon.transport.http.netty.common.Util;
import org.wso2.carbon.transport.http.netty.common.ssl.SSLConfig;
import java.util.ArrayList;
import java.util.List;
import javax.xml.bind.annotation.XmlAccessType;
import javax.xml.bind.annotation.XmlAccessorType;
import javax.xml.bind.annotation.XmlAttribute;
import javax.xml.bind.annotation.XmlElement;
import javax.xml.bind.annotation.XmlElementWrapper;


/**
 * JAXB representation of a transport listener.
 */
@SuppressWarnings("unused")
@XmlAccessorType(XmlAccessType.FIELD)
public class ListenerConfiguration {

    public static final String DEFAULT_KEY = "default";

    public static ListenerConfiguration getDefault() {
        ListenerConfiguration defaultConfig;
        defaultConfig = new ListenerConfiguration(DEFAULT_KEY, "0.0.0.0", 8080);
        return defaultConfig;
    }

    @XmlAttribute(required = true)
    private String id;

    @XmlAttribute
    private String host;

    @XmlAttribute(required = true)
    private int port;

    @XmlAttribute
    private boolean bindOnStartup = false;

    @XmlAttribute
    private String scheme = "http";

    @XmlAttribute
    private boolean http2 = false;

    @XmlAttribute
    private String keyStoreFile;

    @XmlAttribute
    private String keyStorePassword;

    @XmlAttribute
    private String trustStoreFile;

    @XmlAttribute
    private String trustStorePass;

    @XmlAttribute
    private String certPass;

    @XmlAttribute
    private int socketIdleTimeout;

    @XmlAttribute
    private String messageProcessorId;

    @XmlAttribute
    private boolean httpTraceLogEnabled;

    @XmlAttribute
<<<<<<< HEAD
    private boolean chunkDisabled;
=======
    private String verifyClient;

    @XmlAttribute
    private String sslProtocol;
>>>>>>> 1010fa52

    @XmlElementWrapper(name = "parameters")
    @XmlElement(name = "parameter")
    private List<Parameter> parameters = getDefaultParameters();

    private RequestSizeValidationConfiguration requestSizeValidationConfig;

    public ListenerConfiguration() {
    }

    public ListenerConfiguration(String id, String host, int port) {
        this.id = id;
        this.host = host;
        this.port = port;
    }

    public String getCertPass() {
        return certPass;
    }

    public void setCertPass(String certPass) {
        this.certPass = certPass;
    }

    public String getHost() {
        return host;
    }

    public void setHost(String host) {
        this.host = host;
    }

    public String getId() {
        return id;
    }

    public void setId(String id) {
        this.id = id;
    }

    public String getKeyStoreFile() {
        return keyStoreFile;
    }

    public void setTrustStoreFile(String trustStoreFile) {
        this.trustStoreFile = trustStoreFile;
    }

    public String getTrustStoreFile() {
        return trustStoreFile;
    }

    public void setKeyStoreFile(String keyStoreFile) {
        this.keyStoreFile = keyStoreFile;
    }

    public String getKeyStorePass() {
        return keyStorePassword;
    }

    public String getTrustStorePass() {
        return trustStorePass;
    }

    public void setTrustStorePass(String trustStorePass) {
        this.trustStorePass = trustStorePass;
    }

    public void setKeyStorePass(String keyStorePassword) {
        this.keyStorePassword = keyStorePassword;
    }

    public void setVerifyClient(String verifyClient) {
        this.verifyClient = verifyClient;
    }

    public String getVerifyClient() {
        return verifyClient;
    }

    public void setSslProtocol(String sslProtocol) {
        this.sslProtocol = sslProtocol;
    }

    public String getSslProtocol() {
        return sslProtocol;
    }

    public int getPort() {
        return port;
    }

    public void setPort(int port) {
        this.port = port;
    }

    public boolean isBindOnStartup() {
        return bindOnStartup;
    }

    public void setBindOnStartup(boolean bindOnStartup) {
        this.bindOnStartup = bindOnStartup;
    }

    public String getScheme() {
        return scheme;
    }

    public void setScheme(String scheme) {
        this.scheme = scheme;
    }

    public boolean isHttp2() {
        return http2;
    }

    public void setHttp2(boolean http2) {
        this.http2 = http2;
    }

    public List<Parameter> getParameters() {
        return parameters;
    }

    public void setParameters(List<Parameter> parameters) {
        this.parameters = parameters;
    }

    public SSLConfig getSslConfig() {
        if (scheme == null || !scheme.equalsIgnoreCase("https")) {
            return null;
        }

        return Util.getSSLConfigForListener(certPass, keyStorePassword, keyStoreFile, trustStoreFile, trustStorePass,
                parameters, verifyClient, sslProtocol);
    }

    private List<Parameter> getDefaultParameters() {
        List<Parameter> defaultParams = new ArrayList<>();
        return defaultParams;

    }

    public int getSocketIdleTimeout(int defaultVal) {
        if (socketIdleTimeout == 0) {
            return defaultVal;
        }
        return socketIdleTimeout;
    }

    public String getMessageProcessorId() {
        return messageProcessorId;
    }

    public void setMessageProcessorId(String messageProcessorId) {
        this.messageProcessorId = messageProcessorId;
    }

    public void setSocketIdleTimeout(int socketIdleTimeout) {
        this.socketIdleTimeout = socketIdleTimeout;
    }

    public boolean isHttpTraceLogEnabled() {
        return httpTraceLogEnabled;
    }

    public void setHttpTraceLogEnabled(boolean httpTraceLogEnabled) {
        this.httpTraceLogEnabled = httpTraceLogEnabled;
    }

    public boolean isChunkDisabled() {
        return chunkDisabled;
    }

    public void setChunkDisabled(boolean chunkDisabled) {
        this.chunkDisabled = chunkDisabled;
    }

    public RequestSizeValidationConfiguration getRequestSizeValidationConfig() {
        return requestSizeValidationConfig;
    }

    public void setRequestSizeValidationConfig(RequestSizeValidationConfiguration requestSizeValidationConfig) {
        this.requestSizeValidationConfig = requestSizeValidationConfig;
    }
}<|MERGE_RESOLUTION|>--- conflicted
+++ resolved
@@ -87,14 +87,13 @@
     private boolean httpTraceLogEnabled;
 
     @XmlAttribute
-<<<<<<< HEAD
     private boolean chunkDisabled;
-=======
+
+    @XmlAttribute
     private String verifyClient;
 
     @XmlAttribute
     private String sslProtocol;
->>>>>>> 1010fa52
 
     @XmlElementWrapper(name = "parameters")
     @XmlElement(name = "parameter")
