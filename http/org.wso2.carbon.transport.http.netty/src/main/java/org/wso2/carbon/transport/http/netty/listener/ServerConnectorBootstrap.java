/*
 * Copyright (c) 2017, WSO2 Inc. (http://www.wso2.org) All Rights Reserved.
 *
 * WSO2 Inc. licenses this file to you under the Apache License,
 * Version 2.0 (the "License"); you may not use this file except
 * in compliance with the License.
 * You may obtain a copy of the License at
 *
 *    http://www.apache.org/licenses/LICENSE-2.0
 *
 * Unless required by applicable law or agreed to in writing,
 * software distributed under the License is distributed on an
 * "AS IS" BASIS, WITHOUT WARRANTIES OR CONDITIONS OF ANY
 * KIND, either express or implied.  See the License for the
 * specific language governing permissions and limitations
 * under the License.
 */

package org.wso2.carbon.transport.http.netty.listener;

import io.netty.bootstrap.ServerBootstrap;
import io.netty.channel.ChannelFuture;
import io.netty.channel.ChannelOption;
import io.netty.channel.EventLoopGroup;
import io.netty.channel.socket.nio.NioServerSocketChannel;
import org.slf4j.Logger;
import org.slf4j.LoggerFactory;
import org.wso2.carbon.messaging.handler.HandlerExecutor;
import org.wso2.carbon.transport.http.netty.common.Util;
import org.wso2.carbon.transport.http.netty.common.ssl.SSLConfig;
import org.wso2.carbon.transport.http.netty.config.RequestSizeValidationConfiguration;
import org.wso2.carbon.transport.http.netty.contract.ServerConnector;
import org.wso2.carbon.transport.http.netty.contract.ServerConnectorFuture;
import org.wso2.carbon.transport.http.netty.contractimpl.HttpWsServerConnectorFuture;
import org.wso2.carbon.transport.http.netty.internal.HTTPTransportContextHolder;

import java.net.InetSocketAddress;

/**
 * {@code ServerConnectorBootstrap} is the heart of the HTTP Server Connector.
 * <p>
 * This is responsible for creating the serverBootstrap and allow bind/unbind to interfaces
 */
public class ServerConnectorBootstrap {

    private static final Logger log = LoggerFactory.getLogger(ServerConnectorBootstrap.class);

    private ServerBootstrap serverBootstrap;
    private HTTPServerChannelInitializer httpServerChannelInitializer;
    private boolean initialized = false;

    public ServerConnectorBootstrap() {
        serverBootstrap = new ServerBootstrap();
        httpServerChannelInitializer = new HTTPServerChannelInitializer();
        serverBootstrap.childHandler(httpServerChannelInitializer);
        HTTPTransportContextHolder.getInstance().setHandlerExecutor(new HandlerExecutor());
        initialized = true;
    }

    private ChannelFuture bindInterface(HTTPServerConnector serverConnector) {

        if (!initialized) {
            log.error("ServerConnectorBootstrap is not initialized");
            return null;
        }

        ChannelFuture future = serverBootstrap
                .bind(new InetSocketAddress(serverConnector.getHost(), serverConnector.getPort()));

        return future;

        // TODO: Fix this with HTTP2
//            ListenerConfiguration listenerConfiguration = serverConnector.getListenerConfiguration();
//            SslContext http2sslContext = null;
//            // Create HTTP/2 ssl context during interface binding.
//            if (listenerConfiguration.isHttp2() && listenerConfiguration.getSslConfig() != null) {
//                http2sslContext = new SSLHandlerFactory(listenerConfiguration.getSslConfig())
//                        .createHttp2TLSContext();
//            }

//            httpServerChannelInitializer.registerListenerConfig(listenerConfiguration, http2sslContext);
//            httpServerChannelInitializer.setSslContext(http2sslContext);
//            httpServerChannelInitializer.setServerConnectorFuture(serverConnector.getServerConnectorFuture());
    }

    public boolean unBindInterface(HTTPServerConnector serverConnector) throws InterruptedException {
        if (!initialized) {
            log.error("ServerConnectorBootstrap is not initialized");
            return false;
        }

        //Remove cached channels and close them.
        ChannelFuture future = serverConnector.getChannelFuture();
        if (future != null) {
            ChannelFuture channelFuture = future.channel().close();
            channelFuture.sync();
            log.info("HttpConnectorListener stopped listening on host " + serverConnector.getHost()
                    + " and port " + serverConnector.getPort());
            return true;
        }
        return false;
    }

    public ServerConnector getServerConnector(String host, int port) {
        String serverConnectorId = Util.createServerConnectorID(host, port);
        return new HTTPServerConnector(serverConnectorId, this, host, port);
    }

    public void addSocketConfiguration(ServerBootstrapConfiguration serverBootstrapConfiguration) {
        // Set other serverBootstrap parameters
        serverBootstrap.option(ChannelOption.SO_BACKLOG, serverBootstrapConfiguration.getSoBackLog());
        serverBootstrap.childOption(ChannelOption.TCP_NODELAY, serverBootstrapConfiguration.isTcpNoDelay());
        serverBootstrap.option(ChannelOption.SO_KEEPALIVE, serverBootstrapConfiguration.isKeepAlive());
        serverBootstrap.option(ChannelOption.CONNECT_TIMEOUT_MILLIS, serverBootstrapConfiguration.getConnectTimeOut());
        serverBootstrap.option(ChannelOption.SO_SNDBUF, serverBootstrapConfiguration.getSendBufferSize());
        serverBootstrap.option(ChannelOption.SO_RCVBUF, serverBootstrapConfiguration.getReceiveBufferSize());
        serverBootstrap.childOption(ChannelOption.SO_RCVBUF, serverBootstrapConfiguration.getReceiveBufferSize());
        serverBootstrap.childOption(ChannelOption.SO_SNDBUF, serverBootstrapConfiguration.getSendBufferSize());

        log.debug("Netty Server Socket BACKLOG " + serverBootstrapConfiguration.getSoBackLog());
        log.debug("Netty Server Socket TCP_NODELAY " + serverBootstrapConfiguration.isTcpNoDelay());
        log.debug("Netty Server Socket SO_KEEPALIVE " + serverBootstrapConfiguration.isKeepAlive());
        log.debug("Netty Server Socket CONNECT_TIMEOUT_MILLIS " + serverBootstrapConfiguration.getConnectTimeOut());
        log.debug("Netty Server Socket SO_SNDBUF " + serverBootstrapConfiguration.getSendBufferSize());
        log.debug("Netty Server Socket SO_RCVBUF " + serverBootstrapConfiguration.getReceiveBufferSize());
        log.debug("Netty Server Socket SO_RCVBUF " + serverBootstrapConfiguration.getReceiveBufferSize());
        log.debug("Netty Server Socket SO_SNDBUF " + serverBootstrapConfiguration.getSendBufferSize());
    }

    public void addSecurity(SSLConfig sslConfig) {
        if (sslConfig != null) {
            httpServerChannelInitializer.setSslConfig(sslConfig);
        }
    }

    public void addIdleTimeout(int socketIdleTimeout) {
        httpServerChannelInitializer.setIdleTimeout(socketIdleTimeout);
    }

    public void addThreadPools(EventLoopGroup bossGroup, EventLoopGroup workerGroup) {
        serverBootstrap.group(bossGroup, workerGroup).channel(NioServerSocketChannel.class);
    }

    public void addHttpTraceLogHandler(Boolean isHttpTraceLogEnabled) {
        httpServerChannelInitializer.setHttpTraceLogEnabled(isHttpTraceLogEnabled);
    }

<<<<<<< HEAD
    public void addChunkedWriteHandler(boolean chunkDisabled) {
        httpServerChannelInitializer.setChunkingDisabled(chunkDisabled);
=======
    public void addHeaderAndEntitySizeValidation(RequestSizeValidationConfiguration requestSizeValidationConfig) {
        httpServerChannelInitializer.setRequestSizeValidationConfig(requestSizeValidationConfig);
>>>>>>> 1c7810e7
    }

    class HTTPServerConnector implements ServerConnector {

       private final Logger log = LoggerFactory.getLogger(HTTPServerConnector.class);

        private ChannelFuture channelFuture;
        private ServerConnectorFuture serverConnectorFuture;
        private ServerConnectorBootstrap serverConnectorBootstrap;
        private String host;
        private int port;
        private String connectorID;

        public HTTPServerConnector(String id, ServerConnectorBootstrap serverConnectorBootstrap,
                String host, int port) {
            this.serverConnectorBootstrap = serverConnectorBootstrap;
            this.host = host;
            this.port = port;
            this.connectorID =  id;
            httpServerChannelInitializer.setInterfaceId(Util.createServerConnectorID(host, port));
        }

        @Override
        public ServerConnectorFuture start() {
            channelFuture = bindInterface(this);
            serverConnectorFuture = new HttpWsServerConnectorFuture(channelFuture);
            channelFuture.addListener(channelFuture -> {
                if (channelFuture.isSuccess()) {
                    log.info("HTTP(S) Interface starting on host " + this.getHost()
                            + " and port " + this.getPort());
                } else {
                    String msg = "Cannot bind server connector to interface " + this.getHost() + " : " + this.getPort();
                    log.error(msg);
                    serverConnectorFuture.notifyErrorListener(new Exception(msg));
                }
            });
            httpServerChannelInitializer.setServerConnectorFuture(serverConnectorFuture);
            return serverConnectorFuture;
        }

        @Override
        public boolean stop() {
            try {
                return serverConnectorBootstrap.unBindInterface(this);
            } catch (InterruptedException e) {
                log.error("Couldn't close the port", e);
                return false;
            }
        }

        @Override
        public String getConnectorID() {
            return this.connectorID;
        }

        private ChannelFuture getChannelFuture() {
            return channelFuture;
        }

        @Override
        public String toString() {
            return this.host + "-" + this.port;
        }

        public String getHost() {
            return host;
        }

        public int getPort() {
            return port;
        }
    }
}<|MERGE_RESOLUTION|>--- conflicted
+++ resolved
@@ -145,13 +145,12 @@
         httpServerChannelInitializer.setHttpTraceLogEnabled(isHttpTraceLogEnabled);
     }
 
-<<<<<<< HEAD
     public void addChunkedWriteHandler(boolean chunkDisabled) {
         httpServerChannelInitializer.setChunkingDisabled(chunkDisabled);
-=======
+    }
+
     public void addHeaderAndEntitySizeValidation(RequestSizeValidationConfiguration requestSizeValidationConfig) {
         httpServerChannelInitializer.setRequestSizeValidationConfig(requestSizeValidationConfig);
->>>>>>> 1c7810e7
     }
 
     class HTTPServerConnector implements ServerConnector {
