/*
 * Copyright (c) 2015, WSO2 Inc. (http://www.wso2.org) All Rights Reserved.
 *
 * WSO2 Inc. licenses this file to you under the Apache License,
 * Version 2.0 (the "License"); you may not use this file except
 * in compliance with the License.
 * You may obtain a copy of the License at
 *
 *    http://www.apache.org/licenses/LICENSE-2.0
 *
 * Unless required by applicable law or agreed to in writing,
 * software distributed under the License is distributed on an
 * "AS IS" BASIS, WITHOUT WARRANTIES OR CONDITIONS OF ANY
 * KIND, either express or implied.  See the License for the
 * specific language governing permissions and limitations
 * under the License.
 */

package org.wso2.carbon.transport.http.netty.message;

<<<<<<< HEAD
import io.netty.handler.codec.http.HttpContent;
import org.slf4j.Logger;
import org.slf4j.LoggerFactory;
import org.wso2.carbon.messaging.Header;
import org.wso2.carbon.messaging.Headers;
=======
import io.netty.handler.codec.http.DefaultFullHttpResponse;
import io.netty.handler.codec.http.DefaultHttpHeaders;
import io.netty.handler.codec.http.DefaultHttpRequest;
import io.netty.handler.codec.http.HttpContent;
import io.netty.handler.codec.http.HttpHeaders;
import io.netty.handler.codec.http.HttpMessage;
import io.netty.handler.codec.http.HttpRequest;
import io.netty.handler.codec.http.HttpResponse;
>>>>>>> 3c63c34a
import org.wso2.carbon.messaging.MessageDataSource;
import org.wso2.carbon.messaging.MessageUtil;
import org.wso2.carbon.messaging.exceptions.MessagingException;
import org.wso2.carbon.transport.http.netty.contract.ServerConnectorException;
import org.wso2.carbon.transport.http.netty.contract.ServerConnectorFuture;
import org.wso2.carbon.transport.http.netty.contractimpl.HttpWsServerConnectorFuture;
import org.wso2.carbon.transport.http.netty.listener.ServerBootstrapConfiguration;
import org.wso2.carbon.transport.http.netty.sender.channel.BootstrapConfiguration;

import java.nio.ByteBuffer;
import java.util.HashMap;
import java.util.List;
import java.util.Map;
import java.util.stream.Collectors;

/**
 * HTTP based representation for HTTPCarbonMessage.
 */
public class HTTPCarbonMessage {

    private HttpMessage httpMessage;
    private Map<String, Object> properties = new HashMap<>();
    private EntityCollector blockingEntityCollector;

<<<<<<< HEAD
    protected Headers headers = new Headers();
    protected Map<String, Object> properties = new HashMap<>();
    private EntityCollector blockingEntityCollector;

    private MessagingException messagingException = null;
    private MessageDataSource messageDataSource;
    private ServerConnectorFuture serverConnectorFuture = new HttpWsServerConnectorFuture();
    private int soTimeOut = 60;
=======
    private MessagingException messagingException = null;
    private MessageDataSource messageDataSource;
    private ServerConnectorFuture serverConnectorFuture = new HttpWsServerConnectorFuture();
>>>>>>> 3c63c34a

    public HTTPCarbonMessage(HttpMessage httpMessage) {
        int soTimeOut = 60;
        BootstrapConfiguration clientBootstrapConfig = BootstrapConfiguration.getInstance();
        if (clientBootstrapConfig != null) {
            soTimeOut = clientBootstrapConfig.getSocketTimeout();
        } else {
            ServerBootstrapConfiguration serverBootstrapConfiguration = ServerBootstrapConfiguration.getInstance();
            if (serverBootstrapConfiguration != null) {
                soTimeOut = serverBootstrapConfiguration.getSoTimeOut();
            }
        }
<<<<<<< HEAD
=======
        this.httpMessage = httpMessage;
>>>>>>> 3c63c34a
        setBlockingEntityCollector(new BlockingEntityCollector(soTimeOut));
    }

    public void addHttpContent(HttpContent httpContent) {
        blockingEntityCollector.addHttpContent(httpContent);
    }

    public HttpContent getHttpContent() {
        return blockingEntityCollector.getHttpContent();
    }

    public ByteBuffer getMessageBody() {
        return blockingEntityCollector.getMessageBody();
    }

    public List<ByteBuffer> getFullMessageBody() {
        return blockingEntityCollector.getFullMessageBody();
    }

    public boolean isEmpty() {
        return blockingEntityCollector.isEmpty();
    }

    public int getFullMessageLength() {
        return blockingEntityCollector.getFullMessageLength();
    }

    public boolean isEndOfMsgAdded() {
        return blockingEntityCollector.isEndOfMsgAdded();
    }

    public void addMessageBody(ByteBuffer msgBody) {
        blockingEntityCollector.addMessageBody(msgBody);
    }

    private void markMessageEnd() {
        blockingEntityCollector.markMessageEnd();
    }

    public void setEndOfMsgAdded(boolean endOfMsgAdded) {
        blockingEntityCollector.setEndOfMsgAdded(endOfMsgAdded);
<<<<<<< HEAD
=======
    }

    public boolean isAlreadyRead() {
        return blockingEntityCollector.isAlreadyRead();
    }

    public void setAlreadyRead(boolean alreadyRead) {
        blockingEntityCollector.setAlreadyRead(alreadyRead);
    }

    public HttpHeaders getHeaders() {
        return this.httpMessage.headers();
    }

    public String getHeader(String key) {
        return httpMessage.headers().get(key);
    }

    public void setHeader(String key, String value) {
        this.httpMessage.headers().set(key, value);
    }

    public void setHeaders(HttpHeaders httpHeaders) {
        this.httpMessage.headers().setAll(httpHeaders);
    }

    public void removeHeader(String key) {
        httpMessage.headers().remove(key);
    }

    public Object getProperty(String key) {
        if (properties != null) {
            return properties.get(key);
        } else {
            return null;
        }
    }

    public Map<String, Object> getProperties() {
        return properties;
    }

    public void setProperty(String key, Object value) {
        properties.put(key, value);
    }

    public void removeProperty(String key) {
        properties.remove(key);
    }

    public MessageDataSource getMessageDataSource() {
        return messageDataSource;
    }

    public void setMessageDataSource(MessageDataSource messageDataSource) {
        this.messageDataSource = messageDataSource;
    }

    /**
     * Get CarbonMessageException
     *
     * @return CarbonMessageException instance related to faulty HTTPCarbonMessage.
     */
    public MessagingException getMessagingException() {
        return messagingException;
    }

    /**
     * Set CarbonMessageException.
     *
     * @param messagingException exception related to faulty HTTPCarbonMessage.
     */
    public void setMessagingException(MessagingException messagingException) {
        this.messagingException = messagingException;
    }

    private void setBlockingEntityCollector(BlockingEntityCollector blockingEntityCollector) {
        this.blockingEntityCollector = blockingEntityCollector;
>>>>>>> 3c63c34a
    }

    public void release() {
        blockingEntityCollector.release();
<<<<<<< HEAD
    }

    public boolean isAlreadyRead() {
        return blockingEntityCollector.isAlreadyRead();
    }

    public void setAlreadyRead(boolean alreadyRead) {
        blockingEntityCollector.setAlreadyRead(alreadyRead);
=======
>>>>>>> 3c63c34a
    }


    public ServerConnectorFuture getHTTPConnectorFuture() {
        return this.serverConnectorFuture;
    }

    public void respond(HTTPCarbonMessage httpCarbonMessage) throws ServerConnectorException {
        serverConnectorFuture.notifyHttpListener(httpCarbonMessage);
    }

<<<<<<< HEAD
    public Headers getHeaders() {
        return headers;
    }

    public String getHeader(String key) {
        return headers.get(key);
    }

    public void setHeader(String key, String value) {
        headers.set(key, value);
    }

    public void setHeaders(Map<String, String> headerMap) {
        headers.set(headerMap);
    }

    public void setHeaders(List<Header> headerList) {
        headers.set(headerList);
    }

    public Object getProperty(String key) {
        if (properties != null) {
            return properties.get(key);
        } else {
            return null;
        }
    }

    public Map<String, Object> getProperties() {
        return properties;
    }

    public void setProperty(String key, Object value) {
        properties.put(key, value);
    }

    public void removeHeader(String key) {
        headers.remove(key);
    }

    public void removeProperty(String key) {
        properties.remove(key);
    }

=======
>>>>>>> 3c63c34a
    /**
     * Copy Message properties and transport headers
     *
     * @return HTTPCarbonMessage
     */
    public HTTPCarbonMessage cloneCarbonMessageWithOutData() {
<<<<<<< HEAD
        HTTPCarbonMessage newCarbonMessage = new HTTPCarbonMessage();
//        newCarbonMessage.setBufferContent(this.isBufferContent());
//        newCarbonMessage.setWriter(this.getWriter());
=======
        //        HTTPCarbonMessage newCarbonMessage = new HTTPCarbonMessage();
        //        newCarbonMessage.setBufferContent(this.isBufferContent());
        //        newCarbonMessage.setWriter(this.getWriter());
        //        List<Header> transportHeaders = this.getHeaders().getClone();
        //        newCarbonMessage.setHeaders(transportHeaders);
>>>>>>> 3c63c34a

        HTTPCarbonMessage newCarbonMessage = getNewHttpCarbonMessage();

        Map<String, Object> propertiesMap = this.getProperties();
        propertiesMap.forEach(newCarbonMessage::setProperty);

<<<<<<< HEAD
//        newCarbonMessage.setFaultHandlerStack(this.getFaultHandlerStack());
=======
>>>>>>> 3c63c34a
        return newCarbonMessage;
    }

    /**
     * Copy the Full carbon message with data
     *
     * @return carbonMessage
     */
    public HTTPCarbonMessage cloneCarbonMessageWithData() {

<<<<<<< HEAD
        HTTPCarbonMessage httpCarbonMessage = new HTTPCarbonMessage();
//        httpCarbonMessage.setBufferContent(this.isBufferContent());
//        httpCarbonMessage.setWriter(this.getWriter());
=======
        //        HTTPCarbonMessage httpCarbonMessage = new HTTPCarbonMessage();
        //        httpCarbonMessage.setBufferContent(this.isBufferContent());
        //        httpCarbonMessage.setWriter(this.getWriter());
        //        List<Header> transportHeaders = this.getHeaders().getClone();
        //        httpCarbonMessage.setHeaders(transportHeaders);
>>>>>>> 3c63c34a

        HTTPCarbonMessage httpCarbonMessage = getNewHttpCarbonMessage();

        Map<String, Object> propertiesMap = this.getProperties();
        propertiesMap.forEach(httpCarbonMessage::setProperty);

<<<<<<< HEAD
//        httpCarbonMessage.setFaultHandlerStack(this.getFaultHandlerStack());

=======
>>>>>>> 3c63c34a
        this.getCopyOfFullMessageBody().forEach(httpCarbonMessage::addMessageBody);
        httpCarbonMessage.setEndOfMsgAdded(true);
        return httpCarbonMessage;
    }

<<<<<<< HEAD
=======
    HTTPCarbonMessage getNewHttpCarbonMessage() {
        HttpMessage newHttpMessage;
        if (this.httpMessage instanceof HttpRequest) {
            HttpRequest httpRequest = (HttpRequest) this.httpMessage;
            newHttpMessage = new DefaultHttpRequest(this.httpMessage.protocolVersion(),
                    ((HttpRequest) this.httpMessage).method(), httpRequest.uri());

            HttpHeaders httpHeaders = new DefaultHttpHeaders();
            List<Map.Entry<String, String>> headerList = this.httpMessage.headers().entries();
            for (Map.Entry<String, String> entry : headerList) {
                httpHeaders.set(entry.getKey(), entry.getValue());
            }
        } else {
            HttpResponse httpResponse = (HttpResponse) this.httpMessage;
            newHttpMessage = new DefaultFullHttpResponse(this.httpMessage.protocolVersion(), httpResponse.status());

            HttpHeaders httpHeaders = new DefaultHttpHeaders();
            List<Map.Entry<String, String>> headerList = this.httpMessage.headers().entries();
            for (Map.Entry<String, String> entry : headerList) {
                httpHeaders.set(entry.getKey(), entry.getValue());
            }
        }
        return new HTTPCarbonMessage(newHttpMessage);
    }

>>>>>>> 3c63c34a
    private List<ByteBuffer> getCopyOfFullMessageBody() {
        List<ByteBuffer> fullMessageBody = getFullMessageBody();
        List<ByteBuffer> newCopy = fullMessageBody.stream().map(MessageUtil::deepCopy)
                .collect(Collectors.toList());
        fullMessageBody.forEach(this::addMessageBody);
        markMessageEnd();
        return newCopy;
    }
<<<<<<< HEAD

    public MessageDataSource getMessageDataSource() {
        return messageDataSource;
    }

    public void setMessageDataSource(MessageDataSource messageDataSource) {
        this.messageDataSource = messageDataSource;
    }

    /**
     * Get CarbonMessageException
     *
     * @return CarbonMessageException instance related to faulty HTTPCarbonMessage.
     */
    public MessagingException getMessagingException() {
        return messagingException;
    }

    /**
     * Set CarbonMessageException.
     *
     * @param messagingException exception related to faulty HTTPCarbonMessage.
     */
    public void setMessagingException(MessagingException messagingException) {
        this.messagingException = messagingException;
    }

    public void setBlockingEntityCollector(BlockingEntityCollector blockingEntityCollector) {
        this.blockingEntityCollector = blockingEntityCollector;
    }
=======
>>>>>>> 3c63c34a
}<|MERGE_RESOLUTION|>--- conflicted
+++ resolved
@@ -18,13 +18,6 @@
 
 package org.wso2.carbon.transport.http.netty.message;
 
-<<<<<<< HEAD
-import io.netty.handler.codec.http.HttpContent;
-import org.slf4j.Logger;
-import org.slf4j.LoggerFactory;
-import org.wso2.carbon.messaging.Header;
-import org.wso2.carbon.messaging.Headers;
-=======
 import io.netty.handler.codec.http.DefaultFullHttpResponse;
 import io.netty.handler.codec.http.DefaultHttpHeaders;
 import io.netty.handler.codec.http.DefaultHttpRequest;
@@ -33,7 +26,6 @@
 import io.netty.handler.codec.http.HttpMessage;
 import io.netty.handler.codec.http.HttpRequest;
 import io.netty.handler.codec.http.HttpResponse;
->>>>>>> 3c63c34a
 import org.wso2.carbon.messaging.MessageDataSource;
 import org.wso2.carbon.messaging.MessageUtil;
 import org.wso2.carbon.messaging.exceptions.MessagingException;
@@ -58,20 +50,9 @@
     private Map<String, Object> properties = new HashMap<>();
     private EntityCollector blockingEntityCollector;
 
-<<<<<<< HEAD
-    protected Headers headers = new Headers();
-    protected Map<String, Object> properties = new HashMap<>();
-    private EntityCollector blockingEntityCollector;
-
     private MessagingException messagingException = null;
     private MessageDataSource messageDataSource;
     private ServerConnectorFuture serverConnectorFuture = new HttpWsServerConnectorFuture();
-    private int soTimeOut = 60;
-=======
-    private MessagingException messagingException = null;
-    private MessageDataSource messageDataSource;
-    private ServerConnectorFuture serverConnectorFuture = new HttpWsServerConnectorFuture();
->>>>>>> 3c63c34a
 
     public HTTPCarbonMessage(HttpMessage httpMessage) {
         int soTimeOut = 60;
@@ -84,10 +65,7 @@
                 soTimeOut = serverBootstrapConfiguration.getSoTimeOut();
             }
         }
-<<<<<<< HEAD
-=======
         this.httpMessage = httpMessage;
->>>>>>> 3c63c34a
         setBlockingEntityCollector(new BlockingEntityCollector(soTimeOut));
     }
 
@@ -129,8 +107,6 @@
 
     public void setEndOfMsgAdded(boolean endOfMsgAdded) {
         blockingEntityCollector.setEndOfMsgAdded(endOfMsgAdded);
-<<<<<<< HEAD
-=======
     }
 
     public boolean isAlreadyRead() {
@@ -209,24 +185,11 @@
 
     private void setBlockingEntityCollector(BlockingEntityCollector blockingEntityCollector) {
         this.blockingEntityCollector = blockingEntityCollector;
->>>>>>> 3c63c34a
     }
 
     public void release() {
         blockingEntityCollector.release();
-<<<<<<< HEAD
-    }
-
-    public boolean isAlreadyRead() {
-        return blockingEntityCollector.isAlreadyRead();
-    }
-
-    public void setAlreadyRead(boolean alreadyRead) {
-        blockingEntityCollector.setAlreadyRead(alreadyRead);
-=======
->>>>>>> 3c63c34a
-    }
-
+    }
 
     public ServerConnectorFuture getHTTPConnectorFuture() {
         return this.serverConnectorFuture;
@@ -236,80 +199,23 @@
         serverConnectorFuture.notifyHttpListener(httpCarbonMessage);
     }
 
-<<<<<<< HEAD
-    public Headers getHeaders() {
-        return headers;
-    }
-
-    public String getHeader(String key) {
-        return headers.get(key);
-    }
-
-    public void setHeader(String key, String value) {
-        headers.set(key, value);
-    }
-
-    public void setHeaders(Map<String, String> headerMap) {
-        headers.set(headerMap);
-    }
-
-    public void setHeaders(List<Header> headerList) {
-        headers.set(headerList);
-    }
-
-    public Object getProperty(String key) {
-        if (properties != null) {
-            return properties.get(key);
-        } else {
-            return null;
-        }
-    }
-
-    public Map<String, Object> getProperties() {
-        return properties;
-    }
-
-    public void setProperty(String key, Object value) {
-        properties.put(key, value);
-    }
-
-    public void removeHeader(String key) {
-        headers.remove(key);
-    }
-
-    public void removeProperty(String key) {
-        properties.remove(key);
-    }
-
-=======
->>>>>>> 3c63c34a
     /**
      * Copy Message properties and transport headers
      *
      * @return HTTPCarbonMessage
      */
     public HTTPCarbonMessage cloneCarbonMessageWithOutData() {
-<<<<<<< HEAD
-        HTTPCarbonMessage newCarbonMessage = new HTTPCarbonMessage();
-//        newCarbonMessage.setBufferContent(this.isBufferContent());
-//        newCarbonMessage.setWriter(this.getWriter());
-=======
         //        HTTPCarbonMessage newCarbonMessage = new HTTPCarbonMessage();
         //        newCarbonMessage.setBufferContent(this.isBufferContent());
         //        newCarbonMessage.setWriter(this.getWriter());
         //        List<Header> transportHeaders = this.getHeaders().getClone();
         //        newCarbonMessage.setHeaders(transportHeaders);
->>>>>>> 3c63c34a
 
         HTTPCarbonMessage newCarbonMessage = getNewHttpCarbonMessage();
 
         Map<String, Object> propertiesMap = this.getProperties();
         propertiesMap.forEach(newCarbonMessage::setProperty);
 
-<<<<<<< HEAD
-//        newCarbonMessage.setFaultHandlerStack(this.getFaultHandlerStack());
-=======
->>>>>>> 3c63c34a
         return newCarbonMessage;
     }
 
@@ -320,35 +226,22 @@
      */
     public HTTPCarbonMessage cloneCarbonMessageWithData() {
 
-<<<<<<< HEAD
-        HTTPCarbonMessage httpCarbonMessage = new HTTPCarbonMessage();
-//        httpCarbonMessage.setBufferContent(this.isBufferContent());
-//        httpCarbonMessage.setWriter(this.getWriter());
-=======
         //        HTTPCarbonMessage httpCarbonMessage = new HTTPCarbonMessage();
         //        httpCarbonMessage.setBufferContent(this.isBufferContent());
         //        httpCarbonMessage.setWriter(this.getWriter());
         //        List<Header> transportHeaders = this.getHeaders().getClone();
         //        httpCarbonMessage.setHeaders(transportHeaders);
->>>>>>> 3c63c34a
 
         HTTPCarbonMessage httpCarbonMessage = getNewHttpCarbonMessage();
 
         Map<String, Object> propertiesMap = this.getProperties();
         propertiesMap.forEach(httpCarbonMessage::setProperty);
 
-<<<<<<< HEAD
-//        httpCarbonMessage.setFaultHandlerStack(this.getFaultHandlerStack());
-
-=======
->>>>>>> 3c63c34a
         this.getCopyOfFullMessageBody().forEach(httpCarbonMessage::addMessageBody);
         httpCarbonMessage.setEndOfMsgAdded(true);
         return httpCarbonMessage;
     }
 
-<<<<<<< HEAD
-=======
     HTTPCarbonMessage getNewHttpCarbonMessage() {
         HttpMessage newHttpMessage;
         if (this.httpMessage instanceof HttpRequest) {
@@ -374,7 +267,6 @@
         return new HTTPCarbonMessage(newHttpMessage);
     }
 
->>>>>>> 3c63c34a
     private List<ByteBuffer> getCopyOfFullMessageBody() {
         List<ByteBuffer> fullMessageBody = getFullMessageBody();
         List<ByteBuffer> newCopy = fullMessageBody.stream().map(MessageUtil::deepCopy)
@@ -383,37 +275,4 @@
         markMessageEnd();
         return newCopy;
     }
-<<<<<<< HEAD
-
-    public MessageDataSource getMessageDataSource() {
-        return messageDataSource;
-    }
-
-    public void setMessageDataSource(MessageDataSource messageDataSource) {
-        this.messageDataSource = messageDataSource;
-    }
-
-    /**
-     * Get CarbonMessageException
-     *
-     * @return CarbonMessageException instance related to faulty HTTPCarbonMessage.
-     */
-    public MessagingException getMessagingException() {
-        return messagingException;
-    }
-
-    /**
-     * Set CarbonMessageException.
-     *
-     * @param messagingException exception related to faulty HTTPCarbonMessage.
-     */
-    public void setMessagingException(MessagingException messagingException) {
-        this.messagingException = messagingException;
-    }
-
-    public void setBlockingEntityCollector(BlockingEntityCollector blockingEntityCollector) {
-        this.blockingEntityCollector = blockingEntityCollector;
-    }
-=======
->>>>>>> 3c63c34a
 }