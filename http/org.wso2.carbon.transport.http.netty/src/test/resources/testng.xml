--- conflicted
+++ resolved
@@ -36,11 +36,7 @@
             <class name="org.wso2.carbon.transport.http.netty.websocket.WebSocketClientTestCase"></class>
             <class name="org.wso2.carbon.transport.http.netty.websocket.WebSocketPassThroughTestCase"></class>
             <class name="org.wso2.carbon.transport.http.netty.websocket.WebSocketMessagePropertiesTestCase"></class>
-<<<<<<< HEAD
-            <class name="org.wso2.carbon.transport.http.netty.websocket.HttpToWebSocketProtocolSwitchTestCase"></class>
-=======
             <class name="org.wso2.carbon.transport.http.netty.websocket.HttpToWSProtocolSwitchTestCase"></class>
->>>>>>> dedaac25
         </classes>
     </test>
 </suite>