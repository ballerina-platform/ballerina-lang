--- conflicted
+++ resolved
@@ -46,19 +46,9 @@
         String checkSubProtocol = initMessage.getHeader("check-sub-protocol");
         Assert.assertEquals(initMessage.getHeader("message-type"), "websocket");
         Assert.assertEquals(initMessage.getHeader("message-sender"), "wso2");
-<<<<<<< HEAD
-        try {
-            if ("true".equals(checkSubProtocol)) {
-                String[] subProtocols = {"xml"};
-                initMessage.handshake(subProtocols, true);
-            }
-        } catch (ProtocolException e) {
-            logger.error("Protocol error occurred during handshake", e);
-=======
         if ("true".equals(checkSubProtocol)) {
             String[] subProtocols = {"xml"};
             initMessage.handshake(subProtocols, true);
->>>>>>> dedaac25
         }
 
     }
