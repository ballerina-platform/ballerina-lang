/*
 *  Copyright (c) 2017, WSO2 Inc. (http://www.wso2.org) All Rights Reserved.
 *
 *  WSO2 Inc. licenses this file to you under the Apache License,
 *  Version 2.0 (the "License"); you may not use this file except
 *  in compliance with the License.
 *  You may obtain a copy of the License at
 *
 *  http://www.apache.org/licenses/LICENSE-2.0
 *
 *  Unless required by applicable law or agreed to in writing,
 *  software distributed under the License is distributed on an
 *  "AS IS" BASIS, WITHOUT WARRANTIES OR CONDITIONS OF ANY
 *  KIND, either express or implied.  See the License for the
 *  specific language governing permissions and limitations
 *  under the License.
 *
 */

package org.wso2.carbon.transport.http.netty.contentaware;

import org.apache.commons.io.IOUtils;
import org.slf4j.Logger;
import org.slf4j.LoggerFactory;
<<<<<<< HEAD
import org.wso2.carbon.messaging.CarbonMessage;
=======
>>>>>>> 322764ac
import org.wso2.carbon.transport.http.netty.common.Constants;
import org.wso2.carbon.transport.http.netty.config.SenderConfiguration;
import org.wso2.carbon.transport.http.netty.config.TransportProperty;
import org.wso2.carbon.transport.http.netty.config.TransportsConfiguration;
import org.wso2.carbon.transport.http.netty.contract.HttpClientConnector;
import org.wso2.carbon.transport.http.netty.contract.HttpConnectorListener;
import org.wso2.carbon.transport.http.netty.contract.HttpResponseFuture;
import org.wso2.carbon.transport.http.netty.contract.HttpWsConnectorFactory;
import org.wso2.carbon.transport.http.netty.contract.ServerConnectorException;
import org.wso2.carbon.transport.http.netty.contractimpl.HttpWsConnectorFactoryImpl;
import org.wso2.carbon.transport.http.netty.message.HTTPCarbonMessage;
import org.wso2.carbon.transport.http.netty.message.HTTPConnectorUtil;
import org.wso2.carbon.transport.http.netty.util.TestUtil;

import java.io.IOException;
import java.io.InputStream;
import java.io.OutputStream;
import java.util.HashMap;
import java.util.Map;
import java.util.Set;
import java.util.concurrent.ExecutorService;
import java.util.concurrent.Executors;
import java.util.stream.Collectors;

/**
 * A class which read and write content through streams
 */
public class RequestResponseCreationStreamingListener implements HttpConnectorListener {

    private static final Logger logger = LoggerFactory.getLogger(RequestResponseCreationStreamingListener.class);

    private TransportsConfiguration configuration;
    private ExecutorService executor = Executors.newSingleThreadExecutor();

    public RequestResponseCreationStreamingListener(TransportsConfiguration configuration) {
        this.configuration = configuration;
    }

    @Override
    public void onMessage(HTTPCarbonMessage httpRequest) {
        executor.execute(() -> {
            try {
                InputStream inputStream = httpRequest.getInputStream();

<<<<<<< HEAD
                CarbonMessage newMsg = httpRequest.cloneCarbonMessageWithOutData();
=======
                HTTPCarbonMessage newMsg = httpRequest.cloneCarbonMessageWithOutData();
>>>>>>> 322764ac
                OutputStream outputStream = newMsg.getOutputStream();
                byte[] bytes = IOUtils.toByteArray(inputStream);
                outputStream.write(bytes);
                outputStream.flush();
                newMsg.setEndOfMsgAdded(true);
                newMsg.setProperty(Constants.HOST, TestUtil.TEST_HOST);
                newMsg.setProperty(Constants.PORT, TestUtil.TEST_HTTP_SERVER_PORT);

                Map<String, Object> transportProperties = new HashMap<>();
                Set<TransportProperty> transportPropertiesSet = configuration.getTransportProperties();
                if (transportPropertiesSet != null && !transportPropertiesSet.isEmpty()) {
                    transportProperties = transportPropertiesSet.stream().collect(
                            Collectors.toMap(TransportProperty::getName, TransportProperty::getValue));

                }

                String scheme = (String) httpRequest.getProperty(Constants.PROTOCOL);
                SenderConfiguration senderConfiguration = HTTPConnectorUtil.getSenderConfiguration(configuration,
                                                                                                   scheme);

                HttpWsConnectorFactory httpWsConnectorFactory = new HttpWsConnectorFactoryImpl();
                HttpClientConnector clientConnector =
                        httpWsConnectorFactory.createHttpClientConnector(transportProperties, senderConfiguration);
                HttpResponseFuture future = clientConnector.send(newMsg);
                future.setHttpConnectorListener(new HttpConnectorListener() {
                    @Override
                    public void onMessage(HTTPCarbonMessage httpMessage) {
                        executor.execute(() -> {
                            InputStream inputStream = httpMessage.getInputStream();

<<<<<<< HEAD
                            CarbonMessage newMsg = httpMessage.cloneCarbonMessageWithOutData();
=======
                            HTTPCarbonMessage newMsg = httpMessage.cloneCarbonMessageWithOutData();
>>>>>>> 322764ac
                            OutputStream outputStream = newMsg.getOutputStream();
                            try {
                                byte[] bytes = IOUtils.toByteArray(inputStream);
                                outputStream.write(bytes);
                                outputStream.flush();
                            } catch (IOException e) {
                                throw new RuntimeException("Cannot read Input Stream from Response", e);
                            }
                            newMsg.setEndOfMsgAdded(true);
                            try {
                                httpRequest.respond(newMsg);
                            } catch (ServerConnectorException e) {
                                logger.error("Error occurred during message notification: " + e.getMessage());
                            }
                        });
                    }

                    @Override
                    public void onError(Throwable throwable) {

                    }
                });

            } catch (Exception e) {
                logger.error("Error while reading stream", e);
            }
        });
    }

    @Override
    public void onError(Throwable throwable) {

    }
}<|MERGE_RESOLUTION|>--- conflicted
+++ resolved
@@ -22,10 +22,6 @@
 import org.apache.commons.io.IOUtils;
 import org.slf4j.Logger;
 import org.slf4j.LoggerFactory;
-<<<<<<< HEAD
-import org.wso2.carbon.messaging.CarbonMessage;
-=======
->>>>>>> 322764ac
 import org.wso2.carbon.transport.http.netty.common.Constants;
 import org.wso2.carbon.transport.http.netty.config.SenderConfiguration;
 import org.wso2.carbon.transport.http.netty.config.TransportProperty;
@@ -70,11 +66,7 @@
             try {
                 InputStream inputStream = httpRequest.getInputStream();
 
-<<<<<<< HEAD
-                CarbonMessage newMsg = httpRequest.cloneCarbonMessageWithOutData();
-=======
                 HTTPCarbonMessage newMsg = httpRequest.cloneCarbonMessageWithOutData();
->>>>>>> 322764ac
                 OutputStream outputStream = newMsg.getOutputStream();
                 byte[] bytes = IOUtils.toByteArray(inputStream);
                 outputStream.write(bytes);
@@ -105,11 +97,7 @@
                         executor.execute(() -> {
                             InputStream inputStream = httpMessage.getInputStream();
 
-<<<<<<< HEAD
-                            CarbonMessage newMsg = httpMessage.cloneCarbonMessageWithOutData();
-=======
                             HTTPCarbonMessage newMsg = httpMessage.cloneCarbonMessageWithOutData();
->>>>>>> 322764ac
                             OutputStream outputStream = newMsg.getOutputStream();
                             try {
                                 byte[] bytes = IOUtils.toByteArray(inputStream);
