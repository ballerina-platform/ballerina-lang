--- conflicted
+++ resolved
@@ -80,23 +80,5 @@
         logger.info("HttpServer shutdown ");
     }
 
-<<<<<<< HEAD
-    public void setMessage(String message, String contentType) {
-        httpServerInitializer.setMessage(message, contentType);
-    }
-
-    public void setResponseCode(int responseCode) {
-        httpServerInitializer.setResponseCode(responseCode);
-    }
-
-    public void setLocation(String location) {
-        httpServerInitializer.setLocation(location);
-    }
-
-    public void setDelay(long delay) {
-        httpServerInitializer.setDelay(delay);
-    }
-=======
     public void setMessage(String message, String contentType) {}
->>>>>>> a28a2f81
 }