/*
 *  Copyright (c) 2017, WSO2 Inc. (http://www.wso2.org) All Rights Reserved.
 *
 *  WSO2 Inc. licenses this file to you under the Apache License,
 *  Version 2.0 (the "License"); you may not use this file except
 *  in compliance with the License.
 *  You may obtain a copy of the License at
 *
 *  http://www.apache.org/licenses/LICENSE-2.0
 *
 *  Unless required by applicable law or agreed to in writing,
 *  software distributed under the License is distributed on an
 *  "AS IS" BASIS, WITHOUT WARRANTIES OR CONDITIONS OF ANY
 *  KIND, either express or implied.  See the License for the
 *  specific language governing permissions and limitations
 *  under the License.
 *
 */

package org.wso2.carbon.transport.http.netty.websocket;

import org.slf4j.Logger;
import org.slf4j.LoggerFactory;
import org.testng.Assert;
import org.wso2.carbon.messaging.exceptions.ClientConnectorException;
import org.wso2.carbon.transport.http.netty.contract.HttpWsConnectorFactory;
<<<<<<< HEAD
=======
import org.wso2.carbon.transport.http.netty.contract.websocket.HandshakeFuture;
import org.wso2.carbon.transport.http.netty.contract.websocket.HandshakeListener;
>>>>>>> dedaac25
import org.wso2.carbon.transport.http.netty.contract.websocket.WSClientConnectorConfig;
import org.wso2.carbon.transport.http.netty.contract.websocket.WebSocketBinaryMessage;
import org.wso2.carbon.transport.http.netty.contract.websocket.WebSocketClientConnector;
import org.wso2.carbon.transport.http.netty.contract.websocket.WebSocketCloseMessage;
import org.wso2.carbon.transport.http.netty.contract.websocket.WebSocketConnectorListener;
import org.wso2.carbon.transport.http.netty.contract.websocket.WebSocketControlMessage;
import org.wso2.carbon.transport.http.netty.contract.websocket.WebSocketInitMessage;
import org.wso2.carbon.transport.http.netty.contract.websocket.WebSocketTextMessage;
import org.wso2.carbon.transport.http.netty.contractimpl.HttpWsConnectorFactoryImpl;
import org.wso2.carbon.transport.http.netty.util.TestUtil;

import java.io.IOException;
<<<<<<< HEAD
import java.net.ProtocolException;
=======
>>>>>>> dedaac25
import java.util.Map;
import java.util.concurrent.ConcurrentHashMap;
import javax.websocket.Session;

/**
 * Server Connector Listener to check WebSocket pass-through scenarios.
 */
public class WebSocketPassthroughServerConnectorListener implements WebSocketConnectorListener {

    private static final Logger logger = LoggerFactory.getLogger(WebSocketPassthroughServerConnectorListener.class);

    private final HttpWsConnectorFactory connectorFactory = new HttpWsConnectorFactoryImpl();
    private final Map<String, Session> sessionsMap = new ConcurrentHashMap<>();

    @Override
    public void onMessage(WebSocketInitMessage initMessage) {
        try {
            String remoteUrl = String.format("ws://%s:%d/%s", "localhost",
                                             TestUtil.TEST_REMOTE_WS_SERVER_PORT, "websocket");
            WSClientConnectorConfig configuration = new WSClientConnectorConfig(remoteUrl);
            configuration.setTarget("myService");
            WebSocketClientConnector clientConnector = connectorFactory.createWsClientConnector(configuration);

            WebSocketConnectorListener connectorListener = new WebSocketPassthroughClientConnectorListener();
            Session clientSession = clientConnector.connect(connectorListener);
<<<<<<< HEAD
            Session serverSession = initMessage.handshake();
            WebSocketPassThroughTestSessionManager.getInstance().interRelateSessions(serverSession, clientSession);
        } catch (ProtocolException | ClientConnectorException e) {
=======
            HandshakeFuture future = initMessage.handshake();
            future.setHandshakeListener(new HandshakeListener() {
                @Override
                public void onSuccess(Session serverSession) {
                    WebSocketPassThroughTestSessionManager.getInstance().
                            interRelateSessions(serverSession, clientSession);
                }

                @Override
                public void onError(Throwable t) {
                    logger.error(t.getMessage());
                    Assert.assertTrue(false, "Error: " + t.getMessage());
                }
            });
        } catch (ClientConnectorException e) {
>>>>>>> dedaac25
            logger.error("Error occurred during connection: " + e.getMessage());
        }

    }

    @Override
    public void onMessage(WebSocketTextMessage textMessage) {
        try {
            Session clientSession = WebSocketPassThroughTestSessionManager.getInstance().
                    getClientSession(textMessage.getChannelSession());
            clientSession.getBasicRemote().sendText(textMessage.getText());
        } catch (IOException e) {
            logger.error("IO error when sending message: " + e.getMessage());
        }
    }

    @Override
    public void onMessage(WebSocketBinaryMessage binaryMessage) {
        try {
            Session clientSession = sessionsMap.get(binaryMessage.getChannelSession().getId());
            clientSession.getBasicRemote().sendBinary(binaryMessage.getByteBuffer());
        } catch (IOException e) {
            logger.error("IO error when sending message: " + e.getMessage());
        }
    }

    @Override
    public void onMessage(WebSocketControlMessage controlMessage) {
        // Do nothing.
    }

    @Override
    public void onMessage(WebSocketCloseMessage closeMessage) {
        try {
            Session clientSession = sessionsMap.get(closeMessage.getChannelSession().getId());
            clientSession.close();
        } catch (IOException e) {
            logger.error("IO error when sending message: " + e.getMessage());
        }
    }

    @Override
    public void onError(Throwable throwable) {

    }

    @Override
    public void onIdleTimeout(WebSocketControlMessage controlMessage) {
    }
}<|MERGE_RESOLUTION|>--- conflicted
+++ resolved
@@ -24,11 +24,8 @@
 import org.testng.Assert;
 import org.wso2.carbon.messaging.exceptions.ClientConnectorException;
 import org.wso2.carbon.transport.http.netty.contract.HttpWsConnectorFactory;
-<<<<<<< HEAD
-=======
 import org.wso2.carbon.transport.http.netty.contract.websocket.HandshakeFuture;
 import org.wso2.carbon.transport.http.netty.contract.websocket.HandshakeListener;
->>>>>>> dedaac25
 import org.wso2.carbon.transport.http.netty.contract.websocket.WSClientConnectorConfig;
 import org.wso2.carbon.transport.http.netty.contract.websocket.WebSocketBinaryMessage;
 import org.wso2.carbon.transport.http.netty.contract.websocket.WebSocketClientConnector;
@@ -41,10 +38,6 @@
 import org.wso2.carbon.transport.http.netty.util.TestUtil;
 
 import java.io.IOException;
-<<<<<<< HEAD
-import java.net.ProtocolException;
-=======
->>>>>>> dedaac25
 import java.util.Map;
 import java.util.concurrent.ConcurrentHashMap;
 import javax.websocket.Session;
@@ -70,11 +63,6 @@
 
             WebSocketConnectorListener connectorListener = new WebSocketPassthroughClientConnectorListener();
             Session clientSession = clientConnector.connect(connectorListener);
-<<<<<<< HEAD
-            Session serverSession = initMessage.handshake();
-            WebSocketPassThroughTestSessionManager.getInstance().interRelateSessions(serverSession, clientSession);
-        } catch (ProtocolException | ClientConnectorException e) {
-=======
             HandshakeFuture future = initMessage.handshake();
             future.setHandshakeListener(new HandshakeListener() {
                 @Override
@@ -90,7 +78,6 @@
                 }
             });
         } catch (ClientConnectorException e) {
->>>>>>> dedaac25
             logger.error("Error occurred during connection: " + e.getMessage());
         }
 
