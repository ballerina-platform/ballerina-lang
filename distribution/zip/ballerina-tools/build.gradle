plugins {
    id 'base'
}

apply from: "$rootDir/gradle/repositories.gradle"

configurations {
    dist {
      transitive false
    }
    distBal {
        transitive false
    }
    tools {
        transitive false
    }
    toolsZip {
        transitive false
    }
    ballerinaZip {
        transitive false
    }
    docerina
    bin
    balSource
    zip
}

dependencies {
    dist 'org.bytedeco.javacpp-presets:llvm-platform:6.0.1-1.4.2'
    dist 'org.bytedeco.javacpp-presets:llvm:6.0.1-1.4.2'
    dist 'org.bytedeco:javacpp:1.4.2'
    dist 'com.fasterxml.jackson.core:jackson-databind:2.8.6'
    dist 'com.fasterxml.jackson.core:jackson-core:2.8.6'
    dist 'com.fasterxml.jackson.core:jackson-annotations:2.8.0'
    dist 'com.fasterxml.jackson.dataformat:jackson-dataformat-yaml:2.8.8'
    dist 'org.ow2.asm:asm:6.2.1'

    dist project(':ballerina-cli-utils')
    dist project(':ballerina-llvm')
    dist project(':ballerina-jvm')
    dist project(':ballerina-encoding')
    dist project(':ballerina-bir')
    dist project(':ballerina-utils')
    dist project(':ballerina-runtime')

    dist project(':testerina:testerina-core')
    
    dist project(':swagger-ballerina:swagger-to-ballerina-generator')
    dist project(':ballerina-backend-llvm')
    dist project(':ballerina-backend-jvm')
    dist project(':language-server:language-server-compiler');
    dist project(':ballerina-packerina');
    dist project(':protobuf-ballerina')
    dist project(':swagger-ballerina:swagger-to-ballerina-generator');
    docerina project(':docerina-gradle-plugin');

    toolsZip project(path: ':language-server:language-server-core', configuration: 'dist');
    tools project(':language-server:language-server-stdio-launcher');
    tools project(':language-server:language-server-core');
    balSource project(path: ':ballerina', configuration: 'source');
    distBal project(path: ':ballerina', configuration: 'balo');
    dist project(path: ':ballerina', configuration: 'jar');
    bin project(path: ':ballerina', configuration: 'bin');

<<<<<<< HEAD
    balSource project(path: ':testerina:testerina-core', configuration: 'balSource')
    baloImplementation project(path: ':testerina:testerina-core', configuration: 'baloImplementation')
=======
    distBal project(path: ':ballerina-jvm', configuration: 'baloImplementation')
    distBal project(path: ':ballerina-bir', configuration: 'baloImplementation')
    distBal project(path: ':ballerina-encoding', configuration: 'baloImplementation')
    distBal project(path: ':ballerina-utils', configuration: 'baloImplementation')
>>>>>>> 58320046
}

def basePath = '/' + project.name + '-' + project.version

CopySpec copyJarSpec = copySpec {
    from configurations.dist
    into(basePath + '/bre/lib')
}

CopySpec copyBaloSpec = copySpec {
    from configurations.distBal
    into(basePath + '/lib')
}

CopySpec copyBinSpec = copySpec {
    from configurations.bin
    filter { line -> line.replace('${project.version}', "$project.version") }
    into(basePath + '/bin')
}

CopySpec copyToolsBin = copySpec {
    from ('resources')
    into(basePath + '/lib/tools/lang-server/launcher')
}

CopySpec copyToolsZipSpec = copySpec {
    configurations.toolsZip.asFileTree.each {
        from(zipTree(it))
    }
    into(basePath + '/lib/tools/lang-server')
}

CopySpec copyBallerinaZipSpec = copySpec {
    configurations.ballerinaZip.asFileTree.each {
        from(zipTree(it))  { includeEmptyDirs false }
	    eachFile { f ->
			f.path = f.path.replaceFirst("ballerina-${project.version}/", '')
        }
    }
    into(basePath)
}

CopySpec copyToolsSpec = copySpec {
    from configurations.tools
    into(basePath + '/lib/tools/lang-server/lib')
}

CopySpec examplesSpec = copySpec {
    from fileTree(project.rootDir.path + '/examples');
    into(basePath + '/examples')
}

task extractLibs(type: Copy) {
    def path = "$buildDir/ballerina";
    from configurations.balSource.files
    into path
}

task generateDocs(type: JavaExec) {
    dependsOn extractLibs
    inputs.dir("$buildDir/ballerina/");
    outputs.dir("$buildDir/api-docs")

    systemProperty("BALLERINA_DEV_COMPILE_BALLERINA_ORG", true)
    systemProperty("BALLERINA_DEV_LOAD_BUILTIN_FROM_SOURCE", true)

    classpath = configurations.docerina
    main = 'org.ballerinalang.plugin.gradle.doc.DocerinaGen'

    def libs = "$buildDir/ballerina/"
    args("$libs", "$buildDir/api-docs")
}

CopySpec apiDocsSpec = copySpec {
    from generateDocs.outputs.files
    into("$basePath/docs")
}

task createApiDocsZip(type: Zip) {
    from generateDocs.outputs.files
    archiveName "ballerina-api-docs-${project.version}.zip"
}

task createZip(type: Zip) {
    with copyJarSpec
    with copyBaloSpec
    with copyBinSpec
    with copyToolsSpec
    with copyToolsZipSpec
    with copyToolsBin
    with copyBallerinaZipSpec
    with examplesSpec
    with apiDocsSpec
}

build {
    dependsOn createZip
}

artifacts {
    balo configurations.distBal.files
    zip file: file("$buildDir/distributions/${basePath}.zip"), builtBy: createZip
}

// This section makes sure that checkstyle/spotbug runs when dist is build.
project.afterEvaluate {
    configurations.dist.dependencies
        .findAll { it instanceof ProjectDependency }
        .each {
            it.dependencyProject.afterEvaluate {
                def dependencyCheck = it.tasks.find { it.name == 'check' }
                check.dependsOn dependencyCheck
            }
        }
}<|MERGE_RESOLUTION|>--- conflicted
+++ resolved
@@ -63,15 +63,12 @@
     dist project(path: ':ballerina', configuration: 'jar');
     bin project(path: ':ballerina', configuration: 'bin');
 
-<<<<<<< HEAD
     balSource project(path: ':testerina:testerina-core', configuration: 'balSource')
     baloImplementation project(path: ':testerina:testerina-core', configuration: 'baloImplementation')
-=======
     distBal project(path: ':ballerina-jvm', configuration: 'baloImplementation')
     distBal project(path: ':ballerina-bir', configuration: 'baloImplementation')
     distBal project(path: ':ballerina-encoding', configuration: 'baloImplementation')
     distBal project(path: ':ballerina-utils', configuration: 'baloImplementation')
->>>>>>> 58320046
 }
 
 def basePath = '/' + project.name + '-' + project.version
