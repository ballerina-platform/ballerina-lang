--- conflicted
+++ resolved
@@ -156,19 +156,6 @@
 }
 
 // This section makes sure that checkstyle/spotbug runs when dist is build.
-<<<<<<< HEAD
-project.afterEvaluate {
-    configurations.dist.dependencies
-        .findAll { it instanceof ProjectDependency }
-        .each {
-            it.dependencyProject.afterEvaluate {
-                def dependencyCheck = it.tasks.find { it.name == 'check' }
-                check.dependsOn dependencyCheck
-            }
-        }
-}
-tasks.createZip.dependsOn(':ballerina-io-internal:copyInteropImports')
-=======
 tasks.whenTaskAdded { task ->
     if (task.name == 'check') {
         configurations.dist.dependencies
@@ -181,4 +168,4 @@
                 }
     }
 }
->>>>>>> d06ea1b4
+tasks.createZip.dependsOn(':ballerina-io-internal:copyInteropImports')