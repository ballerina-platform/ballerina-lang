/*
 * Copyright (c) 2019, WSO2 Inc. (http://www.wso2.org) All Rights Reserved.
 *
 * Licensed under the Apache License, Version 2.0 (the "License");
 * you may not use this file except in compliance with the License.
 * You may obtain a copy of the License at
 *
 * http://www.apache.org/licenses/LICENSE-2.0
 *
 * Unless required by applicable law or agreed to in writing, software
 * distributed under the License is distributed on an "AS IS" BASIS,
 * WITHOUT WARRANTIES OR CONDITIONS OF ANY KIND, either express or implied.
 * See the License for the specific language governing permissions and
 * limitations under the License.
 *
 */

plugins {
    id 'base'
}

apply from: "$rootDir/gradle/repositories.gradle"
apply from: "$rootDir/gradle/javaLibsProject.gradle"

configurations {
    dist {
      transitive false
    }
    distBal {
        transitive false
    }
    jar
    bir
    birJar
    balo
    bin
    balSource
    balxSource
    balDoc
    staticArtifacts
    staticFiles
    source
    sourceBalx
    doc
    zip
    resourceFiles
    balx
}

dependencies {
    dist project(':ballerina-rt')
    dist project(':ballerina-choreo-extension-rt')

    distBal project(path: ':ballerina-crypto', configuration: 'baloImplementation')
<<<<<<< HEAD
    distBal project(path: ':ballerina-file', configuration: 'baloImplementation')
=======
    distBal project(path: ':ballerina-filepath', configuration: 'baloImplementation')
>>>>>>> ca5d7588
    distBal project(path: ':ballerina-observability', configuration: 'baloImplementation')
    distBal project(path: ':ballerina-openapi', configuration: 'baloImplementation')
    distBal project(path: ':ballerina-transactions', configuration: 'baloImplementation')
    distBal project(path: ':ballerina-java', configuration: 'baloImplementation')
    distBal project(path: ':ballerina-java-arrays', configuration: 'baloImplementation')
    distBal project(path: ':ballerina-stringutils', configuration: 'baloImplementation')

    // Lang libs
    distBal project(path: ':ballerina-lang:internal', configuration: 'baloImplementation')
    distBal project(path: ':ballerina-lang:annotations', configuration: 'baloImplementation')
    distBal project(path: ':ballerina-lang:array', configuration: 'baloImplementation')
    distBal project(path: ':ballerina-lang:decimal', configuration: 'baloImplementation')
    distBal project(path: ':ballerina-lang:error', configuration: 'baloImplementation')
    distBal project(path: ':ballerina-lang:floatingpoint', configuration: 'baloImplementation')
    distBal project(path: ':ballerina-lang:future', configuration: 'baloImplementation')
    distBal project(path: ':ballerina-lang:integer', configuration: 'baloImplementation')
    distBal project(path: ':ballerina-lang:map', configuration: 'baloImplementation')
    distBal project(path: ':ballerina-lang:object', configuration: 'baloImplementation')
    distBal project(path: ':ballerina-lang:stream', configuration: 'baloImplementation')
    distBal project(path: ':ballerina-lang:table', configuration: 'baloImplementation')
    distBal project(path: ':ballerina-lang:string', configuration: 'baloImplementation')
    distBal project(path: ':ballerina-lang:typedesc', configuration: 'baloImplementation')
    distBal project(path: ':ballerina-lang:value', configuration: 'baloImplementation')
    distBal project(path: ':ballerina-lang:xml', configuration: 'baloImplementation')
    distBal project(path: ':ballerina-lang:bool', configuration: 'baloImplementation')
    distBal project(path: ':ballerina-lang:query', configuration: 'baloImplementation')
    distBal project(path: ':ballerina-lang:transaction', configuration: 'baloImplementation')

    balSource project(path: ':ballerina-crypto', configuration: 'balSource')
<<<<<<< HEAD
    balSource project(path: ':ballerina-file', configuration: 'balSource')
=======
    balSource project(path: ':ballerina-filepath', configuration: 'balSource')
>>>>>>> ca5d7588
    balSource project(path: ':ballerina-observability', configuration: 'balSource')
    balSource project(path: ':ballerina-openapi', configuration: 'balSource')
    balSource project(path: ':ballerina-transactions', configuration: 'balSource')
    balSource project(path: ':ballerina-stringutils', configuration: 'balSource')

    // Lang Libs
    balSource project(path: ':ballerina-lang:internal', configuration: 'balSource')
    balSource project(path: ':ballerina-lang:annotations', configuration: 'balSource')
    balSource project(path: ':ballerina-lang:array', configuration: 'balSource')
    balSource project(path: ':ballerina-lang:decimal', configuration: 'balSource')
    balSource project(path: ':ballerina-lang:error', configuration: 'balSource')
    balSource project(path: ':ballerina-lang:floatingpoint', configuration: 'balSource')
    balSource project(path: ':ballerina-lang:future', configuration: 'balSource')
    balSource project(path: ':ballerina-lang:integer', configuration: 'balSource')
    balSource project(path: ':ballerina-lang:map', configuration: 'balSource')
    balSource project(path: ':ballerina-lang:object', configuration: 'balSource')
    balSource project(path: ':ballerina-lang:stream', configuration: 'balSource')
    balSource project(path: ':ballerina-lang:table', configuration: 'balSource')
    balSource project(path: ':ballerina-lang:string', configuration: 'balSource')
    balSource project(path: ':ballerina-lang:typedesc', configuration: 'balSource')
    balSource project(path: ':ballerina-lang:value', configuration: 'balSource')
    balSource project(path: ':ballerina-lang:xml', configuration: 'balSource')
    balSource project(path: ':ballerina-lang:bool', configuration: 'balSource')
    balSource project(path: ':ballerina-lang:query', configuration: 'balSource')
    balSource project(path: ':ballerina-lang:transaction', configuration: 'balSource')

    // ballerinax modules
    balSource project(path: ':ballerina-java', configuration: 'balSource')
    balSource project(path: ':ballerina-java-arrays', configuration: 'balSource')

    birJar project(path: ':metrics-extensions:ballerina-prometheus-extension', configuration: 'prometheusJar')

    staticArtifacts files('COPYRIGHT', 'LICENSE', 'README.md')
}

task configured {
    configurations.distBal.allDependencies.withType(ProjectDependency) {
        def path = it.getDependencyProject().path
        dependencies.add("bir", dependencies.project(path: path, configuration: 'bir'))
        dependencies.add("birJar", dependencies.project(path: path, configuration: 'birJar'))
    }
}

def basePath = '/' + project.name + '-' + project.version

CopySpec copyJarSpec = copySpec {
    from configurations.dist
    into(basePath + '/bre/lib')
}

CopySpec copyBaloSpec = copySpec {
    from configurations.distBal
    into(basePath + '/lib')
}

CopySpec copyBalxSpec = copySpec {
    from configurations.balx
    into(basePath + '/lib/balx')
}

CopySpec copyBinSpec = copySpec {
    from ('bin')
    filter { line -> line.replace('${project.version}', "${project.version}") }
    into(basePath + '/bin')
}

CopySpec copyStaticSpec = copySpec {
    from configurations.staticArtifacts.files
    into(basePath + '/')
}

CopySpec copyResourceSpec = copySpec {
    from files('resources')
    into(basePath + '/bre')
}

//CopySpec copySrcBaloSpec = copySpec {
//    from configurations.balSource.files
//    into("$basePath/src")
//}


task createZip(type: Zip) {
    with copyJarSpec
    with copyBaloSpec
    with copyBinSpec
    with copyStaticSpec
    with copyResourceSpec
//    with copySrcBaloSpec
    with copyBalxSpec
}

artifacts {
    jar configurations.dist.files
    balo configurations.distBal.files
    source configurations.balSource.files
    sourceBalx configurations.balxSource.files
    doc configurations.balDoc.files
    bin file('bin')
    staticFiles configurations.staticArtifacts.files
    resourceFiles file('resources')
    zip file: file("$buildDir/distributions/${basePath}.zip"), builtBy: createZip
}

build {
    dependsOn createZip
}

// This section makes sure that checkstyle/spotbug runs when dist is build.
project.afterEvaluate {
    configurations.dist.dependencies
        .findAll { it instanceof ProjectDependency }
        .each {
            it.dependencyProject.afterEvaluate {
                def dependencyCheck = it.tasks.find { it.name == 'check' }
                check.dependsOn dependencyCheck
            }
        }
}<|MERGE_RESOLUTION|>--- conflicted
+++ resolved
@@ -52,11 +52,6 @@
     dist project(':ballerina-choreo-extension-rt')
 
     distBal project(path: ':ballerina-crypto', configuration: 'baloImplementation')
-<<<<<<< HEAD
-    distBal project(path: ':ballerina-file', configuration: 'baloImplementation')
-=======
-    distBal project(path: ':ballerina-filepath', configuration: 'baloImplementation')
->>>>>>> ca5d7588
     distBal project(path: ':ballerina-observability', configuration: 'baloImplementation')
     distBal project(path: ':ballerina-openapi', configuration: 'baloImplementation')
     distBal project(path: ':ballerina-transactions', configuration: 'baloImplementation')
@@ -86,11 +81,6 @@
     distBal project(path: ':ballerina-lang:transaction', configuration: 'baloImplementation')
 
     balSource project(path: ':ballerina-crypto', configuration: 'balSource')
-<<<<<<< HEAD
-    balSource project(path: ':ballerina-file', configuration: 'balSource')
-=======
-    balSource project(path: ':ballerina-filepath', configuration: 'balSource')
->>>>>>> ca5d7588
     balSource project(path: ':ballerina-observability', configuration: 'balSource')
     balSource project(path: ':ballerina-openapi', configuration: 'balSource')
     balSource project(path: ':ballerina-transactions', configuration: 'balSource')
