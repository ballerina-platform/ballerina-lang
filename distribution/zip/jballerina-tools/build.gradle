--- conflicted
+++ resolved
@@ -34,16 +34,12 @@
     ballerinaZip {
         transitive false
     }
-<<<<<<< HEAD
-    bootstrapper
-=======
     composerDistribution {
         transitive false
     }
     composerFonts {
         transitive false
     }
->>>>>>> e03f320e
     docerina
     bin
     balSource
@@ -68,7 +64,6 @@
     dist project(':ballerina-jvm')
     dist project(':ballerina-encoding')
     dist project(':ballerina-bir')
-    dist project(':ballerina-backend-jvm')
     dist project(':ballerina-utils')
     dist project(':ballerina-runtime')
 
@@ -83,7 +78,6 @@
     dist project(':docerina')
     dist project(':openapi-ballerina:openapi-to-ballerina-generator')
     docerina project(':docerina-gradle-plugin')
-    bootstrapper project(path: ':ballerina-bootstrapper', configuration: 'pack3')
 
     langserverLib project(path: ':language-server:language-server-core', configuration: 'libs')
     langserverLib project(':language-server:language-server-stdio-launcher')
