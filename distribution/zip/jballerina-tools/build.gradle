/*
 * Copyright (c) 2019, WSO2 Inc. (http://www.wso2.org) All Rights Reserved.
 *
 * Licensed under the Apache License, Version 2.0 (the "License");
 * you may not use this file except in compliance with the License.
 * You may obtain a copy of the License at
 *
 * http://www.apache.org/licenses/LICENSE-2.0
 *
 * Unless required by applicable law or agreed to in writing, software
 * distributed under the License is distributed on an "AS IS" BASIS,
 * WITHOUT WARRANTIES OR CONDITIONS OF ANY KIND, either express or implied.
 * See the License for the specific language governing permissions and
 * limitations under the License.
 *
 */

plugins {
    id 'base'
}

apply from: "$rootDir/gradle/repositories.gradle"

configurations.all {
    resolutionStrategy.preferProjectModules()
}

configurations {
    dist {
      transitive false
    }
    distBal {
        transitive false
    }
    langserverLib {
        transitive false
    }
    datamapperLib {
        transitive false
    }
    ballerinaZip {
        transitive false
    }
    debugAdapterLauncher {
        transitive false
    }
    debugAdapterDistribution {
        transitive false
    }
    composerDistribution {
        transitive false
    }
    composerFonts {
        transitive false
    }
    docerina
    bin
    bir
    birJar
    balSource
    balDoc
    balxSource
    balxBir {
        transitive false
    }
    zip
    balo
    resourceFiles
    staticFiles
    balx
    unzipped
    syntaxHighlighter {
        transitive false
    }

    htmlTemplateResources {
        transitive false
    }
}

dependencies {
    dist 'org.bytedeco:javacpp:1.4.2'
    dist 'com.fasterxml.jackson.core:jackson-databind:2.8.6'
    dist 'com.fasterxml.jackson.core:jackson-core:2.8.6'
    dist 'com.fasterxml.jackson.core:jackson-annotations:2.8.0'
    dist 'com.fasterxml.jackson.dataformat:jackson-dataformat-yaml:2.8.8'
    // dist 'org.ow2.asm:asm:6.2.1'
    dist 'org.codehaus.woodstox:woodstox-core-asl:4.2.0'
    dist 'org.codehaus.woodstox:stax2-api:3.1.1'
    dist 'org.apache.commons:commons-compress:1.18'
    dist 'me.tongfei:progressbar:0.7.4'
    dist 'org.jline:jline:3.11.0'

    // Following dependencies are required for kraal library
    dist 'org.jetbrains.kotlin:kotlin-stdlib:1.3.31'
    dist 'org.jetbrains.kotlin:kotlin-stdlib-common:1.3.31'
    dist 'org.ow2.asm:asm:7.1'
    dist 'org.ow2.asm:asm-analysis:7.1'
    dist 'org.ow2.asm:asm-tree:7.1'
    dist 'org.ow2.asm:asm-util:7.1'
    dist 'com.fasterxml.jackson.datatype:jackson-datatype-jsr310:2.9.5'

    dist project(':ballerina-parser')
    dist project(':ballerina-cli-utils')
    dist project(':ballerina-tool')
    dist project(':ballerina-cli-module')
    dist project(':ballerina-rt')
    dist project(':ballerina-choreo-extension-rt')

    dist project(':testerina:testerina-core')
    dist project(':formatter:formatter-core')
    dist project(':formatter:formatter-cli')
    dist project(':ballerina-bindgen')
    dist project(':maven-resolver')
    dist project(':language-server:language-server-compiler')
    dist project(':language-server:language-server-commons')
    dist project(':ballerina-packerina')
    dist project(':openapi-ballerina:ballerina-to-openapi-generator')
    dist project(':openapi-ballerina:openapi-to-ballerina-generator')
    dist project(':openapi-ballerina:openapi-validator')
    dist project(':openapi-ballerina:ballerina-client-generator')
    dist project(':docerina')
    dist project(':observerability-symbol-collector')
    dist project(':testerina:testerina-runtime')
    docerina project(':docerina-gradle-plugin')

    datamapperLib project(':ballerinalang-data-mapper')

    langserverLib project(path: ':language-server:language-server-core', configuration: 'libs')
    langserverLib project(':language-server:language-server-stdio-launcher')
    langserverLib project(':language-server:language-server-cli')
    langserverLib project(':language-server:language-server-core')
    debugAdapterDistribution project(':debug-adapter:debug-adapter-core')
    debugAdapterDistribution project(':debug-adapter:debug-adapter-cli')

    balSource project(path: ':jballerina', configuration: 'source')

    balxSource project(path: ':jballerina', configuration: 'sourceBalx')
    distBal project(path: ':jballerina', configuration: 'balo')
    dist project(path: ':jballerina', configuration: 'jar')
    bin project(path: ':jballerina', configuration: 'bin')
    staticFiles project(path: ':jballerina', configuration: 'staticFiles')
    resourceFiles project(path: ':jballerina', configuration: 'resourceFiles')
    composerDistribution project(path: ':composer-library', configuration: 'composer')
    composerFonts project(path: ':composer-library', configuration: 'fonts')

    distBal project(path: ':testerina:testerina-core', configuration: 'baloImplementation')
    balSource project(path: ':testerina:testerina-core', configuration: 'balSource')

    distBal project(path: ':testerina:testerina-core', configuration: 'baloImplementation')

    birJar project(path: ':metrics-extensions:ballerina-prometheus-extension', configuration: 'prometheusJar')

    // ballerinax module cache
    balxBir project(path: ':ballerina-java', configuration: 'bir')
    balxBir project(path: ':ballerina-java-arrays', configuration: 'bir')

    balDoc project(path: ':ballerina-crypto', configuration: 'balDoc')
<<<<<<< HEAD
    balDoc project(path: ':ballerina-file', configuration: 'balDoc')
=======
    balDoc project(path: ':ballerina-filepath', configuration: 'balDoc')
>>>>>>> ca5d7588
    balDoc project(path: ':ballerina-observability', configuration: 'balDoc')
    balDoc project(path: ':ballerina-openapi', configuration: 'balDoc')
    balDoc project(path: ':ballerina-transactions', configuration: 'balDoc')
    balDoc project(path: ':ballerina-stringutils', configuration: 'balDoc')

    // Lang Libs
    balDoc project(path: ':ballerina-lang:internal', configuration: 'balDoc')
    balDoc project(path: ':ballerina-lang:annotations', configuration: 'balDoc')
    balDoc project(path: ':ballerina-lang:array', configuration: 'balDoc')
    balDoc project(path: ':ballerina-lang:decimal', configuration: 'balDoc')
    balDoc project(path: ':ballerina-lang:error', configuration: 'balDoc')
    balDoc project(path: ':ballerina-lang:floatingpoint', configuration: 'balDoc')
    balDoc project(path: ':ballerina-lang:future', configuration: 'balDoc')
    balDoc project(path: ':ballerina-lang:integer', configuration: 'balDoc')
    balDoc project(path: ':ballerina-lang:map', configuration: 'balDoc')
    balDoc project(path: ':ballerina-lang:object', configuration: 'balDoc')
    balDoc project(path: ':ballerina-lang:stream', configuration: 'balDoc')
    balDoc project(path: ':ballerina-lang:table', configuration: 'balDoc')
    balDoc project(path: ':ballerina-lang:string', configuration: 'balDoc')
    balDoc project(path: ':ballerina-lang:typedesc', configuration: 'balDoc')
    balDoc project(path: ':ballerina-lang:value', configuration: 'balDoc')
    balDoc project(path: ':ballerina-lang:xml', configuration: 'balDoc')
    balDoc project(path: ':ballerina-lang:bool', configuration: 'balDoc')
    balDoc project(path: ':ballerina-lang:query', configuration: 'balDoc')
    balDoc project(path: ':ballerina-lang:transaction', configuration: 'balDoc')

    // ballerinax modules
    balDoc project(path: ':ballerina-java', configuration: 'balDoc')
    balDoc project(path: ':ballerina-java-arrays', configuration: 'balDoc')

    // testerina modules
    balDoc project(path: ':testerina:testerina-core', configuration: 'balDoc')

    syntaxHighlighter project(path: ':docerina', configuration: 'syntaxHighlighter')
    htmlTemplateResources project(path: ':docerina', configuration: 'htmlTemplateResources')

}


task configured {
    configurations.distBal.allDependencies.withType(ProjectDependency) {
        def path = it.getDependencyProject().path
        dependencies.add("bir", dependencies.project(path: path, configuration: 'bir'))
        dependencies.add("birJar", dependencies.project(path: path, configuration: 'birJar'))
    }

}

def copyJarSpec = {
    base -> copySpec {
        from configurations.dist
        into(base + 'bre/lib')
    }
}

def copyBaloSpec = {
    path -> copySpec {
        from configurations.distBal
        into(path + 'lib')
        fileMode 0644
    }
}

def copyBirSpec = {
    path -> copySpec {
        from configurations.bir
        into(path + 'bir-cache')
    }
}

def copyBirJarSpec = {
    path -> copySpec {
        from configurations.birJar
        into(path + 'bre/lib')
    }
}

def copyBalxSpec = {
    path -> copySpec {
        from configurations.balx
        into(path + 'lib/balx')
    }
}

def copyStaticSpec = {
    path -> copySpec {
        from configurations.staticFiles
        into(path)
    }
}

def copyTemplatesSpec = {
    path -> copySpec {
        from project(':docerina').file('src/main/resources/template/html')
        into(path + 'lib/templates')
    }
}

def copyResourceSpec = {
    path -> copySpec {
        from configurations.resourceFiles
        into("$path/bre")
    }
}

//def copySrcBaloSpec = {
//    path -> copySpec {
//        from configurations.balSource.files
//        into("$path/src")
//    }
//}

def copyBinSpec = {
    path -> copySpec {
        from configurations.bin
        filter { line -> line.replace('${project.version}', "$project.version") }
        into(path + 'bin')
    }
}

def copyKraalLib = {
    path -> copySpec {
        from('lib')
        into("$path/bre/lib")
    }
}

def copyJaCoCoAgent = {
    path -> copySpec {
        from('jacoco/jacocoagent.jar')
        into("$path/bre/lib")
    }
}

def copyLangServerBinSpec = {
    path -> copySpec {
        from('resources/language-server-launcher.sh')
        from('resources/language-server-launcher.bat')
        into(path + 'lib/tools/lang-server/launcher')
    }
}
def copyDebugAdapterLauncher = {
    path -> copySpec {
        from('resources/debug-adapter-launcher.sh')
        from('resources/debug-adapter-launcher.bat')
        into(path + 'lib/tools/debug-adapter/launcher')
    }
}

def copydebugAdapterDistributionSpec = {
    path -> copySpec {
        from configurations.debugAdapterDistribution
        into(path + 'lib/tools/debug-adapter/lib')
     }
}

def copyBallerinaZipSpec = {
    path -> copySpec {
        configurations.ballerinaZip.asFileTree.each {
            from(zipTree(it)) { includeEmptyDirs false }
            eachFile { f ->
                f.path = f.path.replaceFirst("ballerina-${project.version}/", '')
            }
        }
        into(path)
    }
}

def copyLangServerLibsSpec = {
    path -> copySpec {
        from configurations.langserverLib
        into(path + 'lib/tools/lang-server/lib')
    }
}

def copyDataMapperLibsSpec = {
    path -> copySpec {
        from configurations.datamapperLib
        into(path + 'lib/tools/lang-server/lib')
    }
}

def copyComposerDistributionSpec = {
    path -> copySpec {
        from(configurations.composerDistribution)
        into(path + 'lib/tools/composer-library')
        exclude('**/*.d.ts')
        exclude('**/*.map')
    }
}

def copyComposerFontsSpec = {
    path -> copySpec {
        from configurations.composerFonts
        into(path + 'lib/tools/composer-library')
        exclude('**/*.d.ts')
        exclude('**/*.map')
    }
}

def apiDocsSpec = {
    path -> copySpec {
        from generateDocs.outputs.files
        into("$path/docs")
    }
}

task extractBalxBirs(type: Copy) {
    def path = "$buildDir/bir-cache"
    from configurations.balxBir.files
    into path
}

// Fix for windows class path too long issue
task pathingJar(type: Jar) {
    appendix = "pathing"
    doFirst {
        manifest {
            attributes "Class-Path": configurations.docerina.files.collect {
                it.toURL().toString().replaceFirst("file:/", "/")
            }.join(' ')
        }
    }
}

task copyApiDocs(type: Copy) {
    dependsOn configurations.balDoc
    from configurations.balDoc.files
    into "$buildDir/api-docs";
    exclude "index.html"
    exclude "html-template-resources"
    exclude "syntax-highlighter"
}

task copyHighlighter(type: Copy) {
    dependsOn configurations.syntaxHighlighter
    from configurations.syntaxHighlighter
    into "$buildDir/api-docs/syntax-highlighter";
}

task copyHtmlTemplateResources(type: Copy) {
    dependsOn configurations.htmlTemplateResources
    from configurations.htmlTemplateResources
    into "$buildDir/api-docs/html-template-resources";
}

task generateDocs(type: JavaExec) {
    dependsOn pathingJar
    dependsOn copyApiDocs
    dependsOn copyHighlighter
    dependsOn copyHtmlTemplateResources
    dependsOn ':docerina-gradle-plugin:build'
    outputs.dir("$buildDir/api-docs")
    outputs.cacheIf { true }
    systemProperty("ballerina.home", "$buildDir")
    classpath = files(pathingJar.archivePath)
    main = 'org.ballerinalang.plugin.gradle.doc.DocerinaGen'
    args("$buildDir/api-docs")
}

task createApiDocsZip(type: Zip) {
    from generateDocs.outputs.files
    archiveName "ballerina-api-docs-${project.version}.zip"
}

task createZip(type: Zip) {
    def basePath = '/' + project.name + '-' + project.version + '/'
    with copyJarSpec(basePath)
    with copyBirSpec(basePath)
    with copyBirJarSpec(basePath)
    with copyBaloSpec(basePath)
    with copyBalxSpec(basePath)
    with copyBinSpec(basePath)
    with copyLangServerLibsSpec(basePath)
    with copyDataMapperLibsSpec(basePath)
    with copyLangServerBinSpec(basePath)
    with copyComposerDistributionSpec(basePath)
    with copyComposerFontsSpec(basePath)
    with copyBallerinaZipSpec(basePath)
    with copydebugAdapterDistributionSpec(basePath)
    with copyDebugAdapterLauncher(basePath)
    with apiDocsSpec(basePath)
    with copyStaticSpec(basePath)
    with copyTemplatesSpec(basePath)
    with copyResourceSpec(basePath)
//    with copySrcBaloSpec(basePath)
    with copyKraalLib(basePath)
    with copyJaCoCoAgent(basePath)
}

task updateBalHome(type: Copy) {
    def installDir = ""
    with copyJarSpec(installDir)
    with copyBirSpec(installDir)
    with copyBirJarSpec(installDir)
    with copyBaloSpec(installDir)
    with copyBalxSpec(installDir)
    with copyBinSpec(installDir)
    with copyLangServerLibsSpec(installDir)
    with copyDataMapperLibsSpec(installDir)
    with copyLangServerBinSpec(installDir)
    with copyComposerDistributionSpec(installDir)
    with copyComposerFontsSpec(installDir)
    with copyBallerinaZipSpec(installDir)
    with copydebugAdapterDistributionSpec(installDir)
    with copyDebugAdapterLauncher(installDir)
    with apiDocsSpec(installDir)
    with copyStaticSpec(installDir)
    with copyTemplatesSpec(installDir)
    with copyResourceSpec(installDir)
    with copyKraalLib(installDir)
    with copyJaCoCoAgent(installDir)
//    with copySrcBaloSpec(installDir)
    into System.getenv('BAL_HOME')
}

task createDistribution(type: Copy) {
    mustRunAfter(':language-server:language-server-core:createZip')
    def filePath = "$buildDir/extracted-distributions/${project.name}-${project.version}"
    file(filePath).mkdirs()
    with copyJarSpec("")
    with copyBirSpec("")
    with copyBirJarSpec("")
    with copyBaloSpec("")
    with copyBalxSpec("")
    with copyBinSpec("")
    with copyLangServerLibsSpec("")
    with copyDataMapperLibsSpec("")
    with copyLangServerBinSpec("")
    with copyComposerDistributionSpec("")
    with copyComposerFontsSpec("")
    with copyBallerinaZipSpec("")
    with copydebugAdapterDistributionSpec("")
    with copyDebugAdapterLauncher("")
    with apiDocsSpec("")
    with copyStaticSpec("")
    with copyTemplatesSpec("")
    with copyResourceSpec("")
//    with copySrcBaloSpec("")
    with copyKraalLib("")
    with copyJaCoCoAgent("")
    destinationDir=file(filePath)
}

build {
    dependsOn createZip
    dependsOn createDistribution
    // finalizedBy ':ballerina-tools-integration-test:test'
}

artifacts {
    balo configurations.distBal.files
    zip file: file("$buildDir/distributions/${project.name}-${project.version}.zip"), builtBy: createZip
    unzipped file: file("$buildDir/extracted-distributions/${project.name}-${project.version}"), builtBy: createDistribution
}

// This section makes sure that checkstyle/spotbug runs when dist is build.
project.afterEvaluate {
    configurations.dist.dependencies
        .findAll { it instanceof ProjectDependency }
        .each {
            it.dependencyProject.afterEvaluate {
                def dependencyCheck = it.tasks.find { it.name == 'check' }
                check.dependsOn dependencyCheck
            }
        }
}

publishing {
    publications {
        mavenJava(MavenPublication) {
            artifact source: createZip, extension: 'zip'
        }
    }
}<|MERGE_RESOLUTION|>--- conflicted
+++ resolved
@@ -156,11 +156,6 @@
     balxBir project(path: ':ballerina-java-arrays', configuration: 'bir')
 
     balDoc project(path: ':ballerina-crypto', configuration: 'balDoc')
-<<<<<<< HEAD
-    balDoc project(path: ':ballerina-file', configuration: 'balDoc')
-=======
-    balDoc project(path: ':ballerina-filepath', configuration: 'balDoc')
->>>>>>> ca5d7588
     balDoc project(path: ':ballerina-observability', configuration: 'balDoc')
     balDoc project(path: ':ballerina-openapi', configuration: 'balDoc')
     balDoc project(path: ':ballerina-transactions', configuration: 'balDoc')
