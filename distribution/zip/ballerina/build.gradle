plugins {
    id 'base'
}

apply from: "$rootDir/gradle/repositories.gradle"

configurations {
    dist {
      transitive false
    }
    distBal {
        transitive false
    }
    jar
    balo
    bin
    balSource
    staticArtifacts
    staticFiles
    source
    zip
    resourceFiles
}

dependencies {
    dist 'com.h2database:h2:1.4.197'
    dist 'com.squareup.okhttp3:okhttp:3.9.1'
    dist 'com.squareup.okio:okio:1.13.0'
    dist 'com.uber.jaeger:jaeger-core:0.24.0'
    dist 'com.uber.jaeger:jaeger-thrift:0.24.0'
    dist 'com.zaxxer:HikariCP:3.3.1'
    dist 'io.dropwizard.metrics:metrics-core:3.1.0'
    dist 'javax.jms:javax.jms-api:2.0.1'
    dist 'javax.transaction:javax.transaction-api:1.2'
    dist 'org.apache.thrift:libthrift:0.10.0'
    dist 'org.hdrhistogram:HdrHistogram:2.1.10'
    dist 'org.jvnet.mimepull:mimepull:1.9.7'
    dist 'org.quartz-scheduler:quartz-jobs:2.3.0'
    dist 'org.quartz-scheduler:quartz:2.3.0'
    dist 'org.slf4j:slf4j-api:1.7.22'
    dist 'org.slf4j:slf4j-jdk14:1.7.22'
    dist 'org.wso2.andes.wso2:andes-client:3.2.55'
    dist 'org.wso2.carbon:org.wso2.carbon.core:5.1.0'
    dist 'org.wso2.orbit.com.lmax:disruptor:3.3.2.wso2v2'
    dist 'org.wso2.securevault:org.wso2.securevault:1.0.0-wso2v2'
    dist 'org.wso2.transport.file:org.wso2.transport.local-file-system:6.0.55'
    dist 'org.wso2.transport.http:org.wso2.transport.http.netty:6.0.275'

    dist 'info.picocli:picocli:3.3.0'
    dist 'org.wso2.orbit.org.antlr:antlr4-runtime:4.5.1.wso2v1'
    dist 'org.apache.james:apache-mime4j-core:0.7.2'
    dist 'org.apache.ws.commons.axiom:axiom-api:1.2.20'
    dist 'org.apache.ws.commons.axiom:axiom-c14n:1.2.11-wso2v11'
    dist 'org.apache.ws.commons.axiom:axiom-dom:1.2.2'
    dist 'org.apache.ws.commons.axiom:axiom-impl:1.2.20'
    dist 'io.ballerina.messaging:broker-auth:0.970.0'
    dist 'io.ballerina.messaging:broker-common:0.970.0'
    dist 'io.ballerina.messaging:broker-coordination:0.970.0'
    dist 'io.ballerina.messaging:broker-core:0.970.5'
    dist 'io.ballerina.messaging:broker-rest-runner:0.970.0'
    dist 'org.apache.geronimo.specs:geronimo-activation_1.1_spec:1.1'
    dist 'org.apache.geronimo.specs:geronimo-stax-api_1.0_spec:1.0.1'
    dist 'com.google.code.gson:gson:2.7'
    dist 'com.google.guava:guava:19.0'
    dist 'com.github.jknack:handlebars:4.0.6'
    dist 'jaxen:jaxen:1.1.6'
    dist 'io.netty:netty-buffer:4.1.34.Final'
    dist 'io.netty:netty-codec-http2:4.1.34.Final'
    dist 'io.netty:netty-codec-http:4.1.34.Final'
    dist 'io.netty:netty-codec:4.1.34.Final'
    dist 'io.netty:netty-common:4.1.34.Final'
    dist 'io.netty:netty-handler-proxy:4.1.34.Final'
    dist 'io.netty:netty-handler:4.1.34.Final'
    dist 'io.netty:netty-resolver:4.1.34.Final'
    dist 'io.netty:netty-tcnative-boringssl-static:2.0.23.Final'
    dist 'io.netty:netty-transport:4.1.34.Final'
    dist 'org.apache.commons:commons-lang3:3.5'
    dist 'commons-logging:commons-logging:1.1.1'
    dist 'commons-pool.wso2:commons-pool:1.5.6.wso2v1'
    dist 'io.opentracing:opentracing-api:0.31.0'
    dist 'io.opentracing:opentracing-util:0.31.0'
    dist 'org.wso2.carbon.messaging:org.wso2.carbon.messaging:2.3.7'
    dist 'org.wso2.carbon.metrics:org.wso2.carbon.metrics.core:2.3.7'
    dist 'com.google.protobuf:protobuf-java:3.5.1'
    dist 'org.wso2.orbit.org.yaml:snakeyaml:1.16.0.wso2v1'
    dist 'org.wso2.staxon:staxon-core:1.2.0.wso2v2'
    dist 'com.jcraft:jzlib:1.1.3'
    dist 'org.apache.activemq:artemis-core-client:2.6.3'
    dist 'org.apache.activemq:artemis-commons:2.6.3'
    dist 'io.nats:java-nats-streaming:2.1.0'
    dist 'io.nats:jnats:2.1.0'
    dist 'commons-beanutils:commons-beanutils:1.9.3'
    dist 'org.jboss.logging:jboss-logging:3.3.1.Final'
    dist 'commons-collections:commons-collections:3.2.2'
    dist 'org.apache.geronimo.specs:geronimo-json_1.0_spec:1.0-alpha-1'
    dist 'io.netty:netty-transport-native-epoll:4.1.34.Final'
    dist 'io.netty:netty-transport-native-kqueue:4.1.34.Final'


    distBal project(path: ':ballerina-auth', configuration: 'baloImplementation')
    distBal project(path: ':ballerina-builtin', configuration: 'baloImplementation')
    distBal project(path: ':ballerina-cache', configuration: 'baloImplementation')
    distBal project(path: ':ballerina-config-api', configuration: 'baloImplementation')
    distBal project(path: ':ballerina-crypto', configuration: 'baloImplementation')
    distBal project(path: ':ballerina-file', configuration: 'baloImplementation')
    distBal project(path: ':ballerina-grpc', configuration: 'baloImplementation')
    distBal project(path: ':ballerina-h2', configuration: 'baloImplementation')
    distBal project(path: ':ballerina-http', configuration: 'baloImplementation')
    distBal project(path: ':ballerina-encoding', configuration: 'baloImplementation')
    distBal project(path: ':ballerina-internal', configuration: 'baloImplementation')
    distBal project(path: ':ballerina-io', configuration: 'baloImplementation')
    distBal project(path: ':ballerina-jms', configuration: 'baloImplementation')
    distBal project(path: ':ballerina-log-api', configuration: 'baloImplementation')
    distBal project(path: ':ballerina-math', configuration: 'baloImplementation')
    distBal project(path: ':ballerina-mime', configuration: 'baloImplementation')
    distBal project(path: ':ballerina-mysql', configuration: 'baloImplementation')
    distBal project(path: ':ballerina-observability', configuration: 'baloImplementation')
    distBal project(path: ':ballerina-reflect', configuration: 'baloImplementation')
    distBal project(path: ':ballerina-runtime-api', configuration: 'baloImplementation')
    distBal project(path: ':ballerina-socket', configuration: 'baloImplementation')
    distBal project(path: ':ballerina-sql', configuration: 'baloImplementation')
    distBal project(path: ':ballerina-streams', configuration: 'baloImplementation')
    distBal project(path: ':ballerina-openapi', configuration: 'baloImplementation')
    distBal project(path: ':ballerina-system', configuration: 'baloImplementation')
    distBal project(path: ':ballerina-task', configuration: 'baloImplementation')
    distBal project(path: ':ballerina-time', configuration: 'baloImplementation')
    distBal project(path: ':ballerina-transactions', configuration: 'baloImplementation')
    distBal project(path: ':ballerina-websub', configuration: 'baloImplementation')
    distBal project(path: ':ballerina-activemq-artemis', configuration: 'baloImplementation')
<<<<<<< HEAD
    distBal project(path: ':ballerina-privacy', configuration: 'baloImplementation')
=======
    distBal project(path: ':ballerina-nats', configuration: 'baloImplementation')
>>>>>>> b8976746

    balSource project(path: ':ballerina-auth', configuration: 'balSource')
    balSource project(path: ':ballerina-builtin', configuration: 'balSource')
    balSource project(path: ':ballerina-cache', configuration: 'balSource')
    balSource project(path: ':ballerina-config-api', configuration: 'balSource')
    balSource project(path: ':ballerina-crypto', configuration: 'balSource')
    balSource project(path: ':ballerina-file', configuration: 'balSource')
    balSource project(path: ':ballerina-grpc', configuration: 'balSource')
    balSource project(path: ':ballerina-h2', configuration: 'balSource')
    balSource project(path: ':ballerina-http', configuration: 'balSource')
    balSource project(path: ':ballerina-encoding', configuration: 'balSource')
    balSource project(path: ':ballerina-internal', configuration: 'balSource')
    balSource project(path: ':ballerina-io', configuration: 'balSource')
    balSource project(path: ':ballerina-jms', configuration: 'balSource')
    balSource project(path: ':ballerina-log-api', configuration: 'balSource')
    balSource project(path: ':ballerina-math', configuration: 'balSource')
    balSource project(path: ':ballerina-mime', configuration: 'balSource')
    balSource project(path: ':ballerina-mysql', configuration: 'balSource')
    balSource project(path: ':ballerina-observability', configuration: 'balSource')
    balSource project(path: ':ballerina-reflect', configuration: 'balSource')
    balSource project(path: ':ballerina-runtime-api', configuration: 'balSource')
    balSource project(path: ':ballerina-socket', configuration: 'balSource')
    balSource project(path: ':ballerina-sql', configuration: 'balSource')
    balSource project(path: ':ballerina-streams', configuration: 'balSource')
    balSource project(path: ':ballerina-openapi', configuration: 'balSource')
    balSource project(path: ':ballerina-system', configuration: 'balSource')
    balSource project(path: ':ballerina-task', configuration: 'balSource')
    balSource project(path: ':ballerina-time', configuration: 'balSource')
    balSource project(path: ':ballerina-transactions', configuration: 'balSource')
    balSource project(path: ':ballerina-websub', configuration: 'balSource')
    balSource project(path: ':ballerina-activemq-artemis', configuration: 'balSource')
<<<<<<< HEAD
    balSource project(path: ':ballerina-privacy', configuration: 'balSource')
    balSource project(path: ':ballerina-utils', configuration: 'balSource')
=======
    balSource project(path: ':ballerina-nats', configuration: 'balSource')
>>>>>>> b8976746

    dist project(':ballerina-auth')
    dist project(':ballerina-builtin')
    dist project(':ballerina-cli-utils')
    dist project(':ballerina-config')
    dist project(':ballerina-config-api')
    dist project(':ballerina-core')
    dist project(':ballerina-crypto')
    dist project(':ballerina-file')
    dist project(':ballerina-grpc')
    dist project(':ballerina-h2')
    dist project(':ballerina-http')
    dist project(':ballerina-encoding')
    dist project(':ballerina-internal')
    dist project(':ballerina-io')
    dist project(':ballerina-jms')
    dist project(':ballerina-lang')
    dist project(':ballerina-launcher')
    dist project(':ballerina-log-api')
    dist project(':ballerina-logging')
    dist project(':ballerina-math')
    dist project(':ballerina-mime')
    dist project(':ballerina-mysql')
    dist project(':ballerina-observability')
    dist project(':ballerina-reflect')
    dist project(':ballerina-runtime-api')
    dist project(':ballerina-socket')
    dist project(':ballerina-sql')
    dist project(':ballerina-streaming:siddhi-annotations')
    dist project(':ballerina-streaming:siddhi-core')
    dist project(':ballerina-streaming:siddhi-query-api')
    dist project(':ballerina-streaming:siddhi-query-compiler')
    dist project(':ballerina-streams')
    dist project(':ballerina-system')
    dist project(':ballerina-task')
    dist project(':ballerina-time')
    dist project(':ballerina-transactions')
    dist project(':ballerina-websub')
    dist project(':metrics-extensions:ballerina-metrics-extension')
    dist project(':metrics-extensions:ballerina-prometheus-extension')
    dist project(':strip-bouncycastle')
    dist project(':toml-parser')
    dist project(':tracing-extensions:ballerina-jaeger-extension')
    dist project(':ballerina-activemq-artemis')
    dist project(':ballerina-nats')

    staticArtifacts files('COPYRIGHT', 'LICENSE', 'README.md')
}

def basePath = '/' + project.name + '-' + project.version

CopySpec copyJarSpec = copySpec {
    from configurations.dist
    into(basePath + '/bre/lib')
}

CopySpec copyBaloSpec = copySpec {
    from configurations.distBal
    into(basePath + '/lib')
}

CopySpec copyBinSpec = copySpec {
    from ('bin')
    filter { line -> line.replace('${project.version}', "${project.version}") }
    into(basePath + '/bin')
}

CopySpec copyStaticSpec = copySpec {
    from configurations.staticArtifacts.files
    into(basePath + '/')
}

CopySpec copyResourceSpec = copySpec {
    from files('resources')
    into(basePath + '/bre')
}

CopySpec copySrcBaloSpec = copySpec {
    from configurations.balSource.files
    into("$basePath/src")
}


task createZip(type: Zip) {
    with copyJarSpec
    with copyBaloSpec
    with copyBinSpec
    with copyStaticSpec
    with copyResourceSpec
    with copySrcBaloSpec
}

artifacts {
    jar configurations.dist.files
    balo configurations.distBal.files
    source configurations.balSource.files
    bin file('bin')
    staticFiles configurations.staticArtifacts.files
    resourceFiles file('resources')
    zip file: file("$buildDir/distributions/${basePath}.zip"), builtBy: createZip
}

build {
    dependsOn createZip
}

// This section makes sure that checkstyle/spotbug runs when dist is build.
project.afterEvaluate {
    configurations.dist.dependencies
        .findAll { it instanceof ProjectDependency }
        .each {
            it.dependencyProject.afterEvaluate {
                def dependencyCheck = it.tasks.find { it.name == 'check' }
                check.dependsOn dependencyCheck
            }
        }
}<|MERGE_RESOLUTION|>--- conflicted
+++ resolved
@@ -127,11 +127,8 @@
     distBal project(path: ':ballerina-transactions', configuration: 'baloImplementation')
     distBal project(path: ':ballerina-websub', configuration: 'baloImplementation')
     distBal project(path: ':ballerina-activemq-artemis', configuration: 'baloImplementation')
-<<<<<<< HEAD
+    distBal project(path: ':ballerina-nats', configuration: 'baloImplementation')
     distBal project(path: ':ballerina-privacy', configuration: 'baloImplementation')
-=======
-    distBal project(path: ':ballerina-nats', configuration: 'baloImplementation')
->>>>>>> b8976746
 
     balSource project(path: ':ballerina-auth', configuration: 'balSource')
     balSource project(path: ':ballerina-builtin', configuration: 'balSource')
@@ -163,12 +160,9 @@
     balSource project(path: ':ballerina-transactions', configuration: 'balSource')
     balSource project(path: ':ballerina-websub', configuration: 'balSource')
     balSource project(path: ':ballerina-activemq-artemis', configuration: 'balSource')
-<<<<<<< HEAD
     balSource project(path: ':ballerina-privacy', configuration: 'balSource')
     balSource project(path: ':ballerina-utils', configuration: 'balSource')
-=======
     balSource project(path: ':ballerina-nats', configuration: 'balSource')
->>>>>>> b8976746
 
     dist project(':ballerina-auth')
     dist project(':ballerina-builtin')
