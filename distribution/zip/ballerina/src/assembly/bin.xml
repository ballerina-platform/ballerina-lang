<!--
  ~ /*
  ~ * Copyright (c) 2017, WSO2 Inc. (http://www.wso2.org) All Rights Reserved.
  ~ *
  ~ * Licensed under the Apache License, Version 2.0 (the "License");
  ~ * you may not use this file except in compliance with the License.
  ~ * You may obtain a copy of the License at
  ~ *
  ~ * http://www.apache.org/licenses/LICENSE-2.0
  ~ *
  ~ * Unless required by applicable law or agreed to in writing, software
  ~ * distributed under the License is distributed on an "AS IS" BASIS,
  ~ * WITHOUT WARRANTIES OR CONDITIONS OF ANY KIND, either express or implied.
  ~ * See the License for the specific language governing permissions and
  ~ * limitations under the License.
  ~ */
  -->
<assembly>
    <includeBaseDirectory>true</includeBaseDirectory>
    <baseDirectory>ballerina-${project.version}</baseDirectory>
    <id>Ballerina Distribution</id>
    <formats>
        <format>zip</format>
    </formats>

    <fileSets>
        <fileSet>
            <directory>./</directory>
            <outputDirectory>.</outputDirectory>
            <includes>
                <include>LICENSE</include>
            </includes>
        </fileSet>

        <fileSet>
            <directory>resources/security</directory>
            <outputDirectory>bre/security</outputDirectory>
            <fileMode>644</fileMode>
        </fileSet>

        <fileSet>
            <directory>
                ${project.build.directory}/extracted-distributions/ballerina-builtin-jar/META-INF/ballerina
            </directory>
            <outputDirectory>src</outputDirectory>
        </fileSet>
        <fileSet>
            <directory>
                ${project.build.directory}/extracted-distributions/ballerina-http-jar/META-INF/ballerina
            </directory>
            <outputDirectory>src</outputDirectory>
        </fileSet>
        <fileSet>
            <directory>
                ${project.build.directory}/extracted-distributions/ballerina-mime-jar/META-INF/ballerina
            </directory>
            <outputDirectory>src</outputDirectory>
        </fileSet>
        <fileSet>
            <directory>
                ${project.build.directory}/extracted-distributions/ballerina-grpc-jar/META-INF/ballerina
            </directory>
            <outputDirectory>src</outputDirectory>
        </fileSet>
        <fileSet>
            <directory>
                ${project.build.directory}/extracted-distributions/ballerina-websub-jar/META-INF/ballerina
            </directory>
            <outputDirectory>src</outputDirectory>
        </fileSet>
        <fileSet>
            <directory>
                ${project.build.directory}/extracted-distributions/ballerina-jms-jar/META-INF/ballerina
            </directory>
            <outputDirectory>src</outputDirectory>
        </fileSet>
        <fileSet>
            <directory>
                ${project.build.directory}/extracted-distributions/ballerina-database-jar/META-INF/ballerina
            </directory>
            <outputDirectory>src</outputDirectory>
        </fileSet>
        <fileSet>
            <directory>
                ${project.build.directory}/extracted-distributions/ballerina-queue-jar/META-INF/natives
            </directory>
            <outputDirectory>src</outputDirectory>
        </fileSet>
    </fileSets>

    <files>
        <file>
            <source>bin/version.txt</source>
            <outputDirectory>lib/</outputDirectory>
            <filtered>true</filtered>
            <fileMode>644</fileMode>
        </file>
        <file>
            <source>bin/ballerina</source>
            <outputDirectory>bin/</outputDirectory>
            <filtered>true</filtered>
            <fileMode>755</fileMode>
        </file>
        <file>
            <source>bin/ballerina.bat</source>
            <outputDirectory>bin/</outputDirectory>
            <filtered>true</filtered>
            <fileMode>644</fileMode>
        </file>
        <file>
            <source>LICENSE</source>
            <outputDirectory>.</outputDirectory>
            <filtered>true</filtered>
            <fileMode>644</fileMode>
        </file>
        <file>
            <source>COPYRIGHT</source>
            <outputDirectory>.</outputDirectory>
            <filtered>true</filtered>
            <fileMode>644</fileMode>
        </file>
        <file>
            <source>README</source>
            <outputDirectory>.</outputDirectory>
            <filtered>true</filtered>
            <fileMode>644</fileMode>
        </file>
    </files>

    <dependencySets>
        <dependencySet>
            <outputDirectory>bre/lib</outputDirectory>
            <scope>runtime</scope>
            <includes>
                <include>org.ballerinalang:ballerina-config:jar</include>
                <include>org.ballerinalang:ballerina-core:jar</include>
                <include>org.ballerinalang:ballerina-lang:jar</include>
                <include>org.ballerinalang:ballerina-launcher:jar</include>
                <include>org.ballerinalang:ballerina-builtin:jar</include>
                <include>org.ballerinalang:ballerina-logging:jar</include>
                <include>org.ballerinalang:ballerina-http:jar</include>
                <include>org.ballerinalang:ballerina-transactions:jar</include>
                <include>org.ballerinalang:ballerina-grpc:jar</include>
                <include>org.ballerinalang:ballerina-mime:jar</include>
                <include>org.ballerinalang:ballerina-queue:jar</include>
                <include>org.ballerinalang:ballerina-websub:jar</include>
                <include>org.ballerinalang:ballerina-jms:jar</include>
                <include>org.ballerinalang:ballerina-database:jar</include>
                <include>org.ballerinalang:strip-bouncycastle:jar</include>
                <include>org.ballerinalang:ballerina-packerina:jar</include>
                <include>org.ballerinalang:ballerina-cli-utils:jar</include>
                <include>org.ballerinalang:toml-parser:jar</include>
                <include>org.wso2.orbit.org.antlr:antlr4-runtime</include>
                <include>org.wso2.transport.http:org.wso2.transport.http.netty</include>
                <include>org.wso2.carbon.messaging:org.wso2.carbon.messaging</include>
                <include>org.wso2.orbit.net.sf.saxon:Saxon-HE</include>
                <include>org.apache.ws.commons.axiom:axiom-api</include>
                <include>org.apache.ws.commons.axiom:axiom-impl</include>
                <include>org.apache.ws.commons.axiom:axiom-dom</include>
                <include>jaxen:jaxen</include>
                <include>org.apache.geronimo.specs:geronimo-activation_1.1_spec</include>
                <include>org.apache.geronimo.specs:geronimo-stax-api_1.0_spec</include>
                <include>org.apache.james:apache-mime4j-core</include>
                <include>com.beust:jcommander</include>
                <include>org.slf4j:slf4j-api</include>
                <include>org.slf4j:slf4j-jdk14</include>
                <include>io.netty:netty-common</include>
                <include>io.netty:netty-buffer</include>
                <include>io.netty:netty-transport</include>
                <include>io.netty:netty-handler</include>
                <include>io.netty:netty-codec</include>
                <include>io.netty:netty-codec-http</include>
                <include>io.netty:netty-codec-http2</include>
                <include>io.netty:netty-handler-proxy</include>
                <include>io.netty:netty-resolver</include>
                <include>io.grpc:grpc-netty</include>
                <include>io.grpc:grpc-protobuf</include>
                <include>io.grpc:grpc-stub</include>
                <include>io.grpc:grpc-context</include>
                <include>io.grpc:grpc-core</include>
                <include>io.grpc:grpc-protobuf-lite</include>
                <include>com.google.protobuf:protobuf-java</include>
                <include>com.google.guava:guava</include>
                <include>io.opencensus:opencensus-api</include>
                <include>io.opencensus:opencensus-contrib-grpc-metrics</include>
                <include>com.github.jknack:handlebars</include>
                <include>commons-pool.wso2:commons-pool</include>
                <include>org.apache.commons:commons-pool2</include>
                <include>org.wso2.orbit.org.yaml:snakeyaml</include>
                <include>commons-logging:commons-logging</include>
                <include>org.wso2.staxon:staxon-core</include>
                <include>org.apache.commons:commons-lang3</include>
                <include>javax.websocket:javax.websocket-api</include>
                <include>org.wso2.carbon:org.wso2.carbon.core:jar</include>
                <include>com.zaxxer:HikariCP</include>
                <include>javax.transaction:javax.transaction-api</include>
                <include>org.quartz-scheduler:quartz</include>
                <include>org.quartz-scheduler:quartz-jobs</include>
                <include>org.jvnet.mimepull:mimepull</include>
                <include>com.h2database:h2</include>
                <include>io.ballerina.messaging:broker-core</include>
                <include>io.ballerina.messaging:broker-common</include>
                <include>io.ballerina.messaging:broker-auth</include>
                <include>io.ballerina.messaging:broker-rest-runner</include>
                <include>io.ballerina.messaging:broker-coordination</include>
<<<<<<< HEAD
                <include>io.ballerina.messaging:broker-auth</include>
=======
                <include>com.google.guava:guava</include>
                <include>com.google.code.gson:gson</include>
>>>>>>> b172e283
                <include>org.wso2.carbon.metrics:org.wso2.carbon.metrics.core</include>
                <include>io.netty:netty-tcnative-boringssl-static</include>

                <!-- Observability Dependencies -->
                <include>org.ballerinalang:ballerina-jaeger-extension:jar</include>
                <include>io.opentracing:opentracing-api</include>
                <include>io.opentracing:opentracing-util</include>
                <include>com.uber.jaeger:jaeger-core</include>
                <include>com.uber.jaeger:jaeger-thrift</include>
                <include>org.apache.thrift:libthrift</include>
                <include>com.squareup.okhttp3:okhttp</include>
                <include>com.squareup.okio:okio</include>
                <include>io.micrometer:micrometer-core</include>
                <include>org.ballerinalang:ballerina-micrometer-extension</include>
                <include>org.ballerinalang:ballerina-prometheus-extension</include>
                <include>io.micrometer:micrometer-registry-prometheus</include>
                <include>org.hdrhistogram:HdrHistogram</include>
                <include>org.latencyutils:LatencyUtils</include>
                <include>io.prometheus:simpleclient</include>
                <include>io.prometheus:simpleclient_common</include>
                <include>io.prometheus:simpleclient_httpserver</include>

                <!-- Siddhi Dependencies -->
                <include>org.ballerinalang:siddhi-core:jar</include>
                <include>org.ballerinalang:siddhi-query-api:jar</include>
                <include>org.ballerinalang:siddhi-query-compiler:jar</include>
                <include>org.ballerinalang:siddhi-annotations:jar</include>

                <include>org.wso2.orbit.com.lmax:disruptor:jar</include>
                <include>io.dropwizard.metrics:metrics-core:jar</include>
                <include>org.wso2.transport.file:org.wso2.transport.local-file-system</include>

                <!-- JMS connector dependencies -->
                <include>javax.jms:javax.jms-api:jar</include>
                <include>org.wso2.andes.wso2:andes-client:jar</include>
                <include>org.wso2.securevault:org.wso2.securevault:jar</include>

            </includes>
        </dependencySet>

    </dependencySets>
</assembly><|MERGE_RESOLUTION|>--- conflicted
+++ resolved
@@ -203,12 +203,8 @@
                 <include>io.ballerina.messaging:broker-auth</include>
                 <include>io.ballerina.messaging:broker-rest-runner</include>
                 <include>io.ballerina.messaging:broker-coordination</include>
-<<<<<<< HEAD
-                <include>io.ballerina.messaging:broker-auth</include>
-=======
                 <include>com.google.guava:guava</include>
                 <include>com.google.code.gson:gson</include>
->>>>>>> b172e283
                 <include>org.wso2.carbon.metrics:org.wso2.carbon.metrics.core</include>
                 <include>io.netty:netty-tcnative-boringssl-static</include>
 
