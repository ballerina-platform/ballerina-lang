--- conflicted
+++ resolved
@@ -88,11 +88,6 @@
     dist project(':ballerina-cli-utils')
     dist project(':ballerina-core')
     dist project(':ballerina-crypto')
-<<<<<<< HEAD
-    dist project(':ballerina-file')
-=======
-    dist project(':ballerina-filepath')
->>>>>>> ca5d7588
     dist project(':ballerina-openapi')
     dist project(':ballerina-lang')
     dist project(':ballerina-logging')
