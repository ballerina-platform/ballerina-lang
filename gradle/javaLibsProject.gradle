--- conflicted
+++ resolved
@@ -77,11 +77,7 @@
 //    dist 'org.codehaus.woodstox:woodstox-core-asl:4.2.0'
 //    dist 'org.codehaus.woodstox:stax2-api:3.1.1'
 
-<<<<<<< HEAD
-=======
     dist project(':semtypes')
-    dist project(':ballerina-core')
->>>>>>> 4e96fb92
     dist project(':ballerina-lang')
     dist project(':ballerina-cli')
     dist project(':ballerina-io-internal')
