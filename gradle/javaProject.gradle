--- conflicted
+++ resolved
@@ -85,11 +85,7 @@
         implementation 'org.slf4j:slf4j-simple:1.7.26'
         implementation 'org.slf4j:slf4j-jdk14:1.7.26'
         implementation 'org.testng:testng:6.14.3'
-<<<<<<< HEAD
-        implementation 'org.wso2.orbit.com.lmax:disruptor:3.3.2.wso2v2'
-=======
         implementation 'org.wso2.carbon.messaging:org.wso2.carbon.messaging:2.3.7'
->>>>>>> a3b720af
         implementation 'org.wso2.orbit.org.antlr:antlr4-runtime:4.5.1.wso2v1'
         implementation 'org.wso2.orbit.org.yaml:snakeyaml:1.16.0.wso2v1'
         implementation 'org.wso2.transport.http:org.wso2.transport.http.netty:6.1.12'
