/*
 * Copyright (c) 2019, WSO2 Inc. (http://www.wso2.org) All Rights Reserved.
 *
 * Licensed under the Apache License, Version 2.0 (the "License");
 * you may not use this file except in compliance with the License.
 * You may obtain a copy of the License at
 *
 * http://www.apache.org/licenses/LICENSE-2.0
 *
 * Unless required by applicable law or agreed to in writing, software
 * distributed under the License is distributed on an "AS IS" BASIS,
 * WITHOUT WARRANTIES OR CONDITIONS OF ANY KIND, either express or implied.
 * See the License for the specific language governing permissions and
 * limitations under the License.
 *
 */

apply plugin: 'java'
apply plugin: 'checkstyle'
apply plugin: "com.github.spotbugs"
apply plugin: 'jacoco'

apply from: "$rootDir/gradle/repositories.gradle"

ext.setProperty("grpcVersion", "1.27.2")
ext.setProperty("protobufVersion", "3.11.0")

dependencies {
    checkstyle project(':build-config:checkstyle')
    checkstyle 'com.puppycrawl.tools:checkstyle:8.18'

    implementation 'org.slf4j:slf4j-api:1.7.26'

    constraints {
        implementation 'commons-codec:commons-codec:1.14'
        implementation 'commons-io:commons-io:2.7'
        implementation 'commons-logging:commons-logging:1.1.1'
        implementation 'com.atlassian.commonmark:commonmark:0.11.0'
        implementation 'com.atlassian.commonmark:commonmark-ext-gfm-tables:0.11.0'
        implementation 'com.fasterxml.jackson.core:jackson-databind:2.11.1'
        implementation 'com.fasterxml.jackson.dataformat:jackson-dataformat-yaml:2.11.1'
        implementation 'com.h2database:h2:1.4.199'
        implementation 'org.hsqldb:hsqldb:2.2.7'
        implementation 'com.github.chewiebug:gcviewer:1.36'
        implementation "com.github.jknack:handlebars:4.0.6"
        implementation 'com.google.protobuf:protobuf-java:3.9.1'
        implementation 'com.google.code.findbugs:jsr305:3.0.2'
        implementation 'com.google.code.gson:gson:2.8.7'
        implementation 'com.moandjiezana.toml:toml4j:0.7.2'
        implementation 'com.sun.mail:javax.mail:1.6.2'
        implementation 'com.squareup.okhttp3:okhttp:3.14.0'
        implementation 'com.squareup.okio:okio:2.2.2'
        implementation 'io.jaegertracing:jaeger-core:0.31.0'
        implementation 'io.jaegertracing:jaeger-thrift:0.31.0'
        implementation 'com.zaxxer:HikariCP:3.3.1'
        implementation "io.grpc:grpc-protobuf:${project.ext.grpcVersion}"
        implementation "io.grpc:grpc-stub:${project.ext.grpcVersion}"
        implementation "io.grpc:grpc-netty-shaded:${project.ext.grpcVersion}"
        implementation 'com.github.spullara.mustache.java:compiler:0.8.9'
        implementation 'org.bitbucket.cowwoc:diff-match-patch:1.2'
        implementation 'guru.nidi:graphviz-java:0.18.1'

        implementation 'org.apache.commons:commons-lang3:3.8.1'
        implementation 'org.apache.commons:commons-text:1.9'
        implementation 'org.apache.geronimo.specs:geronimo-stax-api_1.0_spec:1.0.1'
        implementation 'org.apache.mina:mina-core:2.0.16'
        implementation 'org.apache.maven:maven-plugin-api:3.6.0'
        implementation 'org.apache.maven.plugin-tools:maven-plugin-annotations:3.6.0'
        implementation 'org.apache.ws.commons.axiom:axiom-api:1.2.22'
        implementation 'org.apache.ws.commons.axiom:axiom-impl:1.2.22'
        implementation 'org.apache.ws.commons.axiom:axiom-dom:1.2.22'
        implementation 'org.apache.ws.commons.axiom:axiom-c14n:1.2.22'
        implementation 'org.apache.zookeeper:zookeeper:3.6.1'
        implementation 'org.codehaus.woodstox:woodstox-core-asl:4.4.1'
        implementation 'org.codehaus.woodstox:stax2-api:4.2'
        implementation 'org.awaitility:awaitility:3.1.6'

        implementation 'org.bytedeco.javacpp-presets:llvm-platform:6.0.1-1.4.2'
        implementation 'org.codehaus.plexus:plexus-utils:3.0.8'
        implementation 'org.eclipse.lsp4j:org.eclipse.lsp4j:0.12.0'
        implementation 'org.eclipse.lsp4j:org.eclipse.lsp4j.jsonrpc:0.12.0'
        implementation 'org.hdrhistogram:HdrHistogram:2.1.11'
        implementation 'org.hsqldb:hsqldb:2.4.1'
        implementation 'org.javassist:javassist:3.24.1-GA'
        implementation 'org.jvnet.mimepull:mimepull:1.9.11'
        implementation 'org.mockito:mockito-all:1.10.19'
        implementation 'org.powermock:powermock-mockito-release-full:1.6.4'
        implementation 'org.powermock:powermock-module-testng-common:1.6.4'
        implementation 'org.powermock:powermock-mockito-release-full:1.6.4'
        implementation 'org.powermock:powermock-module-testng-common:1.6.4'
        implementation 'org.mvel:mvel2:2.4.4.Final'
        implementation 'org.ow2.asm:asm:7.1'
        implementation 'org.ow2.asm:asm-util:7.1'
        implementation 'org.ow2.asm:asm-tree:7.1'
        implementation 'org.scala-lang:scala-library:2.11.7'
        implementation 'org.slf4j:slf4j-simple:1.7.26'
        implementation 'org.slf4j:slf4j-jdk14:1.7.26'
        implementation 'org.testng:testng:6.14.3'
        implementation 'org.wso2.carbon.messaging:org.wso2.carbon.messaging:2.3.7'
        implementation 'org.yaml:snakeyaml:1.26'
        implementation 'org.wso2.transport.http:org.wso2.transport.http.netty:6.3.11'
        implementation 'org.wso2.transport.file:org.wso2.transport.local-file-system:6.0.55'
        implementation 'org.wso2.staxon:staxon-core:1.2.0.wso2v2'
        implementation 'org.quartz-scheduler:quartz:2.3.2'
        implementation 'com.fasterxml.jackson.datatype:jackson-datatype-jsr310:2.11.1'

        implementation 'info.picocli:picocli:4.0.1'
        implementation 'io.ballerina.messaging:broker-common:0.970.5'
        implementation 'io.ballerina.messaging:broker-core:0.970.5'
        implementation 'io.ballerina.messaging:broker-amqp:0.970.5'
        implementation 'io.dropwizard.metrics:metrics-core:4.1.7'
        implementation 'io.netty:netty-codec:4.1.68.Final'
        implementation 'io.netty:netty-buffer:4.1.68.Final'
        implementation 'io.netty:netty-common:4.1.68.Final'
        implementation 'io.netty:netty-codec-http:4.1.68.Final'
        implementation 'io.netty:netty-codec-http2:4.1.68.Final'
        implementation 'io.netty:netty-handler:4.1.46.Final'
        implementation 'io.netty:netty-transport:4.1.39.Final'
        implementation 'io.opentelemetry:opentelemetry-api:1.0.0'
        implementation 'io.opentelemetry:opentelemetry-sdk-trace:1.0.0'
        implementation 'io.opentelemetry:opentelemetry-sdk-testing:1.0.0'
        implementation 'io.swagger.core.v3:swagger-models:1.5.18'
        implementation 'io.swagger.parser.v3:swagger-parser:2.0.14'
        implementation 'io.swagger.parser.v3:swagger-parser-v2-converter:2.0.14'
        implementation 'me.tongfei:progressbar:0.7.4'
        implementation 'org.jline:jline:3.11.0'
        implementation 'jakarta.activation:jakarta.activation-api:1.2.2'
        implementation 'com.github.zafarkhaja:java-semver:0.9.0'

        implementation 'javax.transaction:javax.transaction-api:1.3'
        implementation 'javax.ws.rs:javax.ws.rs-api:2.1.1'
        implementation 'junit:junit:4.8.2'
    }
}

sourceCompatibility = '1.11'

tasks.withType(JavaCompile) {
    options.encoding = 'UTF-8'
}

checkstyle {
    toolVersion '7.8.2'
    configFile rootProject.file("build-config/checkstyle/build/checkstyle.xml")
}

def excludePattern = '**/module-info.java'
tasks.withType(Checkstyle) {
    exclude excludePattern
}

spotbugsMain {
<<<<<<< HEAD
    maxHeapSize = '1g'
=======
    jvmArgs '-Xmx2048m'
>>>>>>> e816c028
    it.effort "max"
    it.reportLevel "low"
    it.reports {
        xml.enabled false
        html.enabled true
    }
    def excludeFile = file('spotbugs-exclude.xml')
    if(excludeFile.exists()) {
        it.excludeFilter = excludeFile
    }
}

spotbugsTest {
    it.enabled = false
}

test {
    testLogging {
        // Make sure output from standard out or error is shown in Gradle output.
        showStackTraces = true
        showStandardStreams = true
    }
    systemProperty "ballerina.home", "$buildDir"
    systemProperty "org.apache.commons.logging.Log", "org.apache.commons.logging.impl.NoOpLog"
    systemProperty "LANG_REPO_BUILD", "true"
    testLogging {
        events "failed"
        exceptionFormat "full"
    }
}

jacocoTestReport {
    reports {
        xml.enabled true
    }
}

task createJavadoc(type: Javadoc) {
    source = sourceSets.main.java
    classpath = sourceSets.main.compileClasspath
    failOnError false //Temporary disabled to avoid build failure
    options.addStringOption('Xwerror', '-quiet')
}

check {
    dependsOn createJavadoc
}

task jacocoMergeExec(type: JacocoMerge) {
        destinationFile = file("$buildDir/jacoco/jacoco.exec")
        executionData = fileTree("$buildDir/jacoco/").matching {
            include "**.exec"
        } as FileCollection
}

publishing {
    publications {
        mavenJava {
            from components.java
        }
    }
}

test.finalizedBy(jacocoMergeExec)
//compileJava {
//    doFirst {
//        inputs.property("moduleName", moduleName)
//        options.compilerArgs = [
//                '--module-path', classpath.asPath,
//        ]
//        classpath = files()
//    }
//}<|MERGE_RESOLUTION|>--- conflicted
+++ resolved
@@ -150,11 +150,7 @@
 }
 
 spotbugsMain {
-<<<<<<< HEAD
-    maxHeapSize = '1g'
-=======
     jvmArgs '-Xmx2048m'
->>>>>>> e816c028
     it.effort "max"
     it.reportLevel "low"
     it.reports {
