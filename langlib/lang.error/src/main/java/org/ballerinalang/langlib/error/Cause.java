/*
 * Copyright (c) 2020, WSO2 Inc. (http://www.wso2.org) All Rights Reserved.
 * <p>
 * WSO2 Inc. licenses this file to you under the Apache License,
 * Version 2.0 (the "License"); you may not use this file except
 * in compliance with the License.
 * You may obtain a copy of the License at
 * <p>
 * http://www.apache.org/licenses/LICENSE-2.0
 * <p>
 * Unless required by applicable law or agreed to in writing,
 * software distributed under the License is distributed on an
 * "AS IS" BASIS, WITHOUT WARRANTIES OR CONDITIONS OF ANY
 * KIND, either express or implied.  See the License for the
 * specific language governing permissions and limitations
 * under the License.
 **/
package org.ballerinalang.langlib.error;

import io.ballerina.runtime.api.values.BError;

/**
 * Get error cause.
 *
 * @since 2.0.0
 */
<<<<<<< HEAD
public class Cause {
=======
//@BallerinaFunction(
//        orgName = "ballerina", packageName = "lang.error", version = ERROR_VERSION,
//        functionName = "cause",
//        args = {@Argument(name = "value", type = TypeKind.ERROR)},
//        returnType = {@ReturnType(type = TypeKind.UNION)})
public final class Cause {
>>>>>>> 5c9cc32c


    private Cause() {
    }

    @Deprecated
    public static Object cause(BError value) {
        return value.getCause();
    }
}<|MERGE_RESOLUTION|>--- conflicted
+++ resolved
@@ -24,16 +24,8 @@
  *
  * @since 2.0.0
  */
-<<<<<<< HEAD
 public class Cause {
-=======
-//@BallerinaFunction(
-//        orgName = "ballerina", packageName = "lang.error", version = ERROR_VERSION,
-//        functionName = "cause",
-//        args = {@Argument(name = "value", type = TypeKind.ERROR)},
-//        returnType = {@ReturnType(type = TypeKind.UNION)})
-public final class Cause {
->>>>>>> 5c9cc32c
+
 
 
     private Cause() {
