--- conflicted
+++ resolved
@@ -25,17 +25,7 @@
  *
  * @since 0.990.4
  */
-<<<<<<< HEAD
 public class Message {
-=======
-//@BallerinaFunction(
-//        orgName = "ballerina", packageName = "lang.error", version = ERROR_VERSION,
-//        functionName = "message",
-//        args = {@Argument(name = "value", type = TypeKind.ERROR)},
-//        returnType = {@ReturnType(type = TypeKind.STRING)})
-public final class Message {
->>>>>>> 5c9cc32c
-
 
     private Message() {
     }
