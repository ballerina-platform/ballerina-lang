// Copyright (c) 2019 WSO2 Inc. (http://www.wso2.org) All Rights Reserved.
//
// WSO2 Inc. licenses this file to you under the Apache License,
// Version 2.0 (the "License"); you may not use this file except
// in compliance with the License.
// You may obtain a copy of the License at
//
// http://www.apache.org/licenses/LICENSE-2.0
//
// Unless required by applicable law or agreed to in writing,
// software distributed under the License is distributed on an
// "AS IS" BASIS, WITHOUT WARRANTIES OR CONDITIONS OF ANY
// KIND, either express or implied.  See the License for the
// specific language governing permissions and limitations
// under the License.

import ballerina/java;

# A type parameter that is a subtype of `anydata`.
# Has the special semantic that when used in a declaration
# all uses in the declaration must refer to same type.
@typeParam
type AnydataType anydata;

# Returns a clone of `v`.
# A clone is a deep copy that does not copy immutable subtrees.
# A clone can therefore safely be used concurrently with the original.
# It corresponds to the Clone(v) operation,
# defined in the Ballerina Language Specification.
#
# + v - source value
# + return - clone of `v`
public isolated function clone(AnydataType v) returns AnydataType = @java:Method {
    'class: "org.ballerinalang.langlib.value.Clone",
    name: "clone"
} external;

# Returns a clone of `v` that is read-only, i.e. immutable.
# It corresponds to the ImmutableClone(v) operation,
# defined in the Ballerina Language Specification.
#
# + v - source value
# + return - immutable clone of `v`
public isolated function cloneReadOnly(AnydataType v) returns AnydataType = @java:Method {
    'class: "org.ballerinalang.langlib.value.CloneReadOnly",
    name: "cloneReadOnly"
} external;

# Constructs a value with a specified type by cloning another value.
# + v - the value to be cloned
# + t - the type for the cloned to be constructed
# + return - a new value that belongs to `t`, or an error if this cannot be done
#
# When `v` is a structural value, the inherent type of the value to be constructed
# comes from `t`. When `t` is a union, it must be possible to determine which
# member of the union to use for the inherent type by following the same rules
# that are used by list constructor expressions and mapping constructor expressions
# with the contextually expected type. If not, then an error is returned.
# The `constructFrom` operation is recursively applied to each member of `v` using
# the type descriptor that the inherent type requires for that member.
#
# Like the Clone abstract operation, this does a deep copy, but differs in
# the following respects:
# - the inherent type of any structural values constructed comes from the specified
#   type descriptor rather than the value being constructed
# - the read-only bit of values and fields comes from the specified type descriptor
# - the graph structure of `v` is not preserved; the result will always be a tree;
#   an error will be returned if `v` has cycles
# - immutable structural values are copied rather being returned as is; all
#   structural values in the result will be mutable, except for error values
#   (which are always immutable)
# - numeric values can be converted using the NumericConvert abstract operation
# - if a record type descriptor specifies default values, these will be used
#   to supply any missing members
public isolated function cloneWithType(anydata v, typedesc<AnydataType> t) returns AnydataType|error = @java:Method {
    'class: "org.ballerinalang.langlib.value.CloneWithType",
    name: "cloneWithType"
} external;

# Tests whether `v` is read-only, i.e. immutable
# Returns true if read-only, false otherwise.
#
# + v - source value
# + return - true if read-only, false otherwise
public isolated function isReadOnly(anydata v) returns boolean = @java:Method {
    'class: "org.ballerinalang.langlib.value.IsReadOnly",
    name: "isReadOnly"
} external;

# Performs a direct conversion of a value to a string.
# The conversion is direct in the sense that when applied to a value that is already
# a string it leaves the value unchanged.
#
# + v - the value to be converted to a string
# + return - a string resulting from the conversion
#
# The details of the conversion are specified by the ToString abstract operation
# defined in the Ballerina Language Specification, using the direct style.
public isolated function toString((any|error) v) returns string = @java:Method {
    'class: "org.ballerinalang.langlib.value.ToString",
    name: "toString",
    paramTypes: ["java.lang.Object"]
} external;

# Converts a value to a string that describes the value in Ballerina syntax.
# + v - the value to be converted to a string
# + return - a string resulting from the conversion
#
# If `v` is anydata and does not have cycles, then the result will
# conform to the grammar for a Ballerina expression and when evaluated
# will result in a value that is == to v.
#
# The details of the conversion are specified by the ToString abstract operation
# defined in the Ballerina Language Specification, using the expression style.
public isolated function toBalString(any|error v) returns string = @java:Method {
  'class: "org.ballerinalang.langlib.value.ToBalString",
  name: "toBalString"
} external;

// JSON conversion

# Converts a value of type `anydata` to `json`.
# This does a deep copy of `v` converting values that do
# not belong to json into values that do.
# A value of type `xml` is converted into a string as if
# by the `toString` function.
# A value of type `table` is converted into a list of
# mappings one for each row.
# The inherent type of arrays in the return value will be
# `json[]` and of mappings will be `map<json>`.
# A new copy is made of all structural values, including
# immutable values.
#
# + v - anydata value
# + return - representation of `v` as value of type json
# This panics if `v` has cycles.
public isolated function toJson(anydata v) returns json = @java:Method {
    'class: "org.ballerinalang.langlib.value.ToJson",
    name: "toJson"
} external;

# Returns the string that represents `v` in JSON format.
# `v` is first converted to `json` as if by the `toJson` function.
#
# + v - anydata value
# + return - string representation of json
public isolated function toJsonString(anydata v) returns string = @java:Method {
    'class: "org.ballerinalang.langlib.value.ToJsonString",
    name: "toJsonString"
} external;

# Parses a string in JSON format and returns the the value that it represents.
# All integer numbers in the JSON will be represented as integer values.
# All decimal numbers except -0.0 in the JSON will be represent as decimal values.
# -0.0 in the JSON will be represent as float value.
# Returns an error if the string cannot be parsed.
#
# + str - string representation of json
# + return - `str` parsed to json or error
public isolated function fromJsonString(string str) returns json|error = @java:Method {
    'class: "org.ballerinalang.langlib.value.FromJsonString",
    name: "fromJsonString"
} external;

# Parses a string in JSON format and returns the value that it represents.
# All numbers in the JSON will be represented as float values.
# Returns an error if the string cannot be parsed.
#
# + str - string representation of json
# + return - `str` parsed to json or error
public isolated function fromJsonFloatString(string str) returns json|error = @java:Method {
    'class: "org.ballerinalang.langlib.value.FromJsonFloatString",
    name: "fromJsonFloatString"
} external;

# Parses a string in JSON format and returns the value that it represents.
# All numbers in the JSON will be represented as decimal values.
# Returns an error if the string cannot be parsed.
#
# + str - string representation of json
# + return - `str` parsed to json or error
public isolated function fromJsonDecimalString(string str) returns json|error = @java:Method {
    'class: "org.ballerinalang.langlib.value.FromJsonDecimalString",
    name: "fromJsonDecimalString"
} external;

# Converts a value of type json to a user-specified type.
# This works the same as `cloneWithType`,
# except that it also does the inverse of the conversions done by `toJson`.
#
# + v - json value
# + t - type to convert to
# + return - value belonging to `t`, or error if this cannot be done
public isolated function fromJsonWithType(json v, typedesc<anydata> t)
    returns t|error = @java:Method {
    'class: "org.ballerinalang.langlib.value.FromJsonWithType",
    name: "fromJsonWithType"
} external;

# Converts a string in JSON format to a user-specified type.
# This is a combination of `fromJsonString` followed by
# `fromJsonWithType`.
# + str - string in JSON format
# + t - type to convert to
# + return - value belonging to `t`, or error if this cannot be done
public isolated function fromJsonStringWithType(string str, typedesc<anydata> t) returns t|error = @java:Method {
    'class: "org.ballerinalang.langlib.value.FromJsonStringWithType",
    name: "fromJsonStringWithType"
} external;

# Merges two json values.
#
# + j1 - json value
# + j2 - json value
# + return - the merge of `j1` with `j2` or an error if the merge fails
#
# The merge of `j1` with `j2` is defined as follows:
# - if `j1` is `()`, then the result is `j2`
# - if `j2` is `()`, then the result is `j1`
# - if `j1` is a mapping and `j2` is a mapping, then for each entry [k, j] in j2,
#   set `j1[k]` to the merge of `j1[k]` with `j`
#     - if `j1[k]` is undefined, then set `j1[k]` to `j`
#     - if any merge fails, then the merge of `j1` with `j2` fails
#     - otherwise, the result is `j1`.
# - otherwise, the merge fails
# If the merge fails, then `j1` is unchanged.
<<<<<<< HEAD
public isolated function mergeJson(json j1, json j2) returns json|error = external;

# Converts a field in map<json> to a user-specified basic simple type.
# The basic simple types are ()|int|float|decimal|string.
# + v - field value of map<json> or json value
# + t - basic simple type to convert to
# + return - value belonging to `t`, or error if this cannot be done
public function requireType(any|error v, typedesc<any> t) returns any|error = external;
=======
public isolated function mergeJson(json j1, json j2) returns json|error = @java:Method {
    'class: "org.ballerinalang.langlib.value.MergeJson",
    name: "mergeJson"
} external;
>>>>>>> 96cdd4cf
<|MERGE_RESOLUTION|>--- conflicted
+++ resolved
@@ -224,18 +224,14 @@
 #     - otherwise, the result is `j1`.
 # - otherwise, the merge fails
 # If the merge fails, then `j1` is unchanged.
-<<<<<<< HEAD
-public isolated function mergeJson(json j1, json j2) returns json|error = external;
+public isolated function mergeJson(json j1, json j2) returns json|error = @java:Method {
+    'class: "org.ballerinalang.langlib.value.MergeJson",
+    name: "mergeJson"
+} external;
 
 # Converts a field in map<json> to a user-specified basic simple type.
 # The basic simple types are ()|int|float|decimal|string.
 # + v - field value of map<json> or json value
 # + t - basic simple type to convert to
 # + return - value belonging to `t`, or error if this cannot be done
-public function requireType(any|error v, typedesc<any> t) returns any|error = external;
-=======
-public isolated function mergeJson(json j1, json j2) returns json|error = @java:Method {
-    'class: "org.ballerinalang.langlib.value.MergeJson",
-    name: "mergeJson"
-} external;
->>>>>>> 96cdd4cf
+public function requireType(any|error v, typedesc<any> t) returns any|error = external;