/*
 *   Copyright (c) 2019, WSO2 Inc. (http://www.wso2.org) All Rights Reserved.
 *
 *  WSO2 Inc. licenses this file to you under the Apache License,
 *  Version 2.0 (the "License"); you may not use this file except
 *  in compliance with the License.
 *  You may obtain a copy of the License at
 *
 *    http://www.apache.org/licenses/LICENSE-2.0
 *
 * Unless required by applicable law or agreed to in writing,
 * software distributed under the License is distributed on an
 * "AS IS" BASIS, WITHOUT WARRANTIES OR CONDITIONS OF ANY
 * KIND, either express or implied.  See the License for the
 * specific language governing permissions and limitations
 * under the License.
 */

package org.ballerinalang.langlib.value;

import org.ballerinalang.jvm.JSONParser;
import org.ballerinalang.jvm.api.BErrorCreator;
import org.ballerinalang.jvm.api.BStringUtils;
import org.ballerinalang.jvm.api.values.BString;
import org.ballerinalang.jvm.scheduling.Strand;
import org.ballerinalang.jvm.util.exceptions.BallerinaException;
import org.ballerinalang.model.types.TypeKind;
import org.ballerinalang.natives.annotations.Argument;
import org.ballerinalang.natives.annotations.BallerinaFunction;
import org.ballerinalang.natives.annotations.ReturnType;

import static org.ballerinalang.util.BLangCompilerConstants.VALUE_VERSION;

/**
 * Parse a string in JSON format and return the the value that it represents.
 *
 * @since 1.0
 */
@BallerinaFunction(
        orgName = "ballerina", packageName = "lang.value", version = VALUE_VERSION,
        functionName = "fromJsonString",
        args = {@Argument(name = "str", type = TypeKind.STRING)},
        returnType = {@ReturnType(type = TypeKind.JSON), @ReturnType(type = TypeKind.ERROR)},
        isPublic = true
)
public class FromJsonString {

    private static final BString JSON_STRING_ERROR = BStringUtils.fromString("{ballerina}FromJsonStringError");

    public static Object fromJsonString(Strand strand, BString value) {

        String str = value.getValue();
        if (str.equals("null")) {
            return null;
        }
        try {
            return JSONParser.parse(str);
        } catch (BallerinaException e) {
<<<<<<< HEAD
            return BErrorCreator.createError(JSON_STRING_ERROR, BStringUtils.fromString(e.getMessage()));
=======
            return BallerinaErrors.createError("{ballerina/lang.value}FromJsonStringError", e.getMessage());
>>>>>>> dca281b6
        }
    }
}<|MERGE_RESOLUTION|>--- conflicted
+++ resolved
@@ -56,11 +56,8 @@
         try {
             return JSONParser.parse(str);
         } catch (BallerinaException e) {
-<<<<<<< HEAD
-            return BErrorCreator.createError(JSON_STRING_ERROR, BStringUtils.fromString(e.getMessage()));
-=======
-            return BallerinaErrors.createError("{ballerina/lang.value}FromJsonStringError", e.getMessage());
->>>>>>> dca281b6
+            return BErrorCreator.createError(BStringUtils.fromString("{ballerina/lang.value}FromJsonStringError"),
+                                             BStringUtils.fromString(e.getMessage()));
         }
     }
 }