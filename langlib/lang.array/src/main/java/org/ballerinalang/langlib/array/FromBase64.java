/*
 * Copyright (c) 2019, WSO2 Inc. (http://www.wso2.org) All Rights Reserved.
 *
 * WSO2 Inc. licenses this file to you under the Apache License,
 * Version 2.0 (the "License"); you may not use this file except
 * in compliance with the License.
 * You may obtain a copy of the License at
 *
 *     http://www.apache.org/licenses/LICENSE-2.0
 *
 * Unless required by applicable law or agreed to in writing,
 * software distributed under the License is distributed on an
 * "AS IS" BASIS, WITHOUT WARRANTIES OR CONDITIONS OF ANY
 * KIND, either express or implied. See the License for the
 * specific language governing permissions and limitations
 * under the License.
 */

package org.ballerinalang.langlib.array;

import org.ballerinalang.jvm.BallerinaErrors;
import org.ballerinalang.jvm.values.ArrayValueImpl;
<<<<<<< HEAD
=======
import org.ballerinalang.jvm.values.api.BString;
import org.ballerinalang.model.types.TypeKind;
import org.ballerinalang.natives.annotations.Argument;
import org.ballerinalang.natives.annotations.BallerinaFunction;
import org.ballerinalang.natives.annotations.ReturnType;
>>>>>>> adf55467

import java.util.Base64;

import static org.ballerinalang.util.BLangCompilerConstants.ARRAY_VERSION;

/**
 * Native implementation of lang.array:fromBase64(string).
 *
 * @since 1.0
 */
<<<<<<< HEAD
//@BallerinaFunction(
//        orgName = "ballerina", packageName = "lang.array", functionName = "fromBase64",
//        args = {@Argument(name = "str", type = TypeKind.STRING)},
//        returnType = {@ReturnType(type = TypeKind.UNION)},
//        isPublic = true
//)
public class FromBase64 {

    public static Object fromBase64(String str) {
=======
@BallerinaFunction(
        orgName = "ballerina", packageName = "lang.array", version = ARRAY_VERSION, functionName = "fromBase64",
        args = {@Argument(name = "str", type = TypeKind.STRING)},
        returnType = {@ReturnType(type = TypeKind.UNION)},
        isPublic = true
)
public class FromBase64 {

    public static Object fromBase64(Strand strand, BString str) {
>>>>>>> adf55467
        try {
            byte[] decodedArr = Base64.getDecoder().decode(str.getValue());
            return new ArrayValueImpl(decodedArr);
        } catch (IllegalArgumentException e) {
            return BallerinaErrors.createError("Invalid base64 string", e.getMessage());
        }
    }
}<|MERGE_RESOLUTION|>--- conflicted
+++ resolved
@@ -20,25 +20,15 @@
 
 import org.ballerinalang.jvm.BallerinaErrors;
 import org.ballerinalang.jvm.values.ArrayValueImpl;
-<<<<<<< HEAD
-=======
 import org.ballerinalang.jvm.values.api.BString;
-import org.ballerinalang.model.types.TypeKind;
-import org.ballerinalang.natives.annotations.Argument;
-import org.ballerinalang.natives.annotations.BallerinaFunction;
-import org.ballerinalang.natives.annotations.ReturnType;
->>>>>>> adf55467
 
 import java.util.Base64;
-
-import static org.ballerinalang.util.BLangCompilerConstants.ARRAY_VERSION;
 
 /**
  * Native implementation of lang.array:fromBase64(string).
  *
  * @since 1.0
  */
-<<<<<<< HEAD
 //@BallerinaFunction(
 //        orgName = "ballerina", packageName = "lang.array", functionName = "fromBase64",
 //        args = {@Argument(name = "str", type = TypeKind.STRING)},
@@ -47,18 +37,7 @@
 //)
 public class FromBase64 {
 
-    public static Object fromBase64(String str) {
-=======
-@BallerinaFunction(
-        orgName = "ballerina", packageName = "lang.array", version = ARRAY_VERSION, functionName = "fromBase64",
-        args = {@Argument(name = "str", type = TypeKind.STRING)},
-        returnType = {@ReturnType(type = TypeKind.UNION)},
-        isPublic = true
-)
-public class FromBase64 {
-
-    public static Object fromBase64(Strand strand, BString str) {
->>>>>>> adf55467
+    public static Object fromBase64(BString str) {
         try {
             byte[] decodedArr = Base64.getDecoder().decode(str.getValue());
             return new ArrayValueImpl(decodedArr);
