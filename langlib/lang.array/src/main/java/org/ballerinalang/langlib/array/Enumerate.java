--- conflicted
+++ resolved
@@ -39,20 +39,11 @@
  *
  * @since 1.0
  */
-<<<<<<< HEAD
 public class Enumerate {
-=======
-//@BallerinaFunction(
-//        orgName = "ballerina", packageName = "lang.array", functionName = "enumerate",
-//        args = {@Argument(name = "arr", type = TypeKind.ARRAY)},
-//        returnType = {@ReturnType(type = TypeKind.ARRAY, elementType = TypeKind.TUPLE)},
-//        isPublic = true
-//)
-public final class Enumerate {
+
 
     private Enumerate() {
     }
->>>>>>> 5c9cc32c
 
     public static BArray enumerate(BArray arr) {
         Type arrType = TypeUtils.getImpliedType(arr.getType());
