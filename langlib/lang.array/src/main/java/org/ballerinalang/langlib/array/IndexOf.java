/*
 * Copyright (c) 2019, WSO2 Inc. (http://www.wso2.org) All Rights Reserved.
 *
 * WSO2 Inc. licenses this file to you under the Apache License,
 * Version 2.0 (the "License"); you may not use this file except
 * in compliance with the License.
 * You may obtain a copy of the License at
 *
 *     http://www.apache.org/licenses/LICENSE-2.0
 *
 * Unless required by applicable law or agreed to in writing,
 * software distributed under the License is distributed on an
 * "AS IS" BASIS, WITHOUT WARRANTIES OR CONDITIONS OF ANY
 * KIND, either express or implied. See the License for the
 * specific language governing permissions and limitations
 * under the License.
 */

package org.ballerinalang.langlib.array;

import io.ballerina.runtime.api.types.Type;
import io.ballerina.runtime.api.values.BArray;
import io.ballerina.runtime.internal.TypeChecker;
import org.ballerinalang.langlib.array.utils.GetFunction;

import static org.ballerinalang.langlib.array.utils.ArrayUtils.getElementAccessFunction;

/**
 * Native implementation of lang.array:indexOf((anydata|error)[], anydata|error, int).
 *
 * @since 1.0
 */
<<<<<<< HEAD
public class IndexOf {
=======
//@BallerinaFunction(
//        orgName = "ballerina", packageName = "lang.array", functionName = "indexOf",
//        args = {@Argument(name = "arr", type = TypeKind.ARRAY), @Argument(name = "val", type = TypeKind.UNION),
//                @Argument(name = "startIndex", type = TypeKind.INT)},
//        returnType = {@ReturnType(type = TypeKind.UNION)},
//        isPublic = true
//)
public final class IndexOf {

    private IndexOf() {
    }
>>>>>>> 5c9cc32c

    public static Object indexOf(BArray arr, Object val, long startIndex) {
        Type arrType = arr.getType();
        int size = arr.size();
        GetFunction getFn = getElementAccessFunction(arrType, "indexOf()");

        for (long i = startIndex; i < size; i++) {
            if (TypeChecker.isEqual(val, getFn.get(arr, i))) {
                return i;
            }
        }

        return null;
    }
}<|MERGE_RESOLUTION|>--- conflicted
+++ resolved
@@ -30,21 +30,10 @@
  *
  * @since 1.0
  */
-<<<<<<< HEAD
-public class IndexOf {
-=======
-//@BallerinaFunction(
-//        orgName = "ballerina", packageName = "lang.array", functionName = "indexOf",
-//        args = {@Argument(name = "arr", type = TypeKind.ARRAY), @Argument(name = "val", type = TypeKind.UNION),
-//                @Argument(name = "startIndex", type = TypeKind.INT)},
-//        returnType = {@ReturnType(type = TypeKind.UNION)},
-//        isPublic = true
-//)
 public final class IndexOf {
 
     private IndexOf() {
     }
->>>>>>> 5c9cc32c
 
     public static Object indexOf(BArray arr, Object val, long startIndex) {
         Type arrType = arr.getType();
