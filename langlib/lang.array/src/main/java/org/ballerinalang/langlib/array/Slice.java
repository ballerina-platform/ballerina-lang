/*
 * Copyright (c) 2019, WSO2 Inc. (http://www.wso2.org) All Rights Reserved.
 *
 * WSO2 Inc. licenses this file to you under the Apache License,
 * Version 2.0 (the "License"); you may not use this file except
 * in compliance with the License.
 * You may obtain a copy of the License at
 *
 *     http://www.apache.org/licenses/LICENSE-2.0
 *
 * Unless required by applicable law or agreed to in writing,
 * software distributed under the License is distributed on an
 * "AS IS" BASIS, WITHOUT WARRANTIES OR CONDITIONS OF ANY
 * KIND, either express or implied. See the License for the
 * specific language governing permissions and limitations
 * under the License.
 */

package org.ballerinalang.langlib.array;

import org.ballerinalang.jvm.scheduling.Strand;
import org.ballerinalang.jvm.types.BArrayType;
import org.ballerinalang.jvm.types.BTupleType;
import org.ballerinalang.jvm.types.BType;
import org.ballerinalang.jvm.types.BUnionType;
import org.ballerinalang.jvm.types.TypeTags;
import org.ballerinalang.jvm.util.exceptions.BLangExceptionHelper;
import org.ballerinalang.jvm.util.exceptions.RuntimeErrors;
import org.ballerinalang.jvm.values.ArrayValue;
import org.ballerinalang.jvm.values.ArrayValueImpl;

import java.util.ArrayList;
import java.util.List;

import static org.ballerinalang.jvm.values.utils.ArrayUtils.createOpNotSupportedError;
import static org.ballerinalang.util.BLangCompilerConstants.ARRAY_VERSION;

/**
 * Native implementation of lang.array:slice((any|error)[]).
 *
 * @since 1.0
 */
<<<<<<< HEAD
//@BallerinaFunction(
//        orgName = "ballerina", packageName = "lang.array", functionName = "slice",
//        args = {@Argument(name = "arr", type = TypeKind.ARRAY), @Argument(name = "startIndex", type = TypeKind.INT),
//                @Argument(name = "endIndex", type = TypeKind.INT)},
//        returnType = {@ReturnType(type = TypeKind.ARRAY)},
//        isPublic = true
//)
=======
@BallerinaFunction(
        orgName = "ballerina", packageName = "lang.array", version = ARRAY_VERSION, functionName = "slice",
        args = {@Argument(name = "arr", type = TypeKind.ARRAY), @Argument(name = "startIndex", type = TypeKind.INT),
                @Argument(name = "endIndex", type = TypeKind.INT)},
        returnType = {@ReturnType(type = TypeKind.ARRAY)},
        isPublic = true
)
>>>>>>> adf55467
public class Slice {

    public static ArrayValue slice(ArrayValue arr, long startIndex, long endIndex) {
        int size = arr.size();

        if (startIndex < 0) {
            throw BLangExceptionHelper
                    .getRuntimeException(RuntimeErrors.ARRAY_INDEX_OUT_OF_RANGE, startIndex, size);
        }

        if (endIndex > size) {
            throw BLangExceptionHelper
                    .getRuntimeException(RuntimeErrors.ARRAY_INDEX_OUT_OF_RANGE, endIndex, size);
        }

        long sliceSize = endIndex - startIndex;
        if (sliceSize < 0) {
            throw BLangExceptionHelper
                    .getRuntimeException(RuntimeErrors.ARRAY_INDEX_OUT_OF_RANGE, sliceSize, size);
        }

        BType arrType = arr.getType();
        ArrayValue slicedArr;

        switch (arrType.getTag()) {
            case TypeTags.ARRAY_TAG:
                slicedArr = ((ArrayValueImpl) arr).slice(startIndex, endIndex);
                break;
            case TypeTags.TUPLE_TAG:
                BTupleType tupleType = (BTupleType) arrType;

                List<BType> memTypes = new ArrayList<>(tupleType.getTupleTypes());

                BType restType = tupleType.getRestType();
                if (restType != null) {
                    memTypes.add(restType);
                }

                BUnionType unionType = new BUnionType(memTypes);
                BArrayType slicedArrType = new BArrayType(unionType, (int) (endIndex - startIndex));
                slicedArr = new ArrayValueImpl(slicedArrType);

                for (long i = startIndex, j = 0; i < endIndex; i++, j++) {
                    slicedArr.add(j, arr.getRefValue(i));
                }
                break;
            default:
                throw createOpNotSupportedError(arrType, "slice()");
        }

        return slicedArr;
    }
<<<<<<< HEAD

    public static ArrayValue slice_bstring(Strand strand, ArrayValue arr, long startIndex, long endIndex) {
        return slice(arr, startIndex, endIndex);
    }
=======
>>>>>>> adf55467
}<|MERGE_RESOLUTION|>--- conflicted
+++ resolved
@@ -33,14 +33,12 @@
 import java.util.List;
 
 import static org.ballerinalang.jvm.values.utils.ArrayUtils.createOpNotSupportedError;
-import static org.ballerinalang.util.BLangCompilerConstants.ARRAY_VERSION;
 
 /**
  * Native implementation of lang.array:slice((any|error)[]).
  *
  * @since 1.0
  */
-<<<<<<< HEAD
 //@BallerinaFunction(
 //        orgName = "ballerina", packageName = "lang.array", functionName = "slice",
 //        args = {@Argument(name = "arr", type = TypeKind.ARRAY), @Argument(name = "startIndex", type = TypeKind.INT),
@@ -48,15 +46,6 @@
 //        returnType = {@ReturnType(type = TypeKind.ARRAY)},
 //        isPublic = true
 //)
-=======
-@BallerinaFunction(
-        orgName = "ballerina", packageName = "lang.array", version = ARRAY_VERSION, functionName = "slice",
-        args = {@Argument(name = "arr", type = TypeKind.ARRAY), @Argument(name = "startIndex", type = TypeKind.INT),
-                @Argument(name = "endIndex", type = TypeKind.INT)},
-        returnType = {@ReturnType(type = TypeKind.ARRAY)},
-        isPublic = true
-)
->>>>>>> adf55467
 public class Slice {
 
     public static ArrayValue slice(ArrayValue arr, long startIndex, long endIndex) {
@@ -109,11 +98,4 @@
 
         return slicedArr;
     }
-<<<<<<< HEAD
-
-    public static ArrayValue slice_bstring(Strand strand, ArrayValue arr, long startIndex, long endIndex) {
-        return slice(arr, startIndex, endIndex);
-    }
-=======
->>>>>>> adf55467
 }