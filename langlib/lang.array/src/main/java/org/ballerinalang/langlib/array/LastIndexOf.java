/*
 * Copyright (c) 2020, WSO2 Inc. (http://www.wso2.org) All Rights Reserved.
 *
 * WSO2 Inc. licenses this file to you under the Apache License,
 * Version 2.0 (the "License"); you may not use this file except
 * in compliance with the License.
 * You may obtain a copy of the License at
 *
 *    http://www.apache.org/licenses/LICENSE-2.0
 *
 * Unless required by applicable law or agreed to in writing,
 * software distributed under the License is distributed on an
 * "AS IS" BASIS, WITHOUT WARRANTIES OR CONDITIONS OF ANY
 * KIND, either express or implied.  See the License for the
 * specific language governing permissions and limitations
 * under the License.
 */

package org.ballerinalang.langlib.array;

import io.ballerina.runtime.api.types.Type;
import io.ballerina.runtime.api.values.BArray;
import io.ballerina.runtime.internal.TypeChecker;
import org.ballerinalang.langlib.array.utils.GetFunction;

import static org.ballerinalang.langlib.array.utils.ArrayUtils.getElementAccessFunction;

/**
 * Native implementation of lang.array:lastIndexOf((anydata|error)[], anydata|error, int).
 *
 * @since 1.2.0
 */
<<<<<<< HEAD
public class LastIndexOf {
=======
//@BallerinaFunction(
//        orgName = "ballerina", packageName = "lang.array", functionName = "lastIndexOf",
//        args = {@Argument(name = "arr", type = TypeKind.ARRAY), @Argument(name = "val", type = TypeKind.UNION),
//                @Argument(name = "startIndex", type = TypeKind.INT)},
//        returnType = {@ReturnType(type = TypeKind.UNION)},
//        isPublic = true
//)
public final class LastIndexOf {

    private LastIndexOf() {
    }
>>>>>>> 5c9cc32c

    public static Object lastIndexOf(BArray arr, Object val, long startIndex) {
        Type arrType = arr.getType();
        int size = arr.size();
        GetFunction getFn = getElementAccessFunction(arrType, "lastIndexOf()");

        for (long i = startIndex; i >= 0; i--) {
            if (TypeChecker.isEqual(val, getFn.get(arr, i))) {
                return i;
            }
        }

        return null;
    }
}<|MERGE_RESOLUTION|>--- conflicted
+++ resolved
@@ -30,21 +30,10 @@
  *
  * @since 1.2.0
  */
-<<<<<<< HEAD
-public class LastIndexOf {
-=======
-//@BallerinaFunction(
-//        orgName = "ballerina", packageName = "lang.array", functionName = "lastIndexOf",
-//        args = {@Argument(name = "arr", type = TypeKind.ARRAY), @Argument(name = "val", type = TypeKind.UNION),
-//                @Argument(name = "startIndex", type = TypeKind.INT)},
-//        returnType = {@ReturnType(type = TypeKind.UNION)},
-//        isPublic = true
-//)
 public final class LastIndexOf {
 
     private LastIndexOf() {
     }
->>>>>>> 5c9cc32c
 
     public static Object lastIndexOf(BArray arr, Object val, long startIndex) {
         Type arrType = arr.getType();
