--- conflicted
+++ resolved
@@ -24,28 +24,18 @@
 import org.ballerinalang.jvm.values.ArrayValue;
 
 import static org.ballerinalang.jvm.values.utils.ArrayUtils.createOpNotSupportedError;
-import static org.ballerinalang.util.BLangCompilerConstants.ARRAY_VERSION;
 
 /**
  * Native implementation of lang.array:push((any|error)[], (any|error)...).
  *
  * @since 1.0
  */
-<<<<<<< HEAD
 //@BallerinaFunction(
 //        orgName = "ballerina", packageName = "lang.array", functionName = "push",
 //        args = {@Argument(name = "arr", type = TypeKind.ARRAY), @Argument(name = "vals", type = TypeKind.ARRAY)},
 //        returnType = {@ReturnType(type = TypeKind.ANY)},
 //        isPublic = true
 //)
-=======
-@BallerinaFunction(
-        orgName = "ballerina", packageName = "lang.array", version = ARRAY_VERSION, functionName = "push",
-        args = {@Argument(name = "arr", type = TypeKind.ARRAY), @Argument(name = "vals", type = TypeKind.ARRAY)},
-        returnType = {@ReturnType(type = TypeKind.ANY)},
-        isPublic = true
-)
->>>>>>> adf55467
 public class Push {
 
     private static final String FUNCTION_SIGNATURE = "push()";
@@ -64,11 +54,4 @@
                 throw createOpNotSupportedError(arrType, FUNCTION_SIGNATURE);
         }
     }
-<<<<<<< HEAD
-
-    public static void push_bstring(Strand strand, ArrayValue arr, ArrayValue vals) {
-        push(arr, vals);
-    }
-=======
->>>>>>> adf55467
 }