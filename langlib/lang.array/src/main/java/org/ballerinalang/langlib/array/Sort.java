/*
 * Copyright (c) 2019, WSO2 Inc. (http://www.wso2.org) All Rights Reserved.
 *
 * WSO2 Inc. licenses this file to you under the Apache License,
 * Version 2.0 (the "License"); you may not use this file except
 * in compliance with the License.
 * You may obtain a copy of the License at
 *
 *     http://www.apache.org/licenses/LICENSE-2.0
 *
 * Unless required by applicable law or agreed to in writing,
 * software distributed under the License is distributed on an
 * "AS IS" BASIS, WITHOUT WARRANTIES OR CONDITIONS OF ANY
 * KIND, either express or implied. See the License for the
 * specific language governing permissions and limitations
 * under the License.
 */

package org.ballerinalang.langlib.array;

<<<<<<< HEAD
import org.ballerinalang.jvm.BallerinaErrors;
import org.ballerinalang.jvm.TypeChecker;
=======
import org.ballerinalang.jvm.api.BErrorCreator;
import org.ballerinalang.jvm.api.BStringUtils;
>>>>>>> c1e83eb4
import org.ballerinalang.jvm.scheduling.Strand;
import org.ballerinalang.jvm.types.BArrayType;
import org.ballerinalang.jvm.types.BFunctionType;
import org.ballerinalang.jvm.types.BType;
import org.ballerinalang.jvm.types.BUnionType;
import org.ballerinalang.jvm.types.TypeTags;
import org.ballerinalang.jvm.values.ArrayValue;
import org.ballerinalang.jvm.values.FPValue;
import org.ballerinalang.model.types.TypeKind;
import org.ballerinalang.natives.annotations.Argument;
import org.ballerinalang.natives.annotations.BallerinaFunction;
import org.ballerinalang.natives.annotations.ReturnType;

import java.math.BigDecimal;
import java.util.List;
import java.util.PrimitiveIterator;

import static org.ballerinalang.jvm.util.BLangConstants.ARRAY_LANG_LIB;
import static org.ballerinalang.jvm.util.exceptions.BallerinaErrorReasons.INVALID_TYPE_TO_SORT;
import static org.ballerinalang.jvm.util.exceptions.BallerinaErrorReasons.getModulePrefixedReason;
import static org.ballerinalang.jvm.values.utils.ArrayUtils.checkIsArrayOnlyOperation;
import static org.ballerinalang.util.BLangCompilerConstants.ARRAY_VERSION;

/**
 * Native implementation of lang.array:sort((any|error)[], direction, function).
 *
 * @since 1.0
 */
@BallerinaFunction(
        orgName = "ballerina", packageName = "lang.array", version = ARRAY_VERSION, functionName = "sort",
        args = {@Argument(name = "arr", type = TypeKind.ARRAY), @Argument(name = "direction", type = TypeKind.OBJECT),
                @Argument(name = "func", type = TypeKind.OBJECT)},
        returnType = {@ReturnType(type = TypeKind.ARRAY)},
        isPublic = true
)
public class Sort {

    public static ArrayValue sort(Strand strand, ArrayValue arr, Object direction, Object func) {
        checkIsArrayOnlyOperation(arr.getType(), "sort()");
        FPValue<Object, Object> function = (FPValue<Object, Object>) func;
        BType elemType = ((BArrayType) arr.getType()).getElementType();
        boolean isAscending = true;
        if (direction.toString().equals("descending")) {
            isAscending = false;
        }

        Object[][] sortArr = new Object[arr.size()][2];
        Object[][] sortArrClone = new Object[arr.size()][2];
        if (function != null) {
            elemType = ((BFunctionType) function.getType()).retType;
            for (int i = 0; i < arr.size(); i++) {
                sortArr[i][0] = function.call(new Object[]{strand, arr.get(i), true});
                sortArr[i][1] = arr.get(i);
            }
            if (elemType.getTag() == TypeTags.UNION_TAG &&
                    ((BUnionType) elemType).getMemberTypes().size() > 2) {
                elemType = TypeChecker.getType(sortArr[0][0]);
            }
        } else {
            for (int i = 0; i < arr.size(); i++) {
                sortArr[i][0] = sortArr[i][1] = arr.get(i);
            }
        }

        if (elemType.getTag() == TypeTags.UNION_TAG) {
            elemType = getMemberType((BUnionType) elemType);
        }
        if (elemType.getTag() == TypeTags.ARRAY_TAG) {
            BType type = ((BArrayType) elemType).getElementType();
            if (type.getTag() == TypeTags.UNION_TAG) {
                BType memberType = getMemberType((BUnionType) type);
                elemType = new BArrayType(memberType);
            }
        }

        mergesort(sortArr, sortArrClone, 0, sortArr.length - 1, isAscending, elemType);

        for (int k = 0; k < sortArr.length; k++) {
            arr.add(k, sortArr[k][1]);
        }

        return arr;
    }

    private static BType getMemberType(BUnionType unionType) {
        List<BType> memberTypes = unionType.getMemberTypes();
        for (BType type : memberTypes) {
            if (type.getTag() != TypeTags.NULL_TAG) {
                return type;
            }
        }
        return unionType;
    }

    // Adapted from https://algs4.cs.princeton.edu/22mergesort/Merge.java.html
    private static void mergesort(Object[][] input, Object[][] aux, int lo, int hi, boolean isAscending, BType type) {
        if (hi <= lo) {
            return;
        }

        int mid = lo + (hi - lo) / 2;

        mergesort(input, aux, lo, mid, isAscending, type);
        mergesort(input, aux, mid + 1, hi, isAscending, type);

        merge(input, aux, lo, mid, hi, isAscending, type);
    }

    private static void merge(Object[][] input, Object[][] aux, int lo, int mid, int hi, boolean isAscending,
                              BType type) {
        if (hi + 1 - lo >= 0) {
            System.arraycopy(input, lo, aux, lo, hi + 1 - lo);
        }

        for (int i = lo, j = mid + 1, k = lo; k <= hi; k++) {
            int index;
            if (i > mid) {
                index = j++;
            } else if (j > hi) {
                index = i++;
            } else if (isAscending && sortFunc(aux[j][0], aux[i][0], type, true) < 0) {
                index = j++;
            } else if (!isAscending && sortFunc(aux[i][0], aux[j][0], type, false) < 0) {
                index = j++;
            } else {
                index = i++;
            }
            input[k] = aux[index];
        }
    }

    private static int sortFunc(Object value1, Object value2, BType type, boolean isAscending) {
        // () should come last irrespective of the sort direction.
        if (value1 == null) {
            if (value2 == null) {
                return 0;
            }
            if (isAscending) {
                return 1;
            }
            return -1;
        }
        if (value2 == null) {
            if (isAscending) {
                return -1;
            }
            return 1;
        }
        if (TypeTags.isIntegerTypeTag(type.getTag())) {
            return Long.compare((long) value1, (long) value2);
        } else if (type.getTag() == TypeTags.FLOAT_TAG) {
            // NaN should be placed last or one before the last when () is present irrespective of the sort direction.
            if (Double.isNaN((double) value1)) {
                if (Double.isNaN((double) value2)) {
                    return 0;
                }
                if (isAscending) {
                    return 1;
                }
                return -1;
            }
            if (Double.isNaN((double) value2)) {
                if (isAscending) {
                    return -1;
                }
                return 1;
            }
            // -0.0 = +0.0
            if ((double) value1 == 0 && (double) value2 == 0) {
                return 0;
            }
            return Double.compare((double) value1, (double) value2);
        } else if (type.getTag() == TypeTags.DECIMAL_TAG) {
            return new BigDecimal(value1.toString()).compareTo(new BigDecimal(value2.toString()));
        } else if (type.getTag() == TypeTags.BOOLEAN_TAG) {
            return Boolean.compare((boolean) value1, (boolean) value2);
        } else if (TypeTags.isStringTypeTag(type.getTag())) {
            return codePointCompare(value1.toString(), value2.toString());
        } else if (type.getTag() == TypeTags.BYTE_TAG) {
            return Integer.compare((int) value1, (int) value2);
        } else if (type.getTag() == TypeTags.ARRAY_TAG) {
            int lengthVal1 = ((ArrayValue) value1).size();
            int lengthVal2 = ((ArrayValue) value2).size();
            if (lengthVal1 == 0) {
                if (lengthVal2 == 0) {
                    return 0;
                }
                return -1;
            }
            if (lengthVal2 == 0) {
                return 1;
            }
            int len = Math.min(lengthVal1, lengthVal2);
            int c = 0;
            for (int i = 0; i < len; i++) {
                c = sortFunc(((ArrayValue) value1).get(i), ((ArrayValue) value2).get(i),
                        ((BArrayType) type).getElementType(), isAscending);
                if (c != 0) {
                    break;
                } else {
                    if (i == len - 1 && lengthVal1 < lengthVal2) {
                        return -1;
                    }
                }
            }
            return c;
        }
        throw BErrorCreator.createError(getModulePrefixedReason(ARRAY_LANG_LIB, INVALID_TYPE_TO_SORT),
                                        BStringUtils.fromString("expected an ordered type, but found '" +
                                                                       type.toString() + "'"));
    }

    private static int codePointCompare(String str1, String str2) {
        PrimitiveIterator.OfInt iterator1 = str1.codePoints().iterator();
        PrimitiveIterator.OfInt iterator2 = str2.codePoints().iterator();
        while (iterator1.hasNext()) {
            if (!iterator2.hasNext()) {
                return 1;
            }
            Integer codePoint1 = iterator1.next();
            Integer codePoint2 = iterator2.next();

            int cmp = codePoint1.compareTo(codePoint2);
            if (cmp != 0) {
                return cmp;
            }
        }
        if (iterator2.hasNext()) {
            return -1;
        }
        return 0;
    }
}<|MERGE_RESOLUTION|>--- conflicted
+++ resolved
@@ -18,13 +18,8 @@
 
 package org.ballerinalang.langlib.array;
 
-<<<<<<< HEAD
-import org.ballerinalang.jvm.BallerinaErrors;
-import org.ballerinalang.jvm.TypeChecker;
-=======
 import org.ballerinalang.jvm.api.BErrorCreator;
 import org.ballerinalang.jvm.api.BStringUtils;
->>>>>>> c1e83eb4
 import org.ballerinalang.jvm.scheduling.Strand;
 import org.ballerinalang.jvm.types.BArrayType;
 import org.ballerinalang.jvm.types.BFunctionType;
@@ -74,14 +69,14 @@
         Object[][] sortArr = new Object[arr.size()][2];
         Object[][] sortArrClone = new Object[arr.size()][2];
         if (function != null) {
-            elemType = ((BFunctionType) function.getType()).retType;
+            BType elementType = ((BFunctionType) function.getType()).retType;
+            if (!(elementType.getTag() == TypeTags.UNION_TAG &&
+                    ((BUnionType) elementType).getMemberTypes().size() > 2)) {
+                elemType = elementType;
+            }
             for (int i = 0; i < arr.size(); i++) {
                 sortArr[i][0] = function.call(new Object[]{strand, arr.get(i), true});
                 sortArr[i][1] = arr.get(i);
-            }
-            if (elemType.getTag() == TypeTags.UNION_TAG &&
-                    ((BUnionType) elemType).getMemberTypes().size() > 2) {
-                elemType = TypeChecker.getType(sortArr[0][0]);
             }
         } else {
             for (int i = 0; i < arr.size(); i++) {
