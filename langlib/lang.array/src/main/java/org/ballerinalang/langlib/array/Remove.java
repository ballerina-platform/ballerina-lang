--- conflicted
+++ resolved
@@ -26,20 +26,11 @@
  *
  * @since 1.0
  */
-<<<<<<< HEAD
 public class Remove {
-=======
-//@BallerinaFunction(
-//        orgName = "ballerina", packageName = "lang.array", functionName = "remove",
-//        args = {@Argument(name = "arr", type = TypeKind.ARRAY), @Argument(name = "i", type = TypeKind.INT)},
-//        returnType = {@ReturnType(type = TypeKind.ANY)},
-//        isPublic = true
-//)
-public final class Remove {
+
 
     private Remove() {
     }
->>>>>>> 5c9cc32c
 
     public static Object remove(BArray arr, long i) {
         return ((ArrayValue) arr).remove(i);
