/*
 * Copyright (c) 2019, WSO2 Inc. (http://www.wso2.org) All Rights Reserved.
 *
 * WSO2 Inc. licenses this file to you under the Apache License,
 * Version 2.0 (the "License"); you may not use this file except
 * in compliance with the License.
 * You may obtain a copy of the License at
 *
 *     http://www.apache.org/licenses/LICENSE-2.0
 *
 * Unless required by applicable law or agreed to in writing,
 * software distributed under the License is distributed on an
 * "AS IS" BASIS, WITHOUT WARRANTIES OR CONDITIONS OF ANY
 * KIND, either express or implied. See the License for the
 * specific language governing permissions and limitations
 * under the License.
 */

package org.ballerinalang.langlib.array;

import io.ballerina.runtime.api.values.BArray;
import io.ballerina.runtime.internal.values.ArrayValue;


/**
 * Native implementation of lang.array:shift((any|error)[]).
 *
 * @since 1.0
 */
<<<<<<< HEAD
public class Shift {
=======
//@BallerinaFunction(
//        orgName = "ballerina", packageName = "lang.array", functionName = "shift",
//        args = {@Argument(name = "arr", type = TypeKind.ARRAY)},
//        returnType = {@ReturnType(type = TypeKind.ANY)},
//        isPublic = true
//)
public final class Shift {

    private Shift() {
    }
>>>>>>> 5c9cc32c

    public static Object shift(BArray arr) {
        return ((ArrayValue) arr).shift(0);
    }
}<|MERGE_RESOLUTION|>--- conflicted
+++ resolved
@@ -27,20 +27,10 @@
  *
  * @since 1.0
  */
-<<<<<<< HEAD
 public class Shift {
-=======
-//@BallerinaFunction(
-//        orgName = "ballerina", packageName = "lang.array", functionName = "shift",
-//        args = {@Argument(name = "arr", type = TypeKind.ARRAY)},
-//        returnType = {@ReturnType(type = TypeKind.ANY)},
-//        isPublic = true
-//)
-public final class Shift {
 
     private Shift() {
     }
->>>>>>> 5c9cc32c
 
     public static Object shift(BArray arr) {
         return ((ArrayValue) arr).shift(0);
