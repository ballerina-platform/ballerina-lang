--- conflicted
+++ resolved
@@ -33,17 +33,10 @@
  */
 public final class Reduce {
 
-<<<<<<< HEAD
-    public static Object reduce(Environment env, BArray arr, BFunctionPointer func, Object initial) {
-=======
-    private static final StrandMetadata METADATA = new StrandMetadata(BALLERINA_BUILTIN_PKG_PREFIX, ARRAY_LANG_LIB,
-                                                                      ARRAY_VERSION, "reduce");
-
     private Reduce() {
     }
 
-    public static Object reduce(BArray arr, BFunctionPointer<Object[], Boolean> func, Object initial) {
->>>>>>> 5c9cc32c
+    public static Object reduce(Environment env, BArray arr, BFunctionPointer func, Object initial) {
         Type arrType = arr.getType();
         int size = arr.size();
         GetFunction getFn = getElementAccessFunction(arrType, "reduce()");
