/*
 * Copyright (c) 2020, WSO2 Inc. (http://www.wso2.org) All Rights Reserved.
 *
 * WSO2 Inc. licenses this file to you under the Apache License,
 * Version 2.0 (the "License"); you may not use this file except
 * in compliance with the License.
 * You may obtain a copy of the License at
 *
 *     http://www.apache.org/licenses/LICENSE-2.0
 *
 * Unless required by applicable law or agreed to in writing,
 * software distributed under the License is distributed on an
 * "AS IS" BASIS, WITHOUT WARRANTIES OR CONDITIONS OF ANY
 * KIND, either express or implied. See the License for the
 * specific language governing permissions and limitations
 * under the License.
 */

package org.ballerinalang.langlib.internal;

import org.ballerinalang.jvm.scheduling.Strand;
import org.ballerinalang.jvm.types.BArrayType;
import org.ballerinalang.jvm.types.BStreamType;
import org.ballerinalang.jvm.types.BTableType;
import org.ballerinalang.jvm.types.BType;
import org.ballerinalang.jvm.types.BTypes;
import org.ballerinalang.jvm.types.TypeTags;
import org.ballerinalang.jvm.values.TypedescValue;
import org.ballerinalang.jvm.values.api.BValueCreator;

/**
 * Native implementation of lang.internal:getElementType(typedesc).
 *
 * @since 1.2.0
 */
<<<<<<< HEAD
//@BallerinaFunction(
//        orgName = "ballerina", packageName = "lang.__internal", functionName = "getElementType",
//        args = {@Argument(name = "td", type = TypeKind.UNION)},
//        returnType = {@ReturnType(type = TypeKind.TYPEDESC)}
//)
=======
@BallerinaFunction(
        orgName = "ballerina", packageName = "lang.__internal", version = "0.1.0", functionName = "getElementType",
        args = {@Argument(name = "td", type = TypeKind.UNION)},
        returnType = {@ReturnType(type = TypeKind.TYPEDESC)}
)
>>>>>>> adf55467
public class GetElementType {

    public static TypedescValue getElementType(Object td) {
        TypedescValue typedescValue = (TypedescValue) td;
        BType type = typedescValue.getDescribingType();
        if (type.getTag() == TypeTags.ARRAY_TAG) {
            return (TypedescValue) BValueCreator.createTypedescValue(((BArrayType) type).getElementType());
        } else if (type.getTag() == TypeTags.STREAM_TAG) {
            return (TypedescValue) BValueCreator.createTypedescValue(((BStreamType) type).getConstrainedType());
        } else if (type.getTag() == TypeTags.TABLE_TAG) {
            return (TypedescValue) BValueCreator.createTypedescValue(((BTableType) type).getConstrainedType());
        }

        return (TypedescValue) BValueCreator.createTypedescValue(BTypes.typeNull);
    }
<<<<<<< HEAD
    public static TypedescValue getElementType_bstring(Strand strand, Object td) {
        return getElementType(td);
    }
=======
>>>>>>> adf55467
}<|MERGE_RESOLUTION|>--- conflicted
+++ resolved
@@ -33,19 +33,11 @@
  *
  * @since 1.2.0
  */
-<<<<<<< HEAD
 //@BallerinaFunction(
 //        orgName = "ballerina", packageName = "lang.__internal", functionName = "getElementType",
 //        args = {@Argument(name = "td", type = TypeKind.UNION)},
 //        returnType = {@ReturnType(type = TypeKind.TYPEDESC)}
 //)
-=======
-@BallerinaFunction(
-        orgName = "ballerina", packageName = "lang.__internal", version = "0.1.0", functionName = "getElementType",
-        args = {@Argument(name = "td", type = TypeKind.UNION)},
-        returnType = {@ReturnType(type = TypeKind.TYPEDESC)}
-)
->>>>>>> adf55467
 public class GetElementType {
 
     public static TypedescValue getElementType(Object td) {
@@ -61,10 +53,4 @@
 
         return (TypedescValue) BValueCreator.createTypedescValue(BTypes.typeNull);
     }
-<<<<<<< HEAD
-    public static TypedescValue getElementType_bstring(Strand strand, Object td) {
-        return getElementType(td);
-    }
-=======
->>>>>>> adf55467
 }