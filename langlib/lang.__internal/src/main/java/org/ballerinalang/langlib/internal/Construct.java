/*
 * Copyright (c) 2020, WSO2 Inc. (http://www.wso2.org) All Rights Reserved.
 *
 * WSO2 Inc. licenses this file to you under the Apache License,
 * Version 2.0 (the "License"); you may not use this file except
 * in compliance with the License.
 * You may obtain a copy of the License at
 *
 *     http://www.apache.org/licenses/LICENSE-2.0
 *
 * Unless required by applicable law or agreed to in writing,
 * software distributed under the License is distributed on an
 * "AS IS" BASIS, WITHOUT WARRANTIES OR CONDITIONS OF ANY
 * KIND, either express or implied. See the License for the
 * specific language governing permissions and limitations
 * under the License.
 */

package org.ballerinalang.langlib.internal;

import org.ballerinalang.jvm.scheduling.Strand;
import org.ballerinalang.jvm.types.BStreamType;
import org.ballerinalang.jvm.values.ObjectValue;
import org.ballerinalang.jvm.values.StreamValue;
import org.ballerinalang.jvm.values.TypedescValue;

/**
 * Native implementation of lang.internal:construct(typeDesc, iterator).
 *
 * @since 1.2.0
 */
<<<<<<< HEAD
//@BallerinaFunction(
//        orgName = "ballerina", packageName = "lang.__internal", functionName = "construct",
//        args = {
//                @Argument(name = "td", type = TypeKind.TYPEDESC),
//                @Argument(name = "iteratorObj", type = TypeKind.OBJECT)
//        },
//        returnType = {@ReturnType(type = TypeKind.STREAM)}
//)
=======
@BallerinaFunction(
        orgName = "ballerina", packageName = "lang.__internal", version = "0.1.0", functionName = "construct",
        args = {
                @Argument(name = "td", type = TypeKind.TYPEDESC),
                @Argument(name = "iteratorObj", type = TypeKind.OBJECT)
        },
        returnType = {@ReturnType(type = TypeKind.STREAM)}
)
>>>>>>> adf55467
public class Construct {

    public static StreamValue construct(TypedescValue td, ObjectValue iteratorObj) {
        return new StreamValue(new BStreamType(td.getDescribingType()), iteratorObj);
    }
<<<<<<< HEAD

    public static StreamValue construct_bstring(Strand strand, TypedescValue td, ObjectValue iteratorObj) {
        return construct(td, iteratorObj);
    }
=======
>>>>>>> adf55467
}<|MERGE_RESOLUTION|>--- conflicted
+++ resolved
@@ -29,7 +29,6 @@
  *
  * @since 1.2.0
  */
-<<<<<<< HEAD
 //@BallerinaFunction(
 //        orgName = "ballerina", packageName = "lang.__internal", functionName = "construct",
 //        args = {
@@ -38,26 +37,9 @@
 //        },
 //        returnType = {@ReturnType(type = TypeKind.STREAM)}
 //)
-=======
-@BallerinaFunction(
-        orgName = "ballerina", packageName = "lang.__internal", version = "0.1.0", functionName = "construct",
-        args = {
-                @Argument(name = "td", type = TypeKind.TYPEDESC),
-                @Argument(name = "iteratorObj", type = TypeKind.OBJECT)
-        },
-        returnType = {@ReturnType(type = TypeKind.STREAM)}
-)
->>>>>>> adf55467
 public class Construct {
 
     public static StreamValue construct(TypedescValue td, ObjectValue iteratorObj) {
         return new StreamValue(new BStreamType(td.getDescribingType()), iteratorObj);
     }
-<<<<<<< HEAD
-
-    public static StreamValue construct_bstring(Strand strand, TypedescValue td, ObjectValue iteratorObj) {
-        return construct(td, iteratorObj);
-    }
-=======
->>>>>>> adf55467
 }