/*
 * Copyright (c) 2019, WSO2 Inc. (http://www.wso2.org) All Rights Reserved.
 *
 * WSO2 Inc. licenses this file to you under the Apache License,
 * Version 2.0 (the "License"); you may not use this file except
 * in compliance with the License.
 * You may obtain a copy of the License at
 *
 *     http://www.apache.org/licenses/LICENSE-2.0
 *
 * Unless required by applicable law or agreed to in writing,
 * software distributed under the License is distributed on an
 * "AS IS" BASIS, WITHOUT WARRANTIES OR CONDITIONS OF ANY
 * KIND, either express or implied. See the License for the
 * specific language governing permissions and limitations
 * under the License.
 */

package org.ballerinalang.langlib.integer;

/**
 * Native implementation of lang.int:min(int, int...).
 *
 * @since 1.0
 */
<<<<<<< HEAD
public class Min {
=======
//@BallerinaFunction(
//        orgName = "ballerina", packageName = "lang.int", functionName = "min",
//        args = {@Argument(name = "n", type = TypeKind.INT), @Argument(name = "ns", type = TypeKind.ARRAY)},
//        returnType = {@ReturnType(type = TypeKind.INT)},
//        isPublic = true
//)
public final class Min {

    private Min() {
    }
>>>>>>> 5c9cc32c

    public static long min(long n, long[] ns) {
        long min = n;
        for (long current : ns) {
            min = current <= min ? current : min;
        }
        return min;
    }
}<|MERGE_RESOLUTION|>--- conflicted
+++ resolved
@@ -23,20 +23,11 @@
  *
  * @since 1.0
  */
-<<<<<<< HEAD
 public class Min {
-=======
-//@BallerinaFunction(
-//        orgName = "ballerina", packageName = "lang.int", functionName = "min",
-//        args = {@Argument(name = "n", type = TypeKind.INT), @Argument(name = "ns", type = TypeKind.ARRAY)},
-//        returnType = {@ReturnType(type = TypeKind.INT)},
-//        isPublic = true
-//)
-public final class Min {
+
 
     private Min() {
     }
->>>>>>> 5c9cc32c
 
     public static long min(long n, long[] ns) {
         long min = n;
