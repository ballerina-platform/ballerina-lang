/*
 * Copyright (c) 2019, WSO2 Inc. (http://www.wso2.org) All Rights Reserved.
 *
 * WSO2 Inc. licenses this file to you under the Apache License,
 * Version 2.0 (the "License"); you may not use this file except
 * in compliance with the License.
 * You may obtain a copy of the License at
 *
 *     http://www.apache.org/licenses/LICENSE-2.0
 *
 * Unless required by applicable law or agreed to in writing,
 * software distributed under the License is distributed on an
 * "AS IS" BASIS, WITHOUT WARRANTIES OR CONDITIONS OF ANY
 * KIND, either express or implied. See the License for the
 * specific language governing permissions and limitations
 * under the License.
 */

package org.ballerinalang.langlib.integer;

import io.ballerina.runtime.api.values.BString;
import io.ballerina.runtime.internal.MathUtils;
import io.ballerina.runtime.internal.errors.ErrorReasons;

import static io.ballerina.runtime.api.constants.RuntimeConstants.INT_LANG_LIB;
import static io.ballerina.runtime.internal.errors.ErrorReasons.getModulePrefixedReason;

/**
 * Native implementation of lang.int:sum(int...).
 */
<<<<<<< HEAD
public class Sum {
=======
//@BallerinaFunction(
//        orgName = "ballerina", packageName = "lang.int", functionName = "sum",
//        args = {@Argument(name = "ns", type = TypeKind.ARRAY)},
//        returnType = {@ReturnType(type = TypeKind.INT)},
//        isPublic = true
//)
public final class Sum {

    private Sum() {
    }
>>>>>>> 5c9cc32c

    public static long sum(long[] ns) {
        long sum = 0;
        BString errorMsg = getModulePrefixedReason(INT_LANG_LIB,
                ErrorReasons.NUMBER_OVERFLOW_ERROR_IDENTIFIER);
        for (long n : ns) {
            sum = MathUtils.addExact(sum, n, errorMsg);
        }
        return sum;
    }
}<|MERGE_RESOLUTION|>--- conflicted
+++ resolved
@@ -28,21 +28,11 @@
 /**
  * Native implementation of lang.int:sum(int...).
  */
-<<<<<<< HEAD
 public class Sum {
-=======
-//@BallerinaFunction(
-//        orgName = "ballerina", packageName = "lang.int", functionName = "sum",
-//        args = {@Argument(name = "ns", type = TypeKind.ARRAY)},
-//        returnType = {@ReturnType(type = TypeKind.INT)},
-//        isPublic = true
-//)
-public final class Sum {
+
 
     private Sum() {
     }
->>>>>>> 5c9cc32c
-
     public static long sum(long[] ns) {
         long sum = 0;
         BString errorMsg = getModulePrefixedReason(INT_LANG_LIB,
