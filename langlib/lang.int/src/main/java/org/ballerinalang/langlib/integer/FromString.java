--- conflicted
+++ resolved
@@ -34,17 +34,7 @@
  *
  * @since 1.0
  */
-<<<<<<< HEAD
 public class FromString {
-=======
-//@BallerinaFunction(
-//        orgName = "ballerina", packageName = "lang.int", functionName = "fromString",
-//        args = {@Argument(name = "s", type = TypeKind.STRING)},
-//        returnType = {@ReturnType(type = TypeKind.UNION)},
-//        isPublic = true
-//)
-public final class FromString {
->>>>>>> 5c9cc32c
 
     private static final BString ERROR_REASON = getModulePrefixedReason(INT_LANG_LIB, NUMBER_PARSING_ERROR_IDENTIFIER);
 
