--- conflicted
+++ resolved
@@ -22,28 +22,17 @@
 import org.ballerinalang.jvm.scheduling.Strand;
 import org.ballerinalang.jvm.values.api.BString;
 
-import static org.ballerinalang.util.BLangCompilerConstants.INT_VERSION;
-
 /**
  * Native implementation of lang.int:toHexString(int).
  *
  * @since 1.0
  */
-<<<<<<< HEAD
 //@BallerinaFunction(
 //        orgName = "ballerina", packageName = "lang.int", functionName = "toHexString",
 //        args = {@Argument(name = "n", type = TypeKind.INT)},
 //        returnType = {@ReturnType(type = TypeKind.STRING)},
 //        isPublic = true
 //)
-=======
-@BallerinaFunction(
-        orgName = "ballerina", packageName = "lang.int", version = INT_VERSION, functionName = "toHexString",
-        args = {@Argument(name = "n", type = TypeKind.INT)},
-        returnType = {@ReturnType(type = TypeKind.STRING)},
-        isPublic = true
-)
->>>>>>> adf55467
 public class ToHexString {
 
     public static BString toHexString(Strand strand, long n) {
