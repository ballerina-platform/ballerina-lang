--- conflicted
+++ resolved
@@ -31,20 +31,10 @@
  *
  * @since 1.0
  */
-<<<<<<< HEAD
 public class Abs {
-=======
-//@BallerinaFunction(
-//        orgName = "ballerina", packageName = "lang.int", functionName = "abs",
-//        args = {@Argument(name = "n", type = TypeKind.INT)},
-//        returnType = {@ReturnType(type = TypeKind.INT)},
-//        isPublic = true
-//)
-public final class Abs {
 
     private Abs() {
     }
->>>>>>> 5c9cc32c
 
     public static long abs(long n) {
         if (n <= Long.MIN_VALUE) {
