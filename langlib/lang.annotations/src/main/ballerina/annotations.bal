// Copyright (c) 2018 WSO2 Inc. (http://www.wso2.org) All Rights Reserved.
//
// WSO2 Inc. licenses this file to you under the Apache License,
// Version 2.0 (the "License"); you may not use this file except
// in compliance with the License.
// You may obtain a copy of the License at
//
// http://www.apache.org/licenses/LICENSE-2.0
//
// Unless required by applicable law or agreed to in writing,
// software distributed under the License is distributed on an
// "AS IS" BASIS, WITHOUT WARRANTIES OR CONDITIONS OF ANY
// KIND, either express or implied.  See the License for the
// specific language governing permissions and limitations
// under the License.

# Denotes anydata type.
public type 'anydata ()|boolean|int|float|decimal|string|xml|'anydata[]|map<'anydata>|table<map<'anydata>>;

# Denotes json type.
public type 'json ()|boolean|int|float|decimal|string|'json[]|map<'json>;

# Denotes that the return value is tainted.
public const annotation tainted on parameter, return, source listener, source var, source type;

# Denotes untaintedness.
#
# When used on a return type descriptor, denotes that the return value is untainted.
# When used on a parameter, denotes that the parameter expects an untainted value as the argument.
# When used in a type cast, denotes that the resultant value is untainted.
# When used on a listener declaration, denotes that the listener produces untainted values as arguments to the resource and remote methods.
public const annotation untainted on return, parameter, source type, source listener;

# Denotes that the annotated type is a parametric type.
public const annotation typeParam on source type;

# Denotes annotated type is a builtin sub type.
public const annotation builtinSubtype on source type;

# Denotes that the annotated parameter expects an `isolated` value when used in an `isolated` context.
public const annotation isolatedParam on source parameter;

# Defaultable argument names. This is for internal use.
#
# + args - Defaultable argument names are set at compile time.
type ArgsData record {|
    string[] args = [];
|};

# Defaultable annotation data generated at compile time. This is for internal use.
const annotation ArgsData DefaultableArgs on function;

# Contains the configurations related to service introspection. This is used by HTTP module.
#
# + name - The generated Open API spec document name
type ServiceIntrospectionDocConfig record {|
    string name;
|};

# The annotation which is used to configure a HTTP service.
const annotation ServiceIntrospectionDocConfig IntrospectionDocConfig on service;

# An annotation that marks a program element as deprecated.
#
# The usage of a deprecated program element is not recommended due to
# various reasons. Hence, the compiler issues a warning when such an element is used.
public const annotation deprecated on source type, source class, source const, source annotation,
                source function, source parameter, source object function, source object field, source record field;

//# Defines a disptcher to be used for concurrent execution of strands.
//#
//# + dispatcher - Dispatcher identifier.
//type Dispatcher record {|
//    string dispatcher = "DEFAULT";
//|};

//# Denotes that the new strand should run concurrently.
//public annotation Dispatcher concurrent on worker,start;

public type Thread "parent" | "any";

# Describes Strand execution details for the runtime.
#
# + name - name of the strand.
# + policy - specifies the dispatching policy (not yet supported).
# + thread - specifies whether strand should run on parent strand's thread or in any available thread.
public type StrandData record {|
	string name?;
	string policy?;
	Thread thread = "parent";
|};

# Denotes new Strand execution semantics.
public const annotation StrandData strand on source worker;

# Denotes general-purpose metadata to customize how Ballerina symbols are displayed in a UI environment.
public const annotation record {
    # label for the Ballerina construct
    string label;
    # icon path relative to module's resource directory
    string iconPath?;
    # kind of the data
    "text"|"password"|"file" kind?;
} display on source type, source class,
      source function, source return, source parameter, source field, source listener,
<<<<<<< HEAD
      source var, source const, source annotation, source service, source worker;
=======
      source var, source const, source annotation, source service, source external, source worker;
>>>>>>> 60357b23
<|MERGE_RESOLUTION|>--- conflicted
+++ resolved
@@ -103,8 +103,4 @@
     "text"|"password"|"file" kind?;
 } display on source type, source class,
       source function, source return, source parameter, source field, source listener,
-<<<<<<< HEAD
-      source var, source const, source annotation, source service, source worker;
-=======
-      source var, source const, source annotation, source service, source external, source worker;
->>>>>>> 60357b23
+      source var, source const, source annotation, source service, source external, source worker;