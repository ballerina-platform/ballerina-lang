--- conflicted
+++ resolved
@@ -15,13 +15,9 @@
 // under the License.
 
 import ballerina/lang.'xml;
-<<<<<<< HEAD
 import ballerina/lang.'int as langint;
 
-xml catalog = xml `<CATALOG>
-=======
 'xml:Element catalog = xml `<CATALOG>
->>>>>>> 56c946b2
                        <CD>
                            <TITLE>Empire Burlesque</TITLE>
                            <ARTIST>Bob Dylan</ARTIST>
