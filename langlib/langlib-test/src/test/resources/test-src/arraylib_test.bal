// Copyright (c) 2019 WSO2 Inc. (http://www.wso2.org) All Rights Reserved.
//
// WSO2 Inc. licenses this file to you under the Apache License,
// Version 2.0 (the "License"); you may not use this file except
// in compliance with the License.
// You may obtain a copy of the License at
//
// http://www.apache.org/licenses/LICENSE-2.0
//
// Unless required by applicable law or agreed to in writing,
// software distributed under the License is distributed on an
// "AS IS" BASIS, WITHOUT WARRANTIES OR CONDITIONS OF ANY
// KIND, either express or implied.  See the License for the
// specific language governing permissions and limitations
// under the License.

import ballerina/lang.array;
import ballerina/lang.'string as strings;
import ballerina/lang.'int as ints;

function testLength() returns int {
    int[] arr = [10, 20, 30, 40];
    return arr.length();
}

function testIterator() returns string {
    string[] arr = ["Hello", "World!", "From", "Ballerina"];
    object {
        public isolated function next() returns record {|string value;|}?;
    } itr = arr.iterator();

    record {|string value;|}|() elem = itr.next();
    string result = "";

    while (elem is record {|string value;|}) {
        result += elem.value;
        elem = itr.next();
    }

    return result;
}

function testEnumerate() returns [int, string][] {
    string[] arr = ["Hello", "World!", "From", "Ballerina"];
    return arr.enumerate();
}

function testMap() returns int[] {
    int[] arr = [10, 20, 30, 40];
    int[] newArr = arr.'map(function(int x) returns int {
        return x / 10;
    });
    return newArr;
}

function testForeach() returns string {
    string?[] arr = ["Hello", "World!", (), "from", "Ballerina"];
    string result = "";

    arr.forEach(function(string? x) {
        if (x is string) {
            result += x;
        }
    });

    return result;
}

function testSlice() returns [float[], int, float[], int, float[], int] {
    float[] arr = [12.34, 23.45, 34.56, 45.67, 56.78];
    float[] r1 = arr.slice(1, 4);
    float[] r2 = arr.slice(2);
    float[] r3 = array:slice(arr, 3);
    return [r1, r1.length(), r2, r2.length(), r3, r3.length()];
}

function testModificationAfterSliceOfReadonlyIntArray() {
    readonly & int[] a = [1, 2, 3, 4, 5];
    int[] b = a.slice(2, 4);
    b[0] = 7;
    assertValueEquality([7, 4], b);
}

function testModificationAfterSliceOfReadonlyStringArray() {
    readonly & string[] roNames = ["x"];
    string[] rwNames = roNames.slice(0);
    rwNames[0] = "y";
    assertValueEquality(["y"], rwNames);
}

function testModificationAfterSliceOfReadonlyBooleanArray() {
    readonly & boolean[] a = [true, false, true, true];
    boolean[] b = a.slice(2);
    b[1] = false;
    assertValueEquality([true, false], b);
}

function testModificationAfterSliceOfReadonlyByteArray() {
    readonly & byte[] a = [1, 2, 3];
    byte[] b = a.slice(1);
    b[1] = 4;
    assertValueEquality([2, 4], b);
}

function testModificationAfterSliceOfReadonlyFloatArray() {
    readonly & float[] f = [1.2, 3.4, 5, 7.3, 9.47];
    float[] g = f.slice(2, 4);
    g[2] = 6.78;
    assertValueEquality([5.0, 7.3, 6.78], g);
}

function testModificationAfterSliceOfReadonlyRecordArray() {
    readonly & Employee[] arr = [{name: "John Doe", age: 25, designation: "Software Engineer"}];
    Employee[] s = arr.slice(0);
    s[0] = {name: "Jane Doe", age: 27, designation: "UX Engineer"};
}

type Person2 record {
    int id;
    string name;
    int age;
};

type Student2 record {
    int id;
    string name;
    string school;
    float average;
};

function testSliceOfIntersectionOfReadonlyRecordArray() {
    readonly & (readonly & Person2 & Student2)[] ps = [{id: 16158, name: "Arun", age: 12, average: 89.9, school: "JHC"}];
    (readonly & Person2 & Student2)[] s = ps.slice(0);
    s[0] = {id: 175149, name: "Roy", age: 12, school: "RC", average: 84.9};
    assertValueEquality([{id: 175149, name: "Roy", age: 12, school: "RC", average: 84.9}], s);
}

function testPushAfterSlice() {
    float[] arr = [12.34, 23.45, 34.56, 45.67, 56.78];
    float[] s = arr.slice(1, 4);
    int sl = s.length();
    s.push(20.1);
    int slp = s.length();
    assertValueEquality(3, sl);
    assertValueEquality(4, slp);
    assertValueEquality([23.45, 34.56, 45.67, 20.1], s);
}

function testPushAfterSliceFixed() {
    int[5] arr = [1, 2, 3, 4, 5];
    int[] s = arr.slice(3);
    int sl = s.length();
    s.push(88);
    int slp = s.length();
    assertValueEquality(2, sl);
    assertValueEquality(3, slp);
    assertValueEquality([4, 5, 88], s);
}

function testPushAfterSliceOfReadonlyMapArray() {
    readonly & map<string>[] arr = [{x: "a"}, {y: "b"}];
    map<string>[] r = arr.slice(1);
    r.push({z: "c"});
}

function testPushAfterSliceOnTuple() {
    [int, string, string] x = [1, "hello", "world"];
    (int|string)[] a = x.slice(1);
    assertValueEquality(2, a.length());
    assertValueEquality("hello", a[0]);
    assertValueEquality("world", a[1]);
    a.push("new element");
    assertValueEquality(3, a.length());

    [int, int, boolean...] y = [1, 2, true, false, true];
    (int|boolean)[] b = y.slice(1, 4);
    assertValueEquality(3, b.length());
    assertValueEquality(2, b[0]);
    b.push(false);
    b.push(25);
    assertValueEquality(25, b.pop());
    assertFalse(b.pop());
}

function testSliceOnTupleWithRestDesc() {
    [int, string...] x = [1, "hello", "world"];
    (int|string)[] a = x.slice(1);
    assertValueEquality(2, a.length());
    assertValueEquality("hello", a[0]);
    assertValueEquality("world", a[1]);

    [int, int, boolean...] y = [1, 2, true, false, true];
    (int|boolean)[] b = y.slice(1, 4);
    assertValueEquality(3, b.length());
    assertValueEquality(2, b[0]);
    assertTrue(b[1]);
    assertFalse(b[2]);
}

function testRemove() returns [string, string[]] {
    string[] arr = ["Foo", "Bar", "FooFoo", "BarBar"];
    string elem = arr.remove(2);
    return [elem, arr];
}

function testReduce() returns float {
    int[] arr = [12, 15, 7, 10, 25];
    float avg = arr.reduce(function(float accum, int val) returns float {
        return accum + <float>val / <float>arr.length();
    }, 0.0);
    return avg;
}

type Grade "A+"|"A"|"A-"|"B+"|"B"|"B-"|"C"|"F";

function testIterableOpChain() returns float {
    [Grade, int][] grades = [["A+", 2], ["A-", 3], ["B", 3], ["C", 2]];

    int totalCredits = grades.reduce(function(int accum, [Grade, int] grade) returns int {
        return accum + grade[1];
    }, 0);

    float gpa = grades.'map(gradeToValue).reduce(function(float accum, [float, int] gradePoint) returns float {
        return accum + (gradePoint[0] * <float>gradePoint[1]) / <float>totalCredits;
    }, 0.0);

    return gpa;
}

function gradeToValue([Grade, int] grade) returns [float, int] {
    match grade[0] {
        "A+" => {
            return [4.2, grade[1]];
        }
        "A" => {
            return [4.0, grade[1]];
        }
        "A-" => {
            return [3.7, grade[1]];
        }
        "B+" => {
            return [3.3, grade[1]];
        }
        "B" => {
            return [3.0, grade[1]];
        }
        "B-" => {
            return [2.7, grade[1]];
        }
        "C" => {
            return [2.0, grade[1]];
        }
        "F" => {
            return [0.0, grade[1]];
        }
    }
    error e = error("Invalid grade: " + <string>grade[0]);
    panic e;
}

function testIndexOf() returns [int?, int?] {
    anydata[] arr = [10, "foo", 12.34, true, <map<string>>{"k": "Bar"}];
    map<string> m = {"k": "Bar"};
    int? i1 = arr.indexOf(m);
    int? i2 = arr.indexOf(50);
    return [i1, i2];
}

function testLastIndexOf() {
    anydata[] array = [
        10,
        10,
        10,
        "foo",
        "foo",
        "foo",
        12.34,
        12.34,
        true,
        true,
        <map<string>>{"k": "Bar"},
        <map<string>>{"k": "Bar"},
        [12, true],
        [12, true]
    ];
    map<string> m1 = {"k": "Bar"};
    map<string> m2 = {"k": "Foo"};
    anydata[] arr1 = [12, true];
    anydata[] arr2 = [12, false];

    int? i1 = array.lastIndexOf(10);
    int? i2 = array.lastIndexOf("foo");
    int? i3 = array.lastIndexOf(12.34);
    int? i4 = array.lastIndexOf(true);
    int? i5 = array.lastIndexOf(m1);
    int? i6 = array.lastIndexOf(arr1);

    int? i7 = array.lastIndexOf(11);
    int? i8 = array.lastIndexOf("Bar");
    int? i9 = array.lastIndexOf(12.33);
    int? i10 = array.lastIndexOf(false);
    int? i11 = array.lastIndexOf(m2);
    int? i12 = array.lastIndexOf(arr2);

    if (<int>i1 != 2 && <int>i2 != 5 && <int>i3 != 7 && <int>i4 != 9 && <int>i5 != 11 && <int>i6 != 13 &&
                i7 != () && i8 != () && i9 != () && i10 != () && i11 != () && i12 != ()) {
        error err = error("'lastIndexOf' does not return correct value");
        panic err;
    }
}

function testReverseInt() {
    int[] arr = [10, 20, 30, 40, 50];
    assertValueEquality(arr.reverse(), [50, 40, 30, 20, 10]);
}

function testReverseFloat() {
    float[] arr = [10.5, 20.6, 30.7, 40.8, 50.9];
    assertValueEquality(arr.reverse(), [50.9, 40.8, 30.7, 20.6, 10.5]);
}

function testReverseStr() {
    string[] arr = ["hello", "A", "Ballerina"];
    assertValueEquality(arr.reverse(), ["Ballerina", "A", "hello"]);
}

function testReverseBool() {
    boolean[] arr = [true, false, true, true, false];
    assertValueEquality(arr.reverse(), [false, true, true, false, true]);
}

function testReverseByte() {
    byte[] arr = [2, 4, 6, 8, 10];
    assertValueEquality(arr.reverse(), [10, 8, 6, 4, 2]);
}

function testReverseMap() {
    map<string>[] arr = [{line1: "a", line2: "b"}, {line3: "c", line4: "d"}];
    assertValueEquality(arr.reverse(), [{line3: "c", line4: "d"}, {line1: "a", line2: "b"}]);
}

type Employee record {
    string name;
    int age;
    string designation;
};

function testReverseRecord() {
    Employee[] arr = [
        {name: "John Doe", age: 25, designation: "Software Engineer"},
        {name: "Jane Doe", age: 27, designation: "UX Engineer"}
    ];
    assertValueEquality(arr.reverse(), [
        {name: "Jane Doe", age: 27, designation: "UX Engineer"},
        {name: "John Doe", age: 25, designation: "Software Engineer"}
    ]);
}

function testArrayReverseEquality() {
    int[] x = [1, 2, 3, 4, 5];
    int[] y = x.reverse();
    assertValueEquality(x == y, false);
    assertValueEquality(x === y, false);
}

type Person record {|
    int id;
    string name;
    int pilotingScore;
    int shootingScore;
    boolean isForceUser;
|};

// example from: https://medium.com/poka-techblog/simplify-your-javascript-use-map-reduce-and-filter-bd02c593cc2d
function testIterableOpChain2() returns int {
    Person[] personnel = [
        {
            id: 5,
            name: "Luke Skywalker",
            pilotingScore: 98,
            shootingScore: 56,
            isForceUser: true
        },
        {
            id: 82,
            name: "Sabine Wren",
            pilotingScore: 73,
            shootingScore: 99,
            isForceUser: false
        },
        {
            id: 22,
            name: "Zeb Orellios",
            pilotingScore: 20,
            shootingScore: 59,
            isForceUser: false
        },
        {
            id: 15,
            name: "Ezra Bridger",
            pilotingScore: 43,
            shootingScore: 67,
            isForceUser: true
        },
        {
            id: 11,
            name: "Caleb Dume",
            pilotingScore: 71,
            shootingScore: 85,
            isForceUser: true
        }
    ];

    int totalJediScore = personnel.filter(function(Person p) returns boolean {
        return p.isForceUser;
    }).map(function(Person jedi) returns int {
        return jedi.pilotingScore + jedi.shootingScore;
    }).reduce(function(int accum, int val) returns int {
        return accum + val;
    }, 0);

    return totalJediScore;
}

function testForEach() returns string {
    string[] days = ["Sun", "Mon", "Tues"];
    string result = "";

    foreach var day in days {
        result += day;
    }

    return result;
}

function testSetLength(int newLength) returns [int, int[], int[]] {
    int[] ar = [1, 2, 3, 4, 5, 6, 7];
    ar.setLength(newLength);
    int[] ar2 = ar.clone();
    ar2.setLength(newLength + 1);
    return [ar.length(), ar, ar2];
}

function testShift() returns [int[], int] {
    int[] s = [1, 2, 3, 4, 5];
    var e = s.shift();
    return [s, e];
}

function testUnshift() returns int[] {
    int[] s = [1, 2, 3, 4, 5];
    s.unshift(8, 8);
    return s;
}

class Obj {
    int i;
    int j;
    function init(int i, int j) {
        self.i = i;
        self.j = j;
    }
}

function testUnshiftTypeWithoutFillerValues() returns Obj[] {
    Obj[] arr = [];
    arr.unshift(new Obj(1, 1), new Obj(1, 2));
    return arr;
}

function testRemoveAll() returns int[] {
    int[] ar = [1, 2, 3, 4, 5, 6, 7];
    ar.removeAll();
    return ar;
}

function testRemoveAllFixedLengthArray() returns int[] {
    int[7] ar = [1, 2, 3, 4, 5, 6, 7];
    ar.removeAll();
    return ar;
}

function testTupleResize() returns [int, string] {
    [int, string] t = [1, "hello"];
    t.setLength(3);
    return t;
}

function testTupleRemoveAll() returns [int, string] {
    [int, string] t = [1, "hello"];
    t.removeAll();
    return t;
}

function testTupleRemoveAllForTupleWithRestMemberType() returns [int, string, boolean...] {
    [int, string, boolean...] t = [1, "hello", true];
    t.removeAll();
    return t;
}

function testTupleRemoveAllForTupleWithJustRestMemberType() returns boolean {
    [int...] t = [1, 2, 3];
    t.removeAll();
    return t.length() == 0;
}

function testTupleSetLengthLegal() returns boolean {
    [int, int, int...] t = [1, 2, 3, 4];
    t.setLength(2);
    return t.length() == 2;
}

function testTupleSetLengthIllegal() returns boolean {
    [int, int, int...] t = [1, 2, 3, 4];
    t.setLength(1);
    return t.length() == 1;
}

function testTupleSetLengthToSameAsOriginal() returns boolean {
    [int, int] t = [1, 2];
    t.setLength(2);
    return t.length() == 2;
}

function testPush() {
    testBooleanPush();
    testBytePush();
    testUnionArrayPush();
    testPushOnUnionOfSameBasicType();
    testInvalidPushOnUnionOfSameBasicType();
    testPushWithObjectConstructorExpr();
    testPushWithRawTemplateExpr();
    testPushWithTableConstructorExpr();
    testPushWithNewExpr();
    testPushWithErrorConstructorExpr();
}

function testBooleanPush() {
    boolean[] arr = [false, true];
    boolean b = false;

    boolean[] moreBooleans = [true, true];

    arr.push(b);
    arr.push(false, false);
    arr.push(...moreBooleans);

    array:push(arr, true);
    array:push(arr, true, false);
    array:push(arr, ...moreBooleans);

    assertValueEquality(12, arr.length());

    assertFalse(arr[0]);
    assertTrue(arr[1]);
    assertFalse(arr[2]);
    assertFalse(arr[3]);
    assertFalse(arr[4]);
    assertTrue(arr[5]);
    assertTrue(arr[6]);
    assertTrue(arr[7]);
    assertTrue(arr[8]);
    assertFalse(arr[9]);
    assertTrue(arr[10]);
    assertTrue(arr[11]);
}

function testBytePush() {
    byte[] arr = [1, 2];
    byte b = 3;

    byte[] moreBytes = [0, 3, 254];

    arr.push(b);
    arr.push(255, 254);
    arr.push(...moreBytes);

    array:push(arr, 65);
    array:push(arr, 66, 67);
    array:push(arr, ...moreBytes);

    assertValueEquality(14, arr.length());

    assertValueEquality(1, arr[0]);
    assertValueEquality(2, arr[1]);
    assertValueEquality(3, arr[2]);
    assertValueEquality(<byte>255, arr[3]);
    assertValueEquality(254, arr[4]);
    assertValueEquality(0, arr[5]);
    assertValueEquality(3, arr[6]);
    assertValueEquality(254, arr[7]);
    assertValueEquality(65, arr[8]);
    assertValueEquality(66, arr[9]);
    assertValueEquality(67, arr[10]);
    assertValueEquality(0, arr[11]);
    assertValueEquality(3, arr[12]);
    assertValueEquality(254, arr[13]);
}

function testUnionArrayPush() {
    (Foo|Bar)[] arr = [{s: "a"}];

    arr.push({s: "b"}, {i: 1});

    (Foo|Bar)[] more = [{i: 2}, {s: "c"}];
    array:push(arr, ...more);

    assertValueEquality(5, arr.length());

    Foo|Bar val = arr[0];
    assertTrue(val is Foo && val.s == "a");

    val = arr[1];
    assertTrue(val is Foo && val.s == "b");

    val = arr[2];
    assertTrue(val is Bar && val.i == 1);

    val = arr[3];
    assertTrue(val is Bar && val.i == 2);

    val = arr[4];
    assertTrue(val is Foo && val.s == "c");
}

type Foo record {
    string s;
};

type Bar record {
    int i;
};

function testPushOnUnionOfSameBasicType() {
    int[2]|int[] arr = [1, 7, 3];
    arr.push(99);
    'array:push(arr, 100, 101);

    int[] moreInts = [999, 998];
    arr.push(...moreInts);
    'array:push(arr, ...moreInts);

    assertValueEquality(10, arr.length());

    assertValueEquality(1, arr[0]);
    assertValueEquality(7, arr[1]);
    assertValueEquality(3, arr[2]);
    assertValueEquality(99, arr[3]);
    assertValueEquality(100, arr[4]);
    assertValueEquality(101, arr[5]);
    assertValueEquality(999, arr[6]);
    assertValueEquality(998, arr[7]);
    assertValueEquality(999, arr[8]);
    assertValueEquality(998, arr[9]);
}

function testInvalidPushOnUnionOfSameBasicType() {
    int[]|string[] arr = [1, 2];

    var fn = function() {
        arr.push("foo");
    };

    error? res = trap fn();
    assertTrue(res is error);

    error err = <error>res;

    var message = err.detail()["message"];
    string detailMessage = message is error ? message.toString() : message.toString();
    assertValueEquality("{ballerina/lang.array}InherentTypeViolation", err.message());
    assertValueEquality("incompatible types: expected 'int', found 'string'", detailMessage);

    fn = function() {
        arr.unshift("foo");
    };

    res = trap fn();
    assertTrue(res is error);

    err = <error>res;

    message = err.detail()["message"];
    detailMessage = message is error ? message.toString() : message.toString();
    assertValueEquality("{ballerina/lang.array}InherentTypeViolation", err.message());
    assertValueEquality("incompatible types: expected 'int', found 'string'", detailMessage);
}

function testShiftOperation() {
    testShiftOnTupleWithoutValuesForRestParameter();
    testShiftOnTupleWithVariableInherentTypes();
    testShiftOnTupleWithProperConditions();
}

function testShiftOnTupleWithoutValuesForRestParameter() {
    [int, int...] intTupleWithRest = [0];

    var fn = function() {
        var x = intTupleWithRest.shift();
    };

    error? res = trap fn();
    assertTrue(res is error);

    error err = <error>res;
    var message = err.detail()["message"];
    string detailMessage = message is error ? message.toString() : message.toString();
    assertValueEquality("{ballerina/lang.array}OperationNotSupported", err.message());
    assertValueEquality("the number of members in a tuple value should be greater " +
    "than the member types of the tuple to perform a 'shift' operation", detailMessage);
}

type TestRecord1 record {string name; int age;};
type TestRecord2 record {string classname;};
function testShiftOnTupleWithVariableInherentTypes() {
    [int, int, string...] tupleWithVariableInherentTypes1 = [0, 1, "hello"];
    [anydata, anydata, anydata...] tempTuple1 = tupleWithVariableInherentTypes1;

    [int, string, string...] tupleWithVariableInherentTypes2 = [0, "hello", "world"];
    [anydata, anydata, anydata...] tempTuple2 = tupleWithVariableInherentTypes2;

    TestRecord1 person1 = {
        name:"James",
        age:15
        };

    TestRecord2 student = {
        classname: "Science"
        };

    [TestRecord1, TestRecord2...] tupleTemp = [person1, student];
    [anydata, anydata...] tuplePeople = tupleTemp;

    var fn1 = function() {
        var x = tempTuple1.shift();
    };

    var fn2 = function() {
        var y = tempTuple2.shift();
    };

    var fn3 = function() {
        var z = tuplePeople.shift();
    };

    error? res1 = trap fn1();
    error? res2 = trap fn2();
    error? res3 = trap fn3();
    assertTrue(res1 is error);
    assertTrue(res2 is error);
    assertTrue(res3 is error);

    error err1 = <error>res1;
    error err2 = <error>res2;
    error err3 = <error>res3;
    var message1 = err1.detail()["message"];
    var message2 = err2.detail()["message"];
    var message3 = err3.detail()["message"];
    string detailMessage1 = message1 is error ? message1.toString() : message1.toString();
    string detailMessage2 = message2 is error ? message2.toString() : message2.toString();
    string detailMessage3 = message3 is error ? message3.toString() : message3.toString();
    assertValueEquality("{ballerina/lang.array}InherentTypeViolation", err1.message());
    assertValueEquality("{ballerina/lang.array}InherentTypeViolation", err2.message());
    assertValueEquality("{ballerina/lang.array}InherentTypeViolation", err3.message());
    assertValueEquality("incompatible types: expected 'int', found 'string'", detailMessage1);
    assertValueEquality("incompatible types: expected 'int', found 'string'", detailMessage2);
    assertValueEquality("incompatible types: expected 'TestRecord1', found 'TestRecord2'", detailMessage3);
}

function testShiftOnTupleWithProperConditions() {
    [int, int, int...] properTuple = [0, 1, 3];
    [int|string, int|boolean, boolean|string...] properTuple2 = ["hello", 3, false];
    [anydata, anydata, anydata...] properTuple3 = properTuple2;
    [int|string, int|string, int|string...] properTuple4 = [1, 3, "world"];

    TestRecord1 person1 = {
        name:"James",
        age:15
        };

    TestRecord1 person2 = {
        name:"Sally",
        age:18
        };

    [TestRecord1, TestRecord1...] properTuple5 = [person1, person2];

    int x = properTuple.shift();
    anydata val = properTuple3.shift();
    int|string val2 = properTuple4.shift();
    TestRecord1 val3 = properTuple5.shift();

    assertTrue(x is int);
    assertTrue(val2 is int|string);
    assertTrue(val3 is TestRecord1);
    assertValueEquality(0, x);
    assertValueEquality("hello", val);
    assertValueEquality(val2, 1);
    assertValueEquality(val3, person1);
    assertValueEquality([1, 3], properTuple);
    assertValueEquality([3, false], properTuple3);
    assertValueEquality([3, "world"], properTuple4);
    assertValueEquality([person2], properTuple5);
}

<<<<<<< HEAD
function testTupleRemove() {
    [int, string, Person2...] tuple1 = [5, "hello", {id:56, name:"Sam", age:27}, {id:66, name:"John", age:77}, {id:88, name:"Ally", age:67}];
    anydata val = tuple1.remove(3);
    assertTrue(val is Person2);
    assertValueEquality({id:66, name:"John", age:77}, val);
    var fn1 = function() {
        var _ = tuple1.remove(1);
    };
    error? res1 = trap fn1();
    assertTrue(res1 is error);
    error err1 = <error>res1;
    var message1 = err1.detail()["message"];
    string detailMessage1 = message1 is error ? message1.toString() : message1.toString();
    assertValueEquality("{ballerina/lang.array}InherentTypeViolation", err1.message());
    assertValueEquality("incompatible types: expected 'string', found 'Person2'", detailMessage1);

    TupleTypeA tuple2 = [7, "hello", 67.5, 89.7];
    var result2 = tuple2.remove(2);
    assertTrue(result2 is float);
    assertValueEquality(67.5, result2);
    assertTrue(tuple2 is TupleTypeA);
    assertValueEquality([7, "hello", 89.7], tuple2);

    [int...] tuple3 = [];
    var result3 = trap tuple3.remove(2);
    assertTrue(result3 is error);
    if (result3 is error) {
        assertValueEquality("{ballerina/lang.array}OperationNotSupported", result3.message());
        assertValueEquality("the number of members in a tuple value should be greater than the member types of the tuple to perform a 'remove' operation",
        <string> checkpanic result3.detail()["message"]);
    }

    [int...] tuple4 = [5];
    var result4 = trap tuple4.remove(2);
    assertTrue(result4 is error);
    if (result4 is error) {
        assertValueEquality("{ballerina/lang.array}IndexOutOfRange", result4.message());
        assertValueEquality("tuple index out of range: index: 2, size: 1",
        <string> checkpanic result4.detail()["message"]);
    }

    [int, int...] & readonly tuple5 = [1, 4, 5];
    [anydata, anydata...] tuple6 = tuple5;
    var result7 = trap tuple6.remove(1);
    assertTrue(result7 is error);
    if (result7 is error) {
        assertValueEquality("{ballerina/lang.array}InvalidUpdate", result7.message());
        assertValueEquality("modification not allowed on readonly value",
        <string> checkpanic result7.detail()["message"]);
    }

    [int, [string, float...], boolean] tuple7 = [5, ["hello", 92.5, 82.6], false];
    var result8 = tuple7[1].remove(1);
    assertTrue(result8 is float);
    assertValueEquality(92.5, result8);
    assertValueEquality([5, ["hello", 82.6], false], tuple7);
=======
type UnshiftType1 record {string val1; int val2;};
type UnshiftType2 record {string val1;};
function testUnshiftOperation() {
    testUnshiftTuplesPositives();
    testUnshiftTuplesNegatives();
}

function testUnshiftTuplesPositives() {
    [int, int...] tuple1 = [];
    [int, int, int...] tuple3 = [1, 3, 4, 5, 7];
    [int, int...] list = [];
    [UnshiftType1, UnshiftType1...] tuple4 = [{val1:"Hello", val2:67}];

    tuple1.unshift(5, 6, 7, 8);
    tuple3.unshift(12, 67);
    foreach int i in 0 ..< 400 {
        list.unshift(i);
    }
    tuple4.unshift({val1:"world", val2:82});

    assertValueEquality([5, 6, 7, 8, 0], tuple1);
    assertValueEquality([12, 67, 1, 3, 4, 5, 7], tuple3);
    assertValueEquality(401, list.length());
    assertValueEquality(399, list[0]);
    assertValueEquality(199, list[200]);
    assertValueEquality(0, list[399]);
    assertValueEquality(0, list[400]);
    assertValueEquality([{val1:"world", val2:82}, {val1:"Hello", val2:67}], tuple4);
}

function testUnshiftTuplesNegatives() {
    [boolean, string...] tuple1 = [];
    [int, boolean, string...] tuple2 = [8, false, "hello"];
    [int, boolean, string...] tuple3 = [];
    [UnshiftType1, UnshiftType2...] tuple4 = [{val1:"Hello", val2:67}];

    var fn1 = function() {
        tuple1.unshift("hello");
    };

    var fn2 = function() {
        tuple2.unshift(false, 78, "world");
    };

    var fn3 = function() {
        tuple3.unshift(10, false, "Hello", "World");
    };

    var fn4 = function() {
        tuple4.unshift({val1:"world"});
    };

    error? res1 = trap fn1();
    error? res2 = trap fn2();
    error? res3 = trap fn3();
    error? res4 = trap fn4();
    assertTrue(res1 is error);
    assertTrue(res2 is error);
    assertTrue(res3 is error);
    assertTrue(res4 is error);

    error err1 = <error>res1;
    error err2 = <error>res2;
    error err3 = <error>res3;
    error err4 = <error>res4;
    var message1 = err1.detail()["message"];
    var message2 = err2.detail()["message"];
    var message3 = err3.detail()["message"];
    var message4 = err4.detail()["message"];
    string detailMessage1 = message1 is error ? message1.toString() : message1.toString();
    string detailMessage2 = message2 is error ? message2.toString() : message2.toString();
    string detailMessage3 = message3 is error ? message3.toString() : message3.toString();
    string detailMessage4 = message4 is error ? message4.toString() : message4.toString();
    assertValueEquality("{ballerina/lang.array}InherentTypeViolation", err1.message());
    assertValueEquality("incompatible types: expected 'boolean', found 'string'", detailMessage1);
    assertValueEquality("{ballerina/lang.array}InherentTypeViolation", err2.message());
    assertValueEquality("incompatible types: expected 'int', found 'string'", detailMessage2);
    assertValueEquality("{ballerina/lang.array}InherentTypeViolation", err3.message());
    assertValueEquality("incompatible types: expected 'int', found 'string'", detailMessage3);
    assertValueEquality("{ballerina/lang.array}InherentTypeViolation", err4.message());
    assertValueEquality("incompatible types: expected 'UnshiftType1', found 'UnshiftType2'", detailMessage4);
>>>>>>> 87df251c
}

type Student record {|
    int id;
    string? fname;
    float? fee;
    decimal impact;
    boolean isUndergrad;
|};

function getStudentList() returns Student[] {
    Student s1 = {id: 1, fname: "Amber", fee: 10000.56, impact: 0.127, isUndergrad: true};
    Student s2 = {id: 20, fname: (), fee: 2000.56, impact: 0.45, isUndergrad: false};
    Student s3 = {id: 2, fname: "Dan", fee: (), impact: 0.3, isUndergrad: true};
    Student s4 = {id: 10, fname: "Kate", fee: (0.0 / 0.0), impact: 0.146, isUndergrad: false};
    Student s5 = {id: 3, fname: "Kate", fee: 5000.56, impact: 0.4, isUndergrad: false};

    Student[] studentList = [s1, s2, s3, s4, s5];

    return studentList;
}

function testSort1() {
    Student[] studentArr = getStudentList();

    Student[] sortedArr = studentArr.sort(array:DESCENDING, isolated function(Student s) returns int {
        return s.id;
    });

    assertValueEquality(sortedArr[0].toString(),
    "{\"id\":20,\"fname\":null,\"fee\":2000.56,\"impact\":0.45,\"isUndergrad\":false}");
    assertValueEquality(sortedArr[1].toString(),
    "{\"id\":10,\"fname\":\"Kate\",\"fee\":NaN,\"impact\":0.146,\"isUndergrad\":false}");
    assertValueEquality(sortedArr[2].toString(),
    "{\"id\":3,\"fname\":\"Kate\",\"fee\":5000.56,\"impact\":0.4,\"isUndergrad\":false}");
    assertValueEquality(sortedArr[3].toString(),
    "{\"id\":2,\"fname\":\"Dan\",\"fee\":null,\"impact\":0.3,\"isUndergrad\":true}");
    assertValueEquality(sortedArr[4].toString(),
    "{\"id\":1,\"fname\":\"Amber\",\"fee\":10000.56,\"impact\":0.127,\"isUndergrad\":true}");
    assertFalse(studentArr == sortedArr);

    Student[] sortedArr2 = studentArr.sort(array:DESCENDING, isolated function(Student s) returns string? {
        return s.fname;
    });

    assertValueEquality(sortedArr2[0].toString(),
    "{\"id\":10,\"fname\":\"Kate\",\"fee\":NaN,\"impact\":0.146,\"isUndergrad\":false}");
    assertValueEquality(sortedArr2[1].toString(),
    "{\"id\":3,\"fname\":\"Kate\",\"fee\":5000.56,\"impact\":0.4,\"isUndergrad\":false}");
    assertValueEquality(sortedArr2[2].toString(),
    "{\"id\":2,\"fname\":\"Dan\",\"fee\":null,\"impact\":0.3,\"isUndergrad\":true}");
    assertValueEquality(sortedArr2[3].toString(),
    "{\"id\":1,\"fname\":\"Amber\",\"fee\":10000.56,\"impact\":0.127,\"isUndergrad\":true}");
    assertValueEquality(sortedArr2[4].toString(),
    "{\"id\":20,\"fname\":null,\"fee\":2000.56,\"impact\":0.45,\"isUndergrad\":false}");
    assertFalse(studentArr == sortedArr2);

    Student[] sortedArr3 = studentArr.sort(array:ASCENDING, isolated function(Student s) returns float? {
        return s.fee;
    });

    assertValueEquality(sortedArr3[0].toString(),
    "{\"id\":20,\"fname\":null,\"fee\":2000.56,\"impact\":0.45,\"isUndergrad\":false}");
    assertValueEquality(sortedArr3[1].toString(),
    "{\"id\":3,\"fname\":\"Kate\",\"fee\":5000.56,\"impact\":0.4,\"isUndergrad\":false}");
    assertValueEquality(sortedArr3[2].toString(),
    "{\"id\":1,\"fname\":\"Amber\",\"fee\":10000.56,\"impact\":0.127,\"isUndergrad\":true}");
    assertValueEquality(sortedArr3[3].toString(),
    "{\"id\":10,\"fname\":\"Kate\",\"fee\":NaN,\"impact\":0.146,\"isUndergrad\":false}");
    assertValueEquality(sortedArr3[4].toString(),
    "{\"id\":2,\"fname\":\"Dan\",\"fee\":null,\"impact\":0.3,\"isUndergrad\":true}");

    Student[] sortedArr4 = studentArr.sort(array:ASCENDING, isolated function(Student s) returns decimal {
        return s.impact;
    });

    assertValueEquality(sortedArr4[0].toString(),
    "{\"id\":1,\"fname\":\"Amber\",\"fee\":10000.56,\"impact\":0.127,\"isUndergrad\":true}");
    assertValueEquality(sortedArr4[1].toString(),
    "{\"id\":10,\"fname\":\"Kate\",\"fee\":NaN,\"impact\":0.146,\"isUndergrad\":false}");
    assertValueEquality(sortedArr4[2].toString(),
    "{\"id\":2,\"fname\":\"Dan\",\"fee\":null,\"impact\":0.3,\"isUndergrad\":true}");
    assertValueEquality(sortedArr4[3].toString(),
    "{\"id\":3,\"fname\":\"Kate\",\"fee\":5000.56,\"impact\":0.4,\"isUndergrad\":false}");
    assertValueEquality(sortedArr4[4].toString(),
    "{\"id\":20,\"fname\":null,\"fee\":2000.56,\"impact\":0.45,\"isUndergrad\":false}");

    Student[] sortedArr5 = sortedArr4.sort(array:ASCENDING, isolated function(Student s) returns boolean {
        return s.isUndergrad;
    });

    assertValueEquality(sortedArr5[0].toString(),
    "{\"id\":10,\"fname\":\"Kate\",\"fee\":NaN,\"impact\":0.146,\"isUndergrad\":false}");
    assertValueEquality(sortedArr5[1].toString(),
    "{\"id\":3,\"fname\":\"Kate\",\"fee\":5000.56,\"impact\":0.4,\"isUndergrad\":false}");
    assertValueEquality(sortedArr5[2].toString(),
    "{\"id\":20,\"fname\":null,\"fee\":2000.56,\"impact\":0.45,\"isUndergrad\":false}");
    assertValueEquality(sortedArr5[3].toString(),
    "{\"id\":1,\"fname\":\"Amber\",\"fee\":10000.56,\"impact\":0.127,\"isUndergrad\":true}");
    assertValueEquality(sortedArr5[4].toString(),
    "{\"id\":2,\"fname\":\"Dan\",\"fee\":null,\"impact\":0.3,\"isUndergrad\":true}");
    assertFalse(sortedArr4 == sortedArr5);

    assertValueEquality(getStudentList(), studentArr); // no change to original array
}

function testSort2() {
    byte[] arr = base16 ` 5A B C3 4 `;

    byte[] sortedArr = arr.sort(array:DESCENDING, isolated function(byte b) returns byte {
        return b;
    });

    assertValueEquality(sortedArr[0], 188);
    assertValueEquality(sortedArr[1], 90);
    assertValueEquality(sortedArr[2], 52);

    assertFalse(arr == sortedArr);
    assertValueEquality(base16 ` 5A B C3 4 `, arr); // no change to original array
}

function testSort3() returns int[] {
    int[] arr = [
        618917,
        342612,
        134235,
        330412,
        361634,
        106132,
        664844,
        572601,
        898935,
        752462,
        422849,
        967630,
        261402,
        947587,
        818112,
        225958,
        625762,
        979376,
        -374104,
        194169,
        306130,
        930271,
        579739,
        4141,
        391419,
        529224,
        92583,
        709992,
        481213,
        851703,
        152557,
        995605,
        88360,
        595013,
        526619,
        497868,
        -246544,
        17351,
        601903,
        634524,
        959892,
        569029,
        924409,
        735469,
        -561796,
        548484,
        741307,
        451201,
        309875,
        229568,
        808232,
        420862,
        729149,
        958388,
        228636,
        834740,
        -147418,
        756897,
        872064,
        670287,
        487870,
        984526,
        352034,
        868342,
        705354,
        21468,
        101992,
        716704,
        842303,
        463375,
        796488,
        -45917,
        74477,
        111826,
        205038,
        267499,
        381564,
        311396,
        627858,
        898090,
        66917,
        119980,
        601003,
        962077,
        757150,
        636247,
        965398,
        993533,
        780387,
        797889,
        384359,
        -80982,
        817361,
        117263,
        819125,
        162680,
        374341,
        297625,
        89008,
        564847
    ];

    int[] sorted = arr.sort(array:DESCENDING, isolated function(int x) returns int {
        return x;
    });

    return sorted;
}

function testSort4() {
    [Grade, int][] grades = [["A+", 2], ["A-", 3], ["B", 3], ["C", 2]];

    [Grade, int][] sortedArr = grades.sort(array:ASCENDING, isolated function([Grade, int] val) returns float[] {
        if (val[0] == "A+") {
            return [<float>val[1], 6.5];
        }
        return [<float>val[1], 5.2];
    });

    assertValueEquality(sortedArr[0].toString(), "[\"C\",2]");
    assertValueEquality(sortedArr[1].toString(), "[\"A+\",2]");
    assertValueEquality(sortedArr[2].toString(), "[\"A-\",3]");
    assertValueEquality(sortedArr[3].toString(), "[\"B\",3]");
    assertValueEquality([["A+", 2], ["A-", 3], ["B", 3], ["C", 2]], grades); // no change to original array
}

function testSort5() {
    Student[] studentArr = getStudentList();

    Student[] sortedArr = studentArr.sort(array:DESCENDING, isolated function(Student s) returns string? {
        return getFullName(s.id, s.fname);
    });

    assertValueEquality(sortedArr[0].toString(),
    "{\"id\":3,\"fname\":\"Kate\",\"fee\":5000.56,\"impact\":0.4,\"isUndergrad\":false}");
    assertValueEquality(sortedArr[1].toString(),
    "{\"id\":10,\"fname\":\"Kate\",\"fee\":NaN,\"impact\":0.146,\"isUndergrad\":false}");
    assertValueEquality(sortedArr[2].toString(),
    "{\"id\":2,\"fname\":\"Dan\",\"fee\":null,\"impact\":0.3,\"isUndergrad\":true}");
    assertValueEquality(sortedArr[3].toString(),
    "{\"id\":1,\"fname\":\"Amber\",\"fee\":10000.56,\"impact\":0.127,\"isUndergrad\":true}");
    assertValueEquality(sortedArr[4].toString(),
    "{\"id\":20,\"fname\":null,\"fee\":2000.56,\"impact\":0.45,\"isUndergrad\":false}");
    assertValueEquality(getStudentList(), studentArr); // no change to original array
}

isolated function getFullName(int id, string? name) returns string? {
    if (name is string) {
        if (id == 10) {
            return name + " Middleton";
        }
        return name + "Rogers";
    }
    return name;
}

type StringOrStudent string|Student;

function testSort6() {
    anydata[] arr = [90, 2.0, 1, true, 32, "AA", 12.09, 100, 3, <map<string>>{"k": "Bar"}, ["BB", true]];

    anydata[] sortedArr = arr.sort(array:ASCENDING, isolated function(anydata a) returns int? {
        if (a is int) {
            return a;
        } else if (a is float) {
            return <int>a;
        } else if (a is boolean) {
            return 0;
        } else if (a is map<string>) {
            return -1;
        }
        return ();
    });

    assertValueEquality(sortedArr.toString(),
    "[{\"k\":\"Bar\"},true,1,2.0,3,12.09,32,90,100,\"AA\",[\"BB\",true]]");
    assertValueEquality([90, 2.0, 1, true, 32, "AA", 12.09, 100, 3, <map<string>>{"k": "Bar"}, ["BB", true]], arr);

    string?[] arr2 = ["Hello", "World!", (), "from", "Ballerina"];

    string?[] sortedArr2 = arr2.sort();
    assertValueEquality(sortedArr2.toString(), "[\"Ballerina\",\"Hello\",\"World!\",\"from\",null]");

    Obj obj1 = new Obj(1, 1);
    Obj obj2 = new Obj(1, 2);
    Obj obj3 = new Obj(1, 10);
    Obj[] arr3 = [obj1, obj2, obj3];

    Obj[] sortedArr3 = arr3.sort(array:DESCENDING, isolated function(Obj obj) returns int {
        return obj.j;
    });

    assertValueEquality(sortedArr3[0].j, 10);
    assertValueEquality(sortedArr3[1].j, 2);
    assertValueEquality(sortedArr3[2].j, 1);

    int[2]|int[] arr4 = [1, 9, 3, 21, 0, 7];

    int[2]|int[] sortedArr4 = arr4.sort(array:ASCENDING, isolated function(int i) returns int {
        return i;
    });

    assertValueEquality(sortedArr4.toString(), "[0,1,3,7,9,21]");

    int[] arr5 = [2, 0, 12, 1, 23, 3, 100, 55];

    int[] sortedArr5 = arr5.sort(array:DESCENDING);
    assertValueEquality(sortedArr5.toString(), "[100,55,23,12,3,2,1,0]");

    string?[] sortedArr6 = arr2.sort(array:DESCENDING, isolated function(string? s) returns string?[]? {
        if (s is string) {
            return [s, "A"];
        }
        return ();
    });

    assertValueEquality(sortedArr6.toString(), "[\"from\",\"World!\",\"Hello\",\"Ballerina\",null]");

    string?[] sortedArr7 = arr2.sort(array:ASCENDING, isolated function(string? s) returns string?[] {
        if (s is string) {
            return [s, "A"];
        }
        return ["W", "A"];
    });

    assertValueEquality(sortedArr7.toString(), "[\"Ballerina\",\"Hello\",null,\"World!\",\"from\"]");

    int[] sortedArr8 = arr5.sort(array:ASCENDING, ());
    assertValueEquality(sortedArr8.toString(), "[0,1,2,3,12,23,55,100]");

    Grade[] arr6 = ["A+", "B+", "C", "F", "A-", "C", "A+", "B"];

    Grade[] sortedArr9 = arr6.sort(array:DESCENDING, isolated function(Grade grade) returns string {
        return grade;
    });

    assertValueEquality(sortedArr9.toString(), "[\"F\",\"C\",\"C\",\"B+\",\"B\",\"A-\",\"A+\",\"A+\"]");
    assertValueEquality(["A+", "B+", "C", "F", "A-", "C", "A+", "B"], arr6); // no change to arr6

    Student s1 = {id: 1, fname: "Amber", fee: 10000.56, impact: 0.127, isUndergrad: true};
    Student s2 = {id: 2, fname: "Dan", fee: (), impact: 0.3, isUndergrad: true};
    Student s3 = {id: 10, fname: "Kate", fee: (0.0 / 0.0), impact: 0.146, isUndergrad: false};

    StringOrStudent[] arr7 = ["Anne", s3, s1, "James", "Frank", s2];

    StringOrStudent[] sortedArr10 = arr7.sort(array:ASCENDING, isolated function(StringOrStudent sp) returns string? {
        if (sp is Student) {
            return sp.fname;
        } else {
            return sp;
        }
    });

    assertValueEquality(sortedArr10[0].toString(),
    "{\"id\":1,\"fname\":\"Amber\",\"fee\":10000.56,\"impact\":0.127,\"isUndergrad\":true}");
    assertValueEquality(sortedArr10[1].toString(), "Anne");
    assertValueEquality(sortedArr10[2].toString(),
    "{\"id\":2,\"fname\":\"Dan\",\"fee\":null,\"impact\":0.3,\"isUndergrad\":true}");
    assertValueEquality(sortedArr10[3].toString(), "Frank");
    assertValueEquality(sortedArr10[4].toString(), "James");
    assertValueEquality(sortedArr10[5].toString(),
    "{\"id\":10,\"fname\":\"Kate\",\"fee\":NaN,\"impact\":0.146,\"isUndergrad\":false}");
    assertValueEquality(["Anne", s3, s1, "James", "Frank", s2], arr7); // no change to arr7

    int[] sortedArr11 = array:sort(arr5);
    assertValueEquality(sortedArr11.toString(), "[0,1,2,3,12,23,55,100]");
    assertValueEquality([2, 0, 12, 1, 23, 3, 100, 55], arr5); // no change to arr5
    assertValueEquality([0, 1, 2, 3, 12, 23, 55, 100], sortedArr8); // no change to sortedArr8

    int[2]|int[] sortedArr12 = array:sort(arr4, array:DESCENDING, isolated function(int i) returns int {
        return i;
    });

    assertValueEquality(sortedArr12.toString(), "[21,9,7,3,1,0]");
    assertValueEquality([1, 9, 3, 21, 0, 7], arr4); // no change to arr4

    string?[] sortedArr13 = array:sort(arr2, array:DESCENDING);
    assertValueEquality(sortedArr13.toString(), "[\"from\",\"World!\",\"Hello\",\"Ballerina\",null]");
}

function testSort7() {
    float?[][] arr = [
        [1.8, 2.89, 5, 70, 90],
        [(), 4],
        [1.8, 2.89, 5, 70],
        [(0.0 / 0.0), 9, 8, 10],
        [
            1.8,
            2.89,
            5,
            70,
            ()
        ],
        [1.8, 2.89, 5],
        [1.8, 2.89, 4],
        [1.8, 2.89],
        [2.8, 2.89, 5, 70, 90],
        [3],
        [1.8, 2.89, 5, 70, (0.0 / 0.0)],
        [1.8, (0.0 / 0.0)]
    ];

    float?[][] sortedArr = arr.sort(array:DESCENDING);

    assertValueEquality(sortedArr[0], [3.0]);
    assertValueEquality(sortedArr[1], [2.8, 2.89, 5.0, 70.0, 90.0]);
    assertValueEquality(sortedArr[2], [1.8, 2.89, 5.0, 70.0, 90.0]);
    assertValueEquality(sortedArr[3], [1.8, 2.89, 5.0, 70.0, (0.0 / 0.0)]);
    assertValueEquality(sortedArr[4], [1.8, 2.89, 5.0, 70.0, ()]);
    assertValueEquality(sortedArr[5], [1.8, 2.89, 5.0, 70.0]);
    assertValueEquality(sortedArr[6], [1.8, 2.89, 5.0]);
    assertValueEquality(sortedArr[7], [1.8, 2.89, 4.0]);
    assertValueEquality(sortedArr[8], [1.8, 2.89]);
    assertValueEquality(sortedArr[9], [1.8, (0.0 / 0.0)]);
    assertValueEquality(sortedArr[10], [(0.0 / 0.0), 9.0, 8.0, 10.0]);
    assertValueEquality(sortedArr[11], [(), 4.0]);

    float?[][] sortedArr2 = arr.sort(array:ASCENDING, isolated function(float?[] x) returns float?[] {
        return x;
    });

    assertValueEquality(sortedArr2[0], [1.8, 2.89]);
    assertValueEquality(sortedArr2[1], [1.8, 2.89, 4.0]);
    assertValueEquality(sortedArr2[2], [1.8, 2.89, 5.0]);
    assertValueEquality(sortedArr2[3], [1.8, 2.89, 5.0, 70.0]);
    assertValueEquality(sortedArr2[4], [1.8, 2.89, 5.0, 70.0, 90.0]);
    assertValueEquality(sortedArr2[5], [1.8, 2.89, 5.0, 70.0, (0.0 / 0.0)]);
    assertValueEquality(sortedArr2[6], [1.8, 2.89, 5.0, 70.0, ()]);
    assertValueEquality(sortedArr2[7], [1.8, (0.0 / 0.0)]);
    assertValueEquality(sortedArr2[8], [2.8, 2.89, 5.0, 70.0, 90.0]);
    assertValueEquality(sortedArr2[9], [3.0]);
    assertValueEquality(sortedArr2[10], [(0.0 / 0.0), 9.0, 8.0, 10.0]);
    assertValueEquality(sortedArr2[11], [(), 4.0]);

    int[][] arr2 = [[1, 9, 2], [0, 9, 1], [1, 7, 5], [9, 8, 2], [9, 8, 1]];

    int[][] sortedArr3 = arr2.sort();

    assertValueEquality(sortedArr3[0], [0, 9, 1]);
    assertValueEquality(sortedArr3[1], [1, 7, 5]);
    assertValueEquality(sortedArr3[2], [1, 9, 2]);
    assertValueEquality(sortedArr3[3], [9, 8, 1]);
    assertValueEquality(sortedArr3[4], [9, 8, 2]);
}

function testSort8() {
    [int...][] arr = [[10, 2, 0], [1, 2, 0, 7], [1, 2, 5], [0, 9, 5], [1, 2, 0], [1, 1, 0]];

    [int...][] sortedArr = arr.sort(array:ASCENDING, isolated function([int...] x) returns int[] {
        return x;
    });

    assertValueEquality(sortedArr[0], [0, 9, 5]);
    assertValueEquality(sortedArr[1], [1, 1, 0]);
    assertValueEquality(sortedArr[2], [1, 2, 0]);
    assertValueEquality(sortedArr[3], [1, 2, 0, 7]);
    assertValueEquality(sortedArr[4], [1, 2, 5]);
    assertValueEquality(sortedArr[5], [10, 2, 0]);

    [int?...][] arr2 = [[(), 2, 0], [1, 2, 0, 7], [1, 2, 5], [0, 9, 5], [1, 2, 0], [1, 1, 0], [0, (), 9]];

    [int?...][] sortedArr2 = arr2.sort(array:DESCENDING, isolated function(int?[] x) returns int?[] {
        return x;
    });

    assertValueEquality(sortedArr2[0], [1, 2, 5]);
    assertValueEquality(sortedArr2[1], [1, 2, 0, 7]);
    assertValueEquality(sortedArr2[2], [1, 2, 0]);
    assertValueEquality(sortedArr2[3], [1, 1, 0]);
    assertValueEquality(sortedArr2[4], [0, 9, 5]);
    assertValueEquality(sortedArr2[5], [0, (), 9]);
    assertValueEquality(sortedArr2[6], [(), 2, 0]);

    [int, boolean...][] arr3 = [[3, true, true, true], [5, true, false, true], [1, false, false]];

    [int, boolean...][] sortedArr3 = arr3.sort(array:ASCENDING, isolated function([int, boolean...] x) returns boolean[] {
        return [x[1], x[2]];
    });

    assertValueEquality(sortedArr3[0], [1, false, false]);
    assertValueEquality(sortedArr3[1], [5, true, false, true]);
    assertValueEquality(sortedArr3[2], [3, true, true, true]);
}

function testSort9() {
    strings:Char[] arr = ["s", "a", "b", "M", "Z"];

    strings:Char[] sortedArr = arr.sort(array:DESCENDING);
    assertValueEquality(sortedArr.toString(), "[\"s\",\"b\",\"a\",\"Z\",\"M\"]");

    int[] arr2 = [4294967295, 4194967295, 4294967290, 4284967295, 3294967295, 1294967295];

    int[] sortedArr2 = arr2.sort();
    assertValueEquality(sortedArr2.toString(),
    "[1294967295,3294967295,4194967295,4284967295,4294967290,4294967295]");

    ints:Signed32[] arr3 = [2147483647, -2147483648, 2147483637, -1147483648, -2137483648, 1147483647];

    ints:Signed32[] sortedArr3 = arr3.sort();

    assertValueEquality(sortedArr3[0], -2147483648);
    assertValueEquality(sortedArr3[1], -2137483648);
    assertValueEquality(sortedArr3[2], -1147483648);
    assertValueEquality(sortedArr3[3], 1147483647);
    assertValueEquality(sortedArr3[4], 2147483637);
    assertValueEquality(sortedArr3[5], 2147483647);

    ints:Signed16[] arr4 = [32765, -32768, 32767, -32668, -30768, 32567];

    ints:Signed16[] sortedArr4 = arr4.sort(array:DESCENDING);

    assertValueEquality(sortedArr4[0], 32767);
    assertValueEquality(sortedArr4[1], 32765);
    assertValueEquality(sortedArr4[2], 32567);
    assertValueEquality(sortedArr4[3], -30768);
    assertValueEquality(sortedArr4[4], -32668);
    assertValueEquality(sortedArr4[5], -32768);

    ints:Signed8[] arr5 = [-100, -123, 100, 67, -34, 52];

    ints:Signed8[] sortedArr5 = arr5.sort();

    assertValueEquality(sortedArr5[0], -123);
    assertValueEquality(sortedArr5[1], -100);
    assertValueEquality(sortedArr5[2], -34);
    assertValueEquality(sortedArr5[3], 52);
    assertValueEquality(sortedArr5[4], 67);
    assertValueEquality(sortedArr5[5], 100);

    ints:Unsigned32[] arr6 = [50, 4294967295, 0, 4294957295, 4294967294, 123, 214967295];

    ints:Unsigned32[] sortedArr6 = arr6.sort(array:ASCENDING, isolated function(ints:Unsigned32 x) returns ints:Unsigned32 {
        return x;
    });

    assertValueEquality(sortedArr6[0], 0);
    assertValueEquality(sortedArr6[1], 50);
    assertValueEquality(sortedArr6[2], 123);
    assertValueEquality(sortedArr6[3], 214967295);
    assertValueEquality(sortedArr6[4], 4294957295);
    assertValueEquality(sortedArr6[5], 4294967294);
    assertValueEquality(sortedArr6[6], 4294967295);

    ints:Unsigned16[] arr7 = [450, 65335, 0, 12, 65535, 12500, 4];

    ints:Unsigned16[] sortedArr7 = arr7.sort(array:DESCENDING);

    assertValueEquality(sortedArr7[0], 65535);
    assertValueEquality(sortedArr7[1], 65335);
    assertValueEquality(sortedArr7[2], 12500);
    assertValueEquality(sortedArr7[3], 450);
    assertValueEquality(sortedArr7[4], 12);
    assertValueEquality(sortedArr7[5], 4);
    assertValueEquality(sortedArr7[6], 0);

    ints:Unsigned8[] arr8 = [221, 100, 0, 255, 24, 9, 2];

    ints:Unsigned8[] sortedArr8 = arr8.sort();

    assertValueEquality(sortedArr8[0], 0);
    assertValueEquality(sortedArr8[1], 2);
    assertValueEquality(sortedArr8[2], 9);
    assertValueEquality(sortedArr8[3], 24);
    assertValueEquality(sortedArr8[4], 100);
    assertValueEquality(sortedArr8[5], 221);
    assertValueEquality(sortedArr8[6], 255);
}

function testSort10() {
    int[] arr = [10, 1, 3, 2, 0, 6];

    int[] sortedArr = arr.sort(array:ASCENDING, (i) => i);

    assertValueEquality(sortedArr.toString(), "[0,1,2,3,6,10]");

    final int methodInt1 = 2;
    var addFunc1 = isolated function(int funcInt1) returns (int) {
        final int methodInt2 = 23;
        var addFunc2 = isolated function(int funcInt2) returns (int) {
            final int methodInt3 = 7;
            isolated function (int) returns (int) addFunc3 = funcInt3 => funcInt3 + methodInt1 + methodInt2 + methodInt3;
            return addFunc3(8) + funcInt2;
        };
        return addFunc2(4) + funcInt1;
    };

    int[] sortedArr2 = arr.sort(array:DESCENDING, addFunc1);

    assertValueEquality(sortedArr2.toString(), "[10,6,3,2,1,0]");

    int[] sortedArr3 = array:sort(arr, array:ASCENDING, isolated function(int x) returns string[] => [x.toString(), "World"]);

    assertValueEquality(sortedArr3.toString(), "[0,1,10,2,3,6]");

    int[] sortedArr4 = arr.sort(array:DESCENDING, (i) => i.toString());

    assertValueEquality(sortedArr4, [6, 3, 2, 10, 1, 0]);

    int?[] arr2 = [(), 1, 3, 10, 0, 6];

    int?[] sortedArr5 = arr2.sort(array:DESCENDING, (i) => i);

    assertValueEquality(sortedArr5, [10, 6, 3, 1, 0, ()]);

    int[] arr3 = [];
    int[] sortedArr6 = arr3.sort(array:DESCENDING, (i) => i);

    assertValueEquality(sortedArr6, []);
}

function testTupleReverse() {
    [int, string, float] tupleArr = [2, "abc", 2.4];
    anydata[] y = tupleArr.reverse();
    (int|string|float)[] expected = [2.4, "abc", 2];
    assertValueEquality(expected, y);

    [int, int, int] arr1 = [1, 2, 3];
    y = arr1.reverse();
    int[] res = [3, 2, 1];
    assertValueEquality(res, y);

    [int, int, int...] arr2 = [1, 2, 3, 4, 5];
    y = arr2.reverse();
    anydata[] res1 = [5, 4, 3, 2, 1];
    assertValueEquality(res1, y);
}

function testTupleFilter() {
    [int, string, float] tupleArr = [2, "abc", 2.4];
    anydata[] y = tupleArr.filter(function(anydata value) returns boolean {
        return (value is int);
    });

    (int|string|float)[] expected = [2];
    assertValueEquality(expected, y);

    [int, int, int] arr1 = [1, 2, 3];
    y = arr1.filter(function(int value) returns boolean {
        return value >= 2;
    });
    int[] res = [2, 3];
    assertValueEquality(res, y);

    [int, int, int...] arr2 = [1, 2, 3, 4, 5];
    y = arr2.filter(function(int value) returns boolean {
        return value > 2;
    });
    anydata[] res1 = [3, 4, 5];
    assertValueEquality(res1, y);
}

const ASSERTION_ERROR_REASON = "AssertionError";

function assertTrue(any|error actual) {
    if actual is boolean && actual {
        return;
    }

    string actualValAsString = actual is error ? actual.toString() : actual.toString();
    panic error(ASSERTION_ERROR_REASON, message = "expected 'true', found '" + actualValAsString + "'");
}

function assertFalse(any|error actual) {
    if actual is boolean && !actual {
        return;
    }

    string actualValAsString = actual is error ? actual.toString() : actual.toString();
    panic error(ASSERTION_ERROR_REASON, message = "expected 'false', found '" + actualValAsString + "'");
}

function assertValueEquality(anydata expected, anydata actual) {
    if expected == actual {
        return;
    }

    panic error(ASSERTION_ERROR_REASON,
                message = "expected '" + expected.toString() + "', found '" + actual.toString() + "'");
}

function testAsyncFpArgsWithArrays() returns [int, int[]] {
    int[] numbers = [-7, 2, -12, 4, 1];
    int count = 0;
    int[] filter = numbers.filter(function(int i) returns boolean {
        future<int> f1 = start getRandomNumber(i);
        int a = checkpanic wait f1;
        return a >= 0;
    });
    filter.forEach(function(int i) {
        future<int> f1 = start getRandomNumber(i);
        int a = checkpanic wait f1;
        filter[count] = i + 2;
        count = count + 1;
    });
    int reduce = filter.reduce(function(int total, int i) returns int {
        future<int> f1 = start getRandomNumber(i);
        int a = checkpanic wait f1;
        return total + a;
    }, 0);
    return [reduce, filter];
}

function testReadOnlyArrayFilter() {
    int[] & readonly numbers = [0, 1, 2, 3, 4, 5, 6, 7, 8, 9];
    int[] evenNumbers = numbers.filter(val => val % 2 == 0);
    int count = 0;
    foreach int number in evenNumbers {
        assertValueEquality(count * 2, number);
        count += 1;
    }
    assertFalse(evenNumbers.isReadOnly());
}

function getRandomNumber(int i) returns int {
    return i + 2;
}

function testToStreamOnImmutableArray() {
    (byte[])[] & readonly arr = [[1, 2]];
    var strm = arr.toStream();

    stream<byte[] & readonly> castedstrm = <stream<byte[] & readonly>>strm;
    assertValueEquality([1, 2], castedstrm.next()?.value);
}

function testUnshiftLargeValues() {
    int[] list = [];
    foreach int i in 0 ..< 400 {
        list.unshift(i);
    }
    assertValueEquality(400, list.length());
    assertValueEquality(399, list[0]);
    assertValueEquality(199, list[200]);
    assertValueEquality(0, list[399]);
}

function func1(int i) returns boolean {
    return i > 2;
}

function testSome1() {
    assertValueEquality([1, 2].some(func1), false);
    assertValueEquality([1, 3].some(func1), true);
    assertValueEquality([].some(func1), false);

    int[] arr1 = [1, 3, 4, 5];
    assertValueEquality(arr1.some(func1), true);
    int[4] arr2 = [1, 3, 4, 5];
    assertValueEquality(arr2.some(func1), true);
    int[*] arr3 = [1, 3, 4, 5];
    assertValueEquality(arr3.some(func1), true);
}

function func2(int|string i) returns boolean {
    return i is string;
}

function testSome2() {
    assertValueEquality([1, 2].some(func2), false);
    assertValueEquality([].some(func2), false);
    assertValueEquality([1, 2, 3, "4"].some(func2), true);
    assertValueEquality([1, 2, 3, "4", 5].some(func2), true);

    (int|string)[] arr1 = [1, "str", "str"];
    assertValueEquality(arr1.some(func2), true);
}

function testSome3() {
    assertValueEquality([1, "2", 3].some(val => val is string), true);
    assertValueEquality([1, error("MSG"), 3].some(val => val is error), true);
}

function testSome4() {
    assertValueEquality([1, 2, 3, 4].filter(val => val >= 2).some(func1), true);
    assertValueEquality([1, 2, 3, 4].filter(val => val > 4).some(func1), false);
}

function testSome5() {
    [int, string] arr1 = [2, "34"];
    assertValueEquality(arr1.some(val => val is string), true);
    [int, string, int...] arr2 = [2, "23", 1, 2, 3, 4];
    assertValueEquality(arr2.some(val => val is int && val > 6), false);
}

function testSome6() {
    [int, string] & readonly arr1 = [2, "34"];
    assertValueEquality(arr1.some(val => val is string), true);
    [int, string, int...] & readonly arr2 = [2, "23", 1, 2, 3, 4];
    assertValueEquality(arr2.some(val => val is int && val > 6), false);
}

function testSome7() {
    [int, string...] arr = [2];
    assertValueEquality(arr.some(val => val is string), false);
    arr.push("str1");
    assertValueEquality(arr.some(val => val is string), true);
}

int[] globalArr = [1, 2, 3, 4];

function fun3(int val) returns boolean {
    _ = globalArr.pop();
    return val > 3;
}

function testModificationWithinSome() {
    boolean|error res = trap globalArr.some(fun3);
    assertTrue(res is error);

    error err = <error>res;
    var message = err.detail()["message"];
    string detailMessage = message is error ? message.toString() : message.toString();
    assertValueEquality("{ballerina/lang.array}IndexOutOfRange", err.message());
    assertValueEquality("array index out of range: index: 2, size: 2", detailMessage);
}

function func4(map<int> val) returns boolean {
    int? ii = val["i"];
    return ii !is () && ii > 10;
}

function testSome8() {
    map<int>[] arr = [{i: 2, j: 3}, {i: 20, j: 30}];
    assertValueEquality(arr.some(func4), true);
}

function func5(map<int> val) returns boolean {
    int? ii = val["k"];
    return ii !is () && ii > 10;
}

function testSome9() {
    map<int>[] arr = [{i: 2, j: 3}, {i: 20, j: 30}];
    assertValueEquality(arr.some(func5), false);
}

function testEvery1() {
    assertValueEquality([-1, 1].every(func1), false);
    assertValueEquality([1, 3].every(func1), false);
    assertValueEquality([5, 3].every(func1), true);
    assertValueEquality([].every(func1), true);

    int[] arr1 = [10, 3, 4, 5];
    assertValueEquality(arr1.every(func1), true);
    int[4] arr2 = [3, 2, 4, 5];
    assertValueEquality(arr2.every(func1), false);
    int[*] arr3 = [3, 2, 4, 5];
    assertValueEquality(arr3.every(func1), false);
}

function testEvery2() {
    assertValueEquality([1, 2].every(func2), false);
    assertValueEquality([].every(func2), true);
    assertValueEquality([1, 2, 3, "4"].every(func2), false);
    assertValueEquality(["1", "2", "3", "4", "5"].every(func2), true);

    (int|string)[] arr1 = ["1", 1, "str"];
    assertValueEquality(arr1.every(func2), false);
}

function testEvery3() {
    assertValueEquality(["1", "2", "3"].every(val => val is string), true);
    assertValueEquality([error("MSG1"), error("MSG2")].every(val => val is error), true);
    assertValueEquality([error("MSG1"), 23].every(val => val is error), false);
}

function testEvery4() {
    assertValueEquality([1, 2, 3, 4].filter(val => val > 2).every(func1), true);
    assertValueEquality([1, 2, 3, 4].filter(val => val > 1).every(func1), false);
}

function testEvery5() {
    [int, string] arr1 = [2, "34"];
    assertValueEquality(arr1.every(val => val is string), false);
    [int, string, int...] arr2 = [2, "23", 1, 2, 3, 4];
    assertValueEquality(arr2.every(val => val is int || val is string), true);
}

function testEvery6() {
    [int, string] & readonly arr1 = [2, "34"];
    assertValueEquality(arr1.every(val => val is string), false);
    [int, string, int...] & readonly arr2 = [2, "23", 1, 2, 3, 4];
    assertValueEquality(arr2.every(val => val is int || val is string), true);
}

function testEvery7() {
    [int, string...] arr = [2];
    assertValueEquality(arr.every(val => val is string), false);
    arr.push("str1");
    assertValueEquality(arr.every(val => val is string), false);
}

int[] globalArr1 = [1, 2, 3, 4];

function fun6(int val) returns boolean {
    _ = globalArr1.pop();
    return val > 0;
}

function testModificationWithinEvery() {
    boolean|error res = trap globalArr1.every(fun6); // runtime error
    assertTrue(res is error);

    error err = <error>res;
    var message = err.detail()["message"];
    string detailMessage = message is error ? message.toString() : message.toString();
    assertValueEquality("{ballerina/lang.array}IndexOutOfRange", err.message());
    assertValueEquality("array index out of range: index: 2, size: 2", detailMessage);
}

function testEvery8() {
    map<int>[] arr = [{i: 200, j: 300}, {i: 20, j: 30}];
    assertValueEquality(arr.every(func4), true);
}

function testEvery9() {
    map<int>[] arr = [{i: 2, j: 3}, {i: 20, j: 30}];
    assertValueEquality(arr.every(func5), false);
}

type T string|int;

function testArrSortWithNamedArgs1() {
    [string, T][] arr = [["a", "100"], ["b", "100"], ["d", "10"], ["c", "100"], ["e", "100"]];
    [string, T][] sortedArr = arr.sort(direction = array:DESCENDING, key = isolated function([string, T] e) returns string {
        return e[0];
    });
    assertValueEquality([["e","100"], ["d","10"], ["c","100"], ["b","100"], ["a","100"]], sortedArr);

    sortedArr = array:sort(arr, direction = array:DESCENDING, key = isolated function([string, T] e) returns string {
        return e[0];
    });
    assertValueEquality([["e","100"], ["d","10"], ["c","100"], ["b","100"], ["a","100"]], sortedArr);

    sortedArr = arr.sort(key = isolated function([string, T] e) returns string {
        return e[0];
    });
    assertValueEquality([["a","100"], ["b","100"], ["c","100"], ["d","10"], ["e","100"]], sortedArr);

    sortedArr = array:sort(arr, key = isolated function([string, T] e) returns string {
        return e[0];
    });
    assertValueEquality([["a","100"], ["b","100"], ["c","100"], ["d","10"], ["e","100"]], sortedArr);
}

function testArrSortWithNamedArgs2() {
    int[] arr = [1, 10, 3, 100, 0, -1, 10];
    int[] sortedArr = arr.sort(direction = array:DESCENDING);

    sortedArr = arr.sort(key = isolated function(int e) returns int {
        return e;
    });




}

function testArrSortWithNamedArgs3() {
    (int|string)[] arr = [1, "ABC", 10, "ADS", 0, "DES", "AAD"];
    (int|string)[] sortedArr = arr.sort(direction = array:ASCENDING, key = isolated function(int|string e) returns string {
        if e is int {
            return "XYZ";
        }
        return e;
    });
    assertValueEquality(["AAD", "ABC", "ADS", "DES", 1, 10, 0], sortedArr);

    sortedArr = array:sort(arr, direction = array:ASCENDING, key = isolated function(int|string e) returns string {
        if e is int {
            return "XYZ";
        }
        return e;
    });
    assertValueEquality(["AAD", "ABC", "ADS", "DES", 1, 10, 0], sortedArr);

    sortedArr = arr.sort(key = isolated function(int|string e) returns string {
        if e is int {
            return "AAA";
        }
        return e;
    });
    assertValueEquality([1, 10, 0, "AAD", "ABC", "ADS", "DES"], sortedArr);
}

function testPushWithObjectConstructorExpr() {
    Obj[] arr = [];
    arr.push(object {
        int i = 123;
        int j = 234;
    });
    assertValueEquality(1, arr.length());

    Obj ob = arr[0];
    assertValueEquality(123, ob.i);
    assertValueEquality(234, ob.j);
}

type Template object {
    *object:RawTemplate;

    public (readonly & string[]) strings;
    public int[] insertions;
};

function testPushWithRawTemplateExpr() {
    Template[] arr = [];
    int i = 12345;
    arr.push(`number ${i}`, `second number ${1 + 3} third ${i + 1}`);
    assertValueEquality(2, arr.length());

    Template temp = arr[0];
    assertValueEquality(["number ", ""], temp.strings);
    assertValueEquality([12345], temp.insertions);

    temp = arr[1];
    assertValueEquality(["second number ", " third ", ""], temp.strings);
    assertValueEquality([4, 12346], temp.insertions);
}

type Department record {|
    readonly string name;
    int empCount;
|};

function testPushWithTableConstructorExpr() {
    (table<Department> key(name))[] arr = [];
    arr.push(table [{name: "finance", empCount: 10}, {name: "legal", empCount: 5}]);
    assertValueEquality(1, arr.length());

    table<Department> key(name) tb = arr[0];
    assertValueEquality(5, tb.get("legal").empCount);
    assertValueEquality(10, tb.get("finance").empCount);
}

function testPushWithNewExpr() {
    Obj[] arr = [];
    arr.push(new (1, 2));
    assertValueEquality(1, arr.length());

    Obj ob = arr[0];
    assertValueEquality(1, ob.i);
    assertValueEquality(2, ob.j);
}

type Error distinct error;

function testPushWithErrorConstructorExpr() {
    Error[] arr = [];
    arr.push(error("e1"), error("e2"));
    assertValueEquality(2, arr.length());

    error e = arr[0];
    assertTrue(e is Error);
    assertValueEquality("e1", e.message());

    e = arr[1];
    assertTrue(e is Error);
    assertValueEquality("e2", e.message());
}

type TupleTypeA [int, string, float...];
function testArrayPop() {
    int[] arr1 = [1, 2];
    assertValueEquality(arr1.pop(), 2);
    assertValueEquality(arr1, [1]);

    int[2] arr2 = [1, 2];
    int|error result = trap array:pop(arr2);
    assertTrue(result is error);
    if (result is error) {
        assertValueEquality("{ballerina/lang.array}OperationNotSupported", result.message());
        assertValueEquality("pop() not supported on type 'int[2]'",
        <string> checkpanic result.detail()["message"]);
    }

    int[] arr = arr2;
    result = trap arr.pop();
    assertTrue(result is error);
    if (result is error) {
        assertValueEquality("{ballerina/lang.array}OperationNotSupported", result.message());
        assertValueEquality("pop() not supported on type 'int[2]'",
        <string> checkpanic result.detail()["message"]);
    }

    [int, string, int...] tuple1 = [1, "hello", 4];
    int|string result2 = tuple1.pop();
    assertTrue(result2 is int);
    assertValueEquality(4, result2);
    int|string|error result3 = trap tuple1.pop();
    assertTrue(result3 is error);
    if (result3 is error) {
        assertValueEquality("{ballerina/lang.array}OperationNotSupported", result3.message());
        assertValueEquality("the number of members in a tuple value should be greater than the member types of the tuple to perform a 'pop' operation",
        <string> checkpanic result3.detail()["message"]);
    }

    [int, string, Person2...] tuple2 = [1, "hello", {id:5, name:"John", age:56}];
    int|string|Person2 result4 = tuple2.pop();
    assertTrue(result4 is Person2);
    assertValueEquality({id:5, name:"John", age:56}, result4);

    TupleTypeA tuple3 = [7, "hello", 67.5, 89.7];
    var result5 = tuple3.pop();
    assertTrue(result5 is float);
    assertValueEquality(89.7, result5);
    assertTrue(tuple3 is TupleTypeA);
    assertValueEquality([7, "hello", 67.5], tuple3);

    [int...] tuple4 = [];
    var result6 = trap tuple4.pop();
    assertTrue(result6 is error);
    if (result6 is error) {
        assertValueEquality("{ballerina/lang.array}OperationNotSupported", result6.message());
        assertValueEquality("the number of members in a tuple value should be greater than the member types of the tuple to perform a 'pop' operation",
        <string> checkpanic result6.detail()["message"]);
    }

    [int, int...] & readonly tuple5 = [1, 4, 5];
    [anydata, anydata...] tuple6 = tuple5;
    var result7 = trap tuple6.pop();
    assertTrue(result7 is error);
    if (result7 is error) {
        assertValueEquality("{ballerina/lang.array}InvalidUpdate", result7.message());
        assertValueEquality("modification not allowed on readonly value",
        <string> checkpanic result7.detail()["message"]);
    }

    [int, [string, float...], boolean] tuple7 = [5, ["hello", 92.5], false];
    var result8 = tuple7[1].pop();
    assertTrue(result8 is float);
    assertValueEquality(92.5, result8);
    assertValueEquality([5, ["hello"], false], tuple7);
}

function testSetLengthNegative() {
    string:Char[] arr = ["a","b"];
    error? result = trap arr.setLength(5);
    assertTrue(result is error);
    if (result is error) {
        assertValueEquality("{ballerina/lang.array}IllegalListInsertion", result.message());
        assertValueEquality("array of length 2 cannot be expanded into array of length 5 without filler values",
        <string> checkpanic result.detail()["message"]);
    }

    [string:Char...] tup = ["a","b"];
    result = trap tup.setLength(10);
    assertTrue(result is error);
    if (result is error) {
        assertValueEquality("{ballerina/lang.array}IllegalListInsertion", result.message());
        assertValueEquality("tuple of length 2 cannot be expanded into tuple of length 10 without filler values",
        <string> checkpanic result.detail()["message"]);
    }
}

function testArrayFilterWithEmptyArrayAndTypeBinding() {
    var x = [];
    anydata[] y = x;
    anydata[] z = y.filter(v => v is int);
    assertValueEquality(z, []);
    assertTrue(z is never[]);
}

function testArrayReverseWithEmptyArrayAndTypeBinding() {
    var x = [];
    anydata[] y = x;
    anydata[] z = y.reverse();
    assertValueEquality(z, []);
    assertTrue(z is never[]);
}<|MERGE_RESOLUTION|>--- conflicted
+++ resolved
@@ -803,7 +803,6 @@
     assertValueEquality([person2], properTuple5);
 }
 
-<<<<<<< HEAD
 function testTupleRemove() {
     [int, string, Person2...] tuple1 = [5, "hello", {id:56, name:"Sam", age:27}, {id:66, name:"John", age:77}, {id:88, name:"Ally", age:67}];
     anydata val = tuple1.remove(3);
@@ -860,7 +859,8 @@
     assertTrue(result8 is float);
     assertValueEquality(92.5, result8);
     assertValueEquality([5, ["hello", 82.6], false], tuple7);
-=======
+}
+
 type UnshiftType1 record {string val1; int val2;};
 type UnshiftType2 record {string val1;};
 function testUnshiftOperation() {
@@ -942,7 +942,6 @@
     assertValueEquality("incompatible types: expected 'int', found 'string'", detailMessage3);
     assertValueEquality("{ballerina/lang.array}InherentTypeViolation", err4.message());
     assertValueEquality("incompatible types: expected 'UnshiftType1', found 'UnshiftType2'", detailMessage4);
->>>>>>> 87df251c
 }
 
 type Student record {|
