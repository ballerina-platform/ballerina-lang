// Copyright (c) 2020 WSO2 Inc. (http://www.wso2.org) All Rights Reserved.
//
// WSO2 Inc. licenses this file to you under the Apache License,
// Version 2.0 (the "License"); you may not use this file except
// in compliance with the License.
// You may obtain a copy of the License at
//
// http://www.apache.org/licenses/LICENSE-2.0
//
// Unless required by applicable law or agreed to in writing,
// software distributed under the License is distributed on an
// "AS IS" BASIS, WITHOUT WARRANTIES OR CONDITIONS OF ANY
// KIND, either express or implied.  See the License for the
// specific language governing permissions and limitations
// under the License.

import ballerina/lang.'int as ints;
import ballerina/lang.test as test;

function testValueAssignment() {
    ints:Signed32 a1 = 2147483647;
    ints:Signed32 a2 = -2147483648;
    ints:Signed16 b1 = 32767;
    ints:Signed16 b2 = -32768;
    ints:Signed8 c1 = 127;
    ints:Signed8 c2 = -128;
    ints:Unsigned32 d1 = 4294967295;
    ints:Unsigned32 d2 = 0;
    ints:Unsigned16 e1 = 65535;
    ints:Unsigned16 e2 = 0;
    ints:Unsigned8 f1 = 255;
    ints:Unsigned8 f2 = 0;
    byte g1 = 255;
    byte g2 = 0;

    test:assertValueEqual(2147483647, a1);
    test:assertValueEqual(-2147483648, a2);
    test:assertValueEqual(32767, b1);
    test:assertValueEqual(-32768, b2);
    test:assertValueEqual(127, c1);
    test:assertValueEqual(-128, c2);
    test:assertValueEqual(4294967295, d1);
    test:assertValueEqual(0, d2);
    test:assertValueEqual(65535, e1);
    test:assertValueEqual(0, e2);
    test:assertValueEqual(255, f1);
    test:assertValueEqual(0, f2);
    test:assertValueEqual(255, g1);
    test:assertValueEqual(0, g2);
}

function testSigned32Assignment() {
    ints:Signed32 value = 2147483647;
    int a = value;
    test:assertValueEqual(2147483647, a);
}

function testSigned16Assignment() {
    ints:Signed16 value = 32767;
    int a = value;
    ints:Signed32 b = value;
    test:assertValueEqual(32767, a);
    test:assertValueEqual(32767, b);
}

function testSigned8Assignment() {
    ints:Signed8 value = 127;
    int a = value;
    ints:Signed32 b = value;
    ints:Signed16 c = value;
    test:assertValueEqual(127, a);
    test:assertValueEqual(127, b);
}

function testUnsigned32Assignment() {
    ints:Unsigned32 value = 4294967295;
    int a = value;
    test:assertValueEqual(4294967295, a);
}

function testUnsigned16Assignment() {
    ints:Unsigned16 value = 32767;
    int a = value;
    ints:Signed32 b = value;
    ints:Unsigned32 c = value;
    test:assertValueEqual(32767, a);
    test:assertValueEqual(32767, b);
    test:assertValueEqual(32767, c);
}

function testUnsigned8Assignment() {
    ints:Unsigned8 value = 255;
    int a = value;
    ints:Signed32 b = value;
    ints:Signed16 c = value;
    ints:Unsigned32 d = value;
    ints:Unsigned16 e = value;
    byte f = value;
    test:assertValueEqual(255, a);
    test:assertValueEqual(255, b);
    test:assertValueEqual(255, c);
    test:assertValueEqual(255, d);
    test:assertValueEqual(255, e);
    test:assertValueEqual(255, f);
}

type NewInt ints:Signed32;

function testTypeAlias() {
    NewInt value = 2147483647;
    int a = value;
    ints:Signed32 b = value;
    test:assertValueEqual(2147483647, a);
    test:assertValueEqual(2147483647, b);
}

function testMathsOperators(){
    ints:Signed32 x = 100;
    ints:Signed16 y = -50;
    int a = x + y;
    int b = x - y;
    int c = x * y;
    int d = x / y;
    int e = x % y;
    test:assertValueEqual(50, a);
    test:assertValueEqual(150, b);
    test:assertValueEqual(-5000, c);
    test:assertValueEqual(-2, d);
    test:assertValueEqual(0, e);

    int val = x.sum(y);
    test:assertValueEqual(50, val);
}

function testTypeCastingWithInt() {

    // Testing int
    int i1 = 2147483648;
    int i2 = -2147483649;
    int i3 = 100;

    test:assertError(trap <ints:Signed32> i1);
    test:assertError(trap <ints:Signed32> i2);
    test:assertNotError(trap <ints:Signed32> i3);

    test:assertError(trap <ints:Signed16> i1);
    test:assertError(trap <ints:Signed16> i2);
    test:assertNotError(trap <ints:Signed16> i3);

    test:assertError(trap <ints:Signed8> i1);
    test:assertError(trap <ints:Signed8> i2);
    test:assertNotError(trap <ints:Signed8> i3);

    int i4 = 4294967500;

    test:assertNotError(trap <ints:Unsigned32> i1);
    test:assertError(trap <ints:Unsigned32> i2);
    test:assertNotError(trap <ints:Unsigned32> i3);
    test:assertError(trap <ints:Unsigned32> i4);

    test:assertError(trap <ints:Unsigned16> i1);
    test:assertError(trap <ints:Unsigned16> i2);
    test:assertNotError(trap <ints:Signed16> i3);

    test:assertError(trap <ints:Unsigned8> i1);
    test:assertError(trap <ints:Unsigned8> i2);
    test:assertNotError(trap <ints:Signed8> i3);

}

function testTypeCastingWith32() {

    ints:Signed32 a1 = 2147483647;
    ints:Signed32 a2 = -2147483648;
    ints:Unsigned32 a3 = 4294967295;
    ints:Unsigned32 a4 = 0;

    int ia1 = a1;
    json ja1 = a1;
    anydata ada1 = a1;
    any aa1 = a1;
    int ia3 = a3;
    json ja3 = a3;
    anydata ada3 = a3;
    any aa3 = a3;

    test:assertNotError(trap <ints:Signed32> ia1);
    test:assertNotError(trap <ints:Signed32> ja1);
    test:assertNotError(trap <ints:Signed32> ada1);
    test:assertNotError(trap <ints:Signed32> aa1);
    test:assertNotError(trap <ints:Unsigned32> ia3);
    test:assertNotError(trap <ints:Unsigned32> ja3);
    test:assertNotError(trap <ints:Unsigned32> ada3);
    test:assertNotError(trap <ints:Unsigned32> aa3);

    test:assertNotError(trap <ints:Unsigned32> a1);
    test:assertError(trap <ints:Unsigned32> a2);
    test:assertError(trap <ints:Signed32> a3);
    test:assertNotError(trap <ints:Signed32> a4);

    test:assertError(trap <ints:Signed16> a1);
    test:assertError(trap <ints:Signed16> a2);
    test:assertNotError(trap <ints:Signed16> a4);
    test:assertError(trap <ints:Unsigned16> a1);
    test:assertError(trap <ints:Unsigned16> a2);
    test:assertNotError(trap <ints:Signed16> a4);

    test:assertError(trap <ints:Signed8> a1);
    test:assertError(trap <ints:Signed8> a2);
    test:assertNotError(trap <ints:Signed8> a4);
    test:assertError(trap <ints:Unsigned8> a1);
    test:assertError(trap <ints:Unsigned8> a2);
    test:assertNotError(trap <ints:Signed8> a4);


}

function testTypeCastingWith16() {

    ints:Signed16 b1 = 32767;
    ints:Signed16 b2 = -32768;
    ints:Unsigned16 b3 = 65535;
    ints:Unsigned16 b4 = 0;

    int ib1 = b1;
    json jb1 = b1;
    anydata adb1 = b1;
    any ab1 = b1;
    int ib3 = b3;
    json jb3 = b3;
    anydata adb3 = b3;
    any ab3 = b3;

    test:assertNotError(trap <ints:Signed16> ib1);
    test:assertNotError(trap <ints:Signed16> jb1);
    test:assertNotError(trap <ints:Signed16> adb1);
    test:assertNotError(trap <ints:Signed16> ab1);
    test:assertNotError(trap <ints:Unsigned16> ib3);
    test:assertNotError(trap <ints:Unsigned16> jb3);
    test:assertNotError(trap <ints:Unsigned16> adb3);
    test:assertNotError(trap <ints:Unsigned16> ab3);

    test:assertNotError(trap <ints:Unsigned16> b1);
    test:assertError(trap <ints:Unsigned16> b2);
    test:assertError(trap <ints:Signed16> b3);
    test:assertNotError(trap <ints:Signed16> b4);

    test:assertError(trap <ints:Signed8> b1);
    test:assertError(trap <ints:Signed8> b2);
    test:assertNotError(trap <ints:Signed8> b4);
    test:assertError(trap <ints:Unsigned8> b1);
    test:assertError(trap <ints:Unsigned8> b2);
    test:assertNotError(trap <ints:Unsigned8> b4);

}

function testTypeCastingWith8() {

    ints:Signed8 c1 = 127;
    ints:Signed8 c2 = -128;
    ints:Unsigned8 c3 = 255;
    ints:Unsigned8 c4 = 0;

    int ic1 = c1;
    json jc1 = c1;
    anydata adc1 = c1;
    any ac1 = c1;
    int ic3 = c3;
    json jc3 = c3;
    anydata adc3 = c3;
    any ac3 = c3;

    test:assertNotError(trap <ints:Signed8> ic1);
    test:assertNotError(trap <ints:Signed8> jc1);
    test:assertNotError(trap <ints:Signed8> adc1);
    test:assertNotError(trap <ints:Signed8> ac1);
    test:assertNotError(trap <ints:Unsigned8> ic3);
    test:assertNotError(trap <ints:Unsigned8> jc3);
    test:assertNotError(trap <ints:Unsigned8> adc3);
    test:assertNotError(trap <ints:Unsigned8> ac3);

    test:assertNotError(trap <ints:Unsigned8> c1);
    test:assertError(trap <ints:Unsigned8> c2);
    test:assertError(trap <ints:Signed8> c3);
    test:assertNotError(trap <ints:Signed8> c4);

    byte d1 = 255;
    byte d2 = 0;
    test:assertNotError(trap <ints:Unsigned8> d1);
    test:assertNotError(trap <ints:Unsigned8> d2);
}

function testTypeCastingWithFloat() {

    float f1 = 2147483648.1234;
    float f2 = -2147483649.1234;
    float f3 = 100.1;

    test:assertError(trap <ints:Signed32> f1);
    test:assertError(trap <ints:Signed32> f2);
    test:assertNotError(trap <ints:Signed32> f3);

    test:assertError(trap <ints:Signed16> f1);
    test:assertError(trap <ints:Signed16> f2);
    test:assertNotError(trap <ints:Signed16> f3);

    test:assertError(trap <ints:Signed8> f1);
    test:assertError(trap <ints:Signed8> f2);
    test:assertNotError(trap <ints:Signed8> f3);

    float f4 = 4294967500.2345;

    test:assertNotError(trap <ints:Unsigned32> f1);
    test:assertError(trap <ints:Unsigned32> f2);
    test:assertNotError(trap <ints:Unsigned32> f3);
    test:assertError(trap <ints:Unsigned32> f4);

    test:assertError(trap <ints:Unsigned16> f1);
    test:assertError(trap <ints:Unsigned16> f2);
    test:assertNotError(trap <ints:Signed16> f3);

    test:assertError(trap <ints:Unsigned8> f1);
    test:assertError(trap <ints:Unsigned8> f2);
    test:assertNotError(trap <ints:Signed8> f3);
}

function testTypeCastingWithDecimal() {

    decimal d1 = 2147483648.1234;
    decimal d2 = -2147483649.1234;
    decimal d3 = 100.1;

    test:assertError(trap <ints:Signed32> d1);
    test:assertError(trap <ints:Signed32> d2);
    test:assertNotError(trap <ints:Signed32> d3);

    test:assertError(trap <ints:Signed16> d1);
    test:assertError(trap <ints:Signed16> d2);
    test:assertNotError(trap <ints:Signed16> d3);

    test:assertError(trap <ints:Signed8> d1);
    test:assertError(trap <ints:Signed8> d2);
    test:assertNotError(trap <ints:Signed8> d3);

    decimal d4 = 4294967500.2345;

    test:assertNotError(trap <ints:Unsigned32> d1);
    test:assertError(trap <ints:Unsigned32> d2);
    test:assertNotError(trap <ints:Unsigned32> d3);
    test:assertError(trap <ints:Unsigned32> d4);

    test:assertError(trap <ints:Unsigned16> d1);
    test:assertError(trap <ints:Unsigned16> d2);
    test:assertNotError(trap <ints:Signed16> d3);

    test:assertError(trap <ints:Unsigned8> d1);
    test:assertError(trap <ints:Unsigned8> d2);
    test:assertNotError(trap <ints:Signed8> d3);
}

function testTypeTest() {

    // Testing int
    int i1 = 2147483648;
    int i2 = -2147483649;
    int i3 = 100;

    test:assertFalse(i1 is ints:Signed32);
    test:assertFalse(i2 is ints:Signed32);
    test:assertTrue(i3 is ints:Signed32);

    test:assertFalse(i1 is ints:Signed16);
    test:assertFalse(i2 is ints:Signed16);
    test:assertTrue(i3 is ints:Signed16);

    test:assertFalse(i1 is ints:Signed8);
    test:assertFalse(i2 is ints:Signed8);
    test:assertTrue(i3 is ints:Signed8);

    int i4 = 4294967500;

    test:assertTrue(i1 is ints:Unsigned32);
    test:assertFalse(i2 is ints:Unsigned32);
    test:assertTrue(i3 is ints:Unsigned32);
    test:assertFalse(i4 is ints:Unsigned32);

    test:assertFalse(i1 is ints:Unsigned16);
    test:assertFalse(i2 is ints:Unsigned16);
    test:assertTrue(i3 is ints:Signed16);

    test:assertFalse(i1 is ints:Unsigned8);
    test:assertFalse(i2 is ints:Unsigned8);
    test:assertTrue(i3 is ints:Signed8);

}

function testList() {

    ints:Signed32[] a1 = [1, 2, 3, 4, 5];
    ints:Signed32 t1 = a1[0];
    test:assertValueEqual(1, t1);
    a1[6] = 7;
    test:assertValueEqual([1,2,3,4,5,0,7], a1);

    any t2 = a1;
    test:assertTrue(t2 is ints:Signed32[]);

    int[] t3 = a1;
    test:assertError(trap insertListValue(t3, 0, 4294967295));

    int[] a2 = [1, 2, 0, -1, -2];
    ints:Signed32[] b2 = <ints:Signed32[]> a1;
    test:assertError(trap <ints:Unsigned32[]> a2);

    [ints:Signed32, ints:Unsigned8, int] a3 = [-100, 10,  4294967295];
    int[] t4 = a3;
    test:assertError(trap insertListValue(t4, 1, -1));
}

function insertListValue(int[] list, int pos, int value) {
    list[pos] = value;
}

function testMapping() {

    map<ints:Signed8> m1 = {};
    m1["k1"] = 10;
    int? t0 = m1["k1"];
    test:assertValueEqual(10, t0);
    map<ints:Signed16> t1 = m1;
    map<int> t2 = m1;

    test:assertError(trap <map<ints:Unsigned32>> t2);
    test:assertError(trap insertMapValue(t1, "k2", 200));
    test:assertError(trap insertMapValue(t2, "k2", 200));

    record {
        ints:Signed8 i;
        ints:Unsigned8 k;
    } rec = { i : -10, k : 10};
    rec.i = 11;
    test:assertValueEqual(11, rec.i);

    record { int i; int k;} t3 = rec;
    test:assertError(trap updateRecord(t3, 200));
}
// TODO : Fix this, Issue : #21542
//const ints:Signed32 ca1 = 10;
//const ints:Signed16 cb1 = 10;
//const ints:Signed8 cc1 = 10;
//const ints:Unsigned32 cd1 = 10;
//const ints:Unsigned16 ce1 = 10;
//const ints:Unsigned8 cf1 = 10;
const byte cg1 = 10;

// TODO : Fix this, Issue : #21542
//function testConstReference() {
//    ints:Unsigned8 a = ca1;
//    ints:Unsigned8 b = cb1;
//    ints:Unsigned8 c = cc1;
//    ints:Unsigned8 d = cd1;
//    ints:Unsigned8 e = ce1;
//    ints:Unsigned8 f = cf1;
//    ints:Unsigned8 g = cg1;
//}

function insertMapValue(map<int> m, string key, int value) {
    m[key] = value;
}

function updateRecord(record { int i; int k;} rec, int value) {
    rec.i = value;
}

function testLeftShift() {
    'testSigned8LeftShift();
    'testSigned16LeftShift();
    'testSigned32LeftShift();
    testIntLeftShift();
    testByteLeftShift();
    'testUnsigned8LeftShift();
    'testUnsigned16LeftShift();
    'testUnsigned32LeftShift();
}

function 'testSigned8LeftShift() {
    ints:Signed8 i1 = 127;
    int j = 2;
    int k = i1 << j;
    test:assertValueEqual(508, k);

    ints:Signed8 i2 = -128;
    k = i2 << j;
    test:assertValueEqual(-512, k);

    ints:Signed8 i3 = 0;
    k = i3 << j;
    test:assertValueEqual(0, k);

    ints:Signed8 i4 = 1;
    k = i4 << j;
    test:assertValueEqual(4, k);
}

function 'testSigned16LeftShift() {
    ints:Signed16 i1 = 32767;
    int j = 2;
    int k = i1 << j;
    test:assertValueEqual(131068, k);

    ints:Signed16 i2 = -32768;
    k = i2 << j;
    test:assertValueEqual(-131072, k);

    ints:Signed16 i3 = 0;
    k = i3 << j;
    test:assertValueEqual(0, k);

    ints:Signed16 i4 = 1;
    k = i4 << j;
    test:assertValueEqual(4, k);
}

function 'testSigned32LeftShift() {
    ints:Signed32 i1 = 2147483647;
    int j = 2;
    int k = i1 << j;
    test:assertValueEqual(8589934588, k);

    ints:Signed32 i2 = -2147483648;
    k = i2 << j;
    test:assertValueEqual(-8589934592, k);

    ints:Signed32 i3 = 0;
    k = i3 << j;
    test:assertValueEqual(0, k);

    ints:Signed32 i4 = 1;
    k = i4 << j;
    test:assertValueEqual(4, k);
}

function testIntLeftShift() {
    int i1 = 9223372036854775807;
    int j = 2;
    int k = i1 << j;
    test:assertValueEqual(-4, k);

    int i2 = -9223372036854775808;
    k = i2 << j;
    test:assertValueEqual(0, k);

    int i3 = 0;
    k = i3 << j;
    test:assertValueEqual(0, k);

    int i4 = 1;
    k = i4 << j;
    test:assertValueEqual(4, k);
}

function testByteLeftShift() {
    byte i1 = 255;
    int j = 2;
    int k = i1 << j;
    test:assertValueEqual(1020, k);

    byte i2 = 0;
    k = i2 << j;
    test:assertValueEqual(0, k);

    byte i3 = 1;
    k = i3 << j;
    test:assertValueEqual(4, k);
}

function 'testUnsigned8LeftShift() {
    ints:Unsigned8 i1 = 255;
    int j = 2;
    int k = i1 << j;
    test:assertValueEqual(1020, k);

    ints:Unsigned8 i2 = 0;
    k = i2 << j;
    test:assertValueEqual(0, k);

    ints:Unsigned8 i3 = 1;
    k = i3 << j;
    test:assertValueEqual(4, k);
}

function 'testUnsigned16LeftShift() {
    ints:Unsigned16 i1 = 65535;
    int j = 2;
    int k = i1 << j;
    test:assertValueEqual(262140, k);

    ints:Unsigned16 i2 = 0;
    k = i2 << j;
    test:assertValueEqual(0, k);

    ints:Unsigned16 i3 = 1;
    k = i3 << j;
    test:assertValueEqual(4, k);
}

function 'testUnsigned32LeftShift() {
    ints:Unsigned32 i1 = 4294967295;
    int j = 2;
    int k = i1 << j;
    test:assertValueEqual(17179869180, k);

    ints:Unsigned32 i2 = 0;
    k = i2 << j;
    test:assertValueEqual(0, k);

    ints:Unsigned32 i3 = 1;
    k = i3 << j;
    test:assertValueEqual(4, k);
}

function testRightShift() {
    'testSigned8RightShift();
    'testSigned16RightShift();
    'testSigned32RightShift();
    testIntRightShift();
    testByteRightShift();
    'testUnsigned8RightShift();
    'testUnsigned16RightShift();
    'testUnsigned32RightShift();
}

function 'testSigned8RightShift() {
    ints:Signed8 i1 = 127;
    int j = 3;
    int k = i1 >> j;
    test:assertValueEqual(15, k);

    ints:Signed8 i2 = -128;
    k = i2 >> j;
    test:assertValueEqual(-16, k);

    ints:Signed8 i3 = 0;
    k = i3 >> j;
    test:assertValueEqual(0, k);

    ints:Signed8 i4 = 8;
    k = i4 >> j;
    test:assertValueEqual(1, k);
}

function 'testSigned16RightShift() {
    ints:Signed16 i1 = 32767;
    int j = 3;
    int k = i1 >> j;
    test:assertValueEqual(4095, k);

    ints:Signed16 i2 = -32768;
    k = i2 >> j;
    test:assertValueEqual(-4096, k);

    ints:Signed16 i3 = 0;
    k = i3 >> j;
    test:assertValueEqual(0, k);

    ints:Signed16 i4 = 8;
    k = i4 >> j;
    test:assertValueEqual(1, k);
}

function 'testSigned32RightShift() {
    ints:Signed32 i1 = 2147483647;
    int j = 3;
    int k = i1 >> j;
    test:assertValueEqual(268435455, k);

    ints:Signed32 i2 = -2147483648;
    k = i2 >> j;
    test:assertValueEqual(-268435456, k);

    ints:Signed32 i3 = 0;
    k = i3 >> j;
    test:assertValueEqual(0, k);

    ints:Signed32 i4 = 8;
    k = i4 >> j;
    test:assertValueEqual(1, k);
}

function testIntRightShift() {
    int i1 = 9223372036854775807;
    int j = 3;
    int k = i1 >> j;
    test:assertValueEqual(1152921504606846975, k);

    int i2 = -9223372036854775808;
    k = i2 >> j;
    test:assertValueEqual(-1152921504606846976, k);

    int i3 = 0;
    k = i3 >> j;
    test:assertValueEqual(0, k);

    int i4 = 8;
    k = i4 >> j;
    test:assertValueEqual(1, k);
}

function testByteRightShift() {
    byte i1 = 255;
    int j = 3;
    byte k = i1 >> j;
    test:assertValueEqual(31, k);

    byte i2 = 0;
    k = i2 >> j;
    test:assertValueEqual(0, k);

    byte i3 = 8;
    k = i3 >> j;
    test:assertValueEqual(1, k);
}

function 'testUnsigned8RightShift() {
    ints:Unsigned8 i1 = 255;
    int j = 3;
    ints:Unsigned8 k = i1 >> j;
    test:assertValueEqual(31, k);

    ints:Unsigned8 i2 = 0;
    k = i2 >> j;
    test:assertValueEqual(0, k);

    ints:Unsigned8 i3 = 8;
    k = i3 >> j;
    test:assertValueEqual(1, k);
}

function 'testUnsigned16RightShift() {
    ints:Unsigned16 i1 = 65535;
    int j = 3;
    ints:Unsigned16 k = i1 >> j;
    test:assertValueEqual(8191, k);

    ints:Unsigned16 i2 = 0;
    k = i2 >> j;
    test:assertValueEqual(0, k);

    ints:Unsigned16 i3 = 8;
    k = i3 >> j;
    test:assertValueEqual(1, k);
}

function 'testUnsigned32RightShift() {
    ints:Unsigned32 i1 = 4294967295;
    int j = 3;
    ints:Unsigned32 k = i1 >> j;
    test:assertValueEqual(536870911, k);

    ints:Unsigned32 i2 = 0;
    k = i2 >> j;
    test:assertValueEqual(0, k);

    ints:Unsigned32 i3 = 8;
    k = i3 >> j;
    test:assertValueEqual(1, k);
}

function testUnsignedRightShift() {
    'testSigned8UnsignedRightShift();
    'testSigned16UnsignedRightShift();
    'testSigned32UnsignedRightShift();
    testIntUnsignedRightShift();
    testByteUnsignedRightShift();
    'testUnsigned8UnsignedRightShift();
    'testUnsigned16UnsignedRightShift();
    'testUnsigned32UnsignedRightShift();
}

function 'testSigned8UnsignedRightShift() {
    ints:Signed8 i1 = 127;
    int j = 3;
    int k = i1 >>> j;
    test:assertValueEqual(15, k);

    ints:Signed8 i2 = -128;
    k = i2 >>> j;
    test:assertValueEqual(2305843009213693936, k);

    ints:Signed8 i3 = 0;
    k = i3 >>> j;
    test:assertValueEqual(0, k);

    ints:Signed8 i4 = 8;
    k = i4 >>> j;
    test:assertValueEqual(1, k);
}

function 'testSigned16UnsignedRightShift() {
    ints:Signed16 i1 = 32767;
    int j = 3;
    int k = i1 >>> j;
    test:assertValueEqual(4095, k);

    ints:Signed16 i2 = -32768;
    k = i2 >>> j;
    test:assertValueEqual(2305843009213689856, k);

    ints:Signed16 i3 = 0;
    k = i3 >>> j;
    test:assertValueEqual(0, k);

    ints:Signed16 i4 = 8;
    k = i4 >>> j;
    test:assertValueEqual(1, k);
}

function 'testSigned32UnsignedRightShift() {
    ints:Signed32 i1 = 2147483647;
    int j = 3;
    int k = i1 >>> j;
    test:assertValueEqual(268435455, k);

    ints:Signed32 i2 = -2147483648;
    k = i2 >>> j;
    test:assertValueEqual(2305843008945258496, k);

    ints:Signed32 i3 = 0;
    k = i3 >>> j;
    test:assertValueEqual(0, k);

    ints:Signed32 i4 = 8;
    k = i4 >>> j;
    test:assertValueEqual(1, k);
}

function testIntUnsignedRightShift() {
    int i1 = 9223372036854775807;
    int j = 3;
    int k = i1 >>> j;
    test:assertValueEqual(1152921504606846975, k);

    int i2 = -9223372036854775808;
    k = i2 >>> j;
    test:assertValueEqual(1152921504606846976, k);

    int i3 = 0;
    k = i3 >>> j;
    test:assertValueEqual(0, k);

    int i4 = 8;
    k = i4 >>> j;
    test:assertValueEqual(1, k);
}

function testByteUnsignedRightShift() {
    byte i1 = 255;
    int j = 3;
    byte k = i1 >>> j;
    test:assertValueEqual(31, k);

    byte i2 = 0;
    k = i2 >>> j;
    test:assertValueEqual(0, k);

    byte i3 = 8;
    k = i3 >>> j;
    test:assertValueEqual(1, k);
}

function 'testUnsigned8UnsignedRightShift() {
    ints:Unsigned8 i1 = 255;
    int j = 3;
    ints:Unsigned8 k = i1 >>> j;
    test:assertValueEqual(31, k);

    ints:Unsigned8 i2 = 0;
    k = i2 >>> j;
    test:assertValueEqual(0, k);

    ints:Unsigned8 i3 = 8;
    k = i3 >>> j;
    test:assertValueEqual(1, k);
}

function 'testUnsigned16UnsignedRightShift() {
    ints:Unsigned16 i1 = 65535;
    int j = 3;
    ints:Unsigned16 k = i1 >>> j;
    test:assertValueEqual(8191, k);

    ints:Unsigned16 i2 = 0;
    k = i2 >>> j;
    test:assertValueEqual(0, k);

    ints:Unsigned16 i3 = 8;
    k = i3 >>> j;
    test:assertValueEqual(1, k);
}

function 'testUnsigned32UnsignedRightShift() {
    ints:Unsigned32 i1 = 4294967295;
    int j = 3;
    ints:Unsigned32 k = i1 >>> j;
    test:assertValueEqual(536870911, k);

    ints:Unsigned32 i2 = 0;
    k = i2 >>> j;
    test:assertValueEqual(0, k);

    ints:Unsigned32 i3 = 8;
    k = i3 >>> j;
    test:assertValueEqual(1, k);
}

function testBitwiseAnd() {
    ints:Signed8 a = 1;
    ints:Signed16 b = -1567;
    ints:Signed32 c = 139058;
    int d = 6429485;

    byte e = 23;
    ints:Unsigned8 f = 12;
    ints:Unsigned16 g = 2345;
    ints:Unsigned32 h = 5739412;

    ints:Signed8 i = -100;
    ints:Signed16 j = 31267;
    ints:Signed32 k = -2137483647;
    int l = -9223372036854775808;

    ints:Signed8 s81 = -1;
    int res = s81 & s81;
    test:assertValueEqual(-1, res);

    byte v1 = 128;
    ints:Signed16 v2 = 384;
    byte res2 = v1 & v2;
    test:assertValueEqual(128, res2);

    int n = c & i;
    test:assertValueEqual(139024, n);

    int o = j & b;
    test:assertValueEqual(30753, o);

    int p = k & a;
    test:assertValueEqual(1, p);

    int q = b & l;
    test:assertValueEqual(-9223372036854775808, q);

    int r = a & 1;
    test:assertValueEqual(1, r);

    int s = b & c;
    test:assertValueEqual(137504, s);

    int t = d & 2;
    test:assertValueEqual(0, t);

    byte u = e & e;
    test:assertValueEqual(23, u);

    ints:Unsigned8 v = f & d;
    test:assertValueEqual(12, v);

    ints:Unsigned16 w = g & h;
    test:assertValueEqual(256, w);

    ints:Unsigned8 x = h & f;
    test:assertValueEqual(4, x);

    ints:Unsigned32 y = a & h;
    test:assertValueEqual(0, y);

    ints:Unsigned8 z = f & b;
    test:assertValueEqual(0, z);
}

function testBitwiseOr() {
    ints:Signed8 a = 1;
    ints:Signed16 b = -1567;
    ints:Signed32 c = 139058;
    int d = 6429485;

    byte e = 23;
    ints:Unsigned8 f = 12;
    ints:Unsigned16 g = 2345;
    ints:Unsigned32 h = 5739412;

    ints:Signed8 i = -100;
    ints:Signed16 j = 31267;
    ints:Signed32 k = -2137483647;
    int l = -9223372036854775808;

    ints:Signed8 s81 = -1;
    int res = s81 | s81;
    test:assertValueEqual(-1, res);

    byte v1 = 128;
    ints:Signed16 v2 = 384;
    int res2 = v1 | v2;
    test:assertValueEqual(384, res2);

    res2 = v2 | v1;
    test:assertValueEqual(384, res2);

    int n = c | i;
    test:assertValueEqual(-66, n);

    int o = j | b;
    test:assertValueEqual(-1053, o);

    int p = k | a;
    test:assertValueEqual(-2137483647, p);

    int q = b | l;
    test:assertValueEqual(-1567, q);

    int r = a | 1;
    test:assertValueEqual(1, r);

    int s = b | c;
    test:assertValueEqual(-13, s);

    int t = d | 2;
    test:assertValueEqual(6429487, t);

    byte u = e | e;
    test:assertValueEqual(23, u);

    int v = f | d;
    test:assertValueEqual(6429485, v);

    ints:Unsigned16 w = g | h;
    test:assertValueEqual(39869, w);

    ints:Unsigned8 x = h | f;
    test:assertValueEqual(156, x);

    int y = a | h;
    test:assertValueEqual(5739413, y);

    int z = f | b;
    test:assertValueEqual(-1555, z);
}

function testBitwiseXor() {
    ints:Signed8 a = 1;
    ints:Signed16 b = -1567;
    ints:Signed32 c = 139058;
    int d = 6429485;

    byte e = 23;
    ints:Unsigned8 f = 12;
    ints:Unsigned16 g = 2345;
    ints:Unsigned32 h = 5739412;

    ints:Signed8 i = -100;
    ints:Signed16 j = 31267;
    ints:Signed32 k = -2137483647;
    int l = -9223372036854775808;

    ints:Signed8 s81 = -1;
    int res = s81 ^ s81;
    test:assertValueEqual(0, res);

    byte v1 = 128;
    ints:Signed16 v2 = 384;
    int res2 = v1 ^ v2;
    test:assertValueEqual(256, res2);

    res2 = v2 ^ v1;
    test:assertValueEqual(256, res2);

    int n = c ^ i;
    test:assertValueEqual(-139090, n);

    int o = j ^ b;
    test:assertValueEqual(-31806, o);

    int p = k ^ a;
    test:assertValueEqual(-2137483648, p);

    int q = b ^ l;
    test:assertValueEqual(9223372036854774241, q);

    int r = a ^ 1;
    test:assertValueEqual(0, r);

    int s = b ^ c;
    test:assertValueEqual(-137517, s);

    int t = d ^ 2;
    test:assertValueEqual(6429487, t);

    byte u = e ^ e;
    test:assertValueEqual(0, u);

    int v = f ^ d;
    test:assertValueEqual(6429473, v);

    ints:Unsigned16 w = g ^ h;
    test:assertValueEqual(39613, w);

    ints:Unsigned8 x = h ^ f;
    test:assertValueEqual(152, x);

    int y = a ^ h;
    test:assertValueEqual(5739413, y);

    int z = f ^ b;
    test:assertValueEqual(-1555, z);
}

type X 1|2;
type Y -1|1|128;
type Z -1|1|"foo";

function testFiniteTypeAsIntSubType() {
    X a = 1;
    int:Signed32 b = a;
    test:assertValueEqual(1, b);
    test:assertValueEqual(true, a is int:Signed32);

    X[] c = [1, 1, 2];
    int:Signed8[] d = c;
    test:assertValueEqual(true, c is byte[]);
    test:assertValueEqual(true, c is int:Signed32[]);
    test:assertValueEqual(true, c is int:Unsigned32[]);
    test:assertValueEqual(true, <any> d is int:Unsigned32[]);

    Y[] e = [1, 1, -1];
    int:Signed16[] f = e;
    test:assertValueEqual(false, <any> e is byte[]);
    test:assertValueEqual(true, e is int:Signed32[]);
    test:assertValueEqual(false, <any> e is int:Unsigned32[]);
    test:assertValueEqual(false, <any> f is int:Unsigned32[]);
    test:assertValueEqual(false, f is int:Signed8[]);

    Z g = -1;
    string|int:Signed8 h = g;
    test:assertValueEqual(true, g is int:Signed32);
    test:assertValueEqual(true, h is int:Signed32);
    test:assertValueEqual(false, g is int:Unsigned32);
    test:assertValueEqual(false, <any> h is int:Unsigned32);

    Z[] i = [];
    (float|string|int:Signed8)[] j = i;
    test:assertValueEqual(true, i is (string|int:Signed8)[]);
    test:assertValueEqual(true, i is (float|string|int:Signed8)[]);
    test:assertValueEqual(true, j is (string|int:Signed8)[]);
}

type IntType1 ints:Signed16|ints:Signed32;
type IntType2 ints:Unsigned16|ints:Unsigned32;
<<<<<<< HEAD
=======
type IntType3 byte|ints:Signed8;
>>>>>>> 4a62753b
type IntFiniteType1 -1|-2|-3;

public function testLanglibFunctionsForUnionIntSubtypes() {
    IntType1 intVal1 = -4;
    IntFiniteType1 intVal2 = -1;
    ints:Signed16|ints:Signed32 intVal3 = -4;

    test:assertValueEqual(4, ints:abs(intVal1));
    test:assertValueEqual(1, ints:abs(intVal2));
    test:assertValueEqual(4, ints:abs(intVal3));

    test:assertValueEqual(4, intVal1.abs());
    test:assertValueEqual(1, intVal2.abs());
    test:assertValueEqual(4, intVal3.abs());

    IntType2 intVal4 = 2;
    ints:Unsigned16|ints:Unsigned32 intVal5 = 3;

    test:assertValueEqual("2", ints:toHexString(intVal4));
    test:assertValueEqual("3", ints:toHexString(intVal5));

    test:assertValueEqual("2", intVal4.toHexString());
    test:assertValueEqual("3", intVal5.toHexString());
<<<<<<< HEAD
=======

    IntType3 intVal6 = 23;
    byte|ints:Signed8 intVal7 = 23;

    test:assertValueEqual("17", intVal6.toHexString());
    test:assertValueEqual("17", intVal7.toHexString());

    test:assertValueEqual("17", ints:toHexString(intVal6));
    test:assertValueEqual("17", ints:toHexString(intVal7));
>>>>>>> 4a62753b
}<|MERGE_RESOLUTION|>--- conflicted
+++ resolved
@@ -1155,10 +1155,7 @@
 
 type IntType1 ints:Signed16|ints:Signed32;
 type IntType2 ints:Unsigned16|ints:Unsigned32;
-<<<<<<< HEAD
-=======
 type IntType3 byte|ints:Signed8;
->>>>>>> 4a62753b
 type IntFiniteType1 -1|-2|-3;
 
 public function testLanglibFunctionsForUnionIntSubtypes() {
@@ -1182,8 +1179,6 @@
 
     test:assertValueEqual("2", intVal4.toHexString());
     test:assertValueEqual("3", intVal5.toHexString());
-<<<<<<< HEAD
-=======
 
     IntType3 intVal6 = 23;
     byte|ints:Signed8 intVal7 = 23;
@@ -1193,5 +1188,4 @@
 
     test:assertValueEqual("17", ints:toHexString(intVal6));
     test:assertValueEqual("17", ints:toHexString(intVal7));
->>>>>>> 4a62753b
 }