--- conflicted
+++ resolved
@@ -1699,12 +1699,6 @@
     xml:Text t;
 |};
 
-<<<<<<< HEAD
-function testTableToJsonConversion() {
-    table<RecordWithSimpleTypeFields> tb1 = table [
-        {a: 5, b: 1, c: 2.5, d: 3.1, e: "abc", f: true},
-        {a: 7, b: 2, c: 4.5, d: 5.2, e: "def", f: false}
-=======
 type RecordWithOptionalAndRestFields record {|
     int a;
     map<B> b;
@@ -1718,16 +1712,11 @@
     table<RecordWithSimpleTypeFields> tb1 = table [
         {a: 5, b: 1, c: 2.5, d: 3.1, e: "abc", f: true},
         {a: 7, b: 2, c: 4.5, d: 5.2, e: "def", f: false, "g": 13.5}
->>>>>>> 34b5842f
     ];
 
     json j1 = tb1.toJson();
     assert(j1.toJsonString(), "[{\"a\":5, \"b\":1, \"c\":2.5, \"d\":3.1, \"e\":\"abc\", \"f\":true}, " +
-<<<<<<< HEAD
-                                         "{\"a\":7, \"b\":2, \"c\":4.5, \"d\":5.2, \"e\":\"def\", \"f\":false}]");
-=======
                                  "{\"a\":7, \"b\":2, \"c\":4.5, \"d\":5.2, \"e\":\"def\", \"f\":false, \"g\":13.5}]");
->>>>>>> 34b5842f
 
     table<RecordWithArrayValueFields> tb2 = table [
         {a: [1.2, 2.4], t: ["abc", 5]},
@@ -1761,8 +1750,6 @@
     json j5 = tb5.toJson();
     assert(j5.toJsonString(), "[{\"x\":\"<bar>Text</bar>\", \"e\":\"<foo/>\", \"c\":\"<!--Comment-->\", " +
                                           "\"p\":\"<?PI ?>\", \"t\":\"Text\"}]");
-<<<<<<< HEAD
-=======
 
     table<RecordWithOptionalAndRestFields> tb6 = table [
         {a: 1, b: {x: [12.4, "abc"], y: [23.8, "def", [36.9, "ghi"]]}, c: "xyz"},
@@ -1772,7 +1759,6 @@
     json j6 = tb6.toJson();
     assert(j6.toJsonString(), "[{\"a\":1, \"b\":{\"x\":[12.4, \"abc\"], \"y\":[23.8, \"def\", [36.9, \"ghi\"]]}, " +
                                 "\"c\":\"xyz\"}, {\"a\":5, \"b\":{\"x\":[45.6, \"asd\"]}, \"d\":10.0, \"e\":12.5}]");
->>>>>>> 34b5842f
 }
 
 type RecordWithHandleField record {|
@@ -1791,11 +1777,7 @@
    error err = <error> j;
    assert(err.message(), "{ballerina/lang.value}ConversionError");
    assert(<string> checkpanic err.detail()["message"], "'table<RecordWithHandleField>' value cannot be converted to " +
-<<<<<<< HEAD
-                                      "'json': cannot construct the json object from 'handle' type data");
-=======
                                       "'json': cannot construct json object from 'handle' type data");
->>>>>>> 34b5842f
 }
 
 ///////////////////////// Tests for `ensureType()` ///////////////////////////
