--- conflicted
+++ resolved
@@ -1058,7 +1058,6 @@
     + "\n\t\ttuple element '[3]' should be of type '(decimal|int)', found '5.2'");
 }
 
-<<<<<<< HEAD
 function testCloneWithTypeToTupleTypeWithFiniteTypesNegative() {
     [1|"1"|"2", 2|"2"|"3"] tupleVal = [1, "2"];
     ["1", 2]|error ans = trap tupleVal.cloneWithType();
@@ -1069,7 +1068,8 @@
     assert(message, "'[(1|\"1\"|\"2\"),(2|\"2\"|\"3\")]' value cannot be converted to '[\"1\",2]': "
     + "\n\t\ttuple element '[0]' should be of type '\"1\"', found '1'"
     + "\n\t\ttuple element '[1]' should be of type '2', found '\"2\"'");
-=======
+}
+
 type NoFillerValue 1|"foo";
 
 function testCloneWithTypeTupleWithoutFillerValues() {
@@ -1093,8 +1093,8 @@
     message = err.detail()["message"];
     messageString = message is error ? message.toString() : message.toString();
     assert(err.message(), "{ballerina/lang.value}ConversionError");
-    assert(messageString, "'[(1|2),(2|3)]' value cannot be converted to '(1|2|2)[4]': "
-    + "\n\t\tarray cannot be expanded to size '4' because, the target type '(1|2|2)[4]' does not have a filler value");
+    assert(messageString, "'[(1|\"2\"),(2|\"3\")]' value cannot be converted to '(1|2|\"2\")[4]': "
+    + "\n\t\tarray cannot be expanded to size '4' because, the target type '(1|2|\"2\")[4]' does not have a filler value");
 
     [string, string] tuple3 = ["test", "string"];
     string[5]|error result3 = tuple3.cloneWithType();
@@ -1102,7 +1102,6 @@
     if (result3 is string[]) {
         assert(result3, ["test", "string", "", "", ""]);
     }
->>>>>>> afff64d0
 }
 
 type StringArray string[];
