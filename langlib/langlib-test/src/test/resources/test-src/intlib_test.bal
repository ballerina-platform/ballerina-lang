// Copyright (c) 2019 WSO2 Inc. (http://www.wso2.org) All Rights Reserved.
//
// WSO2 Inc. licenses this file to you under the Apache License,
// Version 2.0 (the "License"); you may not use this file except
// in compliance with the License.
// You may obtain a copy of the License at
//
// http://www.apache.org/licenses/LICENSE-2.0
//
// Unless required by applicable law or agreed to in writing,
// software distributed under the License is distributed on an
// "AS IS" BASIS, WITHOUT WARRANTIES OR CONDITIONS OF ANY
// KIND, either express or implied.  See the License for the
// specific language governing permissions and limitations
// under the License.

import ballerina/lang.'int as ints;
import ballerina/lang.test;

function testMax(int n, int... ns) returns int {
    return ints:max(n, ...ns);
}

function testMin(int n, int... ns) returns int {
    return ints:min(n, ...ns);
}

function testFromString() returns [int|error, int|error] {
    int|error v1 = ints:fromString("123");
    int|error v2 = ints:fromString("12invalid34");
    return [v1, v2];
}

function testSum() returns int {
    return ints:sum(10, 25, 35, 40);
}

function testAbs() returns [int, int] {
    int x = -123;
    int y = 234;
    return [x.abs(), y.abs()];
}

function testToHexString() returns [string, string, string] {
    int x = 123456789;
    int y = -12345;
    int z = -12345234234;
    return [x.toHexString(), y.toHexString(), z.toHexString()];
}

function testToHexStringNonPositives() {
    test:assertValueEqual("-2", (-2).toHexString());
    test:assertValueEqual("0", (0).toHexString());
    test:assertValueEqual("-400", (-1024).toHexString());
}

function testFromHexString() returns [int|error, int|error] {
    int|error v1 = ints:fromHexString("aBCd45");
    int|error v2 = ints:fromHexString("12invalid34");
    return [v1, v2];
}

function testChainedIntFunctions() returns int {
    var e = 0;
    int a = e.max(1).min(2);
    return a;
}

function testLangLibCallOnIntSubTypes() {
    int a = 12;
    byte b = 12;
    int:Signed8 c = 12;
    int:Signed16 d = 12;
    int:Signed32 e = 12;
    int:Unsigned8 f = 12;
    int:Unsigned16 g = 12;
    int:Unsigned32 h = 12;
    int:Signed8|int:Unsigned32 i = 510;

    string s1 = a.toHexString();
    string s2 = b.toHexString();
    string s3 = c.toHexString();
    string s4 = d.toHexString();
    string s5 = e.toHexString();
    string s6 = f.toHexString();
    string s7 = g.toHexString();
    string s8 = h.toHexString();
    // https://github.com/ballerina-platform/ballerina-lang/issues/22771
    // string s9 = i.toHexString();

    test:assertValueEqual("c", s1);
    test:assertValueEqual(s1, s2);
    test:assertValueEqual(s1, s3);
    test:assertValueEqual(s1, s4);
    test:assertValueEqual(s1, s5);
    test:assertValueEqual(s1, s6);
    test:assertValueEqual(s1, s7);
    test:assertValueEqual(s1, s8);
    // test:assertValueEqual((510).toHexString(), s9);
}

type Ints 12|21;

function testLangLibCallOnFiniteType() {
    Ints x = 12;
    string s = x.toHexString();
    test:assertValueEqual("c", s);
}

function testIntOverflow() {
    int|error result = trap (-9223372036854775807 - 1).abs();

    test:assertValueEqual(true, result is error);
    error err = <error>result;
    test:assertValueEqual("{ballerina/lang.int}NumberOverflow", err.message());
    test:assertValueEqual("int range overflow", <string>checkpanic err.detail()["message"]);
}

function testIntOverflowWithSum() {
    int a1 = int:MIN_VALUE;
    int|error result = trap a1.sum(-1);
    test:assertValueEqual(true, result is error);
    error err = <error>result;
    test:assertValueEqual("{ballerina/lang.int}NumberOverflow", err.message());
    test:assertValueEqual("int range overflow", <string>checkpanic err.detail()["message"]);

    result = trap int:sum(a1, -1);
    test:assertValueEqual(true, result is error);
    err = <error>result;
    test:assertValueEqual("{ballerina/lang.int}NumberOverflow", err.message());
    test:assertValueEqual("int range overflow", <string>checkpanic err.detail()["message"]);

    int a2 = int:MAX_VALUE;
    result = trap a2.sum(1);
    test:assertValueEqual(true, result is error);
    err = <error>result;
    test:assertValueEqual("{ballerina/lang.int}NumberOverflow", err.message());
    test:assertValueEqual("int range overflow", <string>checkpanic err.detail()["message"]);

    result = trap int:sum(a2, 1);
    test:assertValueEqual(true, result is error);
    err = <error>result;
    test:assertValueEqual("{ballerina/lang.int}NumberOverflow", err.message());
    test:assertValueEqual("int range overflow", <string>checkpanic err.detail()["message"]);

    int a3 = 9223372036854775807;
    result = trap a3.sum(1, 2);
    test:assertValueEqual(true, result is error);
    err = <error>result;
    test:assertValueEqual("{ballerina/lang.int}NumberOverflow", err.message());
    test:assertValueEqual("int range overflow", <string>checkpanic err.detail()["message"]);

    result = trap int:sum(a3, 1, 2);
    test:assertValueEqual(true, result is error);
    err = <error>result;
    test:assertValueEqual("{ballerina/lang.int}NumberOverflow", err.message());
    test:assertValueEqual("int range overflow", <string>checkpanic err.detail()["message"]);

    int a4 = -9223372036854775807;
    result = trap a4.sum(-1, -2);
    test:assertValueEqual(true, result is error);
    err = <error>result;
    test:assertValueEqual("{ballerina/lang.int}NumberOverflow", err.message());
    test:assertValueEqual("int range overflow", <string>checkpanic err.detail()["message"]);

    result = trap int:sum(a4, -1, -2);
    test:assertValueEqual(true, result is error);
    err = <error>result;
    test:assertValueEqual("{ballerina/lang.int}NumberOverflow", err.message());
    test:assertValueEqual("int range overflow", <string>checkpanic err.detail()["message"]);

    int a5 = 9223372036854775805;
    result = trap a5.sum(1, 2, 3, 4, 5, 6);
    test:assertValueEqual(true, result is error);
    err = <error>result;
    test:assertValueEqual("{ballerina/lang.int}NumberOverflow", err.message());
    test:assertValueEqual("int range overflow", <string>checkpanic err.detail()["message"]);

    result = trap int:sum(a5, 1, 2, 3, 4, 5, 6);
    test:assertValueEqual(true, result is error);
    err = <error>result;
    test:assertValueEqual("{ballerina/lang.int}NumberOverflow", err.message());
    test:assertValueEqual("int range overflow", <string>checkpanic err.detail()["message"]);

    int a6 = -9223372036854775805;
    result = trap a6.sum(-1, -2, -3, -4);
    test:assertValueEqual(true, result is error);
    err = <error>result;
    test:assertValueEqual("{ballerina/lang.int}NumberOverflow", err.message());
    test:assertValueEqual("int range overflow", <string>checkpanic err.detail()["message"]);

    result = trap int:sum(a6, -1, -2, -3, -4);
    test:assertValueEqual(true, result is error);
    err = <error>result;
    test:assertValueEqual("{ballerina/lang.int}NumberOverflow", err.message());
    test:assertValueEqual("int range overflow", <string>checkpanic err.detail()["message"]);
}

function testIntNonOverflowWithSum() {
    int a1 = int:MIN_VALUE;
    int result = a1.sum();
    test:assertValueEqual(int:MIN_VALUE, result);

    int a2 = -9223372036854775807;
    result = int:sum(a2, -1);
    test:assertValueEqual(int:MIN_VALUE, result);

    int a3 = -9223372036854775805;
    result = a3.sum(-1, -2);
    test:assertValueEqual(int:MIN_VALUE, result);

    int a4 = int:MAX_VALUE;
    result = a4.sum();
    test:assertValueEqual(9223372036854775807, result);

    int a5 = 9223372036854775806;
    result = int:sum(a5, 1);
    test:assertValueEqual(9223372036854775807, result);

    int a6 = 9223372036854775803;
    result = a6.sum(1, 3);
    test:assertValueEqual(9223372036854775807, result);

    int a7 = 10;
    result = a7.sum(a1, a6);
    test:assertValueEqual(5, result);
}

<<<<<<< HEAD
function testAvg() {
    decimal a1 = int:avg(1, 2, 3, 4, 5);
    test:assertValueEqual(3d, a1);

    a1 = int:avg(1, 2, 3, -4, -5);
    test:assertValueEqual(-0.6d, a1);

    a1 = 0.avg(0, 1);
    test:assertValueEqual(0.3333333333333333333333333333333333d, a1);

    a1 = int:avg(0, 1);
    test:assertValueEqual(0.5d, a1);

    a1 = int:avg(int:MAX_VALUE, int:MAX_VALUE, int:MAX_VALUE, int:MAX_VALUE, int:MAX_VALUE);
    test:assertValueEqual(<decimal>int:MAX_VALUE, a1);

    a1 = int:avg(int:MAX_VALUE, int:MIN_VALUE);
    test:assertValueEqual(-0.5d, a1);

    int[] arr = [2, 3, 4, 5];
    a1 = int:avg(1, ...arr);
    test:assertValueEqual(3d, a1);

    a1 = int:avg(1, ...[2, 3, 4, 5]);
    test:assertValueEqual(3d, a1);

    arr = [];
    foreach int i in 0...1000 {
        arr.push(int:MAX_VALUE);
    }
    test:assertValueEqual(<decimal>int:MAX_VALUE, int:avg(int:MAX_VALUE, ...arr));
=======
function testIntRange() {
    int[] num = [];
    object:Iterable itb = int:range(0, 6, 3);
    var itr = itb.iterator();
    var next = itr.next();
    while next is record{} {
        var value = next.value;
        if value is int {
            num.push(value);
        }
        next = itr.next();
    }
    test:assertValueEqual([0,3], num);
}

function testIntRangeDec() {
    int[] num = [];
    object:Iterable itb = int:range(6, 0, -3);
    var itr = itb.iterator();
    var next = itr.next();
    while next is record{} {
        var value = next.value;
        if value is int {
            num.push(value);
        }
        next = itr.next();
    }
    test:assertValueEqual([6,3], num);
}

function testZeroStepIntRangeError() {
    int[]|error e = trap zeroStepRange();
    assert(e is error, true);
}

function zeroStepRange() returns int[] {
    int[] r =[];

    foreach int i in int:range(0, 4, 0) {
        r.push(i);
    }

    return r;
}

function assert(anydata actual, anydata expected) {
    if (expected != actual) {
        typedesc<anydata> expT = typeof expected;
        typedesc<anydata> actT = typeof actual;
        string reason = "expected [" + expected.toString() + "] of type [" + expT.toString()
                            + "], but found [" + actual.toString() + "] of type [" + actT.toString() + "]";
        error e = error(reason);
        panic e;
    }
>>>>>>> eeb93d28
}<|MERGE_RESOLUTION|>--- conflicted
+++ resolved
@@ -226,39 +226,6 @@
     test:assertValueEqual(5, result);
 }
 
-<<<<<<< HEAD
-function testAvg() {
-    decimal a1 = int:avg(1, 2, 3, 4, 5);
-    test:assertValueEqual(3d, a1);
-
-    a1 = int:avg(1, 2, 3, -4, -5);
-    test:assertValueEqual(-0.6d, a1);
-
-    a1 = 0.avg(0, 1);
-    test:assertValueEqual(0.3333333333333333333333333333333333d, a1);
-
-    a1 = int:avg(0, 1);
-    test:assertValueEqual(0.5d, a1);
-
-    a1 = int:avg(int:MAX_VALUE, int:MAX_VALUE, int:MAX_VALUE, int:MAX_VALUE, int:MAX_VALUE);
-    test:assertValueEqual(<decimal>int:MAX_VALUE, a1);
-
-    a1 = int:avg(int:MAX_VALUE, int:MIN_VALUE);
-    test:assertValueEqual(-0.5d, a1);
-
-    int[] arr = [2, 3, 4, 5];
-    a1 = int:avg(1, ...arr);
-    test:assertValueEqual(3d, a1);
-
-    a1 = int:avg(1, ...[2, 3, 4, 5]);
-    test:assertValueEqual(3d, a1);
-
-    arr = [];
-    foreach int i in 0...1000 {
-        arr.push(int:MAX_VALUE);
-    }
-    test:assertValueEqual(<decimal>int:MAX_VALUE, int:avg(int:MAX_VALUE, ...arr));
-=======
 function testIntRange() {
     int[] num = [];
     object:Iterable itb = int:range(0, 6, 3);
@@ -313,5 +280,37 @@
         error e = error(reason);
         panic e;
     }
->>>>>>> eeb93d28
+}
+
+function testAvg() {
+    decimal a1 = int:avg(1, 2, 3, 4, 5);
+    test:assertValueEqual(3d, a1);
+
+    a1 = int:avg(1, 2, 3, -4, -5);
+    test:assertValueEqual(-0.6d, a1);
+
+    a1 = 0.avg(0, 1);
+    test:assertValueEqual(0.3333333333333333333333333333333333d, a1);
+
+    a1 = int:avg(0, 1);
+    test:assertValueEqual(0.5d, a1);
+
+    a1 = int:avg(int:MAX_VALUE, int:MAX_VALUE, int:MAX_VALUE, int:MAX_VALUE, int:MAX_VALUE);
+    test:assertValueEqual(<decimal>int:MAX_VALUE, a1);
+
+    a1 = int:avg(int:MAX_VALUE, int:MIN_VALUE);
+    test:assertValueEqual(-0.5d, a1);
+
+    int[] arr = [2, 3, 4, 5];
+    a1 = int:avg(1, ...arr);
+    test:assertValueEqual(3d, a1);
+
+    a1 = int:avg(1, ...[2, 3, 4, 5]);
+    test:assertValueEqual(3d, a1);
+
+    arr = [];
+    foreach int i in 0...1000 {
+        arr.push(int:MAX_VALUE);
+    }
+    test:assertValueEqual(<decimal>int:MAX_VALUE, int:avg(int:MAX_VALUE, ...arr));
 }