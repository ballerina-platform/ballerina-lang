--- conflicted
+++ resolved
@@ -69,7 +69,7 @@
     assertEquality(6, resultSpan7.startIndex);
     assertEquality(10, resultSpan7.endIndex);
     assertEquality("here", resultSpan7.substring());
-    
+
     var regExpr7 = re `${"3*"}`;
     regexp:Span? res71  = regExpr7.find("1233333333", 5);
     assertTrue(res71 is regexp:Span);
@@ -84,7 +84,7 @@
     assertEquality(0, resultSpan82.startIndex);
     assertEquality(0, resultSpan82.endIndex);
     assertEquality("", resultSpan82.substring());
-    
+
     var regExpr8 = re `${""}`;
     regexp:Span? res8  = regExpr8.find("empty match");
     assertTrue(res8 is regexp:Span);
@@ -92,7 +92,7 @@
     assertEquality(0, resultSpan9.startIndex);
     assertEquality(0, resultSpan9.endIndex);
     assertEquality("", resultSpan9.substring());
-        
+
     var regExpr9 = re `.*`;
     regexp:Span? res9  = regExpr9.find("string", 0);
     assertTrue(res9 is regexp:Span);
@@ -1164,21 +1164,6 @@
     string result6 = regExpr5.replace(str6, replacementFunctionForReplace, 4);
     assertEquality("1001711", result6);
 
-<<<<<<< HEAD
-    string str7 = "🔜 #RayoBarça 🔵🔴 https://t.co/iHDUx7EmFJ";
-    var regExpr6 = re `\p{S}`;
-    string result7 = regExpr6.replace(str7, replacementFunctionForReplace);
-    assertEquality("1 #RayoBarça 🔵🔴 https://t.co/iHDUx7EmFJ", result7);
-
-    string result8 = regExpr6.replace(str7, replacementFunctionForReplace, 4);
-    assertEquality("🔜 #RayoBarça 14🔴 https://t.co/iHDUx7EmFJ", result8);
-
-    string result9 = regExpr6.replace(str7, "");
-    assertEquality(" #RayoBarça 🔵🔴 https://t.co/iHDUx7EmFJ", result9);
-
-    string result10 = regExpr6.replace(str7, "", 3);
-    assertEquality("🔜 #RayoBarça 🔴 https://t.co/iHDUx7EmFJ", result10);
-=======
     string str7 = "";
     var regExpr6 = re `${""}`;
     string result7 = regExpr6.replace(str7, replacementFunctionForReplace);
@@ -1240,7 +1225,20 @@
     var regExpr16_2 = re `AB|A|AK`;
     string result17_2 = regExpr16_2.replace(str17, "Z");
     assertEquality("Z", result17_2);
->>>>>>> 1c14c9c5
+
+    string str18 = "🔜 #RayoBarça 🔵🔴 https://t.co/iHDUx7EmFJ";
+    var regExpr17 = re `\p{S}`;
+    string result17 = regExpr17.replace(str18, replacementFunctionForReplace);
+    assertEquality("1 #RayoBarça 🔵🔴 https://t.co/iHDUx7EmFJ", result17);
+
+    string result18 = regExpr17.replace(str18, replacementFunctionForReplace, 4);
+    assertEquality("🔜 #RayoBarça 14🔴 https://t.co/iHDUx7EmFJ", result18);
+
+    string result19 = regExpr17.replace(str18, "");
+    assertEquality(" #RayoBarça 🔵🔴 https://t.co/iHDUx7EmFJ", result19);
+
+    string result20 = regExpr17.replace(str18, "", 3);
+    assertEquality("🔜 #RayoBarça 🔴 https://t.co/iHDUx7EmFJ", result20);
 }
 
 isolated function replacementFunctionForReplace(regexp:Groups groups) returns string {
@@ -1287,19 +1285,6 @@
     string result52 = regExpr4.replaceAll(str5, replacementFunctionForReplaceAll, 6);
     assertEquality("1000001311", result52);
 
-<<<<<<< HEAD
-    var regExpr5 = re `\p{S}`;
-    string str6 = "🔜 #RayoBarça 🔵🔴 https://t.co/iHDUx7EmFJ";
-    string result61 = regExpr5.replaceAll(str6, "");
-    assertEquality(" #RayoBarça  https://t.co/iHDUx7EmFJ", result61);
-    string result62 = regExpr5.replaceAll(str6, "", 12);
-    assertEquality("🔜 #RayoBarça  https://t.co/iHDUx7EmFJ", result62);
-
-    var regExpr6 = re `(\d{2})/(\d{2})/(\d{4})`;
-    string str7 = "04/05/2023, 05/05/2023";
-    string result71 = regExpr6.replaceAll(str7, updateDateFormat);
-    assertEquality("2023-05-04, 2023-05-05", result71);
-=======
     string str6 = "ABCD";
     var regExpr5 = re `A|B|C|D|R`;
     string result6 = regExpr5.replaceAll(str6, replacementFunctionForReplace);
@@ -1366,7 +1351,18 @@
     var regExpr16_2 = re `AB|A|AK`;
     string result17_2 = regExpr16_2.replaceAll(str17, "Z");
     assertEquality("Z", result17_2);
->>>>>>> 1c14c9c5
+
+    var regExpr18 = re `\p{S}`;
+    string str18 = "🔜 #RayoBarça 🔵🔴 https://t.co/iHDUx7EmFJ";
+    string result18_1 = regExpr18.replaceAll(str18, "");
+    assertEquality(" #RayoBarça  https://t.co/iHDUx7EmFJ", result18_1);
+    string result18_2 = regExpr18.replaceAll(str18, "", 12);
+    assertEquality("🔜 #RayoBarça  https://t.co/iHDUx7EmFJ", result18_2);
+
+    var regExpr19 = re `(\d{2})/(\d{2})/(\d{4})`;
+    string str19 = "04/05/2023, 05/05/2023";
+    string result19 = regExpr19.replaceAll(str19, updateDateFormat);
+    assertEquality("2023-05-04, 2023-05-05", result19);
 }
 
 isolated function replacementFunctionForReplaceAll(regexp:Groups groups) returns string {
